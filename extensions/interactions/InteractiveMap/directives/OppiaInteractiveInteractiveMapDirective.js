// Copyright 2014 The Oppia Authors. All Rights Reserved.
//
// Licensed under the Apache License, Version 2.0 (the "License");
// you may not use this file except in compliance with the License.
// You may obtain a copy of the License at
//
//      http://www.apache.org/licenses/LICENSE-2.0
//
// Unless required by applicable law or agreed to in writing, software
// distributed under the License is distributed on an "AS-IS" BASIS,
// WITHOUT WARRANTIES OR CONDITIONS OF ANY KIND, either express or implied.
// See the License for the specific language governing permissions and
// limitations under the License.

/**
 * Directive for the InteractiveMap interaction.
 *
 * IMPORTANT NOTE: The naming convention for customization args that are passed
 * into the directive is: the name of the parameter, followed by 'With',
 * followed by the name of the arg.
 */
oppia.directive('oppiaInteractiveInteractiveMap', [
  'HtmlEscaperService', 'UrlInterpolationService', 'interactiveMapRulesService',
  'EVENT_NEW_CARD_AVAILABLE',
  function(
      HtmlEscaperService, UrlInterpolationService, interactiveMapRulesService,
      EVENT_NEW_CARD_AVAILABLE) {
    return {
      restrict: 'E',
      scope: {
        getLastAnswer: '&lastAnswer'
      },
      templateUrl: UrlInterpolationService.getExtensionResourceUrl(
        '/interactions/InteractiveMap/directives/' +
        'interactive_map_interaction_directive.html'),
      controller: [
        '$attrs', '$scope', '$timeout', 'BrowserCheckerService',
        'CurrentInteractionService', function(
            $attrs, $scope, $timeout, BrowserCheckerService,
            CurrentInteractionService) {
          $scope.coords = [
            HtmlEscaperService.escapedJsonToObj($attrs.latitudeWithValue),
            HtmlEscaperService.escapedJsonToObj($attrs.longitudeWithValue)];
          $scope.zoom = (
            HtmlEscaperService.escapedJsonToObj($attrs.zoomWithValue));
          $scope.interactionIsActive = ($scope.getLastAnswer() === null);
          $scope.mapMarkers = {};
          var coords = $scope.coords || [0, 0];
          var zoomLevel = parseInt($scope.zoom, 10) || 0;

          $scope.setOverlay = function() {
            $scope.overlayStyle = {
              'background-color': 'white',
              opacity: 0.5,
              'z-index': 1001
            };
          };

          $scope.hideOverlay = function() {
            $scope.overlayStyle = {
              'background-color': 'white'
            };
          };

          var changeMarkerPosition = function(lat, lng) {
            $scope.mapMarkers.mainMarker = {
              lat: lat,
              lng: lng,
              icon: {
                iconUrl: UrlInterpolationService.getExtensionResourceUrl(
                  '/interactions/InteractiveMap/static/marker-icon.png'),
                // The size of the icon image in pixels.
                iconSize: [25, 41],
                // The coordinates of the "tip" of the icon.
                iconAnchor: [12, 41],
                shadowUrl: UrlInterpolationService.getExtensionResourceUrl(
                  '/interactions/InteractiveMap/static/marker-shadow.png'),
                // The size of the shadow image in pixels.
                shadowSize: [41, 41],
                // The coordinates of the "tip" of the shadow.
                shadowAnchor: [13, 41],
                // The URL to a retina sized version of the icon image.
                // Used for Retina screen devices.
                iconRetinaUrl: UrlInterpolationService.getExtensionResourceUrl(
                  '/interactions/InteractiveMap/static/marker-icon-2x.png'),
                shadowRetinaUrl: (
                  UrlInterpolationService.getExtensionResourceUrl(
                    '/interactions/InteractiveMap/static/marker-shadow.png'))
              }
            };
          };

          $scope.$on(EVENT_NEW_CARD_AVAILABLE, function() {
            $scope.interactionIsActive = false;
            $scope.setOverlay();
          });

          $scope.$on('showInteraction', function() {
            refreshMap();
          });

          var refreshMap = function() {
            $scope.mapOptions = {
              center: {
                lat: coords[0],
                lng: coords[1],
                zoom: zoomLevel
              },
              defaults: {
                // Disable dragging for mobile devices.
                dragging: !BrowserCheckerService.isMobileDevice()
              },
              events: {
                map: {
                  enable: ['click', 'mouseover', 'mouseout'],
                  logic: 'emit'
                }
              }
            };
            if (!$scope.interactionIsActive) {
              changeMarkerPosition(
                $scope.getLastAnswer()[0], $scope.getLastAnswer()[1]);
            }
          };

          $scope.$on('leafletDirectiveMap.interactiveMap.mouseover',
            function() {
              if (!$scope.interactionIsActive) {
                $scope.setOverlay();
              }
            });

          $scope.$on('leafletDirectiveMap.interactiveMap.mouseout', function() {
            if (!$scope.interactionIsActive) {
              $scope.hideOverlay();
            }
          });

<<<<<<< HEAD
            CurrentInteractionService.onSubmit(
              [ll.lat(), ll.lng()], InteractiveMapRulesService);
          };
=======
          $scope.$on('leafletDirectiveMap.interactiveMap.click',
            function(evt, args) {
              if ($scope.interactionIsActive) {
                var newLat = args.leafletEvent.latlng.lat;
                var newLng = args.leafletEvent.latlng.lng;
                changeMarkerPosition(newLat, newLng);
                CurrentInteractionService.onSubmit(
                  [newLat, newLng], interactiveMapRulesService);
              }
            });
>>>>>>> 28124711

          refreshMap();
        }
      ]
    };
  }
]);<|MERGE_RESOLUTION|>--- conflicted
+++ resolved
@@ -20,10 +20,10 @@
  * followed by the name of the arg.
  */
 oppia.directive('oppiaInteractiveInteractiveMap', [
-  'HtmlEscaperService', 'UrlInterpolationService', 'interactiveMapRulesService',
+  'HtmlEscaperService', 'InteractiveMapRulesService', 'UrlInterpolationService',
   'EVENT_NEW_CARD_AVAILABLE',
   function(
-      HtmlEscaperService, UrlInterpolationService, interactiveMapRulesService,
+      HtmlEscaperService, InteractiveMapRulesService, UrlInterpolationService,
       EVENT_NEW_CARD_AVAILABLE) {
     return {
       restrict: 'E',
@@ -135,12 +135,6 @@
               $scope.hideOverlay();
             }
           });
-
-<<<<<<< HEAD
-            CurrentInteractionService.onSubmit(
-              [ll.lat(), ll.lng()], InteractiveMapRulesService);
-          };
-=======
           $scope.$on('leafletDirectiveMap.interactiveMap.click',
             function(evt, args) {
               if ($scope.interactionIsActive) {
@@ -148,11 +142,9 @@
                 var newLng = args.leafletEvent.latlng.lng;
                 changeMarkerPosition(newLat, newLng);
                 CurrentInteractionService.onSubmit(
-                  [newLat, newLng], interactiveMapRulesService);
+                  [newLat, newLng], InteractiveMapRulesService);
               }
             });
->>>>>>> 28124711
-
           refreshMap();
         }
       ]
