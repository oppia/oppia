--- conflicted
+++ resolved
@@ -20,17 +20,10 @@
  * followed by the name of the arg.
  */
 oppia.directive('oppiaInteractiveInteractiveMap', [
-<<<<<<< HEAD
-  'HtmlEscaperService', 'InteractiveMapRulesService', 'UrlInterpolationService',
-  'EVENT_NEW_CARD_AVAILABLE',
-  function(
-      HtmlEscaperService, InteractiveMapRulesService, UrlInterpolationService,
-=======
   'HtmlEscaperService', 'UrlInterpolationService', 'interactiveMapRulesService',
   'EVENT_NEW_CARD_AVAILABLE',
   function(
       HtmlEscaperService, UrlInterpolationService, interactiveMapRulesService,
->>>>>>> 0e1fc485
       EVENT_NEW_CARD_AVAILABLE) {
     return {
       restrict: 'E',
