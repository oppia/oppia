--- conflicted
+++ resolved
@@ -143,21 +143,10 @@
       }
     }
 
-<<<<<<< HEAD
-    // TODO(#7434): Use dot notation after we find a way to get
-    // rid of the TS2339 error on AppConstants.
-    let greekLetters = Object.keys(
-      /* eslint-disable-next-line dot-notation */
-      AppConstants['GREEK_LETTER_NAMES_TO_SYMBOLS']);
-    let greekSymbols = Object.values(
-      /* eslint-disable-next-line dot-notation */
-      AppConstants['GREEK_LETTER_NAMES_TO_SYMBOLS']);
-=======
     let greekLetters = Object.keys(
       AppConstants.GREEK_LETTER_NAMES_TO_SYMBOLS);
     let greekSymbols = Object.values(
       AppConstants.GREEK_LETTER_NAMES_TO_SYMBOLS);
->>>>>>> 1eb7154a
     let missingVariables = [];
 
     for (let variable of seenVariables) {
