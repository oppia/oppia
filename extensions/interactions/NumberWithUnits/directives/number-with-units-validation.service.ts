// Copyright 2018 The Oppia Authors. All Rights Reserved.
//
// Licensed under the Apache License, Version 2.0 (the "License");
// you may not use this file except in compliance with the License.
// You may obtain a copy of the License at
//
//      http://www.apache.org/licenses/LICENSE-2.0
//
// Unless required by applicable law or agreed to in writing, software
// distributed under the License is distributed on an "AS-IS" BASIS,
// WITHOUT WARRANTIES OR CONDITIONS OF ANY KIND, either express or implied.
// See the License for the specific language governing permissions and
// limitations under the License.

/**
 * @fileoverview Validator service for the number with units interaction.
 */


import { Injectable } from '@angular/core';
import { downgradeInjectable } from '@angular/upgrade/static';

import { unit } from 'mathjs';

import { AnswerGroup } from
  'domain/exploration/AnswerGroupObjectFactory';
import { AppConstants } from 'app.constants';
<<<<<<< HEAD
import { baseInteractionValidationService, IWarning } from
  'interactions/base-interaction-validation.service.ts';
import { NumberWithUnitsObjectFactory } from
  'domain/objects/NumberWithUnitsObjectFactory.ts';
import { Outcome } from
  'domain/exploration/OutcomeObjectFactory';
=======
import { IWarning, baseInteractionValidationService } from
  'interactions/base-interaction-validation.service.ts';
import { NumberWithUnitsObjectFactory } from
  'domain/objects/NumberWithUnitsObjectFactory.ts';
import { AnswerGroup } from 'domain/exploration/AnswerGroupObjectFactory';
import { Outcome } from 'domain/exploration/OutcomeObjectFactory';
>>>>>>> cac5737b
import { INumberWithUnitsCustomizationArgs } from
  'interactions/customization-args-defs';

@Injectable({
  providedIn: 'root'
})
export class NumberWithUnitsValidationService {
  constructor(
    private unitObjectFactory: NumberWithUnitsObjectFactory,
    private baseInteraction: baseInteractionValidationService) {}

  getCustomizationArgsWarnings(
      customizationArgs: INumberWithUnitsCustomizationArgs): IWarning[] {
    return [];
  }

  getAllWarnings(
      stateName: string,
      customizationArgs: INumberWithUnitsCustomizationArgs,
      answerGroups: AnswerGroup[], defaultOutcome: Outcome): IWarning[] {
<<<<<<< HEAD
    var warningsList = [];
=======
    var warningsList: IWarning[] = [];
>>>>>>> cac5737b

    warningsList = warningsList.concat(
      this.getCustomizationArgsWarnings(customizationArgs));

    try {
      this.unitObjectFactory.createCurrencyUnits();
    } catch (parsingError) {}

    var checkEquality = (earlierRule, laterRule) => {
      var answer = this.unitObjectFactory.fromDict(
        earlierRule.inputs.f);
      var inputs = this.unitObjectFactory.fromDict(
        laterRule.inputs.f);

      var answerString = answer.toMathjsCompatibleString();
      var inputsString = inputs.toMathjsCompatibleString();

      var answerList = this.unitObjectFactory.fromRawInputString(
        answerString).toDict();
      var inputsList = this.unitObjectFactory.fromRawInputString(
        inputsString).toDict();
      return JSON.stringify(answerList).toLowerCase() === JSON.stringify(
        inputsList).toLowerCase();
    };

    var checkEquivalency = (earlierRule, laterRule) => {
      var earlierInput = this.unitObjectFactory.fromDict(
        earlierRule.inputs.f);
      var laterInput = this.unitObjectFactory.fromDict(
        laterRule.inputs.f);
      if (earlierInput.type === 'fraction') {
        earlierInput.type = 'real';
        earlierInput.real = earlierInput.fraction.toFloat();
      }
      if (laterInput.type === 'fraction') {
        laterInput.type = 'real';
        laterInput.real = laterInput.fraction.toFloat();
      }
      var earlierInputString = earlierInput.toMathjsCompatibleString();
      var laterInputString = laterInput.toMathjsCompatibleString();
      try {
        return unit(laterInputString).equals(unit(earlierInputString));
      } catch (e) {
        var additionalInfo = (
          '\nlaterInput: ' + JSON.stringify(laterInput.toDict()) +
          '\nearlierInput: ' + JSON.stringify(earlierInput.toDict())
        );
        e.message += additionalInfo;
        throw e;
      }
    };

    var ranges = [];

    for (var i = 0; i < answerGroups.length; i++) {
      var rules = answerGroups[i].rules;
      for (var j = 0; j < rules.length; j++) {
        var rule = rules[j];
        var range = {
          answerGroupIndex: i + 1,
          ruleIndex: j + 1,
        };

        for (var k = 0; k < ranges.length; k++) {
          var earlierRule = answerGroups[ranges[k].answerGroupIndex - 1].
            rules[ranges[k].ruleIndex - 1];
          if (earlierRule.type === 'IsEqualTo' &&
            rule.type === 'IsEqualTo') {
            if (checkEquality.call(this, earlierRule, rule)) {
              warningsList.push({
                type: AppConstants.WARNING_TYPES.ERROR,
                message: (
                  'Rule ' + (j + 1) + ' from answer group ' +
                  (i + 1) + ' will never be matched because it ' +
                  'is made redundant by rule ' + ranges[k].ruleIndex +
                  ' from answer group ' + ranges[k].answerGroupIndex +
                  '.')
              });
            }
          }

          if (earlierRule.type === 'IsEquivalentTo') {
            if (checkEquivalency.call(this, earlierRule, rule)) {
              warningsList.push({
                type: AppConstants.WARNING_TYPES.ERROR,
                message: (
                  'Rule ' + (j + 1) + ' from answer group ' +
                  (i + 1) + ' will never be matched because it ' +
                  'is made redundant by rule ' + ranges[k].ruleIndex +
                  ' from answer group ' + ranges[k].answerGroupIndex +
                  '.')
              });
            }
          }
        }

        ranges.push(range);
      }
    }

    warningsList = warningsList.concat(
      this.baseInteraction.getAllOutcomeWarnings(
        answerGroups, defaultOutcome, stateName));

    return warningsList;
  }
}

angular.module('oppia').factory(
  'NumberWithUnitsValidationService', downgradeInjectable(
    NumberWithUnitsValidationService));<|MERGE_RESOLUTION|>--- conflicted
+++ resolved
@@ -25,21 +25,11 @@
 import { AnswerGroup } from
   'domain/exploration/AnswerGroupObjectFactory';
 import { AppConstants } from 'app.constants';
-<<<<<<< HEAD
-import { baseInteractionValidationService, IWarning } from
-  'interactions/base-interaction-validation.service.ts';
-import { NumberWithUnitsObjectFactory } from
-  'domain/objects/NumberWithUnitsObjectFactory.ts';
-import { Outcome } from
-  'domain/exploration/OutcomeObjectFactory';
-=======
 import { IWarning, baseInteractionValidationService } from
   'interactions/base-interaction-validation.service.ts';
 import { NumberWithUnitsObjectFactory } from
   'domain/objects/NumberWithUnitsObjectFactory.ts';
-import { AnswerGroup } from 'domain/exploration/AnswerGroupObjectFactory';
 import { Outcome } from 'domain/exploration/OutcomeObjectFactory';
->>>>>>> cac5737b
 import { INumberWithUnitsCustomizationArgs } from
   'interactions/customization-args-defs';
 
@@ -60,11 +50,7 @@
       stateName: string,
       customizationArgs: INumberWithUnitsCustomizationArgs,
       answerGroups: AnswerGroup[], defaultOutcome: Outcome): IWarning[] {
-<<<<<<< HEAD
-    var warningsList = [];
-=======
     var warningsList: IWarning[] = [];
->>>>>>> cac5737b
 
     warningsList = warningsList.concat(
       this.getCustomizationArgsWarnings(customizationArgs));
