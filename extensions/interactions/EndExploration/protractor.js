--- conflicted
+++ resolved
@@ -23,21 +23,13 @@
  * @param {Object} elem - The Customize Exploration modal for End Exploration.
  * @param {string[]} recommendedExplorationIdArray - Exploration Id array.
  */
-<<<<<<< HEAD
-var customizeInteraction = async function(elem, recommendedExplorationIdArray) {
-=======
 var customizeInteraction = async function(
     elem, recommendedExplorationIdArray) {
->>>>>>> 3b75b714
   if (recommendedExplorationIdArray) {
     if (Array.isArray(recommendedExplorationIdArray) === false) {
       throw new Error ('Please use array to add recommendation Ids');
     }
-<<<<<<< HEAD
     for (var explorationId of recommendedExplorationIdArray) {
-=======
-    recommendedExplorationIdArray.forEach(async function(explorationId) {
->>>>>>> 3b75b714
       var addExplorationIdButton = element(
         by.css('.protractor-test-add-list-entry'));
       await addExplorationIdButton.click();
@@ -50,12 +42,8 @@
 
 var expectInteractionDetailsToMatch = async function(elem) {
   expect(
-<<<<<<< HEAD
-    await elem.element(by.tagName('oppia-interactive-end-exploration')).isPresent()
-=======
     await elem.element(by.tagName(
       'oppia-interactive-end-exploration')).isPresent()
->>>>>>> 3b75b714
   ).toBe(true);
 };
 
