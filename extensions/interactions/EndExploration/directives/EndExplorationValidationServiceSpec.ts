// Copyright 2014 The Oppia Authors. All Rights Reserved.
//
// Licensed under the Apache License, Version 2.0 (the "License");
// you may not use this file except in compliance with the License.
// You may obtain a copy of the License at
//
//      http://www.apache.org/licenses/LICENSE-2.0
//
// Unless required by applicable law or agreed to in writing, software
// distributed under the License is distributed on an "AS-IS" BASIS,
// WITHOUT WARRANTIES OR CONDITIONS OF ANY KIND, either express or implied.
// See the License for the specific language governing permissions and
// limitations under the License.

/**
 * @fileoverview Unit tests for end exploration validation service.
 */

<<<<<<< HEAD
import { TestBed } from '@angular/core/testing';

import { AnswerGroup } from
  'domain/exploration/AnswerGroupObjectFactory.ts';
import { EndExplorationValidationService } from
  'interactions/EndExploration/directives/EndExplorationValidationService.ts';
import { Outcome } from
  'domain/exploration/OutcomeObjectFactory.ts';

import { AppConstants } from 'app.constants.ts';

describe('EndExplorationValidationService', () => {
  // TODO(#7165): Replace 'any' with the exact type. This has been kept as
  // 'any' because 'WARNING_TYPES' is a constant and its type needs to be
  // preferably in the constants file itself.
  let WARNING_TYPES: any, validatorService: EndExplorationValidationService;

  let currentState: string;
  let badOutcome: Outcome, goodAnswerGroups: AnswerGroup[];
  let customizationArguments: any;

  beforeEach(() => {
    TestBed.configureTestingModule({
      providers: [EndExplorationValidationService]
    });
=======
// TODO(#7222): Remove the following block of unnnecessary imports once
// EndExplorationValidationService.ts is upgraded to Angular 8.
import { baseInteractionValidationService } from
  'interactions/baseInteractionValidationService';
// ^^^ This block is to be removed.

require(
  'interactions/EndExploration/directives/EndExplorationValidationService.ts');

describe('EndExplorationValidationService', function() {
  var WARNING_TYPES, validatorService;

  var currentState;
  var badOutcome, goodAnswerGroups;
  var validator, customizationArguments;

  beforeEach(function() {
    angular.mock.module('oppia');
  });

  beforeEach(angular.mock.module('oppia', function($provide) {
    $provide.value(
      'baseInteractionValidationService',
      new baseInteractionValidationService());
  }));
>>>>>>> 7959c9d2

    validatorService = TestBed.get(EndExplorationValidationService);
    WARNING_TYPES = AppConstants.WARNING_TYPES;

    currentState = 'First State';

    badOutcome = {
      dest: currentState,
      feedback: {
        html: '',
        audio_translations: {}
      },
      labelled_as_correct: false,
      param_changes: [],
      refresher_exploration_id: null,
      missing_prerequisite_skill_id: null
    };

    customizationArguments = {
      recommendedExplorationIds: {
        value: ['ExpID0', 'ExpID1', 'ExpID2']
      }
    };

    goodAnswerGroups = [{
      rules: [],
      outcome: {
        dest: 'Second State',
        feedback: {
          html: '',
          audio_translations: {}
        },
        labelled_as_correct: false,
        param_changes: [],
        refresher_exploration_id: null,
        missing_prerequisite_skill_id: null
      }
    }];
  });

  it('should not have warnings for no answer groups or no default outcome',
    () => {
      var warnings = validatorService.getAllWarnings(
        currentState, customizationArguments, [], null);
      expect(warnings).toEqual([]);
    });

  it('should have warnings for any answer groups or default outcome',
    () => {
      var warnings = validatorService.getAllWarnings(
        currentState, customizationArguments, goodAnswerGroups, badOutcome);
      expect(warnings).toEqual([{
        type: WARNING_TYPES.ERROR,
        message: (
          'Please make sure end exploration interactions do not ' +
          'have any answer groups.')
      }, {
        type: WARNING_TYPES.ERROR,
        message: (
          'Please make sure end exploration interactions do not ' +
          'have a default outcome.')
      }]);
    });

  it('should throw for missing recommendations argument', () => {
    expect(() => {
      validatorService.getAllWarnings(currentState, {}, [], null);
    }).toThrow(
      'Expected customization arguments to have property: ' +
      'recommendedExplorationIds');
  });

  it('should not have warnings for 0 or 8 recommendations', () => {
    customizationArguments.recommendedExplorationIds.value = [];
    var warnings = validatorService.getAllWarnings(
      currentState, customizationArguments, [], null);
    expect(warnings).toEqual([]);

    customizationArguments.recommendedExplorationIds.value = [
      'ExpID0', 'ExpID1', 'ExpID2', 'ExpID3',
      'ExpID4', 'ExpID5', 'ExpID6', 'ExpID7'
    ];
    warnings = validatorService.getAllWarnings(
      currentState, customizationArguments, [], null);
    expect(warnings).toEqual([]);
  });

  it('should catch non-string value for recommended exploration ID',
    () => {
      customizationArguments.recommendedExplorationIds.value = [1];
      var warnings = validatorService.getAllWarnings(
        currentState, customizationArguments, [], null);
      expect(warnings).toEqual([{
        type: WARNING_TYPES.ERROR,
        message: 'Recommended exploration ID must be a string.'
      }]);
    });

  it('should have warnings for non-list format of recommended exploration IDs',
    () => {
      customizationArguments.recommendedExplorationIds.value = 'ExpID0';
      var warnings = validatorService.getAllWarnings(
        currentState, customizationArguments, [], null);
      expect(warnings).toEqual([{
        type: WARNING_TYPES.ERROR,
        message: 'Set of recommended exploration IDs must be list.'
      }]);
    });
});<|MERGE_RESOLUTION|>--- conflicted
+++ resolved
@@ -16,17 +16,16 @@
  * @fileoverview Unit tests for end exploration validation service.
  */
 
-<<<<<<< HEAD
 import { TestBed } from '@angular/core/testing';
 
 import { AnswerGroup } from
-  'domain/exploration/AnswerGroupObjectFactory.ts';
+  'domain/exploration/AnswerGroupObjectFactory';
 import { EndExplorationValidationService } from
-  'interactions/EndExploration/directives/EndExplorationValidationService.ts';
+  'interactions/EndExploration/directives/EndExplorationValidationService';
 import { Outcome } from
-  'domain/exploration/OutcomeObjectFactory.ts';
+  'domain/exploration/OutcomeObjectFactory';
 
-import { AppConstants } from 'app.constants.ts';
+import { AppConstants } from 'app.constants';
 
 describe('EndExplorationValidationService', () => {
   // TODO(#7165): Replace 'any' with the exact type. This has been kept as
@@ -42,33 +41,6 @@
     TestBed.configureTestingModule({
       providers: [EndExplorationValidationService]
     });
-=======
-// TODO(#7222): Remove the following block of unnnecessary imports once
-// EndExplorationValidationService.ts is upgraded to Angular 8.
-import { baseInteractionValidationService } from
-  'interactions/baseInteractionValidationService';
-// ^^^ This block is to be removed.
-
-require(
-  'interactions/EndExploration/directives/EndExplorationValidationService.ts');
-
-describe('EndExplorationValidationService', function() {
-  var WARNING_TYPES, validatorService;
-
-  var currentState;
-  var badOutcome, goodAnswerGroups;
-  var validator, customizationArguments;
-
-  beforeEach(function() {
-    angular.mock.module('oppia');
-  });
-
-  beforeEach(angular.mock.module('oppia', function($provide) {
-    $provide.value(
-      'baseInteractionValidationService',
-      new baseInteractionValidationService());
-  }));
->>>>>>> 7959c9d2
 
     validatorService = TestBed.get(EndExplorationValidationService);
     WARNING_TYPES = AppConstants.WARNING_TYPES;
