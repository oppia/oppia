--- conflicted
+++ resolved
@@ -39,11 +39,7 @@
         baseInteractionValidationService) {}
 
   getCustomizationArgsWarnings(
-<<<<<<< HEAD
-      customizationArgs: MultipleChoiceInputCustomizationArgs): IWarning[] {
-=======
       customizationArgs: MultipleChoiceInputCustomizationArgs): Warning[] {
->>>>>>> 982d0465
     var warningsList = [];
 
     this.baseInteractionValidationServiceInstance.requireCustomizationArguments(
@@ -81,11 +77,7 @@
   getAllWarnings(
       stateName: string,
       customizationArgs: MultipleChoiceInputCustomizationArgs,
-<<<<<<< HEAD
-      answerGroups: AnswerGroup[], defaultOutcome: Outcome): IWarning[] {
-=======
       answerGroups: AnswerGroup[], defaultOutcome: Outcome): Warning[] {
->>>>>>> 982d0465
     var warningsList = [];
 
     warningsList = warningsList.concat(
