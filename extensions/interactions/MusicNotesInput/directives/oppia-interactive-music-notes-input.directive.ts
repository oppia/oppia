--- conflicted
+++ resolved
@@ -99,12 +99,7 @@
         };
 
         scope.SOUNDFONT_URL =
-<<<<<<< HEAD
         '/third_party/static/midi-js-c26ebb/examples/soundfont/';
-        scope.sequenceToGuess = HtmlEscaperService.escapedJsonToObj(
-          attrs.sequenceToGuessWithValue);
-=======
-        '/third_party/static/midi-js-a8a842/examples/soundfont/';
 
         const {
           sequenceToGuess,
@@ -113,7 +108,6 @@
           'MusicNotesInput', attrs);
 
         scope.sequenceToGuess = sequenceToGuess;
->>>>>>> 45d0cedf
 
         scope.interactionIsActive = (scope.getLastAnswer() === null);
 
