--- conflicted
+++ resolved
@@ -207,8 +207,7 @@
   }
 
   // Returns 'undefined' when no error occurs.
-<<<<<<< HEAD
-  getError(value: string, decimalSeparator: string): string | undefined {
+  validateNumericString(value: string, decimalSeparator: string): string | undefined {
     value = value.toString().trim();
     const trailingDot = /[\.|\,|\u066B]\d/g;
     const twoDecimals = /.*[\.|\,|\u066B].*[\.|\,|\u066B]/g;
@@ -230,12 +229,8 @@
   }
 
   // Returns 'undefined' when no error occurs.
-  getErrorString(
+  validateNumber(
       value: number, customizationArgs: boolean, decimalSeparator: string = '.'
-=======
-  getErrorStringI18nKey(
-      value: number, customizationArgs: boolean
->>>>>>> 9df1ad52
   ): string | undefined {
     if (customizationArgs && value < 0) {
       return 'The answer must be greater than or equal to zero';
@@ -268,7 +263,6 @@
       }
     }
     const stringValueRegExp = stringValue.match(/\d/g);
-<<<<<<< HEAD
 
     if (stringValueRegExp === null) {
       return 'The answer should be a valid number and can ' +
@@ -276,15 +270,6 @@
     } else if (stringValueRegExp.length > 15) {
       return 'The answer can contain at most 15 digits (0-9) or symbols ' +
         `(${decimalSeparator} or -).`;
-=======
-    if (
-      customizationArgs &&
-      (stringValueRegExp === null || stringValueRegExp.length > 15)
-    ) {
-      return 'I18N_INTERACTIONS_NUMERIC_INPUT_ERROR_MESSAGE_1';
-    } else if (stringValueRegExp === null || stringValueRegExp.length > 15) {
-      return 'I18N_INTERACTIONS_NUMERIC_INPUT_ERROR_MESSAGE_2';
->>>>>>> 9df1ad52
     }
   }
 }
