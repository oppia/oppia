// Copyright 2019 The Oppia Authors. All Rights Reserved.
//
// Licensed under the Apache License, Version 2.0 (the "License");
// you may not use this file except in compliance with the License.
// You may obtain a copy of the License at
//
//      http://www.apache.org/licenses/LICENSE-2.0
//
// Unless required by applicable law or agreed to in writing, software
// distributed under the License is distributed on an "AS-IS" BASIS,
// WITHOUT WARRANTIES OR CONDITIONS OF ANY KIND, either express or implied.
// See the License for the specific language governing permissions and
// limitations under the License.

/**
 * @fileoverview Rules service for the interaction.
 */

import { Injectable } from '@angular/core';
import { downgradeInjectable } from '@angular/upgrade/static';

@Injectable({
  providedIn: 'root'
})
export class NumericInputRulesService {
  Equals(answer: number, inputs: {x: number}): boolean {
    return answer === inputs.x;
  }
  IsLessThan(answer: number, inputs: {x: number}): boolean {
    return answer < inputs.x;
  }
  IsGreaterThan(answer: number, inputs: {x: number}): boolean {
    return answer > inputs.x;
  }
  IsLessThanOrEqualTo(answer: number, inputs: {x: number}): boolean {
    return answer <= inputs.x;
  }
  IsGreaterThanOrEqualTo(answer: number, inputs: {x: number}): boolean {
    return answer >= inputs.x;
  }
  IsInclusivelyBetween(
      answer: number, inputs: {a: number, b: number}): boolean {
<<<<<<< HEAD
    // TODO(wxy): have frontend validation at creation time to check that
    // inputs.a <= inputs.b.
=======
    // TODO(wxy): Have frontend validation at creation time to check that
    // inputs.a <= inputs.b
>>>>>>> 319e378a
    return answer >= inputs.a && answer <= inputs.b;
  }
  IsWithinTolerance(
      answer: number, inputs: {x: number, tol: number}): boolean {
    return answer >= inputs.x - inputs.tol &&
      answer <= inputs.x + inputs.tol;
  }
}

angular.module('oppia').factory(
  'NumericInputRulesService',
  downgradeInjectable(NumericInputRulesService));<|MERGE_RESOLUTION|>--- conflicted
+++ resolved
@@ -40,13 +40,8 @@
   }
   IsInclusivelyBetween(
       answer: number, inputs: {a: number, b: number}): boolean {
-<<<<<<< HEAD
-    // TODO(wxy): have frontend validation at creation time to check that
+    // TODO(wxy): Have frontend validation at creation time to check that
     // inputs.a <= inputs.b.
-=======
-    // TODO(wxy): Have frontend validation at creation time to check that
-    // inputs.a <= inputs.b
->>>>>>> 319e378a
     return answer >= inputs.a && answer <= inputs.b;
   }
   IsWithinTolerance(
