# coding: utf-8
#
# Copyright 2014 The Oppia Authors. All Rights Reserved.
#
# Licensed under the Apache License, Version 2.0 (the "License");
# you may not use this file except in compliance with the License.
# You may obtain a copy of the License at
#
#      http://www.apache.org/licenses/LICENSE-2.0
#
# Unless required by applicable law or agreed to in writing, softwar
# distributed under the License is distributed on an "AS-IS" BASIS,
# WITHOUT WARRANTIES OR CONDITIONS OF ANY KIND, either express or implied.
# See the License for the specific language governing permissions and
# limitations under the License.

from extensions.interactions import base


class SetInput(base.BaseInteraction):
    """Interaction for input of an unordered set of strings."""

    name = 'Set Input'
    description = 'Allows learners to enter an unordered set of strings.'
    display_mode = base.DISPLAY_MODE_INLINE
    _dependency_ids = []
    answer_type = 'SetOfUnicodeString'
    instructions = None
    narrow_instructions = None
    needs_summary = False
    can_have_solution = True

    # NB: There used to be a UnicodeString-typed parameter here called
    # 'element_type'. This has since been removed.
    _customization_arg_specs = []

    _answer_visualization_specs = [{
        # Table with answer counts for top N answers.
        'id': 'FrequencyTable',
        'options': {
<<<<<<< HEAD
            'column_headers': ['Answer', 'Count', 'has specific feedback?'],
            'title': 'Top 10 answers'
=======
            'column_headers': ['Answer', 'Count'],
            'title': 'Top 10 answers',
>>>>>>> cd36696b
        },
        'calculation_id': 'Top10AnswerFrequencies',
        'show_addressed_info': True,
    }, {
        # Table with most commonly submitted elements of set.
        'id': 'FrequencyTable',
        'options': {
<<<<<<< HEAD
            'column_headers': ['Element', 'Count', 'has specific feedback?'],
            'title': 'Commonly submitted elements'
=======
            'column_headers': ['Element', 'Count'],
            'title': 'Commonly submitted elements',
>>>>>>> cd36696b
        },
        'calculation_id': 'FrequencyCommonlySubmittedElements',
        # Since individual answer elements are not generally intended to be
        # used as a single response to SetInput interactions, we omit the
        # addressed column entirely.
        'show_addressed_info': False,
    }]<|MERGE_RESOLUTION|>--- conflicted
+++ resolved
@@ -38,13 +38,8 @@
         # Table with answer counts for top N answers.
         'id': 'FrequencyTable',
         'options': {
-<<<<<<< HEAD
-            'column_headers': ['Answer', 'Count', 'has specific feedback?'],
-            'title': 'Top 10 answers'
-=======
             'column_headers': ['Answer', 'Count'],
             'title': 'Top 10 answers',
->>>>>>> cd36696b
         },
         'calculation_id': 'Top10AnswerFrequencies',
         'show_addressed_info': True,
@@ -52,13 +47,8 @@
         # Table with most commonly submitted elements of set.
         'id': 'FrequencyTable',
         'options': {
-<<<<<<< HEAD
-            'column_headers': ['Element', 'Count', 'has specific feedback?'],
-            'title': 'Commonly submitted elements'
-=======
             'column_headers': ['Element', 'Count'],
             'title': 'Commonly submitted elements',
->>>>>>> cd36696b
         },
         'calculation_id': 'FrequencyCommonlySubmittedElements',
         # Since individual answer elements are not generally intended to be
