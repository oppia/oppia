// Copyright 2014 The Oppia Authors. All Rights Reserved.
//
// Licensed under the Apache License, Version 2.0 (the "License");
// you may not use this file except in compliance with the License.
// You may obtain a copy of the License at
//
//      http://www.apache.org/licenses/LICENSE-2.0
//
// Unless required by applicable law or agreed to in writing, software
// distributed under the License is distributed on an "AS-IS" BASIS,
// WITHOUT WARRANTIES OR CONDITIONS OF ANY KIND, either express or implied.
// See the License for the specific language governing permissions and
// limitations under the License.

/**
 * @fileoverview Validator service for the interaction.
 */

import { downgradeInjectable } from '@angular/upgrade/static';
import { Injectable } from '@angular/core';

import { AnswerGroup } from
  'domain/exploration/AnswerGroupObjectFactory';
import { IWarning, baseInteractionValidationService } from
  'interactions/base-interaction-validation.service';
import { ISetInputCustomizationArgs } from
  'interactions/customization-args-defs';
import { Outcome } from
  'domain/exploration/OutcomeObjectFactory';
import { Rule } from
  'domain/exploration/RuleObjectFactory';
import { AppConstants } from 'app.constants';

interface IPreviousRule {
  answerGroupIndex: number;
  ruleIndex: number;
  rule: Rule;
}

@Injectable({
  providedIn: 'root'
})
export class SetInputValidationService {
  constructor(
    private baseInteractionValidationServiceInstance:
      baseInteractionValidationService) {}

<<<<<<< HEAD
  /**
   * Checks if the two sets are identical.
   *
   * @param {string[]} inputA first set.
   * @param {string[]} inputB second set.
   * @return {boolean} True if the two sets are identical.
   */
  private areSameSet(inputA: string[], inputB: string[]): boolean {
    let setA = new Set(inputA);
    let setB = new Set(inputB);
    if (setA.size !== setB.size) {
      return false;
    }
    return this.isSubset(inputA, inputB);
  }

  /**
   * Checks if the first set is a subset of the second set.
   *
   * @param {string[]} inputA first set.
   * @param {string[]} inputB second set.
   * @return {boolean} True if the first set is a subset of the second set.
   */
  private isSubset(inputA: string[], inputB: string[]): boolean {
    let setB = new Set(inputB);
    return inputA.every(val => setB.has(val));
  }

  /**
   * Checks if the two rules are identical.
   *
   * @param {Rule} ruleA first rule.
   * @param {Rule} ruleB second rule.
   * @return {boolean} True if the two rules are identical.
   */
  private areSameRule(ruleA: Rule, ruleB: Rule): boolean {
    return ruleA.type === ruleB.type &&
      this.areSameSet(<string[]>ruleA.inputs.x, <string[]>ruleB.inputs.x);
  }

  // TODO(#7176): Replace 'any' with the exact type. This has been kept as
  // 'any' because 'customizationArgs' is a dict with possible underscore_cased
  // keys which give tslint errors against underscore_casing in favor of
  // camelCasing.
  getCustomizationArgsWarnings(customizationArgs: any): any[] {
    let warningsList = [];

    let buttonText = customizationArgs.buttonText &&
      customizationArgs.buttonText.value;
    if (!angular.isString(buttonText)) {
      warningsList.push({
        type: AppConstants.WARNING_TYPES.ERROR,
        message: 'Button text must be a string.'
      });
    } else if (buttonText.length === 0) {
      warningsList.push({
        message: 'Label for this button should not be empty.',
        type: AppConstants.WARNING_TYPES.ERROR
      });
    }

    return warningsList;
  }

  /**
   * Generate warnings for redundant rules in answer groups.
   * A rule is considered redundant if it will never be matched.
   *
   * @param {AnswerGroup[]} answerGroups answer groups created from user input.
   * @return {IWarning[]} Array of warnings.
   */
  getRedundantRuleWarnings(answerGroups: AnswerGroup[]): IWarning[] {
    let warningsList: IWarning[] = [];

    let previousRules: IPreviousRule[] = [];

    for (let [answerGroupIndex, answerGroup] of answerGroups.entries()) {
      for (let [ruleIndex, rule] of answerGroup.rules.entries()) {
        for (let prevRule of previousRules) {
          if (this.areSameRule(prevRule.rule, rule)) {
            warningsList.push({
              type: AppConstants.WARNING_TYPES.ERROR,
              message: `Rule ${ruleIndex + 1} from answer group ` +
                `${answerGroupIndex + 1} is the same as ` +
                `rule ${prevRule.ruleIndex + 1} from ` +
                `answer group ${prevRule.answerGroupIndex + 1}`
            });
          } else if (prevRule.rule.type === rule.type) {
            /*
            For setInput, a rule A is made redundant by rule B only when:
              - rule B appears before rule A, and
              - they are of the same type, and
              - they are not 'Equals' rules, and
              - A's input is the subset of B's input or vice versa,
                depending on their rule types.
            */
            let isRuleCoveredByAnyPrevRule = false;
            let ruleInput = <string[]>rule.inputs.x;
            let prevRuleInput = <string[]>prevRule.rule.inputs.x;
            switch (rule.type) {
              case 'Equals':
                // An 'Equals' rule is made redunt by another only when
                // they are the same, which has been checked in the code above,
                // using areSameRule method.
                break;
              case 'IsSubsetOf':
              case 'HasElementsIn':
              case 'IsDisjointFrom':
                isRuleCoveredByAnyPrevRule = this.isSubset(
                  ruleInput, prevRuleInput
                );
                break;
              case 'IsSupersetOf':
              case 'HasElementsNotIn':
              case 'OmitsElementsIn':
                isRuleCoveredByAnyPrevRule = this.isSubset(
                  prevRuleInput, ruleInput
                );
                break;
              default:
            }

            if (isRuleCoveredByAnyPrevRule) {
              warningsList.push({
                type: AppConstants.WARNING_TYPES.ERROR,
                message: `Rule ${ruleIndex + 1} from answer group ` +
                  `${answerGroupIndex + 1} will never be matched because it ` +
                  `is made redundant by rule ${prevRule.ruleIndex + 1}` +
                  ` from answer group ${prevRule.answerGroupIndex + 1}.`
              });
            }
          }
        }

        previousRules.push({
          rule,
          ruleIndex,
          answerGroupIndex
        });
      }
    }

    return warningsList;
=======
  getCustomizationArgsWarnings(
      customizationArgs: ISetInputCustomizationArgs): IWarning[] {
    // TODO(juansaba): Implement customization args validations.
    return [];
>>>>>>> 612b1819
  }

  getAllWarnings(
<<<<<<< HEAD
      stateName: string, customizationArgs: any, answerGroups: AnswerGroup[],
      defaultOutcome: Outcome): IWarning[] {
    return [
      ...this.getCustomizationArgsWarnings(customizationArgs),
      ...this.getRedundantRuleWarnings(answerGroups),
      ...this.baseInteractionValidationServiceInstance.getAllOutcomeWarnings(
        answerGroups, defaultOutcome, stateName)
    ];
=======
      stateName: string, customizationArgs: ISetInputCustomizationArgs,
      answerGroups: AnswerGroup[], defaultOutcome: Outcome): IWarning[] {
    return this.getCustomizationArgsWarnings(customizationArgs).concat(
      this.baseInteractionValidationServiceInstance.getAllOutcomeWarnings(
        answerGroups, defaultOutcome, stateName));
>>>>>>> 612b1819
  }
}

angular.module('oppia').factory(
  'SetInputValidationService', downgradeInjectable(SetInputValidationService));<|MERGE_RESOLUTION|>--- conflicted
+++ resolved
@@ -45,7 +45,6 @@
     private baseInteractionValidationServiceInstance:
       baseInteractionValidationService) {}
 
-<<<<<<< HEAD
   /**
    * Checks if the two sets are identical.
    *
@@ -86,11 +85,7 @@
       this.areSameSet(<string[]>ruleA.inputs.x, <string[]>ruleB.inputs.x);
   }
 
-  // TODO(#7176): Replace 'any' with the exact type. This has been kept as
-  // 'any' because 'customizationArgs' is a dict with possible underscore_cased
-  // keys which give tslint errors against underscore_casing in favor of
-  // camelCasing.
-  getCustomizationArgsWarnings(customizationArgs: any): any[] {
+  getCustomizationArgsWarnings(customizationArgs: ISetInputCustomizationArgs): IWarning[] {
     let warningsList = [];
 
     let buttonText = customizationArgs.buttonText &&
@@ -189,31 +184,17 @@
     }
 
     return warningsList;
-=======
-  getCustomizationArgsWarnings(
-      customizationArgs: ISetInputCustomizationArgs): IWarning[] {
-    // TODO(juansaba): Implement customization args validations.
-    return [];
->>>>>>> 612b1819
   }
 
   getAllWarnings(
-<<<<<<< HEAD
-      stateName: string, customizationArgs: any, answerGroups: AnswerGroup[],
-      defaultOutcome: Outcome): IWarning[] {
+      stateName: string, customizationArgs: ISetInputCustomizationArgs,
+      answerGroups: AnswerGroup[], defaultOutcome: Outcome): IWarning[] {
     return [
       ...this.getCustomizationArgsWarnings(customizationArgs),
       ...this.getRedundantRuleWarnings(answerGroups),
       ...this.baseInteractionValidationServiceInstance.getAllOutcomeWarnings(
         answerGroups, defaultOutcome, stateName)
     ];
-=======
-      stateName: string, customizationArgs: ISetInputCustomizationArgs,
-      answerGroups: AnswerGroup[], defaultOutcome: Outcome): IWarning[] {
-    return this.getCustomizationArgsWarnings(customizationArgs).concat(
-      this.baseInteractionValidationServiceInstance.getAllOutcomeWarnings(
-        answerGroups, defaultOutcome, stateName));
->>>>>>> 612b1819
   }
 }
 
