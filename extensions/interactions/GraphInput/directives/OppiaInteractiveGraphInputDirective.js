// Copyright 2014 The Oppia Authors. All Rights Reserved.
//
// Licensed under the Apache License, Version 2.0 (the "License");
// you may not use this file except in compliance with the License.
// You may obtain a copy of the License at
//
//      http://www.apache.org/licenses/LICENSE-2.0
//
// Unless required by applicable law or agreed to in writing, software
// distributed under the License is distributed on an "AS-IS" BASIS,
// WITHOUT WARRANTIES OR CONDITIONS OF ANY KIND, either express or implied.
// See the License for the specific language governing permissions and
// limitations under the License.

/**
 * Directive for the GraphInput interaction.
 *
 * IMPORTANT NOTE: The naming convention for customization args that are passed
 * into the directive is: the name of the parameter, followed by 'With',
 * followed by the name of the arg.
 */

oppia.constant('GRAPH_INPUT_LEFT_MARGIN', 120);

oppia.directive('oppiaInteractiveGraphInput', [
<<<<<<< HEAD
  'HtmlEscaperService', 'GraphInputRulesService', 'UrlInterpolationService',
  'UrlService', 'EVENT_NEW_CARD_AVAILABLE',
  function(
      HtmlEscaperService, GraphInputRulesService, UrlInterpolationService,
      UrlService, EVENT_NEW_CARD_AVAILABLE) {
=======
  'HtmlEscaperService', 'UrlInterpolationService', 'UrlService',
  'graphInputRulesService', 'EVENT_NEW_CARD_AVAILABLE',
  function(
      HtmlEscaperService, UrlInterpolationService, UrlService,
      graphInputRulesService, EVENT_NEW_CARD_AVAILABLE) {
>>>>>>> 0e1fc485
    return {
      restrict: 'E',
      scope: {
        getLastAnswer: '&lastAnswer',
      },
      templateUrl: UrlInterpolationService.getExtensionResourceUrl(
        '/interactions/GraphInput/directives/' +
        'graph_input_interaction_directive.html'),
      controller: [
        '$scope', '$element', '$attrs', 'WindowDimensionsService',
        'CurrentInteractionService',
        function(
            $scope, $element, $attrs, WindowDimensionsService,
            CurrentInteractionService) {
          $scope.errorMessage = '';
          $scope.graph = {
            vertices: [],
            edges: [],
            isDirected: false,
            isWeighted: false,
            isLabeled: false
          };
          $scope.submitGraph = function() {
            // Here, angular.copy is needed to strip $$hashkey from the graph.
            CurrentInteractionService.onSubmit(
              angular.copy($scope.graph), GraphInputRulesService);
          };
          $scope.interactionIsActive = ($scope.getLastAnswer() === null);
          $scope.$on(EVENT_NEW_CARD_AVAILABLE, function() {
            $scope.interactionIsActive = false;

            $scope.canAddVertex = false;
            $scope.canDeleteVertex = false;
            $scope.canEditVertexLabel = false;
            $scope.canMoveVertex = false;
            $scope.canAddEdge = false;
            $scope.canDeleteEdge = false;
            $scope.canEditEdgeWeight = false;
          });

          $scope.resetGraph = function() {
            var newGraph = HtmlEscaperService.escapedJsonToObj(
              $attrs.graphWithValue);
            if (checkValidGraph(newGraph)) {
              $scope.graph = newGraph;
            } else {
              $scope.errorMessage = 'I18N_INTERACTIONS_GRAPH_ERROR_INVALID';
            }
          };

          var init = function() {
            if ($scope.interactionIsActive) {
              $scope.resetGraph();
            } else {
              $scope.graph = $scope.getLastAnswer();
            }
            var stringToBool = function(str) {
              return (str === 'true');
            };
            $scope.canAddVertex = $scope.interactionIsActive ?
              stringToBool($attrs.canAddVertexWithValue) : false;
            $scope.canDeleteVertex = $scope.interactionIsActive ?
              stringToBool($attrs.canDeleteVertexWithValue) : false;
            $scope.canEditVertexLabel = $scope.interactionIsActive ?
              stringToBool($attrs.canEditVertexLabelWithValue) : false;
            $scope.canMoveVertex = $scope.interactionIsActive ?
              stringToBool($attrs.canMoveVertexWithValue) : false;
            $scope.canAddEdge = $scope.interactionIsActive ?
              stringToBool($attrs.canAddEdgeWithValue) : false;
            $scope.canDeleteEdge = $scope.interactionIsActive ?
              stringToBool($attrs.canDeleteEdgeWithValue) : false;
            $scope.canEditEdgeWeight = $scope.interactionIsActive ?
              stringToBool($attrs.canEditEdgeWeightWithValue) : false;
          };

          // TODO(czxcjx): Write this function
          var checkValidGraph = function(graph) {
            return Boolean(graph);
          };

          var validityCheckFn = function() {
            return checkValidGraph($scope.graph);
          };

          CurrentInteractionService.registerCurrentInteraction(
            $scope.submitGraph, validityCheckFn);

          init();
        }
      ]
    };
  }
]);<|MERGE_RESOLUTION|>--- conflicted
+++ resolved
@@ -23,19 +23,11 @@
 oppia.constant('GRAPH_INPUT_LEFT_MARGIN', 120);
 
 oppia.directive('oppiaInteractiveGraphInput', [
-<<<<<<< HEAD
-  'HtmlEscaperService', 'GraphInputRulesService', 'UrlInterpolationService',
-  'UrlService', 'EVENT_NEW_CARD_AVAILABLE',
-  function(
-      HtmlEscaperService, GraphInputRulesService, UrlInterpolationService,
-      UrlService, EVENT_NEW_CARD_AVAILABLE) {
-=======
   'HtmlEscaperService', 'UrlInterpolationService', 'UrlService',
   'graphInputRulesService', 'EVENT_NEW_CARD_AVAILABLE',
   function(
       HtmlEscaperService, UrlInterpolationService, UrlService,
       graphInputRulesService, EVENT_NEW_CARD_AVAILABLE) {
->>>>>>> 0e1fc485
     return {
       restrict: 'E',
       scope: {
