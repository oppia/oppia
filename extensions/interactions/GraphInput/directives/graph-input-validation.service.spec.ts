// Copyright 2014 The Oppia Authors. All Rights Reserved.
//
// Licensed under the Apache License, Version 2.0 (the "License");
// you may not use this file except in compliance with the License.
// You may obtain a copy of the License at
//
//      http://www.apache.org/licenses/LICENSE-2.0
//
// Unless required by applicable law or agreed to in writing, software
// distributed under the License is distributed on an "AS-IS" BASIS,
// WITHOUT WARRANTIES OR CONDITIONS OF ANY KIND, either express or implied.
// See the License for the specific language governing permissions and
// limitations under the License.

/**
 * @fileoverview Unit tests for graph input validation service.
 */

import cloneDeep from 'lodash/cloneDeep';

import { TestBed } from '@angular/core/testing';

import { AnswerGroup, AnswerGroupObjectFactory } from
  'domain/exploration/AnswerGroupObjectFactory';
import { GraphInputValidationService } from
  'interactions/GraphInput/directives/graph-input-validation.service';
import { Outcome, OutcomeObjectFactory } from
  'domain/exploration/OutcomeObjectFactory';
import { RuleObjectFactory } from 'domain/exploration/RuleObjectFactory';
import { GraphAnswer } from 'interactions/answer-defs';

import { AppConstants } from 'app.constants';
import { WARNING_TYPES_CONSTANT } from 'app-type.constants';
import { GraphInputCustomizationArgs } from
  'interactions/customization-args-defs';

describe('GraphInputValidationService', () => {
  let WARNING_TYPES: WARNING_TYPES_CONSTANT;
  let validatorService: GraphInputValidationService;
  let currentState: string;
  let customizationArguments: GraphInputCustomizationArgs;
  let answerGroups: AnswerGroup[], goodDefaultOutcome: Outcome;
  let oof: OutcomeObjectFactory, agof: AnswerGroupObjectFactory;
  let rof: RuleObjectFactory;

  beforeEach(() => {
    TestBed.configureTestingModule({
      providers: [GraphInputValidationService]
    });

    WARNING_TYPES = AppConstants.WARNING_TYPES;
    validatorService = TestBed.get(GraphInputValidationService);
    oof = TestBed.get(OutcomeObjectFactory);
    agof = TestBed.get(AnswerGroupObjectFactory);
    rof = TestBed.get(RuleObjectFactory);
    currentState = 'First State';
    goodDefaultOutcome = oof.createFromBackendDict({
      dest: 'Second State',
      feedback: {
        html: '',
        content_id: ''
      },
      labelled_as_correct: false,
      param_changes: [],
      refresher_exploration_id: null,
      missing_prerequisite_skill_id: null
    });

    customizationArguments = {
      graph: {
        value: {
          vertices: new Array(10),
          isWeighted: false,
          isLabeled: false,
          isDirected: false,
          edges: []
        }
      },
      canEditEdgeWeight: {
        value: false
      },
      canEditVertexLabel: {
        value: false
      },
      canMoveVertex: {
        value: false
      },
      canDeleteVertex: {
        value: false
      },
      canDeleteEdge: {
        value: false
      },
      canAddVertex: {
        value: false
      },
      canAddEdge: {
        value: false
      }
    };

    var answerGroup = agof.createNew(
      [rof.createFromBackendDict({
        inputs: {
          g: {
            vertices: new Array(10)
          }
        },
        rule_type: 'IsIsomorphicTo'
      }), rof.createFromBackendDict({
        inputs: {
          g: {
            vertices: new Array(10)
          }
        },
        rule_type: 'IsIsomorphicTo'
      })],
      goodDefaultOutcome,
      null,
      null);
    answerGroups = [answerGroup, cloneDeep(answerGroup)];
  });

  it('should be able to perform basic validation', () => {
    var warnings = validatorService.getAllWarnings(
      currentState, customizationArguments, answerGroups,
      goodDefaultOutcome);
    expect(warnings).toEqual([]);
  });

  it('should expect graph and edit customization arguments', () => {
    expect(() => {
      validatorService.getAllWarnings(
        // This throws "Argument of type '{}' is not assignable to
        // parameter of type 'GraphInputCustomizationArgs'." We are purposely
        // assigning the wrong type of customization args in order to test
        // validations.
        // @ts-expect-error
        currentState, {}, answerGroups, goodDefaultOutcome);
    }).toThrowError(
      'Expected customization arguments to have properties: ' +
      'graph, canEditEdgeWeight, canEditVertexLabel');
  });

  it('should validate the maximum number of vertices in the graph', () => {
    customizationArguments.graph.value.vertices = new Array(51);
    var warnings = validatorService.getAllWarnings(
      currentState, customizationArguments, answerGroups,
      goodDefaultOutcome);
    expect(warnings).toEqual([{
      type: WARNING_TYPES.CRITICAL,
      message: 'The graph used in customization exceeds supported maximum ' +
          'number of vertices of 50.'
    }]);
  });

<<<<<<< HEAD
  it('should validate the maximum number of vertices in the graph for an ' +
    'isomorphism check', () => {
    (
    <GraphIsomorphicRuleInputs>
      answerGroups[0].ruleTypesToInputs.IsIsomorphicTo[0]
    ).g.vertices = new Array(11);
    (
      <GraphIsomorphicRuleInputs>
        answerGroups[0].ruleTypesToInputs.IsIsomorphicTo[1]
    ).g.vertices = new Array(11);
    (
      <GraphIsomorphicRuleInputs>
        answerGroups[1].ruleTypesToInputs.IsIsomorphicTo[0]
    ).g.vertices = new Array(11);
=======
  it('The graph used in the rule x in group y exceeds supported maximum ' +
    'number of vertices of 10 for isomorphism check.',
  () => {
    (<GraphAnswer> answerGroups[0].rules[0].inputs.g).vertices = new Array(11);
    (<GraphAnswer> answerGroups[0].rules[1].inputs.g).vertices = new Array(11);
    (<GraphAnswer> answerGroups[1].rules[0].inputs.g).vertices = new Array(11);
>>>>>>> 50e109d4
    var warnings = validatorService.getAllWarnings(
      currentState, customizationArguments, answerGroups,
      goodDefaultOutcome);
    expect(warnings).toEqual([{
      type: WARNING_TYPES.CRITICAL,
      message: 'The graph used in the rule 1 in group 1 exceeds supported ' +
          'maximum number of vertices of 10 for isomorphism check.'
    }, {
      type: WARNING_TYPES.CRITICAL,
      message: 'The graph used in the rule 2 in group 1 exceeds supported ' +
          'maximum number of vertices of 10 for isomorphism check.'
    }, {
      type: WARNING_TYPES.CRITICAL,
      message: 'The graph used in the rule 1 in group 2 exceeds supported ' +
          'maximum number of vertices of 10 for isomorphism check.'
    }]);
  });

  it('should verify edge weight edit permissions make sense', () => {
    customizationArguments.graph.value.isWeighted = false;
    customizationArguments.canEditEdgeWeight.value = true;
    var warnings = validatorService.getAllWarnings(
      currentState, customizationArguments, answerGroups,
      goodDefaultOutcome);
    expect(warnings).toEqual([{
      type: WARNING_TYPES.CRITICAL,
      message: (
        'The learner cannot edit edge weights for an unweighted graph.')
    }]);
  });

  it('should verify vertex label edit permissions make sense', () => {
    customizationArguments.graph.value.isLabeled = false;
    customizationArguments.canEditVertexLabel.value = true;
    var warnings = validatorService.getAllWarnings(
      currentState, customizationArguments, answerGroups,
      goodDefaultOutcome);
    expect(warnings).toEqual([{
      type: WARNING_TYPES.CRITICAL,
      message: (
        'The learner cannot edit vertex labels for an unlabeled graph.')
    }]);
  });
});<|MERGE_RESOLUTION|>--- conflicted
+++ resolved
@@ -154,29 +154,11 @@
     }]);
   });
 
-<<<<<<< HEAD
   it('should validate the maximum number of vertices in the graph for an ' +
     'isomorphism check', () => {
-    (
-    <GraphIsomorphicRuleInputs>
-      answerGroups[0].ruleTypesToInputs.IsIsomorphicTo[0]
-    ).g.vertices = new Array(11);
-    (
-      <GraphIsomorphicRuleInputs>
-        answerGroups[0].ruleTypesToInputs.IsIsomorphicTo[1]
-    ).g.vertices = new Array(11);
-    (
-      <GraphIsomorphicRuleInputs>
-        answerGroups[1].ruleTypesToInputs.IsIsomorphicTo[0]
-    ).g.vertices = new Array(11);
-=======
-  it('The graph used in the rule x in group y exceeds supported maximum ' +
-    'number of vertices of 10 for isomorphism check.',
-  () => {
     (<GraphAnswer> answerGroups[0].rules[0].inputs.g).vertices = new Array(11);
     (<GraphAnswer> answerGroups[0].rules[1].inputs.g).vertices = new Array(11);
     (<GraphAnswer> answerGroups[1].rules[0].inputs.g).vertices = new Array(11);
->>>>>>> 50e109d4
     var warnings = validatorService.getAllWarnings(
       currentState, customizationArguments, answerGroups,
       goodDefaultOutcome);
