--- conflicted
+++ resolved
@@ -29,13 +29,10 @@
   'interactions/NumericInput/directives/numeric-input-rules.service';
 import { InteractiveMapRulesService } from
   'interactions/InteractiveMap/directives/interactive-map-rules.service';
-<<<<<<< HEAD
 import { LogicProofRulesService } from
   'interactions/LogicProof/directives/logic-proof-rules.service';
-=======
 import { MusicNotesInputRulesService } from
   'interactions/MusicNotesInput/directives/music-notes-input-rules.service';
->>>>>>> 5fc24918
 /* eslint-disable max-len */
 import { DragAndDropSortInputRulesService } from
   'interactions/DragAndDropSortInput/directives/drag-and-drop-sort-input-rules.service';
@@ -65,12 +62,9 @@
     $provide.value('NumericInputRulesService', new NumericInputRulesService());
     $provide.value(
       'InteractiveMapRulesService', new InteractiveMapRulesService());
-<<<<<<< HEAD
     $provide.value('LogicProofRulesService', new LogicProofRulesService());
-=======
     $provide.value(
       'MusicNotesInputRulesService', new MusicNotesInputRulesService());
->>>>>>> 5fc24918
     // This service is not mocked by using its actual class instance since the
     // services are tested in an iterative way and this causes problems since
     // a class instance and a function cannot be tested in the same way. The
