--- conflicted
+++ resolved
@@ -37,22 +37,14 @@
         baseInteractionValidationService) {}
 
   getCustomizationArgsWarnings(
-<<<<<<< HEAD
-      customizationArgs: PencilCodeCustomizationArgs): IWarning[] {
-=======
       customizationArgs: PencilCodeCustomizationArgs): Warning[] {
->>>>>>> 982d0465
     // TODO(juansaba): Implement customization args validations.
     return [];
   }
 
   getAllWarnings(
       stateName: string, customizationArgs: PencilCodeCustomizationArgs,
-<<<<<<< HEAD
-      answerGroups: AnswerGroup[], defaultOutcome: Outcome): IWarning[] {
-=======
       answerGroups: AnswerGroup[], defaultOutcome: Outcome): Warning[] {
->>>>>>> 982d0465
     return this.getCustomizationArgsWarnings(customizationArgs).concat(
       this.baseInteractionValidationServiceInstance.getAllOutcomeWarnings(
         answerGroups, defaultOutcome, stateName));
