--- conflicted
+++ resolved
@@ -18,33 +18,29 @@
 
 import { GraphAnswer } from 'interactions/answer-defs';
 
-<<<<<<< HEAD
 import { SubtitledHtmlBackendDict, SubtitledHtml } from
   'domain/exploration/SubtitledHtmlObjectFactory';
 import { SubtitledUnicodeBackendDict, SubtitledUnicode } from
   'domain/exploration/SubtitledUnicodeObjectFactory';
 
-interface ILabeledRegion {
-=======
+
 interface LabeledRegion {
->>>>>>> 982d0465
   region: {
     area: number[][];
   };
   label: string;
 }
 
-<<<<<<< HEAD
-export interface IImageWithRegions {
-  labeledRegions: ILabeledRegion[];
+interface ImageWithRegions {
+  labeledRegions: LabeledRegion[];
   imagePath: string;
 }
 
-export interface IReadableMusicNote {
+interface ReadableMusicNote {
   readableNoteName: string;
 }
 
-
+export interface AlgebraicExpressionInputCustomizationArgs { }
 interface AlgebraicExpressionInputCustomizationArgsBackendDict { }
 export interface AlgebraicExpressionInputCustomizationArgs { }
 type AlgebraicExpressionInputCustomizationArgsBackendDictValue = (
@@ -53,6 +49,7 @@
 type AlgebraicExpressionInputCustomizationArgsValue = (
   AlgebraicExpressionInputCustomizationArgs[
     keyof AlgebraicExpressionInputCustomizationArgs]['value']);
+
 interface CodeReplCustomizationArgsBackendDict {
   language?: {
     value: string;
@@ -67,19 +64,6 @@
     value: string;
   };
 }
-=======
-interface ImageWithRegions {
-  labeledRegions: LabeledRegion[];
-  imagePath: string;
-}
-
-interface ReadableMusicNote {
-  readableNoteName: string;
-}
-
-export interface AlgebraicExpressionInputCustomizationArgs { }
-
->>>>>>> 982d0465
 export interface CodeReplCustomizationArgs {
   language?: {
     value: string;
@@ -101,12 +85,8 @@
   CodeReplCustomizationArgs[
     keyof CodeReplCustomizationArgs]['value']);
 
-<<<<<<< HEAD
 
 interface ContinueCustomizationArgsBackendDict {
-=======
-export interface ContinueCustomizationArgs {
->>>>>>> 982d0465
   buttonText?: {
     value: SubtitledUnicodeBackendDict;
   };
@@ -124,11 +104,7 @@
     keyof ContinueCustomizationArgs]['value']);
 
 
-<<<<<<< HEAD
 interface DragAndDropSortInputCustomizationArgsBackendDict {
-=======
-export interface DragAndDropSortInputCustomizationArgs {
->>>>>>> 982d0465
   choices?: {
     value: SubtitledHtmlBackendDict[];
   };
@@ -151,15 +127,12 @@
   DragAndDropSortInputCustomizationArgs[
     keyof DragAndDropSortInputCustomizationArgs]['value']);
 
-<<<<<<< HEAD
 
 interface EndExplorationCustomizationArgsBackendDict {
   recommendedExplorationIds?: {
     value: string[];
   };
 }
-=======
->>>>>>> 982d0465
 export interface EndExplorationCustomizationArgs {
   recommendedExplorationIds?: {
     value: string[];
@@ -172,12 +145,8 @@
   EndExplorationCustomizationArgs[
     keyof EndExplorationCustomizationArgs]['value']);
 
-<<<<<<< HEAD
 
 interface FractionInputCustomizationArgsBackendDict {
-=======
-export interface FractionInputCustomizationArgs {
->>>>>>> 982d0465
   requireSimplestForm?: {
     value: string;
   };
@@ -213,11 +182,7 @@
     keyof FractionInputCustomizationArgs]['value']);
 
 
-<<<<<<< HEAD
 interface GraphInputCustomizationArgsBackendDict {
-=======
-export interface GraphInputCustomizationArgs {
->>>>>>> 982d0465
   graph?: {
     value: GraphAnswer;
   };
@@ -245,7 +210,7 @@
 }
 export interface GraphInputCustomizationArgs {
   graph?: {
-    value: IGraphAnswer;
+    value: GraphAnswer;
   };
   canAddVertex: {
     value: boolean;
@@ -277,11 +242,7 @@
     keyof GraphInputCustomizationArgs]['value']);
 
 
-<<<<<<< HEAD
 interface ImageClickInputCustomizationArgsBackendDict {
-=======
-export interface ImageClickInputCustomizationArgs {
->>>>>>> 982d0465
   imageAndRegions?: {
     value: ImageWithRegions;
   };
@@ -291,7 +252,7 @@
 }
 export interface ImageClickInputCustomizationArgs {
   imageAndRegions?: {
-    value: IImageWithRegions;
+    value: ImageWithRegions;
   };
   highlightRegionsOnHover?: {
     value: string;
@@ -304,7 +265,6 @@
   ImageClickInputCustomizationArgs[
     keyof ImageClickInputCustomizationArgs]['value']);
 
-<<<<<<< HEAD
 
 interface InteractiveMapCustomizationArgsBackendDict {
   latitude?: {
@@ -317,8 +277,6 @@
     value: string;
   };
 }
-=======
->>>>>>> 982d0465
 export interface InteractiveMapCustomizationArgs {
   latitude?: {
     value: number;
@@ -337,12 +295,8 @@
   InteractiveMapCustomizationArgs[
     keyof InteractiveMapCustomizationArgs]['value']);
 
-<<<<<<< HEAD
 
 interface ItemSelectionInputCustomizationArgsBackendDict {
-=======
-export interface ItemSelectionInputCustomizationArgs {
->>>>>>> 982d0465
   choices?: {
     value: SubtitledHtmlBackendDict[];
   };
@@ -372,11 +326,7 @@
     keyof ItemSelectionInputCustomizationArgs]['value']);
 
 
-<<<<<<< HEAD
 interface LogicCustomizationArgsBackendDict {
-=======
-export interface LogicCustomizationArgs {
->>>>>>> 982d0465
   question?: {
     value: Object;
   };
@@ -393,7 +343,6 @@
   LogicCustomizationArgs[
     keyof LogicCustomizationArgs]['value']);
 
-<<<<<<< HEAD
 
 interface MathEquationInputCustomizationArgsBackendDict { }
 export interface MathEquationInputCustomizationArgs { }
@@ -405,11 +354,6 @@
     keyof MathEquationInputCustomizationArgs]['value']);
 
 interface MultipleChoiceInputCustomizationArgsBackendDict {
-=======
-export interface MathEquationInputCustomizationArgs { }
-
-export interface MultipleChoiceInputCustomizationArgs {
->>>>>>> 982d0465
   showChoicesInShuffledOrder?: {
     value: string;
   };
@@ -433,17 +377,14 @@
     keyof MultipleChoiceInputCustomizationArgs]['value']);
 
 
-<<<<<<< HEAD
 interface MusicNotesInputCustomizationArgsBackendDict {
   sequenceToGuess?: {
-    value: IReadableMusicNote[];
+    value: ReadableMusicNote[];
   };
   initialSequence?: {
-    value: IReadableMusicNote[];
-  };
-}
-=======
->>>>>>> 982d0465
+    value: ReadableMusicNote[];
+  };
+}
 export interface MusicNotesInputCustomizationArgs {
   sequenceToGuess?: {
     value: ReadableMusicNote[];
@@ -459,12 +400,8 @@
   MusicNotesInputCustomizationArgs[
     keyof MusicNotesInputCustomizationArgs]['value']);
 
-<<<<<<< HEAD
 
 interface PencilCodeCustomizationArgsBackendDict {
-=======
-export interface PencilCodeCustomizationArgs {
->>>>>>> 982d0465
   initialCode?: {
     value: string;
   };
@@ -482,11 +419,7 @@
     keyof PencilCodeCustomizationArgs]['value']);
 
 
-<<<<<<< HEAD
 interface SetInputCustomizationArgsBackendDict {
-=======
-export interface SetInputCustomizationArgs {
->>>>>>> 982d0465
   buttonText?: {
     value: SubtitledUnicodeBackendDict;
   };
@@ -504,11 +437,7 @@
     keyof SetInputCustomizationArgs]['value']);
 
 
-<<<<<<< HEAD
 interface TextInputCustomizationArgsBackendDict {
-=======
-export interface TextInputCustomizationArgs {
->>>>>>> 982d0465
   placeholder?: {
     value: SubtitledUnicodeBackendDict;
   };
@@ -531,7 +460,6 @@
   TextInputCustomizationArgs[
     keyof TextInputCustomizationArgs]['value']);
 
-<<<<<<< HEAD
 
 interface MathExpressionCustomizationArgsBackendDict { }
 export interface MathExpressionCustomizationArgs { }
@@ -568,17 +496,6 @@
 type NumberWithUnitsCustomizationArgsValue = (
   NumberWithUnitsCustomizationArgs[
     keyof NumberWithUnitsCustomizationArgs]['value']);
-=======
-export interface MathExpressionCustomizationArgs { }
-
-export interface NumericExpressionInputCustomizationArgs { }
-
-export interface NumericInputCustomizationArgs { }
-
-export interface NumberWithUnitsCustomizationArgs { }
-
-export interface NumberWithUnitsCustomizationArgs {
->>>>>>> 982d0465
 
 export type InteractionCustomizationArgsBackendDict = (
   AlgebraicExpressionInputCustomizationArgsBackendDict |
@@ -649,7 +566,6 @@
   SetInputCustomizationArgsBackendDictValue |
   TextInputCustomizationArgsBackendDictValue);
 
-<<<<<<< HEAD
 export type InteractionCustomizationArgsValue = (
   AlgebraicExpressionInputCustomizationArgsValue |
   CodeReplCustomizationArgsValue |
@@ -671,28 +587,4 @@
   NumericInputCustomizationArgsValue |
   PencilCodeCustomizationArgsValue |
   SetInputCustomizationArgsValue |
-  TextInputCustomizationArgsValue);
-=======
-export type InteractionCustomizationArgs = (
-  AlgebraicExpressionInputCustomizationArgs |
-  CodeReplCustomizationArgs |
-  ContinueCustomizationArgs |
-  DragAndDropSortInputCustomizationArgs |
-  EndExplorationCustomizationArgs |
-  FractionInputCustomizationArgs |
-  GraphInputCustomizationArgs |
-  ImageClickInputCustomizationArgs |
-  InteractiveMapCustomizationArgs |
-  ItemSelectionInputCustomizationArgs |
-  LogicCustomizationArgs |
-  MathEquationInputCustomizationArgs |
-  MathExpressionCustomizationArgs |
-  MultipleChoiceInputCustomizationArgs |
-  MusicNotesInputCustomizationArgs |
-  NumberWithUnitsCustomizationArgs |
-  NumericExpressionInputCustomizationArgs |
-  NumericInputCustomizationArgs |
-  PencilCodeCustomizationArgs |
-  SetInputCustomizationArgs |
-  TextInputCustomizationArgs);
->>>>>>> 982d0465
+  TextInputCustomizationArgsValue);