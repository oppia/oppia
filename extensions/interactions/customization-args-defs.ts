// Copyright 2020 The Oppia Authors. All Rights Reserved.
//
// Licensed under the Apache License, Version 2.0 (the "License");
// you may not use this file except in compliance with the License.
// You may obtain a copy of the License at
//
//      http://www.apache.org/licenses/LICENSE-2.0
//
// Unless required by applicable law or agreed to in writing, software
// distributed under the License is distributed on an "AS-IS" BASIS,
// WITHOUT WARRANTIES OR CONDITIONS OF ANY KIND, either express or implied.
// See the License for the specific language governing permissions and
// limitations under the License.

/**
 * @fileoverview Type definiitions for Customization Args.
 */

<<<<<<< HEAD
import { IGraphBackendDict } from
  'extensions/interactions/GraphInput/directives/graph-detail.service';
import { IImageWithRegions } from
  // eslint-disable-next-line max-len
  'extensions/interactions/ImageClickInput/directives/oppia-interactive-image-click-input.directive';
import { IReadableNote } from
  // eslint-disable-next-line max-len
  'extensions/interactions/MusicNotesInput/directives/oppia-interactive-music-notes-input.directive';
import { ISubtitledHtmlBackendDict, SubtitledHtml } from
  'domain/exploration/SubtitledHtmlObjectFactory';
import { ISubtitledUnicodeBackendDict, SubtitledUnicode } from
  'domain/exploration/SubtitledUnicodeObjectFactory';

export interface IAlgebraicExpressionInputCustomizationArgsBackendDict {

}
export interface IAlgebraicExpressionInputCustomizationArgs extends
  IAlgebraicExpressionInputCustomizationArgsBackendDict {
=======
import { IGraphAnswer } from 'interactions/answer-defs';

interface ILabeledRegion {
  region: {
    area: number[][];
  };
  label: string;
}

interface IImageWithRegions {
  labeledRegions: ILabeledRegion[];
  imagePath: string;
}
>>>>>>> 7f30f2a5

interface IReadableMusicNote {
  readableNoteName: string;
}

<<<<<<< HEAD

export interface ICodeReplCustomizationArgsBackendDict {
=======
export interface IAlgebraicExpressionInputCustomizationArgs { }

export interface ICodeReplCustomizationArgs {
>>>>>>> 7f30f2a5
  language?: {
    value: string;
  };
  placeholder?: {
    value: string;
  };
  preCode?: {
    value: string;
  };
  postCode?: {
    value: string;
  };
}
export interface ICodeReplCustomizationArgs extends
    ICodeReplCustomizationArgsBackendDict {

}


export interface IContinueCustomizationArgsBackendDict {
  buttonText?: {
    value: ISubtitledUnicodeBackendDict;
  };
}
export interface IContinueCustomizationArgs extends
    Omit<IContinueCustomizationArgsBackendDict, 'buttonText'> {
  buttonText?: {
    value: SubtitledUnicode;
  };
}


export interface IDragAndDropSortInputCustomizationArgsBackendDict {
  choices?: {
    value: ISubtitledHtmlBackendDict[];
  };
  allowMultipleItemsInSamePosition: {
    value: boolean;
  }
}
export interface IDragAndDropSortInputCustomizationArgs extends
    Omit<IDragAndDropSortInputCustomizationArgsBackendDict, 'choices'> {
      choices?: {
    value: SubtitledHtml[];
  };
}


export interface IEndExplorationCustomizationArgsBackendDict {
  recommendedExplorationIds?: {
    value: string[];
  };
}
export interface IEndExplorationCustomizationArgs extends
  IEndExplorationCustomizationArgsBackendDict {

}


export interface IFractionInputCustomizationArgsBackendDict {
  requireSimplestForm?: {
    value: string;
  };
  allowImproperFraction?: {
    value: string;
  };
  allowNonzeroIntegerPart?: {
    value: string;
  };
  customPlaceholder?: {
    value: ISubtitledUnicodeBackendDict;
  };
}
export interface IFractionInputCustomizationArgs extends
    Omit<IFractionInputCustomizationArgsBackendDict, 'customPlaceholder'> {
  customPlaceholder?: {
    value: SubtitledUnicode;
  };
}


export interface IGraphInputCustomizationArgsBackendDict {
  graph?: {
    value: IGraphAnswer;
  };
  canAddVertex: {
    value: boolean;
  };
  canDeleteVertex: {
    value: boolean;
  };
  canEditVertexLabel: {
    value: boolean;
  };
  canMoveVertex: {
    value: boolean;
  };
  canAddEdge: {
    value: boolean;
  };
  canDeleteEdge: {
    value: boolean;
  };
  canEditEdgeWeight: {
    value: boolean;
  };
}
export interface IGraphInputCustomizationArgs extends
  IGraphInputCustomizationArgsBackendDict {

}


export interface IImageClickInputCustomizationArgsBackendDict {
  imageAndRegions?: {
    value: IImageWithRegions;
  };
  highlightRegionsOnHover?: {
    value: string;
  };
}
export interface IImageClickInputCustomizationArgs extends
  IImageClickInputCustomizationArgsBackendDict {

}


export interface IInteractiveMapCustomizationArgsBackendDict {
  latitude?: {
    value: number;
  };
  longitude?: {
    value: number;
  };
  zoom?: {
    value: string;
  };
}
export interface IInteractiveMapCustomizationArgs extends
  IInteractiveMapCustomizationArgsBackendDict {

}


export interface IItemSelectionInputCustomizationArgsBackendDict {
  choices?: {
    value: ISubtitledHtmlBackendDict[];
  };
  maxAllowableSelectionCount?: {
    value: number;
  };
  minAllowableSelectionCount?: {
    value: number;
  };
}
export interface IItemSelectionInputCustomizationArgs extends
    Omit<IItemSelectionInputCustomizationArgsBackendDict, 'choices'> {
  choices?: {
    value: SubtitledHtml[];
  };
}


export interface ILogicCustomizationArgsBackendDict {
  question?: {
    value: Object;
  };
}
export interface ILogicCustomizationArgs extends
  ILogicCustomizationArgsBackendDict {

}

<<<<<<< HEAD

export interface IMathEquationInputCustomizationArgsBackendDict {

}
export interface IMathEquationInputCustomizationArgs extends
  IMathEquationInputCustomizationArgsBackendDict {
=======
export interface IMathEquationInputCustomizationArgs { }
>>>>>>> 7f30f2a5

}


export interface IMultipleChoiceInputCustomizationArgsBackendDict {
  showChoicesInShuffledOrder?: {
    value: string;
  };
  choices?: {
    value: ISubtitledHtmlBackendDict[];
  };
}
export interface IMultipleChoiceInputCustomizationArgs extends
    Omit<IMultipleChoiceInputCustomizationArgsBackendDict, 'choices'> {
  choices?: {
    value: SubtitledHtml[];
  };
}


export interface IMusicNotesInputCustomizationArgsBackendDict {
  sequenceToGuess?: {
    value: IReadableMusicNote[];
  };
  initialSequence?: {
    value: IReadableMusicNote[];
  };
}
export interface IMusicNotesInputCustomizationArgs extends
  IMusicNotesInputCustomizationArgsBackendDict {

}


export interface IPencilCodeCustomizationArgsBackendDict {
  initialCode?: {
    value: string;
  };
}
export interface IPencilCodeCustomizationArgs extends
  IPencilCodeCustomizationArgsBackendDict {

}


export interface ISetInputCustomizationArgsBackendDict {
  buttonText?: {
    value: ISubtitledUnicodeBackendDict;
  };
}
export interface ISetInputCustomizationArgs extends
    Omit<ISetInputCustomizationArgsBackendDict, 'buttonText'> {
  buttonText?: {
    value: SubtitledUnicode;
  };
}


export interface ITextInputCustomizationArgsBackendDict {
  placeholder?: {
    value: ISubtitledUnicodeBackendDict;
  };
  rows?: {
    value: number;
  };
}
export interface ITextInputCustomizationArgs extends
    Omit<ITextInputCustomizationArgsBackendDict, 'placeholder'> {
  placeholder?: {
    value: SubtitledUnicode;
  };
}


<<<<<<< HEAD
export interface IMathExpressionCustomizationArgsBackendDict {

}
export interface IMathExpressionCustomizationArgs extends
  IMathExpressionCustomizationArgsBackendDict {
=======
export interface IMathExpressionCustomizationArgs { }
>>>>>>> 7f30f2a5

export interface INumericInputCustomizationArgs { }

<<<<<<< HEAD

export interface INumericInputCustomizationArgsBackendDict {

}
export interface INumericInputCustomizationArgs extends
  INumericInputCustomizationArgsBackendDict {
=======
export interface INumberWithUnitsCustomizationArgs { }

export interface INumberWithUnitsCustomizationArgs {
>>>>>>> 7f30f2a5

}

export type IInteractionCustomizationArgsValueBackendDict = (
  IAlgebraicExpressionInputCustomizationArgsBackendDict |
  ICodeReplCustomizationArgsBackendDict |
  IContinueCustomizationArgsBackendDict |
  IDragAndDropSortInputCustomizationArgsBackendDict |
  IEndExplorationCustomizationArgsBackendDict |
  IFractionInputCustomizationArgsBackendDict |
  IGraphInputCustomizationArgsBackendDict |
  IImageClickInputCustomizationArgsBackendDict |
  IInteractiveMapCustomizationArgsBackendDict |
  IItemSelectionInputCustomizationArgsBackendDict |
  ILogicCustomizationArgsBackendDict |
  IMathEquationInputCustomizationArgsBackendDict |
  IMultipleChoiceInputCustomizationArgsBackendDict |
  IMusicNotesInputCustomizationArgsBackendDict |
  IPencilCodeCustomizationArgsBackendDict |
  ISetInputCustomizationArgsBackendDict |
  ITextInputCustomizationArgsBackendDict |
  IMathExpressionCustomizationArgsBackendDict |
  INumericInputCustomizationArgsBackendDict);

export type IInteractionCustomizationArgsValue = (
  IAlgebraicExpressionInputCustomizationArgs |
  ICodeReplCustomizationArgs |
  IContinueCustomizationArgs |
  IDragAndDropSortInputCustomizationArgs |
  IEndExplorationCustomizationArgs |
  IFractionInputCustomizationArgs |
  IGraphInputCustomizationArgs |
  IImageClickInputCustomizationArgs |
  IInteractiveMapCustomizationArgs |
  IItemSelectionInputCustomizationArgs |
  ILogicCustomizationArgs |
  IMathEquationInputCustomizationArgs |
  IMathExpressionCustomizationArgs |
  IMultipleChoiceInputCustomizationArgs |
  IMusicNotesInputCustomizationArgs |
  INumberWithUnitsCustomizationArgs |
  INumericInputCustomizationArgs |
  IPencilCodeCustomizationArgs |
  ISetInputCustomizationArgs |
  ITextInputCustomizationArgs);<|MERGE_RESOLUTION|>--- conflicted
+++ resolved
@@ -16,28 +16,15 @@
  * @fileoverview Type definiitions for Customization Args.
  */
 
-<<<<<<< HEAD
-import { IGraphBackendDict } from
-  'extensions/interactions/GraphInput/directives/graph-detail.service';
+import { IGraphAnswer } from 'interactions/answer-defs';
 import { IImageWithRegions } from
   // eslint-disable-next-line max-len
   'extensions/interactions/ImageClickInput/directives/oppia-interactive-image-click-input.directive';
-import { IReadableNote } from
-  // eslint-disable-next-line max-len
-  'extensions/interactions/MusicNotesInput/directives/oppia-interactive-music-notes-input.directive';
 import { ISubtitledHtmlBackendDict, SubtitledHtml } from
   'domain/exploration/SubtitledHtmlObjectFactory';
 import { ISubtitledUnicodeBackendDict, SubtitledUnicode } from
   'domain/exploration/SubtitledUnicodeObjectFactory';
 
-export interface IAlgebraicExpressionInputCustomizationArgsBackendDict {
-
-}
-export interface IAlgebraicExpressionInputCustomizationArgs extends
-  IAlgebraicExpressionInputCustomizationArgsBackendDict {
-=======
-import { IGraphAnswer } from 'interactions/answer-defs';
-
 interface ILabeledRegion {
   region: {
     area: number[][];
@@ -49,20 +36,17 @@
   labeledRegions: ILabeledRegion[];
   imagePath: string;
 }
->>>>>>> 7f30f2a5
 
 interface IReadableMusicNote {
   readableNoteName: string;
 }
 
-<<<<<<< HEAD
+export interface IAlgebraicExpressionInputCustomizationArgsBackendDict { }
+export interface IAlgebraicExpressionInputCustomizationArgs extends
+  IAlgebraicExpressionInputCustomizationArgsBackendDict { }
+
 
 export interface ICodeReplCustomizationArgsBackendDict {
-=======
-export interface IAlgebraicExpressionInputCustomizationArgs { }
-
-export interface ICodeReplCustomizationArgs {
->>>>>>> 7f30f2a5
   language?: {
     value: string;
   };
@@ -77,9 +61,7 @@
   };
 }
 export interface ICodeReplCustomizationArgs extends
-    ICodeReplCustomizationArgsBackendDict {
-
-}
+    ICodeReplCustomizationArgsBackendDict { }
 
 
 export interface IContinueCustomizationArgsBackendDict {
@@ -117,9 +99,7 @@
   };
 }
 export interface IEndExplorationCustomizationArgs extends
-  IEndExplorationCustomizationArgsBackendDict {
-
-}
+  IEndExplorationCustomizationArgsBackendDict { }
 
 
 export interface IFractionInputCustomizationArgsBackendDict {
@@ -171,9 +151,7 @@
   };
 }
 export interface IGraphInputCustomizationArgs extends
-  IGraphInputCustomizationArgsBackendDict {
-
-}
+  IGraphInputCustomizationArgsBackendDict { }
 
 
 export interface IImageClickInputCustomizationArgsBackendDict {
@@ -185,9 +163,7 @@
   };
 }
 export interface IImageClickInputCustomizationArgs extends
-  IImageClickInputCustomizationArgsBackendDict {
-
-}
+  IImageClickInputCustomizationArgsBackendDict { }
 
 
 export interface IInteractiveMapCustomizationArgsBackendDict {
@@ -202,9 +178,7 @@
   };
 }
 export interface IInteractiveMapCustomizationArgs extends
-  IInteractiveMapCustomizationArgsBackendDict {
-
-}
+  IInteractiveMapCustomizationArgsBackendDict { }
 
 
 export interface IItemSelectionInputCustomizationArgsBackendDict {
@@ -232,22 +206,12 @@
   };
 }
 export interface ILogicCustomizationArgs extends
-  ILogicCustomizationArgsBackendDict {
-
-}
-
-<<<<<<< HEAD
-
-export interface IMathEquationInputCustomizationArgsBackendDict {
-
-}
+  ILogicCustomizationArgsBackendDict { }
+
+
+export interface IMathEquationInputCustomizationArgsBackendDict { }
 export interface IMathEquationInputCustomizationArgs extends
-  IMathEquationInputCustomizationArgsBackendDict {
-=======
-export interface IMathEquationInputCustomizationArgs { }
->>>>>>> 7f30f2a5
-
-}
+  IMathEquationInputCustomizationArgsBackendDict { }
 
 
 export interface IMultipleChoiceInputCustomizationArgsBackendDict {
@@ -275,9 +239,7 @@
   };
 }
 export interface IMusicNotesInputCustomizationArgs extends
-  IMusicNotesInputCustomizationArgsBackendDict {
-
-}
+  IMusicNotesInputCustomizationArgsBackendDict { }
 
 
 export interface IPencilCodeCustomizationArgsBackendDict {
@@ -286,9 +248,7 @@
   };
 }
 export interface IPencilCodeCustomizationArgs extends
-  IPencilCodeCustomizationArgsBackendDict {
-
-}
+  IPencilCodeCustomizationArgsBackendDict { }
 
 
 export interface ISetInputCustomizationArgsBackendDict {
@@ -320,32 +280,18 @@
 }
 
 
-<<<<<<< HEAD
-export interface IMathExpressionCustomizationArgsBackendDict {
-
-}
+export interface IMathExpressionCustomizationArgsBackendDict { }
 export interface IMathExpressionCustomizationArgs extends
-  IMathExpressionCustomizationArgsBackendDict {
-=======
-export interface IMathExpressionCustomizationArgs { }
->>>>>>> 7f30f2a5
-
-export interface INumericInputCustomizationArgs { }
-
-<<<<<<< HEAD
-
-export interface INumericInputCustomizationArgsBackendDict {
-
-}
+  IMathExpressionCustomizationArgsBackendDict { }
+
+export interface INumericInputCustomizationArgsBackendDict { }
 export interface INumericInputCustomizationArgs extends
-  INumericInputCustomizationArgsBackendDict {
-=======
-export interface INumberWithUnitsCustomizationArgs { }
-
-export interface INumberWithUnitsCustomizationArgs {
->>>>>>> 7f30f2a5
-
-}
+  INumericInputCustomizationArgsBackendDict { }
+
+export interface INumberWithUnitsCustomizationArgsBackendDict { }
+export interface INumberWithUnitsCustomizationArgs extends
+  INumberWithUnitsCustomizationArgsBackendDict { }
+
 
 export type IInteractionCustomizationArgsValueBackendDict = (
   IAlgebraicExpressionInputCustomizationArgsBackendDict |
@@ -366,7 +312,8 @@
   ISetInputCustomizationArgsBackendDict |
   ITextInputCustomizationArgsBackendDict |
   IMathExpressionCustomizationArgsBackendDict |
-  INumericInputCustomizationArgsBackendDict);
+  INumericInputCustomizationArgsBackendDict |
+  INumberWithUnitsCustomizationArgsBackendDict);
 
 export type IInteractionCustomizationArgsValue = (
   IAlgebraicExpressionInputCustomizationArgs |
