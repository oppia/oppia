<div class="logic-proof-container">
  <span translate="<[$ctrl.questionString]>" translate-values="$ctrl.questionStringData"></span>
  <div class="logic-proof-input-box">
    <oppia-codemirror (on-load)="$ctrl.codeEditor($event)"
                      [read-only]="!$ctrl.interactionIsActive">
    </oppia-codemirror>
<<<<<<< HEAD
=======
    <textarea ng-trim="false" rows="10"></textarea>
>>>>>>> b076a826
  </div>
  <button class="btn btn-secondary" ng-click="$ctrl.showHelp()" ng-disabled="!$ctrl.interactionIsActive" translate="I18N_INTERACTIONS_LOGIC_PROOF_POSSIBLE_LINES"></button>
  <p class="logic-proof-error-message"> <[$ctrl.errorMessage]>  </p>
</div>

<style>
  .logic-proof-container {
    background: #fff;
    max-width: 100%;
    padding: 8px;
  }
  @media screen and (max-width: 959px) {
    .logic-proof-container {
      width: 100vw;
    }
  }
</style><|MERGE_RESOLUTION|>--- conflicted
+++ resolved
@@ -4,10 +4,7 @@
     <oppia-codemirror (on-load)="$ctrl.codeEditor($event)"
                       [read-only]="!$ctrl.interactionIsActive">
     </oppia-codemirror>
-<<<<<<< HEAD
-=======
     <textarea ng-trim="false" rows="10"></textarea>
->>>>>>> b076a826
   </div>
   <button class="btn btn-secondary" ng-click="$ctrl.showHelp()" ng-disabled="!$ctrl.interactionIsActive" translate="I18N_INTERACTIONS_LOGIC_PROOF_POSSIBLE_LINES"></button>
   <p class="logic-proof-error-message"> <[$ctrl.errorMessage]>  </p>
