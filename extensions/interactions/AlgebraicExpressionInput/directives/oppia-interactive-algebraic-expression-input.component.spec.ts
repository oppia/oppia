// Copyright 2020 The Oppia Authors. All Rights Reserved.
//
// Licensed under the Apache License, Version 2.0 (the "License");
// you may not use this file except in compliance with the License.
// You may obtain a copy of the License at
//
//      http://www.apache.org/licenses/LICENSE-2.0
//
// Unless required by applicable law or agreed to in writing, software
// distributed under the License is distributed on an "AS-IS" BASIS,
// WITHOUT WARRANTIES OR CONDITIONS OF ANY KIND, either express or implied.
// See the License for the specific language governing permissions and
// limitations under the License.

/**
 * @fileoverview Unit tests for the AlgebraicExpressionInput interactive
 * component.
 */

import { DeviceInfoService } from 'services/contextual/device-info.service.ts';
import { AlgebraicExpressionInputInteractionComponent } from './oppia-interactive-algebraic-expression-input.component';
import { ComponentFixture, waitForAsync, TestBed } from '@angular/core/testing';
import { CurrentInteractionService } from 'pages/exploration-player-page/services/current-interaction.service';
import { GuppyInitializationService } from 'services/guppy-initialization.service';
import { WindowRef } from 'services/contextual/window-ref.service';

<<<<<<< HEAD
require(
  'interactions/AlgebraicExpressionInput/directives/' +
  'algebraic-expression-input-rules.service.ts');
require(
  'pages/exploration-player-page/services/current-interaction.service.ts');
require(
  'interactions/AlgebraicExpressionInput/directives/' +
  'oppia-interactive-algebraic-expression-input.component.ts');

describe('AlgebraicExpressionInputInteractive', function() {
  let ctrl = null, $window = null;
  let mockCurrentInteractionService = {
    onSubmit: function(unusedAnswer, unusedRulesService) {},
    registerCurrentInteraction: function(submitAnswerFn, unusedValidateExpressionFn) {
      submitAnswerFn();
    }
  };
  let mockAlgebraicExpressionInputRulesService = {};
=======
describe('AlgebraicExpressionInputInteractive', () => {
  let component: AlgebraicExpressionInputInteractionComponent;
  let fixture: ComponentFixture<AlgebraicExpressionInputInteractionComponent>;
  let windowRef: WindowRef;
  let guppyInitializationService: GuppyInitializationService;
  let deviceInfoService: DeviceInfoService;
>>>>>>> 6e93619c
  let mockGuppyObject = {
    divId: '1',
    guppyInstance: {
      asciimath: function() {
        return 'Dummy value';
      }
    }
  };
  class MockGuppy {
    constructor(unusedId: string, unusedConfig: Object) {}

    asciimath() {
      return 'Dummy value';
    }
    configure(unusedName: string, unusedVal: Object): void {}
    static event(unusedName: string, handler: Function): void {
      handler({focused: true});
    }
    static configure(unusedName: string, unusedVal: Object): void {}
    static 'remove_global_symbol'(unusedSymbol: string): void {}
    static 'add_global_symbol'(unusedName: string, unusedSymbol: Object): void {}
  }

  let mockCurrentInteractionService = {
    onSubmit: (answer, rulesService) => {},
    registerCurrentInteraction: (submitAnswerFn, validateExpressionFn) => {
      submitAnswerFn();
      validateExpressionFn();
    }
  };

  beforeEach(waitForAsync(() => {
    TestBed.configureTestingModule(
      {
        declarations: [AlgebraicExpressionInputInteractionComponent],
        providers: [
          { provide: CurrentInteractionService,
            useValue: mockCurrentInteractionService
          }
        ]
      }).compileComponents();
  }));

  beforeEach(() => {
    windowRef = TestBed.inject(WindowRef);
    windowRef.nativeWindow.Guppy = MockGuppy;
    guppyInitializationService = TestBed.inject(GuppyInitializationService);
    deviceInfoService = TestBed.inject(DeviceInfoService);
    fixture = TestBed.createComponent(
      AlgebraicExpressionInputInteractionComponent);
    component = fixture.componentInstance;
    component.customOskLettersWithValue = '[&quot;a&quot;, &quot;b&quot;]';
    fixture.detectChanges();
  });

  it('should add the change handler to guppy', () => {
    spyOn(guppyInitializationService, 'findActiveGuppyObject').and.returnValue(
      mockGuppyObject);
    component.ngOnInit();
    expect(guppyInitializationService.findActiveGuppyObject).toHaveBeenCalled();
  });

  it('should not submit the answer if invalid', () => {
    component.hasBeenTouched = true;
    // Invalid answer.
    component.value = 'x/';

    spyOn(mockCurrentInteractionService, 'onSubmit');
    component.submitAnswer();
    expect(mockCurrentInteractionService.onSubmit).not.toHaveBeenCalled();
    expect(component.warningText).toBe(
      'Your answer seems to be missing a variable/number after the "/".');
  });

  it('should correctly validate current answer', () => {
    // This should be validated as true if the editor hasn't been touched.
    component.value = '';
    expect(component.isCurrentAnswerValid()).toBeTrue();
    expect(component.warningText).toBe('');

    component.hasBeenTouched = true;
    // This should be validated as false if the editor has been touched.
    component.value = '';
    expect(component.isCurrentAnswerValid()).toBeFalse();
    expect(
      component.warningText).toBe('Please enter an answer before submitting.');
  });

  it('should set the value of showOSK to true', () => {
    spyOn(deviceInfoService, 'isMobileUserAgent').and.returnValue(true);
    spyOn(deviceInfoService, 'hasTouchEvents').and.returnValue(true);

    expect(guppyInitializationService.getShowOSK()).toBeFalse();
    component.showOsk();
    expect(guppyInitializationService.getShowOSK()).toBeTrue();
  });
});<|MERGE_RESOLUTION|>--- conflicted
+++ resolved
@@ -24,33 +24,12 @@
 import { GuppyInitializationService } from 'services/guppy-initialization.service';
 import { WindowRef } from 'services/contextual/window-ref.service';
 
-<<<<<<< HEAD
-require(
-  'interactions/AlgebraicExpressionInput/directives/' +
-  'algebraic-expression-input-rules.service.ts');
-require(
-  'pages/exploration-player-page/services/current-interaction.service.ts');
-require(
-  'interactions/AlgebraicExpressionInput/directives/' +
-  'oppia-interactive-algebraic-expression-input.component.ts');
-
-describe('AlgebraicExpressionInputInteractive', function() {
-  let ctrl = null, $window = null;
-  let mockCurrentInteractionService = {
-    onSubmit: function(unusedAnswer, unusedRulesService) {},
-    registerCurrentInteraction: function(submitAnswerFn, unusedValidateExpressionFn) {
-      submitAnswerFn();
-    }
-  };
-  let mockAlgebraicExpressionInputRulesService = {};
-=======
 describe('AlgebraicExpressionInputInteractive', () => {
   let component: AlgebraicExpressionInputInteractionComponent;
   let fixture: ComponentFixture<AlgebraicExpressionInputInteractionComponent>;
   let windowRef: WindowRef;
   let guppyInitializationService: GuppyInitializationService;
   let deviceInfoService: DeviceInfoService;
->>>>>>> 6e93619c
   let mockGuppyObject = {
     divId: '1',
     guppyInstance: {
@@ -60,18 +39,18 @@
     }
   };
   class MockGuppy {
-    constructor(unusedId: string, unusedConfig: Object) {}
+    constructor(id: string, config: Object) {}
 
     asciimath() {
       return 'Dummy value';
     }
-    configure(unusedName: string, unusedVal: Object): void {}
-    static event(unusedName: string, handler: Function): void {
+    configure(name: string, val: Object): void {}
+    static event(name: string, handler: Function): void {
       handler({focused: true});
     }
-    static configure(unusedName: string, unusedVal: Object): void {}
-    static 'remove_global_symbol'(unusedSymbol: string): void {}
-    static 'add_global_symbol'(unusedName: string, unusedSymbol: Object): void {}
+    static configure(name: string, val: Object): void {}
+    static 'remove_global_symbol'(symbol: string): void {}
+    static 'add_global_symbol'(name: string, symbol: Object): void {}
   }
 
   let mockCurrentInteractionService = {
