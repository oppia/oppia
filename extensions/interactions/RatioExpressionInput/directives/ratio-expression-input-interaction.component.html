<form autocomplete="off" [attr.disabled]="!isValid" role="form" class="form-horizontal">
  <!-- This ng-form is needed for submitting answer on hitting enter. -->
  <input type="text"
         name="answer"
         [(ngModel)]="answer"
         (ngModelChange)="answerValueChanged()"
         class="form-control"
         (keyup.enter)="submitAnswer()"
         [oppiaFocusOn]="labelForFocusTarget"
         [placeholder]="placeholder">

  <div class="oppia-form-error oppia-ratio-expression-input-error">
<<<<<<< HEAD
    <[$ctrl.getWarningTextI18NKey() | translate]>
=======
    {{errorMessage}}
>>>>>>> fe9b4e26
  </div>
</form>

<style>
  .oppia-ratio-expression-input-error {
    margin-top: 10px;
  }

  .ng-invalid {
    border-color: red;
    outline-color: red;
  }
</style><|MERGE_RESOLUTION|>--- conflicted
+++ resolved
@@ -10,11 +10,7 @@
          [placeholder]="placeholder">
 
   <div class="oppia-form-error oppia-ratio-expression-input-error">
-<<<<<<< HEAD
-    <[$ctrl.getWarningTextI18NKey() | translate]>
-=======
-    {{errorMessage}}
->>>>>>> fe9b4e26
+    {{ errorMessageI18nKey | translate: { termsCount: expectedNumberOfTerms } }}
   </div>
 </form>
 
