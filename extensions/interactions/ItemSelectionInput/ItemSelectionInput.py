--- conflicted
+++ resolved
@@ -75,15 +75,7 @@
         # Table with keyed answer counts for top N answers.
         'id': 'EnumeratedFrequencyTable',
         'options': {
-<<<<<<< HEAD
-            'column_headers': [
-                'Answer (click to expand/collapse)',
-                'Count',
-                'has specific feedback?',
-            ],
-=======
             'column_headers': ['Answer (click to expand/collapse)', 'Count'],
->>>>>>> cd36696b
             'title': 'Top answers',
         },
         'calculation_id': 'Top10AnswerFrequencies',
