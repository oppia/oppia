--- conflicted
+++ resolved
@@ -1,11 +1,6 @@
 <div class="item-selection-input-form-container">
-<<<<<<< HEAD
   <form>
-    <small ng-if="$ctrl.displayCheckboxes">
-=======
-  <form ng-submit="$ctrl.submitAnswer()">
     <small class="item-selection-info-text" ng-if="$ctrl.displayCheckboxes">
->>>>>>> 0eed7bb0
       <span ng-if="$ctrl.notEnoughSelections">
         <span translate="I18N_INTERACTIONS_ITEM_SELECTION_NOT_ENOUGH" translate-values="{minChoiceNumber: $ctrl.minAllowableSelectionCount}" translate-interpolation="messageformat"></span>
       </span>
