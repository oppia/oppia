// Copyright 2021 The Oppia Authors. All Rights Reserved.
//
// Licensed under the Apache License, Version 2.0 (the "License");
// you may not use this file except in compliance with the License.
// You may obtain a copy of the License at
//
//      http://www.apache.org/licenses/LICENSE-2.0
//
// Unless required by applicable law or agreed to in writing, software
// distributed under the License is distributed on an "AS-IS" BASIS,
// WITHOUT WARRANTIES OR CONDITIONS OF ANY KIND, either express or implied.
// See the License for the specific language governing permissions and
// limitations under the License.

/**
 * @fileoverview Unit tests for the ItemSelectionInput interaction.
 */

import { NO_ERRORS_SCHEMA } from '@angular/core';
import { async, ComponentFixture, TestBed } from '@angular/core/testing';
import { InteractiveItemSelectionInputComponent } from './oppia-interactive-item-selection-input.component';
import { BrowserCheckerService } from 'domain/utilities/browser-checker.service';
import { CurrentInteractionService } from 'pages/exploration-player-page/services/current-interaction.service';
import { InteractionAttributesExtractorService } from 'interactions/interaction-attributes-extractor.service';
import { MockTranslatePipe } from 'tests/unit-test-utils';
import { PlayerTranscriptService } from 'pages/exploration-player-page/services/player-transcript.service';
import { Interaction } from 'domain/exploration/InteractionObjectFactory';
import { WrittenTranslations } from 'domain/exploration/WrittenTranslationsObjectFactory';
import { RecordedVoiceovers } from 'domain/exploration/recorded-voiceovers.model';
import { AudioTranslationLanguageService } from 'pages/exploration-player-page/services/audio-translation-language.service';
import { StateCard } from 'domain/state_card/state-card.model';
<<<<<<< HEAD
import { I18nLanguageCodeService } from 'services/i18n-language-code.service';

class MockI18nLanguageCodeService {
  isCurrentLanguageRTL() {
    return true;
  }
}
=======
import { ItemSelectionAnswer } from 'interactions/answer-defs';
import { InteractionSpecsKey } from 'pages/interaction-specs.constants';
import { SubtitledHtml } from 'domain/exploration/subtitled-html.model';
>>>>>>> 99126158

describe('oppiaInteractiveItemSelectionInput', function() {
  let component: InteractiveItemSelectionInputComponent;
  let fixture: ComponentFixture<InteractiveItemSelectionInputComponent>;
  let browserCheckerService: BrowserCheckerService;
  let currentInteractionService: CurrentInteractionService;
  let playerTranscriptService: PlayerTranscriptService;
  let displayedCard: StateCard;

  class MockInteractionAttributesExtractorService {
    getValuesFromAttributes(
        interactionId: InteractionSpecsKey, attributes: Record<string, string>
    ) {
      return {
        choices: {
          value: JSON.parse(attributes.choicesWithValue)
        },
        maxAllowableSelectionCount: {
          value: JSON.parse(attributes.maxAllowableSelectionCountWithValue)
        },
        minAllowableSelectionCount: {
          value: JSON.parse(attributes.minAllowableSelectionCountWithValue)
        }
      };
    }
  }

  class MockCurrentInteractionService {
    onSubmit(
        answer: ItemSelectionAnswer, rulesService: CurrentInteractionService) {}

    registerCurrentInteraction(
        submitAnswerFn: Function, validateExpressionFn: Function) {
      submitAnswerFn();
      validateExpressionFn();
    }
  }

  beforeEach(async(() => {
    TestBed.configureTestingModule({
      declarations: [
        InteractiveItemSelectionInputComponent,
        MockTranslatePipe
      ],
      providers: [
        {
          provide: InteractionAttributesExtractorService,
          useClass: MockInteractionAttributesExtractorService
        },
        {
          provide: CurrentInteractionService,
          useClass: MockCurrentInteractionService
        },
        {
          provide: I18nLanguageCodeService,
          useClass: MockI18nLanguageCodeService
        },
        BrowserCheckerService
      ],
      schemas: [NO_ERRORS_SCHEMA]
    }).compileComponents();
  }));

  beforeEach(() => {
    browserCheckerService = TestBed.inject(BrowserCheckerService);
    currentInteractionService = TestBed.inject(CurrentInteractionService);
    fixture = TestBed.createComponent(InteractiveItemSelectionInputComponent);
    playerTranscriptService = TestBed.inject(PlayerTranscriptService);
    component = fixture.componentInstance;

    let contentId: string = 'content_id';
    let interaction = {} as Interaction;
    let writtenTranslations = {} as WrittenTranslations;
    let recordedVoiceovers = new RecordedVoiceovers({});
    let audioTranslation = {} as AudioTranslationLanguageService;
    displayedCard = new StateCard(
      'test_name', 'content', 'interaction', interaction, [],
      recordedVoiceovers, writtenTranslations, contentId, audioTranslation);
  });

  describe('when only one choice is allowed to be selected', () => {
    beforeEach(() => {
      component.choicesWithValue = '[' +
        '{' +
        '    "html": "choice 1",' +
        '    "contentId": "ca_choices_1"' +
        '},' +
        '{' +
        '    "html": "choice 2",' +
        '    "contentId": "ca_choices_2"' +
        '},' +
        '{' +
        '    "html": "choice 3",' +
        '    "contentId": "ca_choices_3"' +
        '}' +
    ']';
      component.maxAllowableSelectionCountWithValue = '1';
      component.minAllowableSelectionCountWithValue = '1';
    });

    it('should initialise component when user adds interaction', () => {
      spyOn(playerTranscriptService, 'getCard').and.returnValue(displayedCard);
      component.ngOnInit();

      expect(component.choices).toEqual([
        'choice 1', 'choice 2', 'choice 3'
      ]);
      expect(component.userSelections).toEqual({
        'choice 1': false,
        'choice 2': false,
        'choice 3': false
      });
      expect(component.maxAllowableSelectionCount).toBe(1);
      expect(component.minAllowableSelectionCount).toBe(1);
      expect(component.displayCheckboxes).toBeFalse();
      expect(component.preventAdditionalSelections).toBeFalse();
      expect(component.notEnoughSelections).toBeTrue();
    });

<<<<<<< HEAD
    it('should get RTL language status correctly', () => {
      expect(component.isLanguageRTL()).toBeTrue();
=======
    it('should throw error if content id is null', () => {
      component.choicesValue = [
        {
          html: 'choice 1',
          _contentId: null
        },
      ] as SubtitledHtml[];

      expect(() => {
        component.getContentId();
      }).toThrowError('Content id is null');
>>>>>>> 99126158
    });

    it('should deselect previously selected option and select the option' +
    ' checked by the user', () => {
      spyOn(playerTranscriptService, 'getCard').and.returnValue(displayedCard);
      let dummyMouseEvent = new MouseEvent('Mouse');
      spyOn(browserCheckerService, 'isMobileDevice').and.returnValue(false);
      spyOn(document, 'querySelector')
        .withArgs('button.multiple-choice-option.selected').and.returnValue({
          // This throws "Type '{ add: () => void; remove: () => void; }'
          // is missing the following properties from type 'DOMTokenList':
          // length, value, contains, item, and 4 more". We need to suppress
          // this error because typescript expects more
          // properties than just one add and remove.
          // We need only add and remove for testing purposes.
          // @ts-expect-error
          classList: {
            add: () => {
              return;
            },
            remove: () => {
              return;
            },
            contains: (text: string) => {
              return true;
            }
          }
        });
      spyOnProperty(dummyMouseEvent, 'currentTarget').and.returnValue(
        {
          classList: {
            add: () => {
              return;
            },
            remove: () => {
              return;
            },
            contains: (text: string) => {
              return true;
            }
          }

        }
      );
      spyOn(currentInteractionService, 'onSubmit').and.callThrough();
      spyOn(component, 'submitAnswer').and.callThrough();
      component.ngOnInit();
      component.userSelections = {
        'choice 2': true
      };

      component.submitMultipleChoiceAnswer(dummyMouseEvent, 0);

      expect(component.userSelections).toEqual({
        'choice 1': true,
      });
      expect(component.submitAnswer).toHaveBeenCalledTimes(2);
      expect(currentInteractionService.onSubmit).toHaveBeenCalledTimes(2);
    });

    it('should not submit answer when user click an option if user is using a' +
    ' mobile', () => {
      spyOn(playerTranscriptService, 'getCard').and.returnValue(displayedCard);
      let dummyMouseEvent = new MouseEvent('Mouse');
      spyOn(browserCheckerService, 'isMobileDevice').and.returnValue(true);
      spyOn(document, 'querySelector')
        .withArgs('button.multiple-choice-option.selected').and.returnValue({
          // This throws "Type '{ add: () => void; remove: () => void; }'
          // is missing the following properties from type 'DOMTokenList':
          // length, value, contains, item, and 4 more". We need to suppress
          // this error because typescript expects more
          // properties than just one add and remove.
          // We need only add and remove for testing purposes.
          // @ts-expect-error
          classList: {
            add: () => {
              return;
            },
            remove: () => {
              return;
            },
            contains: (text) => {
              return true;
            }
          }
        });
      spyOnProperty(dummyMouseEvent, 'currentTarget').and.returnValue(
        {
          classList: {
            add: () => {
              return;
            },
            remove: () => {
              return;
            },
            contains: (text: string) => {
              return true;
            }
          }

        }
      );
      spyOn(currentInteractionService, 'onSubmit').and.callThrough();
      spyOn(component, 'submitAnswer').and.callThrough();
      component.ngOnInit();
      component.userSelections = {
        'choice 2': true
      };

      component.submitMultipleChoiceAnswer(dummyMouseEvent, 0);

      expect(component.userSelections).toEqual({
        'choice 1': true,
      });
      expect(component.submitAnswer).toHaveBeenCalledTimes(1);
      expect(currentInteractionService.onSubmit).toHaveBeenCalledTimes(1);
    });
  });

  describe('when multiple choices are allowed to be selected', () => {
    beforeEach(() => {
      component.choicesWithValue = '[' +
        '{' +
        '    "html": "choice 1",' +
        '    "contentId": "ca_choices_1"' +
        '},' +
        '{' +
        '    "html": "choice 2",' +
        '    "contentId": "ca_choices_2"' +
        '},' +
        '{' +
        '    "html": "choice 3",' +
        '    "contentId": "ca_choices_3"' +
        '}' +
    ']';
      component.maxAllowableSelectionCountWithValue = '2';
      component.minAllowableSelectionCountWithValue = '1';
    });

    it('should initialise component when user adds interaction', () => {
      spyOn(playerTranscriptService, 'getCard').and.returnValue(displayedCard);
      component.ngOnInit();
      expect(component.choices).toEqual([
        'choice 1', 'choice 2', 'choice 3'
      ]);
      expect(component.userSelections).toEqual({
        'choice 1': false,
        'choice 2': false,
        'choice 3': false
      });
      expect(component.maxAllowableSelectionCount).toBe(2);
      expect(component.minAllowableSelectionCount).toBe(1);
      expect(component.displayCheckboxes).toBeTrue();
      expect(component.preventAdditionalSelections).toBeFalse();
      expect(component.notEnoughSelections).toBeTrue();
    });

    it('should toggle checkbox when user clicks checkbox', () => {
      spyOn(playerTranscriptService, 'getCard').and.returnValue(displayedCard);
      component.ngOnInit();
      component.userSelections = {
        'choice 1': true,
        'choice 2': false,
        'choice 3': false
      };
      expect(component.selectionCount).toBeUndefined();
      expect(component.newQuestion).toBeFalse();
      expect(component.preventAdditionalSelections).toBeFalse();
      expect(component.notEnoughSelections).toBeTrue();

      component.onToggleCheckbox();

      expect(component.newQuestion).toBe(false);
      expect(component.selectionCount).toBe(1);
      // The preventAdditionalSelections is set to true when the
      // maxAllowableSelectionCount is reached. Therefore we test to
      // ensure preventAdditionalSelections is false because the count has
      // not been reached.
      expect(component.preventAdditionalSelections).toBeFalse();
      expect(component.notEnoughSelections).toBeFalse();
    });

    it('should prevent users from selecting more options when' +
    ' \'maxAllowableSelectionCount\' has been reached', () => {
      spyOn(playerTranscriptService, 'getCard').and.returnValue(displayedCard);
      component.ngOnInit();
      component.userSelections = {
        'choice 1': true,
        'choice 2': true,
        'choice 3': false
      };
      expect(component.selectionCount).toBeUndefined();
      expect(component.preventAdditionalSelections).toBeFalse();
      expect(component.notEnoughSelections).toBeTrue();

      component.onToggleCheckbox();

      expect(component.selectionCount).toBe(2);
      expect(component.preventAdditionalSelections).toBeTrue();
      expect(component.notEnoughSelections).toBeFalse();
    });
  });
});<|MERGE_RESOLUTION|>--- conflicted
+++ resolved
@@ -29,7 +29,9 @@
 import { RecordedVoiceovers } from 'domain/exploration/recorded-voiceovers.model';
 import { AudioTranslationLanguageService } from 'pages/exploration-player-page/services/audio-translation-language.service';
 import { StateCard } from 'domain/state_card/state-card.model';
-<<<<<<< HEAD
+import { ItemSelectionAnswer } from 'interactions/answer-defs';
+import { InteractionSpecsKey } from 'pages/interaction-specs.constants';
+import { SubtitledHtml } from 'domain/exploration/subtitled-html.model';
 import { I18nLanguageCodeService } from 'services/i18n-language-code.service';
 
 class MockI18nLanguageCodeService {
@@ -37,11 +39,6 @@
     return true;
   }
 }
-=======
-import { ItemSelectionAnswer } from 'interactions/answer-defs';
-import { InteractionSpecsKey } from 'pages/interaction-specs.constants';
-import { SubtitledHtml } from 'domain/exploration/subtitled-html.model';
->>>>>>> 99126158
 
 describe('oppiaInteractiveItemSelectionInput', function() {
   let component: InteractiveItemSelectionInputComponent;
@@ -161,10 +158,10 @@
       expect(component.notEnoughSelections).toBeTrue();
     });
 
-<<<<<<< HEAD
     it('should get RTL language status correctly', () => {
       expect(component.isLanguageRTL()).toBeTrue();
-=======
+    });
+
     it('should throw error if content id is null', () => {
       component.choicesValue = [
         {
@@ -176,7 +173,6 @@
       expect(() => {
         component.getContentId();
       }).toThrowError('Content id is null');
->>>>>>> 99126158
     });
 
     it('should deselect previously selected option and select the option' +
