--- conflicted
+++ resolved
@@ -21,19 +21,11 @@
  */
 
 oppia.directive('oppiaInteractiveItemSelectionInput', [
-<<<<<<< HEAD
-  'HtmlEscaperService', 'ItemSelectionInputRulesService',
-  'UrlInterpolationService',
-  function(
-      HtmlEscaperService, ItemSelectionInputRulesService,
-      UrlInterpolationService) {
-=======
   'HtmlEscaperService', 'UrlInterpolationService',
   'itemSelectionInputRulesService',
   function(
       HtmlEscaperService, UrlInterpolationService,
       itemSelectionInputRulesService) {
->>>>>>> 0e1fc485
     return {
       restrict: 'E',
       scope: {},
