// Copyright 2014 The Oppia Authors. All Rights Reserved.
//
// Licensed under the Apache License, Version 2.0 (the "License");
// you may not use this file except in compliance with the License.
// You may obtain a copy of the License at
//
//      http://www.apache.org/licenses/LICENSE-2.0
//
// Unless required by applicable law or agreed to in writing, software
// distributed under the License is distributed on an "AS-IS" BASIS,
// WITHOUT WARRANTIES OR CONDITIONS OF ANY KIND, either express or implied.
// See the License for the specific language governing permissions and
// limitations under the License.

/**
 * @fileoverview Validator service for the interaction.
 */

import { downgradeInjectable } from '@angular/upgrade/static';
import { Injectable } from '@angular/core';

import { AnswerGroup } from
  'domain/exploration/AnswerGroupObjectFactory';
import { Warning, baseInteractionValidationService } from
  'interactions/base-interaction-validation.service';
import { ItemSelectionInputCustomizationArgs } from
  'interactions/customization-args-defs';
import { Outcome } from
  'domain/exploration/OutcomeObjectFactory';

import { AppConstants } from 'app.constants';

@Injectable({
  providedIn: 'root'
})
export class ItemSelectionInputValidationService {
  constructor(
      private baseInteractionValidationServiceInstance:
        baseInteractionValidationService) {}

  getCustomizationArgsWarnings(
      customizationArgs: ItemSelectionInputCustomizationArgs): Warning[] {
    var warningsList = [];

    this.baseInteractionValidationServiceInstance.requireCustomizationArguments(
      customizationArgs, ['choices']);

    var areAnyChoicesEmpty = false;
    var areAnyChoicesDuplicated = false;
    var seenChoices = [];
    var handledAnswers = [];
    var numChoices = customizationArgs.choices.value.length;

    for (var i = 0; i < numChoices; i++) {
      var choice = customizationArgs.choices.value[i].html;
      if (choice.trim().length === 0) {
        areAnyChoicesEmpty = true;
      }
      if (seenChoices.indexOf(choice) !== -1) {
        areAnyChoicesDuplicated = true;
      }
      seenChoices.push(choice);
      handledAnswers.push(false);
    }

    if (areAnyChoicesEmpty) {
      warningsList.push({
        type: AppConstants.WARNING_TYPES.CRITICAL,
        message: 'Please ensure the choices are nonempty.'
      });
    }

    if (areAnyChoicesDuplicated) {
      warningsList.push({
        type: AppConstants.WARNING_TYPES.CRITICAL,
        message: 'Please ensure the choices are unique.'
      });
    }

    var minAllowedCount =
      customizationArgs.minAllowableSelectionCount.value;
    var maxAllowedCount =
      customizationArgs.maxAllowableSelectionCount.value;

    if (minAllowedCount > maxAllowedCount) {
      warningsList.push({
        type: AppConstants.WARNING_TYPES.CRITICAL,
        message: (
          'Please ensure that the max allowed count is not less than the ' +
          'min count.')
      });
    }

    if (numChoices < minAllowedCount) {
      warningsList.push({
        type: AppConstants.WARNING_TYPES.CRITICAL,
        message: (
          'Please ensure that you have enough choices to reach the min ' +
          'count.')
      });
    } else if (numChoices < maxAllowedCount) {
      warningsList.push({
        type: AppConstants.WARNING_TYPES.CRITICAL,
        message: (
          'Please ensure that you have enough choices to reach the max ' +
          'count.')
      });
    }
    return warningsList;
  }

  getAllWarnings(
      stateName: string, customizationArgs:
      ItemSelectionInputCustomizationArgs, answerGroups: AnswerGroup[],
      defaultOutcome: Outcome): Warning[] {
    var warningsList = [];

    warningsList = warningsList.concat(
      this.getCustomizationArgsWarnings(customizationArgs));

    warningsList = warningsList.concat(
      this.baseInteractionValidationServiceInstance.getAnswerGroupWarnings(
        answerGroups, stateName));

    var seenChoices = customizationArgs.choices.value;
    var handledAnswers = seenChoices.map((item) => {
      return false;
    });

    var minAllowedCount =
      customizationArgs.minAllowableSelectionCount.value;
    var maxAllowedCount =
      customizationArgs.maxAllowableSelectionCount.value;

    var areAllChoicesCovered = false;
    if (maxAllowedCount === 1) {
      var answerChoiceToIndex = {};
      seenChoices.forEach((seenChoice, choiceIndex) => {
<<<<<<< HEAD
        answerChoiceToIndex[seenChoice.html] = choiceIndex;
=======
        answerChoiceToIndex[seenChoice.getContentId()] = choiceIndex;
>>>>>>> 454284ec
      });

      answerGroups.forEach((answerGroup, answerIndex) => {
        var rules = answerGroup.rules;
        rules.forEach((rule, ruleIndex) => {
          var ruleInputs = (<string[]>rule.inputs.x);
          ruleInputs.forEach((ruleInput) => {
            var choiceIndex = answerChoiceToIndex[ruleInput];
            if (rule.type === 'Equals') {
              handledAnswers[choiceIndex] = true;
              if (ruleInputs.length > 1) {
                warningsList.push({
                  type: AppConstants.WARNING_TYPES.ERROR,
                  message: (
                    'In answer group ' + (answerIndex + 1) + ', ' +
                    'rule ' + (ruleIndex + 1) + ', ' +
                    'please select only one answer choice.')
                });
              }
            } else if (rule.type === 'IsProperSubsetOf') {
              handledAnswers[choiceIndex] = true;
            } else if (rule.type === 'ContainsAtLeastOneOf') {
              handledAnswers[choiceIndex] = true;
            } else if (rule.type ===
              'DoesNotContainAtLeastOneOf') {
              for (var i = 0; i < handledAnswers.length; i++) {
                if (i !== choiceIndex) {
                  handledAnswers[i] = true;
                }
              }
            }
          });
        });
      });
      areAllChoicesCovered = handledAnswers.every((handledAnswer) => {
        return handledAnswer;
      });
    }

    if (!areAllChoicesCovered) {
      if (!defaultOutcome || defaultOutcome.isConfusing(stateName)) {
        warningsList.push({
          type: AppConstants.WARNING_TYPES.ERROR,
          message: (
            'Please add something for Oppia to say in the ' +
            '\"All other answers\" response.')
        });
      }
    }

    const choicesContentIds = new Set(customizationArgs.choices.value.map(
      choice => choice.getContentId()));

    answerGroups.forEach((answerGroup, answerIndex) => {
      var rules = answerGroup.rules;
      rules.forEach((rule, ruleIndex) => {
        var ruleInputs = (<string[]>rule.inputs.x);
        ruleInputs.forEach((ruleInput) => {
          if (!choicesContentIds.has(ruleInput)) {
            warningsList.push({
              type: AppConstants.WARNING_TYPES.ERROR,
              message: (
                `Rule ${(ruleIndex + 1)} from answer group ` +
                `${(answerIndex + 1)} options do not match customization ` +
                'argument choices.')
            });
          }

          if (rule.type === 'IsProperSubsetOf') {
            if (ruleInputs.length < 2) {
              warningsList.push({
                type: AppConstants.WARNING_TYPES.ERROR,
                message: (
                  'In answer group ' + (answerIndex + 1) + ', ' +
                  'rule ' + (ruleIndex + 1) + ', the "proper subset" ' +
                  'rule must include at least 2 options.')
              });
            }
          } else if (rule.type === 'Equals') {
            if (minAllowedCount > ruleInputs.length ||
              maxAllowedCount < ruleInputs.length) {
              warningsList.push({
                type: AppConstants.WARNING_TYPES.ERROR,
                message: (
                  'In answer group ' + (answerIndex + 1) + ', ' +
                  'rule ' + (ruleIndex + 1) + ', the number of correct ' +
                  'options in the "Equals" rule should be between ' +
                    minAllowedCount + ' and ' + maxAllowedCount +
                  ' (the minimum and maximum allowed selection counts).')
              });
            }
          }
        });
        if (ruleInputs.length === 0) {
          if (rule.type === 'ContainsAtLeastOneOf') {
            warningsList.push({
              type: AppConstants.WARNING_TYPES.ERROR,
              message: (
                'In answer group ' + (answerIndex + 1) + ', rule ' +
                (ruleIndex + 1) + ', the "ContainsAtLeastOneOf" rule ' +
                'should have at least one option.')
            });
          }
        }
      });
    });

    return warningsList;
  }
}

angular.module('oppia').factory(
  'ItemSelectionInputValidationService',
  downgradeInjectable(ItemSelectionInputValidationService));<|MERGE_RESOLUTION|>--- conflicted
+++ resolved
@@ -136,11 +136,7 @@
     if (maxAllowedCount === 1) {
       var answerChoiceToIndex = {};
       seenChoices.forEach((seenChoice, choiceIndex) => {
-<<<<<<< HEAD
-        answerChoiceToIndex[seenChoice.html] = choiceIndex;
-=======
-        answerChoiceToIndex[seenChoice.getContentId()] = choiceIndex;
->>>>>>> 454284ec
+        answerChoiceToIndex[seenChoice.contentId] = choiceIndex;
       });
 
       answerGroups.forEach((answerGroup, answerIndex) => {
