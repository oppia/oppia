--- conflicted
+++ resolved
@@ -86,15 +86,10 @@
   });
 
   it('should catch non-string value for programming language', () => {
-<<<<<<< HEAD
-    // TS ignore is used here to test warnings.
-    // @ts-ignore
-=======
     // This throws "Type '1' is not assignable to type 'string'."
     // Here we are assigning the wrong type of value to
     // "customizationArguments" in order to test validations.
     // @ts-expect-error
->>>>>>> 0042aa54
     customizationArguments.language.value = 1;
     var warnings = validatorService.getAllWarnings(
       currentState, customizationArguments, [], null);
@@ -105,15 +100,10 @@
   });
 
   it('should catch non-string value for placeholder text', () => {
-<<<<<<< HEAD
-    // TS ignore is used here to test warnings.
-    // @ts-ignore
-=======
     // This throws "Type '1' is not assignable to type 'string'."
     // Here we are assigning the wrong type of value to
     // "customizationArguments" in order to test validations.
     // @ts-expect-error
->>>>>>> 0042aa54
     customizationArguments.placeholder.value = 1;
     var warnings = validatorService.getAllWarnings(
       currentState, customizationArguments, [], null);
@@ -124,15 +114,10 @@
   });
 
   it('should catch non-string value for preCode text', () => {
-<<<<<<< HEAD
-    // TS ignore is used here to test warnings.
-    // @ts-ignore
-=======
     // This throws "Type '1' is not assignable to type 'string'."
     // Here we are assigning the wrong type of value to
     // "customizationArguments" in order to test validations.
     // @ts-expect-error
->>>>>>> 0042aa54
     customizationArguments.preCode.value = 1;
     var warnings = validatorService.getAllWarnings(
       currentState, customizationArguments, [], null);
@@ -143,15 +128,10 @@
   });
 
   it('should catch non-string value for postCode text', () => {
-<<<<<<< HEAD
-    // TS ignore is used here to test warnings.
-    // @ts-ignore
-=======
     // This throws "Type '1' is not assignable to type 'string'."
     // Here we are assigning the wrong type of value to
     // "customizationArguments" in order to test validations.
     // @ts-expect-error
->>>>>>> 0042aa54
     customizationArguments.postCode.value = 1;
     var warnings = validatorService.getAllWarnings(
       currentState, customizationArguments, [], null);
