// Copyright 2014 The Oppia Authors. All Rights Reserved.
//
// Licensed under the Apache License, Version 2.0 (the "License");
// you may not use this file except in compliance with the License.
// You may obtain a copy of the License at
//
//      http://www.apache.org/licenses/LICENSE-2.0
//
// Unless required by applicable law or agreed to in writing, software
// distributed under the License is distributed on an "AS-IS" BASIS,
// WITHOUT WARRANTIES OR CONDITIONS OF ANY KIND, either express or implied.
// See the License for the specific language governing permissions and
// limitations under the License.

/**
 * Directive for the ImageClickInput interaction.
 *
 * IMPORTANT NOTE: The naming convention for customization args that are passed
 * into the directive is: the name of the parameter, followed by 'With',
 * followed by the name of the arg.
 */

oppia.directive('oppiaInteractiveImageClickInput', [
  '$sce', 'HtmlEscaperService', 'ExplorationContextService',
  'imageClickInputRulesService', 'UrlInterpolationService',
  'EVENT_NEW_CARD_AVAILABLE', 'EDITOR_TAB_CONTEXT', 'ImagePreloaderService',
<<<<<<< HEAD
  'AssetsBackendApiService',
  function(
      $sce, HtmlEscaperService, ExplorationContextService,
      imageClickInputRulesService, UrlInterpolationService,
      EVENT_NEW_CARD_AVAILABLE, EDITOR_TAB_CONTEXT, ImagePreloaderService,
      AssetsBackendApiService) {
=======
  function(
      $sce, HtmlEscaperService, ExplorationContextService,
      imageClickInputRulesService, UrlInterpolationService,
      EVENT_NEW_CARD_AVAILABLE, EDITOR_TAB_CONTEXT, ImagePreloaderService) {
>>>>>>> 5ecbfcfb
    return {
      restrict: 'E',
      scope: {
        onSubmit: '&',
        getLastAnswer: '&lastAnswer'
      },
      templateUrl: UrlInterpolationService.getExtensionResourceUrl(
        '/interactions/ImageClickInput/directives/' +
        'image_click_input_interaction_directive.html'),
      controller: [
        '$scope', '$element', '$attrs', function($scope, $element, $attrs) {
          var imageAndRegions = HtmlEscaperService.escapedJsonToObj(
            $attrs.imageAndRegionsWithValue);
          $scope.highlightRegionsOnHover =
            ($attrs.highlightRegionsOnHoverWithValue === 'true');
          $scope.filepath = imageAndRegions.imagePath;
<<<<<<< HEAD
          $scope.imageUrl = null;
          $scope.loadingIndicatorUrl = (
            UrlInterpolationService.getStaticImageUrl(
              '/activity/loadingIndicator.gif')
          );
          // It is initialised to false so that if it is the preview in the
          // exploration editor, the loading indicator doesn't appear there.
          $scope.isLoadingIndicatorShown = false;

          if (ImagePreloaderService.inExplorationPlayer()) {
            $scope.isLoadingIndicatorShown = true;
            $scope.dimensions = (
              ImagePreloaderService.getDimensionsOfImage(
                $scope.filepath.name));
            ImagePreloaderService.getImageUrl($scope.filepath.name
            ).then(function(objectUrl) {
              $scope.isLoadingIndicatorShown = false;
              $scope.imageUrl = objectUrl;
            });
            // For aligning the gif to the center of it's container
            var paddingTop = Math.max(0, ($scope.dimensions.height * 0.5) -
              60);
            $scope.loadingIndicatorContainerStyle =
            {
              'background-color': 'rgba(224,242,241,1)',
              'padding-top': paddingTop + 'px',
              height: $scope.dimensions.height + 'px'
            };
          } else {
            // This is for loading the image for preview while editing an
            // exploration.
            AssetsBackendApiService.loadImage(
              ExplorationContextService.getExplorationId(),
              $scope.filepath.name).then(function(loadedImageFile) {
              var objectUrl = URL.createObjectURL(loadedImageFile.data);
              $scope.imageUrl = objectUrl;
            });
          }

=======
          $scope.imageUrl = '';

          ImagePreloaderService.getImageUrl($scope.filepath)
            .then(function(objectUrl) {
              $scope.imageUrl = objectUrl;
            });
>>>>>>> 5ecbfcfb
          $scope.mouseX = 0;
          $scope.mouseY = 0;
          $scope.interactionIsActive = ($scope.getLastAnswer() === null);
          if (!$scope.interactionIsActive) {
            $scope.lastAnswer = $scope.getLastAnswer();
          }

          $scope.currentlyHoveredRegions = [];
          $scope.allRegions = imageAndRegions.labeledRegions;
          $scope.updateCurrentlyHoveredRegions = function() {
            for (var i = 0; i < imageAndRegions.labeledRegions.length; i++) {
              var labeledRegion = imageAndRegions.labeledRegions[i];
              var regionArea = labeledRegion.region.area;
              if (regionArea[0][0] <= $scope.mouseX &&
                  $scope.mouseX <= regionArea[1][0] &&
                  regionArea[0][1] <= $scope.mouseY &&
                  $scope.mouseY <= regionArea[1][1]) {
                $scope.currentlyHoveredRegions.push(labeledRegion.label);
              }
            }
          };
          if (!$scope.interactionIsActive) {
            /* The following lines highlight the learner's last answer for this
              card. This need only be done at the beginning as if he submits
              an answer, based on EVENT_NEW_CARD_AVAILABLE, the image is made
              inactive, so his last selection would be higlighted.*/
            $scope.mouseX = $scope.getLastAnswer().clickPosition[0];
            $scope.mouseY = $scope.getLastAnswer().clickPosition[1];
            $scope.updateCurrentlyHoveredRegions();
          }
          $scope.getRegionDimensions = function(index) {
            var image = $($element).find('.oppia-image-click-img');
            var labeledRegion = imageAndRegions.labeledRegions[index];
            var regionArea = labeledRegion.region.area;
            var leftDelta = image.offset().left - image.parent().offset().left;
            var topDelta = image.offset().top - image.parent().offset().top;
            return {
              left: regionArea[0][0] * image.width() + leftDelta,
              top: regionArea[0][1] * image.height() + topDelta,
              width: (regionArea[1][0] - regionArea[0][0]) * image.width(),
              height: (regionArea[1][1] - regionArea[0][1]) * image.height()
            };
          };
          $scope.getRegionDisplay = function(label) {
            if ($scope.currentlyHoveredRegions.indexOf(label) === -1) {
              return 'none';
            } else {
              return 'inline';
            }
          };
          $scope.getDotDisplay = function() {
            if (ExplorationContextService.getEditorTabContext() ===
                EDITOR_TAB_CONTEXT.EDITOR) {
              return 'none';
            }
            return 'inline';
          };
          $scope.$on(EVENT_NEW_CARD_AVAILABLE, function() {
            $scope.interactionIsActive = false;
            $scope.lastAnswer = {
              clickPosition: [$scope.mouseX, $scope.mouseY]
            };
          });
          $scope.getDotLocation = function() {
            var image = $($element).find('.oppia-image-click-img');
            var dotLocation = {
              left: null,
              top: null
            };
            if ($scope.lastAnswer) {
              dotLocation.left =
                $scope.lastAnswer.clickPosition[0] * image.width() +
                image.offset().left -
                image.parent().offset().left - 5;
              dotLocation.top =
                $scope.lastAnswer.clickPosition[1] * image.height() +
                image.offset().top -
                image.parent().offset().top - 5;
            }
            return dotLocation;
          };
          $scope.onMousemoveImage = function(event) {
            if (!$scope.interactionIsActive) {
              return;
            }
            var image = $($element).find('.oppia-image-click-img');
            $scope.mouseX =
              (event.pageX - image.offset().left) / image.width();
            $scope.mouseY =
              (event.pageY - image.offset().top) / image.height();
            $scope.currentlyHoveredRegions = [];
            $scope.updateCurrentlyHoveredRegions();
          };
          $scope.onClickImage = function() {
            $scope.onSubmit({
              answer: {
                clickPosition: [$scope.mouseX, $scope.mouseY],
                clickedRegions: $scope.currentlyHoveredRegions
              },
              rulesService: imageClickInputRulesService
            });
          };
        }
      ]
    };
  }
]);

oppia.directive('oppiaResponseImageClickInput', [
  'UrlInterpolationService', function(UrlInterpolationService) {
    return {
      restrict: 'E',
      scope: {},
      templateUrl: UrlInterpolationService.getExtensionResourceUrl(
        '/interactions/ImageClickInput/directives/' +
        'image_click_input_response_directive.html'),
      controller: [
        '$scope', '$attrs', 'HtmlEscaperService',
        function($scope, $attrs, HtmlEscaperService) {
          var _answer = HtmlEscaperService.escapedJsonToObj($attrs.answer);

          $scope.clickRegionLabel = '(Clicks on ' + (
            _answer.clickedRegions.length > 0 ?
              '\'' + _answer.clickedRegions[0] + '\'' : 'image') + ')';
        }
      ]
    };
  }
]);

oppia.directive('oppiaShortResponseImageClickInput', [
  'HtmlEscaperService', 'UrlInterpolationService',
  function(HtmlEscaperService, UrlInterpolationService) {
    return {
      restrict: 'E',
      scope: {},
      templateUrl: UrlInterpolationService.getExtensionResourceUrl(
        '/interactions/ImageClickInput/directives/' +
        'image_click_input_short_response_directive.html'),
      controller: ['$scope', '$attrs', function($scope, $attrs) {
        var _answer = HtmlEscaperService.escapedJsonToObj($attrs.answer);
        $scope.clickRegionLabel = (
          _answer.clickedRegions.length > 0 ? _answer.clickedRegions[0] :
          'Clicked on image');
      }]
    };
  }
]);

oppia.factory('imageClickInputRulesService', [function() {
  return {
    IsInRegion: function(answer, inputs) {
      return answer.clickedRegions.indexOf(inputs.x) !== -1;
    }
  };
}]);<|MERGE_RESOLUTION|>--- conflicted
+++ resolved
@@ -24,19 +24,10 @@
   '$sce', 'HtmlEscaperService', 'ExplorationContextService',
   'imageClickInputRulesService', 'UrlInterpolationService',
   'EVENT_NEW_CARD_AVAILABLE', 'EDITOR_TAB_CONTEXT', 'ImagePreloaderService',
-<<<<<<< HEAD
-  'AssetsBackendApiService',
-  function(
-      $sce, HtmlEscaperService, ExplorationContextService,
-      imageClickInputRulesService, UrlInterpolationService,
-      EVENT_NEW_CARD_AVAILABLE, EDITOR_TAB_CONTEXT, ImagePreloaderService,
-      AssetsBackendApiService) {
-=======
   function(
       $sce, HtmlEscaperService, ExplorationContextService,
       imageClickInputRulesService, UrlInterpolationService,
       EVENT_NEW_CARD_AVAILABLE, EDITOR_TAB_CONTEXT, ImagePreloaderService) {
->>>>>>> 5ecbfcfb
     return {
       restrict: 'E',
       scope: {
@@ -53,54 +44,42 @@
           $scope.highlightRegionsOnHover =
             ($attrs.highlightRegionsOnHoverWithValue === 'true');
           $scope.filepath = imageAndRegions.imagePath;
-<<<<<<< HEAD
-          $scope.imageUrl = null;
+          $scope.imageUrl = '';
           $scope.loadingIndicatorUrl = (
             UrlInterpolationService.getStaticImageUrl(
               '/activity/loadingIndicator.gif')
           );
-          // It is initialised to false so that if it is the preview in the
-          // exploration editor, the loading indicator doesn't appear there.
           $scope.isLoadingIndicatorShown = false;
-
           if (ImagePreloaderService.inExplorationPlayer()) {
             $scope.isLoadingIndicatorShown = true;
             $scope.dimensions = (
-              ImagePreloaderService.getDimensionsOfImage(
-                $scope.filepath.name));
-            ImagePreloaderService.getImageUrl($scope.filepath.name
-            ).then(function(objectUrl) {
-              $scope.isLoadingIndicatorShown = false;
-              $scope.imageUrl = objectUrl;
-            });
+              ImagePreloaderService.getDimensionsOfImage($scope.filepath.name));
             // For aligning the gif to the center of it's container
-            var paddingTop = Math.max(0, ($scope.dimensions.height * 0.5) -
-              60);
+            var loadingIndicatorSize = 120;
+            if ($scope.dimensions.height < 124) {
+              loadingIndicatorSize = 24;
+            }
+            var paddingTop = Math.max(0, (($scope.dimensions.height * 0.5) -
+              (loadingIndicatorSize * 0.5)));
             $scope.loadingIndicatorContainerStyle =
             {
               'background-color': 'rgba(224,242,241,1)',
               'padding-top': paddingTop + 'px',
               height: $scope.dimensions.height + 'px'
             };
-          } else {
-            // This is for loading the image for preview while editing an
-            // exploration.
-            AssetsBackendApiService.loadImage(
-              ExplorationContextService.getExplorationId(),
-              $scope.filepath.name).then(function(loadedImageFile) {
-              var objectUrl = URL.createObjectURL(loadedImageFile.data);
-              $scope.imageUrl = objectUrl;
-            });
+            $scope.loadingIndicatorStyle = {
+              display: 'block',
+              height: loadingIndicatorSize + 'px',
+              'margin-left': 'auto',
+              'margin-right': 'auto',
+              width: loadingIndicatorSize + 'px'
+            };
           }
-
-=======
-          $scope.imageUrl = '';
-
-          ImagePreloaderService.getImageUrl($scope.filepath)
-            .then(function(objectUrl) {
-              $scope.imageUrl = objectUrl;
-            });
->>>>>>> 5ecbfcfb
+          ImagePreloaderService.getImageUrl($scope.filepath.name
+          ).then(function(objectUrl) {
+            $scope.isLoadingIndicatorShown = false;
+            $scope.imageUrl = objectUrl;
+          });
           $scope.mouseX = 0;
           $scope.mouseY = 0;
           $scope.interactionIsActive = ($scope.getLastAnswer() === null);
