// Copyright 2018 The Oppia Authors. All Rights Reserved.
//
// Licensed under the Apache License, Version 2.0 (the "License");
// you may not use this file except in compliance with the License.
// You may obtain a copy of the License at
//
//      http://www.apache.org/licenses/LICENSE-2.0
//
// Unless required by applicable law or agreed to in writing, software
// distributed under the License is distributed on an "AS-IS" BASIS,
// WITHOUT WARRANTIES OR CONDITIONS OF ANY KIND, either express or implied.
// See the License for the specific language governing permissions and
// limitations under the License.

/**
 * @fileoverview Unit tests for drag and drop sort input validation service.
 */

import { TestBed } from '@angular/core/testing';

import { AnswerGroup, AnswerGroupObjectFactory } from
  'domain/exploration/AnswerGroupObjectFactory';
/* eslint-disable max-len */
import { DragAndDropSortInputValidationService } from
  'interactions/DragAndDropSortInput/directives/drag-and-drop-sort-input-validation.service';
/* eslint-enable max-len */
import { Outcome, OutcomeObjectFactory } from
  'domain/exploration/OutcomeObjectFactory';
import { Rule, RuleObjectFactory } from
  'domain/exploration/RuleObjectFactory';
import { SubtitledHtml } from
  'domain/exploration/SubtitledHtmlObjectFactory';

import { AppConstants } from 'app.constants';
import { WARNING_TYPES_CONSTANT } from 'app-type.constants';
import { DragAndDropSortInputCustomizationArgs } from
  'interactions/customization-args-defs';

describe('DragAndDropSortInputValidationService', () => {
  let validatorService: DragAndDropSortInputValidationService;
  let WARNING_TYPES: WARNING_TYPES_CONSTANT;

  let currentState: string;
  let answerGroups: AnswerGroup[], goodDefaultOutcome: Outcome;
  let customOutcome: Outcome;
  let equalsListWithEmptyValuesRule: Rule, equalsListWithDuplicatesRule: Rule,
    equalsListWithAllowedValuesRule: Rule, equalsListWithValuesRule: Rule,
    goodRule1: Rule, goodRule2: Rule, hasXBeforeYRule: Rule,
    hasElementXAtPositionYRule: Rule;
  let customizationArgs: DragAndDropSortInputCustomizationArgs;
  let oof: OutcomeObjectFactory, agof: AnswerGroupObjectFactory,
    rof: RuleObjectFactory;

  beforeEach(() => {
    TestBed.configureTestingModule({
      providers: [DragAndDropSortInputValidationService]
    });

    validatorService = TestBed.get(DragAndDropSortInputValidationService);
    oof = TestBed.get(OutcomeObjectFactory);
    agof = TestBed.get(AnswerGroupObjectFactory);
    rof = TestBed.get(RuleObjectFactory);
    WARNING_TYPES = AppConstants.WARNING_TYPES;

    currentState = 'First State';

    goodDefaultOutcome = oof.createFromBackendDict({
      dest: 'Second State',
      feedback: {
        html: '',
        content_id: ''
      },
      missing_prerequisite_skill_id: null,
      labelled_as_correct: false,
      param_changes: [],
      refresher_exploration_id: null
    });

    customOutcome = oof.createFromBackendDict({
      dest: 'Third State',
      feedback: {
        html: '<p>great job!</p>',
        content_id: ''
      },
      labelled_as_correct: true,
      param_changes: [],
      refresher_exploration_id: null,
      missing_prerequisite_skill_id: ''
    });

    customizationArgs = {
      choices: {
        value: [
          new SubtitledHtml('a', ''),
          new SubtitledHtml('b', ''),
          new SubtitledHtml('c', ''),
          new SubtitledHtml('d', '')
        ]
      },
      allowMultipleItemsInSamePosition: {
        value: true
      }
    };

    goodRule1 = rof.createFromBackendDict({
      rule_type: 'IsEqualToOrdering',
      inputs: {
        x: [['a'], ['b'], ['c'], ['d']]
      }
    });

    goodRule2 = rof.createFromBackendDict({
      rule_type: 'IsEqualToOrdering',
      inputs: {
        x: [['d'], ['c'], ['b'], ['a']]
      }
    });

    equalsListWithAllowedValuesRule = rof.createFromBackendDict({
      rule_type: 'IsEqualToOrdering',
      inputs: {
        x: [['a', 'b'], ['d'], ['c']]
      }
    });

    equalsListWithValuesRule = rof.createFromBackendDict({
      rule_type: 'IsEqualToOrderingWithOneItemAtIncorrectPosition',
      inputs: {
        x: [['a'], ['d'], ['c'], ['b']]
      }
    });

    equalsListWithEmptyValuesRule = rof.createFromBackendDict({
      rule_type: 'IsEqualToOrdering',
      inputs: {
        x: [['a', ''], [], ['c', 'b', 'd']]
      }
    });

    equalsListWithDuplicatesRule = rof.createFromBackendDict({
      rule_type: 'IsEqualToOrderingWithOneItemAtIncorrectPosition',
      inputs: {
        x: [['a', 'b'], ['b'], ['c', 'a', 'd']]
      }
    });

    hasXBeforeYRule = rof.createFromBackendDict({
      rule_type: 'HasElementXBeforeElementY',
      inputs: {
        x: 'b',
        y: 'b'
      }
    });

    hasElementXAtPositionYRule = rof.createFromBackendDict({
      rule_type: 'HasElementXAtPositionY',
      inputs: {
        x: 'x',
        y: '5'
      }
    });

    answerGroups = [
      agof.createNew(
        [equalsListWithAllowedValuesRule],
        goodDefaultOutcome,
        null,
        null
      ), agof.createNew(
        [goodRule1, goodRule2],
        customOutcome,
        null,
        null
      )
    ];
  });

  it('should be able to perform basic validation', () => {
    var warnings = validatorService.getAllWarnings(
      currentState, customizationArgs, answerGroups, goodDefaultOutcome);
    expect(warnings).toEqual([]);
  });

  it('should not allow multiple items in same position', () => {
    customizationArgs.allowMultipleItemsInSamePosition.value = false;
    var rules = [rof.createFromBackendDict({
      rule_type: 'IsEqualToOrdering',
      inputs: {
        x: [['a', 'b'], ['c', 'd']]
      }
    })];
    answerGroups = [
      agof.createNew(rules, customOutcome, null, null),
      agof.createNew(rules, customOutcome, null, null)
    ];
    var warnings = validatorService.getAllWarnings(
      currentState, customizationArgs, answerGroups, goodDefaultOutcome);
    expect(warnings).toEqual([{
      type: WARNING_TYPES.ERROR,
      message: 'Multiple items in a single position are not allowed.'
    }, {
      type: WARNING_TYPES.ERROR,
      message: 'Multiple items in a single position are not allowed.'
    }]);
    customizationArgs.allowMultipleItemsInSamePosition.value = true;
  });

  it('should expect all items to be nonempty', () => {
    // Add rule containing empty items.
    answerGroups[0].rules = [equalsListWithEmptyValuesRule];

    var warnings = validatorService.getAllWarnings(
      currentState, customizationArgs, answerGroups, goodDefaultOutcome);
    expect(warnings).toEqual([{
      type: WARNING_TYPES.ERROR,
      message: 'Please ensure the items are nonempty.'
    }, {
      type: WARNING_TYPES.ERROR,
      message: 'Rule 1 from answer group 1 options do not match ' +
        'customization argument choices.'
    }]);
  });

  it('should expect all items to be unique', () => {
    // Add rule containing duplicate items.
    answerGroups[0].rules = [equalsListWithDuplicatesRule];

    var warnings = validatorService.getAllWarnings(
      currentState, customizationArgs, answerGroups, goodDefaultOutcome);
    expect(warnings).toEqual([{
      type: WARNING_TYPES.ERROR,
      message: 'Please ensure the items are unique.'
    }, {
      type: WARNING_TYPES.ERROR,
      message: 'Rule 1 from answer group 1 options do not match ' +
        'customization argument choices.'
    }]);
  });

  it('should expect at least two choices', () => {
    customizationArgs.choices.value = [
      new SubtitledHtml('1', '')
    ];

    var warnings = validatorService.getAllWarnings(
      currentState, customizationArgs, [], goodDefaultOutcome);
    expect(warnings).toEqual([{
      type: WARNING_TYPES.CRITICAL,
      message: 'Please enter at least two choices.'
    }]);
  });

  it('should expect all choices to be nonempty', () => {
    // Set the first choice to empty.
    customizationArgs.choices.value[0].setHtml('');

    var warnings = validatorService.getAllWarnings(
      currentState, customizationArgs, [], goodDefaultOutcome);
    expect(warnings).toEqual([{
      type: WARNING_TYPES.CRITICAL,
      message: 'Please ensure that the choices are nonempty.'
    }]);
  });

  it('should expect all choices to be unique', () => {
    // Repeat the last choice.
    customizationArgs.choices.value.push(new SubtitledHtml('d', ''));

    var warnings = validatorService.getAllWarnings(
      currentState, customizationArgs, [], goodDefaultOutcome);
    expect(warnings).toEqual([{
      type: WARNING_TYPES.CRITICAL,
      message: 'Please ensure that the choices are unique.'
    }]);
  });

  it('should catch redundancy of rules', () => {
    answerGroups[0].rules = [equalsListWithValuesRule,
      equalsListWithAllowedValuesRule];

    var warnings = validatorService.getAllWarnings(
      currentState, customizationArgs, answerGroups, goodDefaultOutcome);
    expect(warnings).toEqual([{
      type: WARNING_TYPES.ERROR,
      message: 'Rule 2 from answer group 1 will never be matched ' +
          'because it is made redundant by rule 1 from answer group 1.'
    }]);
  });

<<<<<<< HEAD
=======
  it('should catch redundancy of rules accross answer groups', () => {
    answerGroups[0].updateRuleTypesToInputs(
      [equalsListWithValuesRule]);
    answerGroups[1].updateRuleTypesToInputs(
      [equalsListWithAllowedValuesRule]);

    var warnings = validatorService.getAllWarnings(
      currentState, customizationArgs, answerGroups, goodDefaultOutcome);
    expect(warnings).toEqual([{
      type: WARNING_TYPES.ERROR,
      message: 'Rule 1 from answer group 2 will never be matched ' +
          'because it is made redundant by rule 1 from answer group 1.'
    }]);
  });

>>>>>>> c7e56a72
  it('should catch non-distinct selected choices', () => {
    answerGroups[0].rules = [hasXBeforeYRule];

    var warnings = validatorService.getAllWarnings(
      currentState, customizationArgs, answerGroups, goodDefaultOutcome);
    expect(warnings).toEqual([{
      type: WARNING_TYPES.ERROR,
      message: 'Rule 1 from answer group 1 will never be matched ' +
          'because both the selected elements are same.'
    }]);
  });

  it(
    'should catch selected choice not present in custom args for ' +
    'hasXBeforeY rule', () => {
      hasXBeforeYRule.inputs.x = 'x';
      answerGroups[0].rules = [hasXBeforeYRule];
      var warnings = validatorService.getAllWarnings(
        currentState, customizationArgs, answerGroups, goodDefaultOutcome);
      expect(warnings).toEqual([{
        type: WARNING_TYPES.ERROR,
        message: 'Rule 1 from answer group 1 contains choices that do ' +
          'not match any of the choices in the customization arguments.'
      }]);
    });

  it(
    'should catch selected choices not present in custom args for ' +
    'hasElementXAtPositionY rule', () => {
      answerGroups[0].rules = [hasElementXAtPositionYRule];

      var warnings = validatorService.getAllWarnings(
        currentState, customizationArgs, answerGroups, goodDefaultOutcome);
      expect(warnings).toEqual([{
        type: WARNING_TYPES.ERROR,
        message: 'Rule 1 from answer group 1 contains a choice that does ' +
          'not match any of the choices in the customization arguments.'
      }, {
        type: WARNING_TYPES.ERROR,
        message: 'Rule 1 from answer group 1 refers to an invalid choice ' +
          'position.'
      }]);
    });

  it(
    'should throw an error if ' +
    'IsEqualToOrderingWithOneItemAtIncorrectPosition rule is used but ' +
    'multiple choices in the same position are note allowed',
    () => {
      answerGroups[0].rules = [equalsListWithValuesRule];
      customizationArgs.allowMultipleItemsInSamePosition.value = false;
      var warnings = validatorService.getAllWarnings(
        currentState, customizationArgs, answerGroups, goodDefaultOutcome);
      expect(warnings).toEqual([{
        type: WARNING_TYPES.ERROR,
        message: 'Rule 1 from answer group 1 will never be matched because ' +
          'there will be at least 2 elements at incorrect positions if ' +
          'multiple elements cannot occupy the same position.'
      }]);
      customizationArgs.allowMultipleItemsInSamePosition.value = true;
    });
});<|MERGE_RESOLUTION|>--- conflicted
+++ resolved
@@ -287,24 +287,6 @@
     }]);
   });
 
-<<<<<<< HEAD
-=======
-  it('should catch redundancy of rules accross answer groups', () => {
-    answerGroups[0].updateRuleTypesToInputs(
-      [equalsListWithValuesRule]);
-    answerGroups[1].updateRuleTypesToInputs(
-      [equalsListWithAllowedValuesRule]);
-
-    var warnings = validatorService.getAllWarnings(
-      currentState, customizationArgs, answerGroups, goodDefaultOutcome);
-    expect(warnings).toEqual([{
-      type: WARNING_TYPES.ERROR,
-      message: 'Rule 1 from answer group 2 will never be matched ' +
-          'because it is made redundant by rule 1 from answer group 1.'
-    }]);
-  });
-
->>>>>>> c7e56a72
   it('should catch non-distinct selected choices', () => {
     answerGroups[0].rules = [hasXBeforeYRule];
 
