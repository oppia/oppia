// Copyright 2020 The Oppia Authors. All Rights Reserved.
//
// Licensed under the Apache License, Version 2.0 (the "License");
// you may not use this file except in compliance with the License.
// You may obtain a copy of the License at
//
//      http://www.apache.org/licenses/LICENSE-2.0
//
// Unless required by applicable law or agreed to in writing, software
// distributed under the License is distributed on an "AS-IS" BASIS,
// WITHOUT WARRANTIES OR CONDITIONS OF ANY KIND, either express or implied.
// See the License for the specific language governing permissions and
// limitations under the License.

/**
 * @fileoverview Module for the interaction extension components.
 */
import 'core-js/es7/reflect';
import 'zone.js';

import { CommonModule } from '@angular/common';
import { NgModule } from '@angular/core';

import { AlgebraicExpressionInputExtensionsModule } from './AlgebraicExpressionInput/algebraic-expression-input-interactions.module';
import { ContinueExtensionsModule } from './Continue/continue-interactions.module';
import { FractionInputInteractionModule } from './FractionInput/fraction-input-interactions.module';
import { GraphInputInteractionModule } from './GraphInput/graph-input-interactions.module';
import { ImageClickInputInteractionModule } from './ImageClickInput/image-click-input-interactions.module';
import { ItemSelectionInputInteractionModule } from './ItemSelectionInput/item-selection-input-interactions.module';
import { CodeReplInteractionModule } from './CodeRepl/code-repl-interactions.module';
import { NumberWithUnitsInteractionModule } from './NumberWithUnits/number-with-units-interactions.module';
import { NumericExpressionInputModule } from './NumericExpressionInput/numeric-expression-input-interactions.module';
import { NumericInputModule } from './NumericInput/numeric-input-interactions.module';
import { MathEquationInputModule } from './MathEquationInput/math-equation-input-interactions.module';
import { InteractiveMapInteractionModule } from './InteractiveMap/interactive-map-interactions.module';
import { MultipleChoiceInputInteractionModule } from './MultipleChoiceInput/multiple-choice-input-interactions.module';
import { SetInputInteractionModule } from './SetInput/set-input-interactions.module';
import { TextInputInteractionModule } from './TextInput/text-input-interactions.module';
import { TranslateModule } from '@ngx-translate/core';
import { PencilCodeEditorModule } from './PencilCodeEditor/pencil-code-editor-interactions.module';

@NgModule({
  imports: [
    CommonModule,
    AlgebraicExpressionInputExtensionsModule,
    CodeReplInteractionModule,
    ContinueExtensionsModule,
    FractionInputInteractionModule,
    GraphInputInteractionModule,
    ImageClickInputInteractionModule,
<<<<<<< HEAD
    NumberWithUnitsInteractionModule,
=======
    ItemSelectionInputInteractionModule,
>>>>>>> 419e1e3b
    NumericExpressionInputModule,
    NumericInputModule,
    MathEquationInputModule,
    PencilCodeEditorModule,
    InteractiveMapInteractionModule,
    MultipleChoiceInputInteractionModule,
    SetInputInteractionModule,
    TextInputInteractionModule,
    TranslateModule
  ],
  declarations: [],
  entryComponents: [],
  exports: [
    AlgebraicExpressionInputExtensionsModule,
    CodeReplInteractionModule,
    ContinueExtensionsModule,
    FractionInputInteractionModule,
    GraphInputInteractionModule,
    ImageClickInputInteractionModule,
<<<<<<< HEAD
    NumberWithUnitsInteractionModule,
=======
    ItemSelectionInputInteractionModule,
>>>>>>> 419e1e3b
    NumericExpressionInputModule,
    PencilCodeEditorModule,
    NumericInputModule,
    MathEquationInputModule,
    InteractiveMapInteractionModule,
    MultipleChoiceInputInteractionModule,
    SetInputInteractionModule,
    TextInputInteractionModule
  ],
})
export class InteractionExtensionsModule { }<|MERGE_RESOLUTION|>--- conflicted
+++ resolved
@@ -48,11 +48,8 @@
     FractionInputInteractionModule,
     GraphInputInteractionModule,
     ImageClickInputInteractionModule,
-<<<<<<< HEAD
+    ItemSelectionInputInteractionModule,
     NumberWithUnitsInteractionModule,
-=======
-    ItemSelectionInputInteractionModule,
->>>>>>> 419e1e3b
     NumericExpressionInputModule,
     NumericInputModule,
     MathEquationInputModule,
@@ -72,11 +69,8 @@
     FractionInputInteractionModule,
     GraphInputInteractionModule,
     ImageClickInputInteractionModule,
-<<<<<<< HEAD
+    ItemSelectionInputInteractionModule,
     NumberWithUnitsInteractionModule,
-=======
-    ItemSelectionInputInteractionModule,
->>>>>>> 419e1e3b
     NumericExpressionInputModule,
     PencilCodeEditorModule,
     NumericInputModule,
