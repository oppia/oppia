--- conflicted
+++ resolved
@@ -44,11 +44,8 @@
     'SetInput',
     'TextInput',
     'MathEquationInput',
-<<<<<<< HEAD
     'RatioExpressionInput',
-=======
     'PencilCodeEditor',
->>>>>>> 1c90f300
   ];
 
   constructor(
