// Copyright 2020 The Oppia Authors. All Rights Reserved.
//
// Licensed under the Apache License, Version 2.0 (the "License");
// you may not use this file except in compliance with the License.
// You may obtain a copy of the License at
//
//      http://www.apache.org/licenses/LICENSE-2.0
//
// Unless required by applicable law or agreed to in writing, software
// distributed under the License is distributed on an "AS-IS" BASIS,
// WITHOUT WARRANTIES OR CONDITIONS OF ANY KIND, either express or implied.
// See the License for the specific language governing permissions and
// limitations under the License.

/**
 * @fileoverview Service for extracting customization argument values from
 * attrs for interactions.
 */

import { downgradeInjectable } from '@angular/upgrade/static';
import { Injectable } from '@angular/core';

import { HtmlEscaperService } from 'services/html-escaper.service';
import { InteractionCustomizationArgs, InteractionCustomizationArgsBackendDict } from
  'extensions/interactions/customization-args-defs';
import { InteractionObjectFactory } from
  'domain/exploration/InteractionObjectFactory';
import { InteractionSpecsConstants, InteractionSpecsKey } from 'pages/interaction-specs.constants';

@Injectable({
  providedIn: 'root'
})
export class InteractionAttributesExtractorService {
  private readonly migratedInteractions: string[] = [
    'Continue',
<<<<<<< HEAD
    'EndExploration',
=======
    'DragAndDropSortInput',
>>>>>>> 6d84ab5b
    'FractionInput',
    'GraphInput',
    'ImageClickInput',
    'CodeRepl',
    'NumberWithUnits',
    'NumericExpressionInput',
    'NumericInput',
    'InteractiveMap',
    'MultipleChoiceInput',
    'ItemSelectionInput',
    'SetInput',
    'TextInput',
    'MathEquationInput',
    'RatioExpressionInput',
    'PencilCodeEditor',
  ];

  constructor(
    private htmlEscaperService: HtmlEscaperService,
    private interactionFactory: InteractionObjectFactory,
  ) {}

  getValuesFromAttributes(
      interactionId: InteractionSpecsKey, attributes: Record<string, string>
  ): InteractionCustomizationArgs {
    const caBackendDict: InteractionCustomizationArgsBackendDict = {};
    const caSpecs = (
      InteractionSpecsConstants.INTERACTION_SPECS[
        interactionId].customization_arg_specs);
    caSpecs.forEach(caSpec => {
      const caName = caSpec.name;
      const attributesKey: string = `${caName}WithValue`;
      Object.defineProperty(caBackendDict, caName, {
        value: {
          value: this.htmlEscaperService.escapedJsonToObj(
            attributes[attributesKey].toString()
          ),
        },
        enumerable: true
      });
    });

    const ca = this.interactionFactory.convertFromCustomizationArgsBackendDict(
      interactionId, caBackendDict);
    if (this.migratedInteractions.indexOf(interactionId) >= 0) {
      return ca;
    }
    const caValues: InteractionCustomizationArgs = {};
    const caKeys = Object.keys(ca) as (keyof InteractionCustomizationArgs)[];
    caKeys.forEach(caName => {
      const attr = ca[caName] as { value: Object };
      Object.defineProperty(caValues, caName, {
        value: attr.value,
        enumerable: true
      });
    });

    return caValues;
  }
}
angular.module('oppia').factory(
  'InteractionAttributesExtractorService',
  downgradeInjectable(InteractionAttributesExtractorService));<|MERGE_RESOLUTION|>--- conflicted
+++ resolved
@@ -33,11 +33,8 @@
 export class InteractionAttributesExtractorService {
   private readonly migratedInteractions: string[] = [
     'Continue',
-<<<<<<< HEAD
     'EndExploration',
-=======
     'DragAndDropSortInput',
->>>>>>> 6d84ab5b
     'FractionInput',
     'GraphInput',
     'ImageClickInput',
