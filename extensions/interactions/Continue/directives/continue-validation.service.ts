// Copyright 2014 The Oppia Authors. All Rights Reserved.
//
// Licensed under the Apache License, Version 2.0 (the "License");
// you may not use this file except in compliance with the License.
// You may obtain a copy of the License at
//
//      http://www.apache.org/licenses/LICENSE-2.0
//
// Unless required by applicable law or agreed to in writing, software
// distributed under the License is distributed on an "AS-IS" BASIS,
// WITHOUT WARRANTIES OR CONDITIONS OF ANY KIND, either express or implied.
// See the License for the specific language governing permissions and
// limitations under the License.

/**
 * @fileoverview Validator service for the interaction.
 */

import { downgradeInjectable } from '@angular/upgrade/static';
import { Injectable } from '@angular/core';

import { AnswerGroup } from
  'domain/exploration/AnswerGroupObjectFactory';
import { Warning, baseInteractionValidationService } from
  'interactions/base-interaction-validation.service';
import { ContinueCustomizationArgs } from
  'interactions/customization-args-defs';
import { Outcome } from
  'domain/exploration/OutcomeObjectFactory';

import { AppConstants } from 'app.constants';

@Injectable({
  providedIn: 'root'
})
export class ContinueValidationService {
  constructor(
      private baseInteractionValidationServiceInstance:
        baseInteractionValidationService) {}

  getCustomizationArgsWarnings(
<<<<<<< HEAD
      customizationArgs: ContinueCustomizationArgs): IWarning[] {
=======
      customizationArgs: ContinueCustomizationArgs): Warning[] {
>>>>>>> 982d0465
    var warningsList = [];
    this.baseInteractionValidationServiceInstance.requireCustomizationArguments(
      customizationArgs, ['buttonText']);

    if (customizationArgs.buttonText.value.getUnicode().length === 0) {
      warningsList.push({
        type: AppConstants.WARNING_TYPES.CRITICAL,
        message: 'The button text should not be empty.'
      });
    }
    return warningsList;
  }

  getAllWarnings(
      stateName: string, customizationArgs: ContinueCustomizationArgs,
<<<<<<< HEAD
      answerGroups: AnswerGroup[], defaultOutcome: Outcome): IWarning[] {
=======
      answerGroups: AnswerGroup[], defaultOutcome: Outcome): Warning[] {
>>>>>>> 982d0465
    var warningsList = this.getCustomizationArgsWarnings(customizationArgs);

    if (answerGroups.length > 0) {
      warningsList.push({
        type: AppConstants.WARNING_TYPES.CRITICAL,
        message: ('Only the default outcome is necessary for a continue' +
          ' interaction.')
      });
    }

    if (!defaultOutcome || defaultOutcome.isConfusing(stateName)) {
      warningsList.push({
        type: AppConstants.WARNING_TYPES.ERROR,
        message: ('Please specify what Oppia should do after the button' +
          ' is clicked.')
      });
    }

    return warningsList;
  }
}

angular.module('oppia').factory(
  'ContinueValidationService', downgradeInjectable(ContinueValidationService));<|MERGE_RESOLUTION|>--- conflicted
+++ resolved
@@ -39,11 +39,7 @@
         baseInteractionValidationService) {}
 
   getCustomizationArgsWarnings(
-<<<<<<< HEAD
-      customizationArgs: ContinueCustomizationArgs): IWarning[] {
-=======
       customizationArgs: ContinueCustomizationArgs): Warning[] {
->>>>>>> 982d0465
     var warningsList = [];
     this.baseInteractionValidationServiceInstance.requireCustomizationArguments(
       customizationArgs, ['buttonText']);
@@ -59,11 +55,7 @@
 
   getAllWarnings(
       stateName: string, customizationArgs: ContinueCustomizationArgs,
-<<<<<<< HEAD
-      answerGroups: AnswerGroup[], defaultOutcome: Outcome): IWarning[] {
-=======
       answerGroups: AnswerGroup[], defaultOutcome: Outcome): Warning[] {
->>>>>>> 982d0465
     var warningsList = this.getCustomizationArgsWarnings(customizationArgs);
 
     if (answerGroups.length > 0) {
