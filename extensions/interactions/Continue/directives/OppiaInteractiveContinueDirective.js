// Copyright 2014 The Oppia Authors. All Rights Reserved.
//
// Licensed under the Apache License, Version 2.0 (the "License");
// you may not use this file except in compliance with the License.
// You may obtain a copy of the License at
//
//      http://www.apache.org/licenses/LICENSE-2.0
//
// Unless required by applicable law or agreed to in writing, software
// distributed under the License is distributed on an "AS-IS" BASIS,
// WITHOUT WARRANTIES OR CONDITIONS OF ANY KIND, either express or implied.
// See the License for the specific language governing permissions and
// limitations under the License.

/**
 * Directive for the Continue button interaction.
 *
 * IMPORTANT NOTE: The naming convention for customization args that are passed
 * into the directive is: the name of the parameter, followed by 'With',
 * followed by the name of the arg.
 */
oppia.directive('oppiaInteractiveContinue', [
<<<<<<< HEAD
  'HtmlEscaperService', 'ContinueRulesService', 'UrlInterpolationService',
  function(HtmlEscaperService, ContinueRulesService, UrlInterpolationService) {
=======
  'HtmlEscaperService', 'UrlInterpolationService', 'continueRulesService',
  function(HtmlEscaperService, UrlInterpolationService, continueRulesService) {
>>>>>>> 0e1fc485
    return {
      restrict: 'E',
      scope: {},
      templateUrl: UrlInterpolationService.getExtensionResourceUrl(
        '/interactions/Continue/directives/' +
        'continue_interaction_directive.html'),
      controller: [
        '$scope', '$attrs', 'WindowDimensionsService',
        'CurrentInteractionService', 'ContextService',
        function(
            $scope, $attrs, WindowDimensionsService,
            CurrentInteractionService, ContextService) {
          $scope.buttonText = HtmlEscaperService.escapedJsonToObj(
            $attrs.buttonTextWithValue);

          var DEFAULT_BUTTON_TEXT = 'Continue';
          var DEFAULT_HUMAN_READABLE_ANSWER = 'Please continue.';

          $scope.isInEditorMode = ContextService.isInExplorationEditorMode();

          $scope.submitAnswer = function() {
            // We used to show "(Continue)" to indicate a 'continue' action when
            // the learner browses through the history of the exploration, but
            // this apparently can be mistaken for a button/control. The
            // following makes the learner's "answer" a bit more conversational,
            // as if they were chatting with Oppia.
            var humanReadableAnswer = DEFAULT_HUMAN_READABLE_ANSWER;
            if ($scope.buttonText !== DEFAULT_BUTTON_TEXT) {
              humanReadableAnswer = $scope.buttonText;
            }

            CurrentInteractionService.onSubmit(
              humanReadableAnswer, ContinueRulesService);
          };

          CurrentInteractionService.registerCurrentInteraction(
            $scope.submitAnswer, null);
        }
      ]
    };
  }
]);<|MERGE_RESOLUTION|>--- conflicted
+++ resolved
@@ -20,13 +20,8 @@
  * followed by the name of the arg.
  */
 oppia.directive('oppiaInteractiveContinue', [
-<<<<<<< HEAD
-  'HtmlEscaperService', 'ContinueRulesService', 'UrlInterpolationService',
-  function(HtmlEscaperService, ContinueRulesService, UrlInterpolationService) {
-=======
   'HtmlEscaperService', 'UrlInterpolationService', 'continueRulesService',
   function(HtmlEscaperService, UrlInterpolationService, continueRulesService) {
->>>>>>> 0e1fc485
     return {
       restrict: 'E',
       scope: {},
