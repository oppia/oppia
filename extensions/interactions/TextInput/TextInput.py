--- conflicted
+++ resolved
@@ -65,13 +65,8 @@
         # Table with answer counts for top N answers.
         'id': 'FrequencyTable',
         'options': {
-<<<<<<< HEAD
-            'column_headers': ['Answer', 'Count', 'has specific feedback?'],
-            'title': 'Top answers'
-=======
             'column_headers': ['Answer', 'Count'],
             'title': 'Top answers',
->>>>>>> cd36696b
         },
         'calculation_id': 'Top10AnswerFrequencies',
         'show_addressed_info': True,
