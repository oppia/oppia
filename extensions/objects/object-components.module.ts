// Copyright 2021 The Oppia Authors. All Rights Reserved.
//
// Licensed under the Apache License, Version 2.0 (the "License");
// you may not use this file except in compliance with the License.
// You may obtain a copy of the License at
//
//      http://www.apache.org/licenses/LICENSE-2.0
//
// Unless required by applicable law or agreed to in writing, software
// distributed under the License is distributed on an "AS-IS" BASIS,
// WITHOUT WARRANTIES OR CONDITIONS OF ANY KIND, either express or implied.
// See the License for the specific language governing permissions and
// limitations under the License.

/**
 * @fileoverview Module for the object components.
 */
import 'core-js/es7/reflect';
import 'zone.js';

import { CommonModule } from '@angular/common';
import { NgModule } from '@angular/core';
import { BrowserModule } from '@angular/platform-browser';
import { LeafletModule } from '@asymmetrik/ngx-leaflet';
import { NgxTrimDirectiveModule } from 'ngx-trim-directive';
import { MatProgressSpinnerModule } from '@angular/material/progress-spinner';
import { AlgebraicExpressionEditorComponent } from './templates/algebraic-expression-editor.component';
import { BooleanEditorComponent } from './templates/boolean-editor.component';
import { CodeStringEditorComponent } from './templates/code-string-editor.component';
import { CoordTwoDimEditorComponent } from './templates/coord-two-dim-editor.component';
import { CustomOskLettersEditorComponent } from './templates/custom-osk-letters-editor.component';
import { DragAndDropPositiveIntEditorComponent } from './templates/drag-and-drop-positive-int-editor.component';
import { FractionEditorComponent } from './templates/fraction-editor.component';
import { FormsModule } from '@angular/forms';
import { FilepathEditorComponent } from './templates/filepath-editor.component';
import { GraphInputInteractionModule } from 'interactions/GraphInput/graph-input-interactions.module';
import { GraphEditorComponent } from './templates/graph-editor.component';
import { SharedFormsModule } from 'components/forms/shared-forms.module';
import { HtmlEditorComponent } from './templates/html-editor.component';
import { NgbModalModule, NgbTooltipModule } from '@ng-bootstrap/ng-bootstrap';
import { ImageWithRegionsEditorComponent } from './templates/image-with-regions-editor.component';
import { ImageWithRegionsResetConfirmationModalComponent } from './templates/image-with-regions-reset-confirmation.component';
import { IntEditorComponent } from './templates/int-editor.component';
import { DynamicContentModule } from 'components/angular-html-bind/dynamic-content.module';
import { ListOfSetsOfTranslatableHtmlContentIdsEditorComponent } from './templates/list-of-sets-of-translatable-html-content-ids-editor.component';
import { DirectivesModule } from 'directives/directives.module';
import { ListOfTabsEditorComponent } from './templates/list-of-tabs-editor.component';
import { ListOfUnicodeStringEditorComponent } from './templates/list-of-unicode-string-editor.component';
import { SetOfUnicodeStringEditorComponent } from './templates/set-of-unicode-string-editor.component';
import { MathEquationEditorComponent } from './templates/math-equation-editor.component';
import { LogicErrorCategoryEditorComponent } from './templates/logic-error-category-editor.component';
import { LogicQuestionEditorComponent } from './templates/logic-question-editor.component';
import { MathExpressionContentEditorComponent } from './templates/math-expression-content-editor.component';
import { MusicPhraseEditorComponent } from './templates/music-phrase-editor.component';
import { NonnegativeIntEditorComponent } from './templates/nonnegative-int-editor.component';
import { NumberWithUnitsEditorComponent } from './templates/number-with-units-editor.component';
<<<<<<< HEAD
import { SvgFilenameEditorComponent } from './templates/svg-filename-editor.component';
=======
import { NumericExpressionEditorComponent } from './templates/numeric-expression-editor.component';
import { PositionOfTermsEditorComponent } from './templates/position-of-terms-editor.component';
import { PositiveIntEditorComponent } from './templates/positive-int-editor.component';
import { RatioExpressionEditorComponent } from './templates/ratio-expression-editor.component';
import { RealEditorComponent } from './templates/real-editor.component';
import { SanitizedUrlEditorComponent } from './templates/sanitized-url-editor.component';
import { SetOfAlgebraicIdentifierEditorComponent } from './templates/set-of-algebraic-identifier-editor.component';
import { SetOfTranslatableHtmlContentIdsEditorComponent } from './templates/set-of-translatable-html-content-ids-editor.component';
import { MatCheckboxModule } from '@angular/material/checkbox';
import { SubtitledHtmlEditorComponent } from './templates/subtitled-html-editor.component';
import { NormalizedStringEditorComponent } from './templates/normalized-string-editor.component';
import { UnicodeStringEditorComponent } from './templates/unicode-string-editor.component';
import { SkillSelectorEditorComponent } from './templates/skill-selector-editor.component';
import { CommonElementsModule } from 'components/common-layout-directives/common-elements/common-elements.module';
import { MatCardModule } from '@angular/material/card';
import { SubtitledUnicodeEditorComponent } from './templates/subtitled-unicode-editor.component';
import { TranslatableSetOfNormalizedStringEditorComponent } from './templates/translatable-set-of-normalized-string-editor.component';
import { TranslatableSetOfUnicodeStringEditorComponent } from './templates/translatable-set-of-unicode-string-editor.component';
>>>>>>> e286f5a0


@NgModule({
  imports: [
    CommonModule,
    BrowserModule,
    CommonElementsModule,
    FormsModule,
    LeafletModule,
    SharedFormsModule,
    GraphInputInteractionModule,
    DynamicContentModule,
    DirectivesModule,
<<<<<<< HEAD
    MatProgressSpinnerModule,
=======
    MatCardModule,
    MatCheckboxModule,
>>>>>>> e286f5a0
    NgbModalModule,
    NgbTooltipModule,
    NgxTrimDirectiveModule
  ],
  declarations: [
    AlgebraicExpressionEditorComponent,
    BooleanEditorComponent,
    CodeStringEditorComponent,
    CoordTwoDimEditorComponent,
    CustomOskLettersEditorComponent,
    DragAndDropPositiveIntEditorComponent,
    FilepathEditorComponent,
    FractionEditorComponent,
    GraphEditorComponent,
    HtmlEditorComponent,
    ImageWithRegionsEditorComponent,
    ImageWithRegionsResetConfirmationModalComponent,
    IntEditorComponent,
    ListOfSetsOfTranslatableHtmlContentIdsEditorComponent,
    ListOfTabsEditorComponent,
    ListOfUnicodeStringEditorComponent,
    LogicErrorCategoryEditorComponent,
    LogicQuestionEditorComponent,
    MathEquationEditorComponent,
    MathExpressionContentEditorComponent,
    MusicPhraseEditorComponent,
    NonnegativeIntEditorComponent,
    NormalizedStringEditorComponent,
    NumberWithUnitsEditorComponent,
<<<<<<< HEAD
    SetOfUnicodeStringEditorComponent,
    SvgFilenameEditorComponent
=======
    NumericExpressionEditorComponent,
    PositionOfTermsEditorComponent,
    PositiveIntEditorComponent,
    RatioExpressionEditorComponent,
    RealEditorComponent,
    SanitizedUrlEditorComponent,
    SetOfAlgebraicIdentifierEditorComponent,
    SetOfTranslatableHtmlContentIdsEditorComponent,
    SetOfUnicodeStringEditorComponent,
    SkillSelectorEditorComponent,
    SubtitledHtmlEditorComponent,
    SubtitledUnicodeEditorComponent,
    TranslatableSetOfNormalizedStringEditorComponent,
    TranslatableSetOfUnicodeStringEditorComponent,
    UnicodeStringEditorComponent
>>>>>>> e286f5a0
  ],
  entryComponents: [
    AlgebraicExpressionEditorComponent,
    BooleanEditorComponent,
    CodeStringEditorComponent,
    CoordTwoDimEditorComponent,
    CustomOskLettersEditorComponent,
    DragAndDropPositiveIntEditorComponent,
    FilepathEditorComponent,
    FractionEditorComponent,
    GraphEditorComponent,
    HtmlEditorComponent,
    ImageWithRegionsEditorComponent,
    ImageWithRegionsResetConfirmationModalComponent,
    IntEditorComponent,
    ListOfSetsOfTranslatableHtmlContentIdsEditorComponent,
    ListOfTabsEditorComponent,
    ListOfUnicodeStringEditorComponent,
    LogicErrorCategoryEditorComponent,
    LogicQuestionEditorComponent,
    MathEquationEditorComponent,
    MathExpressionContentEditorComponent,
    MusicPhraseEditorComponent,
    NonnegativeIntEditorComponent,
    NormalizedStringEditorComponent,
    NumberWithUnitsEditorComponent,
<<<<<<< HEAD
    SetOfUnicodeStringEditorComponent,
    SvgFilenameEditorComponent
=======
    NumericExpressionEditorComponent,
    PositionOfTermsEditorComponent,
    PositiveIntEditorComponent,
    RatioExpressionEditorComponent,
    RealEditorComponent,
    SanitizedUrlEditorComponent,
    SetOfAlgebraicIdentifierEditorComponent,
    SetOfTranslatableHtmlContentIdsEditorComponent,
    SetOfUnicodeStringEditorComponent,
    SkillSelectorEditorComponent,
    SubtitledHtmlEditorComponent,
    SubtitledUnicodeEditorComponent,
    TranslatableSetOfNormalizedStringEditorComponent,
    TranslatableSetOfUnicodeStringEditorComponent,
    UnicodeStringEditorComponent
>>>>>>> e286f5a0
  ],
  exports: [
    AlgebraicExpressionEditorComponent,
    BooleanEditorComponent,
    CodeStringEditorComponent,
    CoordTwoDimEditorComponent,
    CustomOskLettersEditorComponent,
    DragAndDropPositiveIntEditorComponent,
    FilepathEditorComponent,
    FractionEditorComponent,
    GraphEditorComponent,
    HtmlEditorComponent,
    ImageWithRegionsEditorComponent,
    ImageWithRegionsResetConfirmationModalComponent,
    IntEditorComponent,
    ListOfSetsOfTranslatableHtmlContentIdsEditorComponent,
    ListOfTabsEditorComponent,
    ListOfUnicodeStringEditorComponent,
    LogicErrorCategoryEditorComponent,
    LogicQuestionEditorComponent,
    MathEquationEditorComponent,
    MathExpressionContentEditorComponent,
    MusicPhraseEditorComponent,
    NonnegativeIntEditorComponent,
    NormalizedStringEditorComponent,
    NumberWithUnitsEditorComponent,
<<<<<<< HEAD
    SetOfUnicodeStringEditorComponent,
    SvgFilenameEditorComponent
=======
    NumericExpressionEditorComponent,
    PositionOfTermsEditorComponent,
    PositiveIntEditorComponent,
    RatioExpressionEditorComponent,
    RealEditorComponent,
    SanitizedUrlEditorComponent,
    SetOfAlgebraicIdentifierEditorComponent,
    SetOfTranslatableHtmlContentIdsEditorComponent,
    SetOfUnicodeStringEditorComponent,
    SkillSelectorEditorComponent,
    SubtitledHtmlEditorComponent,
    SubtitledUnicodeEditorComponent,
    TranslatableSetOfNormalizedStringEditorComponent,
    TranslatableSetOfUnicodeStringEditorComponent,
    UnicodeStringEditorComponent
>>>>>>> e286f5a0
  ],
})

export class ObjectComponentsModule { }<|MERGE_RESOLUTION|>--- conflicted
+++ resolved
@@ -54,9 +54,6 @@
 import { MusicPhraseEditorComponent } from './templates/music-phrase-editor.component';
 import { NonnegativeIntEditorComponent } from './templates/nonnegative-int-editor.component';
 import { NumberWithUnitsEditorComponent } from './templates/number-with-units-editor.component';
-<<<<<<< HEAD
-import { SvgFilenameEditorComponent } from './templates/svg-filename-editor.component';
-=======
 import { NumericExpressionEditorComponent } from './templates/numeric-expression-editor.component';
 import { PositionOfTermsEditorComponent } from './templates/position-of-terms-editor.component';
 import { PositiveIntEditorComponent } from './templates/positive-int-editor.component';
@@ -67,6 +64,7 @@
 import { SetOfTranslatableHtmlContentIdsEditorComponent } from './templates/set-of-translatable-html-content-ids-editor.component';
 import { MatCheckboxModule } from '@angular/material/checkbox';
 import { SubtitledHtmlEditorComponent } from './templates/subtitled-html-editor.component';
+import { SvgFilenameEditorComponent } from './templates/svg-filename-editor.component';
 import { NormalizedStringEditorComponent } from './templates/normalized-string-editor.component';
 import { UnicodeStringEditorComponent } from './templates/unicode-string-editor.component';
 import { SkillSelectorEditorComponent } from './templates/skill-selector-editor.component';
@@ -75,7 +73,6 @@
 import { SubtitledUnicodeEditorComponent } from './templates/subtitled-unicode-editor.component';
 import { TranslatableSetOfNormalizedStringEditorComponent } from './templates/translatable-set-of-normalized-string-editor.component';
 import { TranslatableSetOfUnicodeStringEditorComponent } from './templates/translatable-set-of-unicode-string-editor.component';
->>>>>>> e286f5a0
 
 
 @NgModule({
@@ -89,12 +86,9 @@
     GraphInputInteractionModule,
     DynamicContentModule,
     DirectivesModule,
-<<<<<<< HEAD
     MatProgressSpinnerModule,
-=======
     MatCardModule,
     MatCheckboxModule,
->>>>>>> e286f5a0
     NgbModalModule,
     NgbTooltipModule,
     NgxTrimDirectiveModule
@@ -124,10 +118,6 @@
     NonnegativeIntEditorComponent,
     NormalizedStringEditorComponent,
     NumberWithUnitsEditorComponent,
-<<<<<<< HEAD
-    SetOfUnicodeStringEditorComponent,
-    SvgFilenameEditorComponent
-=======
     NumericExpressionEditorComponent,
     PositionOfTermsEditorComponent,
     PositiveIntEditorComponent,
@@ -140,10 +130,10 @@
     SkillSelectorEditorComponent,
     SubtitledHtmlEditorComponent,
     SubtitledUnicodeEditorComponent,
+    SvgFilenameEditorComponent,
     TranslatableSetOfNormalizedStringEditorComponent,
     TranslatableSetOfUnicodeStringEditorComponent,
     UnicodeStringEditorComponent
->>>>>>> e286f5a0
   ],
   entryComponents: [
     AlgebraicExpressionEditorComponent,
@@ -170,10 +160,6 @@
     NonnegativeIntEditorComponent,
     NormalizedStringEditorComponent,
     NumberWithUnitsEditorComponent,
-<<<<<<< HEAD
-    SetOfUnicodeStringEditorComponent,
-    SvgFilenameEditorComponent
-=======
     NumericExpressionEditorComponent,
     PositionOfTermsEditorComponent,
     PositiveIntEditorComponent,
@@ -186,10 +172,10 @@
     SkillSelectorEditorComponent,
     SubtitledHtmlEditorComponent,
     SubtitledUnicodeEditorComponent,
+    SvgFilenameEditorComponent,
     TranslatableSetOfNormalizedStringEditorComponent,
     TranslatableSetOfUnicodeStringEditorComponent,
     UnicodeStringEditorComponent
->>>>>>> e286f5a0
   ],
   exports: [
     AlgebraicExpressionEditorComponent,
@@ -216,10 +202,6 @@
     NonnegativeIntEditorComponent,
     NormalizedStringEditorComponent,
     NumberWithUnitsEditorComponent,
-<<<<<<< HEAD
-    SetOfUnicodeStringEditorComponent,
-    SvgFilenameEditorComponent
-=======
     NumericExpressionEditorComponent,
     PositionOfTermsEditorComponent,
     PositiveIntEditorComponent,
@@ -232,10 +214,10 @@
     SkillSelectorEditorComponent,
     SubtitledHtmlEditorComponent,
     SubtitledUnicodeEditorComponent,
+    SvgFilenameEditorComponent,
     TranslatableSetOfNormalizedStringEditorComponent,
     TranslatableSetOfUnicodeStringEditorComponent,
     UnicodeStringEditorComponent
->>>>>>> e286f5a0
   ],
 })
 
