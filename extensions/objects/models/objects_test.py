--- conflicted
+++ resolved
@@ -776,11 +776,7 @@
                     schema_utils_test.validate_schema(member.SCHEMA)
                     count += 1
 
-<<<<<<< HEAD
-        self.assertEqual(count, 46)
-=======
-        self.assertEqual(count, 47)
->>>>>>> ece0a426
+        self.assertEqual(count, 48)
 
 
 class ObjectDefinitionTests(test_utils.GenericTestBase):
