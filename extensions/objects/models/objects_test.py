# coding: utf-8
#
# Copyright 2014 The Oppia Authors. All Rights Reserved.
#
# Licensed under the Apache License, Version 2.0 (the "License");
# you may not use this file except in compliance with the License.
# You may obtain a copy of the License at
#
#      http://www.apache.org/licenses/LICENSE-2.0
#
# Unless required by applicable law or agreed to in writing, software
# distributed under the License is distributed on an "AS-IS" BASIS,
# WITHOUT WARRANTIES OR CONDITIONS OF ANY KIND, either express or implied.
# See the License for the specific language governing permissions and
# limitations under the License.

"""Tests for typed object classes (mostly normalization)."""

from __future__ import absolute_import
from __future__ import unicode_literals

import inspect
import json
import re

from core.tests import test_utils
from extensions.objects.models import objects
import python_utils
import schema_utils_test


class ObjectNormalizationUnitTests(test_utils.GenericTestBase):
    """Tests normalization of typed objects."""

    def check_normalization(
            self, object_class, mappings, invalid_items_with_error_messages):
        """Test that values are normalized correctly.

        Args:
            object_class: object(BaseObject). The class whose normalize()
                method is to be tested.
            mappings: list(tuple(str, str)). The first element of
                each item is expected to be normalized to the second.
            invalid_items_with_error_messages: list(tuple(str, str)). A list of
                values and corresponding error messages. Each of the value is
                expected to raise an Exception when normalized.
        """
        for item in mappings:
            assert object_class.normalize(item[0]) == item[1], (
                'Expected %s when normalizing %s as a %s, got %s' %
                (
                    item[1], item[0],
                    object_class.__name__, object_class.normalize(item[0]))
            )

        for item, error_msg in invalid_items_with_error_messages:
            with self.assertRaisesRegexp(Exception, error_msg):
                object_class.normalize(item)

    def test_boolean_validation(self):
        """Tests objects of type Boolean."""
        mappings = [('', False), (False, False), (True, True), (None, False)]
        invalid_values_with_error_messages = [
            ({}, re.escape('Expected bool, received {}')),
            ([], re.escape('Expected bool, received []')),
            (['a'], re.escape('Expected bool, received [\'a\']')),
            ('aabcc', 'Expected bool, received aabcc')]

        self.check_normalization(
            objects.Boolean, mappings, invalid_values_with_error_messages)

    def test_real_validation(self):
        """Tests objects of type Real."""
        mappings = [(20, 20), ('20', 20), ('02', 2), ('0', 0), (-1, -1),
                    ('-1', -1), (3.00, 3), (3.05, 3.05), ('3.05', 3.05), ]
        invalid_values_with_error_messages = [
            ('a', 'Could not convert str to float: a'),
            ('', 'Could not convert str to float: '),
            (
                {'a': 3},
                re.escape('Could not convert dict to float: {\'a\': 3}')
            ),
            ([3], re.escape('Could not convert list to float: [3]')),
            (None, 'Could not convert NoneType to float: None')
        ]

        self.check_normalization(
            objects.Real, mappings, invalid_values_with_error_messages)

    def test_int_validation(self):
        """Tests objects of type Int."""
        mappings = [(20, 20), ('20', 20), ('02', 2), ('0', 0),
                    ('-1', -1), (-1, -1), (3.00, 3), (3.05, 3), ]
        invalid_values_with_error_messages = [
            ('a', 'Could not convert str to int: a'),
            ('', 'Could not convert str to int: '),
            (
                {'a': 3},
                re.escape('Could not convert dict to int: {\'a\': 3}')
            ),
            ([3], re.escape('Could not convert list to int: [3]')),
            (None, 'Could not convert NoneType to int: None')
        ]

        self.check_normalization(
            objects.Int, mappings, invalid_values_with_error_messages)

    def test_nonnegative_int_validation(self):
        """Tests objects of type NonnegativeInt."""
        mappings = [(20, 20), ('20', 20), ('02', 2), ('0', 0), (3.00, 3),
                    (3.05, 3), ]
        invalid_values_with_error_messages = [
            ('a', 'Could not convert str to int: a'),
            ('', 'Could not convert str to int: '),
            (
                {'a': 3},
                re.escape('Could not convert dict to int: {\'a\': 3}')
            ),
            (
                [3],
                re.escape('Could not convert list to int: [3]')
            ),
            (
                None,
                'Could not convert NoneType to int: None'
            ),
            (
                -1,
                re.escape(
                    'Validation failed: is_at_least ({\'min_value\': 0}) '
                    'for object -1'
                )
            ),
            (
                '-1',
                re.escape(
                    'Validation failed: is_at_least ({\'min_value\': 0}) '
                    'for object -1'
                )
            )
        ]

        self.check_normalization(
            objects.NonnegativeInt, mappings,
            invalid_values_with_error_messages)

    def test_positive_int_validation(self):
        """Tests objects of type PositiveInt."""
        mappings = [(20, 20), ('20', 20), ('02', 2), (3.00, 3),
                    (3.05, 3), ]
        invalid_values_with_error_messages = [
            ('a', 'Could not convert str to int: a'),
            ('', 'Could not convert str to int: '),
            (
                {'a': 3},
                re.escape('Could not convert dict to int: {\'a\': 3}')
            ),
            (
                [3],
                re.escape('Could not convert list to int: [3]')
            ),
            (
                None,
                'Could not convert NoneType to int: None'),
            (
                -1,
                re.escape(
                    'Validation failed: is_at_least ({\'min_value\': 1}) '
                    'for object -1'
                )
            ),
            (
                '-1',
                re.escape(
                    'Validation failed: is_at_least ({\'min_value\': 1}) '
                    'for object -1'
                )
            ),
            (
                0,
                re.escape(
                    'Validation failed: is_at_least ({\'min_value\': 1}) '
                    'for object 0'
                )
            ),
            (
                '0',
                re.escape(
                    'Validation failed: is_at_least ({\'min_value\': 1}) '
                    'for object 0'
                )
            )
        ]

        self.check_normalization(
            objects.PositiveInt, mappings, invalid_values_with_error_messages)

    def test_code_evaluation_validation(self):
        """Tests objects of type codeEvaluation."""
        mappings = [(
            {'code': 'a', 'output': '', 'evaluation': '', 'error': ''},
            {'code': 'a', 'output': '', 'evaluation': '', 'error': ''}
        ), (
            {'code': '', 'output': '', 'evaluation': '', 'error': 'e'},
            {'code': '', 'output': '', 'evaluation': '', 'error': 'e'}
        )]
        invalid_values_with_error_messages = [
            (
                {'code': '', 'output': '', 'evaluation': ''},
                re.escape('Missing keys: [\'error\'], Extra keys: []')
            ),
            ('a', 'Expected dict, received a'),
            ([], re.escape('Expected dict, received []')),
            (None, 'Expected dict, received None')
        ]

        self.check_normalization(
            objects.CodeEvaluation, mappings,
            invalid_values_with_error_messages)

    def test_coord_two_dim_validation(self):
        """Tests objects of type CoordTwoDim."""
        mappings = [([3.5, 1.3], [3.5, 1.3]), ([0, 1], [0, 1])]
        invalid_values_with_error_messages = [
            ('123', 'Expected list, received 123'),
            ('a', 'Expected list, received a'),
            ([0, 1, 2], 'Expected length of 2 got 3'),
            (None, 'Expected list, received None'),
            ('-1, 2.2', 'Expected list, received -1, 2.2'),
            (' -1 , 3.5', 'Expected list, received  -1 , 3.5')]
        self.check_normalization(
            objects.CoordTwoDim, mappings, invalid_values_with_error_messages)

    def test_list_validation(self):
        """Tests objects of type ListOfUnicodeString."""
        mappings = [(['b', 'a'], ['b', 'a']), ([], [])]
        invalid_values_with_error_messages = [
            ('123', 'Expected list, received 123'),
            ({'a': 1}, re.escape('Expected list, received {\'a\': 1}')),
            (3.0, 'Expected list, received 3.0'),
            (None, 'Expected list, received None'),
            ([3, 'a'], 'Expected unicode string, received 3'),
            ([1, 2, 1], 'Expected unicode string, received 1')
        ]
        self.check_normalization(
            objects.ListOfUnicodeString, mappings,
            invalid_values_with_error_messages)

    def test_music_phrase(self):
        """Tests objects of type MusicPhrase."""
        mappings = [(
            [{'readableNoteName': 'D4', 'noteDuration': {'num': 1, 'den': 1}},
             {'readableNoteName': 'F4', 'noteDuration': {'num': 1, 'den': 1}}],
            [{'readableNoteName': 'D4', 'noteDuration': {'num': 1, 'den': 1}},
             {'readableNoteName': 'F4', 'noteDuration': {'num': 1, 'den': 1}}]
        ), (
            [{'readableNoteName': 'B4', 'noteDuration': {'num': 4, 'den': 1}},
             {'readableNoteName': 'E5', 'noteDuration': {'num': 4, 'den': 1}}],
            [{'readableNoteName': 'B4', 'noteDuration': {'num': 4, 'den': 1}},
             {'readableNoteName': 'E5', 'noteDuration': {'num': 4, 'den': 1}}]
        ), (
            [{'readableNoteName': 'C5', 'noteDuration': {'num': 3, 'den': 2}},
             {'readableNoteName': 'C4', 'noteDuration': {'num': 3, 'den': 2}}],
            [{'readableNoteName': 'C5', 'noteDuration': {'num': 3, 'den': 2}},
             {'readableNoteName': 'C4', 'noteDuration': {'num': 3, 'den': 2}}]
        )]
        invalid_values_with_error_messages = [
            ('G4', 'Expected list, received G4'),
            ({'n': 1}, re.escape('Expected list, received {\'n\': 1}')),
            (2.0, 'Expected list, received 2.0'),
            (None, 'Expected list, received None'),
            (
                {'readableNoteName': 'C5'},
                re.escape(
                    'Expected list, received {\'readableNoteName\': \'C5\'}'
                )
            )
        ]

        self.check_normalization(
            objects.MusicPhrase, mappings, invalid_values_with_error_messages)

    def test_list_of_tabs(self):
        """Tests objects of type ListOfDict."""
        mappings = [([
            {'content': '<p>Hello</p>', 'title': 'Tabs'},
            {'content': '<iframe src="site"></iframe>', 'title': u'¡Hola!'}
        ], [
            {'content': '<p>Hello</p>', 'title': u'Tabs'},
            {'content': '', 'title': u'¡Hola!'}
        ]), ([], [])]
        invalid_values_with_error_messages = [
            ('123', 'Expected list, received 123'),
            (3.0, 'Expected list, received 3.0'),
            (None, 'Expected list, received None'),
            ([3, 'a'], 'Expected dict, received 3'),
            (
                [{'content': '<p>abc</p>', 'url': 'xyx'}],
                re.escape('Missing keys: [\'title\'], Extra keys: [\'url\']')
            ),
            (
                [{'content': '<p>abc</p>', 'title': 'xyz'}, [1, 2, 3]],
                re.escape('Expected dict, received [1, 2, 3]')
            )
        ]
        self.check_normalization(
            objects.ListOfTabs, mappings, invalid_values_with_error_messages)

    def test_set_of_unicode_string_validation(self):
        """Tests objects of type SetOfUnicodeString."""
        mappings = [
            (['ff', 'a', u'¡Hola!'], [u'ff', u'a', u'¡Hola!']),
            ([], []),
            (['ab', 'abc', 'cb'], [u'ab', u'abc', u'cb']),
        ]
        invalid_values_with_error_messages = [
            ('123', 'Expected list, received 123'),
            ({'a': 1}, re.escape('Expected list, received {\'a\': 1}')),
            (3.0, 'Expected list, received 3.0'),
            (None, 'Expected list, received None'),
            ([3, 'a'], 'Expected unicode string, received 3'),
            (
                ['a', 'a', 'b'],
                re.escape(
                    'Validation failed: is_uniquified ({}) '
                    'for object [\'a\', \'a\', \'b\']'
                )
            ),
            (
                ['ab', 'abc', 'ab'],
                re.escape(
                    'Validation failed: is_uniquified ({}) '
                    'for object [\'ab\', \'abc\', \'ab\']'
                )
            )
        ]

        self.check_normalization(
            objects.SetOfUnicodeString, mappings,
            invalid_values_with_error_messages)

    def test_unicode_string_validation(self):
        """Tests objects of type UnicodeString."""
        mappings = [
            ('Abc   def', u'Abc   def'), (u'¡Hola!', u'¡Hola!'),
        ]
        invalid_values_with_error_messages = [
            (3.0, 'Expected unicode string, received 3.0'),
            (
                {'a': 1},
                re.escape('Expected unicode string, received {\'a\': 1}')
            ),
            (
                [1, 2, 1],
                re.escape('Expected unicode string, received [1, 2, 1]')
            ),
            (None, 'Expected unicode string, received None')]

        self.check_normalization(
            objects.UnicodeString, mappings, invalid_values_with_error_messages)

    def test_html_validation(self):
        """Tests objects of type HTML."""
        # TODO(sll): Add more tests.
        mappings = [
            (
                '<p onclick="evil_function()">a paragraph</p>',
                '<p>a paragraph</p>'),
            ('<iframe src="evil-site"></iframe>', ''),
            (u'¡Hola!', u'¡Hola!'),
            (
                '<a href="evil-site">spam spam SPAM!</a>',
                '<a>spam spam SPAM!</a>'),
        ]
        invalid_values_with_error_messages = [
            (
                {'a': 1},
                re.escape('Expected unicode HTML string, received {\'a\': 1}')
            ),
            (
                [1, 2, 1],
                re.escape('Expected unicode HTML string, received [1, 2, 1]')
            ),
            (None, 'Expected unicode HTML string, received None')]

        self.check_normalization(
            objects.Html, mappings, invalid_values_with_error_messages)

    def test_normalized_string_validation(self):
        """Tests objects of type NormalizedString."""
        mappings = [
            ('Abc   def', u'Abc def'), (u'¡hola!', u'¡hola!')
        ]
        invalid_values_with_error_messages = [
            (3.0, 'Expected unicode string, received 3.0'),
            (
                {'a': 1},
                re.escape('Expected unicode string, received {\'a\': 1}')
            ),
            (
                [1, 2, 1],
                re.escape('Expected unicode string, received [1, 2, 1]')
            ),
            (None, 'Expected unicode string, received None')]

        self.check_normalization(
            objects.NormalizedString, mappings,
            invalid_values_with_error_messages)

    def test_math_latex_string_validation(self):
        """Tests objects of type MathExpressionContent."""
        mappings = [(
            {'raw_latex': '123456789', 'svg_filename': ''},
            {'raw_latex': u'123456789', 'svg_filename': u''}
        ), (
            {'raw_latex': u'x \\times y', 'svg_filename': u''},
            {'raw_latex': u'x \\times y', 'svg_filename': u''}
        )]
        invalid_values_with_error_messages = [
            (3.0, 'Expected dict, received 3.0'),
            (
                {'a': 1},
                re.escape(
                    'Missing keys: [\'raw_latex\', \'svg_filename\'], '
                    'Extra keys: [\'a\']'
                )
            ),
            ([1, 2, 1], re.escape('Expected dict, received [1, 2, 1]')),
            (None, 'Expected dict, received None'),
            (
                {'raw_latex': 1, 'svg_filename': 2},
                'Expected unicode string, received 1'
            ),
            (
                {'raw_latex': ['x^2'], 'svg_filename':{}},
                re.escape('Expected unicode string, received [\'x^2\']')
            ),
            (
                {'raw_latex': ('x', 'y'), 'svg_filename': ''},
                'not all arguments converted during string formatting'
            )
        ]

        self.check_normalization(
            objects.MathExpressionContent, mappings,
            invalid_values_with_error_messages
        )

    def test_skill_id_string_validation(self):
        """Tests objects of type SkillSelector."""
        mappings = [
            ('skill_id', u'skill_id'), (u'abcdef123_', u'abcdef123_'),
        ]
        invalid_values_with_error_messages = [
            (3.0, 'Expected unicode string, received 3.0'),
            (
                {'a': 1},
                re.escape('Expected unicode string, received {\'a\': 1}')
            ),
            (
                [1, 2, 1],
                re.escape('Expected unicode string, received [1, 2, 1]')
            ),
            (None, 'Expected unicode string, received None')]

        self.check_normalization(
            objects.SkillSelector, mappings, invalid_values_with_error_messages)

    def test_sanitized_url_validation(self):
        mappings = [
            ('http://www.google.com', 'http://www.google.com'),
            ('https://www.google.com', 'https://www.google.com'),
            ('https://www.google!.com', 'https://www.google%21.com'),
        ]

        invalid_values_with_error_messages = [
            (
                'javascript:alert(5);',
                re.escape(
                    'Invalid URL: Sanitized URL should start with \'http://\' '
                    'or \'https://\'; received javascript:alert%285%29%3B'
                )
            ),
            (
                'ftp://gopher.com',
                re.escape(
                    'Invalid URL: Sanitized URL should start with \'http://\' '
                    'or \'https://\'; received ftp://gopher.com'
                )
            ),
            (
                'test',
                re.escape(
                    'Invalid URL: Sanitized URL should start with \'http://\' '
                    'or \'https://\'; received test'
                )
            ),
            (
                'google.com',
                re.escape(
                    'Invalid URL: Sanitized URL should start with \'http://\' '
                    'or \'https://\'; received google.com'
                )
            )
        ]

        self.check_normalization(
            objects.SanitizedUrl, mappings, invalid_values_with_error_messages)

    def test_checked_proof_validation(self):
        """Tests objects of type CheckedProof."""
        valid_example_1 = {
            'assumptions_string': 'p',
            'target_string': 'q',
            'proof_string': 'from p we have q',
            'correct': True
        }
        valid_example_2 = {
            'assumptions_string': 'p',
            'target_string': 'q',
            'proof_string': 'from p we have q',
            'correct': False,
            'error_category': 'layout',
            'error_code': 'bad_layout',
            'error_message': 'layout is bad',
            'error_line_number': 2
        }
        mappings = [
            (valid_example_1, valid_example_1),
            (valid_example_2, valid_example_2)]

        invalid_values_with_error_messages = [
            ({}, 'Cannot convert to checked proof {}'),
            (None, 'Cannot convert to checked proof None'),
            (
                {'assumptions_string': 'p'},
                re.escape(
                    'Cannot convert to checked proof '
                    '{\'assumptions_string\': \'p\'}'
                )
            ),
            (
                {
                    'assumptions_string': 'p',
                    'target_string': 'q',
                    'proof_string': 'from p we have q',
                    'correct': False
                },
                re.escape(
                    'Cannot convert to checked proof {\'assumptions_string\': '
                    '\'p\', \'target_string\': \'q\', \'proof_string\': '
                    '\'from p we have q\', \'correct\': False}'
                )
            )
        ]

        self.check_normalization(
            objects.CheckedProof, mappings, invalid_values_with_error_messages)

    def test_logic_question_validation_for_variables(self):
        """Tests objects of type LogicQuestion."""
        p_expression = {
            'top_kind_name': 'variable',
            'top_operator_name': 'p',
            'arguments': [],
            'dummies': []
        }

        valid_example = {
            'assumptions': [p_expression],
            'results': [p_expression],
            'default_proof_string': 'a proof'
        }
        mappings = [(valid_example, valid_example)]

        invalid_values_with_error_messages = [
            ({}, 'Cannot convert to a logic question {}'),
            (None, 'Cannot convert to a logic question None'),
            (
                {'assumptions': p_expression},
                'Cannot convert to a logic question'),
            ({
                'assumptions': p_expression,
                'results': {
                    'top_kind_name': 'variable',
                    'top_operator_name': 'p'
                }
            }, 'Cannot convert to a logic question')]

        self.check_normalization(
            objects.LogicQuestion, mappings, invalid_values_with_error_messages)

    def test_logic_question_validation_for_constants(self):
        """Tests objects of type LogicQuestion."""
        numeric_expression = {
            'top_kind_name': 'constant',
            'top_operator_name': 1,
            'arguments': [],
            'dummies': [],
            'type': 'integer'
        }

        valid_example = {
            'assumptions': [numeric_expression],
            'results': [numeric_expression],
            'default_proof_string': 'a proof'
        }
        mappings = [(valid_example, valid_example)]

        invalid_values_with_error_messages = [
            ({}, 'Cannot convert to a logic question {}'),
            (None, 'Cannot convert to a logic question None'),
            (
                {'assumptions': numeric_expression},
                'Cannot convert to a logic question'),
            ({
                'assumptions': numeric_expression,
                'results': {
                    'top_kind_name': 'constant',
                    'top_operator_name': 1
                }
            }, 'Cannot convert to a logic question')]

        self.check_normalization(
            objects.LogicQuestion, mappings, invalid_values_with_error_messages)

    def test_logic_error_category_validation(self):
        """Tests objects of type LogicErrorCategory."""

        mappings = [
            ('parsing', 'parsing'), ('typing', 'typing'),
            ('mistake', 'mistake')]

        invalid_values_with_error_messages = [
            (None, 'Expected unicode string, received None'),
            (2, 'Expected unicode string, received 2'),
            (
                'string',
                'Received string which is not in the allowed range of choices'),
            (
                'item',
                'Received item which is not in the allowed range of choices')]

        self.check_normalization(
            objects.LogicErrorCategory, mappings,
            invalid_values_with_error_messages)

    def test_graph(self):
        """Tests objects of type Graph."""
        empty_graph = {
            'vertices': [],
            'edges': [],
            'isLabeled': False,
            'isDirected': False,
            'isWeighted': False
        }
        cycle_5_graph = {
            'vertices': [
                {'x': 0.0, 'y': 10.0, 'label': ''},
                {'x': 50.0, 'y': 10.0, 'label': ''},
                {'x': 23.0, 'y': 31.0, 'label': ''},
                {'x': 14.0, 'y': 5.0, 'label': ''},
                {'x': 200.0, 'y': 1000.0, 'label': ''},
            ],
            'edges': [
                {'src': 0, 'dst': 1, 'weight': 1},
                {'src': 1, 'dst': 2, 'weight': 1},
                {'src': 2, 'dst': 3, 'weight': 1},
                {'src': 3, 'dst': 4, 'weight': 1},
                {'src': 4, 'dst': 0, 'weight': 1},
            ],
            'isLabeled': False,
            'isDirected': False,
            'isWeighted': False
        }
        directed_graph = {
            'vertices': [
                {'x': 0.0, 'y': 10.0, 'label': ''},
                {'x': 50.0, 'y': 10.0, 'label': ''},
            ],
            'edges': [
                {'src': 0, 'dst': 1, 'weight': 1},
                {'src': 1, 'dst': 0, 'weight': 1},
            ],
            'isLabeled': False,
            'isDirected': True,
            'isWeighted': False
        }

        mappings = [
            (empty_graph, empty_graph),
            (cycle_5_graph, cycle_5_graph),
            (directed_graph, directed_graph),
        ]

        invalid_values_with_error_messages = [
            (None, 'Cannot convert to graph None'),
            (1, 'Cannot convert to graph 1'),
            ({}, 'Cannot convert to graph {}'),
            ('string', 'Cannot convert to graph string'),
            (
                {
                    'vertices': [],
                    'edges': []
                },
                re.escape(
                    'Cannot convert to graph {\'vertices\': [], \'edges\': []}'
                )
            ),
            ({
                'vertices': [
                    {'x': 0.0, 'y': 0.0, 'label': ''},
                    {'x': 1.0, 'y': 1.0, 'label': ''}
                ],
                'edges': [
                    {'src': 0, 'dst': 1, 'weight': 1},
                    {'src': 1, 'dst': 0, 'weight': 1}
                ],
                'isLabeled': False,
                'isDirected': False,
                'isWeighted': False
            }, 'Cannot convert to graph'),
            ({
                'vertices': [
                    {'x': 0.0, 'y': 0.0, 'label': ''},
                    {'x': 1.0, 'y': 1.0, 'label': ''}
                ],
                'edges': [
                    {'src': 0, 'dst': 0, 'weight': 1},
                    {'src': 1, 'dst': 0, 'weight': 1}
                ],
                'isLabeled': False,
                'isDirected': False,
                'isWeighted': False
            }, 'Cannot convert to graph'),
            ({
                'vertices': [
                    {'x': 0.0, 'y': 0.0, 'label': ''},
                    {'x': 1.0, 'y': 1.0, 'label': 'ab'}
                ],
                'edges': [
                    {'src': 0, 'dst': 0, 'weight': 1},
                    {'src': 1, 'dst': 0, 'weight': 1}
                ],
                'isLabeled': False,
                'isDirected': False,
                'isWeighted': False
            }, 'Cannot convert to graph'),
            ({
                'vertices': [
                    {'x': 0.0, 'y': 0.0, 'label': ''},
                    {'x': 1.0, 'y': 1.0, 'label': ''}
                ],
                'edges': [
                    {'src': 0, 'dst': 0, 'weight': 1},
                    {'src': 1, 'dst': 0, 'weight': 2}
                ],
                'isLabeled': False,
                'isDirected': False,
                'isWeighted': False
            }, 'Cannot convert to graph')]

        self.check_normalization(
            objects.Graph, mappings, invalid_values_with_error_messages)

    def test_graph_property_validation(self):
        """Tests objects of type GraphProperty."""

        mappings = [
            ('acyclic', 'acyclic'), ('regular', 'regular'),
            ('strongly_connected', 'strongly_connected'),
            ('weakly_connected', 'weakly_connected')]

        invalid_values_with_error_messages = [
            (None, 'Expected unicode string, received None'),
            (2, 'Expected unicode string, received 2'),
            (
                'string',
                'Received string which is not in the allowed range of choices'),
            (
                'item',
                'Received item which is not in the allowed range of choices')]

        self.check_normalization(
            objects.GraphProperty, mappings, invalid_values_with_error_messages)

    def test_fraction(self):
        """Tests objects of type Fraction."""
        mappings = [(
            self._create_fraction_dict(True, 0, 0, 1),
            self._create_fraction_dict(True, 0, 0, 1)
        ), (
            self._create_fraction_dict(False, 1, 2, 3),
            self._create_fraction_dict(False, 1, 2, 3)
        )]

        invalid_values_with_error_messages = [
            (
                self._create_fraction_dict('non-boolean', 1, 2, 3),
                'Expected bool, received non-boolean'),
            (
                self._create_fraction_dict(True, 'non-int', 2, 3),
                'Could not convert str to int: non-int'),
            (
                self._create_fraction_dict(None, None, None, None),
                'Expected bool, received None'),
            (
                self._create_fraction_dict(False, 10, 1, -3),
                re.escape(
                    'Validation failed: is_at_least ({\'min_value\': 1}) '
                    'for object -3'
                )
            ),
            (
                self._create_fraction_dict(False, -10, 11, 3),
                re.escape(
                    'Validation failed: is_at_least ({\'min_value\': 0}) '
                    'for object -10'
                )
            ),
            (
                self._create_fraction_dict(False, 10, -11, 3),
                re.escape(
                    'Validation failed: is_at_least ({\'min_value\': 0}) '
                    'for object -11'
                )
            ),
            (
                self._create_fraction_dict(False, -10, -11, -3),
                re.escape(
                    'Validation failed: is_at_least ({\'min_value\': 0}) '
                    'for object -10'
                )
            ),
            (
                self._create_fraction_dict(False, 1, 1, 0),
                re.escape(
                    'Validation failed: is_at_least ({\'min_value\': 1}) '
                    'for object 0'
                )
            ),
            (
                {},
                re.escape(
                    'Missing keys: [\'denominator\', \'isNegative\', '
                    '\'numerator\', \'wholeNumber\'], Extra keys: []'
                )
            ),
            ('1/3', 'Expected dict, received 1/3'),
            (1, 'Expected dict, received 1')]

        self.check_normalization(
            objects.Fraction, mappings, invalid_values_with_error_messages)

    def _create_fraction_dict(
            self, is_negative, whole_number, numerator, denominator):
        """Returns the fraction object in the dict format.

        Args:
            is_negative: bool. Whether the given fraction is negative.
            whole_number: int. The whole number of the fraction.
            numerator: int. The numerator part of the fraction.
            denominator: int. The denominator part of the fraction.

        Returns:
            dict(str, *). The fraction object.
        """
        return {
            'isNegative': is_negative,
            'wholeNumber': whole_number,
            'numerator': numerator,
            'denominator': denominator
        }

    def test_position_of_terms_validation(self):
        """Tests objects of type PositionOfTerms."""

        mappings = [
            ('lhs', 'lhs'), ('rhs', 'rhs'), ('both', 'both'),
            ('irrelevant', 'irrelevant')]

        invalid_values_with_error_messages = [
            (None, 'Expected unicode string, received None'),
            (2, 'Expected unicode string, received 2'),
            (
                'string',
                'Received string which is not in the allowed range of choices'),
            (
                'item',
                'Received item which is not in the allowed range of choices')]

        self.check_normalization(
            objects.PositionOfTerms, mappings,
            invalid_values_with_error_messages)

    def test_algebraic_identifier_validation(self):
        """Tests objects of type AlgebraicIdentifier."""

        mappings = [('a', 'a'), ('alpha', 'alpha'), ('Z', 'Z')]

        invalid_values_with_error_messages = [
            (None, 'Expected unicode string, received None'),
            (2, 'Expected unicode string, received 2'),
            (
                'string',
                'Received string which is not in the allowed range of choices'),
            (
                'item',
                'Received item which is not in the allowed range of choices')]

        self.check_normalization(
            objects.AlgebraicIdentifier, mappings,
            invalid_values_with_error_messages)

    def test_ratio_validation(self):
        """Tests objects of type RatioExpression."""

        mappings = [([1, 2], [1, 2]), ([1, 2, 3], [1, 2, 3])]

        invalid_values_with_error_messages = [
            (None, 'Expected list, received None'),
            (2, 'Expected list, received 2'),
            ({'a': 1}, re.escape('Expected list, received {\'a\': 1}')),
            ('1: 2: 1', re.escape('Expected list, received 1: 2: 1'))]

        self.check_normalization(
            objects.RatioExpression, mappings,
            invalid_values_with_error_messages)

    def test_set_of_algebraic_identifier_validation(self):
        """Tests objects of type SetOfAlgebraicIdentifier."""

        mappings = [
            (['a', 'b', 'gamma'], ['a', 'b', 'gamma']),
            (['alpha', 'x', 'Pi'], ['alpha', 'x', 'Pi']),
            (['x', 'Y', 'z'], ['x', 'Y', 'z'])]

        invalid_values_with_error_messages = [
            ('123', 'Expected list, received 123'),
            ({'a': 1}, re.escape('Expected list, received {\'a\': 1}')),
            (3.0, 'Expected list, received 3.0'),
            (None, 'Expected list, received None'),
            ([3, 'a'], 'Expected unicode string, received 3'),
            (
                ['a', 'a', 'b'],
                re.escape(
                    'Validation failed: is_uniquified ({}) '
                    'for object [\'a\', \'a\', \'b\']'
                )
            ),
            (
                ['a', 'invalid_identifier', 'b'],
                'Received invalid_identifier which is not in the allowed '
                'range of choices'
            )
        ]

        self.check_normalization(
            objects.SetOfAlgebraicIdentifier, mappings,
            invalid_values_with_error_messages)


class SchemaValidityTests(test_utils.GenericTestBase):

    def test_schemas_used_to_define_objects_are_valid(self):
        count = 0
        for name, member in inspect.getmembers(objects):
            if inspect.isclass(member):
                # Since BaseTranslatableObject acts as an interface, it will
                # throw an NotImplementedError exception on get_schema().
                if name == 'BaseTranslatableObject':
                    continue

                if hasattr(member, 'get_schema'):
                    schema_utils_test.validate_schema(member.get_schema())
                    count += 1

        self.assertEqual(count, 54)


class ObjectDefinitionTests(test_utils.GenericTestBase):

    def test_default_values_for_objects_are_valid(self):
        for _, member in inspect.getmembers(objects):
            if inspect.isclass(member) and member.default_value is not None:
                if member.__name__ == 'BaseTranslatableObject':
                    continue

                if isinstance(member(), objects.BaseTranslatableObject):
                    self.assertIsInstance(member.default_value, dict)
                    self.assertEqual(len(member.default_value.keys()), 2)
                    # We need to check the protected property in order to avoid
                    # skew between it and the key that is used in the default
                    # value.
                    self.assertEqual(
                        sorted(['contentId', member._value_key_name]),  # pylint: disable=protected-access
                        sorted(member.default_value.keys()))
                    self.assertIsNone(member.default_value['contentId'])

                    # If the object is a subclass of BaseTranslatableObject,
                    # the default content_id would be None but the
                    # normalization will enforce a non-None string. This is
                    # because the content id is populated before being saved.
                    # So we do the same here.
                    actual_default_value = member.default_value
                    actual_default_value['contentId'] = 'content_id'
                    normalized_default_value = member.normalize(
                        actual_default_value)
                    self.assertIsInstance(normalized_default_value, dict)
                    self.assertEqual(
                        normalized_default_value, actual_default_value)
                else:
                    self.assertEqual(
                        member.normalize(member.default_value),
                        member.default_value)

                    type_error_message = (
                        'Mismatched default value types for object class %s' %
                        member.__name__)

                    # Comparing types here is necessary because 0 == False in
                    # Python. We handle the string case separately since Python
                    # treats str and unicode as different types.
                    if isinstance(
                            member.default_value, python_utils.BASESTRING):
                        self.assertIsInstance(
                            member.normalize(member.default_value),
                            python_utils.BASESTRING, msg=type_error_message)
                    else:
                        self.assertIsInstance(
                            member.normalize(member.default_value),
                            type(member.default_value),
                            msg=type_error_message)


class NormalizedRectangleTests(test_utils.GenericTestBase):

    def test_normalize(self):
        normalized_rectangle = objects.NormalizedRectangle2D()
        self.assertEqual(normalized_rectangle.normalize(
            [[0, 1], [1, 0]]), [[0.0, 0.0], [0.0, 0.0]])

        with self.assertRaisesRegexp(
            TypeError, 'Cannot convert to Normalized Rectangle '):
            normalized_rectangle.normalize('')


class CodeStringTests(test_utils.GenericTestBase):

    def test_normalize(self):
        code_string = objects.CodeString()
        self.assertEqual(code_string.normalize(code_string.default_value), '')

        with self.assertRaisesRegexp(
            TypeError, 'Unexpected tab characters in code string: \t'):
            code_string.normalize('\t')


class BaseTranslatableObjectTests(test_utils.GenericTestBase):

    def test_translatable_objects_naming(self):
        for name, member in inspect.getmembers(objects):
            if not inspect.isclass(member):
                continue

            # Assert that BaseTranslatableObject subclasses start with
            # 'Translatable'. All objects that start with 'Translatable'
            # subclass BaseTranslatableObject, with the exception of any object
            # name that contains 'ContentId' (e.g. TranslatableHtmlContentId).
            if isinstance(member(), objects.BaseTranslatableObject):
                if name == 'BaseTranslatableObject':
                    continue
                self.assertEqual(name.find('Translatable'), 0)
            elif 'ContentId' not in name:
                self.assertNotIn('Translatable', name)

    def test_abstract_base_class_raises_not_implemented_error(self):
        with self.assertRaisesRegexp(
            NotImplementedError,
            'The _value_key_name and _value_schema for this class must both '
            'be set'):
            objects.BaseTranslatableObject.get_schema()

        with self.swap(objects.BaseTranslatableObject, '_value_key_name', 'a'):
            with self.assertRaisesRegexp(
                NotImplementedError,
                'The _value_key_name and _value_schema for this class must '
                'both be set'):
                objects.BaseTranslatableObject.normalize({
                    'contentId': 'rule_input',
                    'a': 'thing to translate'
                })

    def test_base_translatable_object_normalization(self):
        with self.assertRaisesRegexp(
            NotImplementedError,
            'The _value_key_name and _value_schema for this class must both '
            'be set'):
            objects.BaseTranslatableObject.normalize({
                'contentId': 5
            })

        with self.assertRaisesRegexp(
            NotImplementedError,
            'The _value_key_name and _value_schema for this class must both '
            'be set'):
            objects.BaseTranslatableObject.normalize_value(5)


class TranslatableUnicodeStringTests(test_utils.GenericTestBase):

    def test_normalization(self):
        with self.assertRaisesRegexp(
            AssertionError, 'Expected unicode string, received 5'):
            objects.TranslatableUnicodeString.normalize({
                'contentId': 'rule_input',
                'unicodeStr': 5
            })

        with self.assertRaisesRegexp(
            AssertionError,
            re.escape('Expected unicode string, received [\'abc\']')
        ):
            objects.TranslatableUnicodeString.normalize({
                'contentId': 'rule_input',
                'unicodeStr': ['abc']
            })

        self.assertEqual(objects.TranslatableUnicodeString.normalize({
            'contentId': 'rule_input',
            'unicodeStr': 'abc'
        }), {
            'contentId': 'rule_input',
            'unicodeStr': 'abc'
        })

    def test_normalize_value(self):
        with self.assertRaisesRegexp(
                AssertionError, 'Expected unicode string, received 5'):
            objects.TranslatableUnicodeString.normalize_value(5)

        with self.assertRaisesRegexp(
            AssertionError,
            re.escape('Expected unicode string, received [\'abc\']')
        ):
            objects.TranslatableUnicodeString.normalize_value(['abc'])

        self.assertEqual(
            objects.TranslatableUnicodeString.normalize_value('abc'), 'abc')


class TranslatableHtmlTests(test_utils.GenericTestBase):

    def test_normalization(self):
        with self.assertRaisesRegexp(AssertionError, 'Expected unicode HTML'):
            objects.TranslatableHtml.normalize({
                'contentId': 'rule_input',
                'html': 5
            })

        with self.assertRaisesRegexp(AssertionError, 'Expected unicode HTML'):
            objects.TranslatableHtml.normalize({
                'contentId': 'rule_input',
                'html': ['abc']
            })

        self.assertEqual(objects.TranslatableHtml.normalize({
            'contentId': 'rule_input',
            'html': '<b>This is bold text.</b>'
        }), {
            'contentId': 'rule_input',
            'html': '<b>This is bold text.</b>'
        })

        self.assertEqual(objects.TranslatableHtml.normalize({
            'contentId': 'rule_input',
            'html': '<script>a'
        }), {
            'contentId': 'rule_input',
            'html': 'a'
        })

        self.assertEqual(objects.TranslatableHtml.normalize({
            'contentId': 'rule_input',
            'html': 'good<script src="http://evil.com">text</script>'
        }), {
            'contentId': 'rule_input',
            'html': 'goodtext'
        })

    def test_normalize_value(self):
        with self.assertRaisesRegexp(AssertionError, 'Expected unicode HTML'):
            objects.TranslatableHtml.normalize_value(5)

        with self.assertRaisesRegexp(AssertionError, 'Expected unicode HTML'):
            objects.TranslatableHtml.normalize_value(['abc'])

        with self.assertRaisesRegexp(
            AssertionError,
            re.escape('Expected unicode string, received [\'abc\']')
        ):
            objects.TranslatableUnicodeString.normalize_value(['abc'])

        self.assertEqual(
            objects.TranslatableHtml.normalize_value(
                '<b>This is bold text.</b>'),
            '<b>This is bold text.</b>')

        self.assertEqual(
            objects.TranslatableHtml.normalize_value('<script>a'), 'a')

        self.assertEqual(
            objects.TranslatableHtml.normalize_value(
                'good<script src="http://evil.com">text</script>'
            ),
            'goodtext'
        )


class TranslatableSetOfNormalizedStringTests(test_utils.GenericTestBase):

    def test_normalization(self):
        with self.assertRaisesRegexp(
            AssertionError, 'Expected list, received 5'):
            objects.TranslatableSetOfNormalizedString.normalize({
                'contentId': 'rule_input',
                'normalizedStrSet': 5
            })

        with self.assertRaisesRegexp(
            AssertionError, 'Expected unicode string, received 2'):
            objects.TranslatableSetOfNormalizedString.normalize({
                'contentId': 'rule_input',
                'normalizedStrSet': ['1', 2, '3']
            })

        with self.assertRaisesRegexp(
            AssertionError, 'Validation failed: is_uniquified'):
            objects.TranslatableSetOfNormalizedString.normalize({
                'contentId': 'rule_input',
                'normalizedStrSet': ['1', '1']
            })

        self.assertEqual(objects.TranslatableSetOfNormalizedString.normalize({
            'contentId': 'rule_input',
            'normalizedStrSet': ['1', '2']
        }), {
            'contentId': 'rule_input',
            'normalizedStrSet': ['1', '2']
        })

    def test_normalize_value(self):
        with self.assertRaisesRegexp(
            AssertionError, 'Expected list, received 5'):
            objects.TranslatableSetOfNormalizedString.normalize_value(5)

        with self.assertRaisesRegexp(
            AssertionError, 'Expected unicode string, received 2'):
            objects.TranslatableSetOfNormalizedString.normalize_value(
                ['1', 2, '3'])

        with self.assertRaisesRegexp(
            AssertionError, 'Validation failed: is_uniquified'):
            objects.TranslatableSetOfNormalizedString.normalize_value(
                ['1', '1'])

        self.assertEqual(
            objects.TranslatableSetOfNormalizedString.normalize_value(
                ['1', '2']),
            ['1', '2'])


class TranslatableSetOfUnicodeStringTests(test_utils.GenericTestBase):

    def test_normalization(self):
        with self.assertRaisesRegexp(
            AssertionError, 'Expected list, received 5'):
            objects.TranslatableSetOfUnicodeString.normalize({
                'contentId': 'rule_input',
                'unicodeStrSet': 5
            })

        with self.assertRaisesRegexp(
            AssertionError, 'Expected unicode string, received 2'):
            objects.TranslatableSetOfUnicodeString.normalize({
                'contentId': 'rule_input',
                'unicodeStrSet': ['1', 2, '3']
            })

        with self.assertRaisesRegexp(
            AssertionError, 'Validation failed: is_uniquified'):
            objects.TranslatableSetOfUnicodeString.normalize({
                'contentId': 'rule_input',
                'unicodeStrSet': ['1', '1']
            })

        self.assertEqual(objects.TranslatableSetOfUnicodeString.normalize({
            'contentId': 'rule_input',
            'unicodeStrSet': ['1', '2']
        }), {
            'contentId': 'rule_input',
            'unicodeStrSet': ['1', '2']
        })

    def test_normalize_value(self):
        with self.assertRaisesRegexp(
            AssertionError, 'Expected list, received 5'):
            objects.TranslatableSetOfUnicodeString.normalize_value(5)

        with self.assertRaisesRegexp(
            AssertionError, 'Expected unicode string, received 2'):
            objects.TranslatableSetOfUnicodeString.normalize_value(
                ['1', 2, '3'])

        with self.assertRaisesRegexp(
            AssertionError, 'Validation failed: is_uniquified'):
            objects.TranslatableSetOfUnicodeString.normalize_value(['1', '1'])

        self.assertEqual(
            objects.TranslatableSetOfUnicodeString.normalize_value(['1', '2']),
            ['1', '2'])


class JsonEncodedInStringTests(test_utils.GenericTestBase):

    def test_normalization(self):
        list_of_ids = ['0', '1']
        with self.assertRaisesRegexp(
<<<<<<< HEAD
            Exception, 'Expected string received 2'):
=======
            Exception, 'Expected string received 2 of type %s' % type(2)
        ):
>>>>>>> aefe9573
            objects.JsonEncodedInString.normalize(2)

        self.assertEqual(
            objects.JsonEncodedInString.normalize(
                json.dumps(list_of_ids)),
            list_of_ids
        )<|MERGE_RESOLUTION|>--- conflicted
+++ resolved
@@ -1326,12 +1326,8 @@
     def test_normalization(self):
         list_of_ids = ['0', '1']
         with self.assertRaisesRegexp(
-<<<<<<< HEAD
-            Exception, 'Expected string received 2'):
-=======
             Exception, 'Expected string received 2 of type %s' % type(2)
         ):
->>>>>>> aefe9573
             objects.JsonEncodedInString.normalize(2)
 
         self.assertEqual(
