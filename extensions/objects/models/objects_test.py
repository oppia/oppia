# coding: utf-8
#
# Copyright 2014 The Oppia Authors. All Rights Reserved.
#
# Licensed under the Apache License, Version 2.0 (the "License");
# you may not use this file except in compliance with the License.
# You may obtain a copy of the License at
#
#      http://www.apache.org/licenses/LICENSE-2.0
#
# Unless required by applicable law or agreed to in writing, software
# distributed under the License is distributed on an "AS-IS" BASIS,
# WITHOUT WARRANTIES OR CONDITIONS OF ANY KIND, either express or implied.
# See the License for the specific language governing permissions and
# limitations under the License.

"""Tests for typed object classes (mostly normalization)."""

from __future__ import absolute_import  # pylint: disable=import-only-modules
from __future__ import unicode_literals  # pylint: disable=import-only-modules

import inspect

from core.tests import test_utils
from extensions.objects.models import objects
import python_utils
import schema_utils_test


class ObjectNormalizationUnitTests(test_utils.GenericTestBase):
    """Tests normalization of typed objects."""

    def check_normalization(
            self, object_class, mappings, invalid_items_with_error_messages):
        """Test that values are normalized correctly.

        Args:
            object_class: object(BaseObject). The class whose normalize()
                method is to be tested.
            mappings: list(tuple(str, str)). The first element of
                each item is expected to be normalized to the second.
            invalid_items_with_error_messages: list(tuple(str, str)). A list of
                values and corresponding error messages. Each of the value is
                expected to raise an Exception when normalized.
        """
        for item in mappings:
            assert object_class.normalize(item[0]) == item[1], (
                'Expected %s when normalizing %s as a %s, got %s' %
                (
                    item[1], item[0],
                    object_class.__name__, object_class.normalize(item[0]))
            )

        for item, error_msg in invalid_items_with_error_messages:
            with self.assertRaisesRegexp(Exception, error_msg):
                object_class.normalize(item)

    def test_boolean_validation(self):
        """Tests objects of type Boolean."""
        mappings = [('', False), (False, False), (True, True), (None, False)]
        invalid_values_with_error_messages = [
            ({}, r'Expected bool, received \{\}'),
            ([], r'Expected bool, received \[\]'),
            (['a'], r'Expected bool, received \[u\'a\'\]'),
            ('aabcc', r'Expected bool, received aabcc')]

        self.check_normalization(
            objects.Boolean, mappings, invalid_values_with_error_messages)

    def test_real_validation(self):
        """Tests objects of type Real."""
        mappings = [(20, 20), ('20', 20), ('02', 2), ('0', 0), (-1, -1),
                    ('-1', -1), (3.00, 3), (3.05, 3.05), ('3.05', 3.05), ]
        invalid_values_with_error_messages = [
            ('a', 'Could not convert unicode to float: a'),
            ('', 'Could not convert unicode to float: '),
            ({'a': 3}, r'Could not convert dict to float: \{u\'a\': 3\}'),
            ([3], r'Could not convert list to float: \[3\]'),
            (None, 'Could not convert NoneType to float: None')]

        self.check_normalization(
            objects.Real, mappings, invalid_values_with_error_messages)

    def test_int_validation(self):
        """Tests objects of type Int."""
        mappings = [(20, 20), ('20', 20), ('02', 2), ('0', 0),
                    ('-1', -1), (-1, -1), (3.00, 3), (3.05, 3), ]
        invalid_values_with_error_messages = [
            ('a', 'Could not convert unicode to int: a'),
            ('', 'Could not convert unicode to int: '),
            (
                {'a': 3},
                r'Could not convert dict to int: \{u\'a\': 3\}'),
            (
                [3],
                r'Could not convert list to int: \[3\]'),
            (
                None,
                'Could not convert NoneType to int: None')]

        self.check_normalization(
            objects.Int, mappings, invalid_values_with_error_messages)

    def test_nonnegative_int_validation(self):
        """Tests objects of type NonnegativeInt."""
        mappings = [(20, 20), ('20', 20), ('02', 2), ('0', 0), (3.00, 3),
                    (3.05, 3), ]
        invalid_values_with_error_messages = [
            ('a', 'Could not convert unicode to int: a'),
            ('', 'Could not convert unicode to int: '),
            (
                {'a': 3},
                r'Could not convert dict to int: \{u\'a\': 3\}'),
            (
                [3],
                r'Could not convert list to int: \[3\]'),
            (
                None,
                'Could not convert NoneType to int: None'),
            (
                -1,
                r'Validation failed: is_at_least \(\{u\'min_value\': 0\}\) '
                r'for object -1'),
            (
                '-1',
                r'Validation failed: is_at_least \(\{u\'min_value\': '
                r'0\}\) for object -1')]

        self.check_normalization(
            objects.NonnegativeInt, mappings,
            invalid_values_with_error_messages)

    def test_positive_int_validation(self):
        """Tests objects of type PositiveInt."""
        mappings = [(20, 20), ('20', 20), ('02', 2), (3.00, 3),
                    (3.05, 3), ]
        invalid_values_with_error_messages = [
            ('a', 'Could not convert unicode to int: a'),
            ('', 'Could not convert unicode to int: '),
            (
                {'a': 3},
                r'Could not convert dict to int: \{u\'a\': 3\}'),
            (
                [3],
                r'Could not convert list to int: \[3\]'),
            (
                None,
                'Could not convert NoneType to int: None'),
            (
                -1,
                r'Validation failed: is_at_least \(\{u\'min_value\': 1\}\) '
                r'for object -1'),
            (
                '-1',
                r'Validation failed: is_at_least \(\{u\'min_value\': '
                r'1\}\) for object -1'),
            (
                0,
                r'Validation failed: is_at_least \(\{u\'min_value\': 1\}\) '
                r'for object 0'),
            (
                '0',
                r'Validation failed: is_at_least \(\{u\'min_value\': '
                r'1\}\) for object 0')]

        self.check_normalization(
            objects.PositiveInt, mappings, invalid_values_with_error_messages)

    def test_code_evaluation_validation(self):
        """Tests objects of type codeEvaluation."""
        mappings = [(
            {'code': 'a', 'output': '', 'evaluation': '', 'error': ''},
            {'code': 'a', 'output': '', 'evaluation': '', 'error': ''}
        ), (
            {'code': '', 'output': '', 'evaluation': '', 'error': 'e'},
            {'code': '', 'output': '', 'evaluation': '', 'error': 'e'}
        )]
        invalid_values_with_error_messages = [
            (
                {'code': '', 'output': '', 'evaluation': ''},
                r'Missing keys: \[u\'error\'\], Extra keys: \[\]'),
            ('a', 'Expected dict, received a'),
            ([], r'Expected dict, received \[\]'),
            (None, 'Expected dict, received None')
        ]

        self.check_normalization(
            objects.CodeEvaluation, mappings,
            invalid_values_with_error_messages)

    def test_coord_two_dim_validation(self):
        """Tests objects of type CoordTwoDim."""
        mappings = [([3.5, 1.3], [3.5, 1.3]), ([0, 1], [0, 1])]
        invalid_values_with_error_messages = [
            ('123', 'Expected list, received 123'),
            ('a', 'Expected list, received a'),
            ([0, 1, 2], 'Expected length of 2 got 3'),
            (None, 'Expected list, received None'),
            ('-1, 2.2', 'Expected list, received -1, 2.2'),
            (' -1 , 3.5', 'Expected list, received  -1 , 3.5')]
        self.check_normalization(
            objects.CoordTwoDim, mappings, invalid_values_with_error_messages)

    def test_list_validation(self):
        """Tests objects of type ListOfUnicodeString."""
        mappings = [(['b', 'a'], ['b', 'a']), ([], [])]
        invalid_values_with_error_messages = [
            ('123', 'Expected list, received 123'),
            ({'a': 1}, r'Expected list, received \{u\'a\': 1\}'),
            (3.0, 'Expected list, received 3.0'),
            (None, 'Expected list, received None'),
            ([3, 'a'], 'Expected unicode string, received 3'),
            ([1, 2, 1], 'Expected unicode string, received 1')]
        self.check_normalization(
            objects.ListOfUnicodeString, mappings,
            invalid_values_with_error_messages)

    def test_music_phrase(self):
        """Tests objects of type MusicPhrase."""
        mappings = [(
            [{'readableNoteName': 'D4', 'noteDuration': {'num': 1, 'den': 1}},
             {'readableNoteName': 'F4', 'noteDuration': {'num': 1, 'den': 1}}],
            [{'readableNoteName': 'D4', 'noteDuration': {'num': 1, 'den': 1}},
             {'readableNoteName': 'F4', 'noteDuration': {'num': 1, 'den': 1}}]
        ), (
            [{'readableNoteName': 'B4', 'noteDuration': {'num': 4, 'den': 1}},
             {'readableNoteName': 'E5', 'noteDuration': {'num': 4, 'den': 1}}],
            [{'readableNoteName': 'B4', 'noteDuration': {'num': 4, 'den': 1}},
             {'readableNoteName': 'E5', 'noteDuration': {'num': 4, 'den': 1}}]
        ), (
            [{'readableNoteName': 'C5', 'noteDuration': {'num': 3, 'den': 2}},
             {'readableNoteName': 'C4', 'noteDuration': {'num': 3, 'den': 2}}],
            [{'readableNoteName': 'C5', 'noteDuration': {'num': 3, 'den': 2}},
             {'readableNoteName': 'C4', 'noteDuration': {'num': 3, 'den': 2}}]
        )]
        invalid_values_with_error_messages = [
            ('G4', 'Expected list, received G4'),
            ({'n': 1}, r'Expected list, received \{u\'n\': 1\}'),
            (2.0, 'Expected list, received 2.0'),
            (None, 'Expected list, received None'),
            (
                {'readableNoteName': 'C5'},
                r'Expected list, received \{u\'readableNoteName\': u\'C5\'\}')]

        self.check_normalization(
            objects.MusicPhrase, mappings, invalid_values_with_error_messages)

    def test_list_of_tabs(self):
        """Tests objects of type ListOfDict."""
        mappings = [([
            {'content': '<p>Hello</p>', 'title': 'Tabs'},
            {'content': '<iframe src="site"></iframe>', 'title': u'¡Hola!'}
        ], [
            {'content': '<p>Hello</p>', 'title': u'Tabs'},
            {'content': '', 'title': u'¡Hola!'}
        ]), ([], [])]
        invalid_values_with_error_messages = [
            ('123', 'Expected list, received 123'),
            (3.0, 'Expected list, received 3.0'),
            (None, 'Expected list, received None'),
            ([3, 'a'], 'Expected dict, received 3'),
            (
                [{'content': '<p>abc</p>', 'url': 'xyx'}],
                r'Missing keys: \[u\'title\'\], Extra keys: \[u\'url\'\]'),
            (
                [{'content': '<p>abc</p>', 'title': 'xyz'}, [1, 2, 3]],
                r'Expected dict, received \[1, 2, 3\]')]
        self.check_normalization(
            objects.ListOfTabs, mappings, invalid_values_with_error_messages)

    def test_set_of_unicode_string_validation(self):
        """Tests objects of type SetOfUnicodeString."""
        mappings = [
            (['ff', 'a', u'¡Hola!'], [u'ff', u'a', u'¡Hola!']),
            ([], []),
            (['ab', 'abc', 'cb'], [u'ab', u'abc', u'cb']),
        ]
        invalid_values_with_error_messages = [
            ('123', 'Expected list, received 123'),
            ({'a': 1}, r'Expected list, received \{u\'a\': 1\}'),
            (3.0, 'Expected list, received 3.0'),
            (None, 'Expected list, received None'),
            ([3, 'a'], 'Expected unicode string, received 3'),
            (
                ['a', 'a', 'b'],
                r'Validation failed: is_uniquified \(\{\}\) '
                r'for object \[\'a\', \'a\', \'b\'\]'),
            (
                ['ab', 'abc', 'ab'],
                r'Validation failed: is_uniquified '
                r'\(\{\}\) for object \[\'ab\', \'abc\', \'ab\'\]')]

        self.check_normalization(
            objects.SetOfUnicodeString, mappings,
            invalid_values_with_error_messages)

    def test_unicode_string_validation(self):
        """Tests objects of type UnicodeString."""
        mappings = [
            ('Abc   def', u'Abc   def'), (u'¡Hola!', u'¡Hola!'),
        ]
        invalid_values_with_error_messages = [
            (3.0, 'Expected unicode string, received 3.0'),
            ({'a': 1}, r'Expected unicode string, received \{u\'a\': 1\}'),
            ([1, 2, 1], r'Expected unicode string, received \[1, 2, 1\]'),
            (None, 'Expected unicode string, received None')]

        self.check_normalization(
            objects.UnicodeString, mappings, invalid_values_with_error_messages)

    def test_html_validation(self):
        """Tests objects of type HTML."""
        # TODO(sll): Add more tests.
        mappings = [
            (
                '<p onclick="evil_function()">a paragraph</p>',
                '<p>a paragraph</p>'),
            ('<iframe src="evil-site"></iframe>', ''),
            (u'¡Hola!', u'¡Hola!'),
            (
                '<a href="evil-site">spam spam SPAM!</a>',
                '<a>spam spam SPAM!</a>'),
        ]
        invalid_values_with_error_messages = [
            ({'a': 1}, r'Expected unicode HTML string, received \{u\'a\': 1\}'),
            ([1, 2, 1], r'Expected unicode HTML string, received \[1, 2, 1\]'),
            (None, 'Expected unicode HTML string, received None')]

        self.check_normalization(
            objects.Html, mappings, invalid_values_with_error_messages)

    def test_normalized_string_validation(self):
        """Tests objects of type NormalizedString."""
        mappings = [
            ('Abc   def', u'Abc def'), (u'¡hola!', u'¡hola!')
        ]
        invalid_values_with_error_messages = [
            (3.0, 'Expected unicode string, received 3.0'),
            ({'a': 1}, r'Expected unicode string, received \{u\'a\': 1\}'),
            ([1, 2, 1], r'Expected unicode string, received \[1, 2, 1\]'),
            (None, 'Expected unicode string, received None')]

        self.check_normalization(
            objects.NormalizedString, mappings,
            invalid_values_with_error_messages)

    def test_math_latex_string_validation(self):
        """Tests objects of type MathExpressionContent."""
        mappings = [(
            {'raw_latex': '123456789', 'svg_filename': ''},
            {'raw_latex': u'123456789', 'svg_filename': u''}
        ), (
            {'raw_latex': u'x \\times y', 'svg_filename': u''},
            {'raw_latex': u'x \\times y', 'svg_filename': u''}
        )]
        invalid_values_with_error_messages = [
            (3.0, 'Expected dict, received 3.0'),
            (
                {'a': 1},
                r'Missing keys: \[u\'raw_latex\', u\'svg_filename\'\], '
                r'Extra keys: \[u\'a\'\]'),
            ([1, 2, 1], r'Expected dict, received \[1, 2, 1\]'),
            (None, 'Expected dict, received None'),
            (
                {'raw_latex': 1, 'svg_filename': 2},
                'Expected unicode string, received 1'),
            (
                {'raw_latex': ['x^2'], 'svg_filename':{}},
                r'Expected unicode string, received \[u\'x\^2\'\]'),
            (
                {'raw_latex': ('x', 'y'), 'svg_filename': ''},
                'not all arguments converted during string formatting')
        ]

        self.check_normalization(
            objects.MathExpressionContent, mappings,
            invalid_values_with_error_messages)

    def test_skill_id_string_validation(self):
        """Tests objects of type SkillSelector."""
        mappings = [
            ('skill_id', u'skill_id'), (u'abcdef123_', u'abcdef123_'),
        ]
        invalid_values_with_error_messages = [
            (3.0, 'Expected unicode string, received 3.0'),
            ({'a': 1}, r'Expected unicode string, received \{u\'a\': 1\}'),
            ([1, 2, 1], r'Expected unicode string, received \[1, 2, 1\]'),
            (None, 'Expected unicode string, received None')]

        self.check_normalization(
            objects.SkillSelector, mappings, invalid_values_with_error_messages)

    def test_sanitized_url_validation(self):
        mappings = [
            ('http://www.google.com', 'http://www.google.com'),
            ('https://www.google.com', 'https://www.google.com'),
            ('https://www.google!.com', 'https://www.google%21.com'),
        ]

        invalid_values_with_error_messages = [
            (u'http://¡Hola!.com', r'u\'\\xa1\''),
            (
                'javascript:alert(5);',
                r'Invalid URL: Sanitized URL should start with \'http://\' or '
                r'\'https://\'; received javascript:alert%285%29%3B'),
            (
                'ftp://gopher.com',
                r'Invalid URL: Sanitized URL should start with \'http://\' or '
                r'\'https://\'; received ftp://gopher.com'),
            (
                'test',
                r'Invalid URL: Sanitized URL should start with \'http://\' or '
                r'\'https://\'; received test'),
            (
                'google.com',
                r'Invalid URL: Sanitized URL should start with \'http://\' or '
                r'\'https://\'; received google.com')]

        self.check_normalization(
            objects.SanitizedUrl, mappings, invalid_values_with_error_messages)

    def test_checked_proof_validation(self):
        """Tests objects of type CheckedProof."""
        valid_example_1 = {
            'assumptions_string': 'p',
            'target_string': 'q',
            'proof_string': 'from p we have q',
            'correct': True
        }
        valid_example_2 = {
            'assumptions_string': 'p',
            'target_string': 'q',
            'proof_string': 'from p we have q',
            'correct': False,
            'error_category': 'layout',
            'error_code': 'bad_layout',
            'error_message': 'layout is bad',
            'error_line_number': 2
        }
        mappings = [
            (valid_example_1, valid_example_1),
            (valid_example_2, valid_example_2)]

        invalid_values_with_error_messages = [
            ({}, 'Cannot convert to checked proof {}'),
            (None, 'Cannot convert to checked proof None'),
            (
                {'assumptions_string': 'p'},
                r'Cannot convert to checked proof '
                r'{u\'assumptions_string\': u\'p\'}'),
            ({
                'assumptions_string': 'p',
                'target_string': 'q',
                'proof_string': 'from p we have q',
                'correct': False
            },
             r'Cannot convert to checked proof {u\'assumptions_string\': '
             r'u\'p\', u\'target_string\': u\'q\', u\'correct\': False, '
             r'u\'proof_string\': u\'from p we have q\'}')]

        self.check_normalization(
            objects.CheckedProof, mappings, invalid_values_with_error_messages)

    def test_logic_question_validation_for_variables(self):
        """Tests objects of type LogicQuestion."""
        p_expression = {
            'top_kind_name': 'variable',
            'top_operator_name': 'p',
            'arguments': [],
            'dummies': []
        }

        valid_example = {
            'assumptions': [p_expression],
            'results': [p_expression],
            'default_proof_string': 'a proof'
        }
        mappings = [(valid_example, valid_example)]

        invalid_values_with_error_messages = [
            ({}, 'Cannot convert to a logic question {}'),
            (None, 'Cannot convert to a logic question None'),
            (
                {'assumptions': p_expression},
                'Cannot convert to a logic question'),
            ({
                'assumptions': p_expression,
                'results': {
                    'top_kind_name': 'variable',
                    'top_operator_name': 'p'
                }
            }, 'Cannot convert to a logic question')]

        self.check_normalization(
            objects.LogicQuestion, mappings, invalid_values_with_error_messages)

    def test_logic_question_validation_for_constants(self):
        """Tests objects of type LogicQuestion."""
        numeric_expression = {
            'top_kind_name': 'constant',
            'top_operator_name': 1,
            'arguments': [],
            'dummies': [],
            'type': 'integer'
        }

        valid_example = {
            'assumptions': [numeric_expression],
            'results': [numeric_expression],
            'default_proof_string': 'a proof'
        }
        mappings = [(valid_example, valid_example)]

        invalid_values_with_error_messages = [
            ({}, 'Cannot convert to a logic question {}'),
            (None, 'Cannot convert to a logic question None'),
            (
                {'assumptions': numeric_expression},
                'Cannot convert to a logic question'),
            ({
                'assumptions': numeric_expression,
                'results': {
                    'top_kind_name': 'constant',
                    'top_operator_name': 1
                }
            }, 'Cannot convert to a logic question')]

        self.check_normalization(
            objects.LogicQuestion, mappings, invalid_values_with_error_messages)

    def test_logic_error_category_validation(self):
        """Tests objects of type LogicErrorCategory."""

        mappings = [
            ('parsing', 'parsing'), ('typing', 'typing'),
            ('mistake', 'mistake')]

        invalid_values_with_error_messages = [
            (None, 'Expected unicode string, received None'),
            (2, 'Expected unicode string, received 2'),
            (
                'string',
                'Received string which is not in the allowed range of choices'),
            (
                'item',
                'Received item which is not in the allowed range of choices')]

        self.check_normalization(
            objects.LogicErrorCategory, mappings,
            invalid_values_with_error_messages)

    def test_graph(self):
        """Tests objects of type Graph."""
        empty_graph = {
            'vertices': [],
            'edges': [],
            'isLabeled': False,
            'isDirected': False,
            'isWeighted': False
        }
        cycle_5_graph = {
            'vertices': [
                {'x': 0.0, 'y': 10.0, 'label': ''},
                {'x': 50.0, 'y': 10.0, 'label': ''},
                {'x': 23.0, 'y': 31.0, 'label': ''},
                {'x': 14.0, 'y': 5.0, 'label': ''},
                {'x': 200.0, 'y': 1000.0, 'label': ''},
            ],
            'edges': [
                {'src': 0, 'dst': 1, 'weight': 1},
                {'src': 1, 'dst': 2, 'weight': 1},
                {'src': 2, 'dst': 3, 'weight': 1},
                {'src': 3, 'dst': 4, 'weight': 1},
                {'src': 4, 'dst': 0, 'weight': 1},
            ],
            'isLabeled': False,
            'isDirected': False,
            'isWeighted': False
        }

        mappings = [
            (empty_graph, empty_graph),
            (cycle_5_graph, cycle_5_graph),
        ]

        invalid_values_with_error_messages = [
            (None, 'Cannot convert to graph None'),
            (1, 'Cannot convert to graph 1'),
            ({}, 'Cannot convert to graph {}'),
            ('string', 'Cannot convert to graph string'),
            ({
                'vertices': [],
                'edges': []
            },
             r'Cannot convert to graph {u\'edges\': \[\], u\'vertices\':'
             r' \[\]}'),
            ({
                'vertices': [
                    {'x': 0.0, 'y': 0.0, 'label': ''},
                    {'x': 1.0, 'y': 1.0, 'label': ''}
                ],
                'edges': [
                    {'src': 0, 'dst': 1, 'weight': 1},
                    {'src': 1, 'dst': 0, 'weight': 1}
                ],
                'isLabeled': False,
                'isDirected': False,
                'isWeighted': False
            }, 'Cannot convert to graph'),
            ({
                'vertices': [
                    {'x': 0.0, 'y': 0.0, 'label': ''},
                    {'x': 1.0, 'y': 1.0, 'label': ''}
                ],
                'edges': [
                    {'src': 0, 'dst': 0, 'weight': 1},
                    {'src': 1, 'dst': 0, 'weight': 1}
                ],
                'isLabeled': False,
                'isDirected': False,
                'isWeighted': False
            }, 'Cannot convert to graph'),
            ({
                'vertices': [
                    {'x': 0.0, 'y': 0.0, 'label': ''},
                    {'x': 1.0, 'y': 1.0, 'label': 'ab'}
                ],
                'edges': [
                    {'src': 0, 'dst': 0, 'weight': 1},
                    {'src': 1, 'dst': 0, 'weight': 1}
                ],
                'isLabeled': False,
                'isDirected': False,
                'isWeighted': False
            }, 'Cannot convert to graph'),
            ({
                'vertices': [
                    {'x': 0.0, 'y': 0.0, 'label': ''},
                    {'x': 1.0, 'y': 1.0, 'label': ''}
                ],
                'edges': [
                    {'src': 0, 'dst': 0, 'weight': 1},
                    {'src': 1, 'dst': 0, 'weight': 2}
                ],
                'isLabeled': False,
                'isDirected': False,
                'isWeighted': False
            }, 'Cannot convert to graph')]

        self.check_normalization(
            objects.Graph, mappings, invalid_values_with_error_messages)

    def test_graph_property_validation(self):
        """Tests objects of type GraphProperty."""

        mappings = [
            ('acyclic', 'acyclic'), ('regular', 'regular'),
            ('strongly_connected', 'strongly_connected'),
            ('weakly_connected', 'weakly_connected')]

        invalid_values_with_error_messages = [
            (None, 'Expected unicode string, received None'),
            (2, 'Expected unicode string, received 2'),
            (
                'string',
                'Received string which is not in the allowed range of choices'),
            (
                'item',
                'Received item which is not in the allowed range of choices')]

        self.check_normalization(
            objects.GraphProperty, mappings, invalid_values_with_error_messages)

    def test_set_of_html_string(self):
        """Tests objects of the type StringList."""

        mappings = [(['abc', 'abb'], [u'abc', u'abb']), ([], [])]
        invalid_values_with_error_messages = [
            ('123', 'Expected list, received 123'),
            ({'a': 1}, r'Expected list, received \{u\'a\': 1\}'),
            (3.0, 'Expected list, received 3.0'),
            (None, 'Expected list, received None'),
            ([3, 'a'], 'Expected unicode HTML string, received 3'),
            ([1, 2, 1], 'Expected unicode HTML string, received 1')]
        self.check_normalization(
            objects.SetOfHtmlString, mappings,
            invalid_values_with_error_messages)

    def test_fraction(self):
        """Tests objects of type Fraction."""
        mappings = [(
            self._create_fraction_dict(True, 0, 0, 1),
            self._create_fraction_dict(True, 0, 0, 1)
        ), (
            self._create_fraction_dict(False, 1, 2, 3),
            self._create_fraction_dict(False, 1, 2, 3)
        )]

        invalid_values_with_error_messages = [
            (
                self._create_fraction_dict('non-boolean', 1, 2, 3),
                'Expected bool, received non-boolean'),
            (
                self._create_fraction_dict(True, 'non-int', 2, 3),
                'Could not convert unicode to int: non-int'),
            (
                self._create_fraction_dict(None, None, None, None),
                'Expected bool, received None'),
            (
                self._create_fraction_dict(False, 10, 1, -3),
                r'Validation failed: is_at_least \({u\'min_value\': 1}\) '
                r'for object -3'),
            (
                self._create_fraction_dict(False, -10, 11, 3),
                r'Validation failed: is_at_least \({u\'min_value\': 0}\) '
                r'for object -10'),
            (
                self._create_fraction_dict(False, 10, -11, 3),
                r'Validation failed: is_at_least \({u\'min_value\': 0}\) '
                r'for object -11'),
            (
                self._create_fraction_dict(False, -10, -11, -3),
                r'Validation failed: is_at_least \({u\'min_value\': 0}\) '
                r'for object -10'),
            (
                self._create_fraction_dict(False, 1, 1, 0),
                r'Validation failed: is_at_least \({u\'min_value\': 1}\) '
                r'for object 0'),
            (
                {},
                r'Missing keys: \[u\'denominator\', u\'numerator\', '
                r'u\'wholeNumber\', u\'isNegative\'\], Extra keys: \[\]'),
            ('1/3', 'Expected dict, received 1/3'),
            (1, 'Expected dict, received 1')]

        self.check_normalization(
            objects.Fraction, mappings, invalid_values_with_error_messages)

    def _create_fraction_dict(
            self, is_negative, whole_number, numerator, denominator):
        """Returns the fraction object in the dict format.

        Args:
            is_negative: bool. Whether the given fraction is negative.
            whole_number: int. The whole number of the fraction.
            numerator: int. The numerator part of the fraction.
            denominator: int. The denominator part of the fraction.

        Returns:
            dict(str, *). The fraction object.
        """
        return {
            'isNegative': is_negative,
            'wholeNumber': whole_number,
            'numerator': numerator,
            'denominator': denominator
        }

    def test_position_of_terms_validation(self):
        """Tests objects of type PositionOfTerms."""

        mappings = [
            ('lhs', 'lhs'), ('rhs', 'rhs'), ('both', 'both'),
            ('irrelevant', 'irrelevant')]

        invalid_values_with_error_messages = [
            (None, 'Expected unicode string, received None'),
            (2, 'Expected unicode string, received 2'),
            (
                'string',
                'Received string which is not in the allowed range of choices'),
            (
                'item',
                'Received item which is not in the allowed range of choices')]

        self.check_normalization(
            objects.PositionOfTerms, mappings,
            invalid_values_with_error_messages)

    def test_algebraic_identifier_validation(self):
        """Tests objects of type AlgebraicIdentifier."""

        mappings = [('a', 'a'), ('alpha', 'alpha'), ('Z', 'Z')]

        invalid_values_with_error_messages = [
            (None, 'Expected unicode string, received None'),
            (2, 'Expected unicode string, received 2'),
            (
                'string',
                'Received string which is not in the allowed range of choices'),
            (
                'item',
                'Received item which is not in the allowed range of choices')]

        self.check_normalization(
            objects.AlgebraicIdentifier, mappings,
            invalid_values_with_error_messages)

    def test_ratio_validation(self):
        """Tests objects of type RatioExpression."""

        mappings = [([1, 2], [1, 2]), ([1, 2, 3], [1, 2, 3])]

        invalid_values_with_error_messages = [
            (None, 'Expected list, received None'),
            (2, 'Expected list, received 2'),
            ({'a': 1}, r'Expected list, received \{u\'a\': 1\}'),
            ('1: 2: 1', r'Expected list, received 1: 2: 1')]

        self.check_normalization(
            objects.RatioExpression, mappings,
            invalid_values_with_error_messages)

    def test_set_of_algebraic_identifier_validation(self):
        """Tests objects of type SetOfAlgebraicIdentifier."""

        mappings = [
            (['a', 'b', 'gamma'], ['a', 'b', 'gamma']),
            (['alpha', 'x', 'Pi'], ['alpha', 'x', 'Pi']),
            (['x', 'Y', 'z'], ['x', 'Y', 'z'])]

        invalid_values_with_error_messages = [
            ('123', 'Expected list, received 123'),
            ({'a': 1}, r'Expected list, received \{u\'a\': 1\}'),
            (3.0, 'Expected list, received 3.0'),
            (None, 'Expected list, received None'),
            ([3, 'a'], 'Expected unicode string, received 3'),
            (
                ['a', 'a', 'b'],
                r'Validation failed: is_uniquified \(\{\}\) '
                r'for object \[\'a\', \'a\', \'b\'\]'),
            (
                ['a', 'invalid_identifier', 'b'],
                'Received invalid_identifier which is not in the allowed '
                'range of choices')]

        self.check_normalization(
            objects.SetOfAlgebraicIdentifier, mappings,
            invalid_values_with_error_messages)


class SchemaValidityTests(test_utils.GenericTestBase):

    def test_schemas_used_to_define_objects_are_valid(self):
        count = 0
        for name, member in inspect.getmembers(objects):
            if inspect.isclass(member):
                # Since BaseTranslatableObject acts as an interface, it will
                # throw an NotImplementedError exception on get_schema().
                if name == 'BaseTranslatableObject':
                    continue

                if hasattr(member, 'get_schema'):
                    schema_utils_test.validate_schema(member.get_schema())
                    count += 1

<<<<<<< HEAD
        self.assertEqual(count, 51)
=======
        self.assertEqual(count, 50)
>>>>>>> 6c14f72c


class ObjectDefinitionTests(test_utils.GenericTestBase):

    def test_default_values_for_objects_are_valid(self):
        for _, member in inspect.getmembers(objects):
            if inspect.isclass(member) and member.default_value is not None:
                self.assertEqual(
                    member.normalize(member.default_value),
                    member.default_value)

                # Comparing types here is necessary because 0 == False in
                # Python. We handle the string case separately since Python
                # treats str and unicode as different types.
                type_error_message = (
                    'Mismatched default value types for object class %s' %
                    member.__name__)
                if isinstance(member.default_value, python_utils.BASESTRING):
                    self.assertIsInstance(
                        member.normalize(member.default_value),
                        python_utils.BASESTRING,
                        msg=type_error_message)
                else:
                    self.assertIsInstance(
                        member.normalize(member.default_value),
                        type(member.default_value),
                        msg=type_error_message)


class NormalizedRectangleTests(test_utils.GenericTestBase):

    def test_normalize(self):
        normalized_rectangle = objects.NormalizedRectangle2D()
        self.assertEqual(normalized_rectangle.normalize(
            [[0, 1], [1, 0]]), [[0.0, 0.0], [0.0, 0.0]])

        with self.assertRaisesRegexp(
            TypeError, 'Cannot convert to Normalized Rectangle '):
            normalized_rectangle.normalize('')


class CodeStringTests(test_utils.GenericTestBase):

    def test_normalize(self):
        code_string = objects.CodeString()
        self.assertEqual(code_string.normalize(code_string.default_value), '')

        with self.assertRaisesRegexp(
            TypeError, 'Unexpected tab characters in code string: \t'):
            code_string.normalize('\t')


class BaseTranslatableObjectTests(test_utils.GenericTestBase):

    def test_translatable_objects_naming(self):
        for name, member in inspect.getmembers(objects):
            if not inspect.isclass(member):
                continue

            if isinstance(member(), objects.BaseTranslatableObject):
                if name == 'BaseTranslatableObject':
                    continue
                self.assertEqual(name.index('Translatable'), 0)
            else:
                self.assertTrue('Translatable' not in name)<|MERGE_RESOLUTION|>--- conflicted
+++ resolved
@@ -854,11 +854,7 @@
                     schema_utils_test.validate_schema(member.get_schema())
                     count += 1
 
-<<<<<<< HEAD
         self.assertEqual(count, 51)
-=======
-        self.assertEqual(count, 50)
->>>>>>> 6c14f72c
 
 
 class ObjectDefinitionTests(test_utils.GenericTestBase):
