--- conflicted
+++ resolved
@@ -377,7 +377,6 @@
         self.check_normalization(
             objects.Graph, mappings, invalid_values)
 
-<<<<<<< HEAD
     def test_graph_property_validation(self):
         """Tests objects of type GraphProperty"""
 
@@ -390,7 +389,7 @@
 
         self.check_normalization(
             objects.GraphProperty, mappings, invalid_values)
-=======
+
     def test_set_of_html_string(self):
         """Tests objects of the type StringList"""
 
@@ -399,7 +398,6 @@
         self.check_normalization(
             objects.SetOfHtmlString, mappings, invalid_values)
 
->>>>>>> 2ecf34e6
 
 class SchemaValidityTests(test_utils.GenericTestBase):
 
