--- conflicted
+++ resolved
@@ -850,34 +850,6 @@
     };
 
     class mockReaderObject {
-<<<<<<< HEAD
-    result = null;
-    onload = null;
-    constructor() {
-      this.onload = () => {
-        return 'Fake onload executed';
-      };
-    }
-
-    readAsDataURL(file) {
-      this.onload();
-      return 'The file is loaded';
-    }
-    }
-
-    class mockImageObject {
-    source = null;
-    onload = null;
-    constructor() {
-      this.onload = () => {
-        return 'Fake onload executed';
-      };
-    }
-
-    set src(url) {
-      this.onload();
-    }
-=======
       result = null;
       onload = null;
       constructor() {
@@ -885,6 +857,7 @@
           return 'Fake onload executed';
         };
       }
+
       readAsDataURL(file) {
         this.onload();
         return 'The file is loaded';
@@ -899,10 +872,10 @@
           return 'Fake onload executed';
         };
       }
+      
       set src(url) {
         this.onload();
       }
->>>>>>> 475103c5
     }
 
     beforeEach(waitForAsync(() => {
