--- conflicted
+++ resolved
@@ -181,13 +181,10 @@
     height: 31px;
     left: 62px;
     right: 0;
-<<<<<<< HEAD
   }
 
   .svg-editor .horizontal-toolbar.bottom-toolbar {
     bottom: 0;
-=======
->>>>>>> cc948641
   }
 
   .svg-editor .horizontal-toolbar.top-toolbar {
