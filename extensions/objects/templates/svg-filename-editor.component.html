<div ng-model="$ctrl.data" ui-validate="'$ctrl.validate()'" class="fs-container">
  <div ng-if="!$ctrl.isDiagramSaved()" class="diagram-editor-size-toolbar">
    Width: <input type="number" ng-model="$ctrl.diagramWidth" ng-blur="$ctrl.onWidthInputBlur()">
    Height: <input type="number" ng-model="$ctrl.diagramHeight" ng-blur="$ctrl.onHeightInputBlur()">
    <i class="material-icons" title="<[$ctrl.getDiagramSizeInfo()]>">
      &#xE887;
    </i>
  </div>
  <div class="svg-editor" ng-if="!$ctrl.isDiagramSaved()">
    <div class="fabric-canvas" ng-attr-id="<[$ctrl.canvasContainerId]>">
      <canvas ng-attr-id="<[$ctrl.canvasID]>"></canvas>
    </div>
    <div class="vertical-toolbar">
      <div>
        <button class="icon-tool toolbar-button thin-button" ng-class="{'disabled' : !$ctrl.isPencilEnabled()}"
                ng-click="$ctrl.togglePencilDrawing()"
                tooltip-placement="left" uib-tooltip="Pencil" ng-disabled="!$ctrl.isPencilEnabled()">
          <i class="fas fa-pencil-alt"></i>
        </button>
        <button class="icon-tool toolbar-button thin-button" ng-class="{'disabled' : !$ctrl.areAllToolsEnabled()}"
                ng-click="$ctrl.createLine()"
                tooltip-placement="right" uib-tooltip="Line" ng-disabled="!$ctrl.areAllToolsEnabled()">
          <i class="fas fa-slash oppia-slash-icon"></i>
        </button>
        <button class="icon-tool toolbar-button thin-button" ng-class="{'disabled' : !$ctrl.areAllToolsEnabled()}"
                ng-click="$ctrl.createRect()"
                tooltip-placement="left" uib-tooltip="Rectangle" ng-disabled="!$ctrl.areAllToolsEnabled()">
          <i class="far fa-square"></i>
        </button>
        <button class="icon-tool toolbar-button thin-button" ng-class="{'disabled' : !$ctrl.areAllToolsEnabled()}"
                ng-click="$ctrl.createCircle()"
                tooltip-placement="right" uib-tooltip="Circle" ng-disabled="!$ctrl.areAllToolsEnabled()">
          <i class="far fa-circle"></i>
        </button>
        <button class="icon-tool toolbar-button thin-button" ng-class="{'disabled' : !$ctrl.areAllToolsEnabled()}"
                ng-click="$ctrl.createText()"
                tooltip-placement="left" uib-tooltip="Text" ng-disabled="!$ctrl.areAllToolsEnabled()">
          <i class="fas fa-font"></i>
        </button>
        <button class="icon-tool toolbar-button thin-button oppia-close-polygon-image" ng-class="{'disabled' : !$ctrl.isClosedPolygonEnabled()}"
                ng-click="$ctrl.createClosedPolygon()" tooltip-placement="right" uib-tooltip="Closed Polygon"
                ng-disabled="!$ctrl.isClosedPolygonEnabled()">
        </button>
        <button class="icon-tool toolbar-button thin-button oppia-open-polygon-image" ng-class="{'disabled' : !$ctrl.isOpenPolygonEnabled()}"
                ng-click="$ctrl.createOpenPolygon()" tooltip-placement="left" uib-tooltip="Open Polygon"
                ng-disabled="!$ctrl.isOpenPolygonEnabled()">
        </button>
        <div class="vert-bottom-toolbar">
          <div>
            <div class="color-well">
              <div>Stroke</div>
              <div id="stroke-color" class="colorPicker">
                <div id="top-stroke-alpha" class="alphaSquare top"></div>
                <div id="bottom-stroke-alpha" class="alphaSquare bottom"></div>
              </div>
            </div>
            <div class="color-well">
              <div>Fill</div>
              <div id="fill-color" class="colorPicker">
                <div id="top-fill-alpha" class="alphaSquare top"></div>
                <div id="bottom-fill-alpha" class="alphaSquare bottom"></div>
              </div>
            </div>
            <div class="color-well">
              <div>bg</div>
              <div id="bg-color" class="colorPicker">
                <div id="top-bg-alpha" class="alphaSquare top"></div>
                <div id="bottom-bg-alpha" class="alphaSquare bottom"></div>
              </div>
            </div>
          </div>
          <div>
            <button class="icon-tool toolbar-button thin-button" ng-class="{'disabled' : !$ctrl.objectUndoStack.length}"
                    ng-click="$ctrl.onUndo()"
                    ng-disabled="!$ctrl.objectUndoStack.length">
              <i class="fas fa-undo"></i>
            </button>
            <button class="icon-tool toolbar-button thin-button" ng-class="{'disabled' : !$ctrl.objectRedoStack.length}"
                    ng-click="$ctrl.onRedo()"
                    ng-disabled="!$ctrl.objectRedoStack.length">
              <i class="fas fa-redo"></i>
            </button>
          </div>
          <button class="toolbar-button fat-button" ng-click="$ctrl.removeShape()"
                  ng-disabled="!$ctrl.enableRemoveButton">
            Remove
          </button>
          <button class="toolbar-button fat-button" ng-click="$ctrl.onClear()">
            Clear
          </button>
        </div>
      </div>
    </div>
    <div class="horizontal-toolbar top-toolbar">
      <div class="info-tag" ng-if="$ctrl.isDrawModePencil()">
        Click the pencil button to exit free drawing mode.
      </div>
      <div class="info-tag" ng-if="$ctrl.isDrawModePolygon() && $ctrl.isTouchDevice">
        Click the polygon button to complete the diagram.
      </div>
      <div class="info-tag" ng-if="$ctrl.isDrawModePolygon() && !$ctrl.isTouchDevice">
        Double click to complete the polygon.
      </div>
    </div>
    <div class="horizontal-toolbar bottom-toolbar">
      <div class="input-tag" ng-if="$ctrl.displayFontStyles">
        <input type="checkbox" ng-model="$ctrl.fabricjsOptions.italic" ng-change="$ctrl.onItalicToggle()">
        <span class="oppia-italic-text">Italic</span>
      </div>
      <div class="input-tag" ng-if="$ctrl.displayFontStyles">
        <input type="checkbox" ng-model="$ctrl.fabricjsOptions.bold" ng-change="$ctrl.onBoldToggle()">
        <span class="oppia-bold-text">Bold</span>
      </div>
      <div class="input-tag" ng-if="$ctrl.displayFontStyles">
        <select ng-model="$ctrl.fabricjsOptions.fontFamily" ng-options="font for font in $ctrl.fontFamily"
                ng-change="$ctrl.onFontChange()">
        </select>
      </div>
      <div class="input-tag">
        <select ng-model="$ctrl.fabricjsOptions.size" ng-options="size for size in $ctrl.sizes"
                ng-change="$ctrl.onSizeChange()">
        </select>
      </div>
<<<<<<< HEAD
      <div class="input-tag oppia-draw-mode-pencil" ng-if="$ctrl.isDrawModePencil()">
        Click the pencil button to exit free drawing mode.
      </div>
      <div class="input-tag oppia-draw-mode-pencil" ng-if="$ctrl.isDrawModePolygon()">
        Double click to complete the polygon.
      </div>
=======
>>>>>>> baaf74cf
    </div>
  </div>
  <div ng-if="$ctrl.isDiagramSaved()">
    <div class="diagram-editor-saved-image-container">
      <i class="material-icons diagram-editor-edit edit-icon" ng-click="$ctrl.continueDiagramEditing()"
         title="Continue editing the diagram">
        &#xE254;
      </i>
      <img ng-src="<[$ctrl.data.savedSVGUrl]>" ng-style="$ctrl.svgContainerStyle">
    </div>
  </div>
  <div ng-if="$ctrl.isDiagramCreated()" class="diagram-editor-save-box">
    <button type="button" class="btn btn-success float-right" ng-click="$ctrl.saveSVGFile()" ng-disabled="$ctrl.isUserDrawing()">
      Use This Image
    </button>
  </div>
</div>
<style>
  .diagram-editor-saved-image-container {
    position: relative;
  }

  .diagram-editor-saved-image-container .edit-icon {
    color: #000000;
    cursor: pointer;
    position: absolute;
    right: 6px;
    text-shadow: 0px 0px 1px #ffffff;
    top: 6px;
  }

  .svg-editor {
    background-color: #ffffff;
    min-height: 400px;
    position: relative;
  }

  .svg-editor>* {
    position: absolute
  }

  .svg-editor,
  .svg-editor * {
    -webkit-box-sizing: border-box;
    -moz-box-sizing: border-box;
    box-sizing: border-box
  }

  .svg-editor .fabric-canvas {
    border: 1px solid #555555;
    bottom: 31px;
    cursor: default;
    left: 62px;
    overflow: hidden;
    right: 0;
    top: 31px;
  }

  .svg-editor .horizontal-toolbar {
    background-color: #ffffff;
    border: 1px solid #555555;
    height: 31px;
    left: 62px;
    right: 0;
  }

  .svg-editor .horizontal-toolbar.bottom-toolbar {
    bottom: 0;
  }

  .svg-editor .horizontal-toolbar.top-toolbar {
    top: 0;
  }

  .svg-editor .horizontal-toolbar .input-tag {
    border-radius: 3px;
    float: left;
    font-size: 13px;
    height: 28px;
    margin: 1px;
    padding-left: 3px;
    padding-top: 5px;
    position: relative;
  }

  .svg-editor .horizontal-toolbar .info-tag {
    font-size: 13px;
    padding-left: 3px;
    padding-top: 5px;
  }

  @media only screen and (max-width: 400px) {
    .svg-editor .horizontal-toolbar .info-tag {
      font-size: 3vw;
    }
  }

  .svg-editor .vertical-toolbar {
    background-color: #ffffff;
    border: 1px solid #555555;
    bottom: 0;
    left: 0;
    top: 0;
    width: 62px;
  }

  .svg-editor .vertical-toolbar .fat-button {
    clear: both;
    font-size: 13px;
    width: 57px
  }

  .svg-editor .vertical-toolbar .icon-tool {
    background-position: center center;
    background-repeat: no-repeat;
    background-size: 100% auto;
    font-size: 24px;
  }

  .svg-editor .vertical-toolbar .icon-tool.disabled {
    filter: alpha(opacity=40);
    opacity: 0.4;
  }

  .svg-editor .vertical-toolbar .thin-button {
    float: left;
    position: relative;
    width: 26px;
  }

  .svg-editor .vertical-toolbar .toolbar-button {
    background-color: #ffffff;
    border: 2px solid transparent;
    border-radius: 3px;
    height: 26px;
    line-height: 26px;
    margin: 2px;
    padding: 0;
    text-align: center;
  }

  .svg-editor .vertical-toolbar .vert-bottom-toolbar {
    bottom: 0;
    left: 0;
    position: absolute;
    right: 0
  }

  .svg-editor .vertical-toolbar .vert-bottom-toolbar .color-well {
    float: left;
    font-size: 10px;
    padding-bottom: 3px;
    text-align: center;
    width: 60px
  }

  .svg-editor .vertical-toolbar .vert-bottom-toolbar .color-well .colorPicker {
    background-color: #000000;
    border: 1px solid #000000;
    border-radius: 3px;
    height: 28px;
    margin: 0 auto;
    width: 28px;
  }

  .svg-editor .vertical-toolbar .vert-bottom-toolbar .color-well .alphaSquare {
    background-color: #000000;
    height: 13px;
    width: 13px;
  }

  .svg-editor .vertical-toolbar .vert-bottom-toolbar .color-well .alphaSquare.bottom {
    left: 50%;
    position: absolute;
  }

  .oppia-slash-icon {
    font-size: 19px;
  }

  .oppia-close-polygon-image {
    background-image: url(/assets/svg_diagram_editor/closed_polygon.svg);
  }

  .oppia-open-polygon-image {
    background-image: url(/assets/svg_diagram_editor/open_polygon.svg);
  }

  .oppia-italic-text
  .oppia-bold-text {
    padding-left: 3px;
  }

  .oppia-draw-mode-pencil {
    color: #f00101;
  }
</style><|MERGE_RESOLUTION|>--- conflicted
+++ resolved
@@ -121,15 +121,6 @@
                 ng-change="$ctrl.onSizeChange()">
         </select>
       </div>
-<<<<<<< HEAD
-      <div class="input-tag oppia-draw-mode-pencil" ng-if="$ctrl.isDrawModePencil()">
-        Click the pencil button to exit free drawing mode.
-      </div>
-      <div class="input-tag oppia-draw-mode-pencil" ng-if="$ctrl.isDrawModePolygon()">
-        Double click to complete the polygon.
-      </div>
-=======
->>>>>>> baaf74cf
     </div>
   </div>
   <div ng-if="$ctrl.isDiagramSaved()">
