--- conflicted
+++ resolved
@@ -23,10 +23,7 @@
 import { Component, EventEmitter, Input, OnInit, Output } from '@angular/core';
 import { downgradeComponent } from '@angular/upgrade/static';
 import { AppConstants } from 'app.constants';
-<<<<<<< HEAD
-=======
 import { StateEditorService } from 'components/state-editor/state-editor-properties-services/state-editor.service';
->>>>>>> 28ad1734
 import { DeviceInfoService } from 'services/contextual/device-info.service';
 import { GuppyConfigurationService } from 'services/guppy-configuration.service';
 import { GuppyInitializationService } from 'services/guppy-initialization.service';
@@ -36,11 +33,7 @@
   selector: 'algebraic-expression-editor',
   templateUrl: './algebraic-expression-editor.component.html'
 })
-<<<<<<< HEAD
-export class AlgebraicExpressionEditor implements OnInit {
-=======
 export class AlgebraicExpressionEditorComponent implements OnInit {
->>>>>>> 28ad1734
   @Input() value;
   @Output() valueChanged: EventEmitter<string> = new EventEmitter<string>();
   warningText: string = '';
@@ -52,12 +45,8 @@
     private deviceInfoService: DeviceInfoService,
     private guppyConfigurationService: GuppyConfigurationService,
     private guppyInitializationService: GuppyInitializationService,
-<<<<<<< HEAD
-    private mathInteractionsService: MathInteractionsService
-=======
     private mathInteractionsService: MathInteractionsService,
     private stateEditorService: StateEditorService
->>>>>>> 28ad1734
   ) {}
 
   ngOnInit(): void {
@@ -74,37 +63,6 @@
     let eventType = (
       this.deviceInfoService.isMobileUserAgent() &&
       this.deviceInfoService.hasTouchEvents()) ? 'focus' : 'change';
-<<<<<<< HEAD
-    // We need the 'focus' event while using the on screen keyboard (only
-    // for touch-based devices) to capture input from user and the 'change'
-    // event while using the normal keyboard.
-    Guppy.event(eventType, (focusObj) => {
-      if (!focusObj.focused) {
-        this.isCurrentAnswerValid();
-      }
-      const activeGuppyObject = (
-        this.guppyInitializationService.findActiveGuppyObject());
-      if (activeGuppyObject !== undefined) {
-        this.hasBeenTouched = true;
-        this.currentValue = activeGuppyObject.guppyInstance.asciimath();
-        if (eventType === 'change') {
-          // Need to manually trigger the digest cycle to make any
-          // 'watchers' aware of changes in answer.
-          this.currentValue = activeGuppyObject.guppyInstance.asciimath();
-          this.isCurrentAnswerValid();
-        }
-      }
-    });
-    Guppy.event('change', () => {
-      const activeGuppyObject = (
-        this.guppyInitializationService.findActiveGuppyObject());
-      if (activeGuppyObject) {
-        this.currentValue = activeGuppyObject.guppyInstance.asciimath();
-        this.isCurrentAnswerValid();
-      }
-    });
-    if (eventType !== 'focus') {
-=======
     if (eventType === 'focus') {
       // We need the 'focus' event while using the on screen keyboard (only
       // for touch-based devices) to capture input from user and the 'change'
@@ -136,46 +94,11 @@
           this.isCurrentAnswerValid();
         }
       });
->>>>>>> 28ad1734
       Guppy.event('focus', (focusObj) => {
         if (!focusObj.focused) {
           this.isCurrentAnswerValid();
         }
       });
-<<<<<<< HEAD
-    }
-  }
-
-  isCurrentAnswerValid(): boolean {
-    if (this.currentValue === undefined) {
-      this.currentValue = '';
-    }
-    // Replacing abs symbol, '|x|', with text, 'abs(x)' since the symbol
-    // is not compatible with nerdamer or with the backend validations.
-    this.currentValue = this.mathInteractionsService.replaceAbsSymbolWithText(
-      this.currentValue);
-    const answerIsValid = (
-      this.mathInteractionsService.validateAlgebraicExpression(
-        this.currentValue,
-        this.guppyInitializationService.getCustomOskLetters()));
-    if (this.guppyInitializationService.findActiveGuppyObject() === undefined) {
-      // The warnings should only be displayed when the editor is inactive
-      // focus, i.e., the user is done typing.
-      this.warningText = this.mathInteractionsService.getWarningText();
-    } else {
-      this.warningText = '';
-    }
-    if (answerIsValid) {
-      this.currentValue = (
-        this.mathInteractionsService.insertMultiplicationSigns(
-          this.currentValue));
-      this.value = this.currentValue;
-      this.valueChanged.emit(this.value);
-    }
-    if (!this.hasBeenTouched) {
-      this.warningText = '';
-    }
-=======
     }
   }
 
@@ -209,7 +132,6 @@
       this.warningText = '';
     }
     this.stateEditorService.onObjectFormValidityChange.emit(!answerIsValid);
->>>>>>> 28ad1734
     return answerIsValid;
   }
 
@@ -221,9 +143,5 @@
 
 angular.module('oppia').directive(
   'algebraicExpressionEditor', downgradeComponent({
-<<<<<<< HEAD
-    component: AlgebraicExpressionEditor
-=======
     component: AlgebraicExpressionEditorComponent
->>>>>>> 28ad1734
   }) as angular.IDirectiveFactory);