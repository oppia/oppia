--- conflicted
+++ resolved
@@ -15,13 +15,8 @@
                     [(ngModel)]="selections[idx]"
                     class="oppia-check-box fx-row" aria-label="choice">
         <span>
-<<<<<<< HEAD
-          <oppia-rte-output-display class="protractor-test-html-item-select-option" [rteString]="choice.id">
+          <oppia-rte-output-display class="e2e-test-html-item-select-option" [rteString]="choice.id">
           </oppia-rte-output-display>
-=======
-          <angular-html-bind-wrapper classStr="e2e-test-html-item-select-option" [htmlData]="choice.id">
-          </angular-html-bind-wrapper>
->>>>>>> 5eaca74e
         </span>
       </mat-checkbox>
     </div>
