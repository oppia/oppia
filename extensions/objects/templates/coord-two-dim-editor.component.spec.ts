--- conflicted
+++ resolved
@@ -40,10 +40,6 @@
   it('should initialize value [0, 0]', () => {
     expect(component).toBeDefined();
 
-<<<<<<< HEAD
-    component.value = undefined;
-=======
->>>>>>> e3aa45c1
     component.ngOnInit();
 
     expect(component.value).toEqual([0, 0]);
