--- conflicted
+++ resolved
@@ -864,17 +864,6 @@
       };
 
       var initializeFabricJs = function() {
-<<<<<<< HEAD
-        ctrl.canvasElement = document.getElementById(ctrl.canvasID);
-        // Make it visually fill the positioned parent.
-        ctrl.canvasElement.style.width = '100%';
-        ctrl.canvasElement.style.height = '100%';
-        // ...then set the internal size to match.
-        ctrl.canvasElement.width = ctrl.canvasElement.offsetWidth;
-        ctrl.canvasElement.height = ctrl.canvasElement.offsetHeight;
-
-=======
->>>>>>> 13b5ac99
         ctrl.canvas = new fabric.Canvas(ctrl.canvasID);
         ctrl.setCanvasDimensions();
 
