--- conflicted
+++ resolved
@@ -71,21 +71,12 @@
         """
         if num is None:
             num = len(answers)
-<<<<<<< HEAD
-        infinite_arguments = itertools.izip(
-            itertools.cycle(answers), itertools.cycle(times_spent_in_card),
-            itertools.cycle(session_ids), itertools.cycle(classify_categories))
-        return [
-            self._create_answer_dict(*a)
-            for a in itertools.islice(infinite_arguments, num)
-=======
         infinite_args = itertools.izip(
             itertools.cycle(answers), itertools.cycle(times_spent_in_card),
             itertools.cycle(session_ids), itertools.cycle(classify_categories))
         return [
             self._create_answer_dict(*create_answer_dict_args)
             for create_answer_dict_args in itertools.islice(infinite_args, num)
->>>>>>> 4cca3837
         ]
 
     def _create_session_ids(self, num):
