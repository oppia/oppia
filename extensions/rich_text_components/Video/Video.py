# coding: utf-8
#
# Copyright 2014 The Oppia Authors. All Rights Reserved.
#
# Licensed under the Apache License, Version 2.0 (the "License");
# you may not use this file except in compliance with the License.
# You may obtain a copy of the License at
#
#      http://www.apache.org/licenses/LICENSE-2.0
#
# Unless required by applicable law or agreed to in writing, softwar
# distributed under the License is distributed on an "AS-IS" BASIS,
# WITHOUT WARRANTIES OR CONDITIONS OF ANY KIND, either express or implied.
# See the License for the specific language governing permissions and
# limitations under the License.

from extensions.rich_text_components import base


NONNEGATIVE_INT_SCHEMA = {
    'type': 'int',
    'validators': [{
        'id': 'is_at_least',
        'min_value': 0
    }],
}


class Video(base.BaseRichTextComponent):
    """A rich-text component representing a YouTube video."""

    name = 'Video'
    category = 'Basic Input'
    description = 'A YouTube video.'
    frontend_name = 'video'
    tooltip = 'Insert video'
    is_block_element = True

    _customization_arg_specs = [{
        'name': 'video_id',
        'description': (
            'The YouTube id for this video. This is the 11-character string '
            'after \'v=\' in the video URL.'),
        'schema': {
            'type': 'unicode',
        },
        'default_value': '',
    }, {
        'name': 'start',
        'description': (
            'Video start time in seconds: (leave at 0 to start at the '
            'beginning.)'),
        'schema': NONNEGATIVE_INT_SCHEMA,
        'default_value': 0
    }, {
        'name': 'end',
        'description': (
            'Video end time in seconds: (leave at 0 to play until the end.)'),
        'schema': NONNEGATIVE_INT_SCHEMA,
        'default_value': 0
    }, {
        'name': 'autoplay',
        'description': (
            'Autoplay this video once the question has loaded?'),
        'schema': {
            'type': 'bool'
        },
        'default_value': False,
<<<<<<< HEAD
    }]
=======
    }]

    @property
    def preview_url_template(self):
        return 'https://img.youtube.com/vi/<[video_id]>/hqdefault.jpg'
>>>>>>> faee4d8a
<|MERGE_RESOLUTION|>--- conflicted
+++ resolved
@@ -66,12 +66,8 @@
             'type': 'bool'
         },
         'default_value': False,
-<<<<<<< HEAD
-    }]
-=======
     }]
 
     @property
     def preview_url_template(self):
-        return 'https://img.youtube.com/vi/<[video_id]>/hqdefault.jpg'
->>>>>>> faee4d8a
+        return 'https://img.youtube.com/vi/<[video_id]>/hqdefault.jpg'