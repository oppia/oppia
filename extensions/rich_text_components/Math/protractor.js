--- conflicted
+++ resolved
@@ -19,9 +19,10 @@
 
 var objects = require(process.cwd() + '/extensions/objects/protractor.js');
 
-<<<<<<< HEAD
-var customizeComponent = function(modal, rawLatex) {
-  objects.MathExpressionContentEditor(
+var customizeComponent = async function(modal, rawLatex) {
+  await objects.MathLatexStringEditor(
+    modal.element(by.tagName('math-latex-string-editor'))
+  await objects.MathExpressionContentEditor(
     modal.element(by.tagName('math-expression-content-editor'))
   ).setValue(rawLatex);
 };
@@ -40,22 +41,11 @@
       .replace(/&amp;/g, '&')));
 };
 
-var expectComponentDetailsToMatch = function(elem, rawLatex) {
-  // TODO(Jacob): Check that the actual latex being displayed is correct.
-  elem.getAttribute('math_content-with-value').then(function(value) {
-    expect(escapedJsonToObj(value).raw_latex).toMatch(rawLatex);
-  });
-=======
-var customizeComponent = async function(modal, rawLatex) {
-  await objects.MathLatexStringEditor(
-    modal.element(by.tagName('math-latex-string-editor'))
-  ).setValue(rawLatex);
-};
-
 var expectComponentDetailsToMatch = async function(elem, rawLatex) {
   // TODO(Jacob): Check that the actual latex being displayed is correct.
   expect(await elem.getAttribute('raw_latex-with-value')).toMatch(rawLatex);
->>>>>>> 5d7ae00c
+  var mathComponent = await elem.getAttribute('raw_latex-with-value');
+  expect(mathComponent.raw_latex).toMatch(rawLatex);
 };
 
 exports.customizeComponent = customizeComponent;
