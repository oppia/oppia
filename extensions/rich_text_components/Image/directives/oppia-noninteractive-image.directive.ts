// Copyright 2014 The Oppia Authors. All Rights Reserved.
//
// Licensed under the Apache License, Version 2.0 (the "License");
// you may not use this file except in compliance with the License.
// You may obtain a copy of the License at
//
//      http://www.apache.org/licenses/LICENSE-2.0
//
// Unless required by applicable law or agreed to in writing, software
// distributed under the License is distributed on an "AS-IS" BASIS,
// WITHOUT WARRANTIES OR CONDITIONS OF ANY KIND, either express or implied.
// See the License for the specific language governing permissions and
// limitations under the License.

/**
 * @fileoverview Directive for the Image rich-text component.
 *
 * IMPORTANT NOTE: The naming convention for customization args that are passed
 * into the directive is: the name of the parameter, followed by 'With',
 * followed by the name of the arg.
 */

require('domain/utilities/url-interpolation.service.ts');
require('pages/exploration-player-page/services/image-preloader.service.ts');
require('services/assets-backend-api.service.ts');
require('services/context.service.ts');
require('services/html-escaper.service.ts');

angular.module('oppia').directive('oppiaNoninteractiveImage', [
  'AssetsBackendApiService', 'ContextService',
  'HtmlEscaperService', 'ImagePreloaderService',
  'UrlInterpolationService', 'ENTITY_TYPE', 'LOADING_INDICATOR_URL',
  function(
      AssetsBackendApiService, ContextService,
      HtmlEscaperService, ImagePreloaderService,
      UrlInterpolationService, ENTITY_TYPE, LOADING_INDICATOR_URL) {
    return {
      restrict: 'E',
      scope: {},
      bindToController: {},
      template: require('./image.directive.html'),
      controllerAs: '$ctrl',
      controller: ['$attrs', function($attrs) {
        var ctrl = this;
        ctrl.$onInit = function() {
          ctrl.filepath = HtmlEscaperService.escapedJsonToObj(
            $attrs.filepathWithValue);
          ctrl.imageUrl = '';
          ctrl.loadingIndicatorUrl = UrlInterpolationService.getStaticImageUrl(
            LOADING_INDICATOR_URL);
          ctrl.isLoadingIndicatorShown = false;
          ctrl.isTryAgainShown = false;

          // If viewing a concept card in the exploration player, don't use the
<<<<<<< HEAD
          // preloader service.
=======
          // preloader service. Since, in that service, the image file names are
          // extracted from the state contents to be preloaded, but when
          // viewing a concept, the names are not available until the link is
          // clicked, at which point an API call is done to get the skill
          // details. So, the image file name will not be available to the
          // preloader service beforehand.
>>>>>>> b825d5af
          if (
            ImagePreloaderService.inExplorationPlayer() &&
            !ContextService.getEntityType() === ENTITY_TYPE.SKILL) {
            ctrl.isLoadingIndicatorShown = true;
            ctrl.dimensions = (
              ImagePreloaderService.getDimensionsOfImage(ctrl.filepath));
            // For aligning the gif to the center of it's container
            var loadingIndicatorSize = (
              (ctrl.dimensions.height < 124) ? 24 : 120);
            ctrl.imageContainerStyle = {
              height: ctrl.dimensions.height + 'px'
            };
            ctrl.loadingIndicatorStyle = {
              height: loadingIndicatorSize + 'px',
              width: loadingIndicatorSize + 'px'
            };

            ctrl.loadImage = function() {
              ctrl.isLoadingIndicatorShown = true;
              ctrl.isTryAgainShown = false;
              ImagePreloaderService.getImageUrl(ctrl.filepath)
                .then(function(objectUrl) {
                  ctrl.isTryAgainShown = false;
                  ctrl.isLoadingIndicatorShown = false;
                  ctrl.imageUrl = objectUrl;
                }, function() {
                  ctrl.isTryAgainShown = true;
                  ctrl.isLoadingIndicatorShown = false;
                });
            };
            ctrl.loadImage();
          } else {
            // This is the case when user is in exploration editor or in
            // preview mode. We don't have loading indicator or try again for
            // showing images in the exploration editor or in preview mode. So
            // we directly assign the url to the imageUrl.
            try {
              ctrl.imageUrl = AssetsBackendApiService.getImageUrlForPreview(
                ContextService.getEntityType(), ContextService.getEntityId(),
                ctrl.filepath);
            } catch (e) {
              var additionalInfo = (
                '\nEntity type: ' + ContextService.getEntityType() +
                '\nEntity ID: ' + ContextService.getEntityId() +
                '\nFilepath: ' + ctrl.filepath);
              e.message += additionalInfo;
              throw e;
            }
          }

          ctrl.imageCaption = '';
          if ($attrs.captionWithValue) {
            ctrl.imageCaption = HtmlEscaperService.escapedJsonToObj(
              $attrs.captionWithValue);
          }
          ctrl.imageAltText = '';
          if ($attrs.altWithValue) {
            ctrl.imageAltText = HtmlEscaperService.escapedJsonToObj(
              $attrs.altWithValue);
          }
        };
      }]
    };
  }
]);<|MERGE_RESOLUTION|>--- conflicted
+++ resolved
@@ -52,16 +52,12 @@
           ctrl.isTryAgainShown = false;
 
           // If viewing a concept card in the exploration player, don't use the
-<<<<<<< HEAD
-          // preloader service.
-=======
           // preloader service. Since, in that service, the image file names are
           // extracted from the state contents to be preloaded, but when
           // viewing a concept, the names are not available until the link is
           // clicked, at which point an API call is done to get the skill
           // details. So, the image file name will not be available to the
           // preloader service beforehand.
->>>>>>> b825d5af
           if (
             ImagePreloaderService.inExplorationPlayer() &&
             !ContextService.getEntityType() === ENTITY_TYPE.SKILL) {
