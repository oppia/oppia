--- conflicted
+++ resolved
@@ -1254,11 +1254,6 @@
 # https://cloud.google.com/appengine/docs/standard/python/outbound-requests#request_timeouts
 DEFAULT_TASKQUEUE_TIMEOUT_SECONDS = 30
 
-<<<<<<< HEAD
-# Minimum timestamp difference required between UserSettingsModel's created_on
-# and some other attribute to use it for updating the created_on attribute.
-CREATED_ON_TIME_DELTA_MINUTES = 5
-=======
 # Mapping from issue type to issue keyname in the issue customization dict. This
 # mapping is useful to uniquely identify issues by the combination of their
 # issue type and other type-specific information (such as the list of states
@@ -1294,4 +1289,7 @@
     SUGGESTION_TYPE_TRANSLATE_CONTENT,
     SUGGESTION_TYPE_ADD_QUESTION
 ]
->>>>>>> 7acd7e94
+
+# Minimum timestamp difference required between UserSettingsModel's created_on
+# and some other attribute to use it for updating the created_on attribute.
+CREATED_ON_TIME_DELTA_MINUTES = 5