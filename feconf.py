--- conflicted
+++ resolved
@@ -150,11 +150,7 @@
 # incompatible changes are made to the states blob schema in the data store,
 # this version number must be changed and the exploration migration job
 # executed.
-<<<<<<< HEAD
-CURRENT_STATES_SCHEMA_VERSION = 27
-=======
 CURRENT_STATES_SCHEMA_VERSION = 26
->>>>>>> e6819746
 
 # The current version of the all collection blob schemas (such as the nodes
 # structure within the Collection domain object). If any backward-incompatible
@@ -217,13 +213,6 @@
 DEFAULT_CONTENT_IDS_TO_AUDIO_TRANSLATIONS = {
     'content': {},
     'default_outcome': {}
-}
-# Default written_translations dict for a default state template.
-DEFAULT_WRITTEN_TRANSLATIONS = {
-    'translations_mapping': {
-        'content': {},
-        'default_outcome': {}
-    }
 }
 # The default content text for the initial state of an exploration.
 DEFAULT_INIT_STATE_CONTENT_STR = ''
@@ -692,7 +681,6 @@
 SKILL_RIGHTS_URL_PREFIX = '/skill_editor_handler/rights'
 SKILL_PUBLISH_URL_PREFIX = '/skill_editor_handler/publish_skill'
 SPLASH_URL = '/splash'
-STORY_DATA_HANDLER = '/story_data_handler'
 STORY_EDITOR_URL_PREFIX = '/story_editor'
 STORY_EDITOR_DATA_URL_PREFIX = '/story_editor_handler/data'
 SUGGESTION_ACTION_URL_PREFIX = '/suggestionactionhandler'
