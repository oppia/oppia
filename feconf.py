--- conflicted
+++ resolved
@@ -131,12 +131,9 @@
 ENTITY_TYPE_SUBTOPIC = 'subtopic'
 ENTITY_TYPE_QUESTION = 'question'
 ENTITY_TYPE_VOICEOVER_APPLICATION = 'voiceover_application'
-<<<<<<< HEAD
 
 VOICEOVER_APPLICATION_REVIEW = 'review'
 VOICEOVER_APPLICATION_STATUS = 'status'
-=======
->>>>>>> e33cf5b6
 
 # The maximum number of activities allowed in the playlist of the learner. This
 # limit applies to both the explorations playlist and the collections playlist.
