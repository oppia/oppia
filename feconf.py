# coding: utf-8
#
# Copyright 2014 The Oppia Authors. All Rights Reserved.
#
# Licensed under the Apache License, Version 2.0 (the "License");
# you may not use this file except in compliance with the License.
# You may obtain a copy of the License at
#
#      http://www.apache.org/licenses/LICENSE-2.0
#
# Unless required by applicable law or agreed to in writing, software
# distributed under the License is distributed on an "AS-IS" BASIS,
# WITHOUT WARRANTIES OR CONDITIONS OF ANY KIND, either express or implied.
# See the License for the specific language governing permissions and
# limitations under the License.

"""Stores various configuration options and constants for Oppia."""

from __future__ import absolute_import  # pylint: disable=import-only-modules
from __future__ import unicode_literals  # pylint: disable=import-only-modules

import copy
import datetime
import os

from constants import constants

# The datastore model ID for the list of featured activity references. This
# value should not be changed.
ACTIVITY_REFERENCE_LIST_FEATURED = 'featured'
ALL_ACTIVITY_REFERENCE_LIST_TYPES = [ACTIVITY_REFERENCE_LIST_FEATURED]

# The values which a post_commit_status can have: public, private.
POST_COMMIT_STATUS_PUBLIC = 'public'
POST_COMMIT_STATUS_PRIVATE = 'private'

# Whether to unconditionally log info messages.
DEBUG = False

# When DEV_MODE is true check that we are running in development environment.
# The SERVER_SOFTWARE environment variable does not exist in Travis, hence the
# need for an explicit check.
if (constants.DEV_MODE and os.getenv('SERVER_SOFTWARE') and
        not os.getenv('SERVER_SOFTWARE', default='').startswith('Development')):
    raise Exception('DEV_MODE can\'t be true on production.')

CLASSIFIERS_DIR = os.path.join('extensions', 'classifiers')
TESTS_DATA_DIR = os.path.join('core', 'tests', 'data')
SAMPLE_EXPLORATIONS_DIR = os.path.join('data', 'explorations')
SAMPLE_COLLECTIONS_DIR = os.path.join('data', 'collections')
CONTENT_VALIDATION_DIR = os.path.join('core', 'domain')

# backend_prod_files contain processed JS and HTML files that are served by
# Jinja, we are moving away from Jinja so this folder might not be needed later
# (#6964)
EXTENSIONS_DIR_PREFIX = (
    'backend_prod_files' if not constants.DEV_MODE else '')
ACTIONS_DIR = (
    os.path.join(EXTENSIONS_DIR_PREFIX, 'extensions', 'actions'))
ISSUES_DIR = (
    os.path.join(EXTENSIONS_DIR_PREFIX, 'extensions', 'issues'))
INTERACTIONS_DIR = (
    os.path.join('extensions', 'interactions'))
INTERACTIONS_LEGACY_SPECS_FILE_DIR = (
    os.path.join(INTERACTIONS_DIR, 'legacy_interaction_specs'))
INTERACTIONS_SPECS_FILE_PATH = (
    os.path.join(INTERACTIONS_DIR, 'interaction_specs.json'))
RTE_EXTENSIONS_DIR = (
    os.path.join(EXTENSIONS_DIR_PREFIX, 'extensions', 'rich_text_components'))
RTE_EXTENSIONS_DEFINITIONS_PATH = (
    os.path.join('assets', 'rich_text_components_definitions.ts'))

OBJECT_TEMPLATES_DIR = os.path.join('extensions', 'objects', 'templates')

# Choose production templates folder when we are in production mode.
FRONTEND_TEMPLATES_DIR = (
    os.path.join('webpack_bundles') if constants.DEV_MODE else
    os.path.join('backend_prod_files', 'webpack_bundles'))
DEPENDENCIES_TEMPLATES_DIR = (
    os.path.join(EXTENSIONS_DIR_PREFIX, 'extensions', 'dependencies'))

VALUE_GENERATORS_DIR_FOR_JS = os.path.join(
    'local_compiled_js', 'extensions', 'value_generators')
VALUE_GENERATORS_DIR = os.path.join('extensions', 'value_generators')

VISUALIZATIONS_DIR = os.path.join(
    'extensions', 'visualizations')
VISUALIZATIONS_DIR_FOR_JS = os.path.join(
    'local_compiled_js', 'extensions', 'visualizations')

OBJECT_DEFAULT_VALUES_FILE_PATH = os.path.join(
    'extensions', 'objects', 'object_defaults.json')
RULES_DESCRIPTIONS_FILE_PATH = os.path.join(
    os.getcwd(), 'extensions', 'interactions', 'rule_templates.json')
HTML_FIELD_TYPES_TO_RULE_SPECS_FILE_PATH = os.path.join(
    os.getcwd(), 'extensions', 'interactions',
    'html_field_types_to_rule_specs.json')
# A mapping of interaction ids to classifier properties.
INTERACTION_CLASSIFIER_MAPPING = {
    'TextInput': {
        'algorithm_id': 'TextClassifier',
        'current_data_schema_version': 1
    },
    'CodeRepl': {
        'algorithm_id': 'CodeClassifier',
        'current_data_schema_version': 1
    }
}
# Classifier job time to live (in mins).
CLASSIFIER_JOB_TTL_MINS = 5
TRAINING_JOB_STATUS_COMPLETE = 'COMPLETE'
TRAINING_JOB_STATUS_FAILED = 'FAILED'
TRAINING_JOB_STATUS_NEW = 'NEW'
TRAINING_JOB_STATUS_PENDING = 'PENDING'

ALLOWED_TRAINING_JOB_STATUSES = [
    TRAINING_JOB_STATUS_COMPLETE,
    TRAINING_JOB_STATUS_FAILED,
    TRAINING_JOB_STATUS_NEW,
    TRAINING_JOB_STATUS_PENDING
]

# Allowed formats of how HTML is present in rule specs.
HTML_RULE_VARIABLE_FORMAT_SET = 'set'
HTML_RULE_VARIABLE_FORMAT_STRING = 'string'
HTML_RULE_VARIABLE_FORMAT_LIST_OF_SETS = 'listOfSets'

ALLOWED_HTML_RULE_VARIABLE_FORMATS = [
    HTML_RULE_VARIABLE_FORMAT_SET,
    HTML_RULE_VARIABLE_FORMAT_STRING,
    HTML_RULE_VARIABLE_FORMAT_LIST_OF_SETS
]

ANSWER_TYPE_LIST_OF_SETS_OF_HTML = 'ListOfSetsOfHtmlStrings'
ANSWER_TYPE_SET_OF_HTML = 'SetOfHtmlString'

# The maximum number of characters allowed for userbio length.
MAX_BIO_LENGTH_IN_CHARS = 2000

ALLOWED_TRAINING_JOB_STATUS_CHANGES = {
    TRAINING_JOB_STATUS_COMPLETE: [],
    TRAINING_JOB_STATUS_NEW: [TRAINING_JOB_STATUS_PENDING],
    TRAINING_JOB_STATUS_PENDING: [TRAINING_JOB_STATUS_COMPLETE,
                                  TRAINING_JOB_STATUS_FAILED],
    TRAINING_JOB_STATUS_FAILED: [TRAINING_JOB_STATUS_NEW]
}

# Allowed formats of how HTML is present in rule specs.
HTML_RULE_VARIABLE_FORMAT_SET = 'set'
HTML_RULE_VARIABLE_FORMAT_STRING = 'string'
HTML_RULE_VARIABLE_FORMAT_LIST_OF_SETS = 'listOfSets'

ALLOWED_HTML_RULE_VARIABLE_FORMATS = [
    HTML_RULE_VARIABLE_FORMAT_SET,
    HTML_RULE_VARIABLE_FORMAT_STRING,
    HTML_RULE_VARIABLE_FORMAT_LIST_OF_SETS
]

ANSWER_TYPE_LIST_OF_SETS_OF_HTML = 'ListOfSetsOfHtmlStrings'
ANSWER_TYPE_SET_OF_HTML = 'SetOfHtmlString'

ENTITY_TYPE_EXPLORATION = 'exploration'
ENTITY_TYPE_TOPIC = 'topic'
ENTITY_TYPE_SKILL = 'skill'
ENTITY_TYPE_STORY = 'story'
ENTITY_TYPE_QUESTION = 'question'
ENTITY_TYPE_VOICEOVER_APPLICATION = 'voiceover_application'
ENTITY_TYPE_SUGGESTION = 'suggestion'

MAX_TASK_MODELS_PER_FETCH = 25
MAX_TASK_MODELS_PER_HISTORY_PAGE = 10

# The maximum number of activities allowed in the playlist of the learner. This
# limit applies to both the explorations playlist and the collections playlist.
MAX_LEARNER_PLAYLIST_ACTIVITY_COUNT = 10

# The minimum number of training samples required for training a classifier.
MIN_TOTAL_TRAINING_EXAMPLES = 50

# The minimum number of assigned labels required for training a classifier.
MIN_ASSIGNED_LABELS = 2

# Default label for classification algorithms.
DEFAULT_CLASSIFIER_LABEL = '_default'

# The maximum number of results to retrieve in a datastore query.
DEFAULT_QUERY_LIMIT = 1000

# The maximum number of results to retrieve in a datastore query
# for top rated published explorations in /library page.
NUMBER_OF_TOP_RATED_EXPLORATIONS_FOR_LIBRARY_PAGE = 8

# The maximum number of results to retrieve in a datastore query
# for recently published explorations in /library page.
RECENTLY_PUBLISHED_QUERY_LIMIT_FOR_LIBRARY_PAGE = 8

# The maximum number of results to retrieve in a datastore query
# for top rated published explorations in /library/top_rated page.
NUMBER_OF_TOP_RATED_EXPLORATIONS_FULL_PAGE = 20

# The maximum number of results to retrieve in a datastore query
# for recently published explorations in /library/recently_published page.
RECENTLY_PUBLISHED_QUERY_LIMIT_FULL_PAGE = 20

# The current version of the dashboard stats blob schema. If any backward-
# incompatible changes are made to the stats blob schema in the data store,
# this version number must be changed.
CURRENT_DASHBOARD_STATS_SCHEMA_VERSION = 1

# The current version of the exploration states blob schema. If any backward-
# incompatible changes are made to the states blob schema in the data store,
# this version number must be changed and the exploration migration job
# executed.
CURRENT_STATE_SCHEMA_VERSION = 38

# The current version of the all collection blob schemas (such as the nodes
# structure within the Collection domain object). If any backward-incompatible
# changes are made to any of the blob schemas in the data store, this version
# number must be changed.
CURRENT_COLLECTION_SCHEMA_VERSION = 6

# The current version of story contents dict in the story schema.
CURRENT_STORY_CONTENTS_SCHEMA_VERSION = 4

# The current version of skill contents dict in the skill schema.
CURRENT_SKILL_CONTENTS_SCHEMA_VERSION = 2

# The current version of misconceptions dict in the skill schema.
CURRENT_MISCONCEPTIONS_SCHEMA_VERSION = 3

# The current version of rubric dict in the skill schema.
CURRENT_RUBRIC_SCHEMA_VERSION = 3

# The current version of subtopics dict in the topic schema.
CURRENT_SUBTOPIC_SCHEMA_VERSION = 3

# The current version of story reference dict in the topic schema.
CURRENT_STORY_REFERENCE_SCHEMA_VERSION = 1

# The current version of page_contents dict in the subtopic page schema.
CURRENT_SUBTOPIC_PAGE_CONTENTS_SCHEMA_VERSION = 2

# This value should be updated in the event of any
# StateAnswersModel.submitted_answer_list schema change.
CURRENT_STATE_ANSWERS_SCHEMA_VERSION = 1

# This value should be updated if the schema of LearnerAnswerInfo
# dict schema changes.
CURRENT_LEARNER_ANSWER_INFO_SCHEMA_VERSION = 1

# This value should be updated if the schema of PlatformParameterRule dict
# schema changes.
CURRENT_PLATFORM_PARAMETER_RULE_SCHEMA_VERSION = 1

# The default number of exploration tiles to load at a time in the search
# results page.
SEARCH_RESULTS_PAGE_SIZE = 20

# The default number of commits to show on a page in the exploration history
# tab.
COMMIT_LIST_PAGE_SIZE = 50

# The default number of items to show on a page in the exploration feedback
# tab.
FEEDBACK_TAB_PAGE_SIZE = 20

# The default number of opportunities to show on contributor dashboard page.
OPPORTUNITIES_PAGE_SIZE = 20

# The maximum number of top unresolved answers which should be aggregated
# from all of the submitted answers.
TOP_UNRESOLVED_ANSWERS_LIMIT = 20

# Default title for a newly-minted exploration.
DEFAULT_EXPLORATION_TITLE = ''
# Default category for a newly-minted exploration.
DEFAULT_EXPLORATION_CATEGORY = ''
# Default objective for a newly-minted exploration.
DEFAULT_EXPLORATION_OBJECTIVE = ''

# NOTE TO DEVELOPERS: If any of the 5 constants below are modified, the
# corresponding field in NEW_STATE_TEMPLATE in constants.js also has to be
# modified.

# Default name for the initial state of an exploration.
DEFAULT_INIT_STATE_NAME = 'Introduction'
# Default content id for the state's content.
DEFAULT_NEW_STATE_CONTENT_ID = 'content'
# Default content id for the interaction's default outcome.
DEFAULT_OUTCOME_CONTENT_ID = 'default_outcome'
# Default content id for the explanation in the concept card of a skill.
DEFAULT_EXPLANATION_CONTENT_ID = 'explanation'
# Default recorded_voiceovers dict for a default state template.
DEFAULT_RECORDED_VOICEOVERS = {
    'voiceovers_mapping': {
        'content': {},
        'default_outcome': {}
    }
}
# Default written_translations dict for a default state template.
DEFAULT_WRITTEN_TRANSLATIONS = {
    'translations_mapping': {
        'content': {},
        'default_outcome': {}
    }
}
# The default content text for the initial state of an exploration.
DEFAULT_INIT_STATE_CONTENT_STR = ''

# Whether new explorations should have automatic text-to-speech enabled
# by default.
DEFAULT_AUTO_TTS_ENABLED = True

# Default title for a newly-minted collection.
DEFAULT_COLLECTION_TITLE = ''
# Default category for a newly-minted collection.
DEFAULT_COLLECTION_CATEGORY = ''
# Default objective for a newly-minted collection.
DEFAULT_COLLECTION_OBJECTIVE = ''

# Default description for a newly-minted story.
DEFAULT_STORY_DESCRIPTION = ''
# Default notes for a newly-minted story.
DEFAULT_STORY_NOTES = ''

# Default explanation for a newly-minted skill.
DEFAULT_SKILL_EXPLANATION = ''
# Default name for a newly-minted misconception.
DEFAULT_MISCONCEPTION_NAME = ''
# Default notes for a newly-minted misconception.
DEFAULT_MISCONCEPTION_NOTES = ''
# Default feedback for a newly-minted misconception.
DEFAULT_MISCONCEPTION_FEEDBACK = ''
# Default content_id for explanation subtitled html.
DEFAULT_SKILL_EXPLANATION_CONTENT_ID = 'explanation'

# Default description for a newly-minted topic.
DEFAULT_TOPIC_DESCRIPTION = ''
# Default abbreviated name for a newly-minted topic.
DEFAULT_ABBREVIATED_TOPIC_NAME = ''
# Default content id for the subtopic page's content.
DEFAULT_SUBTOPIC_PAGE_CONTENT_ID = 'content'

# Default ID of VM which is used for training classifier.
DEFAULT_VM_ID = 'vm_default'
# Shared secret key for default VM.
DEFAULT_VM_SHARED_SECRET = '1a2b3c4e'

IMAGE_FORMAT_JPEG = 'jpeg'
IMAGE_FORMAT_PNG = 'png'
IMAGE_FORMAT_GIF = 'gif'
IMAGE_FORMAT_SVG = 'svg'

# An array containing the accepted image formats (as determined by the imghdr
# module) and the corresponding allowed extensions in the filenames of uploaded
# images.
ACCEPTED_IMAGE_FORMATS_AND_EXTENSIONS = {
    IMAGE_FORMAT_JPEG: ['jpg', 'jpeg'],
    IMAGE_FORMAT_PNG: ['png'],
    IMAGE_FORMAT_GIF: ['gif'],
    IMAGE_FORMAT_SVG: ['svg']
}

# An array containing the image formats that can be compressed.
COMPRESSIBLE_IMAGE_FORMATS = [
    IMAGE_FORMAT_JPEG, IMAGE_FORMAT_PNG, IMAGE_FORMAT_GIF]

# An array containing the accepted audio extensions for uploaded files and
# the corresponding MIME types.
ACCEPTED_AUDIO_EXTENSIONS = {
    'mp3': ['audio/mp3']
}

# Prefix for data sent from the server to the client via JSON.
XSSI_PREFIX = ')]}\'\n'
# A regular expression for alphanumeric characters.
ALPHANUMERIC_REGEX = r'^[A-Za-z0-9]+$'

# These are here rather than in rating_services.py to avoid import
# circularities with exp_services.
# TODO(Jacob): Refactor exp_services to remove this problem.
_EMPTY_RATINGS = {'1': 0, '2': 0, '3': 0, '4': 0, '5': 0}


def get_empty_ratings():
    """Returns a copy of the empty ratings object.

    Returns:
        dict. Copy of the '_EMPTY_RATINGS' dict object which contains the empty
        ratings.
    """
    return copy.deepcopy(_EMPTY_RATINGS)


# Empty scaled average rating as a float.
EMPTY_SCALED_AVERAGE_RATING = 0.0

# To use mailgun email service.
EMAIL_SERVICE_PROVIDER_MAILGUN = 'mailgun_email_service'
# Use GAE email service by default.
EMAIL_SERVICE_PROVIDER = EMAIL_SERVICE_PROVIDER_MAILGUN
# If the Mailgun email API is used, the "None" below should be replaced
# with the Mailgun API key.
MAILGUN_API_KEY = None
# If the Mailgun email API is used, the "None" below should be replaced
# with the Mailgun domain name (ending with mailgun.org).
MAILGUN_DOMAIN_NAME = None

# Committer id for system actions. The username for the system committer
# (i.e. admin) is also 'admin'.
SYSTEM_COMMITTER_ID = 'admin'
# Domain name for email address.
INCOMING_EMAILS_DOMAIN_NAME = 'example.com'
SYSTEM_EMAIL_ADDRESS = 'system@example.com'
SYSTEM_EMAIL_NAME = '.'
ADMIN_EMAIL_ADDRESS = 'testadmin@example.com'
NOREPLY_EMAIL_ADDRESS = 'noreply@example.com'
# Ensure that SYSTEM_EMAIL_ADDRESS and ADMIN_EMAIL_ADDRESS are both valid and
# correspond to owners of the app before setting this to True. If
# SYSTEM_EMAIL_ADDRESS is not that of an app owner, email messages from this
# address cannot be sent. If True then emails can be sent to any user.
CAN_SEND_EMAILS = False
# If you want to turn on this facility please check the email templates in the
# send_role_notification_email() function in email_manager.py and modify them
# accordingly.
CAN_SEND_EDITOR_ROLE_EMAILS = False
# If enabled then emails will be sent to creators for feedback messages.
CAN_SEND_FEEDBACK_MESSAGE_EMAILS = False
# If enabled subscription emails will be sent to that user.
CAN_SEND_SUBSCRIPTION_EMAILS = False
# Time to wait before sending feedback message emails (currently set to 1
# hour).
DEFAULT_FEEDBACK_MESSAGE_EMAIL_COUNTDOWN_SECS = 3600
# Whether to send an email when new feedback message is received for
# an exploration.
DEFAULT_FEEDBACK_MESSAGE_EMAIL_PREFERENCE = True
# Whether to send an email to all the creator's subscribers when he/she
# publishes an exploration.
DEFAULT_SUBSCRIPTION_EMAIL_PREFERENCE = True
# Whether exploration feedback emails are muted,
# when the user has not specified a preference.
DEFAULT_FEEDBACK_NOTIFICATIONS_MUTED_PREFERENCE = False
# Whether exploration suggestion emails are muted,
# when the user has not specified a preference.
DEFAULT_SUGGESTION_NOTIFICATIONS_MUTED_PREFERENCE = False
# Whether to send email updates to a user who has not specified a preference.
DEFAULT_EMAIL_UPDATES_PREFERENCE = False
# Whether to send an invitation email when the user is granted
# new role permissions in an exploration.
DEFAULT_EDITOR_ROLE_EMAIL_PREFERENCE = True
# Whether to require an email to be sent, following a moderator action.
REQUIRE_EMAIL_ON_MODERATOR_ACTION = False
# Timespan in minutes before allowing duplicate emails.
DUPLICATE_EMAIL_INTERVAL_MINS = 2
# Number of digits after decimal to which the average ratings value in the
# dashboard is rounded off to.
AVERAGE_RATINGS_DASHBOARD_PRECISION = 2
# Whether to enable maintenance mode on the site. For non-admins, this redirects
# all HTTP requests to the maintenance page. This is the only check which
# determines whether the site is in maintenance mode to avoid queries to the
# database by non-admins.
ENABLE_MAINTENANCE_MODE = False

<<<<<<< HEAD
# Whether community dashboard is ready to use for contributors.
COMMUNITY_DASHBOARD_ENABLED = True
=======
# Whether contributor dashboard is ready to use for contributors.
CONTRIBUTOR_DASHBOARD_ENABLED = False
>>>>>>> 5b64ee61

# The interactions permissible for a question.
ALLOWED_QUESTION_INTERACTION_IDS = [
    'TextInput', 'MultipleChoiceInput', 'NumericInput']

# Flag to disable sending emails related to reviews for suggestions. To be
# flipped after deciding (and implementing) whether a user should be scored
# only for curated lessons.
SEND_SUGGESTION_REVIEW_RELATED_EMAILS = False
# To prevent recording scores for users until details like whether to score
# users for only curated lessons is confirmed.
ENABLE_RECORDING_OF_SCORES = False

# No. of pretest questions to display.
NUM_PRETEST_QUESTIONS = 3

# Maximum allowed commit message length for SnapshotMetadata models.
MAX_COMMIT_MESSAGE_LENGTH = 1000

# Whether to automatically accept suggestions after a threshold time.
ENABLE_AUTO_ACCEPT_OF_SUGGESTIONS = False

EMAIL_INTENT_SIGNUP = 'signup'
EMAIL_INTENT_DAILY_BATCH = 'daily_batch'
EMAIL_INTENT_EDITOR_ROLE_NOTIFICATION = 'editor_role_notification'
EMAIL_INTENT_FEEDBACK_MESSAGE_NOTIFICATION = 'feedback_message_notification'
EMAIL_INTENT_SUBSCRIPTION_NOTIFICATION = 'subscription_notification'
EMAIL_INTENT_SUGGESTION_NOTIFICATION = 'suggestion_notification'
EMAIL_INTENT_REPORT_BAD_CONTENT = 'report_bad_content'
EMAIL_INTENT_MARKETING = 'marketing'
EMAIL_INTENT_UNPUBLISH_EXPLORATION = 'unpublish_exploration'
EMAIL_INTENT_DELETE_EXPLORATION = 'delete_exploration'
EMAIL_INTENT_QUERY_STATUS_NOTIFICATION = 'query_status_notification'
EMAIL_INTENT_ONBOARD_REVIEWER = 'onboard_reviewer'
EMAIL_INTENT_REMOVE_REVIEWER = 'remove_reviewer'
EMAIL_INTENT_REVIEW_SUGGESTIONS = 'review_suggestions'
EMAIL_INTENT_VOICEOVER_APPLICATION_UPDATES = 'voiceover_application_updates'
EMAIL_INTENT_ACCOUNT_DELETED = 'account_deleted'
# Possible intents for email sent in bulk.
BULK_EMAIL_INTENT_MARKETING = 'bulk_email_marketing'
BULK_EMAIL_INTENT_IMPROVE_EXPLORATION = 'bulk_email_improve_exploration'
BULK_EMAIL_INTENT_CREATE_EXPLORATION = 'bulk_email_create_exploration'
BULK_EMAIL_INTENT_CREATOR_REENGAGEMENT = 'bulk_email_creator_reengagement'
BULK_EMAIL_INTENT_LEARNER_REENGAGEMENT = 'bulk_email_learner_reengagement'
BULK_EMAIL_INTENT_TEST = 'bulk_email_test'

MESSAGE_TYPE_FEEDBACK = 'feedback'
MESSAGE_TYPE_SUGGESTION = 'suggestion'

MODERATOR_ACTION_UNPUBLISH_EXPLORATION = 'unpublish_exploration'
DEFAULT_SALUTATION_HTML_FN = (
    lambda recipient_username: 'Hi %s,' % recipient_username)
DEFAULT_SIGNOFF_HTML_FN = (
    lambda sender_username: (
        'Thanks!<br>%s (Oppia moderator)' % sender_username))

VALID_MODERATOR_ACTIONS = {
    MODERATOR_ACTION_UNPUBLISH_EXPLORATION: {
        'email_config': 'unpublish_exploration_email_html_body',
        'email_subject_fn': (
            lambda exp_title: (
                'Your Oppia exploration "%s" has been unpublished' % exp_title)
        ),
        'email_intent': 'unpublish_exploration',
        'email_salutation_html_fn': DEFAULT_SALUTATION_HTML_FN,
        'email_signoff_html_fn': DEFAULT_SIGNOFF_HTML_FN,
    },
}

# When the site terms were last updated, in UTC.
REGISTRATION_PAGE_LAST_UPDATED_UTC = datetime.datetime(2015, 10, 14, 2, 40, 0)

# Format of string for dashboard statistics logs.
# NOTE TO DEVELOPERS: This format should not be changed, since it is used in
# the existing storage models for UserStatsModel.
DASHBOARD_STATS_DATETIME_STRING_FORMAT = '%Y-%m-%d'

# We generate images for existing math rich text components in batches. This
# gives the maximum size for a batch of Math SVGs in bytes.
MAX_SIZE_OF_MATH_SVGS_BATCH_BYTES = 31 * 1024 * 1024

# The maximum size of an uploaded file, in bytes.
MAX_FILE_SIZE_BYTES = 1048576

# The maximum playback length of an audio file, in seconds.
MAX_AUDIO_FILE_LENGTH_SEC = 300

# The maximum number of questions to be fetched at one time.
MAX_QUESTIONS_FETCHABLE_AT_ONE_TIME = 20

# The minimum score required for a user to review suggestions of a particular
# category.
MINIMUM_SCORE_REQUIRED_TO_REVIEW = 10

# The maximum number of skills to be requested at one time when fetching
# questions.
MAX_NUMBER_OF_SKILL_IDS = 20

# The prefix for an 'accepted suggestion' commit message.
COMMIT_MESSAGE_ACCEPTED_SUGGESTION_PREFIX = 'Accepted suggestion by'

# User id and username for exploration migration bot. Commits made by this bot
# are not reflected in the exploration summary models, but are recorded in the
# exploration commit log.
MIGRATION_BOT_USER_ID = 'OppiaMigrationBot'
MIGRATION_BOT_USERNAME = 'OppiaMigrationBot'

# User id and username for suggestion bot. This bot will be used to accept
# suggestions automatically after a threshold time.
SUGGESTION_BOT_USER_ID = 'OppiaSuggestionBot'
SUGGESTION_BOT_USERNAME = 'OppiaSuggestionBot'

# The system usernames are reserved usernames. Before adding new value to this
# dict, make sure that there aren't any similar usernames in the datastore.
# Note: All bot user IDs and usernames should start with "Oppia" and end with
# "Bot".
SYSTEM_USERS = {
    SYSTEM_COMMITTER_ID: SYSTEM_COMMITTER_ID,
    MIGRATION_BOT_USER_ID: MIGRATION_BOT_USERNAME,
    SUGGESTION_BOT_USER_ID: SUGGESTION_BOT_USERNAME
}

# Ids and locations of the permitted extensions.
ALLOWED_RTE_EXTENSIONS = {
    'Collapsible': {
        'dir': os.path.join(RTE_EXTENSIONS_DIR, 'Collapsible')
    },
    'Image': {
        'dir': os.path.join(RTE_EXTENSIONS_DIR, 'Image')
    },
    'Link': {
        'dir': os.path.join(RTE_EXTENSIONS_DIR, 'Link')
    },
    'Math': {
        'dir': os.path.join(RTE_EXTENSIONS_DIR, 'Math')
    },
    'Svgdiagram': {
        'dir': os.path.join(RTE_EXTENSIONS_DIR, 'svgdiagram')
    },
    'Tabs': {
        'dir': os.path.join(RTE_EXTENSIONS_DIR, 'Tabs')
    },
    'Video': {
        'dir': os.path.join(RTE_EXTENSIONS_DIR, 'Video')
    },
}

# The list of interaction IDs which correspond to interactions that set their
# is_linear property to true. Linear interactions do not support branching and
# thus only allow for default answer classification. This value is guarded by a
# test in extensions.interactions.base_test.
LINEAR_INTERACTION_IDS = ['Continue']

# Demo explorations to load through the admin panel. The id assigned to each
# exploration is based on the key of the exploration in this dict, so ensure it
# doesn't change once it's in the list. Only integer-based indices should be
# used in this list, as it maintains backward compatibility with how demo
# explorations used to be assigned IDs. The value of each entry in this dict is
# either a YAML file or a directory (depending on whether it ends in .yaml).
# These explorations can be found under data/explorations.
DEMO_EXPLORATIONS = {
    u'0': 'welcome.yaml',
    u'1': 'multiples.yaml',
    u'2': 'binary_search',
    u'3': 'root_linear_coefficient_theorem.yaml',
    u'4': 'three_balls',
    # TODO(bhenning): Replace demo exploration '5' with a new exploration
    # described in #1376.
    u'6': 'boot_verbs.yaml',
    u'7': 'hola.yaml',
    u'8': 'adventure.yaml',
    u'9': 'pitch_perfect.yaml',
    u'10': 'test_interactions',
    u'11': 'modeling_graphs',
    u'12': 'protractor_test_1.yaml',
    u'13': 'solar_system',
    u'14': 'about_oppia.yaml',
    u'15': 'classifier_demo_exploration.yaml',
    u'16': 'all_interactions',
    u'17': 'audio_test',
    u'18': 'code_classifier_test.yaml',
    u'19': 'example_exploration_in_collection1.yaml',
    u'20': 'example_exploration_in_collection2.yaml',
    u'21': 'example_exploration_in_collection3.yaml',
    u'22': 'protractor_mobile_test_exploration.yaml',
    u'23': 'rating_test.yaml',
    u'24': 'learner_flow_test.yaml',
    u'25': 'exploration_player_test.yaml',
}

DEMO_COLLECTIONS = {
    u'0': 'welcome_to_collections.yaml',
    u'1': 'learner_flow_test_collection.yaml'
}

# IDs of explorations which should not be displayable in either the learner or
# editor views.
DISABLED_EXPLORATION_IDS = ['5']

# Oppia Google Group URL.
GOOGLE_GROUP_URL = (
    'https://groups.google.com/forum/?place=forum/oppia#!forum/oppia')

# External URL for the Foundation site.
FOUNDATION_SITE_URL = 'http://oppiafoundation.org'

# Prefix for all taskqueue-related URLs.
TASKQUEUE_URL_PREFIX = '/task'
TASK_URL_FEEDBACK_MESSAGE_EMAILS = (
    '%s/email/batchfeedbackmessageemailhandler' % TASKQUEUE_URL_PREFIX)
TASK_URL_FEEDBACK_STATUS_EMAILS = (
    '%s/email/feedbackthreadstatuschangeemailhandler' % TASKQUEUE_URL_PREFIX)
TASK_URL_FLAG_EXPLORATION_EMAILS = (
    '%s/email/flagexplorationemailhandler' % TASKQUEUE_URL_PREFIX)
TASK_URL_INSTANT_FEEDBACK_EMAILS = (
    '%s/email/instantfeedbackmessageemailhandler' % TASKQUEUE_URL_PREFIX)
TASK_URL_SUGGESTION_EMAILS = (
    '%s/email/suggestionemailhandler' % TASKQUEUE_URL_PREFIX)

# TODO(sll): Add all other URLs here.
ADMIN_URL = '/admin'
ADMIN_ROLE_HANDLER_URL = '/adminrolehandler'
EXPLORATIONS_LATEX_SVG_HANDLER = '/explorationslatexsvghandler'
SUGGESTIONS_LATEX_SVG_HANDLER = '/suggestionslatexsvghandler'
CLASSROOM_DATA_HANDLER = '/classroom_data_handler'
COLLECTION_DATA_URL_PREFIX = '/collection_handler/data'
COLLECTION_EDITOR_DATA_URL_PREFIX = '/collection_editor_handler/data'
COLLECTION_SUMMARIES_DATA_URL = '/collectionsummarieshandler/data'
COLLECTION_RIGHTS_PREFIX = '/collection_editor_handler/rights'
COLLECTION_PUBLISH_PREFIX = '/collection_editor_handler/publish'
COLLECTION_UNPUBLISH_PREFIX = '/collection_editor_handler/unpublish'
COLLECTION_EDITOR_URL_PREFIX = '/collection_editor/create'
COLLECTION_URL_PREFIX = '/collection'
CONCEPT_CARD_DATA_URL_PREFIX = '/concept_card_handler'
CONTRIBUTOR_DASHBOARD_URL = '/contributor-dashboard'
CONTRIBUTOR_OPPORTUNITIES_DATA_URL = '/opportunitiessummaryhandler'
CREATOR_DASHBOARD_DATA_URL = '/creatordashboardhandler/data'
CREATOR_DASHBOARD_URL = '/creator-dashboard'
CSRF_HANDLER_URL = '/csrfhandler'
CUSTOM_NONPROFITS_LANDING_PAGE_URL = '/nonprofits'
CUSTOM_PARENTS_LANDING_PAGE_URL = '/parents'
CUSTOM_PARTNERS_LANDING_PAGE_URL = '/partners'
CUSTOM_TEACHERS_LANDING_PAGE_URL = '/teachers'
CUSTOM_VOLUNTEERS_LANDING_PAGE_URL = '/volunteers'
DASHBOARD_CREATE_MODE_URL = '%s?mode=create' % CREATOR_DASHBOARD_URL
EDITOR_URL_PREFIX = '/create'
EXPLORATION_DATA_PREFIX = '/createhandler/data'
EXPLORATION_FEATURES_PREFIX = '/explorehandler/features'
EXPLORATION_INIT_URL_PREFIX = '/explorehandler/init'
EXPLORATION_LEARNER_ANSWER_DETAILS = (
    '/learneranswerinfohandler/learner_answer_details')
EXPLORATION_METADATA_SEARCH_URL = '/exploration/metadata_search'
EXPLORATION_PRETESTS_URL_PREFIX = '/pretest_handler'
EXPLORATION_RIGHTS_PREFIX = '/createhandler/rights'
EXPLORATION_STATE_ANSWER_STATS_PREFIX = '/createhandler/state_answer_stats'
EXPLORATION_STATUS_PREFIX = '/createhandler/status'
EXPLORATION_SUMMARIES_DATA_URL = '/explorationsummarieshandler/data'
EXPLORATION_URL_PREFIX = '/explore'
EXPLORATION_URL_EMBED_PREFIX = '/embed/exploration'
FEEDBACK_STATS_URL_PREFIX = '/feedbackstatshandler'
FEEDBACK_THREAD_URL_PREFIX = '/threadhandler'
FEEDBACK_THREADLIST_URL_PREFIX = '/threadlisthandler'
FEEDBACK_THREADLIST_URL_PREFIX_FOR_TOPICS = '/threadlisthandlerfortopic'
FEEDBACK_THREAD_VIEW_EVENT_URL = '/feedbackhandler/thread_view_event'
FETCH_SKILLS_URL_PREFIX = '/fetch_skills'
FLAG_EXPLORATION_URL_PREFIX = '/flagexplorationhandler'
FRACTIONS_LANDING_PAGE_URL = '/fractions'
IMPROVEMENTS_URL_PREFIX = '/improvements'
IMPROVEMENTS_HISTORY_URL_PREFIX = '/improvements/history'
IMPROVEMENTS_CONFIG_URL_PREFIX = '/improvements/config'
LEARNER_ANSWER_INFO_HANDLER_URL = (
    '/learneranswerinfohandler/learner_answer_details')
LEARNER_ANSWER_DETAILS_SUBMIT_URL = '/learneranswerdetailshandler'
LEARNER_DASHBOARD_URL = '/learner-dashboard'
LEARNER_DASHBOARD_DATA_URL = '/learnerdashboardhandler/data'
LEARNER_DASHBOARD_IDS_DATA_URL = '/learnerdashboardidshandler/data'
LEARNER_DASHBOARD_FEEDBACK_THREAD_DATA_URL = '/learnerdashboardthreadhandler'
LEARNER_PLAYLIST_DATA_URL = '/learnerplaylistactivityhandler'
LEARNER_INCOMPLETE_ACTIVITY_DATA_URL = '/learnerincompleteactivityhandler'
LIBRARY_GROUP_DATA_URL = '/librarygrouphandler'
LIBRARY_INDEX_URL = '/community-library'
LIBRARY_INDEX_DATA_URL = '/libraryindexhandler'
LIBRARY_RECENTLY_PUBLISHED_URL = '/community-library/recently-published'
LIBRARY_SEARCH_URL = '/search/find'
LIBRARY_SEARCH_DATA_URL = '/searchhandler/data'
LIBRARY_TOP_RATED_URL = '/community-library/top-rated'
MERGE_SKILLS_URL = '/merge_skills_handler'
NEW_COLLECTION_URL = '/collection_editor_handler/create_new'
NEW_EXPLORATION_URL = '/contributehandler/create_new'
NEW_QUESTION_URL = '/question_editor_handler/create_new'
NEW_SKILL_URL = '/skill_editor_handler/create_new'
TOPIC_EDITOR_STORY_URL = '/topic_editor_story_handler'
TOPIC_EDITOR_QUESTION_URL = '/topic_editor_question_handler'
NEW_TOPIC_URL = '/topic_editor_handler/create_new'
NOTIFICATIONS_DASHBOARD_URL = '/notifications'
PREFERENCES_URL = '/preferences'
PRACTICE_SESSION_URL_PREFIX = '/practice_session'
PRACTICE_SESSION_DATA_URL_PREFIX = '/practice_session/data'
PREFERENCES_DATA_URL = '/preferenceshandler/data'
QUESTION_EDITOR_DATA_URL_PREFIX = '/question_editor_handler/data'
QUESTION_SKILL_LINK_URL_PREFIX = '/manage_question_skill_link'
QUESTIONS_LIST_URL_PREFIX = '/questions_list_handler'
QUESTION_COUNT_URL_PREFIX = '/question_count_handler'
QUESTIONS_URL_PREFIX = '/question_player_handler'
RECENT_COMMITS_DATA_URL = '/recentcommitshandler/recent_commits'
RECENT_FEEDBACK_MESSAGES_DATA_URL = '/recent_feedback_messages'
DELETE_ACCOUNT_URL = '/delete-account'
DELETE_ACCOUNT_HANDLER_URL = '/delete-account-handler'
EXPORT_ACCOUNT_HANDLER_URL = '/export-account-handler'
PENDING_ACCOUNT_DELETION_URL = '/pending-account-deletion'
REVIEW_TEST_DATA_URL_PREFIX = '/review_test_handler/data'
REVIEW_TEST_URL_PREFIX = '/review_test'
ROBOTS_TXT_URL = '/robots.txt'
SITE_LANGUAGE_DATA_URL = '/save_site_language'
SIGNUP_DATA_URL = '/signuphandler/data'
SIGNUP_URL = '/signup'
SKILL_DASHBOARD_DATA_URL = '/skills_dashboard/data'
SKILL_DATA_URL_PREFIX = '/skill_data_handler'
SKILL_EDITOR_DATA_URL_PREFIX = '/skill_editor_handler/data'
SKILL_EDITOR_URL_PREFIX = '/skill_editor'
SKILL_EDITOR_QUESTION_URL = '/skill_editor_question_handler'
SKILL_MASTERY_DATA_URL = '/skill_mastery_handler/data'
SKILL_RIGHTS_URL_PREFIX = '/skill_editor_handler/rights'
STORY_DATA_HANDLER = '/story_data_handler'
STORY_EDITOR_URL_PREFIX = '/story_editor'
STORY_EDITOR_DATA_URL_PREFIX = '/story_editor_handler/data'
STORY_PROGRESS_URL_PREFIX = '/story_progress_handler'
STORY_PUBLISH_HANDLER = '/story_publish_handler'
STORY_URL_FRAGMENT_HANDLER = '/story_url_fragment_handler'
STORY_VIEWER_URL_PREFIX = '/story'
SUBTOPIC_DATA_HANDLER = '/subtopic_data_handler'
SUBTOPIC_VIEWER_URL_PREFIX = '/subtopic'
SUGGESTION_ACTION_URL_PREFIX = '/suggestionactionhandler'
SUGGESTION_LIST_URL_PREFIX = '/suggestionlisthandler'
SUGGESTION_URL_PREFIX = '/suggestionhandler'
SUBSCRIBE_URL_PREFIX = '/subscribehandler'
SUBTOPIC_PAGE_EDITOR_DATA_URL_PREFIX = '/subtopic_page_editor_handler/data'
TOPIC_VIEWER_URL_PREFIX = (
    '/learn/<classroom_url_fragment>/<topic_url_fragment>')
TOPIC_DATA_HANDLER = '/topic_data_handler'
TOPIC_EDITOR_DATA_URL_PREFIX = '/topic_editor_handler/data'
TOPIC_EDITOR_URL_PREFIX = '/topic_editor'
TOPIC_NAME_HANDLER = '/topic_name_handler'
TOPIC_RIGHTS_URL_PREFIX = '/rightshandler/get_topic_rights'
TOPIC_SEND_MAIL_URL_PREFIX = '/rightshandler/send_topic_publish_mail'
TOPIC_STATUS_URL_PREFIX = '/rightshandler/change_topic_status'
TOPIC_URL_FRAGMENT_HANDLER = '/topic_url_fragment_handler'
TOPICS_AND_SKILLS_DASHBOARD_DATA_URL = '/topics_and_skills_dashboard/data'
UNASSIGN_SKILL_DATA_HANDLER_URL = '/topics_and_skills_dashboard/unassign_skill'
TOPICS_AND_SKILLS_DASHBOARD_URL = '/topics-and-skills-dashboard'
UNSUBSCRIBE_URL_PREFIX = '/unsubscribehandler'
UPLOAD_EXPLORATION_URL = '/contributehandler/upload'
USER_EXPLORATION_EMAILS_PREFIX = '/createhandler/notificationpreferences'
USER_PERMISSIONS_URL_PREFIX = '/createhandler/permissions'
USERNAME_CHECK_DATA_URL = '/usernamehandler/data'
VALIDATE_STORY_EXPLORATIONS_URL_PREFIX = '/validate_story_explorations'

# Event types.
EVENT_TYPE_ALL_STATS = 'all_stats'
EVENT_TYPE_STATE_HIT = 'state_hit'
EVENT_TYPE_STATE_COMPLETED = 'state_complete'
EVENT_TYPE_ANSWER_SUBMITTED = 'answer_submitted'
EVENT_TYPE_DEFAULT_ANSWER_RESOLVED = 'default_answer_resolved'
EVENT_TYPE_NEW_THREAD_CREATED = 'feedback_thread_created'
EVENT_TYPE_THREAD_STATUS_CHANGED = 'feedback_thread_status_changed'
EVENT_TYPE_RATE_EXPLORATION = 'rate_exploration'
EVENT_TYPE_SOLUTION_HIT = 'solution_hit'
EVENT_TYPE_LEAVE_FOR_REFRESHER_EXP = 'leave_for_refresher_exp'
# The values for these event types should be left as-is for backwards
# compatibility.
EVENT_TYPE_START_EXPLORATION = 'start'
EVENT_TYPE_ACTUAL_START_EXPLORATION = 'actual_start'
EVENT_TYPE_MAYBE_LEAVE_EXPLORATION = 'leave'
EVENT_TYPE_COMPLETE_EXPLORATION = 'complete'

# Play type constants.
PLAY_TYPE_PLAYTEST = 'playtest'
PLAY_TYPE_NORMAL = 'normal'

# Predefined commit messages.
COMMIT_MESSAGE_EXPLORATION_DELETED = 'Exploration deleted.'
COMMIT_MESSAGE_COLLECTION_DELETED = 'Collection deleted.'
COMMIT_MESSAGE_QUESTION_DELETED = 'Question deleted.'
COMMIT_MESSAGE_SKILL_DELETED = 'Skill deleted.'
COMMIT_MESSAGE_STORY_DELETED = 'Story deleted.'
COMMIT_MESSAGE_SUBTOPIC_PAGE_DELETED = 'Subtopic page deleted.'
COMMIT_MESSAGE_TOPIC_DELETED = 'Topic deleted.'

# Max number of playthroughs for an issue.
MAX_PLAYTHROUGHS_FOR_ISSUE = 5

# Number of unresolved answers to be displayed in the dashboard for each
# exploration.
TOP_UNRESOLVED_ANSWERS_COUNT_DASHBOARD = 3
# Number of open feedback to be displayed in the dashboard for each exploration.
OPEN_FEEDBACK_COUNT_DASHBOARD = 3
# NOTE TO DEVELOPERS: This should be synchronized with App.js.
ENABLE_ML_CLASSIFIERS = False

# The regular expression used to identify whether a string contains float value.
# The regex must match with regex that is stored in vmconf.py file of Oppia-ml.
# If this regex needs to be modified then first of all shutdown Oppia-ml VM.
# Then update the regex constant in here and Oppia both.
# Run any migration job that is required to migrate existing trained models
# before starting Oppia-ml again.
FLOAT_VERIFIER_REGEX = (
    '^([-+]?\\d*\\.\\d+)$|^([-+]?(\\d*\\.?\\d+|\\d+\\.?\\d*)e[-+]?\\d*)$')

# Current event models schema version. All event models with an
# event_schema_version of 1 are the events collected before the rework of the
# statistics framework which brought about the recording of new event models;
# these models include all models recorded before Feb 2018.
CURRENT_EVENT_MODELS_SCHEMA_VERSION = 2

# Output formats of downloaded explorations.
OUTPUT_FORMAT_JSON = 'json'
OUTPUT_FORMAT_ZIP = 'zip'

# Types of updates shown in the 'recent updates' table in the dashboard page.
UPDATE_TYPE_EXPLORATION_COMMIT = 'exploration_commit'
UPDATE_TYPE_COLLECTION_COMMIT = 'collection_commit'
UPDATE_TYPE_FEEDBACK_MESSAGE = 'feedback_thread'

# Possible values for user query status.
# Valid status transitions are: processing --> completed --> archived
# or processing --> failed.
USER_QUERY_STATUS_PROCESSING = 'processing'
USER_QUERY_STATUS_COMPLETED = 'completed'
USER_QUERY_STATUS_ARCHIVED = 'archived'
USER_QUERY_STATUS_FAILED = 'failed'

# The time difference between which to consider two login events "close". This
# is taken to be 12 hours.
PROXIMAL_TIMEDELTA_SECS = 12 * 60 * 60

# The i18n id for the header of the "Featured Activities" category in the
# library index page.
LIBRARY_CATEGORY_FEATURED_ACTIVITIES = 'I18N_LIBRARY_GROUPS_FEATURED_ACTIVITIES'
# The i18n id for the header of the "Top Rated Explorations" category in the
# library index page.
LIBRARY_CATEGORY_TOP_RATED_EXPLORATIONS = (
    'I18N_LIBRARY_GROUPS_TOP_RATED_EXPLORATIONS')
# The i18n id for the header of the "Recently Published" category in the
# library index page.
LIBRARY_CATEGORY_RECENTLY_PUBLISHED = 'I18N_LIBRARY_GROUPS_RECENTLY_PUBLISHED'

# The group name that appears at the end of the url for the recently published
# page.
LIBRARY_GROUP_RECENTLY_PUBLISHED = 'recently-published'
# The group name that appears at the end of the url for the top rated page.
LIBRARY_GROUP_TOP_RATED = 'top-rated'

# Defaults for topic similarities.
DEFAULT_TOPIC_SIMILARITY = 0.5
SAME_TOPIC_SIMILARITY = 1.0

# The type of the response returned by a handler when an exception is raised.
HANDLER_TYPE_HTML = 'html'
HANDLER_TYPE_JSON = 'json'
HANDLER_TYPE_DOWNLOADABLE = 'downloadable'

# Following are the constants for the role IDs.
ROLE_ID_GUEST = 'GUEST'
ROLE_ID_BANNED_USER = 'BANNED_USER'
ROLE_ID_LEARNER = 'LEARNER'
ROLE_ID_EXPLORATION_EDITOR = 'EXPLORATION_EDITOR'
ROLE_ID_COLLECTION_EDITOR = 'COLLECTION_EDITOR'
ROLE_ID_TOPIC_MANAGER = 'TOPIC_MANAGER'
ROLE_ID_MODERATOR = 'MODERATOR'
ROLE_ID_ADMIN = 'ADMIN'

# Intent of the User making query to role structure via admin interface. Used
# to store audit data regarding queries to role IDs.
ROLE_ACTION_UPDATE = 'update'
ROLE_ACTION_VIEW_BY_USERNAME = 'view_by_username'
ROLE_ACTION_VIEW_BY_ROLE = 'view_by_role'

USER_FILTER_CRITERION_ROLE = 'role'
USER_FILTER_CRITERION_USERNAME = 'username'

QUESTION_BATCH_SIZE = 10

STATE_ANSWER_STATS_MIN_FREQUENCY = 2

RTE_FORMAT_TEXTANGULAR = 'text-angular'

RTE_FORMAT_CKEDITOR = 'ck-editor'

# RTE content specifications according to the type of the editor.
RTE_CONTENT_SPEC = {
    'RTE_TYPE_TEXTANGULAR': {
        # Valid parent-child relation in TextAngular.
        'ALLOWED_PARENT_LIST': {
            'p': ['blockquote', 'div', 'pre', '[document]', 'ol', 'ul', 'li'],
            'b': ['i', 'li', 'p', 'pre'],
            'br': ['b', 'i', 'li', 'p'],
            'i': ['b', 'li', 'p', 'pre'],
            'li': ['ol', 'ul'],
            'ol': ['ol', 'ul', 'blockquote', 'li', 'pre', 'div', '[document]'],
            'ul': ['ol', 'ul', 'blockquote', 'li', 'pre', 'div', '[document]'],
            'pre': ['ol', 'ul', 'blockquote', '[document]'],
            'blockquote': ['blockquote', '[document]'],
            'oppia-noninteractive-link': ['b', 'i', 'li', 'p', 'pre'],
            'oppia-noninteractive-math': ['b', 'i', 'li', 'p', 'pre'],
            'oppia-noninteractive-image': ['b', 'i', 'li', 'p', 'pre'],
            'oppia-noninteractive-collapsible': ['b', 'i', 'li', 'p', 'pre'],
            'oppia-noninteractive-video': ['b', 'i', 'li', 'p', 'pre'],
            'oppia-noninteractive-tabs': ['b', 'i', 'li', 'p', 'pre'],
            'oppia-noninteractive-svgdiagram': ['b', 'i', 'li', 'p', 'pre']
        },
        # Valid html tags in TextAngular.
        'ALLOWED_TAG_LIST': [
            'p',
            'b',
            'br',
            'i',
            'li',
            'ol',
            'ul',
            'pre',
            'blockquote',
            'oppia-noninteractive-link',
            'oppia-noninteractive-math',
            'oppia-noninteractive-image',
            'oppia-noninteractive-collapsible',
            'oppia-noninteractive-video',
            'oppia-noninteractive-tabs',
            'oppia-noninteractive-svgdiagram'
        ]
    },
    'RTE_TYPE_CKEDITOR': {
        # Valid parent-child relation in CKEditor.
        'ALLOWED_PARENT_LIST': {
            'p': ['blockquote', '[document]', 'li'],
            'strong': ['em', 'li', 'p', 'pre'],
            'em': ['strong', 'li', 'p', 'pre'],
            'br': ['strong', 'em', 'li', 'p'],
            'li': ['ol', 'ul'],
            'ol': ['li', 'blockquote', 'pre', '[document]'],
            'ul': ['li', 'blockquote', 'pre', '[document]'],
            'pre': ['ol', 'ul', 'blockquote', 'li', '[document]'],
            'blockquote': ['blockquote', '[document]'],
            'oppia-noninteractive-link': ['strong', 'em', 'li', 'p', 'pre'],
            'oppia-noninteractive-math': ['strong', 'em', 'li', 'p', 'pre'],
            'oppia-noninteractive-image': ['blockquote', 'li', '[document]'],
            'oppia-noninteractive-svgdiagram': [
                'blockquote', 'li', '[document]'
            ],
            'oppia-noninteractive-collapsible': [
                'blockquote', 'li', '[document]'
            ],
            'oppia-noninteractive-video': ['blockquote', 'li', '[document]'],
            'oppia-noninteractive-tabs': ['blockquote', 'li', '[document]']
        },
        # Valid html tags in CKEditor.
        'ALLOWED_TAG_LIST': [
            'p',
            'strong',
            'br',
            'em',
            'li',
            'ol',
            'ul',
            'pre',
            'blockquote',
            'oppia-noninteractive-link',
            'oppia-noninteractive-math',
            'oppia-noninteractive-image',
            'oppia-noninteractive-collapsible',
            'oppia-noninteractive-video',
            'oppia-noninteractive-tabs',
            'oppia-noninteractive-svgdiagram'
        ]

    }
}

# A dict representing available landing pages, having subject as a key and list
# of topics as the value.
# Note: This dict needs to be keep in sync with frontend TOPIC_LANDING_PAGE_DATA
# oppia constant defined in
# core/templates/pages/landing-pages/TopicLandingPage.js file.
AVAILABLE_LANDING_PAGES = {
    'math': ['fractions', 'negative-numbers', 'ratios']
}

# Classroom page names for generating URLs. These need to be kept in sync with
# CLASSROOM_PAGES_DATA property in config_domain.
CLASSROOM_PAGES = ['math']

# Authentication method using GAE ID (google sign in)
AUTH_METHOD_GAE = 'gae'<|MERGE_RESOLUTION|>--- conflicted
+++ resolved
@@ -461,13 +461,8 @@
 # database by non-admins.
 ENABLE_MAINTENANCE_MODE = False
 
-<<<<<<< HEAD
-# Whether community dashboard is ready to use for contributors.
-COMMUNITY_DASHBOARD_ENABLED = True
-=======
 # Whether contributor dashboard is ready to use for contributors.
 CONTRIBUTOR_DASHBOARD_ENABLED = False
->>>>>>> 5b64ee61
 
 # The interactions permissible for a question.
 ALLOWED_QUESTION_INTERACTION_IDS = [
