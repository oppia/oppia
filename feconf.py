# coding: utf-8
#
# Copyright 2014 The Oppia Authors. All Rights Reserved.
#
# Licensed under the Apache License, Version 2.0 (the "License");
# you may not use this file except in compliance with the License.
# You may obtain a copy of the License at
#
#      http://www.apache.org/licenses/LICENSE-2.0
#
# Unless required by applicable law or agreed to in writing, software
# distributed under the License is distributed on an "AS-IS" BASIS,
# WITHOUT WARRANTIES OR CONDITIONS OF ANY KIND, either express or implied.
# See the License for the specific language governing permissions and
# limitations under the License.

"""Stores various configuration options and constants for Oppia."""

import copy
import datetime
import os

# Whether to unconditionally log info messages.
DEBUG = False

# The platform for the storage backend. This is used in the model-switching
# code in core/platform.
PLATFORM = 'gae'

# This variable is for serving minified resources
# when set to True. It reflects we are emulating running Oppia in a production
# environment.
FORCE_PROD_MODE = False

# Whether we should serve the development or production experience.
# DEV_MODE should only be changed to False in the production environment,
# or if you want to use minified resources in the development environment.

if PLATFORM == 'gae':
    DEV_MODE = (
        (not os.environ.get('SERVER_SOFTWARE') or
         os.environ['SERVER_SOFTWARE'].startswith('Development')) and
        not FORCE_PROD_MODE)
else:
    raise Exception('Invalid platform: expected one of [\'gae\']')

CLASSIFIERS_DIR = os.path.join('extensions', 'classifiers')
TESTS_DATA_DIR = os.path.join('core', 'tests', 'data')
SAMPLE_EXPLORATIONS_DIR = os.path.join('data', 'explorations')
SAMPLE_COLLECTIONS_DIR = os.path.join('data', 'collections')
CONTENT_VALIDATION_DIR = os.path.join('core', 'domain')

EXTENSIONS_DIR_PREFIX = (
    'backend_prod_files' if not DEV_MODE else '')
ACTIONS_DIR = (
    os.path.join(EXTENSIONS_DIR_PREFIX, 'extensions', 'actions'))
ISSUES_DIR = (
    os.path.join(EXTENSIONS_DIR_PREFIX, 'extensions', 'issues'))
INTERACTIONS_DIR = (
    os.path.join(EXTENSIONS_DIR_PREFIX, 'extensions', 'interactions'))
RTE_EXTENSIONS_DIR = (
    os.path.join(EXTENSIONS_DIR_PREFIX, 'extensions', 'rich_text_components'))
RTE_EXTENSIONS_DEFINITIONS_PATH = (
    os.path.join('assets', 'rich_text_components_definitions.js'))

OBJECT_TEMPLATES_DIR = os.path.join('extensions', 'objects', 'templates')

# Choose production templates folder when we are in production mode.
if not DEV_MODE:
    FRONTEND_TEMPLATES_DIR = (
        os.path.join('backend_prod_files', 'templates', 'head'))
else:
    FRONTEND_TEMPLATES_DIR = os.path.join('core', 'templates', 'dev', 'head')
DEPENDENCIES_TEMPLATES_DIR = (
    os.path.join(EXTENSIONS_DIR_PREFIX, 'extensions', 'dependencies'))
VALUE_GENERATORS_DIR = os.path.join('extensions', 'value_generators')
VISUALIZATIONS_DIR = os.path.join('extensions', 'visualizations')
OBJECT_DEFAULT_VALUES_FILE_PATH = os.path.join(
    'extensions', 'objects', 'object_defaults.json')
RULES_DESCRIPTIONS_FILE_PATH = os.path.join(
    os.getcwd(), 'extensions', 'interactions', 'rule_templates.json')

# A mapping of interaction ids to classifier properties.
INTERACTION_CLASSIFIER_MAPPING = {
    'TextInput': {
        'algorithm_id': 'TextClassifier',
        'current_data_schema_version': 1
    },
    'CodeRepl': {
        'algorithm_id': 'CodeClassifier',
        'current_data_schema_version': 1
    }
}
# Classifier job time to live (in mins).
CLASSIFIER_JOB_TTL_MINS = 5
TRAINING_JOB_STATUS_COMPLETE = 'COMPLETE'
TRAINING_JOB_STATUS_FAILED = 'FAILED'
TRAINING_JOB_STATUS_NEW = 'NEW'
TRAINING_JOB_STATUS_PENDING = 'PENDING'

ALLOWED_TRAINING_JOB_STATUSES = [
    TRAINING_JOB_STATUS_COMPLETE,
    TRAINING_JOB_STATUS_FAILED,
    TRAINING_JOB_STATUS_NEW,
    TRAINING_JOB_STATUS_PENDING
]

# The maximum number of characters allowed for userbio length.
MAX_BIO_LENGTH_IN_CHARS = 2000

ALLOWED_TRAINING_JOB_STATUS_CHANGES = {
    TRAINING_JOB_STATUS_COMPLETE: [],
    TRAINING_JOB_STATUS_NEW: [TRAINING_JOB_STATUS_PENDING],
    TRAINING_JOB_STATUS_PENDING: [TRAINING_JOB_STATUS_COMPLETE,
                                  TRAINING_JOB_STATUS_FAILED],
    TRAINING_JOB_STATUS_FAILED: [TRAINING_JOB_STATUS_NEW]
}

ENTITY_TYPE_EXPLORATION = 'exploration'

# The maximum number of activities allowed in the playlist of the learner. This
# limit applies to both the explorations playlist and the collections playlist.
MAX_LEARNER_PLAYLIST_ACTIVITY_COUNT = 10

# The minimum number of training samples required for training a classifier.
MIN_TOTAL_TRAINING_EXAMPLES = 50

# The minimum number of assigned labels required for training a classifier.
MIN_ASSIGNED_LABELS = 2

# Default label for classification algorithms.
DEFAULT_CLASSIFIER_LABEL = '_default'

# The maximum number of results to retrieve in a datastore query.
DEFAULT_QUERY_LIMIT = 1000

# The maximum number of results to retrieve in a datastore query
# for top rated published explorations in /library page.
NUMBER_OF_TOP_RATED_EXPLORATIONS_FOR_LIBRARY_PAGE = 8

# The maximum number of results to retrieve in a datastore query
# for recently published explorations in /library page.
RECENTLY_PUBLISHED_QUERY_LIMIT_FOR_LIBRARY_PAGE = 8

# The maximum number of results to retrieve in a datastore query
# for top rated published explorations in /library/top_rated page.
NUMBER_OF_TOP_RATED_EXPLORATIONS_FULL_PAGE = 20

# The maximum number of results to retrieve in a datastore query
# for recently published explorations in /library/recently_published page.
RECENTLY_PUBLISHED_QUERY_LIMIT_FULL_PAGE = 20

# The current version of the dashboard stats blob schema. If any backward-
# incompatible changes are made to the stats blob schema in the data store,
# this version number must be changed.
CURRENT_DASHBOARD_STATS_SCHEMA_VERSION = 1

# The current version of the exploration states blob schema. If any backward-
# incompatible changes are made to the states blob schema in the data store,
# this version number must be changed and the exploration migration job
# executed.
CURRENT_EXPLORATION_STATES_SCHEMA_VERSION = 24

# The current version of the all collection blob schemas (such as the nodes
# structure within the Collection domain object). If any backward-incompatible
# changes are made to any of the blob schemas in the data store, this version
# number must be changed.
CURRENT_COLLECTION_SCHEMA_VERSION = 6

# The current version of story contents dict in the story schema.
CURRENT_STORY_CONTENTS_SCHEMA_VERSION = 1

# The current version of skill contents dict in the skill schema.
CURRENT_SKILL_CONTENTS_SCHEMA_VERSION = 1

# The current version of misconceptions dict in the skill schema.
CURRENT_MISCONCEPTIONS_SCHEMA_VERSION = 1

# The current version of subtopics dict in the topic schema.
CURRENT_SUBTOPIC_SCHEMA_VERSION = 1

# This value should be updated in the event of any
# StateAnswersModel.submitted_answer_list schema change.
CURRENT_STATE_ANSWERS_SCHEMA_VERSION = 1

# The default number of exploration tiles to load at a time in the search
# results page.
SEARCH_RESULTS_PAGE_SIZE = 20

# The default number of commits to show on a page in the exploration history
# tab.
COMMIT_LIST_PAGE_SIZE = 50

# The default number of items to show on a page in the exploration feedback
# tab.
FEEDBACK_TAB_PAGE_SIZE = 20

# The maximum number of top unresolved answers which should be aggregated
# from all of the submitted answers.
TOP_UNRESOLVED_ANSWERS_LIMIT = 20

# Default title for a newly-minted exploration.
DEFAULT_EXPLORATION_TITLE = ''
# Default category for a newly-minted exploration.
DEFAULT_EXPLORATION_CATEGORY = ''
# Default objective for a newly-minted exploration.
DEFAULT_EXPLORATION_OBJECTIVE = ''

# Default name for the initial state of an exploration.
DEFAULT_INIT_STATE_NAME = 'Introduction'
# Default content id for the state's content.
DEFAULT_NEW_STATE_CONTENT_ID = 'content'
# Default content id for the interaction's default outcome.
DEFAULT_OUTCOME_CONTENT_ID = 'default_outcome'
# Default content_ids_to_audio_translations dict for a default state template.
DEFAULT_CONTENT_IDS_TO_AUDIO_TRANSLATIONS = {
    'content': {},
    'default_outcome': {}
}
# The default content text for the initial state of an exploration.
DEFAULT_INIT_STATE_CONTENT_STR = ''

# Whether new explorations should have automatic text-to-speech enabled
# by default.
DEFAULT_AUTO_TTS_ENABLED = True

# Default title for a newly-minted collection.
DEFAULT_COLLECTION_TITLE = ''
# Default category for a newly-minted collection.
DEFAULT_COLLECTION_CATEGORY = ''
# Default objective for a newly-minted collection.
DEFAULT_COLLECTION_OBJECTIVE = ''

# Default description for a newly-minted story.
DEFAULT_STORY_DESCRIPTION = ''
# Default notes for a newly-minted story.
DEFAULT_STORY_NOTES = ''

# Default explanation for a newly-minted skill.
DEFAULT_SKILL_EXPLANATION = ''
# Default name for a newly-minted misconception.
DEFAULT_MISCONCEPTION_NAME = ''
# Default notes for a newly-minted misconception.
DEFAULT_MISCONCEPTION_NOTES = ''
# Default feedback for a newly-minted misconception.
DEFAULT_MISCONCEPTION_FEEDBACK = ''

# Default description for a newly-minted topic.
DEFAULT_TOPIC_DESCRIPTION = ''

# Default ID of VM which is used for training classifier.
DEFAULT_VM_ID = 'vm_default'
# Shared secret key for default VM.
DEFAULT_VM_SHARED_SECRET = '1a2b3c4e'

# An array containing the accepted image formats (as determined by the imghdr
# module) and the corresponding allowed extensions in the filenames of uploaded
# images.
ACCEPTED_IMAGE_FORMATS_AND_EXTENSIONS = {
    'jpeg': ['jpg', 'jpeg'],
    'png': ['png'],
    'gif': ['gif'],
}

# An array containing the accepted audio extensions for uploaded files and
# the corresponding MIME types.
ACCEPTED_AUDIO_EXTENSIONS = {
    'mp3': ['audio/mp3']
}

# Prefix for data sent from the server to the client via JSON.
XSSI_PREFIX = ')]}\'\n'
# A regular expression for alphanumeric characters.
ALPHANUMERIC_REGEX = r'^[A-Za-z0-9]+$'
# A regular expression for tags.
TAG_REGEX = r'^[a-z ]+$'

# Invalid names for parameters used in expressions.
AUTOMATICALLY_SET_PARAMETER_NAMES = ['answer', 'choices']
INVALID_PARAMETER_NAMES = AUTOMATICALLY_SET_PARAMETER_NAMES + [
    'abs', 'all', 'and', 'any', 'else', 'floor', 'if', 'log', 'or',
    'pow', 'round', 'then']

# These are here rather than in rating_services.py to avoid import
# circularities with exp_services.
# TODO (Jacob) Refactor exp_services to remove this problem.
_EMPTY_RATINGS = {'1': 0, '2': 0, '3': 0, '4': 0, '5': 0}


def get_empty_ratings():
    return copy.deepcopy(_EMPTY_RATINGS)


# Empty scaled average rating as a float.
EMPTY_SCALED_AVERAGE_RATING = 0.0

# To use GAE email service.
EMAIL_SERVICE_PROVIDER_GAE = 'gae_email_service'
# To use mailgun email service.
EMAIL_SERVICE_PROVIDER_MAILGUN = 'mailgun_email_service'
# Use GAE email service by default.
EMAIL_SERVICE_PROVIDER = EMAIL_SERVICE_PROVIDER_GAE
# If the Mailgun email API is used, the "None" below should be replaced
# with the Mailgun API key.
MAILGUN_API_KEY = None
# If the Mailgun email API is used, the "None" below should be replaced
# with the Mailgun domain name (ending with mailgun.org).
MAILGUN_DOMAIN_NAME = None

# Committer id for system actions.
SYSTEM_COMMITTER_ID = 'admin'
# Domain name for email address.
INCOMING_EMAILS_DOMAIN_NAME = 'example.com'
SYSTEM_EMAIL_ADDRESS = 'system@example.com'
ADMIN_EMAIL_ADDRESS = 'testadmin@example.com'
NOREPLY_EMAIL_ADDRESS = 'noreply@example.com'
# Ensure that SYSTEM_EMAIL_ADDRESS and ADMIN_EMAIL_ADDRESS are both valid and
# correspond to owners of the app before setting this to True. If
# SYSTEM_EMAIL_ADDRESS is not that of an app owner, email messages from this
# address cannot be sent. If True then emails can be sent to any user.
CAN_SEND_EMAILS = False
# If you want to turn on this facility please check the email templates in the
# send_role_notification_email() function in email_manager.py and modify them
# accordingly.
CAN_SEND_EDITOR_ROLE_EMAILS = False
# If enabled then emails will be sent to creators for feedback messages.
CAN_SEND_FEEDBACK_MESSAGE_EMAILS = False
# If enabled subscription emails will be sent to that user.
CAN_SEND_SUBSCRIPTION_EMAILS = False
# Time to wait before sending feedback message emails (currently set to 1
# hour).
DEFAULT_FEEDBACK_MESSAGE_EMAIL_COUNTDOWN_SECS = 3600
# Whether to send an email when new feedback message is received for
# an exploration.
DEFAULT_FEEDBACK_MESSAGE_EMAIL_PREFERENCE = True
# Whether to send an email to all the creator's subscribers when he/she
# publishes an exploration.
DEFAULT_SUBSCRIPTION_EMAIL_PREFERENCE = True
# Whether exploration feedback emails are muted,
# when the user has not specified a preference.
DEFAULT_FEEDBACK_NOTIFICATIONS_MUTED_PREFERENCE = False
# Whether exploration suggestion emails are muted,
# when the user has not specified a preference.
DEFAULT_SUGGESTION_NOTIFICATIONS_MUTED_PREFERENCE = False
# Whether to send email updates to a user who has not specified a preference.
DEFAULT_EMAIL_UPDATES_PREFERENCE = False
# Whether to send an invitation email when the user is granted
# new role permissions in an exploration.
DEFAULT_EDITOR_ROLE_EMAIL_PREFERENCE = True
# Whether to require an email to be sent, following a moderator action.
REQUIRE_EMAIL_ON_MODERATOR_ACTION = False
# Timespan in minutes before allowing duplicate emails.
DUPLICATE_EMAIL_INTERVAL_MINS = 2
# Number of digits after decimal to which the average ratings value in the
# dashboard is rounded off to.
AVERAGE_RATINGS_DASHBOARD_PRECISION = 2
# Whether to enable the promo bar functionality. This does not actually turn on
# the promo bar, as that is gated by a config value (see config_domain). This
# merely avoids checking for whether the promo bar is enabled for every Oppia
# page visited.
ENABLE_PROMO_BAR = True
# Whether to enable maintenance mode on the site. For non-admins, this redirects
# all HTTP requests to the maintenance page. This is the only check which
# determines whether the site is in maintenance mode to avoid queries to the
# database by non-admins.
ENABLE_MAINTENANCE_MODE = False

# Disables all the new structures' pages, till they are completed.
ENABLE_NEW_STRUCTURES = False

<<<<<<< HEAD
# Enable use of general feedback threads.
=======
# Determines whether to use the new feedback framework or the old one. To be
# flipped after migrating existing feedback thread data to the new framework.
>>>>>>> 70d02ab4
ENABLE_GENERALIZED_FEEDBACK_THREADS = False

# No. of questions to be displayed on a page in the topic editor.
NUM_QUESTIONS_PER_PAGE = 10

# Whether to automatically accept suggestions after a threshold time.
ENABLE_AUTO_ACCEPT_OF_SUGGESTIONS = False

EMAIL_INTENT_SIGNUP = 'signup'
EMAIL_INTENT_DAILY_BATCH = 'daily_batch'
EMAIL_INTENT_EDITOR_ROLE_NOTIFICATION = 'editor_role_notification'
EMAIL_INTENT_FEEDBACK_MESSAGE_NOTIFICATION = 'feedback_message_notification'
EMAIL_INTENT_SUBSCRIPTION_NOTIFICATION = 'subscription_notification'
EMAIL_INTENT_SUGGESTION_NOTIFICATION = 'suggestion_notification'
EMAIL_INTENT_REPORT_BAD_CONTENT = 'report_bad_content'
EMAIL_INTENT_MARKETING = 'marketing'
EMAIL_INTENT_UNPUBLISH_EXPLORATION = 'unpublish_exploration'
EMAIL_INTENT_DELETE_EXPLORATION = 'delete_exploration'
EMAIL_INTENT_QUERY_STATUS_NOTIFICATION = 'query_status_notification'
# Possible intents for email sent in bulk.
BULK_EMAIL_INTENT_MARKETING = 'bulk_email_marketing'
BULK_EMAIL_INTENT_IMPROVE_EXPLORATION = 'bulk_email_improve_exploration'
BULK_EMAIL_INTENT_CREATE_EXPLORATION = 'bulk_email_create_exploration'
BULK_EMAIL_INTENT_CREATOR_REENGAGEMENT = 'bulk_email_creator_reengagement'
BULK_EMAIL_INTENT_LEARNER_REENGAGEMENT = 'bulk_email_learner_reengagement'
BULK_EMAIL_INTENT_TEST = 'bulk_email_test'

MESSAGE_TYPE_FEEDBACK = 'feedback'
MESSAGE_TYPE_SUGGESTION = 'suggestion'

MODERATOR_ACTION_UNPUBLISH_EXPLORATION = 'unpublish_exploration'
DEFAULT_SALUTATION_HTML_FN = (
    lambda recipient_username: 'Hi %s,' % recipient_username)
DEFAULT_SIGNOFF_HTML_FN = (
    lambda sender_username: (
        'Thanks!<br>%s (Oppia moderator)' % sender_username))

VALID_MODERATOR_ACTIONS = {
    MODERATOR_ACTION_UNPUBLISH_EXPLORATION: {
        'email_config': 'unpublish_exploration_email_html_body',
        'email_subject_fn': (
            lambda exp_title: (
                'Your Oppia exploration "%s" has been unpublished' % exp_title)
        ),
        'email_intent': 'unpublish_exploration',
        'email_salutation_html_fn': DEFAULT_SALUTATION_HTML_FN,
        'email_signoff_html_fn': DEFAULT_SIGNOFF_HTML_FN,
    },
}

# When the site terms were last updated, in UTC.
REGISTRATION_PAGE_LAST_UPDATED_UTC = datetime.datetime(2015, 10, 14, 2, 40, 0)

# Format of string for dashboard statistics logs.
# NOTE TO DEVELOPERS: This format should not be changed, since it is used in
# the existing storage models for UserStatsModel.
DASHBOARD_STATS_DATETIME_STRING_FORMAT = '%Y-%m-%d'

# The maximum size of an uploaded file, in bytes.
MAX_FILE_SIZE_BYTES = 1048576

# The maximum playback length of an audio file, in seconds.
MAX_AUDIO_FILE_LENGTH_SEC = 300

# The minimum score required for a user to review suggestions of a particular
# category.
MINIMUM_SCORE_REQUIRED_TO_REVIEW = 10

# The prefix for an 'accepted suggestion' commit message.
COMMIT_MESSAGE_ACCEPTED_SUGGESTION_PREFIX = 'Accepted suggestion by'

# User id and username for exploration migration bot. Commits made by this bot
# are not reflected in the exploration summary models, but are recorded in the
# exploration commit log.
MIGRATION_BOT_USER_ID = 'OppiaMigrationBot'
MIGRATION_BOT_USERNAME = 'OppiaMigrationBot'

# User id and username for suggestion bot. This bot will be used to accept
# suggestions automatically after a threshold time.
SUGGESTION_BOT_USER_ID = 'OppiaSuggestionBot'
SUGGESTION_BOT_USERNAME = 'OppiaSuggestionBot'

# Ids and locations of the permitted extensions.
ALLOWED_RTE_EXTENSIONS = {
    'Collapsible': {
        'dir': os.path.join(RTE_EXTENSIONS_DIR, 'Collapsible')
    },
    'Image': {
        'dir': os.path.join(RTE_EXTENSIONS_DIR, 'Image')
    },
    'Link': {
        'dir': os.path.join(RTE_EXTENSIONS_DIR, 'Link')
    },
    'Math': {
        'dir': os.path.join(RTE_EXTENSIONS_DIR, 'Math')
    },
    'Tabs': {
        'dir': os.path.join(RTE_EXTENSIONS_DIR, 'Tabs')
    },
    'Video': {
        'dir': os.path.join(RTE_EXTENSIONS_DIR, 'Video')
    },
}

# These categories and interactions are displayed in the order in which they
# appear in the interaction selector.
ALLOWED_INTERACTION_CATEGORIES = [{
    'name': 'General',
    'interaction_ids': [
        'Continue',
        'EndExploration',
        'ImageClickInput',
        'ItemSelectionInput',
        'MultipleChoiceInput',
        'TextInput'
    ],
}, {
    'name': 'Math',
    'interaction_ids': [
        'FractionInput',
        'GraphInput',
        'LogicProof',
        'NumericInput',
        'SetInput',
        'MathExpressionInput',
        'NumberWithUnits',
    ]
}, {
    'name': 'Programming',
    'interaction_ids': [
        'CodeRepl',
        'PencilCodeEditor',
    ],
}, {
    'name': 'Music',
    'interaction_ids': [
        'MusicNotesInput'
    ],
}, {
    'name': 'Geography',
    'interaction_ids': [
        'InteractiveMap'
    ],
}]

# The list of interaction IDs which correspond to interactions that set their
# is_linear property to true. Linear interactions do not support branching and
# thus only allow for default answer classification. This value is guarded by a
# test in extensions.interactions.base_test.
LINEAR_INTERACTION_IDS = ['Continue']

# Demo explorations to load through the admin panel. The id assigned to each
# exploration is based on the key of the exploration in this dict, so ensure it
# doesn't change once it's in the list. Only integer-based indices should be
# used in this list, as it maintains backward compatibility with how demo
# explorations used to be assigned IDs. The value of each entry in this dict is
# either a YAML file or a directory (depending on whether it ends in .yaml).
# These explorations can be found under data/explorations.
DEMO_EXPLORATIONS = {
    u'0': 'welcome.yaml',
    u'1': 'multiples.yaml',
    u'2': 'binary_search',
    u'3': 'root_linear_coefficient_theorem.yaml',
    u'4': 'three_balls',
    # TODO(bhenning): Replace demo exploration '5' with a new exploration
    # described in #1376.
    u'6': 'boot_verbs.yaml',
    u'7': 'hola.yaml',
    u'8': 'adventure.yaml',
    u'9': 'pitch_perfect.yaml',
    u'10': 'test_interactions',
    u'11': 'modeling_graphs',
    u'12': 'protractor_test_1.yaml',
    u'13': 'solar_system',
    u'14': 'about_oppia.yaml',
    u'15': 'classifier_demo_exploration.yaml',
    u'16': 'all_interactions',
    u'17': 'audio_test',
    u'18': 'code_classifier_test.yaml',
    u'19': 'example_exploration_in_collection1.yaml',
    u'20': 'example_exploration_in_collection2.yaml',
    u'21': 'example_exploration_in_collection3.yaml',
}

DEMO_COLLECTIONS = {
    u'0': 'welcome_to_collections.yaml'
}

# IDs of explorations which should not be displayable in either the learner or
# editor views.
DISABLED_EXPLORATION_IDS = ['5']

# Google Group embed URL for the Forum page.
EMBEDDED_GOOGLE_GROUP_URL = (
    'https://groups.google.com/forum/embed/?place=forum/oppia')

# External URL for the Foundation site.
FOUNDATION_SITE_URL = 'http://oppiafoundation.org'

# Whether to allow YAML file uploads.
ALLOW_YAML_FILE_UPLOAD = False

# Prefix for all taskqueue-related URLs.
TASKQUEUE_URL_PREFIX = '/task'
TASK_URL_FEEDBACK_MESSAGE_EMAILS = (
    '%s/email/batchfeedbackmessageemailhandler' % TASKQUEUE_URL_PREFIX)
TASK_URL_FEEDBACK_STATUS_EMAILS = (
    '%s/email/feedbackthreadstatuschangeemailhandler' % TASKQUEUE_URL_PREFIX)
TASK_URL_FLAG_EXPLORATION_EMAILS = (
    '%s/email/flagexplorationemailhandler' % TASKQUEUE_URL_PREFIX)
TASK_URL_INSTANT_FEEDBACK_EMAILS = (
    '%s/email/instantfeedbackmessageemailhandler' % TASKQUEUE_URL_PREFIX)
TASK_URL_SUGGESTION_EMAILS = (
    '%s/email/suggestionemailhandler' % TASKQUEUE_URL_PREFIX)

# TODO(sll): Add all other URLs here.
ADMIN_URL = '/admin'
ADMIN_ROLE_HANDLER_URL = '/adminrolehandler'
COLLECTION_DATA_URL_PREFIX = '/collection_handler/data'
COLLECTION_EDITOR_DATA_URL_PREFIX = '/collection_editor_handler/data'
COLLECTION_SUMMARIES_DATA_URL = '/collectionsummarieshandler/data'
COLLECTION_RIGHTS_PREFIX = '/collection_editor_handler/rights'
COLLECTION_PUBLISH_PREFIX = '/collection_editor_handler/publish'
COLLECTION_UNPUBLISH_PREFIX = '/collection_editor_handler/unpublish'
COLLECTION_EDITOR_URL_PREFIX = '/collection_editor/create'
COLLECTION_URL_PREFIX = '/collection'
CONCEPT_CARD_DATA_URL_PREFIX = '/concept_card_handler'
CREATOR_DASHBOARD_DATA_URL = '/creatordashboardhandler/data'
CREATOR_DASHBOARD_URL = '/creator_dashboard'
DASHBOARD_CREATE_MODE_URL = '%s?mode=create' % CREATOR_DASHBOARD_URL
EDITOR_URL_PREFIX = '/create'
EXPLORATION_DATA_PREFIX = '/createhandler/data'
EXPLORATION_INIT_URL_PREFIX = '/explorehandler/init'
EXPLORATION_METADATA_SEARCH_URL = '/exploration/metadata_search'
EXPLORATION_RIGHTS_PREFIX = '/createhandler/rights'
EXPLORATION_STATUS_PREFIX = '/createhandler/status'
EXPLORATION_SUMMARIES_DATA_URL = '/explorationsummarieshandler/data'
EXPLORATION_URL_PREFIX = '/explore'
EXPLORATION_URL_EMBED_PREFIX = '/embed/exploration'
FEEDBACK_STATS_URL_PREFIX = '/feedbackstatshandler'
FEEDBACK_THREAD_URL_PREFIX = '/threadhandler'
FEEDBACK_THREADLIST_URL_PREFIX = '/threadlisthandler'
FEEDBACK_THREAD_VIEW_EVENT_URL = '/feedbackhandler/thread_view_event'
FLAG_EXPLORATION_URL_PREFIX = '/flagexplorationhandler'
FRACTIONS_LANDING_PAGE_URL = '/fractions'
GENERAL_SUGGESTION_ACTION_URL_PREFIX = '/generalsuggestionactionhandler'
GENERAL_SUGGESTION_LIST_URL_PREFIX = '/generalsuggestionlisthandler'
GENERAL_SUGGESTION_URL_PREFIX = '/generalsuggestionhandler'
LEARNER_DASHBOARD_URL = '/learner_dashboard'
LEARNER_DASHBOARD_DATA_URL = '/learnerdashboardhandler/data'
LEARNER_DASHBOARD_IDS_DATA_URL = '/learnerdashboardidshandler/data'
LEARNER_DASHBOARD_FEEDBACK_THREAD_DATA_URL = '/learnerdashboardthreadhandler'
LEARNER_PLAYLIST_DATA_URL = '/learnerplaylistactivityhandler'
LEARNER_INCOMPLETE_ACTIVITY_DATA_URL = '/learnerincompleteactivityhandler'
LIBRARY_GROUP_DATA_URL = '/librarygrouphandler'
LIBRARY_INDEX_URL = '/library'
LIBRARY_INDEX_DATA_URL = '/libraryindexhandler'
LIBRARY_RECENTLY_PUBLISHED_URL = '/library/recently_published'
LIBRARY_SEARCH_URL = '/search/find'
LIBRARY_SEARCH_DATA_URL = '/searchhandler/data'
LIBRARY_TOP_RATED_URL = '/library/top_rated'
NEW_COLLECTION_URL = '/collection_editor_handler/create_new'
NEW_EXPLORATION_URL = '/contributehandler/create_new'
NEW_QUESTION_URL = '/question_editor_handler/create_new'
NEW_SKILL_URL = '/skill_editor_handler/create_new'
TOPIC_EDITOR_STORY_URL = '/topic_editor_story_handler'
TOPIC_EDITOR_QUESTION_URL = '/topic_editor_question_handler'
NEW_TOPIC_URL = '/topic_editor_handler/create_new'
PREFERENCES_DATA_URL = '/preferenceshandler/data'
QUESTION_CREATION_URL = '/question_editor_handler/create_new'
QUESTION_EDITOR_DATA_URL_PREFIX = '/question_editor_handler/data'
QUESTION_SKILL_LINK_URL_PREFIX = '/manage_question_skill_link'
RECENT_COMMITS_DATA_URL = '/recentcommitshandler/recent_commits'
RECENT_FEEDBACK_MESSAGES_DATA_URL = '/recent_feedback_messages'
ROBOTS_TXT_URL = '/robots.txt'
SITE_FEEDBACK_FORM_URL = ''
SITE_LANGUAGE_DATA_URL = '/save_site_language'
SIGNUP_DATA_URL = '/signuphandler/data'
SIGNUP_URL = '/signup'
SKILL_EDITOR_DATA_URL_PREFIX = '/skill_editor_handler/data'
SKILL_EDITOR_URL_PREFIX = '/skill_editor'
SKILL_RIGHTS_URL_PREFIX = '/skill_editor_handler/rights'
SKILL_PUBLISH_URL_PREFIX = '/skill_editor_handler/publish_skill'
SPLASH_URL = '/splash'
STORY_EDITOR_URL_PREFIX = '/story_editor'
STORY_EDITOR_DATA_URL_PREFIX = '/story_editor_handler/data'
SUGGESTION_ACTION_URL_PREFIX = '/suggestionactionhandler'
SUGGESTION_LIST_URL_PREFIX = '/suggestionlisthandler'
SUGGESTION_URL_PREFIX = '/suggestionhandler'
SUBSCRIBE_URL_PREFIX = '/subscribehandler'
SUBTOPIC_PAGE_EDITOR_DATA_URL_PREFIX = '/subtopic_page_editor_handler/data'
TOPIC_EDITOR_DATA_URL_PREFIX = '/topic_editor_handler/data'
TOPIC_EDITOR_URL_PREFIX = '/topic_editor'
TOPIC_MANAGER_RIGHTS_URL_PREFIX = '/rightshandler/assign_topic_manager'
TOPIC_RIGHTS_URL_PREFIX = '/rightshandler/get_topic_rights'
TOPIC_STATUS_URL_PREFIX = '/rightshandler/change_topic_status'
TOPICS_AND_SKILLS_DASHBOARD_DATA_URL = '/topics_and_skills_dashboard/data'
TOPICS_AND_SKILLS_DASHBOARD_URL = '/topics_and_skills_dashboard'
TRANSLATION_DATA_PREFIX = '/createhandler/translate'
UNSUBSCRIBE_URL_PREFIX = '/unsubscribehandler'
UPLOAD_EXPLORATION_URL = '/contributehandler/upload'
USER_EXPLORATION_EMAILS_PREFIX = '/createhandler/notificationpreferences'
USERNAME_CHECK_DATA_URL = '/usernamehandler/data'

NAV_MODE_ABOUT = 'about'
NAV_MODE_GET_STARTED = 'get_started'
NAV_MODE_COLLECTION = 'collection'
NAV_MODE_CONTACT = 'contact'
NAV_MODE_CREATE = 'create'
NAV_MODE_CREATOR_DASHBOARD = 'creator_dashboard'
NAV_MODE_DONATE = 'donate'
NAV_MODE_EXPLORE = 'explore'
NAV_MODE_LEARNER_DASHBOARD = 'learner_dashboard'
NAV_MODE_LIBRARY = 'library'
NAV_MODE_PROFILE = 'profile'
NAV_MODE_SIGNUP = 'signup'
NAV_MODE_SPLASH = 'splash'
NAV_MODE_STORY_EDITOR = 'story_editor'
NAV_MODE_TEACH = 'teach'
NAV_MODE_THANKS = 'thanks'
NAV_MODE_TOPICS_AND_SKILLS_DASHBOARD = 'topics_and_skills_dashboard'
NAV_MODE_TOPIC_EDITOR = 'topic_editor'

# Event types.
EVENT_TYPE_ALL_STATS = 'all_stats'
EVENT_TYPE_STATE_HIT = 'state_hit'
EVENT_TYPE_STATE_COMPLETED = 'state_complete'
EVENT_TYPE_ANSWER_SUBMITTED = 'answer_submitted'
EVENT_TYPE_DEFAULT_ANSWER_RESOLVED = 'default_answer_resolved'
EVENT_TYPE_NEW_THREAD_CREATED = 'feedback_thread_created'
EVENT_TYPE_THREAD_STATUS_CHANGED = 'feedback_thread_status_changed'
EVENT_TYPE_RATE_EXPLORATION = 'rate_exploration'
EVENT_TYPE_SOLUTION_HIT = 'solution_hit'
EVENT_TYPE_LEAVE_FOR_REFRESHER_EXP = 'leave_for_refresher_exp'
# The values for these event types should be left as-is for backwards
# compatibility.
EVENT_TYPE_START_EXPLORATION = 'start'
EVENT_TYPE_ACTUAL_START_EXPLORATION = 'actual_start'
EVENT_TYPE_MAYBE_LEAVE_EXPLORATION = 'leave'
EVENT_TYPE_COMPLETE_EXPLORATION = 'complete'

# Play type constants.
PLAY_TYPE_PLAYTEST = 'playtest'
PLAY_TYPE_NORMAL = 'normal'

# Predefined commit messages.
COMMIT_MESSAGE_EXPLORATION_DELETED = 'Exploration deleted.'
COMMIT_MESSAGE_COLLECTION_DELETED = 'Collection deleted.'
COMMIT_MESSAGE_QUESTION_DELETED = 'Question deleted.'
COMMIT_MESSAGE_SKILL_DELETED = 'Skill deleted.'
COMMIT_MESSAGE_STORY_DELETED = 'Story deleted.'
COMMIT_MESSAGE_SUBTOPIC_PAGE_DELETED = 'Subtopic page deleted.'
COMMIT_MESSAGE_TOPIC_DELETED = 'Topic deleted.'

# Whether learner playthroughs visualization framework should be enabled.
ENABLE_PLAYTHROUGHS = True
# Max number of playthroughs for an issue.
MAX_PLAYTHROUGHS_FOR_ISSUE = 5

# Unfinished features.
SHOW_TRAINABLE_UNRESOLVED_ANSWERS = False
# Number of unresolved answers to be displayed in the dashboard for each
# exploration.
TOP_UNRESOLVED_ANSWERS_COUNT_DASHBOARD = 3
# Number of open feedback to be displayed in the dashboard for each exploration.
OPEN_FEEDBACK_COUNT_DASHBOARD = 3
# NOTE TO DEVELOPERS: This should be synchronized with app.js.
ENABLE_ML_CLASSIFIERS = False
SHOW_COLLECTION_NAVIGATION_TAB_HISTORY = False
SHOW_COLLECTION_NAVIGATION_TAB_STATS = False
# Whether state id mapping model should be generated and stored when exploration
# is created or updated.
ENABLE_STATE_ID_MAPPING = False

# The regular expression used to identify whether a string contains float value.
# The regex must match with regex that is stored in vmconf.py file of Oppia-ml.
# If this regex needs to be modified then first of all shutdown Oppia-ml VM.
# Then update the regex constant in here and Oppia both.
# Run any migration job that is required to migrate existing trained models
# before starting Oppia-ml again.
FLOAT_VERIFIER_REGEX = (
    '^([-+]?\\d*\\.\\d+)$|^([-+]?(\\d*\\.?\\d+|\\d+\\.?\\d*)e[-+]?\\d*)$')

# Current event models schema version. All event models with an
# event_schema_version of 1 are the events collected before the rework of the
# statistics framework which brought about the recording of new event models;
# these models include all models recorded before Feb 2018.
CURRENT_EVENT_MODELS_SCHEMA_VERSION = 2

# Output formats of downloaded explorations.
OUTPUT_FORMAT_JSON = 'json'
OUTPUT_FORMAT_ZIP = 'zip'

# Types of updates shown in the 'recent updates' table in the dashboard page.
UPDATE_TYPE_EXPLORATION_COMMIT = 'exploration_commit'
UPDATE_TYPE_COLLECTION_COMMIT = 'collection_commit'
UPDATE_TYPE_FEEDBACK_MESSAGE = 'feedback_thread'

# Possible values for user query status.
# Valid status transitions are: processing --> completed --> archived
# or processing --> failed.
USER_QUERY_STATUS_PROCESSING = 'processing'
USER_QUERY_STATUS_COMPLETED = 'completed'
USER_QUERY_STATUS_ARCHIVED = 'archived'
USER_QUERY_STATUS_FAILED = 'failed'

# The time difference between which to consider two login events "close". This
# is taken to be 12 hours.
PROXIMAL_TIMEDELTA_SECS = 12 * 60 * 60

# These categories are shown in the library navbar.
SEARCH_DROPDOWN_CATEGORIES = sorted([
    'Mathematics',
    'Statistics',
    'Algorithms',
    'Programming',
    'Biology',
    'Chemistry',
    'Physics',
    'Medicine',
    'English',
    'Architecture',
    'Art',
    'Music',
    'Reading',
    'Business',
    'Economics',
    'Geography',
    'History',
])

# The i18n id for the header of the "Featured Activities" category in the
# library index page.
LIBRARY_CATEGORY_FEATURED_ACTIVITIES = 'I18N_LIBRARY_GROUPS_FEATURED_ACTIVITIES'
# The i18n id for the header of the "Top Rated Explorations" category in the
# library index page.
LIBRARY_CATEGORY_TOP_RATED_EXPLORATIONS = (
    'I18N_LIBRARY_GROUPS_TOP_RATED_EXPLORATIONS')
# The i18n id for the header of the "Recently Published" category in the
# library index page.
LIBRARY_CATEGORY_RECENTLY_PUBLISHED = 'I18N_LIBRARY_GROUPS_RECENTLY_PUBLISHED'

# The group name that appears at the end of the url for the recently published
# page.
LIBRARY_GROUP_RECENTLY_PUBLISHED = 'recently_published'
# The group name that appears at the end of the url for the top rated page.
LIBRARY_GROUP_TOP_RATED = 'top_rated'

# NOTE TO DEVELOPERS: The LIBRARY_PAGE_MODE constants defined below should have
# the same value as the ones defined in LIBRARY_PAGE_MODES in Library.js. For
# example LIBRARY_PAGE_MODE_GROUP should have the same value as
# LIBRARY_PAGE_MODES.GROUP.
# Page mode for the group pages such as top rated and recently published
# explorations.
LIBRARY_PAGE_MODE_GROUP = 'group'
# Page mode for the main library page.
LIBRARY_PAGE_MODE_INDEX = 'index'
# Page mode for the search results page.
LIBRARY_PAGE_MODE_SEARCH = 'search'

# Defaults for topic similarities.
DEFAULT_TOPIC_SIMILARITY = 0.5
SAME_TOPIC_SIMILARITY = 1.0

# The following are all page descriptions for the meta tag.
ABOUT_PAGE_DESCRIPTION = (
    'Oppia is an open source learning platform that connects a community of '
    'teachers and learners. You can use this site to create 1-1 learning '
    'scenarios for others.')
GET_STARTED_PAGE_DESCRIPTION = (
    'Learn how to get started using Oppia.')
CONTACT_PAGE_DESCRIPTION = (
    'Contact the Oppia team, submit feedback, and learn how to get involved '
    'with the Oppia project.')
CREATE_PAGE_DESCRIPTION = (
    'Help others learn new things. Create lessons through explorations and '
    'share your knowledge with the community.')
CREATOR_DASHBOARD_PAGE_DESCRIPTION = (
    'Keep track of the lessons you have created, as well as feedback from '
    'learners.')
DONATE_PAGE_DESCRIPTION = (
    'Donate to The Oppia Foundation.')
FORUM_PAGE_DESCRIPTION = (
    'Engage with the Oppia community by discussing questions, bugs and '
    'explorations in the forum.')
LIBRARY_GROUP_PAGE_DESCRIPTION = (
    'Discover top-rated or recently-published explorations on Oppia. Learn '
    'from these explorations or help improve an existing one for the '
    'community.')
LIBRARY_PAGE_DESCRIPTION = (
    'Looking to learn something new? Find explorations created by professors, '
    'teachers and Oppia users in a subject you\'re interested in, and start '
    'exploring!')
PREFERENCES_PAGE_DESCRIPTION = (
    'Change your Oppia profile settings and preferences')
SEARCH_PAGE_DESCRIPTION = (
    'Discover a new exploration to learn from, or help improve an existing '
    'one for the community.')
SIGNUP_PAGE_DESCRIPTION = (
    'Sign up for Oppia and begin exploring a new subject.')
SPLASH_PAGE_DESCRIPTION = (
    'Oppia is a free site for sharing knowledge via interactive lessons '
    'called \'explorations\'. Learn from user-created explorations, or teach '
    'and create your own.')
TEACH_PAGE_DESCRIPTION = (
    'The Oppia library is full of user-created lessons called \'explorations\'.'
    ' Read about how to participate in the community and begin creating '
    'explorations.')
TERMS_PAGE_DESCRIPTION = (
    'Oppia is a 501(c)(3) registered non-profit open-source e-learning '
    'platform. Learn about our terms and conditions for creating and '
    'distributing learning material.')
THANKS_PAGE_DESCRIPTION = (
    'Thank you for donating to The Oppia Foundation.')

# The type of the response returned by a handler when an exception is raised.
HANDLER_TYPE_HTML = 'html'
HANDLER_TYPE_JSON = 'json'

# Following are the constants for the role IDs.
ROLE_ID_GUEST = 'GUEST'
ROLE_ID_BANNED_USER = 'BANNED_USER'
ROLE_ID_EXPLORATION_EDITOR = 'EXPLORATION_EDITOR'
ROLE_ID_COLLECTION_EDITOR = 'COLLECTION_EDITOR'
ROLE_ID_TOPIC_MANAGER = 'TOPIC_MANAGER'
ROLE_ID_MODERATOR = 'MODERATOR'
ROLE_ID_ADMIN = 'ADMIN'

# Intent of the User making query to role structure via admin interface. Used
# to store audit data regarding queries to role IDs.
ROLE_ACTION_UPDATE = 'update'
ROLE_ACTION_VIEW_BY_USERNAME = 'view_by_username'
ROLE_ACTION_VIEW_BY_ROLE = 'view_by_role'

VIEW_METHOD_ROLE = 'role'
VIEW_METHOD_USERNAME = 'username'

QUESTION_BATCH_SIZE = 10

STATE_ANSWER_STATS_MIN_FREQUENCY = 2

RTE_FORMAT_TEXTANGULAR = 'text-angular'

RTE_FORMAT_CKEDITOR = 'ck-editor'

# RTE content specifications according to the type of the editor.
RTE_CONTENT_SPEC = {
    'RTE_TYPE_TEXTANGULAR': {
        # Valid parent-child relation in TextAngular.
        'ALLOWED_PARENT_LIST': {
            'p': ['blockquote', 'div', 'pre', '[document]', 'ol', 'ul', 'li'],
            'b': ['i', 'li', 'p', 'pre'],
            'br': ['b', 'i', 'li', 'p'],
            'i': ['b', 'li', 'p', 'pre'],
            'li': ['ol', 'ul'],
            'ol': ['ol', 'ul', 'blockquote', 'li', 'pre', 'div', '[document]'],
            'ul': ['ol', 'ul', 'blockquote', 'li', 'pre', 'div', '[document]'],
            'pre': ['ol', 'ul', 'blockquote', '[document]'],
            'blockquote': ['blockquote', '[document]'],
            'oppia-noninteractive-link': ['b', 'i', 'li', 'p', 'pre'],
            'oppia-noninteractive-math': ['b', 'i', 'li', 'p', 'pre'],
            'oppia-noninteractive-image': ['b', 'i', 'li', 'p', 'pre'],
            'oppia-noninteractive-collapsible': ['b', 'i', 'li', 'p', 'pre'],
            'oppia-noninteractive-video': ['b', 'i', 'li', 'p', 'pre'],
            'oppia-noninteractive-tabs': ['b', 'i', 'li', 'p', 'pre']
        },
        # Valid html tags in TextAngular.
        'ALLOWED_TAG_LIST': [
            'p',
            'b',
            'br',
            'i',
            'li',
            'ol',
            'ul',
            'pre',
            'blockquote',
            'oppia-noninteractive-link',
            'oppia-noninteractive-math',
            'oppia-noninteractive-image',
            'oppia-noninteractive-collapsible',
            'oppia-noninteractive-video',
            'oppia-noninteractive-tabs'
        ]
    },
    'RTE_TYPE_CKEDITOR': {
        # Valid parent-child relation in CKEditor.
        'ALLOWED_PARENT_LIST': {
            'p': ['blockquote', '[document]', 'li'],
            'strong': ['em', 'li', 'p', 'pre'],
            'em': ['strong', 'li', 'p', 'pre'],
            'br': ['strong', 'em', 'li', 'p'],
            'li': ['ol', 'ul'],
            'ol': ['li', 'blockquote', 'pre', '[document]'],
            'ul': ['li', 'blockquote', 'pre', '[document]'],
            'pre': ['ol', 'ul', 'blockquote', 'li', '[document]'],
            'blockquote': ['blockquote', '[document]'],
            'oppia-noninteractive-link': ['strong', 'em', 'li', 'p', 'pre'],
            'oppia-noninteractive-math': ['strong', 'em', 'li', 'p', 'pre'],
            'oppia-noninteractive-image': ['blockquote', 'li', '[document]'],
            'oppia-noninteractive-collapsible': [
                'blockquote', 'li', '[document]'
            ],
            'oppia-noninteractive-video': ['blockquote', 'li', '[document]'],
            'oppia-noninteractive-tabs': ['blockquote', 'li', '[document]']
        },
        # Valid html tags in CKEditor.
        'ALLOWED_TAG_LIST': [
            'p',
            'strong',
            'br',
            'em',
            'li',
            'ol',
            'ul',
            'pre',
            'blockquote',
            'oppia-noninteractive-link',
            'oppia-noninteractive-math',
            'oppia-noninteractive-image',
            'oppia-noninteractive-collapsible',
            'oppia-noninteractive-video',
            'oppia-noninteractive-tabs'
        ]

    }
}<|MERGE_RESOLUTION|>--- conflicted
+++ resolved
@@ -368,12 +368,8 @@
 # Disables all the new structures' pages, till they are completed.
 ENABLE_NEW_STRUCTURES = False
 
-<<<<<<< HEAD
-# Enable use of general feedback threads.
-=======
 # Determines whether to use the new feedback framework or the old one. To be
 # flipped after migrating existing feedback thread data to the new framework.
->>>>>>> 70d02ab4
 ENABLE_GENERALIZED_FEEDBACK_THREADS = False
 
 # No. of questions to be displayed on a page in the topic editor.
