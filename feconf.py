# coding: utf-8
#
# Copyright 2014 The Oppia Authors. All Rights Reserved.
#
# Licensed under the Apache License, Version 2.0 (the "License");
# you may not use this file except in compliance with the License.
# You may obtain a copy of the License at
#
#      http://www.apache.org/licenses/LICENSE-2.0
#
# Unless required by applicable law or agreed to in writing, software
# distributed under the License is distributed on an "AS-IS" BASIS,
# WITHOUT WARRANTIES OR CONDITIONS OF ANY KIND, either express or implied.
# See the License for the specific language governing permissions and
# limitations under the License.

"""Stores various configuration options and constants for Oppia."""

from __future__ import absolute_import  # pylint: disable=import-only-modules
from __future__ import unicode_literals  # pylint: disable=import-only-modules

import copy
import datetime
import os

from constants import constants

# The datastore model ID for the list of featured activity references. This
# value should not be changed.
ACTIVITY_REFERENCE_LIST_FEATURED = 'featured'
ALL_ACTIVITY_REFERENCE_LIST_TYPES = [ACTIVITY_REFERENCE_LIST_FEATURED]

# The values which a post_commit_status can have: public, private.
POST_COMMIT_STATUS_PUBLIC = 'public'
POST_COMMIT_STATUS_PRIVATE = 'private'

# Whether to unconditionally log info messages.
DEBUG = False

# When DEV_MODE is true check that we are running in development environment.
# The SERVER_SOFTWARE environment variable does not exist in Travis, hence the
# need for an explicit check.
if (constants.DEV_MODE and os.getenv('SERVER_SOFTWARE') and
        not os.getenv('SERVER_SOFTWARE', default='').startswith('Development')):
    raise Exception('DEV_MODE can\'t be true on production.')

CLASSIFIERS_DIR = os.path.join('extensions', 'classifiers')
TESTS_DATA_DIR = os.path.join('core', 'tests', 'data')
SAMPLE_EXPLORATIONS_DIR = os.path.join('data', 'explorations')
SAMPLE_COLLECTIONS_DIR = os.path.join('data', 'collections')
CONTENT_VALIDATION_DIR = os.path.join('core', 'domain')

# backend_prod_files contain processed JS and HTML files that are served by
# Jinja, we are moving away from Jinja so this folder might not be needed later
# (#6964)
EXTENSIONS_DIR_PREFIX = (
    'backend_prod_files' if not constants.DEV_MODE else '')
ACTIONS_DIR = (
    os.path.join(EXTENSIONS_DIR_PREFIX, 'extensions', 'actions'))
ISSUES_DIR = (
    os.path.join(EXTENSIONS_DIR_PREFIX, 'extensions', 'issues'))
INTERACTIONS_DIR = (
    os.path.join('extensions', 'interactions'))
INTERACTIONS_LEGACY_SPECS_FILE_DIR = (
    os.path.join(INTERACTIONS_DIR, 'legacy_interaction_specs_by_state_version'))
INTERACTIONS_SPECS_FILE_PATH = (
    os.path.join(INTERACTIONS_DIR, 'interaction_specs.json'))
RTE_EXTENSIONS_DIR = (
    os.path.join(EXTENSIONS_DIR_PREFIX, 'extensions', 'rich_text_components'))
RTE_EXTENSIONS_DEFINITIONS_PATH = (
    os.path.join('assets', 'rich_text_components_definitions.ts'))

OBJECT_TEMPLATES_DIR = os.path.join('extensions', 'objects', 'templates')

# Choose production templates folder when we are in production mode.
FRONTEND_TEMPLATES_DIR = (
    os.path.join('webpack_bundles') if constants.DEV_MODE else
    os.path.join('backend_prod_files', 'webpack_bundles'))
DEPENDENCIES_TEMPLATES_DIR = (
    os.path.join(EXTENSIONS_DIR_PREFIX, 'extensions', 'dependencies'))

VALUE_GENERATORS_DIR_FOR_JS = os.path.join(
    'local_compiled_js', 'extensions', 'value_generators')
VALUE_GENERATORS_DIR = os.path.join('extensions', 'value_generators')

VISUALIZATIONS_DIR = os.path.join(
    'extensions', 'visualizations')
VISUALIZATIONS_DIR_FOR_JS = os.path.join(
    'local_compiled_js', 'extensions', 'visualizations')

OBJECT_DEFAULT_VALUES_FILE_PATH = os.path.join(
    'extensions', 'objects', 'object_defaults.json')
RULES_DESCRIPTIONS_FILE_PATH = os.path.join(
    os.getcwd(), 'extensions', 'interactions', 'rule_templates.json')
HTML_FIELD_TYPES_TO_RULE_SPECS_FILE_PATH = os.path.join(
    os.getcwd(), 'extensions', 'interactions',
    'html_field_types_to_rule_specs.json')
LEGACY_HTML_FIELD_TYPES_TO_RULE_SPECS_FILE_PATH_FILE_DIR = os.path.join(
    os.getcwd(), 'extensions', 'interactions',
    'legacy_html_field_types_to_rule_specs_by_state_version')

# A mapping of interaction ids to classifier properties.
# TODO(#10217): As of now we support only one algorithm per interaction.
# However, we do have the necessary storage infrastructure to support multiple
# algorithms per interaction. Hence, whenever we find a secondary algorithm
# candidate for any of the supported interactions, the logical functions to
# support multiple algorithms need to be implemented.
INTERACTION_CLASSIFIER_MAPPING = {
    'TextInput': {
        'algorithm_id': 'TextClassifier',
        'algorithm_version': 1
    },
}

# Classifier job time to live (in mins).
CLASSIFIER_JOB_TTL_MINS = 5
TRAINING_JOB_STATUS_COMPLETE = 'COMPLETE'
TRAINING_JOB_STATUS_FAILED = 'FAILED'
TRAINING_JOB_STATUS_NEW = 'NEW'
TRAINING_JOB_STATUS_PENDING = 'PENDING'

ALLOWED_TRAINING_JOB_STATUSES = [
    TRAINING_JOB_STATUS_COMPLETE,
    TRAINING_JOB_STATUS_FAILED,
    TRAINING_JOB_STATUS_NEW,
    TRAINING_JOB_STATUS_PENDING
]

# Allowed formats of how HTML is present in rule specs.
HTML_RULE_VARIABLE_FORMAT_SET = 'set'
HTML_RULE_VARIABLE_FORMAT_STRING = 'string'
HTML_RULE_VARIABLE_FORMAT_LIST_OF_SETS = 'listOfSets'

ALLOWED_HTML_RULE_VARIABLE_FORMATS = [
    HTML_RULE_VARIABLE_FORMAT_SET,
    HTML_RULE_VARIABLE_FORMAT_STRING,
    HTML_RULE_VARIABLE_FORMAT_LIST_OF_SETS
]

ANSWER_TYPE_LIST_OF_SETS_OF_HTML = 'ListOfSetsOfHtmlStrings'
ANSWER_TYPE_SET_OF_HTML = 'SetOfHtmlString'

# The maximum number of characters allowed for userbio length.
MAX_BIO_LENGTH_IN_CHARS = 2000

ALLOWED_TRAINING_JOB_STATUS_CHANGES = {
    TRAINING_JOB_STATUS_COMPLETE: [],
    TRAINING_JOB_STATUS_NEW: [TRAINING_JOB_STATUS_PENDING],
    TRAINING_JOB_STATUS_PENDING: [TRAINING_JOB_STATUS_COMPLETE,
                                  TRAINING_JOB_STATUS_FAILED],
    TRAINING_JOB_STATUS_FAILED: [TRAINING_JOB_STATUS_NEW]
}

# Allowed formats of how HTML is present in rule specs.
HTML_RULE_VARIABLE_FORMAT_SET = 'set'
HTML_RULE_VARIABLE_FORMAT_STRING = 'string'
HTML_RULE_VARIABLE_FORMAT_LIST_OF_SETS = 'listOfSets'

ALLOWED_HTML_RULE_VARIABLE_FORMATS = [
    HTML_RULE_VARIABLE_FORMAT_SET,
    HTML_RULE_VARIABLE_FORMAT_STRING,
    HTML_RULE_VARIABLE_FORMAT_LIST_OF_SETS
]

ANSWER_TYPE_LIST_OF_SETS_OF_HTML = 'ListOfSetsOfHtmlStrings'
ANSWER_TYPE_SET_OF_HTML = 'SetOfHtmlString'

ENTITY_TYPE_EXPLORATION = 'exploration'
ENTITY_TYPE_TOPIC = 'topic'
ENTITY_TYPE_SKILL = 'skill'
ENTITY_TYPE_STORY = 'story'
ENTITY_TYPE_QUESTION = 'question'
ENTITY_TYPE_VOICEOVER_APPLICATION = 'voiceover_application'

IMAGE_CONTEXT_QUESTION_SUGGESTIONS = 'question_suggestions'
IMAGE_CONTEXT_EXPLORATION_SUGGESTIONS = 'exploration_suggestions'

MAX_TASK_MODELS_PER_FETCH = 25
MAX_TASK_MODELS_PER_HISTORY_PAGE = 10

PERIOD_TO_HARD_DELETE_MODELS_MARKED_AS_DELETED = datetime.timedelta(weeks=8)
PERIOD_TO_MARK_MODELS_AS_DELETED = datetime.timedelta(weeks=4)

# The maximum number of activities allowed in the playlist of the learner. This
# limit applies to both the explorations playlist and the collections playlist.
MAX_LEARNER_PLAYLIST_ACTIVITY_COUNT = 10

# The minimum number of training samples required for training a classifier.
MIN_TOTAL_TRAINING_EXAMPLES = 50

# The minimum number of assigned labels required for training a classifier.
MIN_ASSIGNED_LABELS = 2

# Default label for classification algorithms.
DEFAULT_CLASSIFIER_LABEL = '_default'

# The maximum number of results to retrieve in a datastore query.
DEFAULT_QUERY_LIMIT = 1000

# The maximum number of results to retrieve in a datastore query
# for top rated published explorations in /library page.
NUMBER_OF_TOP_RATED_EXPLORATIONS_FOR_LIBRARY_PAGE = 8

# The maximum number of results to retrieve in a datastore query
# for recently published explorations in /library page.
RECENTLY_PUBLISHED_QUERY_LIMIT_FOR_LIBRARY_PAGE = 8

# The maximum number of results to retrieve in a datastore query
# for top rated published explorations in /library/top_rated page.
NUMBER_OF_TOP_RATED_EXPLORATIONS_FULL_PAGE = 20

# The maximum number of results to retrieve in a datastore query
# for recently published explorations in /library/recently_published page.
RECENTLY_PUBLISHED_QUERY_LIMIT_FULL_PAGE = 20

# The maximum number of days a feedback report can be saved in storage before it
# must be scrubbed.
APP_FEEDBACK_REPORT_MAXIMUM_DAYS = datetime.timedelta(days=90)

# The minimum version of the Android feedback report info blob schema.
MINIMUM_ANDROID_REPORT_SCHEMA_VERSION = 1

# The current version of the Android feedback report info blob schema.
CURRENT_ANDROID_REPORT_SCHEMA_VERSION = 1

# The current version of the web feedback report info blob schema.
MINIMUM_WEB_REPORT_SCHEMA_VERSION = 1

# The current version of the web feedback report info blob schema.
CURRENT_WEB_REPORT_SCHEMA_VERSION = 1

# The current version of the app feedback report daily stats blob schema.
CURRENT_FEEDBACK_REPORT_STATS_SCHEMA_VERSION = 1

# The minimum version of the app feedback report daily stats blob schema.
MINIMUM_FEEDBACK_REPORT_STATS_SCHEMA_VERSION = 1

# The current version of the dashboard stats blob schema. If any backward-
# incompatible changes are made to the stats blob schema in the data store,
# this version number must be changed.
CURRENT_DASHBOARD_STATS_SCHEMA_VERSION = 1

# The earliest supported version of the exploration states blob schema.
EARLIEST_SUPPORTED_STATE_SCHEMA_VERSION = 41

# The current version of the exploration states blob schema. If any backward-
# incompatible changes are made to the states blob schema in the data store,
# this version number must be changed and the exploration migration job
# executed.
CURRENT_STATE_SCHEMA_VERSION = 45

# The current version of the all collection blob schemas (such as the nodes
# structure within the Collection domain object). If any backward-incompatible
# changes are made to any of the blob schemas in the data store, this version
# number must be changed.
CURRENT_COLLECTION_SCHEMA_VERSION = 6

# The current version of story contents dict in the story schema.
CURRENT_STORY_CONTENTS_SCHEMA_VERSION = 4

# The current version of skill contents dict in the skill schema.
CURRENT_SKILL_CONTENTS_SCHEMA_VERSION = 2

# The current version of misconceptions dict in the skill schema.
CURRENT_MISCONCEPTIONS_SCHEMA_VERSION = 3

# The current version of rubric dict in the skill schema.
CURRENT_RUBRIC_SCHEMA_VERSION = 3

# The current version of subtopics dict in the topic schema.
CURRENT_SUBTOPIC_SCHEMA_VERSION = 3

# The current version of story reference dict in the topic schema.
CURRENT_STORY_REFERENCE_SCHEMA_VERSION = 1

# The current version of page_contents dict in the subtopic page schema.
CURRENT_SUBTOPIC_PAGE_CONTENTS_SCHEMA_VERSION = 2

# This value should be updated in the event of any
# StateAnswersModel.submitted_answer_list schema change.
CURRENT_STATE_ANSWERS_SCHEMA_VERSION = 1

# This value should be updated if the schema of LearnerAnswerInfo
# dict schema changes.
CURRENT_LEARNER_ANSWER_INFO_SCHEMA_VERSION = 1

# This value should be updated if the schema of PlatformParameterRule dict
# schema changes.
CURRENT_PLATFORM_PARAMETER_RULE_SCHEMA_VERSION = 1

# The default number of exploration tiles to load at a time in the search
# results page.
SEARCH_RESULTS_PAGE_SIZE = 20

# The default number of commits to show on a page in the exploration history
# tab.
COMMIT_LIST_PAGE_SIZE = 50

# The default number of items to show on a page in the exploration feedback
# tab.
FEEDBACK_TAB_PAGE_SIZE = 20

# The maximum number of top unresolved answers which should be aggregated
# from all of the submitted answers.
TOP_UNRESOLVED_ANSWERS_LIMIT = 20

# Default title for a newly-minted exploration.
DEFAULT_EXPLORATION_TITLE = ''
# Default category for a newly-minted exploration.
DEFAULT_EXPLORATION_CATEGORY = ''
# Default objective for a newly-minted exploration.
DEFAULT_EXPLORATION_OBJECTIVE = ''

# NOTE TO DEVELOPERS: If any of the 5 constants below are modified, the
# corresponding field in NEW_STATE_TEMPLATE in constants.js also has to be
# modified.

# Default name for the initial state of an exploration.
DEFAULT_INIT_STATE_NAME = 'Introduction'
# Default content id for the state's content.
DEFAULT_NEW_STATE_CONTENT_ID = 'content'
# Default content id for the interaction's default outcome.
DEFAULT_OUTCOME_CONTENT_ID = 'default_outcome'
# Default content id for the explanation in the concept card of a skill.
DEFAULT_EXPLANATION_CONTENT_ID = 'explanation'
# Content id assigned to rule inputs that do not match any interaction
# customization argument choices.
INVALID_CONTENT_ID = 'invalid_content_id'
# Default recorded_voiceovers dict for a default state template.
DEFAULT_RECORDED_VOICEOVERS = {
    'voiceovers_mapping': {
        'content': {},
        'default_outcome': {}
    }
}
# Default written_translations dict for a default state template.
DEFAULT_WRITTEN_TRANSLATIONS = {
    'translations_mapping': {
        'content': {},
        'default_outcome': {}
    }
}
# The default content text for the initial state of an exploration.
DEFAULT_INIT_STATE_CONTENT_STR = ''

# Whether new explorations should have automatic text-to-speech enabled
# by default.
DEFAULT_AUTO_TTS_ENABLED = True

# Default title for a newly-minted collection.
DEFAULT_COLLECTION_TITLE = ''
# Default category for a newly-minted collection.
DEFAULT_COLLECTION_CATEGORY = ''
# Default objective for a newly-minted collection.
DEFAULT_COLLECTION_OBJECTIVE = ''

# Default description for a newly-minted story.
DEFAULT_STORY_DESCRIPTION = ''
# Default notes for a newly-minted story.
DEFAULT_STORY_NOTES = ''

# Default explanation for a newly-minted skill.
DEFAULT_SKILL_EXPLANATION = ''
# Default name for a newly-minted misconception.
DEFAULT_MISCONCEPTION_NAME = ''
# Default notes for a newly-minted misconception.
DEFAULT_MISCONCEPTION_NOTES = ''
# Default feedback for a newly-minted misconception.
DEFAULT_MISCONCEPTION_FEEDBACK = ''
# Default content_id for explanation subtitled html.
DEFAULT_SKILL_EXPLANATION_CONTENT_ID = 'explanation'

# Default description for a newly-minted topic.
DEFAULT_TOPIC_DESCRIPTION = ''
# Default abbreviated name for a newly-minted topic.
DEFAULT_ABBREVIATED_TOPIC_NAME = ''
# Default content id for the subtopic page's content.
DEFAULT_SUBTOPIC_PAGE_CONTENT_ID = 'content'

# Default ID of VM which is used for training classifier.
DEFAULT_VM_ID = 'vm_default'
# Shared secret key for default VM.
DEFAULT_VM_SHARED_SECRET = '1a2b3c4e'

IMAGE_FORMAT_JPEG = 'jpeg'
IMAGE_FORMAT_PNG = 'png'
IMAGE_FORMAT_GIF = 'gif'
IMAGE_FORMAT_SVG = 'svg'

# An array containing the accepted image formats (as determined by the imghdr
# module) and the corresponding allowed extensions in the filenames of uploaded
# images.
ACCEPTED_IMAGE_FORMATS_AND_EXTENSIONS = {
    IMAGE_FORMAT_JPEG: ['jpg', 'jpeg'],
    IMAGE_FORMAT_PNG: ['png'],
    IMAGE_FORMAT_GIF: ['gif'],
    IMAGE_FORMAT_SVG: ['svg']
}

# An array containing the image formats that can be compressed.
COMPRESSIBLE_IMAGE_FORMATS = [IMAGE_FORMAT_JPEG, IMAGE_FORMAT_PNG]

# An array containing the accepted audio extensions for uploaded files and
# the corresponding MIME types.
ACCEPTED_AUDIO_EXTENSIONS = {
    'mp3': ['audio/mp3']
}

# Prefix for data sent from the server to the client via JSON.
XSSI_PREFIX = ')]}\'\n'
# A regular expression for alphanumeric characters.
ALPHANUMERIC_REGEX = r'^[A-Za-z0-9]+$'

# These are here rather than in rating_services.py to avoid import
# circularities with exp_services.
# TODO(Jacob): Refactor exp_services to remove this problem.
_EMPTY_RATINGS = {'1': 0, '2': 0, '3': 0, '4': 0, '5': 0}


def get_empty_ratings():
    """Returns a copy of the empty ratings object.

    Returns:
        dict. Copy of the '_EMPTY_RATINGS' dict object which contains the empty
        ratings.
    """
    return copy.deepcopy(_EMPTY_RATINGS)


# To use mailchimp email service.
BULK_EMAIL_SERVICE_PROVIDER_MAILCHIMP = 'mailchimp_email_service'
# Use GAE email service by default.
BULK_EMAIL_SERVICE_PROVIDER = BULK_EMAIL_SERVICE_PROVIDER_MAILCHIMP

# Empty scaled average rating as a float.
EMPTY_SCALED_AVERAGE_RATING = 0.0

# To use mailgun email service.
EMAIL_SERVICE_PROVIDER_MAILGUN = 'mailgun_email_service'
# Use GAE email service by default.
EMAIL_SERVICE_PROVIDER = EMAIL_SERVICE_PROVIDER_MAILGUN
# If the Mailgun email API is used, the "None" below should be replaced
# with the Mailgun API key.
MAILGUN_API_KEY = None
# If the Mailgun email API is used, the "None" below should be replaced
# with the Mailgun domain name (ending with mailgun.org).
MAILGUN_DOMAIN_NAME = None

# Audience ID of the mailing list for Oppia in Mailchimp.
MAILCHIMP_AUDIENCE_ID = None
# Mailchimp API Key.
MAILCHIMP_API_KEY = None
# Mailchimp username.
MAILCHIMP_USERNAME = None
# Mailchimp secret, used to authenticate webhook requests.
MAILCHIMP_WEBHOOK_SECRET = None

ES_LOCALHOST_PORT = 9200
# NOTE TO RELEASE COORDINATORS: Replace this with the correct ElasticSearch
# auth information during deployment.
ES_CLOUD_ID = None
ES_USERNAME = None
ES_PASSWORD = None

# NOTE TO RELEASE COORDINATORS: Replace this with the correct Redis Host and
# Port when switching to prod server. Keep this in sync with redis.conf in the
# root folder. Specifically, REDISPORT should always be the same as the port in
# redis.conf.
REDISHOST = 'localhost'
REDISPORT = 6379

# NOTE TO RELEASE COORDINATORS: Replace this project id with the correct oppia
# project id when switching to the prod server.
OPPIA_PROJECT_ID = 'dev-project-id'
GOOGLE_APP_ENGINE_REGION = 'us-central1'

# Committer id for system actions. The username for the system committer
# (i.e. admin) is also 'admin'.
SYSTEM_COMMITTER_ID = 'admin'
# Domain name for email address.
INCOMING_EMAILS_DOMAIN_NAME = 'example.com'
SYSTEM_EMAIL_ADDRESS = 'system@example.com'
SYSTEM_EMAIL_NAME = '.'
ADMIN_EMAIL_ADDRESS = 'testadmin@example.com'
NOREPLY_EMAIL_ADDRESS = 'noreply@example.com'
# Ensure that SYSTEM_EMAIL_ADDRESS and ADMIN_EMAIL_ADDRESS are both valid and
# correspond to owners of the app before setting this to True. If
# SYSTEM_EMAIL_ADDRESS is not that of an app owner, email messages from this
# address cannot be sent. If True then emails can be sent to any user.
CAN_SEND_EMAILS = False
# If you want to turn on this facility please check the email templates in the
# send_role_notification_email() function in email_manager.py and modify them
# accordingly.
CAN_SEND_EDITOR_ROLE_EMAILS = False
# If enabled then emails will be sent to creators for feedback messages.
CAN_SEND_FEEDBACK_MESSAGE_EMAILS = False
# If enabled subscription emails will be sent to that user.
CAN_SEND_SUBSCRIPTION_EMAILS = False
# Time to wait before sending feedback message emails (currently set to 1
# hour).
DEFAULT_FEEDBACK_MESSAGE_EMAIL_COUNTDOWN_SECS = 3600
# Whether to send an email when new feedback message is received for
# an exploration.
DEFAULT_FEEDBACK_MESSAGE_EMAIL_PREFERENCE = True
# Whether to send an email to all the creator's subscribers when he/she
# publishes an exploration.
DEFAULT_SUBSCRIPTION_EMAIL_PREFERENCE = True
# Whether exploration feedback emails are muted,
# when the user has not specified a preference.
DEFAULT_FEEDBACK_NOTIFICATIONS_MUTED_PREFERENCE = False
# Whether exploration suggestion emails are muted,
# when the user has not specified a preference.
DEFAULT_SUGGESTION_NOTIFICATIONS_MUTED_PREFERENCE = False
# Whether to send email updates to a user who has not specified a preference.
DEFAULT_EMAIL_UPDATES_PREFERENCE = False
# Whether to send an invitation email when the user is granted
# new role permissions in an exploration.
DEFAULT_EDITOR_ROLE_EMAIL_PREFERENCE = True
# Whether to require an email to be sent, following a moderator action.
REQUIRE_EMAIL_ON_MODERATOR_ACTION = False
# Timespan in minutes before allowing duplicate emails.
DUPLICATE_EMAIL_INTERVAL_MINS = 2
# Number of digits after decimal to which the average ratings value in the
# dashboard is rounded off to.
AVERAGE_RATINGS_DASHBOARD_PRECISION = 2
# Whether to enable maintenance mode on the site. For non-admins, this redirects
# all HTTP requests to the maintenance page. This is the only check which
# determines whether the site is in maintenance mode to avoid queries to the
# database by non-admins.
ENABLE_MAINTENANCE_MODE = False

# The interactions permissible for a question.
ALLOWED_QUESTION_INTERACTION_IDS = [
    'TextInput', 'MultipleChoiceInput', 'NumericInput']

# Flag to disable sending emails related to reviews for suggestions. To be
# flipped after deciding (and implementing) whether a user should be scored
# only for curated lessons.
SEND_SUGGESTION_REVIEW_RELATED_EMAILS = False
# To prevent recording scores for users until details like whether to score
# users for only curated lessons is confirmed.
ENABLE_RECORDING_OF_SCORES = False

# No. of pretest questions to display.
NUM_PRETEST_QUESTIONS = 0

EMAIL_INTENT_SIGNUP = 'signup'
EMAIL_INTENT_DAILY_BATCH = 'daily_batch'
EMAIL_INTENT_EDITOR_ROLE_NOTIFICATION = 'editor_role_notification'
EMAIL_INTENT_FEEDBACK_MESSAGE_NOTIFICATION = 'feedback_message_notification'
EMAIL_INTENT_SUBSCRIPTION_NOTIFICATION = 'subscription_notification'
EMAIL_INTENT_SUGGESTION_NOTIFICATION = 'suggestion_notification'
EMAIL_INTENT_REPORT_BAD_CONTENT = 'report_bad_content'
EMAIL_INTENT_MARKETING = 'marketing'
EMAIL_INTENT_UNPUBLISH_EXPLORATION = 'unpublish_exploration'
EMAIL_INTENT_DELETE_EXPLORATION = 'delete_exploration'
EMAIL_INTENT_QUERY_STATUS_NOTIFICATION = 'query_status_notification'
EMAIL_INTENT_ONBOARD_REVIEWER = 'onboard_reviewer'
EMAIL_INTENT_REMOVE_REVIEWER = 'remove_reviewer'
EMAIL_INTENT_ADDRESS_CONTRIBUTOR_DASHBOARD_SUGGESTIONS = (
    'address_contributor_dashboard_suggestions'
)
EMAIL_INTENT_REVIEW_CREATOR_DASHBOARD_SUGGESTIONS = (
    'review_creator_dashboard_suggestions')
EMAIL_INTENT_REVIEW_CONTRIBUTOR_DASHBOARD_SUGGESTIONS = (
    'review_contributor_dashboard_suggestions'
)
EMAIL_INTENT_ADD_CONTRIBUTOR_DASHBOARD_REVIEWERS = (
    'add_contributor_dashboard_reviewers'
)
EMAIL_INTENT_VOICEOVER_APPLICATION_UPDATES = 'voiceover_application_updates'
EMAIL_INTENT_ACCOUNT_DELETED = 'account_deleted'
# Possible intents for email sent in bulk.
BULK_EMAIL_INTENT_MARKETING = 'bulk_email_marketing'
BULK_EMAIL_INTENT_IMPROVE_EXPLORATION = 'bulk_email_improve_exploration'
BULK_EMAIL_INTENT_CREATE_EXPLORATION = 'bulk_email_create_exploration'
BULK_EMAIL_INTENT_CREATOR_REENGAGEMENT = 'bulk_email_creator_reengagement'
BULK_EMAIL_INTENT_LEARNER_REENGAGEMENT = 'bulk_email_learner_reengagement'
BULK_EMAIL_INTENT_ML_JOB_FAILURE = 'bulk_email_ml_job_failure'
BULK_EMAIL_INTENT_TEST = 'bulk_email_test'

MESSAGE_TYPE_FEEDBACK = 'feedback'
MESSAGE_TYPE_SUGGESTION = 'suggestion'

MODERATOR_ACTION_UNPUBLISH_EXPLORATION = 'unpublish_exploration'
DEFAULT_SALUTATION_HTML_FN = (
    lambda recipient_username: 'Hi %s,' % recipient_username)
DEFAULT_SIGNOFF_HTML_FN = (
    lambda sender_username: (
        'Thanks!<br>%s (Oppia moderator)' % sender_username))

VALID_MODERATOR_ACTIONS = {
    MODERATOR_ACTION_UNPUBLISH_EXPLORATION: {
        'email_config': 'unpublish_exploration_email_html_body',
        'email_subject_fn': (
            lambda exp_title: (
                'Your Oppia exploration "%s" has been unpublished' % exp_title)
        ),
        'email_intent': 'unpublish_exploration',
        'email_salutation_html_fn': DEFAULT_SALUTATION_HTML_FN,
        'email_signoff_html_fn': DEFAULT_SIGNOFF_HTML_FN,
    },
}

# When the site terms were last updated, in UTC.
REGISTRATION_PAGE_LAST_UPDATED_UTC = datetime.datetime(2015, 10, 14, 2, 40, 0)

# Format of string for dashboard statistics logs.
# NOTE TO DEVELOPERS: This format should not be changed, since it is used in
# the existing storage models for UserStatsModel.
DASHBOARD_STATS_DATETIME_STRING_FORMAT = '%Y-%m-%d'

# We generate images for existing math rich text components in batches. This
# gives the maximum size for a batch of Math SVGs in bytes.
MAX_SIZE_OF_MATH_SVGS_BATCH_BYTES = 31 * 1024 * 1024

# The maximum size of an uploaded file, in bytes.
MAX_FILE_SIZE_BYTES = 1048576

# The maximum playback length of an audio file, in seconds.
MAX_AUDIO_FILE_LENGTH_SEC = 300

# The maximum number of questions to be fetched at one time.
MAX_QUESTIONS_FETCHABLE_AT_ONE_TIME = 20

# The minimum score required for a user to review suggestions of a particular
# category.
MINIMUM_SCORE_REQUIRED_TO_REVIEW = 10

# The maximum number of skills to be requested at one time when fetching
# questions.
MAX_NUMBER_OF_SKILL_IDS = 20

# The prefix for an 'accepted suggestion' commit message.
COMMIT_MESSAGE_ACCEPTED_SUGGESTION_PREFIX = 'Accepted suggestion by'

# User id and username for exploration migration bot. Commits made by this bot
# are not reflected in the exploration summary models, but are recorded in the
# exploration commit log.
MIGRATION_BOT_USER_ID = 'OppiaMigrationBot'
MIGRATION_BOT_USERNAME = 'OppiaMigrationBot'

# User id and username for suggestion bot. This bot will be used to accept
# suggestions automatically after a threshold time.
SUGGESTION_BOT_USER_ID = 'OppiaSuggestionBot'
SUGGESTION_BOT_USERNAME = 'OppiaSuggestionBot'

# The system usernames are reserved usernames. Before adding new value to this
# dict, make sure that there aren't any similar usernames in the datastore.
# Note: All bot user IDs and usernames should start with "Oppia" and end with
# "Bot".
SYSTEM_USERS = {
    SYSTEM_COMMITTER_ID: SYSTEM_COMMITTER_ID,
    MIGRATION_BOT_USER_ID: MIGRATION_BOT_USERNAME,
    SUGGESTION_BOT_USER_ID: SUGGESTION_BOT_USERNAME
}

# Ids and locations of the permitted extensions.
ALLOWED_RTE_EXTENSIONS = {
    'Collapsible': {
        'dir': os.path.join(RTE_EXTENSIONS_DIR, 'Collapsible')
    },
    'Image': {
        'dir': os.path.join(RTE_EXTENSIONS_DIR, 'Image')
    },
    'Link': {
        'dir': os.path.join(RTE_EXTENSIONS_DIR, 'Link')
    },
    'Math': {
        'dir': os.path.join(RTE_EXTENSIONS_DIR, 'Math')
    },
    'Svgdiagram': {
        'dir': os.path.join(RTE_EXTENSIONS_DIR, 'svgdiagram')
    },
    'Tabs': {
        'dir': os.path.join(RTE_EXTENSIONS_DIR, 'Tabs')
    },
    'Video': {
        'dir': os.path.join(RTE_EXTENSIONS_DIR, 'Video')
    },
}

# The list of interaction IDs which correspond to interactions that set their
# is_linear property to true. Linear interactions do not support branching and
# thus only allow for default answer classification. This value is guarded by a
# test in extensions.interactions.base_test.
LINEAR_INTERACTION_IDS = ['Continue']

# Demo explorations to load through the admin panel. The id assigned to each
# exploration is based on the key of the exploration in this dict, so ensure it
# doesn't change once it's in the list. Only integer-based indices should be
# used in this list, as it maintains backward compatibility with how demo
# explorations used to be assigned IDs. The value of each entry in this dict is
# either a YAML file or a directory (depending on whether it ends in .yaml).
# These explorations can be found under data/explorations.
DEMO_EXPLORATIONS = {
    u'0': 'welcome',
    u'1': 'multiples.yaml',
    u'2': 'binary_search',
    u'3': 'root_linear_coefficient_theorem',
    u'4': 'three_balls',
    # TODO(bhenning): Replace demo exploration '5' with a new exploration
    # described in #1376.
    u'6': 'boot_verbs.yaml',
    u'7': 'hola.yaml',
    u'8': 'adventure.yaml',
    u'9': 'pitch_perfect.yaml',
    u'10': 'test_interactions',
    u'11': 'modeling_graphs',
    u'12': 'protractor_test_1.yaml',
    u'13': 'solar_system',
    u'14': 'about_oppia.yaml',
    u'15': 'classifier_demo_exploration.yaml',
    u'16': 'all_interactions',
    u'17': 'audio_test',
    # Exploration with ID 18 was used for testing CodeClassifier functionality
    # which has been removed (#10060).
    u'19': 'example_exploration_in_collection1.yaml',
    u'20': 'example_exploration_in_collection2.yaml',
    u'21': 'example_exploration_in_collection3.yaml',
    u'22': 'protractor_mobile_test_exploration.yaml',
    u'23': 'rating_test.yaml',
    u'24': 'learner_flow_test.yaml',
    u'25': 'exploration_player_test.yaml',
}

DEMO_COLLECTIONS = {
    u'0': 'welcome_to_collections.yaml',
    u'1': 'learner_flow_test_collection.yaml'
}

# IDs of explorations which should not be displayable in either the learner or
# editor views.
DISABLED_EXPLORATION_IDS = ['5']

# Oppia Google Group URL.
GOOGLE_GROUP_URL = (
    'https://groups.google.com/forum/?place=forum/oppia#!forum/oppia')

# External URL for the Foundation site.
FOUNDATION_SITE_URL = 'http://oppiafoundation.org'

# NOTE TO RELEASE COORDINATORS: External URL for the oppia production site.
# Change to the correct url for internal testing in the testing production
# environment.
# Change to the production URL when deploying to production site.
OPPIA_SITE_URL = 'http://localhost:8181'

# Prefix for all taskqueue-related URLs.
TASKQUEUE_URL_PREFIX = '/task'
TASK_URL_FEEDBACK_MESSAGE_EMAILS = (
    '%s/email/batchfeedbackmessageemailhandler' % TASKQUEUE_URL_PREFIX)
TASK_URL_FEEDBACK_STATUS_EMAILS = (
    '%s/email/feedbackthreadstatuschangeemailhandler' % TASKQUEUE_URL_PREFIX)
TASK_URL_FLAG_EXPLORATION_EMAILS = (
    '%s/email/flagexplorationemailhandler' % TASKQUEUE_URL_PREFIX)
TASK_URL_INSTANT_FEEDBACK_EMAILS = (
    '%s/email/instantfeedbackmessageemailhandler' % TASKQUEUE_URL_PREFIX)
TASK_URL_SUGGESTION_EMAILS = (
    '%s/email/suggestionemailhandler' % TASKQUEUE_URL_PREFIX)
TASK_URL_DEFERRED = (
    '%s/deferredtaskshandler' % TASKQUEUE_URL_PREFIX)

# TODO(sll): Add all other URLs here.
ADMIN_URL = '/admin'
ADMIN_ROLE_HANDLER_URL = '/adminrolehandler'
BULK_EMAIL_WEBHOOK_ENDPOINT = '/bulk_email_webhook_endpoint'
CLASSROOM_DATA_HANDLER = '/classroom_data_handler'
COLLECTION_DATA_URL_PREFIX = '/collection_handler/data'
COLLECTION_EDITOR_DATA_URL_PREFIX = '/collection_editor_handler/data'
COLLECTION_SUMMARIES_DATA_URL = '/collectionsummarieshandler/data'
COLLECTION_RIGHTS_PREFIX = '/collection_editor_handler/rights'
COLLECTION_PUBLISH_PREFIX = '/collection_editor_handler/publish'
COLLECTION_UNPUBLISH_PREFIX = '/collection_editor_handler/unpublish'
COLLECTION_EDITOR_URL_PREFIX = '/collection_editor/create'
COLLECTION_URL_PREFIX = '/collection'
CONCEPT_CARD_DATA_URL_PREFIX = '/concept_card_handler'
CONTRIBUTOR_DASHBOARD_URL = '/contributor-dashboard'
CONTRIBUTOR_OPPORTUNITIES_DATA_URL = '/opportunitiessummaryhandler'
CREATOR_DASHBOARD_DATA_URL = '/creatordashboardhandler/data'
CREATOR_DASHBOARD_URL = '/creator-dashboard'
CSRF_HANDLER_URL = '/csrfhandler'
CUSTOM_NONPROFITS_LANDING_PAGE_URL = '/nonprofits'
CUSTOM_PARENTS_LANDING_PAGE_URL = '/parents'
CUSTOM_PARTNERS_LANDING_PAGE_URL = '/partners'
CUSTOM_TEACHERS_LANDING_PAGE_URL = '/teachers'
CUSTOM_VOLUNTEERS_LANDING_PAGE_URL = '/volunteers'
DASHBOARD_CREATE_MODE_URL = '%s?mode=create' % CREATOR_DASHBOARD_URL
EDITOR_URL_PREFIX = '/create'
EXPLORATION_DATA_PREFIX = '/createhandler/data'
EXPLORATION_FEATURES_PREFIX = '/explorehandler/features'
EXPLORATION_INIT_URL_PREFIX = '/explorehandler/init'
EXPLORATION_LEARNER_ANSWER_DETAILS = (
    '/learneranswerinfohandler/learner_answer_details')
EXPLORATION_METADATA_SEARCH_URL = '/exploration/metadata_search'
EXPLORATION_PRETESTS_URL_PREFIX = '/pretest_handler'
EXPLORATION_RIGHTS_PREFIX = '/createhandler/rights'
EXPLORATION_STATE_ANSWER_STATS_PREFIX = '/createhandler/state_answer_stats'
EXPLORATION_STATUS_PREFIX = '/createhandler/status'
EXPLORATION_SUMMARIES_DATA_URL = '/explorationsummarieshandler/data'
EXPLORATION_URL_PREFIX = '/explore'
EXPLORATION_URL_EMBED_PREFIX = '/embed/exploration'
FEEDBACK_STATS_URL_PREFIX = '/feedbackstatshandler'
FEEDBACK_THREAD_URL_PREFIX = '/threadhandler'
FEEDBACK_THREADLIST_URL_PREFIX = '/threadlisthandler'
FEEDBACK_THREADLIST_URL_PREFIX_FOR_TOPICS = '/threadlisthandlerfortopic'
FEEDBACK_THREAD_VIEW_EVENT_URL = '/feedbackhandler/thread_view_event'
FETCH_SKILLS_URL_PREFIX = '/fetch_skills'
FLAG_EXPLORATION_URL_PREFIX = '/flagexplorationhandler'
FRACTIONS_LANDING_PAGE_URL = '/fractions'
IMPROVEMENTS_URL_PREFIX = '/improvements'
IMPROVEMENTS_HISTORY_URL_PREFIX = '/improvements/history'
IMPROVEMENTS_CONFIG_URL_PREFIX = '/improvements/config'
LEARNER_ANSWER_INFO_HANDLER_URL = (
    '/learneranswerinfohandler/learner_answer_details')
LEARNER_ANSWER_DETAILS_SUBMIT_URL = '/learneranswerdetailshandler'
LEARNER_DASHBOARD_URL = '/learner-dashboard'
LEARNER_DASHBOARD_DATA_URL = '/learnerdashboardhandler/data'
LEARNER_DASHBOARD_IDS_DATA_URL = '/learnerdashboardidshandler/data'
LEARNER_DASHBOARD_FEEDBACK_THREAD_DATA_URL = '/learnerdashboardthreadhandler'
LEARNER_PLAYLIST_DATA_URL = '/learnerplaylistactivityhandler'
LEARNER_INCOMPLETE_ACTIVITY_DATA_URL = '/learnerincompleteactivityhandler'
LIBRARY_GROUP_DATA_URL = '/librarygrouphandler'
LIBRARY_INDEX_URL = '/community-library'
LIBRARY_INDEX_DATA_URL = '/libraryindexhandler'
LIBRARY_RECENTLY_PUBLISHED_URL = '/community-library/recently-published'
LIBRARY_SEARCH_URL = '/search/find'
LIBRARY_SEARCH_DATA_URL = '/searchhandler/data'
LIBRARY_TOP_RATED_URL = '/community-library/top-rated'
MACHINE_TRANSLATION_DATA_URL = '/machine_translated_state_texts_handler'
MERGE_SKILLS_URL = '/merge_skills_handler'
NEW_COLLECTION_URL = '/collection_editor_handler/create_new'
NEW_EXPLORATION_URL = '/contributehandler/create_new'
NEW_QUESTION_URL = '/question_editor_handler/create_new'
NEW_SKILL_URL = '/skill_editor_handler/create_new'
TOPIC_EDITOR_STORY_URL = '/topic_editor_story_handler'
TOPIC_EDITOR_QUESTION_URL = '/topic_editor_question_handler'
NEW_TOPIC_URL = '/topic_editor_handler/create_new'
NOTIFICATIONS_DASHBOARD_URL = '/notifications'
PREFERENCES_URL = '/preferences'
PRACTICE_SESSION_URL_PREFIX = '/practice_session'
PRACTICE_SESSION_DATA_URL_PREFIX = '/practice_session/data'
PREFERENCES_DATA_URL = '/preferenceshandler/data'
QUESTION_EDITOR_DATA_URL_PREFIX = '/question_editor_handler/data'
QUESTION_SKILL_LINK_URL_PREFIX = '/manage_question_skill_link'
QUESTIONS_LIST_URL_PREFIX = '/questions_list_handler'
QUESTION_COUNT_URL_PREFIX = '/question_count_handler'
QUESTIONS_URL_PREFIX = '/question_player_handler'
RECENT_COMMITS_DATA_URL = '/recentcommitshandler/recent_commits'
RECENT_FEEDBACK_MESSAGES_DATA_URL = '/recent_feedback_messages'
DELETE_ACCOUNT_URL = '/delete-account'
DELETE_ACCOUNT_HANDLER_URL = '/delete-account-handler'
EXPORT_ACCOUNT_HANDLER_URL = '/export-account-handler'
PENDING_ACCOUNT_DELETION_URL = '/pending-account-deletion'
REVIEW_TEST_DATA_URL_PREFIX = '/review_test_handler/data'
REVIEW_TEST_URL_PREFIX = '/review_test'
ROBOTS_TXT_URL = '/robots.txt'
SITE_LANGUAGE_DATA_URL = '/save_site_language'
SIGNUP_DATA_URL = '/signuphandler/data'
SIGNUP_URL = '/signup'
SKILL_DASHBOARD_DATA_URL = '/skills_dashboard/data'
SKILL_DATA_URL_PREFIX = '/skill_data_handler'
SKILL_EDITOR_DATA_URL_PREFIX = '/skill_editor_handler/data'
SKILL_EDITOR_URL_PREFIX = '/skill_editor'
SKILL_EDITOR_QUESTION_URL = '/skill_editor_question_handler'
SKILL_MASTERY_DATA_URL = '/skill_mastery_handler/data'
SKILL_RIGHTS_URL_PREFIX = '/skill_editor_handler/rights'
SKILL_DESCRIPTION_HANDLER = '/skill_description_handler'
STORY_DATA_HANDLER = '/story_data_handler'
STORY_EDITOR_URL_PREFIX = '/story_editor'
STORY_EDITOR_DATA_URL_PREFIX = '/story_editor_handler/data'
STORY_PROGRESS_URL_PREFIX = '/story_progress_handler'
STORY_PUBLISH_HANDLER = '/story_publish_handler'
STORY_URL_FRAGMENT_HANDLER = '/story_url_fragment_handler'
STORY_VIEWER_URL_PREFIX = '/story'
SUBTOPIC_DATA_HANDLER = '/subtopic_data_handler'
SUBTOPIC_VIEWER_URL_PREFIX = '/subtopic'
SUGGESTION_ACTION_URL_PREFIX = '/suggestionactionhandler'
SUGGESTION_LIST_URL_PREFIX = '/suggestionlisthandler'
SUGGESTION_URL_PREFIX = '/suggestionhandler'
UPDATE_TRANSLATION_SUGGESTION_URL_PREFIX = (
    '/updatetranslationsuggestionhandler')
UPDATE_QUESTION_SUGGESTION_URL_PREFIX = (
    '/updatequestionsuggestionhandler')
SUBSCRIBE_URL_PREFIX = '/subscribehandler'
SUBTOPIC_PAGE_EDITOR_DATA_URL_PREFIX = '/subtopic_page_editor_handler/data'
TOPIC_VIEWER_URL_PREFIX = (
    '/learn/<classroom_url_fragment>/<topic_url_fragment>')
TOPIC_DATA_HANDLER = '/topic_data_handler'
TOPIC_EDITOR_DATA_URL_PREFIX = '/topic_editor_handler/data'
TOPIC_EDITOR_URL_PREFIX = '/topic_editor'
TOPIC_NAME_HANDLER = '/topic_name_handler'
TOPIC_RIGHTS_URL_PREFIX = '/rightshandler/get_topic_rights'
TOPIC_SEND_MAIL_URL_PREFIX = '/rightshandler/send_topic_publish_mail'
TOPIC_STATUS_URL_PREFIX = '/rightshandler/change_topic_status'
TOPIC_URL_FRAGMENT_HANDLER = '/topic_url_fragment_handler'
TOPICS_AND_SKILLS_DASHBOARD_DATA_URL = '/topics_and_skills_dashboard/data'
UNASSIGN_SKILL_DATA_HANDLER_URL = '/topics_and_skills_dashboard/unassign_skill'
TOPICS_AND_SKILLS_DASHBOARD_URL = '/topics-and-skills-dashboard'
UNSUBSCRIBE_URL_PREFIX = '/unsubscribehandler'
UPLOAD_EXPLORATION_URL = '/contributehandler/upload'
USER_EXPLORATION_EMAILS_PREFIX = '/createhandler/notificationpreferences'
USER_PERMISSIONS_URL_PREFIX = '/createhandler/permissions'
USERNAME_CHECK_DATA_URL = '/usernamehandler/data'
VALIDATE_STORY_EXPLORATIONS_URL_PREFIX = '/validate_story_explorations'

# Event types.
EVENT_TYPE_ALL_STATS = 'all_stats'
EVENT_TYPE_STATE_HIT = 'state_hit'
EVENT_TYPE_STATE_COMPLETED = 'state_complete'
EVENT_TYPE_ANSWER_SUBMITTED = 'answer_submitted'
EVENT_TYPE_DEFAULT_ANSWER_RESOLVED = 'default_answer_resolved'
EVENT_TYPE_NEW_THREAD_CREATED = 'feedback_thread_created'
EVENT_TYPE_THREAD_STATUS_CHANGED = 'feedback_thread_status_changed'
EVENT_TYPE_RATE_EXPLORATION = 'rate_exploration'
EVENT_TYPE_SOLUTION_HIT = 'solution_hit'
EVENT_TYPE_LEAVE_FOR_REFRESHER_EXP = 'leave_for_refresher_exp'
# The values for these event types should be left as-is for backwards
# compatibility.
EVENT_TYPE_START_EXPLORATION = 'start'
EVENT_TYPE_ACTUAL_START_EXPLORATION = 'actual_start'
EVENT_TYPE_MAYBE_LEAVE_EXPLORATION = 'leave'
EVENT_TYPE_COMPLETE_EXPLORATION = 'complete'

# Play type constants.
PLAY_TYPE_PLAYTEST = 'playtest'
PLAY_TYPE_NORMAL = 'normal'

# Predefined commit messages.
COMMIT_MESSAGE_EXPLORATION_DELETED = 'Exploration deleted.'
COMMIT_MESSAGE_COLLECTION_DELETED = 'Collection deleted.'
COMMIT_MESSAGE_QUESTION_DELETED = 'Question deleted.'
COMMIT_MESSAGE_SKILL_DELETED = 'Skill deleted.'
COMMIT_MESSAGE_STORY_DELETED = 'Story deleted.'
COMMIT_MESSAGE_SUBTOPIC_PAGE_DELETED = 'Subtopic page deleted.'
COMMIT_MESSAGE_TOPIC_DELETED = 'Topic deleted.'

# Max number of playthroughs for an issue.
MAX_PLAYTHROUGHS_FOR_ISSUE = 5

# Number of unresolved answers to be displayed in the dashboard for each
# exploration.
TOP_UNRESOLVED_ANSWERS_COUNT_DASHBOARD = 3
# Number of open feedback to be displayed in the dashboard for each exploration.
OPEN_FEEDBACK_COUNT_DASHBOARD = 3
# NOTE TO DEVELOPERS: This should be synchronized with app.constants.ts.
ENABLE_ML_CLASSIFIERS = False

# The regular expression used to identify whether a string contains float value.
# The regex must match with regex that is stored in vmconf.py file of Oppia-ml.
# If this regex needs to be modified then first of all shutdown Oppia-ml VM.
# Then update the regex constant in here and Oppia both.
# Run any migration job that is required to migrate existing trained models
# before starting Oppia-ml again.
FLOAT_VERIFIER_REGEX = (
    '^([-+]?\\d*\\.\\d+)$|^([-+]?(\\d*\\.?\\d+|\\d+\\.?\\d*)e[-+]?\\d*)$')

# Current event models schema version. All event models with an
# event_schema_version of 1 are the events collected before the rework of the
# statistics framework which brought about the recording of new event models;
# these models include all models recorded before Feb 2018.
CURRENT_EVENT_MODELS_SCHEMA_VERSION = 2

# Output formats of downloaded explorations.
OUTPUT_FORMAT_JSON = 'json'
OUTPUT_FORMAT_ZIP = 'zip'

# Types of updates shown in the 'recent updates' table in the dashboard page.
UPDATE_TYPE_EXPLORATION_COMMIT = 'exploration_commit'
UPDATE_TYPE_COLLECTION_COMMIT = 'collection_commit'
UPDATE_TYPE_FEEDBACK_MESSAGE = 'feedback_thread'

# Possible values for user query status.
# Valid status transitions are: processing --> completed --> archived
# or processing --> failed.
USER_QUERY_STATUS_PROCESSING = 'processing'
USER_QUERY_STATUS_COMPLETED = 'completed'
USER_QUERY_STATUS_ARCHIVED = 'archived'
USER_QUERY_STATUS_FAILED = 'failed'

ALLOWED_USER_QUERY_STATUSES = (
    USER_QUERY_STATUS_PROCESSING,
    USER_QUERY_STATUS_COMPLETED,
    USER_QUERY_STATUS_ARCHIVED,
    USER_QUERY_STATUS_FAILED
)

# The time difference between which to consider two login events "close". This
# is taken to be 12 hours.
PROXIMAL_TIMEDELTA_SECS = 12 * 60 * 60

# The i18n id for the header of the "Featured Activities" category in the
# library index page.
LIBRARY_CATEGORY_FEATURED_ACTIVITIES = 'I18N_LIBRARY_GROUPS_FEATURED_ACTIVITIES'
# The i18n id for the header of the "Top Rated Explorations" category in the
# library index page.
LIBRARY_CATEGORY_TOP_RATED_EXPLORATIONS = (
    'I18N_LIBRARY_GROUPS_TOP_RATED_EXPLORATIONS')
# The i18n id for the header of the "Recently Published" category in the
# library index page.
LIBRARY_CATEGORY_RECENTLY_PUBLISHED = 'I18N_LIBRARY_GROUPS_RECENTLY_PUBLISHED'

# The group name that appears at the end of the url for the recently published
# page.
LIBRARY_GROUP_RECENTLY_PUBLISHED = 'recently-published'
# The group name that appears at the end of the url for the top rated page.
LIBRARY_GROUP_TOP_RATED = 'top-rated'

# Defaults for topic similarities.
DEFAULT_TOPIC_SIMILARITY = 0.5
SAME_TOPIC_SIMILARITY = 1.0

# The type of the response returned by a handler when an exception is raised.
HANDLER_TYPE_HTML = 'html'
HANDLER_TYPE_JSON = 'json'
HANDLER_TYPE_DOWNLOADABLE = 'downloadable'

# Following are the constants for the role IDs.
# TODO(#<id>): The role id variable name doesn't match the string value, we need
# to write a one-off job to update the string value in the datestore.
ROLE_ID_GUEST = 'GUEST'
ROLE_ID_MOBILE_LEARNER = 'LEARNER'
ROLE_ID_FULL_USER = 'EXPLORATION_EDITOR'
ROLE_ID_COLLECTION_EDITOR = 'COLLECTION_EDITOR'
ROLE_ID_TOPIC_MANAGER = 'TOPIC_MANAGER'
ROLE_ID_MODERATOR = 'MODERATOR'
<<<<<<< HEAD
ROLE_ID_CURRICULUM_ADMIN = 'ADMIN'

ALLOWED_USER_ROLES = [
    ROLE_ID_GUEST, ROLE_ID_MOBILE_LEARNER,
    ROLE_ID_FULL_USER, ROLE_ID_COLLECTION_EDITOR,
    ROLE_ID_TOPIC_MANAGER, ROLE_ID_MODERATOR, ROLE_ID_CURRICULUM_ADMIN]

POSSIBLE_REGISTERED_USER_DEFAULT_ROLES = [
    ROLE_ID_FULL_USER, ROLE_ID_MOBILE_LEARNER]

ALLOWED_USER_ROLES = [
    ROLE_ID_GUEST, ROLE_ID_MOBILE_LEARNER,
    ROLE_ID_FULL_USER, ROLE_ID_COLLECTION_EDITOR,
    ROLE_ID_TOPIC_MANAGER, ROLE_ID_MODERATOR, ROLE_ID_CURRICULUM_ADMIN]
=======
ROLE_ID_RELEASE_COORDINATOR = 'RELEASE_COORDINATOR'
ROLE_ID_ADMIN = 'ADMIN'

ALLOWED_USER_ROLES = [
    ROLE_ID_GUEST, ROLE_ID_BANNED_USER, ROLE_ID_LEARNER,
    ROLE_ID_EXPLORATION_EDITOR, ROLE_ID_COLLECTION_EDITOR,
    ROLE_ID_TOPIC_MANAGER, ROLE_ID_MODERATOR, ROLE_ID_RELEASE_COORDINATOR,
    ROLE_ID_ADMIN]
>>>>>>> 7ae971d4

# Intent of the User making query to role structure via admin interface. Used
# to store audit data regarding queries to role IDs.
ROLE_ACTION_ADD = 'add'
ROLE_ACTION_REMOVE = 'remove'
DEPRECATED_ROLE_ACTION_UPDATE = 'update'
ROLE_ACTION_VIEW_BY_USERNAME = 'view_by_username'
ROLE_ACTION_VIEW_BY_ROLE = 'view_by_role'

USER_FILTER_CRITERION_ROLE = 'role'
USER_FILTER_CRITERION_USERNAME = 'username'

QUESTION_BATCH_SIZE = 10

STATE_ANSWER_STATS_MIN_FREQUENCY = 2

RTE_FORMAT_TEXTANGULAR = 'text-angular'

RTE_FORMAT_CKEDITOR = 'ck-editor'

# RTE content specifications according to the type of the editor.
RTE_CONTENT_SPEC = {
    'RTE_TYPE_TEXTANGULAR': {
        # Valid parent-child relation in TextAngular.
        'ALLOWED_PARENT_LIST': {
            'p': ['blockquote', 'div', 'pre', '[document]', 'ol', 'ul', 'li'],
            'b': ['i', 'li', 'p', 'pre'],
            'br': ['b', 'i', 'li', 'p'],
            'i': ['b', 'li', 'p', 'pre'],
            'li': ['ol', 'ul'],
            'ol': ['ol', 'ul', 'blockquote', 'li', 'pre', 'div', '[document]'],
            'ul': ['ol', 'ul', 'blockquote', 'li', 'pre', 'div', '[document]'],
            'pre': ['ol', 'ul', 'blockquote', '[document]'],
            'blockquote': ['blockquote', '[document]'],
            'oppia-noninteractive-link': ['b', 'i', 'li', 'p', 'pre'],
            'oppia-noninteractive-math': ['b', 'i', 'li', 'p', 'pre'],
            'oppia-noninteractive-image': ['b', 'i', 'li', 'p', 'pre'],
            'oppia-noninteractive-collapsible': ['b', 'i', 'li', 'p', 'pre'],
            'oppia-noninteractive-video': ['b', 'i', 'li', 'p', 'pre'],
            'oppia-noninteractive-tabs': ['b', 'i', 'li', 'p', 'pre'],
            'oppia-noninteractive-svgdiagram': ['b', 'i', 'li', 'p', 'pre']
        },
        # Valid html tags in TextAngular.
        'ALLOWED_TAG_LIST': [
            'p',
            'b',
            'br',
            'i',
            'li',
            'ol',
            'ul',
            'pre',
            'blockquote',
            'oppia-noninteractive-link',
            'oppia-noninteractive-math',
            'oppia-noninteractive-image',
            'oppia-noninteractive-collapsible',
            'oppia-noninteractive-video',
            'oppia-noninteractive-tabs',
            'oppia-noninteractive-svgdiagram'
        ]
    },
    'RTE_TYPE_CKEDITOR': {
        # Valid parent-child relation in CKEditor.
        'ALLOWED_PARENT_LIST': {
            'p': ['blockquote', '[document]', 'li'],
            'strong': ['em', 'li', 'p', 'pre'],
            'em': ['strong', 'li', 'p', 'pre'],
            'br': ['strong', 'em', 'li', 'p'],
            'li': ['ol', 'ul'],
            'ol': ['li', 'blockquote', 'pre', '[document]'],
            'ul': ['li', 'blockquote', 'pre', '[document]'],
            'pre': ['ol', 'ul', 'blockquote', 'li', '[document]'],
            'blockquote': ['blockquote', '[document]'],
            'oppia-noninteractive-link': ['strong', 'em', 'li', 'p', 'pre'],
            'oppia-noninteractive-math': ['strong', 'em', 'li', 'p', 'pre'],
            'oppia-noninteractive-image': ['blockquote', 'li', '[document]'],
            'oppia-noninteractive-svgdiagram': [
                'blockquote', 'li', '[document]'
            ],
            'oppia-noninteractive-collapsible': [
                'blockquote', 'li', '[document]'
            ],
            'oppia-noninteractive-video': ['blockquote', 'li', '[document]'],
            'oppia-noninteractive-tabs': ['blockquote', 'li', '[document]']
        },
        # Valid html tags in CKEditor.
        'ALLOWED_TAG_LIST': [
            'p',
            'strong',
            'br',
            'em',
            'li',
            'ol',
            'ul',
            'pre',
            'blockquote',
            'oppia-noninteractive-link',
            'oppia-noninteractive-math',
            'oppia-noninteractive-image',
            'oppia-noninteractive-collapsible',
            'oppia-noninteractive-video',
            'oppia-noninteractive-tabs',
            'oppia-noninteractive-svgdiagram'
        ]

    }
}

# A dict representing available landing pages, having subject as a key and list
# of topics as the value.
# Note: This dict needs to be keep in sync with frontend TOPIC_LANDING_PAGE_DATA
# oppia constant defined in
# core/templates/pages/landing-pages/TopicLandingPage.js file.
AVAILABLE_LANDING_PAGES = {
    'math': ['fractions', 'negative-numbers', 'ratios']
}

# Classroom page names for generating URLs. These need to be kept in sync with
# CLASSROOM_PAGES_DATA property in config_domain.
CLASSROOM_PAGES = ['math']

# Authentication method using GAE ID (google sign in).
GAE_AUTH_PROVIDER_ID = 'gae'
# Authentication method using Firebase authentication. Firebase signs its ID
# Tokens with iss='Firebase' (iss: issuer, public API refers to this as
# "provider id"), so using this naming convention helps us stay consistent with
# the status quo.
FIREBASE_AUTH_PROVIDER_ID = 'Firebase'
# Firebase-specific role specified for users with super admin privileges.
FIREBASE_ROLE_SUPER_ADMIN = 'super_admin'

# Firebase *explicitly* requires IDs to have at most 128 characters, and may
# contain any valid ASCII character:
# https://firebase.google.com/docs/auth/admin/manage-users#create_a_user
#
# After manually inspecting ~200 of them, however, we've found that they only
# use alpha-numeric characters, hence the tighter restriction.
FIREBASE_AUTH_ID_REGEX = '^[A-Za-z0-9]{1,128}$'

CLOUD_DATASTORE_EMULATOR_HOST = 'localhost'
CLOUD_DATASTORE_EMULATOR_PORT = 8089

FIREBASE_EMULATOR_CONFIG_PATH = '.firebase.json'
FIREBASE_EMULATOR_PORT = 9099

# The name of the cookie Oppia will place the session cookie into. The name is
# arbitrary. If it is changed later on, then the cookie will live on in the
# users' browsers as garbage (although it would expire eventually, see MAX_AGE).
FIREBASE_SESSION_COOKIE_NAME = 'session'
# The duration a session cookie from Firebase should remain valid for. After the
# duration expires, a new cookie will need to be generated. Generating a new
# cookie requires the user to sign-in _explicitly_.
FIREBASE_SESSION_COOKIE_MAX_AGE = datetime.timedelta(days=14)

# TODO(#10501): Once domain objects can be imported by the storage layer, move
# these back to appropriate places (rights_domain, topic_domain).
# The reserved prefix for keys that are automatically inserted into a
# commit_cmd dict by this model.
AUTOGENERATED_PREFIX = 'AUTO'

# The command string for a revert commit.
CMD_REVERT_COMMIT = '%s_revert_version_number' % AUTOGENERATED_PREFIX

# The command string for a delete commit.
CMD_DELETE_COMMIT = '%s_mark_deleted' % AUTOGENERATED_PREFIX

# IMPORTANT: Ensure that all changes to how these cmds are interpreted preserve
# backward-compatibility with previous exploration snapshots in the datastore.
# Do not modify the definitions of CMD keys that already exist.
CMD_CREATE_NEW = 'create_new'
CMD_CHANGE_ROLE = 'change_role'
CMD_REMOVE_ROLE = 'remove_role'
CMD_CHANGE_EXPLORATION_STATUS = 'change_exploration_status'
CMD_CHANGE_COLLECTION_STATUS = 'change_collection_status'
CMD_CHANGE_PRIVATE_VIEWABILITY = 'change_private_viewability'
CMD_RELEASE_OWNERSHIP = 'release_ownership'
CMD_UPDATE_FIRST_PUBLISHED_MSEC = 'update_first_published_msec'

# Roles used in collections and explorations.
ROLE_OWNER = 'owner'
ROLE_EDITOR = 'editor'
ROLE_VOICE_ARTIST = 'voice artist'
ROLE_VIEWER = 'viewer'
ROLE_NONE = 'none'

# The list of entity types that do not require entity specific access control
# when viewing respective suggestions.
ENTITY_TYPES_WITH_UNRESTRICTED_VIEW_SUGGESTION_ACCESS = [ENTITY_TYPE_SKILL]

# The allowed list of roles which can be used in change_role command.
ALLOWED_ACTIVITY_ROLES = [
    ROLE_OWNER, ROLE_EDITOR, ROLE_VOICE_ARTIST, ROLE_VIEWER]

# The allowed list of status which can be used in change_exploration_status
# and change_collection_status commands.
ALLOWED_ACTIVITY_STATUS = [
    constants.ACTIVITY_STATUS_PRIVATE, constants.ACTIVITY_STATUS_PUBLIC]

# Commands allowed in CollectionRightsChange and ExplorationRightsChange.
COMMON_RIGHTS_ALLOWED_COMMANDS = [{
    'name': CMD_CREATE_NEW,
    'required_attribute_names': [],
    'optional_attribute_names': [],
    'user_id_attribute_names': []
}, {
    'name': CMD_CHANGE_ROLE,
    'required_attribute_names': ['assignee_id', 'old_role', 'new_role'],
    'optional_attribute_names': [],
    'user_id_attribute_names': ['assignee_id'],
    'allowed_values': {
        'new_role': ALLOWED_ACTIVITY_ROLES, 'old_role': ALLOWED_ACTIVITY_ROLES}
}, {
    'name': CMD_REMOVE_ROLE,
    'required_attribute_names': ['removed_user_id', 'old_role'],
    'optional_attribute_names': [],
    'user_id_attribute_names': ['removed_user_id'],
    'allowed_values': {'old_role': ALLOWED_ACTIVITY_ROLES}
}, {
    'name': CMD_CHANGE_PRIVATE_VIEWABILITY,
    'required_attribute_names': [
        'old_viewable_if_private', 'new_viewable_if_private'],
    'optional_attribute_names': [],
    'user_id_attribute_names': []
}, {
    'name': CMD_RELEASE_OWNERSHIP,
    'required_attribute_names': [],
    'optional_attribute_names': [],
    'user_id_attribute_names': []
}, {
    'name': CMD_UPDATE_FIRST_PUBLISHED_MSEC,
    'required_attribute_names': [
        'old_first_published_msec', 'new_first_published_msec'],
    'optional_attribute_names': [],
    'user_id_attribute_names': []
}, {
    'name': CMD_DELETE_COMMIT,
    'required_attribute_names': [],
    'optional_attribute_names': [],
    'user_id_attribute_names': []
}]

COLLECTION_RIGHTS_CHANGE_ALLOWED_COMMANDS = copy.deepcopy(
    COMMON_RIGHTS_ALLOWED_COMMANDS)
COLLECTION_RIGHTS_CHANGE_ALLOWED_COMMANDS.append({
    'name': CMD_CHANGE_COLLECTION_STATUS,
    'required_attribute_names': ['old_status', 'new_status'],
    'optional_attribute_names': [],
    'user_id_attribute_names': [],
    'allowed_values': {
        'old_status': ALLOWED_ACTIVITY_STATUS,
        'new_status': ALLOWED_ACTIVITY_STATUS
    }
})

EXPLORATION_RIGHTS_CHANGE_ALLOWED_COMMANDS = copy.deepcopy(
    COMMON_RIGHTS_ALLOWED_COMMANDS)
EXPLORATION_RIGHTS_CHANGE_ALLOWED_COMMANDS.append({
    'name': CMD_CHANGE_EXPLORATION_STATUS,
    'required_attribute_names': ['old_status', 'new_status'],
    'optional_attribute_names': [],
    'user_id_attribute_names': [],
    'allowed_values': {
        'old_status': ALLOWED_ACTIVITY_STATUS,
        'new_status': ALLOWED_ACTIVITY_STATUS
    },
    # TODO(#12991): Remove this once once we use the migration jobs to remove
    # the deprecated values from the server data.
    'deprecated_values': {
        'new_status': ['publicized']
    }
})

CMD_REMOVE_MANAGER_ROLE = 'remove_manager_role'
CMD_PUBLISH_TOPIC = 'publish_topic'
CMD_UNPUBLISH_TOPIC = 'unpublish_topic'

ROLE_MANAGER = 'manager'

# The allowed list of roles which can be used in TopicRightsChange change_role
# command.
ALLOWED_TOPIC_ROLES = [ROLE_NONE, ROLE_MANAGER]

# Commands allowed in TopicRightsChange.
TOPIC_RIGHTS_CHANGE_ALLOWED_COMMANDS = [{
    'name': CMD_CREATE_NEW,
    'required_attribute_names': [],
    'optional_attribute_names': [],
    'user_id_attribute_names': []
}, {
    'name': CMD_CHANGE_ROLE,
    'required_attribute_names': ['assignee_id', 'new_role', 'old_role'],
    'optional_attribute_names': [],
    'user_id_attribute_names': ['assignee_id'],
    'allowed_values': {
        'new_role': ALLOWED_TOPIC_ROLES, 'old_role': ALLOWED_TOPIC_ROLES
    }
}, {
    'name': CMD_REMOVE_MANAGER_ROLE,
    'required_attribute_names': ['removed_user_id'],
    'optional_attribute_names': [],
    'user_id_attribute_names': ['removed_user_id']
}, {
    'name': CMD_PUBLISH_TOPIC,
    'required_attribute_names': [],
    'optional_attribute_names': [],
    'user_id_attribute_names': []
}, {
    'name': CMD_UNPUBLISH_TOPIC,
    'required_attribute_names': [],
    'optional_attribute_names': [],
    'user_id_attribute_names': []
}, {
    'name': CMD_DELETE_COMMIT,
    'required_attribute_names': [],
    'optional_attribute_names': [],
    'user_id_attribute_names': []
}]

USER_ID_RANDOM_PART_LENGTH = 32
USER_ID_LENGTH = 36
USER_ID_REGEX = r'uid_[a-z]{%s}' % USER_ID_RANDOM_PART_LENGTH
PSEUDONYMOUS_ID_REGEX = r'pid_[a-z]{%s}' % USER_ID_RANDOM_PART_LENGTH

# Length of user PIN for different roles used on Android.
FULL_USER_PIN_LENGTH = 5
PROFILE_USER_PIN_LENGTH = 3

MAX_NUMBER_OF_OPS_IN_TRANSACTION = 25

# This is the maximum wait time for the task queue HTTP request. If the request
# takes longer than this value, an exception is raised. The default value
# of 5 seconds is too short and must be avoided because it can cause events
# to go unrecorded.
# https://cloud.google.com/appengine/docs/standard/python/outbound-requests#request_timeouts
DEFAULT_TASKQUEUE_TIMEOUT_SECONDS = 30

# Mapping from issue type to issue keyname in the issue customization dict. This
# mapping is useful to uniquely identify issues by the combination of their
# issue type and other type-specific information (such as the list of states
# involved).
CUSTOMIZATION_ARG_WHICH_IDENTIFIES_ISSUE = {
    'EarlyQuit': 'state_name',
    'MultipleIncorrectSubmissions': 'state_name',
    'CyclicStateTransitions': 'state_names'
}

# Constants defining various suggestion types.
SUGGESTION_TYPE_EDIT_STATE_CONTENT = 'edit_exploration_state_content'
SUGGESTION_TYPE_TRANSLATE_CONTENT = 'translate_content'
SUGGESTION_TYPE_ADD_QUESTION = 'add_question'

# Suggestion fields that can be queried.
ALLOWED_SUGGESTION_QUERY_FIELDS = [
    'suggestion_type', 'target_type', 'target_id', 'status', 'author_id',
    'final_reviewer_id', 'score_category', 'language_code'
]

# Possible targets that the suggestions can modify.
SUGGESTION_TARGET_TYPE_CHOICES = [
    ENTITY_TYPE_EXPLORATION,
    ENTITY_TYPE_QUESTION,
    ENTITY_TYPE_SKILL,
    ENTITY_TYPE_TOPIC
]

# Possible suggestion types.
SUGGESTION_TYPE_CHOICES = [
    SUGGESTION_TYPE_EDIT_STATE_CONTENT,
    SUGGESTION_TYPE_TRANSLATE_CONTENT,
    SUGGESTION_TYPE_ADD_QUESTION
]

# The types of suggestions that are offered on the Contributor Dashboard.
CONTRIBUTOR_DASHBOARD_SUGGESTION_TYPES = [
    SUGGESTION_TYPE_TRANSLATE_CONTENT,
    SUGGESTION_TYPE_ADD_QUESTION
]<|MERGE_RESOLUTION|>--- conflicted
+++ resolved
@@ -1024,22 +1024,6 @@
 ROLE_ID_COLLECTION_EDITOR = 'COLLECTION_EDITOR'
 ROLE_ID_TOPIC_MANAGER = 'TOPIC_MANAGER'
 ROLE_ID_MODERATOR = 'MODERATOR'
-<<<<<<< HEAD
-ROLE_ID_CURRICULUM_ADMIN = 'ADMIN'
-
-ALLOWED_USER_ROLES = [
-    ROLE_ID_GUEST, ROLE_ID_MOBILE_LEARNER,
-    ROLE_ID_FULL_USER, ROLE_ID_COLLECTION_EDITOR,
-    ROLE_ID_TOPIC_MANAGER, ROLE_ID_MODERATOR, ROLE_ID_CURRICULUM_ADMIN]
-
-POSSIBLE_REGISTERED_USER_DEFAULT_ROLES = [
-    ROLE_ID_FULL_USER, ROLE_ID_MOBILE_LEARNER]
-
-ALLOWED_USER_ROLES = [
-    ROLE_ID_GUEST, ROLE_ID_MOBILE_LEARNER,
-    ROLE_ID_FULL_USER, ROLE_ID_COLLECTION_EDITOR,
-    ROLE_ID_TOPIC_MANAGER, ROLE_ID_MODERATOR, ROLE_ID_CURRICULUM_ADMIN]
-=======
 ROLE_ID_RELEASE_COORDINATOR = 'RELEASE_COORDINATOR'
 ROLE_ID_ADMIN = 'ADMIN'
 
@@ -1048,7 +1032,6 @@
     ROLE_ID_EXPLORATION_EDITOR, ROLE_ID_COLLECTION_EDITOR,
     ROLE_ID_TOPIC_MANAGER, ROLE_ID_MODERATOR, ROLE_ID_RELEASE_COORDINATOR,
     ROLE_ID_ADMIN]
->>>>>>> 7ae971d4
 
 # Intent of the User making query to role structure via admin interface. Used
 # to store audit data regarding queries to role IDs.
