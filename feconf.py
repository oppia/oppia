--- conflicted
+++ resolved
@@ -66,17 +66,9 @@
 OBJECT_TEMPLATES_DIR = os.path.join('extensions', 'objects', 'templates')
 
 # Choose production templates folder when we are in production mode.
-<<<<<<< HEAD
-if constants.DEV_MODE:
-    FRONTEND_TEMPLATES_DIR = os.path.join('webpack_bundles')
-else:
-    FRONTEND_TEMPLATES_DIR = os.path.join('build', 'webpack_bundles')
-=======
 FRONTEND_TEMPLATES_DIR = (
-    os.path.join(
-        'core', 'templates', 'dev', 'head') if constants.DEV_MODE else
-    os.path.join('backend_prod_files', 'templates', 'head'))
->>>>>>> 42c43e22
+    os.path.join('webpack_bundles') if constants.DEV_MODE else
+    os.path.join('build', 'webpack_bundles'))
 DEPENDENCIES_TEMPLATES_DIR = (
     os.path.join(EXTENSIONS_DIR_PREFIX, 'extensions', 'dependencies'))
 
