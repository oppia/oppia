--- conflicted
+++ resolved
@@ -90,10 +90,9 @@
     TRAINING_JOB_STATUS_PENDING
 ]
 
-<<<<<<< HEAD
 # The maximum number of characters allowed for userbio length.
 MAX_BIO_LENGTH_IN_CHARS = 2000
-=======
+
 ALLOWED_TRAINING_JOB_STATUS_CHANGES = {
     TRAINING_JOB_STATUS_COMPLETE: [],
     TRAINING_JOB_STATUS_NEW: [TRAINING_JOB_STATUS_PENDING],
@@ -101,7 +100,6 @@
                                   TRAINING_JOB_STATUS_FAILED],
     TRAINING_JOB_STATUS_FAILED: [TRAINING_JOB_STATUS_NEW]
 }
->>>>>>> b6eec3f5
 
 # The minimum number of training samples required for training a classifier.
 MIN_TOTAL_TRAINING_EXAMPLES = 50
