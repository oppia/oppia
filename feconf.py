# coding: utf-8
#
# Copyright 2014 The Oppia Authors. All Rights Reserved.
#
# Licensed under the Apache License, Version 2.0 (the "License");
# you may not use this file except in compliance with the License.
# You may obtain a copy of the License at
#
#      http://www.apache.org/licenses/LICENSE-2.0
#
# Unless required by applicable law or agreed to in writing, software
# distributed under the License is distributed on an "AS-IS" BASIS,
# WITHOUT WARRANTIES OR CONDITIONS OF ANY KIND, either express or implied.
# See the License for the specific language governing permissions and
# limitations under the License.

"""Stores various configuration options and constants for Oppia."""

from __future__ import absolute_import  # pylint: disable=import-only-modules
from __future__ import unicode_literals  # pylint: disable=import-only-modules

import copy
import datetime
import os

from constants import constants

# The datastore model ID for the list of featured activity references. This
# value should not be changed.
ACTIVITY_REFERENCE_LIST_FEATURED = 'featured'
ALL_ACTIVITY_REFERENCE_LIST_TYPES = [ACTIVITY_REFERENCE_LIST_FEATURED]

# The values which a post_commit_status can have: public, private.
POST_COMMIT_STATUS_PUBLIC = 'public'
POST_COMMIT_STATUS_PRIVATE = 'private'

# Whether to unconditionally log info messages.
DEBUG = False

# When DEV_MODE is true check that we are running in development environment.
# The SERVER_SOFTWARE environment variable does not exist in Travis, hence the
# need for an explicit check.
if (constants.DEV_MODE and os.getenv('SERVER_SOFTWARE') and
        not os.getenv('SERVER_SOFTWARE', default='').startswith('Development')):
    raise Exception('DEV_MODE can\'t be true on production.')

CLASSIFIERS_DIR = os.path.join('extensions', 'classifiers')
TESTS_DATA_DIR = os.path.join('core', 'tests', 'data')
SAMPLE_EXPLORATIONS_DIR = os.path.join('data', 'explorations')
SAMPLE_COLLECTIONS_DIR = os.path.join('data', 'collections')
CONTENT_VALIDATION_DIR = os.path.join('core', 'domain')

# backend_prod_files contain processed JS and HTML files that are served by
# Jinja, we are moving away from Jinja so this folder might not be needed later
# (#6964)
EXTENSIONS_DIR_PREFIX = (
    'backend_prod_files' if not constants.DEV_MODE else '')
ACTIONS_DIR = (
    os.path.join(EXTENSIONS_DIR_PREFIX, 'extensions', 'actions'))
ISSUES_DIR = (
    os.path.join(EXTENSIONS_DIR_PREFIX, 'extensions', 'issues'))
INTERACTIONS_DIR = (
    os.path.join('extensions', 'interactions'))
INTERACTIONS_LEGACY_SPECS_FILE_DIR = (
    os.path.join(INTERACTIONS_DIR, 'legacy_interaction_specs_by_state_version'))
INTERACTIONS_SPECS_FILE_PATH = (
    os.path.join(INTERACTIONS_DIR, 'interaction_specs.json'))
RTE_EXTENSIONS_DIR = (
    os.path.join(EXTENSIONS_DIR_PREFIX, 'extensions', 'rich_text_components'))
RTE_EXTENSIONS_DEFINITIONS_PATH = (
    os.path.join('assets', 'rich_text_components_definitions.ts'))

OBJECT_TEMPLATES_DIR = os.path.join('extensions', 'objects', 'templates')

# Choose production templates folder when we are in production mode.
FRONTEND_TEMPLATES_DIR = (
    os.path.join('webpack_bundles') if constants.DEV_MODE else
    os.path.join('backend_prod_files', 'webpack_bundles'))
DEPENDENCIES_TEMPLATES_DIR = (
    os.path.join(EXTENSIONS_DIR_PREFIX, 'extensions', 'dependencies'))

VALUE_GENERATORS_DIR_FOR_JS = os.path.join(
    'local_compiled_js', 'extensions', 'value_generators')
VALUE_GENERATORS_DIR = os.path.join('extensions', 'value_generators')

VISUALIZATIONS_DIR = os.path.join(
    'extensions', 'visualizations')
VISUALIZATIONS_DIR_FOR_JS = os.path.join(
    'local_compiled_js', 'extensions', 'visualizations')

OBJECT_DEFAULT_VALUES_FILE_PATH = os.path.join(
    'extensions', 'objects', 'object_defaults.json')
RULES_DESCRIPTIONS_FILE_PATH = os.path.join(
    os.getcwd(), 'extensions', 'interactions', 'rule_templates.json')
HTML_FIELD_TYPES_TO_RULE_SPECS_FILE_PATH = os.path.join(
    os.getcwd(), 'extensions', 'interactions',
    'html_field_types_to_rule_specs.json')
LEGACY_HTML_FIELD_TYPES_TO_RULE_SPECS_FILE_PATH_FILE_DIR = os.path.join(
    os.getcwd(), 'extensions', 'interactions',
    'legacy_html_field_types_to_rule_specs_by_state_version')

# A mapping of interaction ids to classifier properties.
# TODO(#10217): As of now we support only one algorithm per interaction.
# However, we do have the necessary storage infrastructure to support multiple
# algorithms per interaction. Hence, whenever we find a secondary algorithm
# candidate for any of the supported interactions, the logical functions to
# support multiple algorithms need to be implemented.
INTERACTION_CLASSIFIER_MAPPING = {
    'TextInput': {
        'algorithm_id': 'TextClassifier',
        'algorithm_version': 1
    },
}

# Classifier job time to live (in mins).
CLASSIFIER_JOB_TTL_MINS = 5
TRAINING_JOB_STATUS_COMPLETE = 'COMPLETE'
TRAINING_JOB_STATUS_FAILED = 'FAILED'
TRAINING_JOB_STATUS_NEW = 'NEW'
TRAINING_JOB_STATUS_PENDING = 'PENDING'

ALLOWED_TRAINING_JOB_STATUSES = [
    TRAINING_JOB_STATUS_COMPLETE,
    TRAINING_JOB_STATUS_FAILED,
    TRAINING_JOB_STATUS_NEW,
    TRAINING_JOB_STATUS_PENDING
]

# Allowed formats of how HTML is present in rule specs.
HTML_RULE_VARIABLE_FORMAT_SET = 'set'
HTML_RULE_VARIABLE_FORMAT_STRING = 'string'
HTML_RULE_VARIABLE_FORMAT_LIST_OF_SETS = 'listOfSets'

ALLOWED_HTML_RULE_VARIABLE_FORMATS = [
    HTML_RULE_VARIABLE_FORMAT_SET,
    HTML_RULE_VARIABLE_FORMAT_STRING,
    HTML_RULE_VARIABLE_FORMAT_LIST_OF_SETS
]

ANSWER_TYPE_LIST_OF_SETS_OF_HTML = 'ListOfSetsOfHtmlStrings'
ANSWER_TYPE_SET_OF_HTML = 'SetOfHtmlString'

# The maximum number of characters allowed for userbio length.
MAX_BIO_LENGTH_IN_CHARS = 2000

ALLOWED_TRAINING_JOB_STATUS_CHANGES = {
    TRAINING_JOB_STATUS_COMPLETE: [],
    TRAINING_JOB_STATUS_NEW: [TRAINING_JOB_STATUS_PENDING],
    TRAINING_JOB_STATUS_PENDING: [TRAINING_JOB_STATUS_COMPLETE,
                                  TRAINING_JOB_STATUS_FAILED],
    TRAINING_JOB_STATUS_FAILED: [TRAINING_JOB_STATUS_NEW]
}

# Allowed formats of how HTML is present in rule specs.
HTML_RULE_VARIABLE_FORMAT_SET = 'set'
HTML_RULE_VARIABLE_FORMAT_STRING = 'string'
HTML_RULE_VARIABLE_FORMAT_LIST_OF_SETS = 'listOfSets'

ALLOWED_HTML_RULE_VARIABLE_FORMATS = [
    HTML_RULE_VARIABLE_FORMAT_SET,
    HTML_RULE_VARIABLE_FORMAT_STRING,
    HTML_RULE_VARIABLE_FORMAT_LIST_OF_SETS
]

ANSWER_TYPE_LIST_OF_SETS_OF_HTML = 'ListOfSetsOfHtmlStrings'
ANSWER_TYPE_SET_OF_HTML = 'SetOfHtmlString'

ENTITY_TYPE_BLOG_POST = 'blog_post'
ENTITY_TYPE_EXPLORATION = 'exploration'
ENTITY_TYPE_TOPIC = 'topic'
ENTITY_TYPE_SKILL = 'skill'
ENTITY_TYPE_STORY = 'story'
ENTITY_TYPE_QUESTION = 'question'
ENTITY_TYPE_VOICEOVER_APPLICATION = 'voiceover_application'

IMAGE_CONTEXT_QUESTION_SUGGESTIONS = 'question_suggestions'
IMAGE_CONTEXT_EXPLORATION_SUGGESTIONS = 'exploration_suggestions'

MAX_TASK_MODELS_PER_FETCH = 25
MAX_TASK_MODELS_PER_HISTORY_PAGE = 10

PERIOD_TO_HARD_DELETE_MODELS_MARKED_AS_DELETED = datetime.timedelta(weeks=8)
PERIOD_TO_MARK_MODELS_AS_DELETED = datetime.timedelta(weeks=4)

# The maximum number of activities allowed in the playlist of the learner. This
# limit applies to both the explorations playlist and the collections playlist.
MAX_LEARNER_PLAYLIST_ACTIVITY_COUNT = 10

# The maximum number of goals allowed in the learner goals of the learner.
MAX_CURRENT_GOALS_COUNT = 5

# The minimum number of training samples required for training a classifier.
MIN_TOTAL_TRAINING_EXAMPLES = 50

# The minimum number of assigned labels required for training a classifier.
MIN_ASSIGNED_LABELS = 2

# Default label for classification algorithms.
DEFAULT_CLASSIFIER_LABEL = '_default'

# The maximum number of results to retrieve in a datastore query.
DEFAULT_QUERY_LIMIT = 1000

# The maximum number of results to retrieve in a datastore query
# for top rated published explorations in /library page.
NUMBER_OF_TOP_RATED_EXPLORATIONS_FOR_LIBRARY_PAGE = 8

# The maximum number of results to retrieve in a datastore query
# for recently published explorations in /library page.
RECENTLY_PUBLISHED_QUERY_LIMIT_FOR_LIBRARY_PAGE = 8

# The maximum number of results to retrieve in a datastore query
# for top rated published explorations in /library/top_rated page.
NUMBER_OF_TOP_RATED_EXPLORATIONS_FULL_PAGE = 20

# The maximum number of results to retrieve in a datastore query
# for recently published explorations in /library/recently_published page.
RECENTLY_PUBLISHED_QUERY_LIMIT_FULL_PAGE = 20

# The maximum number of days a feedback report can be saved in storage before it
# must be scrubbed.
APP_FEEDBACK_REPORT_MAXIMUM_DAYS = datetime.timedelta(days=90)

# The minimum version of the Android feedback report info blob schema.
MINIMUM_ANDROID_REPORT_SCHEMA_VERSION = 1

# The current version of the Android feedback report info blob schema.
CURRENT_ANDROID_REPORT_SCHEMA_VERSION = 1

# The current version of the web feedback report info blob schema.
MINIMUM_WEB_REPORT_SCHEMA_VERSION = 1

# The current version of the web feedback report info blob schema.
CURRENT_WEB_REPORT_SCHEMA_VERSION = 1

# The current version of the app feedback report daily stats blob schema.
CURRENT_FEEDBACK_REPORT_STATS_SCHEMA_VERSION = 1

# The minimum version of the app feedback report daily stats blob schema.
MINIMUM_FEEDBACK_REPORT_STATS_SCHEMA_VERSION = 1

# The current version of the dashboard stats blob schema. If any backward-
# incompatible changes are made to the stats blob schema in the data store,
# this version number must be changed.
CURRENT_DASHBOARD_STATS_SCHEMA_VERSION = 1

# The earliest supported version of the exploration states blob schema.
EARLIEST_SUPPORTED_STATE_SCHEMA_VERSION = 41

# The current version of the exploration states blob schema. If any backward-
# incompatible changes are made to the states blob schema in the data store,
# this version number must be changed and the exploration migration job
# executed.
CURRENT_STATE_SCHEMA_VERSION = 45

# The current version of the all collection blob schemas (such as the nodes
# structure within the Collection domain object). If any backward-incompatible
# changes are made to any of the blob schemas in the data store, this version
# number must be changed.
CURRENT_COLLECTION_SCHEMA_VERSION = 6

# The current version of story contents dict in the story schema.
CURRENT_STORY_CONTENTS_SCHEMA_VERSION = 4

# The current version of skill contents dict in the skill schema.
CURRENT_SKILL_CONTENTS_SCHEMA_VERSION = 2

# The current version of misconceptions dict in the skill schema.
CURRENT_MISCONCEPTIONS_SCHEMA_VERSION = 3

# The current version of rubric dict in the skill schema.
CURRENT_RUBRIC_SCHEMA_VERSION = 3

# The current version of subtopics dict in the topic schema.
CURRENT_SUBTOPIC_SCHEMA_VERSION = 3

# The current version of story reference dict in the topic schema.
CURRENT_STORY_REFERENCE_SCHEMA_VERSION = 1

# The current version of page_contents dict in the subtopic page schema.
CURRENT_SUBTOPIC_PAGE_CONTENTS_SCHEMA_VERSION = 2

# This value should be updated in the event of any
# StateAnswersModel.submitted_answer_list schema change.
CURRENT_STATE_ANSWERS_SCHEMA_VERSION = 1

# This value should be updated if the schema of LearnerAnswerInfo
# dict schema changes.
CURRENT_LEARNER_ANSWER_INFO_SCHEMA_VERSION = 1

# This value should be updated if the schema of PlatformParameterRule dict
# schema changes.
CURRENT_PLATFORM_PARAMETER_RULE_SCHEMA_VERSION = 1

# The default number of exploration tiles to load at a time in the search
# results page.
SEARCH_RESULTS_PAGE_SIZE = 20

# The default number of commits to show on a page in the exploration history
# tab.
COMMIT_LIST_PAGE_SIZE = 50

# The default number of items to show on a page in the exploration feedback
# tab.
FEEDBACK_TAB_PAGE_SIZE = 20

# The maximum number of top unresolved answers which should be aggregated
# from all of the submitted answers.
TOP_UNRESOLVED_ANSWERS_LIMIT = 20

# Default title for a newly-minted exploration.
DEFAULT_EXPLORATION_TITLE = ''
# Default category for a newly-minted exploration.
DEFAULT_EXPLORATION_CATEGORY = ''
# Default objective for a newly-minted exploration.
DEFAULT_EXPLORATION_OBJECTIVE = ''

# NOTE TO DEVELOPERS: If any of the 5 constants below are modified, the
# corresponding field in NEW_STATE_TEMPLATE in constants.js also has to be
# modified.

# Default name for the initial state of an exploration.
DEFAULT_INIT_STATE_NAME = 'Introduction'
# Default content id for the state's content.
DEFAULT_NEW_STATE_CONTENT_ID = 'content'
# Default content id for the interaction's default outcome.
DEFAULT_OUTCOME_CONTENT_ID = 'default_outcome'
# Default content id for the explanation in the concept card of a skill.
DEFAULT_EXPLANATION_CONTENT_ID = 'explanation'
# Content id assigned to rule inputs that do not match any interaction
# customization argument choices.
INVALID_CONTENT_ID = 'invalid_content_id'
# Default recorded_voiceovers dict for a default state template.
DEFAULT_RECORDED_VOICEOVERS = {
    'voiceovers_mapping': {
        'content': {},
        'default_outcome': {}
    }
}
# Default written_translations dict for a default state template.
DEFAULT_WRITTEN_TRANSLATIONS = {
    'translations_mapping': {
        'content': {},
        'default_outcome': {}
    }
}
# The default content text for the initial state of an exploration.
DEFAULT_INIT_STATE_CONTENT_STR = ''

# Whether new explorations should have automatic text-to-speech enabled
# by default.
DEFAULT_AUTO_TTS_ENABLED = True

# Default title for a newly-minted collection.
DEFAULT_COLLECTION_TITLE = ''
# Default category for a newly-minted collection.
DEFAULT_COLLECTION_CATEGORY = ''
# Default objective for a newly-minted collection.
DEFAULT_COLLECTION_OBJECTIVE = ''

# Default description for a newly-minted story.
DEFAULT_STORY_DESCRIPTION = ''
# Default notes for a newly-minted story.
DEFAULT_STORY_NOTES = ''

# Default explanation for a newly-minted skill.
DEFAULT_SKILL_EXPLANATION = ''
# Default name for a newly-minted misconception.
DEFAULT_MISCONCEPTION_NAME = ''
# Default notes for a newly-minted misconception.
DEFAULT_MISCONCEPTION_NOTES = ''
# Default feedback for a newly-minted misconception.
DEFAULT_MISCONCEPTION_FEEDBACK = ''
# Default content_id for explanation subtitled html.
DEFAULT_SKILL_EXPLANATION_CONTENT_ID = 'explanation'

# Default description for a newly-minted topic.
DEFAULT_TOPIC_DESCRIPTION = ''
# Default abbreviated name for a newly-minted topic.
DEFAULT_ABBREVIATED_TOPIC_NAME = ''
# Default content id for the subtopic page's content.
DEFAULT_SUBTOPIC_PAGE_CONTENT_ID = 'content'

# Default ID of VM which is used for training classifier.
DEFAULT_VM_ID = 'vm_default'
# Shared secret key for default VM.
DEFAULT_VM_SHARED_SECRET = '1a2b3c4e'

IMAGE_FORMAT_JPEG = 'jpeg'
IMAGE_FORMAT_PNG = 'png'
IMAGE_FORMAT_GIF = 'gif'
IMAGE_FORMAT_SVG = 'svg'

# An array containing the accepted image formats (as determined by the imghdr
# module) and the corresponding allowed extensions in the filenames of uploaded
# images.
ACCEPTED_IMAGE_FORMATS_AND_EXTENSIONS = {
    IMAGE_FORMAT_JPEG: ['jpg', 'jpeg'],
    IMAGE_FORMAT_PNG: ['png'],
    IMAGE_FORMAT_GIF: ['gif'],
    IMAGE_FORMAT_SVG: ['svg']
}

# An array containing the image formats that can be compressed.
COMPRESSIBLE_IMAGE_FORMATS = [IMAGE_FORMAT_JPEG, IMAGE_FORMAT_PNG]

# An array containing the accepted audio extensions for uploaded files and
# the corresponding MIME types.
ACCEPTED_AUDIO_EXTENSIONS = {
    'mp3': ['audio/mp3']
}

# Prefix for data sent from the server to the client via JSON.
XSSI_PREFIX = ')]}\'\n'
# A regular expression for alphanumeric characters.
ALPHANUMERIC_REGEX = r'^[A-Za-z0-9]+$'

# These are here rather than in rating_services.py to avoid import
# circularities with exp_services.
# TODO(Jacob): Refactor exp_services to remove this problem.
_EMPTY_RATINGS = {'1': 0, '2': 0, '3': 0, '4': 0, '5': 0}


def get_empty_ratings():
    """Returns a copy of the empty ratings object.

    Returns:
        dict. Copy of the '_EMPTY_RATINGS' dict object which contains the empty
        ratings.
    """
    return copy.deepcopy(_EMPTY_RATINGS)


# To use mailchimp email service.
BULK_EMAIL_SERVICE_PROVIDER_MAILCHIMP = 'mailchimp_email_service'
# Use GAE email service by default.
BULK_EMAIL_SERVICE_PROVIDER = BULK_EMAIL_SERVICE_PROVIDER_MAILCHIMP

# Empty scaled average rating as a float.
EMPTY_SCALED_AVERAGE_RATING = 0.0

# To use mailgun email service.
EMAIL_SERVICE_PROVIDER_MAILGUN = 'mailgun_email_service'
# Use GAE email service by default.
EMAIL_SERVICE_PROVIDER = EMAIL_SERVICE_PROVIDER_MAILGUN
# If the Mailgun email API is used, the "None" below should be replaced
# with the Mailgun API key.
MAILGUN_API_KEY = None
# If the Mailgun email API is used, the "None" below should be replaced
# with the Mailgun domain name (ending with mailgun.org).
MAILGUN_DOMAIN_NAME = None

# Audience ID of the mailing list for Oppia in Mailchimp.
MAILCHIMP_AUDIENCE_ID = None
# Mailchimp API Key.
MAILCHIMP_API_KEY = None
# Mailchimp username.
MAILCHIMP_USERNAME = None
# Mailchimp secret, used to authenticate webhook requests.
MAILCHIMP_WEBHOOK_SECRET = None

ES_LOCALHOST_PORT = 9200
# NOTE TO RELEASE COORDINATORS: Replace this with the correct ElasticSearch
# auth information during deployment.
ES_CLOUD_ID = None
ES_USERNAME = None
ES_PASSWORD = None

# NOTE TO RELEASE COORDINATORS: Replace this with the correct Redis Host and
# Port when switching to prod server. Keep this in sync with redis.conf in the
# root folder. Specifically, REDISPORT should always be the same as the port in
# redis.conf.
REDISHOST = 'localhost'
REDISPORT = 6379

# NOTE TO RELEASE COORDINATORS: Replace this project id with the correct oppia
# project id when switching to the prod server.
OPPIA_PROJECT_ID = 'dev-project-id'
GOOGLE_APP_ENGINE_REGION = 'us-central1'

# Committer id for system actions. The username for the system committer
# (i.e. admin) is also 'admin'.
SYSTEM_COMMITTER_ID = 'admin'
# Domain name for email address.
INCOMING_EMAILS_DOMAIN_NAME = 'example.com'
SYSTEM_EMAIL_ADDRESS = 'system@example.com'
SYSTEM_EMAIL_NAME = '.'
ADMIN_EMAIL_ADDRESS = 'testadmin@example.com'
NOREPLY_EMAIL_ADDRESS = 'noreply@example.com'
# Ensure that SYSTEM_EMAIL_ADDRESS and ADMIN_EMAIL_ADDRESS are both valid and
# correspond to owners of the app before setting this to True. If
# SYSTEM_EMAIL_ADDRESS is not that of an app owner, email messages from this
# address cannot be sent. If True then emails can be sent to any user.
CAN_SEND_EMAILS = False
# If you want to turn on this facility please check the email templates in the
# send_role_notification_email() function in email_manager.py and modify them
# accordingly.
CAN_SEND_EDITOR_ROLE_EMAILS = False
# If enabled then emails will be sent to creators for feedback messages.
CAN_SEND_FEEDBACK_MESSAGE_EMAILS = False
# If enabled subscription emails will be sent to that user.
CAN_SEND_SUBSCRIPTION_EMAILS = False
# Time to wait before sending feedback message emails (currently set to 1
# hour).
DEFAULT_FEEDBACK_MESSAGE_EMAIL_COUNTDOWN_SECS = 3600
# Whether to send an email when new feedback message is received for
# an exploration.
DEFAULT_FEEDBACK_MESSAGE_EMAIL_PREFERENCE = True
# Whether to send an email to all the creator's subscribers when he/she
# publishes an exploration.
DEFAULT_SUBSCRIPTION_EMAIL_PREFERENCE = True
# Whether exploration feedback emails are muted,
# when the user has not specified a preference.
DEFAULT_FEEDBACK_NOTIFICATIONS_MUTED_PREFERENCE = False
# Whether exploration suggestion emails are muted,
# when the user has not specified a preference.
DEFAULT_SUGGESTION_NOTIFICATIONS_MUTED_PREFERENCE = False
# Whether to send email updates to a user who has not specified a preference.
DEFAULT_EMAIL_UPDATES_PREFERENCE = False
# Whether to send an invitation email when the user is granted
# new role permissions in an exploration.
DEFAULT_EDITOR_ROLE_EMAIL_PREFERENCE = True
# Whether to require an email to be sent, following a moderator action.
REQUIRE_EMAIL_ON_MODERATOR_ACTION = False
# Timespan in minutes before allowing duplicate emails.
DUPLICATE_EMAIL_INTERVAL_MINS = 2
# Number of digits after decimal to which the average ratings value in the
# dashboard is rounded off to.
AVERAGE_RATINGS_DASHBOARD_PRECISION = 2
# Whether to enable maintenance mode on the site. For non-admins, this redirects
# all HTTP requests to the maintenance page. This is the only check which
# determines whether the site is in maintenance mode to avoid queries to the
# database by non-admins.
ENABLE_MAINTENANCE_MODE = False

# The interactions permissible for a question.
ALLOWED_QUESTION_INTERACTION_IDS = [
    'TextInput', 'MultipleChoiceInput', 'NumericInput']

# Flag to disable sending emails related to reviews for suggestions. To be
# flipped after deciding (and implementing) whether a user should be scored
# only for curated lessons.
SEND_SUGGESTION_REVIEW_RELATED_EMAILS = False
# To prevent recording scores for users until details like whether to score
# users for only curated lessons is confirmed.
ENABLE_RECORDING_OF_SCORES = False

# No. of pretest questions to display.
NUM_PRETEST_QUESTIONS = 0

EMAIL_INTENT_SIGNUP = 'signup'
EMAIL_INTENT_DAILY_BATCH = 'daily_batch'
EMAIL_INTENT_EDITOR_ROLE_NOTIFICATION = 'editor_role_notification'
EMAIL_INTENT_FEEDBACK_MESSAGE_NOTIFICATION = 'feedback_message_notification'
EMAIL_INTENT_SUBSCRIPTION_NOTIFICATION = 'subscription_notification'
EMAIL_INTENT_SUGGESTION_NOTIFICATION = 'suggestion_notification'
EMAIL_INTENT_REPORT_BAD_CONTENT = 'report_bad_content'
EMAIL_INTENT_MARKETING = 'marketing'
EMAIL_INTENT_UNPUBLISH_EXPLORATION = 'unpublish_exploration'
EMAIL_INTENT_DELETE_EXPLORATION = 'delete_exploration'
EMAIL_INTENT_QUERY_STATUS_NOTIFICATION = 'query_status_notification'
EMAIL_INTENT_ONBOARD_REVIEWER = 'onboard_reviewer'
EMAIL_INTENT_REMOVE_REVIEWER = 'remove_reviewer'
EMAIL_INTENT_ADDRESS_CONTRIBUTOR_DASHBOARD_SUGGESTIONS = (
    'address_contributor_dashboard_suggestions'
)
EMAIL_INTENT_REVIEW_CREATOR_DASHBOARD_SUGGESTIONS = (
    'review_creator_dashboard_suggestions')
EMAIL_INTENT_REVIEW_CONTRIBUTOR_DASHBOARD_SUGGESTIONS = (
    'review_contributor_dashboard_suggestions'
)
EMAIL_INTENT_ADD_CONTRIBUTOR_DASHBOARD_REVIEWERS = (
    'add_contributor_dashboard_reviewers'
)
EMAIL_INTENT_VOICEOVER_APPLICATION_UPDATES = 'voiceover_application_updates'
EMAIL_INTENT_ACCOUNT_DELETED = 'account_deleted'
# Possible intents for email sent in bulk.
BULK_EMAIL_INTENT_MARKETING = 'bulk_email_marketing'
BULK_EMAIL_INTENT_IMPROVE_EXPLORATION = 'bulk_email_improve_exploration'
BULK_EMAIL_INTENT_CREATE_EXPLORATION = 'bulk_email_create_exploration'
BULK_EMAIL_INTENT_CREATOR_REENGAGEMENT = 'bulk_email_creator_reengagement'
BULK_EMAIL_INTENT_LEARNER_REENGAGEMENT = 'bulk_email_learner_reengagement'
BULK_EMAIL_INTENT_ML_JOB_FAILURE = 'bulk_email_ml_job_failure'
BULK_EMAIL_INTENT_TEST = 'bulk_email_test'

MESSAGE_TYPE_FEEDBACK = 'feedback'
MESSAGE_TYPE_SUGGESTION = 'suggestion'

MODERATOR_ACTION_UNPUBLISH_EXPLORATION = 'unpublish_exploration'
DEFAULT_SALUTATION_HTML_FN = (
    lambda recipient_username: 'Hi %s,' % recipient_username)
DEFAULT_SIGNOFF_HTML_FN = (
    lambda sender_username: (
        'Thanks!<br>%s (Oppia moderator)' % sender_username))

VALID_MODERATOR_ACTIONS = {
    MODERATOR_ACTION_UNPUBLISH_EXPLORATION: {
        'email_config': 'unpublish_exploration_email_html_body',
        'email_subject_fn': (
            lambda exp_title: (
                'Your Oppia exploration "%s" has been unpublished' % exp_title)
        ),
        'email_intent': 'unpublish_exploration',
        'email_salutation_html_fn': DEFAULT_SALUTATION_HTML_FN,
        'email_signoff_html_fn': DEFAULT_SIGNOFF_HTML_FN,
    },
}

# When the site terms were last updated, in UTC.
REGISTRATION_PAGE_LAST_UPDATED_UTC = datetime.datetime(2015, 10, 14, 2, 40, 0)

# Format of string for dashboard statistics logs.
# NOTE TO DEVELOPERS: This format should not be changed, since it is used in
# the existing storage models for UserStatsModel.
DASHBOARD_STATS_DATETIME_STRING_FORMAT = '%Y-%m-%d'

# We generate images for existing math rich text components in batches. This
# gives the maximum size for a batch of Math SVGs in bytes.
MAX_SIZE_OF_MATH_SVGS_BATCH_BYTES = 31 * 1024 * 1024

# The maximum size of an uploaded file, in bytes.
MAX_FILE_SIZE_BYTES = 1048576

# The maximum playback length of an audio file, in seconds.
MAX_AUDIO_FILE_LENGTH_SEC = 300

# The maximum number of questions to be fetched at one time.
MAX_QUESTIONS_FETCHABLE_AT_ONE_TIME = 20

# The minimum score required for a user to review suggestions of a particular
# category.
MINIMUM_SCORE_REQUIRED_TO_REVIEW = 10

# The maximum number of skills to be requested at one time when fetching
# questions.
MAX_NUMBER_OF_SKILL_IDS = 20

# The prefix for an 'accepted suggestion' commit message.
COMMIT_MESSAGE_ACCEPTED_SUGGESTION_PREFIX = 'Accepted suggestion by'

# User id and username for exploration migration bot. Commits made by this bot
# are not reflected in the exploration summary models, but are recorded in the
# exploration commit log.
MIGRATION_BOT_USER_ID = 'OppiaMigrationBot'
MIGRATION_BOT_USERNAME = 'OppiaMigrationBot'

# User id and username for suggestion bot. This bot will be used to accept
# suggestions automatically after a threshold time.
SUGGESTION_BOT_USER_ID = 'OppiaSuggestionBot'
SUGGESTION_BOT_USERNAME = 'OppiaSuggestionBot'

# The system usernames are reserved usernames. Before adding new value to this
# dict, make sure that there aren't any similar usernames in the datastore.
# Note: All bot user IDs and usernames should start with "Oppia" and end with
# "Bot".
SYSTEM_USERS = {
    SYSTEM_COMMITTER_ID: SYSTEM_COMMITTER_ID,
    MIGRATION_BOT_USER_ID: MIGRATION_BOT_USERNAME,
    SUGGESTION_BOT_USER_ID: SUGGESTION_BOT_USERNAME
}

# Ids and locations of the permitted extensions.
ALLOWED_RTE_EXTENSIONS = {
    'Collapsible': {
        'dir': os.path.join(RTE_EXTENSIONS_DIR, 'Collapsible')
    },
    'Image': {
        'dir': os.path.join(RTE_EXTENSIONS_DIR, 'Image')
    },
    'Link': {
        'dir': os.path.join(RTE_EXTENSIONS_DIR, 'Link')
    },
    'Math': {
        'dir': os.path.join(RTE_EXTENSIONS_DIR, 'Math')
    },
    'Svgdiagram': {
        'dir': os.path.join(RTE_EXTENSIONS_DIR, 'svgdiagram')
    },
    'Tabs': {
        'dir': os.path.join(RTE_EXTENSIONS_DIR, 'Tabs')
    },
    'Video': {
        'dir': os.path.join(RTE_EXTENSIONS_DIR, 'Video')
    },
}

# The list of interaction IDs which correspond to interactions that set their
# is_linear property to true. Linear interactions do not support branching and
# thus only allow for default answer classification. This value is guarded by a
# test in extensions.interactions.base_test.
LINEAR_INTERACTION_IDS = ['Continue']

# Demo explorations to load through the admin panel. The id assigned to each
# exploration is based on the key of the exploration in this dict, so ensure it
# doesn't change once it's in the list. Only integer-based indices should be
# used in this list, as it maintains backward compatibility with how demo
# explorations used to be assigned IDs. The value of each entry in this dict is
# either a YAML file or a directory (depending on whether it ends in .yaml).
# These explorations can be found under data/explorations.
DEMO_EXPLORATIONS = {
    u'0': 'welcome',
    u'1': 'multiples.yaml',
    u'2': 'binary_search',
    u'3': 'root_linear_coefficient_theorem',
    u'4': 'three_balls',
    # TODO(bhenning): Replace demo exploration '5' with a new exploration
    # described in #1376.
    u'6': 'boot_verbs.yaml',
    u'7': 'hola.yaml',
    u'8': 'adventure.yaml',
    u'9': 'pitch_perfect.yaml',
    u'10': 'test_interactions',
    u'11': 'modeling_graphs',
    u'12': 'protractor_test_1.yaml',
    u'13': 'solar_system',
    u'14': 'about_oppia.yaml',
    u'15': 'classifier_demo_exploration.yaml',
    u'16': 'all_interactions',
    u'17': 'audio_test',
    # Exploration with ID 18 was used for testing CodeClassifier functionality
    # which has been removed (#10060).
    u'19': 'example_exploration_in_collection1.yaml',
    u'20': 'example_exploration_in_collection2.yaml',
    u'21': 'example_exploration_in_collection3.yaml',
    u'22': 'protractor_mobile_test_exploration.yaml',
    u'23': 'rating_test.yaml',
    u'24': 'learner_flow_test.yaml',
    u'25': 'exploration_player_test.yaml',
    u'26': 'android_interactions',
}

DEMO_COLLECTIONS = {
    u'0': 'welcome_to_collections.yaml',
    u'1': 'learner_flow_test_collection.yaml'
}

# IDs of explorations which should not be displayable in either the learner or
# editor views.
DISABLED_EXPLORATION_IDS = ['5']

# Oppia Google Group URL.
GOOGLE_GROUP_URL = (
    'https://groups.google.com/forum/?place=forum/oppia#!forum/oppia')

# External URL for the Foundation site.
FOUNDATION_SITE_URL = 'http://oppiafoundation.org'

# NOTE TO RELEASE COORDINATORS: External URL for the oppia production site.
# Change to the correct url for internal testing in the testing production
# environment.
# Change to the production URL when deploying to production site.
OPPIA_SITE_URL = 'http://localhost:8181'

# Prefix for all taskqueue-related URLs.
TASKQUEUE_URL_PREFIX = '/task'
TASK_URL_FEEDBACK_MESSAGE_EMAILS = (
    '%s/email/batchfeedbackmessageemailhandler' % TASKQUEUE_URL_PREFIX)
TASK_URL_FEEDBACK_STATUS_EMAILS = (
    '%s/email/feedbackthreadstatuschangeemailhandler' % TASKQUEUE_URL_PREFIX)
TASK_URL_FLAG_EXPLORATION_EMAILS = (
    '%s/email/flagexplorationemailhandler' % TASKQUEUE_URL_PREFIX)
TASK_URL_INSTANT_FEEDBACK_EMAILS = (
    '%s/email/instantfeedbackmessageemailhandler' % TASKQUEUE_URL_PREFIX)
TASK_URL_SUGGESTION_EMAILS = (
    '%s/email/suggestionemailhandler' % TASKQUEUE_URL_PREFIX)
TASK_URL_DEFERRED = (
    '%s/deferredtaskshandler' % TASKQUEUE_URL_PREFIX)

# TODO(sll): Add all other URLs here.
ADMIN_URL = '/admin'
ADMIN_ROLE_HANDLER_URL = '/adminrolehandler'
BLOG_ADMIN_PAGE_URL = '/blog-admin'
BLOG_ADMIN_ROLE_HANDLER_URL = '/blogadminrolehandler'
BLOG_DASHBOARD_DATA_URL = '/blogdashboardhandler/data'
BLOG_DASHBOARD_URL = '/blog-dashboard'
BLOG_EDITOR_DATA_URL_PREFIX = '/blogeditorhandler/data'
BULK_EMAIL_WEBHOOK_ENDPOINT = '/bulk_email_webhook_endpoint'
CLASSROOM_DATA_HANDLER = '/classroom_data_handler'
COLLECTION_DATA_URL_PREFIX = '/collection_handler/data'
COLLECTION_EDITOR_DATA_URL_PREFIX = '/collection_editor_handler/data'
COLLECTION_SUMMARIES_DATA_URL = '/collectionsummarieshandler/data'
COLLECTION_RIGHTS_PREFIX = '/collection_editor_handler/rights'
COLLECTION_PUBLISH_PREFIX = '/collection_editor_handler/publish'
COLLECTION_UNPUBLISH_PREFIX = '/collection_editor_handler/unpublish'
COLLECTION_EDITOR_URL_PREFIX = '/collection_editor/create'
COLLECTION_URL_PREFIX = '/collection'
CONCEPT_CARD_DATA_URL_PREFIX = '/concept_card_handler'
CONTRIBUTOR_DASHBOARD_URL = '/contributor-dashboard'
CONTRIBUTOR_OPPORTUNITIES_DATA_URL = '/opportunitiessummaryhandler'
CREATOR_DASHBOARD_DATA_URL = '/creatordashboardhandler/data'
CREATOR_DASHBOARD_URL = '/creator-dashboard'
CSRF_HANDLER_URL = '/csrfhandler'
CUSTOM_NONPROFITS_LANDING_PAGE_URL = '/nonprofits'
CUSTOM_PARENTS_LANDING_PAGE_URL = '/parents'
CUSTOM_PARTNERS_LANDING_PAGE_URL = '/partners'
CUSTOM_TEACHERS_LANDING_PAGE_URL = '/teachers'
CUSTOM_VOLUNTEERS_LANDING_PAGE_URL = '/volunteers'
DASHBOARD_CREATE_MODE_URL = '%s?mode=create' % CREATOR_DASHBOARD_URL
EDITOR_URL_PREFIX = '/create'
EXPLORATION_DATA_PREFIX = '/createhandler/data'
EXPLORATION_FEATURES_PREFIX = '/explorehandler/features'
EXPLORATION_INIT_URL_PREFIX = '/explorehandler/init'
EXPLORATION_LEARNER_ANSWER_DETAILS = (
    '/learneranswerinfohandler/learner_answer_details')
EXPLORATION_METADATA_SEARCH_URL = '/exploration/metadata_search'
EXPLORATION_PRETESTS_URL_PREFIX = '/pretest_handler'
EXPLORATION_RIGHTS_PREFIX = '/createhandler/rights'
EXPLORATION_STATE_ANSWER_STATS_PREFIX = '/createhandler/state_answer_stats'
EXPLORATION_STATUS_PREFIX = '/createhandler/status'
EXPLORATION_SUMMARIES_DATA_URL = '/explorationsummarieshandler/data'
EXPLORATION_URL_PREFIX = '/explore'
EXPLORATION_URL_EMBED_PREFIX = '/embed/exploration'
FEEDBACK_STATS_URL_PREFIX = '/feedbackstatshandler'
FEEDBACK_THREAD_URL_PREFIX = '/threadhandler'
FEEDBACK_THREADLIST_URL_PREFIX = '/threadlisthandler'
FEEDBACK_THREADLIST_URL_PREFIX_FOR_TOPICS = '/threadlisthandlerfortopic'
FEEDBACK_THREAD_VIEW_EVENT_URL = '/feedbackhandler/thread_view_event'
FETCH_SKILLS_URL_PREFIX = '/fetch_skills'
FLAG_EXPLORATION_URL_PREFIX = '/flagexplorationhandler'
FRACTIONS_LANDING_PAGE_URL = '/fractions'
IMPROVEMENTS_URL_PREFIX = '/improvements'
IMPROVEMENTS_HISTORY_URL_PREFIX = '/improvements/history'
IMPROVEMENTS_CONFIG_URL_PREFIX = '/improvements/config'
LEARNER_ANSWER_INFO_HANDLER_URL = (
    '/learneranswerinfohandler/learner_answer_details')
LEARNER_ANSWER_DETAILS_SUBMIT_URL = '/learneranswerdetailshandler'
LEARNER_DASHBOARD_URL = '/learner-dashboard'
LEARNER_DASHBOARD_DATA_URL = '/learnerdashboardhandler/data'
LEARNER_DASHBOARD_IDS_DATA_URL = '/learnerdashboardidshandler/data'
LEARNER_DASHBOARD_FEEDBACK_THREAD_DATA_URL = '/learnerdashboardthreadhandler'
LEARNER_GOALS_DATA_URL = '/learnergoalshandler'
LEARNER_PLAYLIST_DATA_URL = '/learnerplaylistactivityhandler'
LEARNER_INCOMPLETE_ACTIVITY_DATA_URL = '/learnerincompleteactivityhandler'
LIBRARY_GROUP_DATA_URL = '/librarygrouphandler'
LIBRARY_INDEX_URL = '/community-library'
LIBRARY_INDEX_DATA_URL = '/libraryindexhandler'
LIBRARY_RECENTLY_PUBLISHED_URL = '/community-library/recently-published'
LIBRARY_SEARCH_URL = '/search/find'
LIBRARY_SEARCH_DATA_URL = '/searchhandler/data'
LIBRARY_TOP_RATED_URL = '/community-library/top-rated'
MACHINE_TRANSLATION_DATA_URL = '/machine_translated_state_texts_handler'
MERGE_SKILLS_URL = '/merge_skills_handler'
NEW_COLLECTION_URL = '/collection_editor_handler/create_new'
NEW_EXPLORATION_URL = '/contributehandler/create_new'
NEW_QUESTION_URL = '/question_editor_handler/create_new'
NEW_SKILL_URL = '/skill_editor_handler/create_new'
TOPIC_EDITOR_STORY_URL = '/topic_editor_story_handler'
TOPIC_EDITOR_QUESTION_URL = '/topic_editor_question_handler'
NEW_TOPIC_URL = '/topic_editor_handler/create_new'
NOTIFICATIONS_DASHBOARD_URL = '/notifications'
PREFERENCES_URL = '/preferences'
PRACTICE_SESSION_URL_PREFIX = '/practice_session'
PRACTICE_SESSION_DATA_URL_PREFIX = '/practice_session/data'
PREFERENCES_DATA_URL = '/preferenceshandler/data'
QUESTION_EDITOR_DATA_URL_PREFIX = '/question_editor_handler/data'
QUESTION_SKILL_LINK_URL_PREFIX = '/manage_question_skill_link'
QUESTIONS_LIST_URL_PREFIX = '/questions_list_handler'
QUESTION_COUNT_URL_PREFIX = '/question_count_handler'
QUESTIONS_URL_PREFIX = '/question_player_handler'
RECENT_COMMITS_DATA_URL = '/recentcommitshandler/recent_commits'
RECENT_FEEDBACK_MESSAGES_DATA_URL = '/recent_feedback_messages'
DELETE_ACCOUNT_URL = '/delete-account'
DELETE_ACCOUNT_HANDLER_URL = '/delete-account-handler'
EXPORT_ACCOUNT_HANDLER_URL = '/export-account-handler'
PENDING_ACCOUNT_DELETION_URL = '/pending-account-deletion'
REVIEW_TEST_DATA_URL_PREFIX = '/review_test_handler/data'
REVIEW_TEST_URL_PREFIX = '/review_test'
ROBOTS_TXT_URL = '/robots.txt'
SITE_LANGUAGE_DATA_URL = '/save_site_language'
SIGNUP_DATA_URL = '/signuphandler/data'
SIGNUP_URL = '/signup'
SKILL_DASHBOARD_DATA_URL = '/skills_dashboard/data'
SKILL_DATA_URL_PREFIX = '/skill_data_handler'
SKILL_EDITOR_DATA_URL_PREFIX = '/skill_editor_handler/data'
SKILL_EDITOR_URL_PREFIX = '/skill_editor'
SKILL_EDITOR_QUESTION_URL = '/skill_editor_question_handler'
SKILL_MASTERY_DATA_URL = '/skill_mastery_handler/data'
SKILL_RIGHTS_URL_PREFIX = '/skill_editor_handler/rights'
SKILL_DESCRIPTION_HANDLER = '/skill_description_handler'
STORY_DATA_HANDLER = '/story_data_handler'
STORY_EDITOR_URL_PREFIX = '/story_editor'
STORY_EDITOR_DATA_URL_PREFIX = '/story_editor_handler/data'
STORY_PROGRESS_URL_PREFIX = '/story_progress_handler'
STORY_PUBLISH_HANDLER = '/story_publish_handler'
STORY_URL_FRAGMENT_HANDLER = '/story_url_fragment_handler'
STORY_VIEWER_URL_PREFIX = '/story'
SUBTOPIC_DATA_HANDLER = '/subtopic_data_handler'
SUBTOPIC_VIEWER_URL_PREFIX = '/subtopic'
SUGGESTION_ACTION_URL_PREFIX = '/suggestionactionhandler'
SUGGESTION_LIST_URL_PREFIX = '/suggestionlisthandler'
SUGGESTION_URL_PREFIX = '/suggestionhandler'
UPDATE_TRANSLATION_SUGGESTION_URL_PREFIX = (
    '/updatetranslationsuggestionhandler')
UPDATE_QUESTION_SUGGESTION_URL_PREFIX = (
    '/updatequestionsuggestionhandler')
SUBSCRIBE_URL_PREFIX = '/subscribehandler'
SUBTOPIC_PAGE_EDITOR_DATA_URL_PREFIX = '/subtopic_page_editor_handler/data'
TOPIC_VIEWER_URL_PREFIX = (
    '/learn/<classroom_url_fragment>/<topic_url_fragment>')
TOPIC_DATA_HANDLER = '/topic_data_handler'
TOPIC_EDITOR_DATA_URL_PREFIX = '/topic_editor_handler/data'
TOPIC_EDITOR_URL_PREFIX = '/topic_editor'
TOPIC_NAME_HANDLER = '/topic_name_handler'
TOPIC_RIGHTS_URL_PREFIX = '/rightshandler/get_topic_rights'
TOPIC_SEND_MAIL_URL_PREFIX = '/rightshandler/send_topic_publish_mail'
TOPIC_STATUS_URL_PREFIX = '/rightshandler/change_topic_status'
TOPIC_URL_FRAGMENT_HANDLER = '/topic_url_fragment_handler'
TOPICS_AND_SKILLS_DASHBOARD_DATA_URL = '/topics_and_skills_dashboard/data'
UNASSIGN_SKILL_DATA_HANDLER_URL = '/topics_and_skills_dashboard/unassign_skill'
TOPICS_AND_SKILLS_DASHBOARD_URL = '/topics-and-skills-dashboard'
UNSUBSCRIBE_URL_PREFIX = '/unsubscribehandler'
UPLOAD_EXPLORATION_URL = '/contributehandler/upload'
USER_EXPLORATION_EMAILS_PREFIX = '/createhandler/notificationpreferences'
USER_PERMISSIONS_URL_PREFIX = '/createhandler/permissions'
USERNAME_CHECK_DATA_URL = '/usernamehandler/data'
VALIDATE_STORY_EXPLORATIONS_URL_PREFIX = '/validate_story_explorations'

# Event types.
EVENT_TYPE_ALL_STATS = 'all_stats'
EVENT_TYPE_STATE_HIT = 'state_hit'
EVENT_TYPE_STATE_COMPLETED = 'state_complete'
EVENT_TYPE_ANSWER_SUBMITTED = 'answer_submitted'
EVENT_TYPE_DEFAULT_ANSWER_RESOLVED = 'default_answer_resolved'
EVENT_TYPE_NEW_THREAD_CREATED = 'feedback_thread_created'
EVENT_TYPE_THREAD_STATUS_CHANGED = 'feedback_thread_status_changed'
EVENT_TYPE_RATE_EXPLORATION = 'rate_exploration'
EVENT_TYPE_SOLUTION_HIT = 'solution_hit'
EVENT_TYPE_LEAVE_FOR_REFRESHER_EXP = 'leave_for_refresher_exp'
# The values for these event types should be left as-is for backwards
# compatibility.
EVENT_TYPE_START_EXPLORATION = 'start'
EVENT_TYPE_ACTUAL_START_EXPLORATION = 'actual_start'
EVENT_TYPE_MAYBE_LEAVE_EXPLORATION = 'leave'
EVENT_TYPE_COMPLETE_EXPLORATION = 'complete'

# Play type constants.
PLAY_TYPE_PLAYTEST = 'playtest'
PLAY_TYPE_NORMAL = 'normal'

# Predefined commit messages.
COMMIT_MESSAGE_EXPLORATION_DELETED = 'Exploration deleted.'
COMMIT_MESSAGE_COLLECTION_DELETED = 'Collection deleted.'
COMMIT_MESSAGE_QUESTION_DELETED = 'Question deleted.'
COMMIT_MESSAGE_SKILL_DELETED = 'Skill deleted.'
COMMIT_MESSAGE_STORY_DELETED = 'Story deleted.'
COMMIT_MESSAGE_SUBTOPIC_PAGE_DELETED = 'Subtopic page deleted.'
COMMIT_MESSAGE_TOPIC_DELETED = 'Topic deleted.'

# Max number of playthroughs for an issue.
MAX_PLAYTHROUGHS_FOR_ISSUE = 5

# Number of unresolved answers to be displayed in the dashboard for each
# exploration.
TOP_UNRESOLVED_ANSWERS_COUNT_DASHBOARD = 3
# Number of open feedback to be displayed in the dashboard for each exploration.
OPEN_FEEDBACK_COUNT_DASHBOARD = 3
# NOTE TO DEVELOPERS: This should be synchronized with app.constants.ts.
ENABLE_ML_CLASSIFIERS = False

# The regular expression used to identify whether a string contains float value.
# The regex must match with regex that is stored in vmconf.py file of Oppia-ml.
# If this regex needs to be modified then first of all shutdown Oppia-ml VM.
# Then update the regex constant in here and Oppia both.
# Run any migration job that is required to migrate existing trained models
# before starting Oppia-ml again.
FLOAT_VERIFIER_REGEX = (
    '^([-+]?\\d*\\.\\d+)$|^([-+]?(\\d*\\.?\\d+|\\d+\\.?\\d*)e[-+]?\\d*)$')

# Current event models schema version. All event models with an
# event_schema_version of 1 are the events collected before the rework of the
# statistics framework which brought about the recording of new event models;
# these models include all models recorded before Feb 2018.
CURRENT_EVENT_MODELS_SCHEMA_VERSION = 2

# Output formats of downloaded explorations.
OUTPUT_FORMAT_JSON = 'json'
OUTPUT_FORMAT_ZIP = 'zip'

# Types of updates shown in the 'recent updates' table in the dashboard page.
UPDATE_TYPE_EXPLORATION_COMMIT = 'exploration_commit'
UPDATE_TYPE_COLLECTION_COMMIT = 'collection_commit'
UPDATE_TYPE_FEEDBACK_MESSAGE = 'feedback_thread'

# Possible values for user query status.
# Valid status transitions are: processing --> completed --> archived
# or processing --> failed.
USER_QUERY_STATUS_PROCESSING = 'processing'
USER_QUERY_STATUS_COMPLETED = 'completed'
USER_QUERY_STATUS_ARCHIVED = 'archived'
USER_QUERY_STATUS_FAILED = 'failed'

ALLOWED_USER_QUERY_STATUSES = (
    USER_QUERY_STATUS_PROCESSING,
    USER_QUERY_STATUS_COMPLETED,
    USER_QUERY_STATUS_ARCHIVED,
    USER_QUERY_STATUS_FAILED
)

# The time difference between which to consider two login events "close". This
# is taken to be 12 hours.
PROXIMAL_TIMEDELTA_SECS = 12 * 60 * 60

# The i18n id for the header of the "Featured Activities" category in the
# library index page.
LIBRARY_CATEGORY_FEATURED_ACTIVITIES = 'I18N_LIBRARY_GROUPS_FEATURED_ACTIVITIES'
# The i18n id for the header of the "Top Rated Explorations" category in the
# library index page.
LIBRARY_CATEGORY_TOP_RATED_EXPLORATIONS = (
    'I18N_LIBRARY_GROUPS_TOP_RATED_EXPLORATIONS')
# The i18n id for the header of the "Recently Published" category in the
# library index page.
LIBRARY_CATEGORY_RECENTLY_PUBLISHED = 'I18N_LIBRARY_GROUPS_RECENTLY_PUBLISHED'

# The group name that appears at the end of the url for the recently published
# page.
LIBRARY_GROUP_RECENTLY_PUBLISHED = 'recently-published'
# The group name that appears at the end of the url for the top rated page.
LIBRARY_GROUP_TOP_RATED = 'top-rated'

# Defaults for topic similarities.
DEFAULT_TOPIC_SIMILARITY = 0.5
SAME_TOPIC_SIMILARITY = 1.0

# The type of the response returned by a handler when an exception is raised.
HANDLER_TYPE_HTML = 'html'
HANDLER_TYPE_JSON = 'json'
HANDLER_TYPE_DOWNLOADABLE = 'downloadable'

# Following are the constants for the role IDs.
ROLE_ID_GUEST = 'GUEST'
ROLE_ID_BANNED_USER = 'BANNED_USER'
ROLE_ID_LEARNER = 'LEARNER'
ROLE_ID_EXPLORATION_EDITOR = 'EXPLORATION_EDITOR'
ROLE_ID_COLLECTION_EDITOR = 'COLLECTION_EDITOR'
ROLE_ID_TOPIC_MANAGER = 'TOPIC_MANAGER'
ROLE_ID_MODERATOR = 'MODERATOR'
ROLE_ID_RELEASE_COORDINATOR = 'RELEASE_COORDINATOR'
ROLE_ID_VOICEOVER_ADMIN = 'VOICEOVER_ADMIN'
ROLE_ID_ADMIN = 'ADMIN'
ROLE_ID_BLOG_ADMIN = 'BLOG_ADMIN'
ROLE_ID_BLOG_POST_EDITOR = 'BLOG_POST_EDITOR'

ALLOWED_USER_ROLES = [
    ROLE_ID_GUEST, ROLE_ID_BANNED_USER, ROLE_ID_LEARNER,
    ROLE_ID_EXPLORATION_EDITOR, ROLE_ID_COLLECTION_EDITOR,
    ROLE_ID_TOPIC_MANAGER, ROLE_ID_MODERATOR, ROLE_ID_RELEASE_COORDINATOR,
<<<<<<< HEAD
    ROLE_ID_ADMIN, ROLE_ID_BLOG_ADMIN, ROLE_ID_BLOG_POST_EDITOR]
=======
    ROLE_ID_VOICEOVER_ADMIN, ROLE_ID_ADMIN]
>>>>>>> 2f100f8d

# Intent of the User making query to role structure via admin interface. Used
# to store audit data regarding queries to role IDs.
ROLE_ACTION_UPDATE = 'update'
ROLE_ACTION_VIEW_BY_USERNAME = 'view_by_username'
ROLE_ACTION_VIEW_BY_ROLE = 'view_by_role'

USER_FILTER_CRITERION_ROLE = 'role'
USER_FILTER_CRITERION_USERNAME = 'username'

QUESTION_BATCH_SIZE = 10

STATE_ANSWER_STATS_MIN_FREQUENCY = 2

RTE_FORMAT_TEXTANGULAR = 'text-angular'

RTE_FORMAT_CKEDITOR = 'ck-editor'

# RTE content specifications according to the type of the editor.
RTE_CONTENT_SPEC = {
    'RTE_TYPE_TEXTANGULAR': {
        # Valid parent-child relation in TextAngular.
        'ALLOWED_PARENT_LIST': {
            'p': ['blockquote', 'div', 'pre', '[document]', 'ol', 'ul', 'li'],
            'b': ['i', 'li', 'p', 'pre'],
            'br': ['b', 'i', 'li', 'p'],
            'i': ['b', 'li', 'p', 'pre'],
            'li': ['ol', 'ul'],
            'ol': ['ol', 'ul', 'blockquote', 'li', 'pre', 'div', '[document]'],
            'ul': ['ol', 'ul', 'blockquote', 'li', 'pre', 'div', '[document]'],
            'pre': ['ol', 'ul', 'blockquote', '[document]'],
            'blockquote': ['blockquote', '[document]'],
            'oppia-noninteractive-link': ['b', 'i', 'li', 'p', 'pre'],
            'oppia-noninteractive-math': ['b', 'i', 'li', 'p', 'pre'],
            'oppia-noninteractive-image': ['b', 'i', 'li', 'p', 'pre'],
            'oppia-noninteractive-collapsible': ['b', 'i', 'li', 'p', 'pre'],
            'oppia-noninteractive-video': ['b', 'i', 'li', 'p', 'pre'],
            'oppia-noninteractive-tabs': ['b', 'i', 'li', 'p', 'pre'],
            'oppia-noninteractive-svgdiagram': ['b', 'i', 'li', 'p', 'pre']
        },
        # Valid html tags in TextAngular.
        'ALLOWED_TAG_LIST': [
            'p',
            'b',
            'br',
            'i',
            'li',
            'ol',
            'ul',
            'pre',
            'blockquote',
            'oppia-noninteractive-link',
            'oppia-noninteractive-math',
            'oppia-noninteractive-image',
            'oppia-noninteractive-collapsible',
            'oppia-noninteractive-video',
            'oppia-noninteractive-tabs',
            'oppia-noninteractive-svgdiagram'
        ]
    },
    'RTE_TYPE_CKEDITOR': {
        # Valid parent-child relation in CKEditor.
        'ALLOWED_PARENT_LIST': {
            'p': ['blockquote', '[document]', 'li'],
            'strong': ['em', 'li', 'p', 'pre'],
            'em': ['strong', 'li', 'p', 'pre'],
            'br': ['strong', 'em', 'li', 'p'],
            'li': ['ol', 'ul'],
            'ol': ['li', 'blockquote', 'pre', '[document]'],
            'ul': ['li', 'blockquote', 'pre', '[document]'],
            'pre': ['ol', 'ul', 'blockquote', 'li', '[document]'],
            'blockquote': ['blockquote', '[document]'],
            'oppia-noninteractive-link': ['strong', 'em', 'li', 'p', 'pre'],
            'oppia-noninteractive-math': ['strong', 'em', 'li', 'p', 'pre'],
            'oppia-noninteractive-image': ['blockquote', 'li', '[document]'],
            'oppia-noninteractive-svgdiagram': [
                'blockquote', 'li', '[document]'
            ],
            'oppia-noninteractive-collapsible': [
                'blockquote', 'li', '[document]'
            ],
            'oppia-noninteractive-video': ['blockquote', 'li', '[document]'],
            'oppia-noninteractive-tabs': ['blockquote', 'li', '[document]']
        },
        # Valid html tags in CKEditor.
        'ALLOWED_TAG_LIST': [
            'p',
            'strong',
            'br',
            'em',
            'li',
            'ol',
            'ul',
            'pre',
            'blockquote',
            'oppia-noninteractive-link',
            'oppia-noninteractive-math',
            'oppia-noninteractive-image',
            'oppia-noninteractive-collapsible',
            'oppia-noninteractive-video',
            'oppia-noninteractive-tabs',
            'oppia-noninteractive-svgdiagram'
        ]

    }
}

# A dict representing available landing pages, having subject as a key and list
# of topics as the value.
# Note: This dict needs to be keep in sync with frontend TOPIC_LANDING_PAGE_DATA
# oppia constant defined in
# core/templates/pages/landing-pages/TopicLandingPage.js file.
AVAILABLE_LANDING_PAGES = {
    'math': ['fractions', 'negative-numbers', 'ratios']
}

# Classroom page names for generating URLs. These need to be kept in sync with
# CLASSROOM_PAGES_DATA property in config_domain.
CLASSROOM_PAGES = ['math']

# Authentication method using GAE ID (google sign in).
GAE_AUTH_PROVIDER_ID = 'gae'
# Authentication method using Firebase authentication. Firebase signs its ID
# Tokens with iss='Firebase' (iss: issuer, public API refers to this as
# "provider id"), so using this naming convention helps us stay consistent with
# the status quo.
FIREBASE_AUTH_PROVIDER_ID = 'Firebase'
# Firebase-specific role specified for users with super admin privileges.
FIREBASE_ROLE_SUPER_ADMIN = 'super_admin'

# Firebase *explicitly* requires IDs to have at most 128 characters, and may
# contain any valid ASCII character:
# https://firebase.google.com/docs/auth/admin/manage-users#create_a_user
#
# After manually inspecting ~200 of them, however, we've found that they only
# use alpha-numeric characters, hence the tighter restriction.
FIREBASE_AUTH_ID_REGEX = '^[A-Za-z0-9]{1,128}$'

CLOUD_DATASTORE_EMULATOR_HOST = 'localhost'
CLOUD_DATASTORE_EMULATOR_PORT = 8089

FIREBASE_EMULATOR_CONFIG_PATH = '.firebase.json'
FIREBASE_EMULATOR_PORT = 9099

# The name of the cookie Oppia will place the session cookie into. The name is
# arbitrary. If it is changed later on, then the cookie will live on in the
# users' browsers as garbage (although it would expire eventually, see MAX_AGE).
FIREBASE_SESSION_COOKIE_NAME = 'session'
# The duration a session cookie from Firebase should remain valid for. After the
# duration expires, a new cookie will need to be generated. Generating a new
# cookie requires the user to sign-in _explicitly_.
FIREBASE_SESSION_COOKIE_MAX_AGE = datetime.timedelta(days=14)

# TODO(#10501): Once domain objects can be imported by the storage layer, move
# these back to appropriate places (rights_domain, topic_domain).
# The reserved prefix for keys that are automatically inserted into a
# commit_cmd dict by this model.
AUTOGENERATED_PREFIX = 'AUTO'

# The command string for a revert commit.
CMD_REVERT_COMMIT = '%s_revert_version_number' % AUTOGENERATED_PREFIX

# The command string for a delete commit.
CMD_DELETE_COMMIT = '%s_mark_deleted' % AUTOGENERATED_PREFIX

# IMPORTANT: Ensure that all changes to how these cmds are interpreted preserve
# backward-compatibility with previous exploration snapshots in the datastore.
# Do not modify the definitions of CMD keys that already exist.
CMD_CREATE_NEW = 'create_new'
CMD_CHANGE_ROLE = 'change_role'
CMD_REMOVE_ROLE = 'remove_role'
CMD_CHANGE_EXPLORATION_STATUS = 'change_exploration_status'
CMD_CHANGE_COLLECTION_STATUS = 'change_collection_status'
CMD_CHANGE_PRIVATE_VIEWABILITY = 'change_private_viewability'
CMD_RELEASE_OWNERSHIP = 'release_ownership'
CMD_UPDATE_FIRST_PUBLISHED_MSEC = 'update_first_published_msec'

# Roles used in collections and explorations.
ROLE_OWNER = 'owner'
ROLE_EDITOR = 'editor'
ROLE_VOICE_ARTIST = 'voice artist'
ROLE_VIEWER = 'viewer'
ROLE_NONE = 'none'

# The list of entity types that do not require entity specific access control
# when viewing respective suggestions.
ENTITY_TYPES_WITH_UNRESTRICTED_VIEW_SUGGESTION_ACCESS = [ENTITY_TYPE_SKILL]

# The allowed list of roles which can be used in change_role command.
ALLOWED_ACTIVITY_ROLES = [
    ROLE_OWNER, ROLE_EDITOR, ROLE_VOICE_ARTIST, ROLE_VIEWER]

# The allowed list of status which can be used in change_exploration_status
# and change_collection_status commands.
ALLOWED_ACTIVITY_STATUS = [
    constants.ACTIVITY_STATUS_PRIVATE, constants.ACTIVITY_STATUS_PUBLIC]

# Commands allowed in CollectionRightsChange and ExplorationRightsChange.
COMMON_RIGHTS_ALLOWED_COMMANDS = [{
    'name': CMD_CREATE_NEW,
    'required_attribute_names': [],
    'optional_attribute_names': [],
    'user_id_attribute_names': []
}, {
    'name': CMD_CHANGE_ROLE,
    'required_attribute_names': ['assignee_id', 'old_role', 'new_role'],
    'optional_attribute_names': [],
    'user_id_attribute_names': ['assignee_id'],
    'allowed_values': {
        'new_role': ALLOWED_ACTIVITY_ROLES, 'old_role': ALLOWED_ACTIVITY_ROLES}
}, {
    'name': CMD_REMOVE_ROLE,
    'required_attribute_names': ['removed_user_id', 'old_role'],
    'optional_attribute_names': [],
    'user_id_attribute_names': ['removed_user_id'],
    'allowed_values': {'old_role': ALLOWED_ACTIVITY_ROLES}
}, {
    'name': CMD_CHANGE_PRIVATE_VIEWABILITY,
    'required_attribute_names': [
        'old_viewable_if_private', 'new_viewable_if_private'],
    'optional_attribute_names': [],
    'user_id_attribute_names': []
}, {
    'name': CMD_RELEASE_OWNERSHIP,
    'required_attribute_names': [],
    'optional_attribute_names': [],
    'user_id_attribute_names': []
}, {
    'name': CMD_UPDATE_FIRST_PUBLISHED_MSEC,
    'required_attribute_names': [
        'old_first_published_msec', 'new_first_published_msec'],
    'optional_attribute_names': [],
    'user_id_attribute_names': []
}, {
    'name': CMD_DELETE_COMMIT,
    'required_attribute_names': [],
    'optional_attribute_names': [],
    'user_id_attribute_names': []
}]

COLLECTION_RIGHTS_CHANGE_ALLOWED_COMMANDS = copy.deepcopy(
    COMMON_RIGHTS_ALLOWED_COMMANDS)
COLLECTION_RIGHTS_CHANGE_ALLOWED_COMMANDS.append({
    'name': CMD_CHANGE_COLLECTION_STATUS,
    'required_attribute_names': ['old_status', 'new_status'],
    'optional_attribute_names': [],
    'user_id_attribute_names': [],
    'allowed_values': {
        'old_status': ALLOWED_ACTIVITY_STATUS,
        'new_status': ALLOWED_ACTIVITY_STATUS
    }
})

EXPLORATION_RIGHTS_CHANGE_ALLOWED_COMMANDS = copy.deepcopy(
    COMMON_RIGHTS_ALLOWED_COMMANDS)
EXPLORATION_RIGHTS_CHANGE_ALLOWED_COMMANDS.append({
    'name': CMD_CHANGE_EXPLORATION_STATUS,
    'required_attribute_names': ['old_status', 'new_status'],
    'optional_attribute_names': [],
    'user_id_attribute_names': [],
    'allowed_values': {
        'old_status': ALLOWED_ACTIVITY_STATUS,
        'new_status': ALLOWED_ACTIVITY_STATUS
    },
    # TODO(#12991): Remove this once once we use the migration jobs to remove
    # the deprecated values from the server data.
    'deprecated_values': {
        'new_status': ['publicized']
    }
})

CMD_REMOVE_MANAGER_ROLE = 'remove_manager_role'
CMD_PUBLISH_TOPIC = 'publish_topic'
CMD_UNPUBLISH_TOPIC = 'unpublish_topic'

ROLE_MANAGER = 'manager'

# The allowed list of roles which can be used in TopicRightsChange change_role
# command.
ALLOWED_TOPIC_ROLES = [ROLE_NONE, ROLE_MANAGER]

# Commands allowed in TopicRightsChange.
TOPIC_RIGHTS_CHANGE_ALLOWED_COMMANDS = [{
    'name': CMD_CREATE_NEW,
    'required_attribute_names': [],
    'optional_attribute_names': [],
    'user_id_attribute_names': []
}, {
    'name': CMD_CHANGE_ROLE,
    'required_attribute_names': ['assignee_id', 'new_role', 'old_role'],
    'optional_attribute_names': [],
    'user_id_attribute_names': ['assignee_id'],
    'allowed_values': {
        'new_role': ALLOWED_TOPIC_ROLES, 'old_role': ALLOWED_TOPIC_ROLES
    }
}, {
    'name': CMD_REMOVE_MANAGER_ROLE,
    'required_attribute_names': ['removed_user_id'],
    'optional_attribute_names': [],
    'user_id_attribute_names': ['removed_user_id']
}, {
    'name': CMD_PUBLISH_TOPIC,
    'required_attribute_names': [],
    'optional_attribute_names': [],
    'user_id_attribute_names': []
}, {
    'name': CMD_UNPUBLISH_TOPIC,
    'required_attribute_names': [],
    'optional_attribute_names': [],
    'user_id_attribute_names': []
}, {
    'name': CMD_DELETE_COMMIT,
    'required_attribute_names': [],
    'optional_attribute_names': [],
    'user_id_attribute_names': []
}]

USER_ID_RANDOM_PART_LENGTH = 32
USER_ID_LENGTH = 36
USER_ID_REGEX = r'uid_[a-z]{%s}' % USER_ID_RANDOM_PART_LENGTH
PSEUDONYMOUS_ID_REGEX = r'pid_[a-z]{%s}' % USER_ID_RANDOM_PART_LENGTH

# Length of user PIN for different roles used on Android.
FULL_USER_PIN_LENGTH = 5
PROFILE_USER_PIN_LENGTH = 3

MAX_NUMBER_OF_OPS_IN_TRANSACTION = 25

# This is the maximum wait time for the task queue HTTP request. If the request
# takes longer than this value, an exception is raised. The default value
# of 5 seconds is too short and must be avoided because it can cause events
# to go unrecorded.
# https://cloud.google.com/appengine/docs/standard/python/outbound-requests#request_timeouts
DEFAULT_TASKQUEUE_TIMEOUT_SECONDS = 30

# Mapping from issue type to issue keyname in the issue customization dict. This
# mapping is useful to uniquely identify issues by the combination of their
# issue type and other type-specific information (such as the list of states
# involved).
CUSTOMIZATION_ARG_WHICH_IDENTIFIES_ISSUE = {
    'EarlyQuit': 'state_name',
    'MultipleIncorrectSubmissions': 'state_name',
    'CyclicStateTransitions': 'state_names'
}

# Constants defining various suggestion types.
SUGGESTION_TYPE_EDIT_STATE_CONTENT = 'edit_exploration_state_content'
SUGGESTION_TYPE_TRANSLATE_CONTENT = 'translate_content'
SUGGESTION_TYPE_ADD_QUESTION = 'add_question'

# Suggestion fields that can be queried.
ALLOWED_SUGGESTION_QUERY_FIELDS = [
    'suggestion_type', 'target_type', 'target_id', 'status', 'author_id',
    'final_reviewer_id', 'score_category', 'language_code'
]

# Possible targets that the suggestions can modify.
SUGGESTION_TARGET_TYPE_CHOICES = [
    ENTITY_TYPE_EXPLORATION,
    ENTITY_TYPE_QUESTION,
    ENTITY_TYPE_SKILL,
    ENTITY_TYPE_TOPIC
]

# Possible suggestion types.
SUGGESTION_TYPE_CHOICES = [
    SUGGESTION_TYPE_EDIT_STATE_CONTENT,
    SUGGESTION_TYPE_TRANSLATE_CONTENT,
    SUGGESTION_TYPE_ADD_QUESTION
]

# The types of suggestions that are offered on the Contributor Dashboard.
CONTRIBUTOR_DASHBOARD_SUGGESTION_TYPES = [
    SUGGESTION_TYPE_TRANSLATE_CONTENT,
    SUGGESTION_TYPE_ADD_QUESTION
]<|MERGE_RESOLUTION|>--- conflicted
+++ resolved
@@ -1044,11 +1044,8 @@
     ROLE_ID_GUEST, ROLE_ID_BANNED_USER, ROLE_ID_LEARNER,
     ROLE_ID_EXPLORATION_EDITOR, ROLE_ID_COLLECTION_EDITOR,
     ROLE_ID_TOPIC_MANAGER, ROLE_ID_MODERATOR, ROLE_ID_RELEASE_COORDINATOR,
-<<<<<<< HEAD
     ROLE_ID_ADMIN, ROLE_ID_BLOG_ADMIN, ROLE_ID_BLOG_POST_EDITOR]
-=======
     ROLE_ID_VOICEOVER_ADMIN, ROLE_ID_ADMIN]
->>>>>>> 2f100f8d
 
 # Intent of the User making query to role structure via admin interface. Used
 # to store audit data regarding queries to role IDs.
