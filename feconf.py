# coding: utf-8
#
# Copyright 2014 The Oppia Authors. All Rights Reserved.
#
# Licensed under the Apache License, Version 2.0 (the "License");
# you may not use this file except in compliance with the License.
# You may obtain a copy of the License at
#
#      http://www.apache.org/licenses/LICENSE-2.0
#
# Unless required by applicable law or agreed to in writing, software
# distributed under the License is distributed on an "AS-IS" BASIS,
# WITHOUT WARRANTIES OR CONDITIONS OF ANY KIND, either express or implied.
# See the License for the specific language governing permissions and
# limitations under the License.

"""Stores various configuration options and constants for Oppia."""

from __future__ import absolute_import  # pylint: disable=import-only-modules
from __future__ import unicode_literals  # pylint: disable=import-only-modules

import copy
import datetime
import os

from constants import constants

# The datastore model ID for the list of featured activity references. This
# value should not be changed.
ACTIVITY_REFERENCE_LIST_FEATURED = 'featured'
ALL_ACTIVITY_REFERENCE_LIST_TYPES = [ACTIVITY_REFERENCE_LIST_FEATURED]

# The values which a post_commit_status can have: public, private.
POST_COMMIT_STATUS_PUBLIC = 'public'
POST_COMMIT_STATUS_PRIVATE = 'private'

# Whether to unconditionally log info messages.
DEBUG = False

# When DEV_MODE is true check that we are running in development environment.
# The SERVER_SOFTWARE environment variable does not exist in Travis, hence the
# need for an explicit check.
if (constants.DEV_MODE and os.getenv('SERVER_SOFTWARE') and
        not os.getenv('SERVER_SOFTWARE', default='').startswith('Development')):
    raise Exception('DEV_MODE can\'t be true on production.')

CLASSIFIERS_DIR = os.path.join('extensions', 'classifiers')
TESTS_DATA_DIR = os.path.join('core', 'tests', 'data')
SAMPLE_EXPLORATIONS_DIR = os.path.join('data', 'explorations')
SAMPLE_COLLECTIONS_DIR = os.path.join('data', 'collections')
CONTENT_VALIDATION_DIR = os.path.join('core', 'domain')

# backend_prod_files contain processed JS and HTML files that are served by
# Jinja, we are moving away from Jinja so this folder might not be needed later
# (#6964)
EXTENSIONS_DIR_PREFIX = (
    'backend_prod_files' if not constants.DEV_MODE else '')
ACTIONS_DIR = (
    os.path.join(EXTENSIONS_DIR_PREFIX, 'extensions', 'actions'))
ISSUES_DIR = (
    os.path.join(EXTENSIONS_DIR_PREFIX, 'extensions', 'issues'))
INTERACTIONS_DIR = (
    os.path.join('extensions', 'interactions'))
INTERACTIONS_LEGACY_SPECS_FILE_DIR = (
    os.path.join(INTERACTIONS_DIR, 'legacy_interaction_specs_by_state_version'))
INTERACTIONS_SPECS_FILE_PATH = (
    os.path.join(INTERACTIONS_DIR, 'interaction_specs.json'))
RTE_EXTENSIONS_DIR = (
    os.path.join(EXTENSIONS_DIR_PREFIX, 'extensions', 'rich_text_components'))
RTE_EXTENSIONS_DEFINITIONS_PATH = (
    os.path.join('assets', 'rich_text_components_definitions.ts'))

OBJECT_TEMPLATES_DIR = os.path.join('extensions', 'objects', 'templates')

# Choose production templates folder when we are in production mode.
FRONTEND_TEMPLATES_DIR = (
    os.path.join('webpack_bundles') if constants.DEV_MODE else
    os.path.join('backend_prod_files', 'webpack_bundles'))
DEPENDENCIES_TEMPLATES_DIR = (
    os.path.join(EXTENSIONS_DIR_PREFIX, 'extensions', 'dependencies'))

VALUE_GENERATORS_DIR_FOR_JS = os.path.join(
    'local_compiled_js', 'extensions', 'value_generators')
VALUE_GENERATORS_DIR = os.path.join('extensions', 'value_generators')

VISUALIZATIONS_DIR = os.path.join(
    'extensions', 'visualizations')
VISUALIZATIONS_DIR_FOR_JS = os.path.join(
    'local_compiled_js', 'extensions', 'visualizations')

OBJECT_DEFAULT_VALUES_FILE_PATH = os.path.join(
    'extensions', 'objects', 'object_defaults.json')
RULES_DESCRIPTIONS_FILE_PATH = os.path.join(
    os.getcwd(), 'extensions', 'interactions', 'rule_templates.json')
HTML_FIELD_TYPES_TO_RULE_SPECS_FILE_PATH = os.path.join(
    os.getcwd(), 'extensions', 'interactions',
    'html_field_types_to_rule_specs.json')
LEGACY_HTML_FIELD_TYPES_TO_RULE_SPECS_FILE_PATH_FILE_DIR = os.path.join(
    os.getcwd(), 'extensions', 'interactions',
    'legacy_html_field_types_to_rule_specs_by_state_version')

# A mapping of interaction ids to classifier properties.
# TODO(#10217): As of now we support only one algorithm per interaction.
# However, we do have the necessary storage infrastructure to support multiple
# algorithms per interaction. Hence, whenever we find a secondary algorithm
# candidate for any of the supported interactions, the logical functions to
# support multiple algorithms need to be implemented.
INTERACTION_CLASSIFIER_MAPPING = {
    'TextInput': {
        'algorithm_id': 'TextClassifier',
        'algorithm_version': 1
    },
}

# Classifier job time to live (in mins).
CLASSIFIER_JOB_TTL_MINS = 5
TRAINING_JOB_STATUS_COMPLETE = 'COMPLETE'
TRAINING_JOB_STATUS_FAILED = 'FAILED'
TRAINING_JOB_STATUS_NEW = 'NEW'
TRAINING_JOB_STATUS_PENDING = 'PENDING'

ALLOWED_TRAINING_JOB_STATUSES = [
    TRAINING_JOB_STATUS_COMPLETE,
    TRAINING_JOB_STATUS_FAILED,
    TRAINING_JOB_STATUS_NEW,
    TRAINING_JOB_STATUS_PENDING
]

# Allowed formats of how HTML is present in rule specs.
HTML_RULE_VARIABLE_FORMAT_SET = 'set'
HTML_RULE_VARIABLE_FORMAT_STRING = 'string'
HTML_RULE_VARIABLE_FORMAT_LIST_OF_SETS = 'listOfSets'

ALLOWED_HTML_RULE_VARIABLE_FORMATS = [
    HTML_RULE_VARIABLE_FORMAT_SET,
    HTML_RULE_VARIABLE_FORMAT_STRING,
    HTML_RULE_VARIABLE_FORMAT_LIST_OF_SETS
]

ANSWER_TYPE_LIST_OF_SETS_OF_HTML = 'ListOfSetsOfHtmlStrings'
ANSWER_TYPE_SET_OF_HTML = 'SetOfHtmlString'

# The maximum number of characters allowed for userbio length.
MAX_BIO_LENGTH_IN_CHARS = 2000

ALLOWED_TRAINING_JOB_STATUS_CHANGES = {
    TRAINING_JOB_STATUS_COMPLETE: [],
    TRAINING_JOB_STATUS_NEW: [TRAINING_JOB_STATUS_PENDING],
    TRAINING_JOB_STATUS_PENDING: [TRAINING_JOB_STATUS_COMPLETE,
                                  TRAINING_JOB_STATUS_FAILED],
    TRAINING_JOB_STATUS_FAILED: [TRAINING_JOB_STATUS_NEW]
}

# Allowed formats of how HTML is present in rule specs.
HTML_RULE_VARIABLE_FORMAT_SET = 'set'
HTML_RULE_VARIABLE_FORMAT_STRING = 'string'
HTML_RULE_VARIABLE_FORMAT_LIST_OF_SETS = 'listOfSets'

ALLOWED_HTML_RULE_VARIABLE_FORMATS = [
    HTML_RULE_VARIABLE_FORMAT_SET,
    HTML_RULE_VARIABLE_FORMAT_STRING,
    HTML_RULE_VARIABLE_FORMAT_LIST_OF_SETS
]

ANSWER_TYPE_LIST_OF_SETS_OF_HTML = 'ListOfSetsOfHtmlStrings'
ANSWER_TYPE_SET_OF_HTML = 'SetOfHtmlString'

ENTITY_TYPE_BLOG_POST = 'blog_post'
ENTITY_TYPE_EXPLORATION = 'exploration'
ENTITY_TYPE_TOPIC = 'topic'
ENTITY_TYPE_SKILL = 'skill'
ENTITY_TYPE_STORY = 'story'
ENTITY_TYPE_QUESTION = 'question'
ENTITY_TYPE_VOICEOVER_APPLICATION = 'voiceover_application'

IMAGE_CONTEXT_QUESTION_SUGGESTIONS = 'question_suggestions'
IMAGE_CONTEXT_EXPLORATION_SUGGESTIONS = 'exploration_suggestions'

MAX_TASK_MODELS_PER_FETCH = 25
MAX_TASK_MODELS_PER_HISTORY_PAGE = 10

PERIOD_TO_HARD_DELETE_MODELS_MARKED_AS_DELETED = datetime.timedelta(weeks=8)
PERIOD_TO_MARK_MODELS_AS_DELETED = datetime.timedelta(weeks=4)

# The maximum number of activities allowed in the playlist of the learner. This
# limit applies to both the explorations playlist and the collections playlist.
MAX_LEARNER_PLAYLIST_ACTIVITY_COUNT = 10

# The maximum number of goals allowed in the learner goals of the learner.
MAX_CURRENT_GOALS_COUNT = 5

# The minimum number of training samples required for training a classifier.
MIN_TOTAL_TRAINING_EXAMPLES = 50

# The minimum number of assigned labels required for training a classifier.
MIN_ASSIGNED_LABELS = 2

# Default label for classification algorithms.
DEFAULT_CLASSIFIER_LABEL = '_default'

# The maximum number of results to retrieve in a datastore query.
DEFAULT_QUERY_LIMIT = 1000

# The maximum number of results to retrieve in a datastore query
# for top rated published explorations in /library page.
NUMBER_OF_TOP_RATED_EXPLORATIONS_FOR_LIBRARY_PAGE = 8

# The maximum number of results to retrieve in a datastore query
# for recently published explorations in /library page.
RECENTLY_PUBLISHED_QUERY_LIMIT_FOR_LIBRARY_PAGE = 8

# The maximum number of results to retrieve in a datastore query
# for top rated published explorations in /library/top_rated page.
NUMBER_OF_TOP_RATED_EXPLORATIONS_FULL_PAGE = 20

# The maximum number of results to retrieve in a datastore query
# for recently published explorations in /library/recently_published page.
RECENTLY_PUBLISHED_QUERY_LIMIT_FULL_PAGE = 20

# The maximum number of days a feedback report can be saved in storage before it
# must be scrubbed.
APP_FEEDBACK_REPORT_MAXIMUM_DAYS = datetime.timedelta(days=90)

# The minimum version of the Android feedback report info blob schema.
MINIMUM_ANDROID_REPORT_SCHEMA_VERSION = 1

# The current version of the Android feedback report info blob schema.
CURRENT_ANDROID_REPORT_SCHEMA_VERSION = 1

# The current version of the web feedback report info blob schema.
MINIMUM_WEB_REPORT_SCHEMA_VERSION = 1

# The current version of the web feedback report info blob schema.
CURRENT_WEB_REPORT_SCHEMA_VERSION = 1

# The current version of the app feedback report daily stats blob schema.
CURRENT_FEEDBACK_REPORT_STATS_SCHEMA_VERSION = 1

# The minimum version of the app feedback report daily stats blob schema.
MINIMUM_FEEDBACK_REPORT_STATS_SCHEMA_VERSION = 1

# The current version of the dashboard stats blob schema. If any backward-
# incompatible changes are made to the stats blob schema in the data store,
# this version number must be changed.
CURRENT_DASHBOARD_STATS_SCHEMA_VERSION = 1

# The earliest supported version of the exploration states blob schema.
EARLIEST_SUPPORTED_STATE_SCHEMA_VERSION = 41

# The current version of the exploration states blob schema. If any backward-
# incompatible changes are made to the states blob schema in the data store,
# this version number must be changed and the exploration migration job
# executed.
CURRENT_STATE_SCHEMA_VERSION = 45

# The current version of the all collection blob schemas (such as the nodes
# structure within the Collection domain object). If any backward-incompatible
# changes are made to any of the blob schemas in the data store, this version
# number must be changed.
CURRENT_COLLECTION_SCHEMA_VERSION = 6

# The current version of story contents dict in the story schema.
CURRENT_STORY_CONTENTS_SCHEMA_VERSION = 4

# The current version of skill contents dict in the skill schema.
CURRENT_SKILL_CONTENTS_SCHEMA_VERSION = 2

# The current version of misconceptions dict in the skill schema.
CURRENT_MISCONCEPTIONS_SCHEMA_VERSION = 3

# The current version of rubric dict in the skill schema.
CURRENT_RUBRIC_SCHEMA_VERSION = 3

# The current version of subtopics dict in the topic schema.
CURRENT_SUBTOPIC_SCHEMA_VERSION = 3

# The current version of story reference dict in the topic schema.
CURRENT_STORY_REFERENCE_SCHEMA_VERSION = 1

# The current version of page_contents dict in the subtopic page schema.
CURRENT_SUBTOPIC_PAGE_CONTENTS_SCHEMA_VERSION = 2

# This value should be updated in the event of any
# StateAnswersModel.submitted_answer_list schema change.
CURRENT_STATE_ANSWERS_SCHEMA_VERSION = 1

# This value should be updated if the schema of LearnerAnswerInfo
# dict schema changes.
CURRENT_LEARNER_ANSWER_INFO_SCHEMA_VERSION = 1

# This value should be updated if the schema of PlatformParameterRule dict
# schema changes.
CURRENT_PLATFORM_PARAMETER_RULE_SCHEMA_VERSION = 1

# The default number of exploration tiles to load at a time in the search
# results page.
SEARCH_RESULTS_PAGE_SIZE = 20

# The default number of commits to show on a page in the exploration history
# tab.
COMMIT_LIST_PAGE_SIZE = 50

# The default number of items to show on a page in the exploration feedback
# tab.
FEEDBACK_TAB_PAGE_SIZE = 20

# The maximum number of top unresolved answers which should be aggregated
# from all of the submitted answers.
TOP_UNRESOLVED_ANSWERS_LIMIT = 20

# Default title for a newly-minted exploration.
DEFAULT_EXPLORATION_TITLE = ''
# Default category for a newly-minted exploration.
DEFAULT_EXPLORATION_CATEGORY = ''
# Default objective for a newly-minted exploration.
DEFAULT_EXPLORATION_OBJECTIVE = ''

# NOTE TO DEVELOPERS: If any of the 5 constants below are modified, the
# corresponding field in NEW_STATE_TEMPLATE in constants.js also has to be
# modified.

# Default name for the initial state of an exploration.
DEFAULT_INIT_STATE_NAME = 'Introduction'
# Default content id for the state's content.
DEFAULT_NEW_STATE_CONTENT_ID = 'content'
# Default content id for the interaction's default outcome.
DEFAULT_OUTCOME_CONTENT_ID = 'default_outcome'
# Default content id for the explanation in the concept card of a skill.
DEFAULT_EXPLANATION_CONTENT_ID = 'explanation'
# Content id assigned to rule inputs that do not match any interaction
# customization argument choices.
INVALID_CONTENT_ID = 'invalid_content_id'
# Default recorded_voiceovers dict for a default state template.
DEFAULT_RECORDED_VOICEOVERS = {
    'voiceovers_mapping': {
        'content': {},
        'default_outcome': {}
    }
}
# Default written_translations dict for a default state template.
DEFAULT_WRITTEN_TRANSLATIONS = {
    'translations_mapping': {
        'content': {},
        'default_outcome': {}
    }
}
# The default content text for the initial state of an exploration.
DEFAULT_INIT_STATE_CONTENT_STR = ''

# Whether new explorations should have automatic text-to-speech enabled
# by default.
DEFAULT_AUTO_TTS_ENABLED = True

# Default title for a newly-minted collection.
DEFAULT_COLLECTION_TITLE = ''
# Default category for a newly-minted collection.
DEFAULT_COLLECTION_CATEGORY = ''
# Default objective for a newly-minted collection.
DEFAULT_COLLECTION_OBJECTIVE = ''

# Default description for a newly-minted story.
DEFAULT_STORY_DESCRIPTION = ''
# Default notes for a newly-minted story.
DEFAULT_STORY_NOTES = ''

# Default explanation for a newly-minted skill.
DEFAULT_SKILL_EXPLANATION = ''
# Default name for a newly-minted misconception.
DEFAULT_MISCONCEPTION_NAME = ''
# Default notes for a newly-minted misconception.
DEFAULT_MISCONCEPTION_NOTES = ''
# Default feedback for a newly-minted misconception.
DEFAULT_MISCONCEPTION_FEEDBACK = ''
# Default content_id for explanation subtitled html.
DEFAULT_SKILL_EXPLANATION_CONTENT_ID = 'explanation'

# Default description for a newly-minted topic.
DEFAULT_TOPIC_DESCRIPTION = ''
# Default abbreviated name for a newly-minted topic.
DEFAULT_ABBREVIATED_TOPIC_NAME = ''
# Default content id for the subtopic page's content.
DEFAULT_SUBTOPIC_PAGE_CONTENT_ID = 'content'

# Default ID of VM which is used for training classifier.
DEFAULT_VM_ID = 'vm_default'
# Shared secret key for default VM.
DEFAULT_VM_SHARED_SECRET = '1a2b3c4e'

IMAGE_FORMAT_JPEG = 'jpeg'
IMAGE_FORMAT_PNG = 'png'
IMAGE_FORMAT_GIF = 'gif'
IMAGE_FORMAT_SVG = 'svg'

# An array containing the accepted image formats (as determined by the imghdr
# module) and the corresponding allowed extensions in the filenames of uploaded
# images.
ACCEPTED_IMAGE_FORMATS_AND_EXTENSIONS = {
    IMAGE_FORMAT_JPEG: ['jpg', 'jpeg'],
    IMAGE_FORMAT_PNG: ['png'],
    IMAGE_FORMAT_GIF: ['gif'],
    IMAGE_FORMAT_SVG: ['svg']
}

# An array containing the image formats that can be compressed.
COMPRESSIBLE_IMAGE_FORMATS = [IMAGE_FORMAT_JPEG, IMAGE_FORMAT_PNG]

# An array containing the accepted audio extensions for uploaded files and
# the corresponding MIME types.
ACCEPTED_AUDIO_EXTENSIONS = {
    'mp3': ['audio/mp3']
}

# Prefix for data sent from the server to the client via JSON.
XSSI_PREFIX = ')]}\'\n'
# A regular expression for alphanumeric characters.
ALPHANUMERIC_REGEX = r'^[A-Za-z0-9]+$'

# These are here rather than in rating_services.py to avoid import
# circularities with exp_services.
# TODO(Jacob): Refactor exp_services to remove this problem.
_EMPTY_RATINGS = {'1': 0, '2': 0, '3': 0, '4': 0, '5': 0}


def get_empty_ratings():
    """Returns a copy of the empty ratings object.

    Returns:
        dict. Copy of the '_EMPTY_RATINGS' dict object which contains the empty
        ratings.
    """
    return copy.deepcopy(_EMPTY_RATINGS)


# To use mailchimp email service.
BULK_EMAIL_SERVICE_PROVIDER_MAILCHIMP = 'mailchimp_email_service'
# Use GAE email service by default.
BULK_EMAIL_SERVICE_PROVIDER = BULK_EMAIL_SERVICE_PROVIDER_MAILCHIMP

# Empty scaled average rating as a float.
EMPTY_SCALED_AVERAGE_RATING = 0.0

# To use mailgun email service.
EMAIL_SERVICE_PROVIDER_MAILGUN = 'mailgun_email_service'
# Use GAE email service by default.
EMAIL_SERVICE_PROVIDER = EMAIL_SERVICE_PROVIDER_MAILGUN
# If the Mailgun email API is used, the "None" below should be replaced
# with the Mailgun API key.
MAILGUN_API_KEY = None
# If the Mailgun email API is used, the "None" below should be replaced
# with the Mailgun domain name (ending with mailgun.org).
MAILGUN_DOMAIN_NAME = None

# Audience ID of the mailing list for Oppia in Mailchimp.
MAILCHIMP_AUDIENCE_ID = None
# Mailchimp API Key.
MAILCHIMP_API_KEY = None
# Mailchimp username.
MAILCHIMP_USERNAME = None
# Mailchimp secret, used to authenticate webhook requests.
MAILCHIMP_WEBHOOK_SECRET = None

ES_LOCALHOST_PORT = 9200
# NOTE TO RELEASE COORDINATORS: Replace this with the correct ElasticSearch
# auth information during deployment.
ES_CLOUD_ID = None
ES_USERNAME = None
ES_PASSWORD = None

# NOTE TO RELEASE COORDINATORS: Replace this with the correct Redis Host and
# Port when switching to prod server. Keep this in sync with redis.conf in the
# root folder. Specifically, REDISPORT should always be the same as the port in
# redis.conf.
REDISHOST = 'localhost'
REDISPORT = 6379

# NOTE TO RELEASE COORDINATORS: Replace this project id with the correct oppia
# project id when switching to the prod server.
OPPIA_PROJECT_ID = 'dev-project-id'
GOOGLE_APP_ENGINE_REGION = 'us-central1'

# Committer id for system actions. The username for the system committer
# (i.e. admin) is also 'admin'.
SYSTEM_COMMITTER_ID = 'admin'
# Domain name for email address.
INCOMING_EMAILS_DOMAIN_NAME = 'example.com'
SYSTEM_EMAIL_ADDRESS = 'system@example.com'
SYSTEM_EMAIL_NAME = '.'
ADMIN_EMAIL_ADDRESS = 'testadmin@example.com'
NOREPLY_EMAIL_ADDRESS = 'noreply@example.com'
# Ensure that SYSTEM_EMAIL_ADDRESS and ADMIN_EMAIL_ADDRESS are both valid and
# correspond to owners of the app before setting this to True. If
# SYSTEM_EMAIL_ADDRESS is not that of an app owner, email messages from this
# address cannot be sent. If True then emails can be sent to any user.
CAN_SEND_EMAILS = False
# If you want to turn on this facility please check the email templates in the
# send_role_notification_email() function in email_manager.py and modify them
# accordingly.
CAN_SEND_EDITOR_ROLE_EMAILS = False
# If enabled then emails will be sent to creators for feedback messages.
CAN_SEND_FEEDBACK_MESSAGE_EMAILS = False
# If enabled subscription emails will be sent to that user.
CAN_SEND_SUBSCRIPTION_EMAILS = False
# Time to wait before sending feedback message emails (currently set to 1
# hour).
DEFAULT_FEEDBACK_MESSAGE_EMAIL_COUNTDOWN_SECS = 3600
# Whether to send an email when new feedback message is received for
# an exploration.
DEFAULT_FEEDBACK_MESSAGE_EMAIL_PREFERENCE = True
# Whether to send an email to all the creator's subscribers when he/she
# publishes an exploration.
DEFAULT_SUBSCRIPTION_EMAIL_PREFERENCE = True
# Whether exploration feedback emails are muted,
# when the user has not specified a preference.
DEFAULT_FEEDBACK_NOTIFICATIONS_MUTED_PREFERENCE = False
# Whether exploration suggestion emails are muted,
# when the user has not specified a preference.
DEFAULT_SUGGESTION_NOTIFICATIONS_MUTED_PREFERENCE = False
# Whether to send email updates to a user who has not specified a preference.
DEFAULT_EMAIL_UPDATES_PREFERENCE = False
# Whether to send an invitation email when the user is granted
# new role permissions in an exploration.
DEFAULT_EDITOR_ROLE_EMAIL_PREFERENCE = True
# Whether to require an email to be sent, following a moderator action.
REQUIRE_EMAIL_ON_MODERATOR_ACTION = False
# Timespan in minutes before allowing duplicate emails.
DUPLICATE_EMAIL_INTERVAL_MINS = 2
# Number of digits after decimal to which the average ratings value in the
# dashboard is rounded off to.
AVERAGE_RATINGS_DASHBOARD_PRECISION = 2
# Whether to enable maintenance mode on the site. For non-admins, this redirects
# all HTTP requests to the maintenance page. This is the only check which
# determines whether the site is in maintenance mode to avoid queries to the
# database by non-admins.
ENABLE_MAINTENANCE_MODE = False

# The interactions permissible for a question.
ALLOWED_QUESTION_INTERACTION_IDS = [
    'TextInput', 'MultipleChoiceInput', 'NumericInput']

# Flag to disable sending emails related to reviews for suggestions. To be
# flipped after deciding (and implementing) whether a user should be scored
# only for curated lessons.
SEND_SUGGESTION_REVIEW_RELATED_EMAILS = False
# To prevent recording scores for users until details like whether to score
# users for only curated lessons is confirmed.
ENABLE_RECORDING_OF_SCORES = False

# No. of pretest questions to display.
NUM_PRETEST_QUESTIONS = 0

EMAIL_INTENT_SIGNUP = 'signup'
EMAIL_INTENT_DAILY_BATCH = 'daily_batch'
EMAIL_INTENT_EDITOR_ROLE_NOTIFICATION = 'editor_role_notification'
EMAIL_INTENT_FEEDBACK_MESSAGE_NOTIFICATION = 'feedback_message_notification'
EMAIL_INTENT_SUBSCRIPTION_NOTIFICATION = 'subscription_notification'
EMAIL_INTENT_SUGGESTION_NOTIFICATION = 'suggestion_notification'
EMAIL_INTENT_REPORT_BAD_CONTENT = 'report_bad_content'
EMAIL_INTENT_MARKETING = 'marketing'
EMAIL_INTENT_UNPUBLISH_EXPLORATION = 'unpublish_exploration'
EMAIL_INTENT_DELETE_EXPLORATION = 'delete_exploration'
EMAIL_INTENT_QUERY_STATUS_NOTIFICATION = 'query_status_notification'
EMAIL_INTENT_ONBOARD_REVIEWER = 'onboard_reviewer'
EMAIL_INTENT_REMOVE_REVIEWER = 'remove_reviewer'
EMAIL_INTENT_ADDRESS_CONTRIBUTOR_DASHBOARD_SUGGESTIONS = (
    'address_contributor_dashboard_suggestions'
)
EMAIL_INTENT_REVIEW_CREATOR_DASHBOARD_SUGGESTIONS = (
    'review_creator_dashboard_suggestions')
EMAIL_INTENT_REVIEW_CONTRIBUTOR_DASHBOARD_SUGGESTIONS = (
    'review_contributor_dashboard_suggestions'
)
EMAIL_INTENT_ADD_CONTRIBUTOR_DASHBOARD_REVIEWERS = (
    'add_contributor_dashboard_reviewers'
)
EMAIL_INTENT_VOICEOVER_APPLICATION_UPDATES = 'voiceover_application_updates'
EMAIL_INTENT_ACCOUNT_DELETED = 'account_deleted'
# Possible intents for email sent in bulk.
BULK_EMAIL_INTENT_MARKETING = 'bulk_email_marketing'
BULK_EMAIL_INTENT_IMPROVE_EXPLORATION = 'bulk_email_improve_exploration'
BULK_EMAIL_INTENT_CREATE_EXPLORATION = 'bulk_email_create_exploration'
BULK_EMAIL_INTENT_CREATOR_REENGAGEMENT = 'bulk_email_creator_reengagement'
BULK_EMAIL_INTENT_LEARNER_REENGAGEMENT = 'bulk_email_learner_reengagement'
BULK_EMAIL_INTENT_ML_JOB_FAILURE = 'bulk_email_ml_job_failure'
BULK_EMAIL_INTENT_TEST = 'bulk_email_test'

MESSAGE_TYPE_FEEDBACK = 'feedback'
MESSAGE_TYPE_SUGGESTION = 'suggestion'

MODERATOR_ACTION_UNPUBLISH_EXPLORATION = 'unpublish_exploration'
DEFAULT_SALUTATION_HTML_FN = (
    lambda recipient_username: 'Hi %s,' % recipient_username)
DEFAULT_SIGNOFF_HTML_FN = (
    lambda sender_username: (
        'Thanks!<br>%s (Oppia moderator)' % sender_username))

VALID_MODERATOR_ACTIONS = {
    MODERATOR_ACTION_UNPUBLISH_EXPLORATION: {
        'email_config': 'unpublish_exploration_email_html_body',
        'email_subject_fn': (
            lambda exp_title: (
                'Your Oppia exploration "%s" has been unpublished' % exp_title)
        ),
        'email_intent': 'unpublish_exploration',
        'email_salutation_html_fn': DEFAULT_SALUTATION_HTML_FN,
        'email_signoff_html_fn': DEFAULT_SIGNOFF_HTML_FN,
    },
}

# When the site terms were last updated, in UTC.
REGISTRATION_PAGE_LAST_UPDATED_UTC = datetime.datetime(2015, 10, 14, 2, 40, 0)

# Format of string for dashboard statistics logs.
# NOTE TO DEVELOPERS: This format should not be changed, since it is used in
# the existing storage models for UserStatsModel.
DASHBOARD_STATS_DATETIME_STRING_FORMAT = '%Y-%m-%d'

# We generate images for existing math rich text components in batches. This
# gives the maximum size for a batch of Math SVGs in bytes.
MAX_SIZE_OF_MATH_SVGS_BATCH_BYTES = 31 * 1024 * 1024

# The maximum size of an uploaded file, in bytes.
MAX_FILE_SIZE_BYTES = 1048576

# The maximum playback length of an audio file, in seconds.
MAX_AUDIO_FILE_LENGTH_SEC = 300

# The maximum number of questions to be fetched at one time.
MAX_QUESTIONS_FETCHABLE_AT_ONE_TIME = 20

# The minimum score required for a user to review suggestions of a particular
# category.
MINIMUM_SCORE_REQUIRED_TO_REVIEW = 10

# The maximum number of skills to be requested at one time when fetching
# questions.
MAX_NUMBER_OF_SKILL_IDS = 20

# The prefix for an 'accepted suggestion' commit message.
COMMIT_MESSAGE_ACCEPTED_SUGGESTION_PREFIX = 'Accepted suggestion by'

# User id and username for exploration migration bot. Commits made by this bot
# are not reflected in the exploration summary models, but are recorded in the
# exploration commit log.
MIGRATION_BOT_USER_ID = 'OppiaMigrationBot'
MIGRATION_BOT_USERNAME = 'OppiaMigrationBot'

# User id and username for suggestion bot. This bot will be used to accept
# suggestions automatically after a threshold time.
SUGGESTION_BOT_USER_ID = 'OppiaSuggestionBot'
SUGGESTION_BOT_USERNAME = 'OppiaSuggestionBot'

# The system usernames are reserved usernames. Before adding new value to this
# dict, make sure that there aren't any similar usernames in the datastore.
# Note: All bot user IDs and usernames should start with "Oppia" and end with
# "Bot".
SYSTEM_USERS = {
    SYSTEM_COMMITTER_ID: SYSTEM_COMMITTER_ID,
    MIGRATION_BOT_USER_ID: MIGRATION_BOT_USERNAME,
    SUGGESTION_BOT_USER_ID: SUGGESTION_BOT_USERNAME
}

# Ids and locations of the permitted extensions.
ALLOWED_RTE_EXTENSIONS = {
    'Collapsible': {
        'dir': os.path.join(RTE_EXTENSIONS_DIR, 'Collapsible')
    },
    'Image': {
        'dir': os.path.join(RTE_EXTENSIONS_DIR, 'Image')
    },
    'Link': {
        'dir': os.path.join(RTE_EXTENSIONS_DIR, 'Link')
    },
    'Math': {
        'dir': os.path.join(RTE_EXTENSIONS_DIR, 'Math')
    },
    'Svgdiagram': {
        'dir': os.path.join(RTE_EXTENSIONS_DIR, 'svgdiagram')
    },
    'Tabs': {
        'dir': os.path.join(RTE_EXTENSIONS_DIR, 'Tabs')
    },
    'Video': {
        'dir': os.path.join(RTE_EXTENSIONS_DIR, 'Video')
    },
}

# The list of interaction IDs which correspond to interactions that set their
# is_linear property to true. Linear interactions do not support branching and
# thus only allow for default answer classification. This value is guarded by a
# test in extensions.interactions.base_test.
LINEAR_INTERACTION_IDS = ['Continue']

# Demo explorations to load through the admin panel. The id assigned to each
# exploration is based on the key of the exploration in this dict, so ensure it
# doesn't change once it's in the list. Only integer-based indices should be
# used in this list, as it maintains backward compatibility with how demo
# explorations used to be assigned IDs. The value of each entry in this dict is
# either a YAML file or a directory (depending on whether it ends in .yaml).
# These explorations can be found under data/explorations.
DEMO_EXPLORATIONS = {
    u'0': 'welcome',
    u'1': 'multiples.yaml',
    u'2': 'binary_search',
    u'3': 'root_linear_coefficient_theorem',
    u'4': 'three_balls',
    # TODO(bhenning): Replace demo exploration '5' with a new exploration
    # described in #1376.
    u'6': 'boot_verbs.yaml',
    u'7': 'hola.yaml',
    u'8': 'adventure.yaml',
    u'9': 'pitch_perfect.yaml',
    u'10': 'test_interactions',
    u'11': 'modeling_graphs',
    u'12': 'protractor_test_1.yaml',
    u'13': 'solar_system',
    u'14': 'about_oppia.yaml',
    u'15': 'classifier_demo_exploration.yaml',
    u'16': 'all_interactions',
    u'17': 'audio_test',
    # Exploration with ID 18 was used for testing CodeClassifier functionality
    # which has been removed (#10060).
    u'19': 'example_exploration_in_collection1.yaml',
    u'20': 'example_exploration_in_collection2.yaml',
    u'21': 'example_exploration_in_collection3.yaml',
    u'22': 'protractor_mobile_test_exploration.yaml',
    u'23': 'rating_test.yaml',
    u'24': 'learner_flow_test.yaml',
    u'25': 'exploration_player_test.yaml',
    u'26': 'android_interactions',
}

DEMO_COLLECTIONS = {
    u'0': 'welcome_to_collections.yaml',
    u'1': 'learner_flow_test_collection.yaml'
}

# IDs of explorations which should not be displayable in either the learner or
# editor views.
DISABLED_EXPLORATION_IDS = ['5']

# Oppia Google Group URL.
GOOGLE_GROUP_URL = (
    'https://groups.google.com/forum/?place=forum/oppia#!forum/oppia')

# External URL for the Foundation site.
FOUNDATION_SITE_URL = 'http://oppiafoundation.org'

# NOTE TO RELEASE COORDINATORS: External URL for the oppia production site.
# Change to the correct url for internal testing in the testing production
# environment.
# Change to the production URL when deploying to production site.
OPPIA_SITE_URL = 'http://localhost:8181'

# Prefix for all taskqueue-related URLs.
TASKQUEUE_URL_PREFIX = '/task'
TASK_URL_FEEDBACK_MESSAGE_EMAILS = (
    '%s/email/batchfeedbackmessageemailhandler' % TASKQUEUE_URL_PREFIX)
TASK_URL_FEEDBACK_STATUS_EMAILS = (
    '%s/email/feedbackthreadstatuschangeemailhandler' % TASKQUEUE_URL_PREFIX)
TASK_URL_FLAG_EXPLORATION_EMAILS = (
    '%s/email/flagexplorationemailhandler' % TASKQUEUE_URL_PREFIX)
TASK_URL_INSTANT_FEEDBACK_EMAILS = (
    '%s/email/instantfeedbackmessageemailhandler' % TASKQUEUE_URL_PREFIX)
TASK_URL_SUGGESTION_EMAILS = (
    '%s/email/suggestionemailhandler' % TASKQUEUE_URL_PREFIX)
TASK_URL_DEFERRED = (
    '%s/deferredtaskshandler' % TASKQUEUE_URL_PREFIX)

# TODO(sll): Add all other URLs here.
ADMIN_URL = '/admin'
ADMIN_ROLE_HANDLER_URL = '/adminrolehandler'
BLOG_ADMIN_PAGE_URL = '/blog-admin'
BLOG_ADMIN_ROLE_HANDLER_URL = '/blogadminrolehandler'
BLOG_DASHBOARD_DATA_URL = '/blogdashboardhandler/data'
BLOG_DASHBOARD_URL = '/blog-dashboard'
BLOG_EDITOR_DATA_URL_PREFIX = '/blogeditorhandler/data'
BULK_EMAIL_WEBHOOK_ENDPOINT = '/bulk_email_webhook_endpoint'
CLASSROOM_DATA_HANDLER = '/classroom_data_handler'
COLLECTION_DATA_URL_PREFIX = '/collection_handler/data'
COLLECTION_EDITOR_DATA_URL_PREFIX = '/collection_editor_handler/data'
COLLECTION_SUMMARIES_DATA_URL = '/collectionsummarieshandler/data'
COLLECTION_RIGHTS_PREFIX = '/collection_editor_handler/rights'
COLLECTION_PUBLISH_PREFIX = '/collection_editor_handler/publish'
COLLECTION_UNPUBLISH_PREFIX = '/collection_editor_handler/unpublish'
COLLECTION_EDITOR_URL_PREFIX = '/collection_editor/create'
COLLECTION_URL_PREFIX = '/collection'
CONCEPT_CARD_DATA_URL_PREFIX = '/concept_card_handler'
CONTRIBUTOR_DASHBOARD_URL = '/contributor-dashboard'
CONTRIBUTOR_DASHBOARD_ADMIN_URL = '/contributor-dashboard-admin'
CONTRIBUTOR_OPPORTUNITIES_DATA_URL = '/opportunitiessummaryhandler'
CREATOR_DASHBOARD_DATA_URL = '/creatordashboardhandler/data'
CREATOR_DASHBOARD_URL = '/creator-dashboard'
CSRF_HANDLER_URL = '/csrfhandler'
CUSTOM_NONPROFITS_LANDING_PAGE_URL = '/nonprofits'
CUSTOM_PARENTS_LANDING_PAGE_URL = '/parents'
CUSTOM_PARTNERS_LANDING_PAGE_URL = '/partners'
CUSTOM_TEACHERS_LANDING_PAGE_URL = '/teachers'
CUSTOM_VOLUNTEERS_LANDING_PAGE_URL = '/volunteers'
DASHBOARD_CREATE_MODE_URL = '%s?mode=create' % CREATOR_DASHBOARD_URL
EDITOR_URL_PREFIX = '/create'
EXPLORATION_DATA_PREFIX = '/createhandler/data'
EXPLORATION_FEATURES_PREFIX = '/explorehandler/features'
EXPLORATION_INIT_URL_PREFIX = '/explorehandler/init'
EXPLORATION_LEARNER_ANSWER_DETAILS = (
    '/learneranswerinfohandler/learner_answer_details')
EXPLORATION_METADATA_SEARCH_URL = '/exploration/metadata_search'
EXPLORATION_PRETESTS_URL_PREFIX = '/pretest_handler'
EXPLORATION_RIGHTS_PREFIX = '/createhandler/rights'
EXPLORATION_STATE_ANSWER_STATS_PREFIX = '/createhandler/state_answer_stats'
EXPLORATION_STATUS_PREFIX = '/createhandler/status'
EXPLORATION_SUMMARIES_DATA_URL = '/explorationsummarieshandler/data'
EXPLORATION_URL_PREFIX = '/explore'
EXPLORATION_URL_EMBED_PREFIX = '/embed/exploration'
FEEDBACK_STATS_URL_PREFIX = '/feedbackstatshandler'
FEEDBACK_THREAD_URL_PREFIX = '/threadhandler'
FEEDBACK_THREADLIST_URL_PREFIX = '/threadlisthandler'
FEEDBACK_THREADLIST_URL_PREFIX_FOR_TOPICS = '/threadlisthandlerfortopic'
FEEDBACK_THREAD_VIEW_EVENT_URL = '/feedbackhandler/thread_view_event'
FETCH_SKILLS_URL_PREFIX = '/fetch_skills'
FLAG_EXPLORATION_URL_PREFIX = '/flagexplorationhandler'
FRACTIONS_LANDING_PAGE_URL = '/fractions'
IMPROVEMENTS_URL_PREFIX = '/improvements'
IMPROVEMENTS_HISTORY_URL_PREFIX = '/improvements/history'
IMPROVEMENTS_CONFIG_URL_PREFIX = '/improvements/config'
LEARNER_ANSWER_INFO_HANDLER_URL = (
    '/learneranswerinfohandler/learner_answer_details')
LEARNER_ANSWER_DETAILS_SUBMIT_URL = '/learneranswerdetailshandler'
LEARNER_DASHBOARD_URL = '/learner-dashboard'
LEARNER_DASHBOARD_DATA_URL = '/learnerdashboardhandler/data'
LEARNER_DASHBOARD_IDS_DATA_URL = '/learnerdashboardidshandler/data'
LEARNER_DASHBOARD_FEEDBACK_THREAD_DATA_URL = '/learnerdashboardthreadhandler'
LEARNER_GOALS_DATA_URL = '/learnergoalshandler'
LEARNER_PLAYLIST_DATA_URL = '/learnerplaylistactivityhandler'
LEARNER_INCOMPLETE_ACTIVITY_DATA_URL = '/learnerincompleteactivityhandler'
LIBRARY_GROUP_DATA_URL = '/librarygrouphandler'
LIBRARY_INDEX_URL = '/community-library'
LIBRARY_INDEX_DATA_URL = '/libraryindexhandler'
LIBRARY_RECENTLY_PUBLISHED_URL = '/community-library/recently-published'
LIBRARY_SEARCH_URL = '/search/find'
LIBRARY_SEARCH_DATA_URL = '/searchhandler/data'
LIBRARY_TOP_RATED_URL = '/community-library/top-rated'
MACHINE_TRANSLATION_DATA_URL = '/machine_translated_state_texts_handler'
MERGE_SKILLS_URL = '/merge_skills_handler'
NEW_COLLECTION_URL = '/collection_editor_handler/create_new'
NEW_EXPLORATION_URL = '/contributehandler/create_new'
NEW_QUESTION_URL = '/question_editor_handler/create_new'
NEW_SKILL_URL = '/skill_editor_handler/create_new'
TOPIC_EDITOR_STORY_URL = '/topic_editor_story_handler'
TOPIC_EDITOR_QUESTION_URL = '/topic_editor_question_handler'
NEW_TOPIC_URL = '/topic_editor_handler/create_new'
PREFERENCES_URL = '/preferences'
PRACTICE_SESSION_URL_PREFIX = '/practice_session'
PRACTICE_SESSION_DATA_URL_PREFIX = '/practice_session/data'
PREFERENCES_DATA_URL = '/preferenceshandler/data'
QUESTION_EDITOR_DATA_URL_PREFIX = '/question_editor_handler/data'
QUESTION_SKILL_LINK_URL_PREFIX = '/manage_question_skill_link'
QUESTIONS_LIST_URL_PREFIX = '/questions_list_handler'
QUESTION_COUNT_URL_PREFIX = '/question_count_handler'
QUESTIONS_URL_PREFIX = '/question_player_handler'
RECENT_COMMITS_DATA_URL = '/recentcommitshandler/recent_commits'
RECENT_FEEDBACK_MESSAGES_DATA_URL = '/recent_feedback_messages'
DELETE_ACCOUNT_URL = '/delete-account'
DELETE_ACCOUNT_HANDLER_URL = '/delete-account-handler'
EXPORT_ACCOUNT_HANDLER_URL = '/export-account-handler'
PENDING_ACCOUNT_DELETION_URL = '/pending-account-deletion'
REVIEW_TEST_DATA_URL_PREFIX = '/review_test_handler/data'
REVIEW_TEST_URL_PREFIX = '/review_test'
ROBOTS_TXT_URL = '/robots.txt'
SITE_LANGUAGE_DATA_URL = '/save_site_language'
SIGNUP_DATA_URL = '/signuphandler/data'
SIGNUP_URL = '/signup'
SKILL_DASHBOARD_DATA_URL = '/skills_dashboard/data'
SKILL_DATA_URL_PREFIX = '/skill_data_handler'
SKILL_EDITOR_DATA_URL_PREFIX = '/skill_editor_handler/data'
SKILL_EDITOR_URL_PREFIX = '/skill_editor'
SKILL_EDITOR_QUESTION_URL = '/skill_editor_question_handler'
SKILL_MASTERY_DATA_URL = '/skill_mastery_handler/data'
SKILL_RIGHTS_URL_PREFIX = '/skill_editor_handler/rights'
SKILL_DESCRIPTION_HANDLER = '/skill_description_handler'
STORY_DATA_HANDLER = '/story_data_handler'
STORY_EDITOR_URL_PREFIX = '/story_editor'
STORY_EDITOR_DATA_URL_PREFIX = '/story_editor_handler/data'
STORY_PROGRESS_URL_PREFIX = '/story_progress_handler'
STORY_PUBLISH_HANDLER = '/story_publish_handler'
STORY_URL_FRAGMENT_HANDLER = '/story_url_fragment_handler'
STORY_VIEWER_URL_PREFIX = '/story'
SUBTOPIC_DATA_HANDLER = '/subtopic_data_handler'
SUBTOPIC_VIEWER_URL_PREFIX = '/subtopic'
SUGGESTION_ACTION_URL_PREFIX = '/suggestionactionhandler'
SUGGESTION_LIST_URL_PREFIX = '/suggestionlisthandler'
SUGGESTION_URL_PREFIX = '/suggestionhandler'
UPDATE_TRANSLATION_SUGGESTION_URL_PREFIX = (
    '/updatetranslationsuggestionhandler')
UPDATE_QUESTION_SUGGESTION_URL_PREFIX = (
    '/updatequestionsuggestionhandler')
SUBSCRIBE_URL_PREFIX = '/subscribehandler'
SUBTOPIC_PAGE_EDITOR_DATA_URL_PREFIX = '/subtopic_page_editor_handler/data'
TOPIC_VIEWER_URL_PREFIX = (
    '/learn/<classroom_url_fragment>/<topic_url_fragment>')
TOPIC_DATA_HANDLER = '/topic_data_handler'
TOPIC_EDITOR_DATA_URL_PREFIX = '/topic_editor_handler/data'
TOPIC_EDITOR_URL_PREFIX = '/topic_editor'
TOPIC_NAME_HANDLER = '/topic_name_handler'
TOPIC_RIGHTS_URL_PREFIX = '/rightshandler/get_topic_rights'
TOPIC_SEND_MAIL_URL_PREFIX = '/rightshandler/send_topic_publish_mail'
TOPIC_STATUS_URL_PREFIX = '/rightshandler/change_topic_status'
TOPIC_URL_FRAGMENT_HANDLER = '/topic_url_fragment_handler'
TOPICS_AND_SKILLS_DASHBOARD_DATA_URL = '/topics_and_skills_dashboard/data'
UNASSIGN_SKILL_DATA_HANDLER_URL = '/topics_and_skills_dashboard/unassign_skill'
TOPICS_AND_SKILLS_DASHBOARD_URL = '/topics-and-skills-dashboard'
UNSUBSCRIBE_URL_PREFIX = '/unsubscribehandler'
UPLOAD_EXPLORATION_URL = '/contributehandler/upload'
USER_EXPLORATION_EMAILS_PREFIX = '/createhandler/notificationpreferences'
USER_PERMISSIONS_URL_PREFIX = '/createhandler/permissions'
USERNAME_CHECK_DATA_URL = '/usernamehandler/data'
VALIDATE_STORY_EXPLORATIONS_URL_PREFIX = '/validate_story_explorations'

# Event types.
EVENT_TYPE_ALL_STATS = 'all_stats'
EVENT_TYPE_STATE_HIT = 'state_hit'
EVENT_TYPE_STATE_COMPLETED = 'state_complete'
EVENT_TYPE_ANSWER_SUBMITTED = 'answer_submitted'
EVENT_TYPE_DEFAULT_ANSWER_RESOLVED = 'default_answer_resolved'
EVENT_TYPE_NEW_THREAD_CREATED = 'feedback_thread_created'
EVENT_TYPE_THREAD_STATUS_CHANGED = 'feedback_thread_status_changed'
EVENT_TYPE_RATE_EXPLORATION = 'rate_exploration'
EVENT_TYPE_SOLUTION_HIT = 'solution_hit'
EVENT_TYPE_LEAVE_FOR_REFRESHER_EXP = 'leave_for_refresher_exp'
# The values for these event types should be left as-is for backwards
# compatibility.
EVENT_TYPE_START_EXPLORATION = 'start'
EVENT_TYPE_ACTUAL_START_EXPLORATION = 'actual_start'
EVENT_TYPE_MAYBE_LEAVE_EXPLORATION = 'leave'
EVENT_TYPE_COMPLETE_EXPLORATION = 'complete'

# Play type constants.
PLAY_TYPE_PLAYTEST = 'playtest'
PLAY_TYPE_NORMAL = 'normal'

# Predefined commit messages.
COMMIT_MESSAGE_EXPLORATION_DELETED = 'Exploration deleted.'
COMMIT_MESSAGE_COLLECTION_DELETED = 'Collection deleted.'
COMMIT_MESSAGE_QUESTION_DELETED = 'Question deleted.'
COMMIT_MESSAGE_SKILL_DELETED = 'Skill deleted.'
COMMIT_MESSAGE_STORY_DELETED = 'Story deleted.'
COMMIT_MESSAGE_SUBTOPIC_PAGE_DELETED = 'Subtopic page deleted.'
COMMIT_MESSAGE_TOPIC_DELETED = 'Topic deleted.'

# Max number of playthroughs for an issue.
MAX_PLAYTHROUGHS_FOR_ISSUE = 5

# Number of unresolved answers to be displayed in the dashboard for each
# exploration.
TOP_UNRESOLVED_ANSWERS_COUNT_DASHBOARD = 3
# Number of open feedback to be displayed in the dashboard for each exploration.
OPEN_FEEDBACK_COUNT_DASHBOARD = 3
# NOTE TO DEVELOPERS: This should be synchronized with app.constants.ts.
ENABLE_ML_CLASSIFIERS = False

# The regular expression used to identify whether a string contains float value.
# The regex must match with regex that is stored in vmconf.py file of Oppia-ml.
# If this regex needs to be modified then first of all shutdown Oppia-ml VM.
# Then update the regex constant in here and Oppia both.
# Run any migration job that is required to migrate existing trained models
# before starting Oppia-ml again.
FLOAT_VERIFIER_REGEX = (
    '^([-+]?\\d*\\.\\d+)$|^([-+]?(\\d*\\.?\\d+|\\d+\\.?\\d*)e[-+]?\\d*)$')

# Current event models schema version. All event models with an
# event_schema_version of 1 are the events collected before the rework of the
# statistics framework which brought about the recording of new event models;
# these models include all models recorded before Feb 2018.
CURRENT_EVENT_MODELS_SCHEMA_VERSION = 2

# Output formats of downloaded explorations.
OUTPUT_FORMAT_JSON = 'json'
OUTPUT_FORMAT_ZIP = 'zip'

# Types of updates shown in the 'recent updates' table in the dashboard page.
UPDATE_TYPE_EXPLORATION_COMMIT = 'exploration_commit'
UPDATE_TYPE_COLLECTION_COMMIT = 'collection_commit'
UPDATE_TYPE_FEEDBACK_MESSAGE = 'feedback_thread'

# Possible values for user query status.
# Valid status transitions are: processing --> completed --> archived
# or processing --> failed.
USER_QUERY_STATUS_PROCESSING = 'processing'
USER_QUERY_STATUS_COMPLETED = 'completed'
USER_QUERY_STATUS_ARCHIVED = 'archived'
USER_QUERY_STATUS_FAILED = 'failed'

ALLOWED_USER_QUERY_STATUSES = (
    USER_QUERY_STATUS_PROCESSING,
    USER_QUERY_STATUS_COMPLETED,
    USER_QUERY_STATUS_ARCHIVED,
    USER_QUERY_STATUS_FAILED
)

# The time difference between which to consider two login events "close". This
# is taken to be 12 hours.
PROXIMAL_TIMEDELTA_SECS = 12 * 60 * 60

# The i18n id for the header of the "Featured Activities" category in the
# library index page.
LIBRARY_CATEGORY_FEATURED_ACTIVITIES = 'I18N_LIBRARY_GROUPS_FEATURED_ACTIVITIES'
# The i18n id for the header of the "Top Rated Explorations" category in the
# library index page.
LIBRARY_CATEGORY_TOP_RATED_EXPLORATIONS = (
    'I18N_LIBRARY_GROUPS_TOP_RATED_EXPLORATIONS')
# The i18n id for the header of the "Recently Published" category in the
# library index page.
LIBRARY_CATEGORY_RECENTLY_PUBLISHED = 'I18N_LIBRARY_GROUPS_RECENTLY_PUBLISHED'

# The group name that appears at the end of the url for the recently published
# page.
LIBRARY_GROUP_RECENTLY_PUBLISHED = 'recently-published'
# The group name that appears at the end of the url for the top rated page.
LIBRARY_GROUP_TOP_RATED = 'top-rated'

# Defaults for topic similarities.
DEFAULT_TOPIC_SIMILARITY = 0.5
SAME_TOPIC_SIMILARITY = 1.0

# The type of the response returned by a handler when an exception is raised.
HANDLER_TYPE_HTML = 'html'
HANDLER_TYPE_JSON = 'json'
HANDLER_TYPE_DOWNLOADABLE = 'downloadable'

# Following are the constants for the role IDs.
ROLE_ID_GUEST = 'GUEST'
ROLE_ID_BANNED_USER = 'BANNED_USER'
ROLE_ID_LEARNER = 'LEARNER'
ROLE_ID_EXPLORATION_EDITOR = 'EXPLORATION_EDITOR'
ROLE_ID_COLLECTION_EDITOR = 'COLLECTION_EDITOR'
ROLE_ID_TOPIC_MANAGER = 'TOPIC_MANAGER'
ROLE_ID_MODERATOR = 'MODERATOR'
ROLE_ID_TRANSLATION_ADMIN = 'TRANSLATION_ADMIN'
ROLE_ID_QUESTION_ADMIN = 'QUESTION_ADMIN'
ROLE_ID_RELEASE_COORDINATOR = 'RELEASE_COORDINATOR'
ROLE_ID_VOICEOVER_ADMIN = 'VOICEOVER_ADMIN'
ROLE_ID_ADMIN = 'ADMIN'
ROLE_ID_BLOG_ADMIN = 'BLOG_ADMIN'
ROLE_ID_BLOG_POST_EDITOR = 'BLOG_POST_EDITOR'

ALLOWED_USER_ROLES = [
    ROLE_ID_GUEST, ROLE_ID_BANNED_USER, ROLE_ID_LEARNER,
    ROLE_ID_EXPLORATION_EDITOR, ROLE_ID_COLLECTION_EDITOR,
<<<<<<< HEAD
    ROLE_ID_TOPIC_MANAGER, ROLE_ID_MODERATOR,
    ROLE_ID_TRANSLATION_ADMIN, ROLE_ID_QUESTION_ADMIN,
    ROLE_ID_RELEASE_COORDINATOR, ROLE_ID_VOICEOVER_ADMIN, ROLE_ID_ADMIN]
=======
    ROLE_ID_TOPIC_MANAGER, ROLE_ID_MODERATOR, ROLE_ID_RELEASE_COORDINATOR,
    ROLE_ID_ADMIN, ROLE_ID_BLOG_ADMIN, ROLE_ID_BLOG_POST_EDITOR,
    ROLE_ID_VOICEOVER_ADMIN]
>>>>>>> bd000e84

# Intent of the User making query to role structure via admin interface. Used
# to store audit data regarding queries to role IDs.
ROLE_ACTION_UPDATE = 'update'
ROLE_ACTION_VIEW_BY_USERNAME = 'view_by_username'
ROLE_ACTION_VIEW_BY_ROLE = 'view_by_role'

USER_FILTER_CRITERION_ROLE = 'role'
USER_FILTER_CRITERION_USERNAME = 'username'

QUESTION_BATCH_SIZE = 10

STATE_ANSWER_STATS_MIN_FREQUENCY = 2

RTE_FORMAT_TEXTANGULAR = 'text-angular'

RTE_FORMAT_CKEDITOR = 'ck-editor'

# RTE content specifications according to the type of the editor.
RTE_CONTENT_SPEC = {
    'RTE_TYPE_TEXTANGULAR': {
        # Valid parent-child relation in TextAngular.
        'ALLOWED_PARENT_LIST': {
            'p': ['blockquote', 'div', 'pre', '[document]', 'ol', 'ul', 'li'],
            'b': ['i', 'li', 'p', 'pre'],
            'br': ['b', 'i', 'li', 'p'],
            'i': ['b', 'li', 'p', 'pre'],
            'li': ['ol', 'ul'],
            'ol': ['ol', 'ul', 'blockquote', 'li', 'pre', 'div', '[document]'],
            'ul': ['ol', 'ul', 'blockquote', 'li', 'pre', 'div', '[document]'],
            'pre': ['ol', 'ul', 'blockquote', '[document]'],
            'blockquote': ['blockquote', '[document]'],
            'oppia-noninteractive-link': ['b', 'i', 'li', 'p', 'pre'],
            'oppia-noninteractive-math': ['b', 'i', 'li', 'p', 'pre'],
            'oppia-noninteractive-image': ['b', 'i', 'li', 'p', 'pre'],
            'oppia-noninteractive-collapsible': ['b', 'i', 'li', 'p', 'pre'],
            'oppia-noninteractive-video': ['b', 'i', 'li', 'p', 'pre'],
            'oppia-noninteractive-tabs': ['b', 'i', 'li', 'p', 'pre'],
            'oppia-noninteractive-svgdiagram': ['b', 'i', 'li', 'p', 'pre']
        },
        # Valid html tags in TextAngular.
        'ALLOWED_TAG_LIST': [
            'p',
            'b',
            'br',
            'i',
            'li',
            'ol',
            'ul',
            'pre',
            'blockquote',
            'oppia-noninteractive-link',
            'oppia-noninteractive-math',
            'oppia-noninteractive-image',
            'oppia-noninteractive-collapsible',
            'oppia-noninteractive-video',
            'oppia-noninteractive-tabs',
            'oppia-noninteractive-svgdiagram'
        ]
    },
    'RTE_TYPE_CKEDITOR': {
        # Valid parent-child relation in CKEditor.
        'ALLOWED_PARENT_LIST': {
            'p': ['blockquote', '[document]', 'li'],
            'strong': ['em', 'li', 'p', 'pre'],
            'em': ['strong', 'li', 'p', 'pre'],
            'br': ['strong', 'em', 'li', 'p'],
            'li': ['ol', 'ul'],
            'ol': ['li', 'blockquote', 'pre', '[document]'],
            'ul': ['li', 'blockquote', 'pre', '[document]'],
            'pre': ['ol', 'ul', 'blockquote', 'li', '[document]'],
            'blockquote': ['blockquote', '[document]'],
            'oppia-noninteractive-link': ['strong', 'em', 'li', 'p', 'pre'],
            'oppia-noninteractive-math': ['strong', 'em', 'li', 'p', 'pre'],
            'oppia-noninteractive-image': ['blockquote', 'li', '[document]'],
            'oppia-noninteractive-svgdiagram': [
                'blockquote', 'li', '[document]'
            ],
            'oppia-noninteractive-collapsible': [
                'blockquote', 'li', '[document]'
            ],
            'oppia-noninteractive-video': ['blockquote', 'li', '[document]'],
            'oppia-noninteractive-tabs': ['blockquote', 'li', '[document]']
        },
        # Valid html tags in CKEditor.
        'ALLOWED_TAG_LIST': [
            'p',
            'strong',
            'br',
            'em',
            'li',
            'ol',
            'ul',
            'pre',
            'blockquote',
            'oppia-noninteractive-link',
            'oppia-noninteractive-math',
            'oppia-noninteractive-image',
            'oppia-noninteractive-collapsible',
            'oppia-noninteractive-video',
            'oppia-noninteractive-tabs',
            'oppia-noninteractive-svgdiagram'
        ]

    }
}

# A dict representing available landing pages, having subject as a key and list
# of topics as the value.
# Note: This dict needs to be keep in sync with frontend TOPIC_LANDING_PAGE_DATA
# oppia constant defined in
# core/templates/pages/landing-pages/TopicLandingPage.js file.
AVAILABLE_LANDING_PAGES = {
    'math': ['fractions', 'negative-numbers', 'ratios']
}

# Classroom page names for generating URLs. These need to be kept in sync with
# CLASSROOM_PAGES_DATA property in config_domain.
CLASSROOM_PAGES = ['math']

# Authentication method using GAE ID (google sign in).
GAE_AUTH_PROVIDER_ID = 'gae'
# Authentication method using Firebase authentication. Firebase signs its ID
# Tokens with iss='Firebase' (iss: issuer, public API refers to this as
# "provider id"), so using this naming convention helps us stay consistent with
# the status quo.
FIREBASE_AUTH_PROVIDER_ID = 'Firebase'
# Firebase-specific role specified for users with super admin privileges.
FIREBASE_ROLE_SUPER_ADMIN = 'super_admin'

# Firebase *explicitly* requires IDs to have at most 128 characters, and may
# contain any valid ASCII character:
# https://firebase.google.com/docs/auth/admin/manage-users#create_a_user
#
# After manually inspecting ~200 of them, however, we've found that they only
# use alpha-numeric characters, hence the tighter restriction.
FIREBASE_AUTH_ID_REGEX = '^[A-Za-z0-9]{1,128}$'

CLOUD_DATASTORE_EMULATOR_HOST = 'localhost'
CLOUD_DATASTORE_EMULATOR_PORT = 8089

FIREBASE_EMULATOR_CONFIG_PATH = '.firebase.json'
FIREBASE_EMULATOR_PORT = 9099

# The name of the cookie Oppia will place the session cookie into. The name is
# arbitrary. If it is changed later on, then the cookie will live on in the
# users' browsers as garbage (although it would expire eventually, see MAX_AGE).
FIREBASE_SESSION_COOKIE_NAME = 'session'
# The duration a session cookie from Firebase should remain valid for. After the
# duration expires, a new cookie will need to be generated. Generating a new
# cookie requires the user to sign-in _explicitly_.
FIREBASE_SESSION_COOKIE_MAX_AGE = datetime.timedelta(days=14)

# TODO(#10501): Once domain objects can be imported by the storage layer, move
# these back to appropriate places (rights_domain, topic_domain).
# The reserved prefix for keys that are automatically inserted into a
# commit_cmd dict by this model.
AUTOGENERATED_PREFIX = 'AUTO'

# The command string for a revert commit.
CMD_REVERT_COMMIT = '%s_revert_version_number' % AUTOGENERATED_PREFIX

# The command string for a delete commit.
CMD_DELETE_COMMIT = '%s_mark_deleted' % AUTOGENERATED_PREFIX

# IMPORTANT: Ensure that all changes to how these cmds are interpreted preserve
# backward-compatibility with previous exploration snapshots in the datastore.
# Do not modify the definitions of CMD keys that already exist.
CMD_CREATE_NEW = 'create_new'
CMD_CHANGE_ROLE = 'change_role'
CMD_REMOVE_ROLE = 'remove_role'
CMD_CHANGE_EXPLORATION_STATUS = 'change_exploration_status'
CMD_CHANGE_COLLECTION_STATUS = 'change_collection_status'
CMD_CHANGE_PRIVATE_VIEWABILITY = 'change_private_viewability'
CMD_RELEASE_OWNERSHIP = 'release_ownership'
CMD_UPDATE_FIRST_PUBLISHED_MSEC = 'update_first_published_msec'

# Roles used in collections and explorations.
ROLE_OWNER = 'owner'
ROLE_EDITOR = 'editor'
ROLE_VOICE_ARTIST = 'voice artist'
ROLE_VIEWER = 'viewer'
ROLE_NONE = 'none'

# The list of entity types that do not require entity specific access control
# when viewing respective suggestions.
ENTITY_TYPES_WITH_UNRESTRICTED_VIEW_SUGGESTION_ACCESS = [ENTITY_TYPE_SKILL]

# The allowed list of roles which can be used in change_role command.
ALLOWED_ACTIVITY_ROLES = [
    ROLE_OWNER, ROLE_EDITOR, ROLE_VOICE_ARTIST, ROLE_VIEWER]

# The allowed list of status which can be used in change_exploration_status
# and change_collection_status commands.
ALLOWED_ACTIVITY_STATUS = [
    constants.ACTIVITY_STATUS_PRIVATE, constants.ACTIVITY_STATUS_PUBLIC]

# Commands allowed in CollectionRightsChange and ExplorationRightsChange.
COMMON_RIGHTS_ALLOWED_COMMANDS = [{
    'name': CMD_CREATE_NEW,
    'required_attribute_names': [],
    'optional_attribute_names': [],
    'user_id_attribute_names': []
}, {
    'name': CMD_CHANGE_ROLE,
    'required_attribute_names': ['assignee_id', 'old_role', 'new_role'],
    'optional_attribute_names': [],
    'user_id_attribute_names': ['assignee_id'],
    'allowed_values': {
        'new_role': ALLOWED_ACTIVITY_ROLES, 'old_role': ALLOWED_ACTIVITY_ROLES}
}, {
    'name': CMD_REMOVE_ROLE,
    'required_attribute_names': ['removed_user_id', 'old_role'],
    'optional_attribute_names': [],
    'user_id_attribute_names': ['removed_user_id'],
    'allowed_values': {'old_role': ALLOWED_ACTIVITY_ROLES}
}, {
    'name': CMD_CHANGE_PRIVATE_VIEWABILITY,
    'required_attribute_names': [
        'old_viewable_if_private', 'new_viewable_if_private'],
    'optional_attribute_names': [],
    'user_id_attribute_names': []
}, {
    'name': CMD_RELEASE_OWNERSHIP,
    'required_attribute_names': [],
    'optional_attribute_names': [],
    'user_id_attribute_names': []
}, {
    'name': CMD_UPDATE_FIRST_PUBLISHED_MSEC,
    'required_attribute_names': [
        'old_first_published_msec', 'new_first_published_msec'],
    'optional_attribute_names': [],
    'user_id_attribute_names': []
}, {
    'name': CMD_DELETE_COMMIT,
    'required_attribute_names': [],
    'optional_attribute_names': [],
    'user_id_attribute_names': []
}]

COLLECTION_RIGHTS_CHANGE_ALLOWED_COMMANDS = copy.deepcopy(
    COMMON_RIGHTS_ALLOWED_COMMANDS)
COLLECTION_RIGHTS_CHANGE_ALLOWED_COMMANDS.append({
    'name': CMD_CHANGE_COLLECTION_STATUS,
    'required_attribute_names': ['old_status', 'new_status'],
    'optional_attribute_names': [],
    'user_id_attribute_names': [],
    'allowed_values': {
        'old_status': ALLOWED_ACTIVITY_STATUS,
        'new_status': ALLOWED_ACTIVITY_STATUS
    }
})

EXPLORATION_RIGHTS_CHANGE_ALLOWED_COMMANDS = copy.deepcopy(
    COMMON_RIGHTS_ALLOWED_COMMANDS)
EXPLORATION_RIGHTS_CHANGE_ALLOWED_COMMANDS.append({
    'name': CMD_CHANGE_EXPLORATION_STATUS,
    'required_attribute_names': ['old_status', 'new_status'],
    'optional_attribute_names': [],
    'user_id_attribute_names': [],
    'allowed_values': {
        'old_status': ALLOWED_ACTIVITY_STATUS,
        'new_status': ALLOWED_ACTIVITY_STATUS
    },
    # TODO(#12991): Remove this once once we use the migration jobs to remove
    # the deprecated values from the server data.
    'deprecated_values': {
        'new_status': ['publicized']
    }
})

CMD_REMOVE_MANAGER_ROLE = 'remove_manager_role'
CMD_PUBLISH_TOPIC = 'publish_topic'
CMD_UNPUBLISH_TOPIC = 'unpublish_topic'

ROLE_MANAGER = 'manager'

# The allowed list of roles which can be used in TopicRightsChange change_role
# command.
ALLOWED_TOPIC_ROLES = [ROLE_NONE, ROLE_MANAGER]

# Commands allowed in TopicRightsChange.
TOPIC_RIGHTS_CHANGE_ALLOWED_COMMANDS = [{
    'name': CMD_CREATE_NEW,
    'required_attribute_names': [],
    'optional_attribute_names': [],
    'user_id_attribute_names': []
}, {
    'name': CMD_CHANGE_ROLE,
    'required_attribute_names': ['assignee_id', 'new_role', 'old_role'],
    'optional_attribute_names': [],
    'user_id_attribute_names': ['assignee_id'],
    'allowed_values': {
        'new_role': ALLOWED_TOPIC_ROLES, 'old_role': ALLOWED_TOPIC_ROLES
    }
}, {
    'name': CMD_REMOVE_MANAGER_ROLE,
    'required_attribute_names': ['removed_user_id'],
    'optional_attribute_names': [],
    'user_id_attribute_names': ['removed_user_id']
}, {
    'name': CMD_PUBLISH_TOPIC,
    'required_attribute_names': [],
    'optional_attribute_names': [],
    'user_id_attribute_names': []
}, {
    'name': CMD_UNPUBLISH_TOPIC,
    'required_attribute_names': [],
    'optional_attribute_names': [],
    'user_id_attribute_names': []
}, {
    'name': CMD_DELETE_COMMIT,
    'required_attribute_names': [],
    'optional_attribute_names': [],
    'user_id_attribute_names': []
}]

USER_ID_RANDOM_PART_LENGTH = 32
USER_ID_LENGTH = 36
USER_ID_REGEX = r'uid_[a-z]{%s}' % USER_ID_RANDOM_PART_LENGTH
PSEUDONYMOUS_ID_REGEX = r'pid_[a-z]{%s}' % USER_ID_RANDOM_PART_LENGTH

# Length of user PIN for different roles used on Android.
FULL_USER_PIN_LENGTH = 5
PROFILE_USER_PIN_LENGTH = 3

MAX_NUMBER_OF_OPS_IN_TRANSACTION = 25

# This is the maximum wait time for the task queue HTTP request. If the request
# takes longer than this value, an exception is raised. The default value
# of 5 seconds is too short and must be avoided because it can cause events
# to go unrecorded.
# https://cloud.google.com/appengine/docs/standard/python/outbound-requests#request_timeouts
DEFAULT_TASKQUEUE_TIMEOUT_SECONDS = 30

# Mapping from issue type to issue keyname in the issue customization dict. This
# mapping is useful to uniquely identify issues by the combination of their
# issue type and other type-specific information (such as the list of states
# involved).
CUSTOMIZATION_ARG_WHICH_IDENTIFIES_ISSUE = {
    'EarlyQuit': 'state_name',
    'MultipleIncorrectSubmissions': 'state_name',
    'CyclicStateTransitions': 'state_names'
}

# Constants defining various suggestion types.
SUGGESTION_TYPE_EDIT_STATE_CONTENT = 'edit_exploration_state_content'
SUGGESTION_TYPE_TRANSLATE_CONTENT = 'translate_content'
SUGGESTION_TYPE_ADD_QUESTION = 'add_question'

# Suggestion fields that can be queried.
ALLOWED_SUGGESTION_QUERY_FIELDS = [
    'suggestion_type', 'target_type', 'target_id', 'status', 'author_id',
    'final_reviewer_id', 'score_category', 'language_code'
]

# Possible targets that the suggestions can modify.
SUGGESTION_TARGET_TYPE_CHOICES = [
    ENTITY_TYPE_EXPLORATION,
    ENTITY_TYPE_QUESTION,
    ENTITY_TYPE_SKILL,
    ENTITY_TYPE_TOPIC
]

# Possible suggestion types.
SUGGESTION_TYPE_CHOICES = [
    SUGGESTION_TYPE_EDIT_STATE_CONTENT,
    SUGGESTION_TYPE_TRANSLATE_CONTENT,
    SUGGESTION_TYPE_ADD_QUESTION
]

# The types of suggestions that are offered on the Contributor Dashboard.
CONTRIBUTOR_DASHBOARD_SUGGESTION_TYPES = [
    SUGGESTION_TYPE_TRANSLATE_CONTENT,
    SUGGESTION_TYPE_ADD_QUESTION
]<|MERGE_RESOLUTION|>--- conflicted
+++ resolved
@@ -1027,33 +1027,37 @@
 HANDLER_TYPE_DOWNLOADABLE = 'downloadable'
 
 # Following are the constants for the role IDs.
+ROLE_ID_ADMIN = 'ADMIN'
+ROLE_ID_BANNED_USER = 'BANNED_USER'
+ROLE_ID_BLOG_ADMIN = 'BLOG_ADMIN'
+ROLE_ID_BLOG_POST_EDITOR = 'BLOG_POST_EDITOR'
+ROLE_ID_COLLECTION_EDITOR = 'COLLECTION_EDITOR'
+ROLE_ID_EXPLORATION_EDITOR = 'EXPLORATION_EDITOR'
 ROLE_ID_GUEST = 'GUEST'
-ROLE_ID_BANNED_USER = 'BANNED_USER'
 ROLE_ID_LEARNER = 'LEARNER'
-ROLE_ID_EXPLORATION_EDITOR = 'EXPLORATION_EDITOR'
-ROLE_ID_COLLECTION_EDITOR = 'COLLECTION_EDITOR'
-ROLE_ID_TOPIC_MANAGER = 'TOPIC_MANAGER'
 ROLE_ID_MODERATOR = 'MODERATOR'
-ROLE_ID_TRANSLATION_ADMIN = 'TRANSLATION_ADMIN'
 ROLE_ID_QUESTION_ADMIN = 'QUESTION_ADMIN'
 ROLE_ID_RELEASE_COORDINATOR = 'RELEASE_COORDINATOR'
+ROLE_ID_TOPIC_MANAGER = 'TOPIC_MANAGER'
+ROLE_ID_TRANSLATION_ADMIN = 'TRANSLATION_ADMIN'
 ROLE_ID_VOICEOVER_ADMIN = 'VOICEOVER_ADMIN'
-ROLE_ID_ADMIN = 'ADMIN'
-ROLE_ID_BLOG_ADMIN = 'BLOG_ADMIN'
-ROLE_ID_BLOG_POST_EDITOR = 'BLOG_POST_EDITOR'
 
 ALLOWED_USER_ROLES = [
-    ROLE_ID_GUEST, ROLE_ID_BANNED_USER, ROLE_ID_LEARNER,
-    ROLE_ID_EXPLORATION_EDITOR, ROLE_ID_COLLECTION_EDITOR,
-<<<<<<< HEAD
-    ROLE_ID_TOPIC_MANAGER, ROLE_ID_MODERATOR,
-    ROLE_ID_TRANSLATION_ADMIN, ROLE_ID_QUESTION_ADMIN,
-    ROLE_ID_RELEASE_COORDINATOR, ROLE_ID_VOICEOVER_ADMIN, ROLE_ID_ADMIN]
-=======
-    ROLE_ID_TOPIC_MANAGER, ROLE_ID_MODERATOR, ROLE_ID_RELEASE_COORDINATOR,
-    ROLE_ID_ADMIN, ROLE_ID_BLOG_ADMIN, ROLE_ID_BLOG_POST_EDITOR,
-    ROLE_ID_VOICEOVER_ADMIN]
->>>>>>> bd000e84
+    ROLE_ID_ADMIN,
+    ROLE_ID_BANNED_USER,
+    ROLE_ID_BLOG_ADMIN,
+    ROLE_ID_BLOG_POST_EDITOR,
+    ROLE_ID_COLLECTION_EDITOR,
+    ROLE_ID_EXPLORATION_EDITOR,
+    ROLE_ID_GUEST,
+    ROLE_ID_LEARNER,
+    ROLE_ID_MODERATOR,
+    ROLE_ID_QUESTION_ADMIN,
+    ROLE_ID_RELEASE_COORDINATOR,
+    ROLE_ID_TOPIC_MANAGER,
+    ROLE_ID_TRANSLATION_ADMIN,
+    ROLE_ID_VOICEOVER_ADMIN
+]
 
 # Intent of the User making query to role structure via admin interface. Used
 # to store audit data regarding queries to role IDs.
