--- conflicted
+++ resolved
@@ -484,12 +484,9 @@
 DEFAULT_TOPIC_SIMILARITY = 0.5
 SAME_TOPIC_SIMILARITY = 1.0
 
-<<<<<<< HEAD
 LANGUAGES_SUPPORTED = [{
     'name': 'English', 'code': 'en',
 }, {
     'name': u'Español', 'code': 'es',
 }]
-=======
-SYSTEM_USERNAMES = [SYSTEM_COMMITTER_ID, MIGRATION_BOT_USERNAME]
->>>>>>> 019d99ab
+SYSTEM_USERNAMES = [SYSTEM_COMMITTER_ID, MIGRATION_BOT_USERNAME]