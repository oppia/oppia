runtime: python27
api_version: 1
threadsafe: false
instance_class: F2
# The "version" line is added here so that MR jobs can run locally (see issue
# #6534 on oppia/oppia).
version: default

builtins:
- appstats: on
- deferred: on
- remote_api: on

inbound_services:
- warmup
- mail

default_expiration: "10m"
# Note: The handlers in this file contain two separate sections:
# DEV_SECTION: Required for a local build.
# PROD_SECTION: Required for a prod build.
# The comments representing the start & end of these sections should
# not be modified since they are required for generation of app.yaml.
# The backend tests to verify this structure: scripts/app_yaml_test.py
handlers:
# PRODUCTION STATIC START
- url: /third_party/static
  static_dir: third_party/static
  secure: always
  expiration: "90d"
- url: /favicon.ico
  static_files: assets/favicon.ico
  upload: assets/favicon.ico
  secure: always
- url: /robots.txt
  static_files: assets/robots.txt
  upload: assets/robots.txt
  secure: always
- url: /sitemap.xml
  static_files: assets/sitemap.xml
  upload: assets/sitemap.xml
  secure: always
- url: /mapreduce/pipeline/images
  static_dir: third_party/gae-mapreduce-1.9.22.0/mapreduce/lib/pipeline/ui/images
  secure: always
- url: /build
  static_dir: build
  secure: always
  expiration: "90d"
- url: /third_party/generated
  static_dir: third_party/generated
  secure: always
  expiration: "0"
# Serve js scripts and css files under core/templates/dev/head.
# This regex allows us to recursively serve js scripts.
# "\1" inserts text captured by the capture group in the URL pattern.
- url: /templates/dev/head/(.*\.(css))$
  static_files: core/templates/dev/head/\1
  upload: core/templates/dev/head/(.*\.(css))$
  secure: always
  expiration: "0"
# Serve js scripts for interactions, rich_text_components, custom ckeditor plugins
# and objects under extensions. This regex allows us to recursively serve js
# scripts under the three specified directories. "\1" and "\2" insert capture
# groups from the url pattern.
- url: /extensions/(interactions|rich_text_components|objects|classifiers|ckeditor_plugins)/(.*\.(png))$
  static_files: extensions/\1/\2
  upload: extensions/(interactions|rich_text_components|objects|classifiers|ckeditor_plugins)/(.*\.(png))$
  secure: always
  expiration: "0"
- url: /extensions/ckeditor_plugins/(.*\.(js))$
  static_files: extensions/ckeditor_plugins/\1
  upload: extensions/ckeditor_plugins/(.*\.(js))$
  secure: always
  expiration: "0"
# PRODUCTION STATIC END

# DEVELOPMENT STATIC START
- url: /webpack_bundles
  static_dir: webpack_bundles
  secure: always
  application_readable: true
  expiration: "0"
- url: /assets
  static_dir: assets
  secure: always
  application_readable: true
  expiration: "0"
<<<<<<< HEAD
- url: /templates/dev/head/(.*\.(js))$
  static_files: local_compiled_js/core/templates/dev/head/\1
  upload: local_compiled_js/core/templates/dev/head/(.*\.(js))$
=======
# Serve js scripts and css files under core/templates.
# This regex allows us to recursively serve js scripts.
# "\1" inserts text captured by the capture group in the URL pattern.
- url: /templates/(.*\.(css))$
  static_files: core/templates/\1
  upload: core/templates/(.*\.(css))$
  secure: always
  expiration: "0"
- url: /templates/(.*\.(js))$
  static_files: local_compiled_js/core/templates/\1
  upload: local_compiled_js/core/templates/(.*\.(js))$
>>>>>>> fc8dc5eb
  secure: always
  expiration: "0"
- url: /templates/(.*\.(html))$
  static_files: core/templates/\1
  upload: core/templates/(.*\.(html))$
  secure: always
  expiration: "0"
  application_readable: true
- url: /extensions/interactions/(.*)/static/(.*\.(css|png))
  static_files: extensions/interactions/\1/static/\2
  upload: extensions/interactions/(.*)/static/(.*\.(css|png))
  secure: always
  expiration: "0"
- url: /extensions/interactions/(.*)/static/(.js)
  static_files: extensions/interactions/\1/static/\2
  upload: local_compiled_js/extensions/interactions/(.*)/static/(.js)
  secure: always
  expiration: "0"
- url: /extensions/(interactions|rich_text_components)/(.*)/directives/(.*\.(html))
  static_files: extensions/\1/\2/directives/\3
  upload: extensions/(interactions|rich_text_components)/(.*)/directives/(.*\.(html))
  secure: always
  expiration: "0"
- url: /extensions/visualizations/(.*\.html)
  static_files: extensions/visualizations/\1
  upload: extensions/visualizations/(.*\.html)
  secure: always
  expiration: "0"
- url: /extensions/objects/templates/(.*\.html)
  static_files: extensions/objects/templates/\1
  upload: extensions/objects/templates/(.*\.html)
  secure: always
  expiration: "0"
- url: /third_party/generated
  static_dir: third_party/generated
  secure: always
  expiration: "0"
# Serve js scripts and css files under core/templates/dev/head.
# This regex allows us to recursively serve js scripts.
# "\1" inserts text captured by the capture group in the URL pattern.
- url: /templates/dev/head/(.*\.(css))$
  static_files: core/templates/dev/head/\1
  upload: core/templates/dev/head/(.*\.(css))$
  secure: always
  expiration: "0"
# Serve js scripts for interactions, rich_text_components, custom ckeditor plugins
# and objects under extensions. This regex allows us to recursively serve js
# scripts under the three specified directories. "\1" and "\2" insert capture
# groups from the url pattern.
- url: /extensions/(interactions|rich_text_components|objects|classifiers|ckeditor_plugins)/(.*\.(png))$
  static_files: extensions/\1/\2
  upload: extensions/(interactions|rich_text_components|objects|classifiers|ckeditor_plugins)/(.*\.(png))$
  secure: always
  expiration: "0"
- url: /extensions/ckeditor_plugins/(.*\.(js))$
  static_files: extensions/ckeditor_plugins/\1
  upload: extensions/ckeditor_plugins/(.*\.(js))$
  secure: always
  expiration: "0"
# DEVELOPMENT STATIC END

# DYNAMIC
- url: /mapreduce(/.*)?
  script: mapreduce.main.APP
  login: admin
  secure: always
- url: /mapreduce/worker(/.*)?
  script: mapreduce.main.APP
  login: admin
  secure: always
- url: /cron/.*
  login: admin
  script: main_cron.app
  secure: always
- url: /task/.*
  login: admin
  script: main_taskqueue.app
  secure: always
- url: /_ah/mail/.*
  login: admin
  script: main_mail.app
  secure: always

# STATIC PAGES.
- url: /about
  static_files: webpack_bundles/about-page.mainpage.html
  upload: webpack_bundles/about-page.mainpage.html
  http_headers:
    Pragma: no-cache
    Strict-Transport-Security: "max-age=31536000; includeSubDomains"
    X-Content-Type-Options: "nosniff"
    X-Frame-Options: "DENY"
    X-Xss-Protection: "1; mode=block"
  secure: always
  expiration: "0"
- url: /contact
  static_files: webpack_bundles/contact-page.mainpage.html
  upload: webpack_bundles/contact-page.mainpage.html
  http_headers:
    Pragma: no-cache
    Strict-Transport-Security: "max-age=31536000; includeSubDomains"
    X-Content-Type-Options: "nosniff"
    X-Frame-Options: "DENY"
    X-Xss-Protection: "1; mode=block"
  secure: always
  expiration: "0"
- url: /donate
  static_files: webpack_bundles/donate-page.mainpage.html
  upload: webpack_bundles/donate-page.mainpage.html
  http_headers:
    Pragma: no-cache
    Strict-Transport-Security: "max-age=31536000; includeSubDomains"
    X-Content-Type-Options: "nosniff"
    X-Frame-Options: "DENY"
    X-Xss-Protection: "1; mode=block"
  secure: always
  expiration: "0"
- url: /get_started
  static_files: webpack_bundles/get-started-page.mainpage.html
  upload: webpack_bundles/get-started-page.mainpage.html
  http_headers:
    Pragma: no-cache
    Strict-Transport-Security: "max-age=31536000; includeSubDomains"
    X-Content-Type-Options: "nosniff"
    X-Frame-Options: "DENY"
    X-Xss-Protection: "1; mode=block"
  secure: always
  expiration: "0"
- url: /privacy
  static_files: webpack_bundles/privacy-page.mainpage.html
  upload: webpack_bundles/privacy-page.mainpage.html
  http_headers:
    Pragma: no-cache
    Strict-Transport-Security: "max-age=31536000; includeSubDomains"
    X-Content-Type-Options: "nosniff"
    X-Frame-Options: "DENY"
    X-Xss-Protection: "1; mode=block"
  secure: always
  expiration: "0"
- url: /splash
  static_files: webpack_bundles/splash-page.mainpage.html
  upload: webpack_bundles/splash-page.mainpage.html
  http_headers:
    Pragma: no-cache
    Strict-Transport-Security: "max-age=31536000; includeSubDomains"
    X-Content-Type-Options: "nosniff"
    X-Frame-Options: "DENY"
    X-Xss-Protection: "1; mode=block"
  secure: always
  expiration: "0"
- url: /teach
  static_files: webpack_bundles/teach-page.mainpage.html
  upload: webpack_bundles/teach-page.mainpage.html
  http_headers:
    Pragma: no-cache
    Strict-Transport-Security: "max-age=31536000; includeSubDomains"
    X-Content-Type-Options: "nosniff"
    X-Frame-Options: "DENY"
    X-Xss-Protection: "1; mode=block"
  secure: always
  expiration: "0"
- url: /terms
  static_files: webpack_bundles/terms-page.mainpage.html
  upload: webpack_bundles/terms-page.mainpage.html
  http_headers:
    Pragma: no-cache
    Strict-Transport-Security: "max-age=31536000; includeSubDomains"
    X-Content-Type-Options: "nosniff"
    X-Frame-Options: "DENY"
    X-Xss-Protection: "1; mode=block"
  secure: always
  expiration: "0"
- url: /thanks
  static_files: webpack_bundles/thanks-page.mainpage.html
  upload: webpack_bundles/thanks-page.mainpage.html
  http_headers:
    Pragma: no-cache
    Strict-Transport-Security: "max-age=31536000; includeSubDomains"
    X-Content-Type-Options: "nosniff"
    X-Frame-Options: "DENY"
    X-Xss-Protection: "1; mode=block"
  secure: always
  expiration: "0"
- url: /.*
  script: main.app
  secure: always

libraries:
- name: jinja2
  version: "2.6"
- name: PIL
  version: "1.1.7"
# This is needed for sending requests to a mailgun HTTPS URL.
- name: ssl
  version: "2.7.11"
- name: webapp2
  version: "2.5.2"

env_variables:
  PYTHONHTTPSVERIFY: 1

skip_files:
# .pyc and .pyo files
- ^(.*/)?.*\.py[co]$
# Unix hidden files whose names begin with a dot
- ^(.*/)?\..*$
# Karma test files
- ^(.*/)Spec.js$
# Typescript files
- ^core/(.*/)?.*\.ts$
- ^extensions/(.*/)?.*\.ts$
# Typescript output log file
- ^(.*/)tsc_output_log.txt$
# Other folders to ignore
- tests/
- scripts/
- integrations/
- integrations_dev/
- node_modules/
# Some third_party static scripts are directly imported, namely: jquery,
# jqueryui, angularjs, jqueryui-touch-punch, MathJax, code-mirror,
# ui-codemirror, d3js, midi-js, ui-map, guppy, skulpt, math-expressions.
# We exclude some of the scripts that are not directly imported in order to
# reduce deployed file count.
# TODO(sll): Find a more structured way of doing this.
- third_party/static/angular-audio-1.7.4/
- third_party/static/angular-scroll-1.0.0/
- third_party/static/angular-toastr-1.7.0/
- third_party/static/bootstrap-4.3.1/
- third_party/static/bower-angular-translate-2.18.1/
- third_party/static/bower-angular-translate-interpolation-messageformat-2.18.1/
- third_party/static/bower-angular-translate-loader-partial-2.18.1/
- third_party/static/bower-angular-translate-loader-static-files-2.18.1/
- third_party/static/bower-angular-cookies-1.7.9/
- third_party/static/bower-angular-translate-storage-cookie-2.18.1/
- third_party/static/bower-material-1.1.19/
# CKEditor-4.12.1 plugins in the download from the CKEditor website include
# only a11yhelp, about, clipboard, colordialog, copyformatting, dialog, div,
# find, flash, forms, iframe, image, link, liststyle, magicline, pagebreak,
# pastefromword, preview, scayt, showblocks, smiley, specialchar, table,
# tableselection, tabletools, templates, widget and wsc. Our code is also using
# the sharedspace plugin. So, for now, we exclude all others, as well as flash,
# a11yhelp, about, colordialog, iframe, and anything related to tables, which
# we definitely don't use.
- third_party/static/ckeditor-4.12.1/plugins/a11yhelp/
- third_party/static/ckeditor-4.12.1/plugins/about/
- third_party/static/ckeditor-4.12.1/plugins/adobeair/
- third_party/static/ckeditor-4.12.1/plugins/ajax/
- third_party/static/ckeditor-4.12.1/plugins/autocomplete/
- third_party/static/ckeditor-4.12.1/plugins/autoembed/
- third_party/static/ckeditor-4.12.1/plugins/autogrow/
- third_party/static/ckeditor-4.12.1/plugins/autolink/
- third_party/static/ckeditor-4.12.1/plugins/balloonpanel/
- third_party/static/ckeditor-4.12.1/plugins/balloontoolbar/
- third_party/static/ckeditor-4.12.1/plugins/bbcode/
- third_party/static/ckeditor-4.12.1/plugins/bidi/
- third_party/static/ckeditor-4.12.1/plugins/cloudservices/
- third_party/static/ckeditor-4.12.1/plugins/codesnippet/
- third_party/static/ckeditor-4.12.1/plugins/codesnippetgeshi/
- third_party/static/ckeditor-4.12.1/plugins/colorbutton/
- third_party/static/ckeditor-4.12.1/plugins/colordialog/
- third_party/static/ckeditor-4.12.1/plugins/devtools/
- third_party/static/ckeditor-4.12.1/plugins/dialogadvtab/
- third_party/static/ckeditor-4.12.1/plugins/divarea/
- third_party/static/ckeditor-4.12.1/plugins/docprops/
- third_party/static/ckeditor-4.12.1/plugins/easyimage/
- third_party/static/ckeditor-4.12.1/plugins/embed/
- third_party/static/ckeditor-4.12.1/plugins/embedbase/
- third_party/static/ckeditor-4.12.1/plugins/embedsemantic/
- third_party/static/ckeditor-4.12.1/plugins/emoji/
- third_party/static/ckeditor-4.12.1/plugins/flash/
- third_party/static/ckeditor-4.12.1/plugins/font/
- third_party/static/ckeditor-4.12.1/plugins/iframe/
- third_party/static/ckeditor-4.12.1/plugins/iframedialog/
- third_party/static/ckeditor-4.12.1/plugins/image2/
- third_party/static/ckeditor-4.12.1/plugins/imagebase/
- third_party/static/ckeditor-4.12.1/plugins/indentblock/
- third_party/static/ckeditor-4.12.1/plugins/justify/
- third_party/static/ckeditor-4.12.1/plugins/language/
- third_party/static/ckeditor-4.12.1/plugins/mathjax/
- third_party/static/ckeditor-4.12.1/plugins/mentions/
- third_party/static/ckeditor-4.12.1/plugins/newpage/
- third_party/static/ckeditor-4.12.1/plugins/panelbutton/
- third_party/static/ckeditor-4.12.1/plugins/placeholder/
- third_party/static/ckeditor-4.12.1/plugins/print/
- third_party/static/ckeditor-4.12.1/plugins/save/
- third_party/static/ckeditor-4.12.1/plugins/selectall/
- third_party/static/ckeditor-4.12.1/plugins/sourcedialog/
- third_party/static/ckeditor-4.12.1/plugins/stylesheetparser/
- third_party/static/ckeditor-4.12.1/plugins/table/
- third_party/static/ckeditor-4.12.1/plugins/tableresize/
- third_party/static/ckeditor-4.12.1/plugins/tabletools/
- third_party/static/ckeditor-4.12.1/plugins/textmatch/
- third_party/static/ckeditor-4.12.1/plugins/textwatcher/
- third_party/static/ckeditor-4.12.1/plugins/uicolor/
- third_party/static/ckeditor-4.12.1/plugins/uploadfile/
- third_party/static/ckeditor-4.12.1/plugins/xml/
- third_party/static/ckeditor-4.12.1/samples/
- third_party/static/ckeditor-4.12.1/skins/kama/
- third_party/static/ckeditor-4.12.1/skins/moono/
- third_party/static/ckeditor-bootstrapck-1.0.0/core/
- third_party/static/ckeditor-bootstrapck-1.0.0/lang/
- third_party/static/ckeditor-bootstrapck-1.0.0/plugins/
- third_party/static/ckeditor-bootstrapck-1.0.0/skins/bootstrapck-dev/
- third_party/static/ckeditor-bootstrapck-1.0.0/skins/moono/
- third_party/static/ckeditor-bootstrapck-1.0.0/skins/ckbuilder.jar/
- third_party/static/ckeditor-bootstrapck-1.0.0/skins/bootstrapck/sample/
- third_party/static/ckeditor-bootstrapck-1.0.0/skins/bootstrapck/scss/
- third_party/static/fontawesome-free-5.9.0-web/
- third_party/static/guppy-b5055b/site/
- third_party/static/guppy-b5055b/test/
- third_party/static/MathJax-2.7.5/docs/
- third_party/static/MathJax-2.7.5/fonts/HTML-CSS/Gyre-Pagella/
- third_party/static/MathJax-2.7.5/fonts/HTML-CSS/Gyre-Termes/
- third_party/static/MathJax-2.7.5/fonts/HTML-CSS/Latin-Modern/
- third_party/static/MathJax-2.7.5/fonts/HTML-CSS/Neo-Euler/
- third_party/static/MathJax-2.7.5/fonts/HTML-CSS/TeX/png/
- third_party/static/MathJax-2.7.5/localization/ast/
- third_party/static/MathJax-2.7.5/localization/bcc/
- third_party/static/MathJax-2.7.5/localization/bg/
- third_party/static/MathJax-2.7.5/localization/br/
- third_party/static/MathJax-2.7.5/localization/ca/
- third_party/static/MathJax-2.7.5/localization/cdo/
- third_party/static/MathJax-2.7.5/localization/cs/
- third_party/static/MathJax-2.7.5/localization/cy/
- third_party/static/MathJax-2.7.5/localization/da/
- third_party/static/MathJax-2.7.5/localization/de/
- third_party/static/MathJax-2.7.5/localization/eo/
- third_party/static/MathJax-2.7.5/localization/es/
- third_party/static/MathJax-2.7.5/localization/fa/
- third_party/static/MathJax-2.7.5/localization/fi/
- third_party/static/MathJax-2.7.5/localization/fr/
- third_party/static/MathJax-2.7.5/localization/gl/
- third_party/static/MathJax-2.7.5/localization/he/
- third_party/static/MathJax-2.7.5/localization/ia/
- third_party/static/MathJax-2.7.5/localization/it/
- third_party/static/MathJax-2.7.5/localization/ja/
- third_party/static/MathJax-2.7.5/localization/kn/
- third_party/static/MathJax-2.7.5/localization/ko/
- third_party/static/MathJax-2.7.5/localization/lb/
- third_party/static/MathJax-2.7.5/localization/lki/
- third_party/static/MathJax-2.7.5/localization/lt/
- third_party/static/MathJax-2.7.5/localization/mk/
- third_party/static/MathJax-2.7.5/localization/nl/
- third_party/static/MathJax-2.7.5/localization/oc/
- third_party/static/MathJax-2.7.5/localization/pl/
- third_party/static/MathJax-2.7.5/localization/pt/
- third_party/static/MathJax-2.7.5/localization/pt-br/
- third_party/static/MathJax-2.7.5/localization/qqq/
- third_party/static/MathJax-2.7.5/localization/ru/
- third_party/static/MathJax-2.7.5/localization/scn/
- third_party/static/MathJax-2.7.5/localization/sco/
- third_party/static/MathJax-2.7.5/localization/sl/
- third_party/static/MathJax-2.7.5/localization/sv/
- third_party/static/MathJax-2.7.5/localization/tr/
- third_party/static/MathJax-2.7.5/localization/uk/
- third_party/static/MathJax-2.7.5/localization/vi/
- third_party/static/MathJax-2.7.5/localization/zh-hans/
- third_party/static/MathJax-2.7.5/test/
- third_party/static/MathJax-2.7.5/unpacked/
- third_party/static/messageformat-2.0.5/
- third_party/static/ng-img-crop-0.3.2/
- third_party/static/nginfinitescroll-1.0.0/
- third_party/static/popperJs-1.15.0/<|MERGE_RESOLUTION|>--- conflicted
+++ resolved
@@ -16,14 +16,14 @@
 - mail
 
 default_expiration: "10m"
+handlers:
 # Note: The handlers in this file contain two separate sections:
-# DEV_SECTION: Required for a local build.
-# PROD_SECTION: Required for a prod build.
+# DEPLOYMENT SECTION: Required for deployment.
+# NON DEPLOYMENT SECTION: Required for a local setup (both in dev & prod).
 # The comments representing the start & end of these sections should
 # not be modified since they are required for generation of app.yaml.
 # The backend tests to verify this structure: scripts/app_yaml_test.py
-handlers:
-# PRODUCTION STATIC START
+# DEPLOYMENT STATIC START
 - url: /third_party/static
   static_dir: third_party/static
   secure: always
@@ -54,9 +54,9 @@
 # Serve js scripts and css files under core/templates/dev/head.
 # This regex allows us to recursively serve js scripts.
 # "\1" inserts text captured by the capture group in the URL pattern.
-- url: /templates/dev/head/(.*\.(css))$
-  static_files: core/templates/dev/head/\1
-  upload: core/templates/dev/head/(.*\.(css))$
+- url: /templates/(.*\.(css))$
+  static_files: core/templates/\1
+  upload: core/templates/(.*\.(css))$
   secure: always
   expiration: "0"
 # Serve js scripts for interactions, rich_text_components, custom ckeditor plugins
@@ -73,9 +73,9 @@
   upload: extensions/ckeditor_plugins/(.*\.(js))$
   secure: always
   expiration: "0"
-# PRODUCTION STATIC END
-
-# DEVELOPMENT STATIC START
+# DEPLOYMENT STATIC END
+
+# NON DEPLOYMENT STATIC START
 - url: /webpack_bundles
   static_dir: webpack_bundles
   secure: always
@@ -86,11 +86,6 @@
   secure: always
   application_readable: true
   expiration: "0"
-<<<<<<< HEAD
-- url: /templates/dev/head/(.*\.(js))$
-  static_files: local_compiled_js/core/templates/dev/head/\1
-  upload: local_compiled_js/core/templates/dev/head/(.*\.(js))$
-=======
 # Serve js scripts and css files under core/templates.
 # This regex allows us to recursively serve js scripts.
 # "\1" inserts text captured by the capture group in the URL pattern.
@@ -102,7 +97,6 @@
 - url: /templates/(.*\.(js))$
   static_files: local_compiled_js/core/templates/\1
   upload: local_compiled_js/core/templates/(.*\.(js))$
->>>>>>> fc8dc5eb
   secure: always
   expiration: "0"
 - url: /templates/(.*\.(html))$
@@ -111,6 +105,10 @@
   secure: always
   expiration: "0"
   application_readable: true
+- url: /third_party/generated
+  static_dir: third_party/generated
+  secure: always
+  expiration: "0"
 - url: /extensions/interactions/(.*)/static/(.*\.(css|png))
   static_files: extensions/interactions/\1/static/\2
   upload: extensions/interactions/(.*)/static/(.*\.(css|png))
@@ -126,30 +124,8 @@
   upload: extensions/(interactions|rich_text_components)/(.*)/directives/(.*\.(html))
   secure: always
   expiration: "0"
-- url: /extensions/visualizations/(.*\.html)
-  static_files: extensions/visualizations/\1
-  upload: extensions/visualizations/(.*\.html)
-  secure: always
-  expiration: "0"
-- url: /extensions/objects/templates/(.*\.html)
-  static_files: extensions/objects/templates/\1
-  upload: extensions/objects/templates/(.*\.html)
-  secure: always
-  expiration: "0"
-- url: /third_party/generated
-  static_dir: third_party/generated
-  secure: always
-  expiration: "0"
-# Serve js scripts and css files under core/templates/dev/head.
-# This regex allows us to recursively serve js scripts.
-# "\1" inserts text captured by the capture group in the URL pattern.
-- url: /templates/dev/head/(.*\.(css))$
-  static_files: core/templates/dev/head/\1
-  upload: core/templates/dev/head/(.*\.(css))$
-  secure: always
-  expiration: "0"
-# Serve js scripts for interactions, rich_text_components, custom ckeditor plugins
-# and objects under extensions. This regex allows us to recursively serve js
+# Serve js scripts for gadgets, interactions, rich_text_components, custom ckeditor plugins
+# and objects under extensions in dev mode. This regex allows us to recursively serve js
 # scripts under the three specified directories. "\1" and "\2" insert capture
 # groups from the url pattern.
 - url: /extensions/(interactions|rich_text_components|objects|classifiers|ckeditor_plugins)/(.*\.(png))$
@@ -162,7 +138,17 @@
   upload: extensions/ckeditor_plugins/(.*\.(js))$
   secure: always
   expiration: "0"
-# DEVELOPMENT STATIC END
+- url: /extensions/visualizations/(.*\.html)
+  static_files: extensions/visualizations/\1
+  upload: extensions/visualizations/(.*\.html)
+  secure: always
+  expiration: "0"
+- url: /extensions/objects/templates/(.*\.html)
+  static_files: extensions/objects/templates/\1
+  upload: extensions/objects/templates/(.*\.html)
+  secure: always
+  expiration: "0"
+# NON DEPLOYMENT STATIC END
 
 # DYNAMIC
 - url: /mapreduce(/.*)?
@@ -313,7 +299,6 @@
 - ^(.*/)Spec.js$
 # Typescript files
 - ^core/(.*/)?.*\.ts$
-- ^extensions/(.*/)?.*\.ts$
 # Typescript output log file
 - ^(.*/)tsc_output_log.txt$
 # Other folders to ignore
