--- conflicted
+++ resolved
@@ -20,12 +20,6 @@
 - description: weekly exploration search rank computation
   url: /cron/explorations/search_rank
   schedule: every wednesday 9:00
-<<<<<<< HEAD
-- description: notify reviewers about suggestions requiring review
-  url: /cron/suggestions/notify_reviewers
-  schedule: every day 9:00
-=======
->>>>>>> 0bec24ef
 - description: "Weekly Cloud Datastore Export"
   url: /cloud_datastore_export?namespace_id=&output_url_prefix=gs://oppia-export-backups
   target: cloud-datastore-admin
