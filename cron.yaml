cron:
- description: daily email about mapreduce job statuses
  url: /cron/mail/admin/job_status
  schedule: every day 16:00
- description: clean up old mapreduce jobs
  url: /cron/jobs/cleanup
  schedule: every sunday 08:00
- description: weekly copy of a user's dashboard statistics
  url: /cron/users/dashboard_stats
  schedule: every monday 09:00
- description: run user deletion job
  url: /cron/users/user_deletion
  schedule: every 12 hours
- description: run user deletion verification job
  url: /cron/users/fully_complete_user_deletion
  schedule: every 12 hours
- description: weekly exploration recommendations computation
  url: /cron/explorations/recommendations
  schedule: every tuesday 9:00
- description: weekly exploration search rank computation
  url: /cron/explorations/search_rank
  schedule: every wednesday 9:00
<<<<<<< HEAD
- description: daily email about review opportunities on Contributor Dashboard
  url: /cron/mail/contributor_dashboard_reviewers/review_opportunities
=======
- description: daily email about suggestions on the Contributor Dashboard
  url: /cron/mail/reviewers/contributor_dashboard_suggestions
>>>>>>> fbf1d50f
  schedule: every day 16:00
- description: daily email about issues creating a long review turnaround time
  url: /cron/mail/admins/contributor_dashboard_review_issues
  schedule: every day 16:00<|MERGE_RESOLUTION|>--- conflicted
+++ resolved
@@ -20,13 +20,8 @@
 - description: weekly exploration search rank computation
   url: /cron/explorations/search_rank
   schedule: every wednesday 9:00
-<<<<<<< HEAD
-- description: daily email about review opportunities on Contributor Dashboard
-  url: /cron/mail/contributor_dashboard_reviewers/review_opportunities
-=======
 - description: daily email about suggestions on the Contributor Dashboard
   url: /cron/mail/reviewers/contributor_dashboard_suggestions
->>>>>>> fbf1d50f
   schedule: every day 16:00
 - description: daily email about issues creating a long review turnaround time
   url: /cron/mail/admins/contributor_dashboard_review_issues
