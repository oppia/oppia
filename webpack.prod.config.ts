// Copyright 2019 The Oppia Authors. All Rights Reserved.
//
// Licensed under the Apache License, Version 2.0 (the "License");
// you may not use this file except in compliance with the License.
// You may obtain a copy of the License at
//
//      http://www.apache.org/licenses/LICENSE-2.0
//
// Unless required by applicable law or agreed to in writing, software
// distributed under the License is distributed on an "AS-IS" BASIS,
// WITHOUT WARRANTIES OR CONDITIONS OF ANY KIND, either express or implied.
// See the License for the specific language governing permissions and
// limitations under the License.

/**
 * @fileoverview Production environment config file for Webpack.
 */

const merge = require('webpack-merge');
const common = require('./webpack.common.config.ts');
const path = require('path');

module.exports = merge(common, {
  mode: 'production',
  output: {
    filename: '[name].[contenthash].bundle.js',
<<<<<<< HEAD
    path: path.resolve(__dirname, 'build/webpack_bundles')
=======
    path: path.resolve(__dirname, 'backend_prod_files/webpack_bundles')
>>>>>>> 3c258a5b
  },
  devtool: 'source-map'
});<|MERGE_RESOLUTION|>--- conflicted
+++ resolved
@@ -24,11 +24,7 @@
   mode: 'production',
   output: {
     filename: '[name].[contenthash].bundle.js',
-<<<<<<< HEAD
-    path: path.resolve(__dirname, 'build/webpack_bundles')
-=======
     path: path.resolve(__dirname, 'backend_prod_files/webpack_bundles')
->>>>>>> 3c258a5b
   },
   devtool: 'source-map'
 });