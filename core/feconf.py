# coding: utf-8
#
# Copyright 2014 The Oppia Authors. All Rights Reserved.
#
# Licensed under the Apache License, Version 2.0 (the "License");
# you may not use this file except in compliance with the License.
# You may obtain a copy of the License at
#
#      http://www.apache.org/licenses/LICENSE-2.0
#
# Unless required by applicable law or agreed to in writing, software
# distributed under the License is distributed on an "AS-IS" BASIS,
# WITHOUT WARRANTIES OR CONDITIONS OF ANY KIND, either express or implied.
# See the License for the specific language governing permissions and
# limitations under the License.

"""Stores various configuration options and constants for Oppia."""

from __future__ import annotations

import copy
import datetime
import enum
import os

from core.constants import constants

from typing import Dict, List, Union
from typing_extensions import TypedDict

CommandType = (
    Dict[str, Union[str, List[str], Dict[str, Union[str, List[str]]]]])

# The datastore model ID for the list of featured activity references. This
# value should not be changed.
ACTIVITY_REFERENCE_LIST_FEATURED = 'featured'
ALL_ACTIVITY_REFERENCE_LIST_TYPES = [ACTIVITY_REFERENCE_LIST_FEATURED]

# The values which a post_commit_status can have: public, private.
POST_COMMIT_STATUS_PUBLIC = 'public'
POST_COMMIT_STATUS_PRIVATE = 'private'

# Whether to unconditionally log info messages.
DEBUG = False

# When DEV_MODE is true check that we are running in development environment.
# The SERVER_SOFTWARE environment variable does not exist in Travis, hence the
# need for an explicit check.
if constants.DEV_MODE and os.getenv('SERVER_SOFTWARE'):
    server_software = os.getenv('SERVER_SOFTWARE')
    if (
            server_software and
            not server_software.startswith(('Development', 'gunicorn'))
    ):
        raise Exception('DEV_MODE can\'t be true on production.')

CLASSIFIERS_DIR = os.path.join('extensions', 'classifiers')
TESTS_DATA_DIR = os.path.join('core', 'tests', 'data')
SAMPLE_EXPLORATIONS_DIR = os.path.join('data', 'explorations')
SAMPLE_COLLECTIONS_DIR = os.path.join('data', 'collections')
CONTENT_VALIDATION_DIR = os.path.join('core', 'domain')

# backend_prod_files contain processed JS and HTML files that are served by
# Jinja, we are moving away from Jinja so this folder might not be needed later
# (#6964)
EXTENSIONS_DIR_PREFIX = (
    'backend_prod_files' if not constants.DEV_MODE else '')
ACTIONS_DIR = (
    os.path.join(EXTENSIONS_DIR_PREFIX, 'extensions', 'actions'))
ISSUES_DIR = (
    os.path.join(EXTENSIONS_DIR_PREFIX, 'extensions', 'issues'))
INTERACTIONS_DIR = (
    os.path.join('extensions', 'interactions'))
INTERACTIONS_LEGACY_SPECS_FILE_DIR = (
    os.path.join(INTERACTIONS_DIR, 'legacy_interaction_specs_by_state_version'))
INTERACTIONS_SPECS_FILE_PATH = (
    os.path.join(INTERACTIONS_DIR, 'interaction_specs.json'))
RTE_EXTENSIONS_DIR = (
    os.path.join(EXTENSIONS_DIR_PREFIX, 'extensions', 'rich_text_components'))
RTE_EXTENSIONS_DEFINITIONS_PATH = (
    os.path.join('assets', 'rich_text_components_definitions.ts'))

OBJECT_TEMPLATES_DIR = os.path.join('extensions', 'objects', 'templates')

# Choose production templates folder when we are in production mode.
FRONTEND_TEMPLATES_DIR = (
    os.path.join('webpack_bundles') if constants.DEV_MODE else
    os.path.join('backend_prod_files', 'webpack_bundles'))
DEPENDENCIES_TEMPLATES_DIR = (
    os.path.join(EXTENSIONS_DIR_PREFIX, 'extensions', 'dependencies'))

VALUE_GENERATORS_DIR_FOR_JS = os.path.join(
    'local_compiled_js', 'extensions', 'value_generators')
VALUE_GENERATORS_DIR = os.path.join('extensions', 'value_generators')

VISUALIZATIONS_DIR = os.path.join(
    'extensions', 'visualizations')
VISUALIZATIONS_DIR_FOR_JS = os.path.join(
    'local_compiled_js', 'extensions', 'visualizations')

OBJECT_DEFAULT_VALUES_EXTENSIONS_MODULE_PATH = os.path.join(
    'objects', 'object_defaults.json')
RULES_DESCRIPTIONS_EXTENSIONS_MODULE_PATH = os.path.join(
    'interactions', 'rule_templates.json')
HTML_FIELD_TYPES_TO_RULE_SPECS_EXTENSIONS_MODULE_PATH = os.path.join(
    'interactions', 'html_field_types_to_rule_specs.json')
LEGACY_HTML_FIELD_TYPES_TO_RULE_SPECS_EXTENSIONS_MODULE_DIR = os.path.join(
    'interactions', 'legacy_html_field_types_to_rule_specs_by_state_version')


# Valid model names.
# TODO(#14419): Change naming style of Enum class from SCREAMING_SNAKE_CASE
# to PascalCase and its values to UPPER_CASE. Because we want to be consistent
# throughout the codebase according to the coding style guide.
# https://github.com/oppia/oppia/wiki/Coding-style-guide
class VALID_MODEL_NAMES(enum.Enum): # pylint: disable=invalid-name
    """Enum for valid model names."""

    activity = 'activity' # pylint: disable=invalid-name
    app_feedback_report = 'app_feedback_report' # pylint: disable=invalid-name
    audit = 'audit' # pylint: disable=invalid-name
    base_model = 'base_model' # pylint: disable=invalid-name
    beam_job = 'beam_job' # pylint: disable=invalid-name
    blog = 'blog' # pylint: disable=invalid-name
    classifier = 'classifier' # pylint: disable=invalid-name
    collection = 'collection' # pylint: disable=invalid-name
    config = 'config' # pylint: disable=invalid-name
    email = 'email' # pylint: disable=invalid-name
    exploration = 'exploration' # pylint: disable=invalid-name
    feedback = 'feedback' # pylint: disable=invalid-name
    improvements = 'improvements' # pylint: disable=invalid-name
    job = 'job' # pylint: disable=invalid-name
    opportunity = 'opportunity' # pylint: disable=invalid-name
    question = 'question' # pylint: disable=invalid-name
    recommendations = 'recommendations' # pylint: disable=invalid-name
    skill = 'skill' # pylint: disable=invalid-name
    statistics = 'statistics' # pylint: disable=invalid-name
    auth = 'auth' # pylint: disable=invalid-name
    story = 'story' # pylint: disable=invalid-name
    subtopic = 'subtopic' # pylint: disable=invalid-name
    suggestion = 'suggestion' # pylint: disable=invalid-name
    topic = 'topic' # pylint: disable=invalid-name
    translation = 'translation' # pylint: disable=invalid-name
    user = 'user' # pylint: disable=invalid-name


# A mapping of interaction ids to classifier properties.
# TODO(#10217): As of now we support only one algorithm per interaction.
# However, we do have the necessary storage infrastructure to support multiple
# algorithms per interaction. Hence, whenever we find a secondary algorithm
# candidate for any of the supported interactions, the logical functions to
# support multiple algorithms need to be implemented.


class ClassifierDict(TypedDict):
    """Representing INTERACTION_CLASSIFIER_MAPPING dict values."""

    algorithm_id: str
    algorithm_version: int


INTERACTION_CLASSIFIER_MAPPING: Dict[str, ClassifierDict] = {
    'TextInput': {
        'algorithm_id': 'TextClassifier',
        'algorithm_version': 1
    },
}

# Classifier job time to live (in mins).
CLASSIFIER_JOB_TTL_MINS = 5
TRAINING_JOB_STATUS_COMPLETE = 'COMPLETE'
TRAINING_JOB_STATUS_FAILED = 'FAILED'
TRAINING_JOB_STATUS_NEW = 'NEW'
TRAINING_JOB_STATUS_PENDING = 'PENDING'

ALLOWED_TRAINING_JOB_STATUSES: List[str] = [
    TRAINING_JOB_STATUS_COMPLETE,
    TRAINING_JOB_STATUS_FAILED,
    TRAINING_JOB_STATUS_NEW,
    TRAINING_JOB_STATUS_PENDING
]

# Allowed formats of how HTML is present in rule specs.
HTML_RULE_VARIABLE_FORMAT_SET = 'set'
HTML_RULE_VARIABLE_FORMAT_STRING = 'string'
HTML_RULE_VARIABLE_FORMAT_LIST_OF_SETS = 'listOfSets'

ALLOWED_HTML_RULE_VARIABLE_FORMATS = [
    HTML_RULE_VARIABLE_FORMAT_SET,
    HTML_RULE_VARIABLE_FORMAT_STRING,
    HTML_RULE_VARIABLE_FORMAT_LIST_OF_SETS
]

ANSWER_TYPE_LIST_OF_SETS_OF_HTML = 'ListOfSetsOfHtmlStrings'
ANSWER_TYPE_SET_OF_HTML = 'SetOfHtmlString'

# The maximum number of characters allowed for userbio length.
MAX_BIO_LENGTH_IN_CHARS = 2000

ALLOWED_TRAINING_JOB_STATUS_CHANGES: Dict[str, List[str]] = {
    TRAINING_JOB_STATUS_COMPLETE: [],
    TRAINING_JOB_STATUS_NEW: [TRAINING_JOB_STATUS_PENDING],
    TRAINING_JOB_STATUS_PENDING: [TRAINING_JOB_STATUS_COMPLETE,
                                  TRAINING_JOB_STATUS_FAILED],
    TRAINING_JOB_STATUS_FAILED: [TRAINING_JOB_STATUS_NEW]
}

# Allowed formats of how HTML is present in rule specs.
HTML_RULE_VARIABLE_FORMAT_SET = 'set'
HTML_RULE_VARIABLE_FORMAT_STRING = 'string'
HTML_RULE_VARIABLE_FORMAT_LIST_OF_SETS = 'listOfSets'

ALLOWED_HTML_RULE_VARIABLE_FORMATS = [
    HTML_RULE_VARIABLE_FORMAT_SET,
    HTML_RULE_VARIABLE_FORMAT_STRING,
    HTML_RULE_VARIABLE_FORMAT_LIST_OF_SETS
]

ANSWER_TYPE_LIST_OF_SETS_OF_HTML = 'ListOfSetsOfHtmlStrings'
ANSWER_TYPE_SET_OF_HTML = 'SetOfHtmlString'

ENTITY_TYPE_BLOG_POST = 'blog_post'
ENTITY_TYPE_EXPLORATION = 'exploration'
ENTITY_TYPE_TOPIC = 'topic'
ENTITY_TYPE_SKILL = 'skill'
ENTITY_TYPE_STORY = 'story'
ENTITY_TYPE_QUESTION = 'question'
ENTITY_TYPE_VOICEOVER_APPLICATION = 'voiceover_application'

IMAGE_CONTEXT_QUESTION_SUGGESTIONS = 'question_suggestions'
IMAGE_CONTEXT_EXPLORATION_SUGGESTIONS = 'exploration_suggestions'

MAX_TASK_MODELS_PER_FETCH = 25
MAX_TASK_MODELS_PER_HISTORY_PAGE = 10

PERIOD_TO_HARD_DELETE_MODELS_MARKED_AS_DELETED = datetime.timedelta(weeks=8)
PERIOD_TO_MARK_MODELS_AS_DELETED = datetime.timedelta(weeks=4)

# The maximum number of activities allowed in the playlist of the learner. This
# limit applies to both the explorations playlist and the collections playlist.
MAX_LEARNER_PLAYLIST_ACTIVITY_COUNT = 10

# The maximum number of goals allowed in the learner goals of the learner.
MAX_CURRENT_GOALS_COUNT = 5

# The minimum number of training samples required for training a classifier.
MIN_TOTAL_TRAINING_EXAMPLES = 50

# The minimum number of assigned labels required for training a classifier.
MIN_ASSIGNED_LABELS = 2

# Default label for classification algorithms.
DEFAULT_CLASSIFIER_LABEL = '_default'

# The maximum number of results to retrieve in a datastore query.
DEFAULT_QUERY_LIMIT = 1000

# The maximum number of results to retrieve in a datastore query
# for suggestions.
DEFAULT_SUGGESTION_QUERY_LIMIT = 1000

# The maximum number of results to retrieve in a datastore query
# for top rated published explorations in /library page.
NUMBER_OF_TOP_RATED_EXPLORATIONS_FOR_LIBRARY_PAGE = 8

# The maximum number of results to retrieve in a datastore query
# for recently published explorations in /library page.
RECENTLY_PUBLISHED_QUERY_LIMIT_FOR_LIBRARY_PAGE = 8

# The maximum number of results to retrieve in a datastore query
# for top rated published explorations in /library/top_rated page.
NUMBER_OF_TOP_RATED_EXPLORATIONS_FULL_PAGE = 20

# The maximum number of results to retrieve in a datastore query
# for recently published explorations in /library/recently_published page.
RECENTLY_PUBLISHED_QUERY_LIMIT_FULL_PAGE = 20

# The maximum number of days a feedback report can be saved in storage before it
# must be scrubbed.
APP_FEEDBACK_REPORT_MAXIMUM_LIFESPAN = datetime.timedelta(days=90)

# The minimum version of the Android feedback report info blob schema.
MINIMUM_ANDROID_REPORT_SCHEMA_VERSION = 1

# The current version of the Android feedback report info blob schema.
CURRENT_ANDROID_REPORT_SCHEMA_VERSION = 1

# The current version of the web feedback report info blob schema.
MINIMUM_WEB_REPORT_SCHEMA_VERSION = 1

# The current version of the web feedback report info blob schema.
CURRENT_WEB_REPORT_SCHEMA_VERSION = 1

# The current version of the app feedback report daily stats blob schema.
CURRENT_FEEDBACK_REPORT_STATS_SCHEMA_VERSION = 1

# The minimum version of the app feedback report daily stats blob schema.
MINIMUM_FEEDBACK_REPORT_STATS_SCHEMA_VERSION = 1

# The current version of the dashboard stats blob schema. If any backward-
# incompatible changes are made to the stats blob schema in the data store,
# this version number must be changed.
CURRENT_DASHBOARD_STATS_SCHEMA_VERSION = 1

# The earliest supported version of the exploration states blob schema.
EARLIEST_SUPPORTED_STATE_SCHEMA_VERSION = 41

# The current version of the exploration states blob schema. If any backward-
# incompatible changes are made to the states blob schema in the data store,
# this version number must be changed and the exploration migration job
# executed.
CURRENT_STATE_SCHEMA_VERSION = 49

# The current version of the all collection blob schemas (such as the nodes
# structure within the Collection domain object). If any backward-incompatible
# changes are made to any of the blob schemas in the data store, this version
# number must be changed.
CURRENT_COLLECTION_SCHEMA_VERSION = 6

# The current version of story contents dict in the story schema.
CURRENT_STORY_CONTENTS_SCHEMA_VERSION = 5

# The current version of skill contents dict in the skill schema.
CURRENT_SKILL_CONTENTS_SCHEMA_VERSION = 4

# The current version of misconceptions dict in the skill schema.
CURRENT_MISCONCEPTIONS_SCHEMA_VERSION = 5

# The current version of rubric dict in the skill schema.
CURRENT_RUBRIC_SCHEMA_VERSION = 5

# The current version of subtopics dict in the topic schema.
CURRENT_SUBTOPIC_SCHEMA_VERSION = 4

# The current version of story reference dict in the topic schema.
CURRENT_STORY_REFERENCE_SCHEMA_VERSION = 1

# The current version of page_contents dict in the subtopic page schema.
CURRENT_SUBTOPIC_PAGE_CONTENTS_SCHEMA_VERSION = 4

# This value should be updated in the event of any
# StateAnswersModel.submitted_answer_list schema change.
CURRENT_STATE_ANSWERS_SCHEMA_VERSION = 1

# This value should be updated if the schema of LearnerAnswerInfo
# dict schema changes.
CURRENT_LEARNER_ANSWER_INFO_SCHEMA_VERSION = 1

# This value should be updated if the schema of PlatformParameterRule dict
# schema changes.
CURRENT_PLATFORM_PARAMETER_RULE_SCHEMA_VERSION = 1

# The default number of exploration tiles to load at a time in the search
# results page.
SEARCH_RESULTS_PAGE_SIZE = 20

# The default number of commits to show on a page in the exploration history
# tab.
COMMIT_LIST_PAGE_SIZE = 50

# The default number of items to show on a page in the exploration feedback
# tab.
FEEDBACK_TAB_PAGE_SIZE = 20

# The maximum number of top unresolved answers which should be aggregated
# from all of the submitted answers.
TOP_UNRESOLVED_ANSWERS_LIMIT = 20

# Default title for a newly-minted exploration.
DEFAULT_EXPLORATION_TITLE = ''
# Default category for a newly-minted exploration.
DEFAULT_EXPLORATION_CATEGORY = ''
# Default objective for a newly-minted exploration.
DEFAULT_EXPLORATION_OBJECTIVE = ''

# NOTE TO DEVELOPERS: If any of the 5 constants below are modified, the
# corresponding field in NEW_STATE_TEMPLATE in constants.js also has to be
# modified.

# Default name for the initial state of an exploration.
DEFAULT_INIT_STATE_NAME = 'Introduction'
# Default content id for the state's content.
DEFAULT_NEW_STATE_CONTENT_ID = 'content'
# Default content id for the interaction's default outcome.
DEFAULT_OUTCOME_CONTENT_ID = 'default_outcome'
# Default content id for the explanation in the concept card of a skill.
DEFAULT_EXPLANATION_CONTENT_ID = 'explanation'
# Content id assigned to rule inputs that do not match any interaction
# customization argument choices.
INVALID_CONTENT_ID = 'invalid_content_id'
# Default recorded_voiceovers dict for a default state template.
DEFAULT_RECORDED_VOICEOVERS: Dict[str, Dict[str, Dict[str, str]]] = {
    'voiceovers_mapping': {
        'content': {},
        'default_outcome': {}
    }
}
# Default written_translations dict for a default state template.
DEFAULT_WRITTEN_TRANSLATIONS: Dict[str, Dict[str, Dict[str, str]]] = {
    'translations_mapping': {
        'content': {},
        'default_outcome': {}
    }
}
# The default content text for the initial state of an exploration.
DEFAULT_INIT_STATE_CONTENT_STR = ''

# Whether new explorations should have automatic text-to-speech enabled
# by default.
DEFAULT_AUTO_TTS_ENABLED = False
# Whether new explorations should have correctness-feedback enabled
# by default.
DEFAULT_CORRECTNESS_FEEDBACK_ENABLED = True

# Default title for a newly-minted collection.
DEFAULT_COLLECTION_TITLE = ''
# Default category for a newly-minted collection.
DEFAULT_COLLECTION_CATEGORY = ''
# Default objective for a newly-minted collection.
DEFAULT_COLLECTION_OBJECTIVE = ''

# Default description for a newly-minted story.
DEFAULT_STORY_DESCRIPTION = ''
# Default notes for a newly-minted story.
DEFAULT_STORY_NOTES = ''

# Default explanation for a newly-minted skill.
DEFAULT_SKILL_EXPLANATION = ''
# Default name for a newly-minted misconception.
DEFAULT_MISCONCEPTION_NAME = ''
# Default notes for a newly-minted misconception.
DEFAULT_MISCONCEPTION_NOTES = ''
# Default feedback for a newly-minted misconception.
DEFAULT_MISCONCEPTION_FEEDBACK = ''
# Default content_id for explanation subtitled html.
DEFAULT_SKILL_EXPLANATION_CONTENT_ID = 'explanation'

# Default description for a newly-minted topic.
DEFAULT_TOPIC_DESCRIPTION = ''
# Default abbreviated name for a newly-minted topic.
DEFAULT_ABBREVIATED_TOPIC_NAME = ''
# Default content id for the subtopic page's content.
DEFAULT_SUBTOPIC_PAGE_CONTENT_ID = 'content'

# Default ID of VM which is used for training classifier.
DEFAULT_VM_ID = 'vm_default'
# Shared secret key for default VM.
DEFAULT_VM_SHARED_SECRET = '1a2b3c4e'

IMAGE_FORMAT_JPEG = 'jpeg'
IMAGE_FORMAT_PNG = 'png'
IMAGE_FORMAT_GIF = 'gif'
IMAGE_FORMAT_SVG = 'svg'

# An array containing the accepted image formats (as determined by the imghdr
# module) and the corresponding allowed extensions in the filenames of uploaded
# images.
ACCEPTED_IMAGE_FORMATS_AND_EXTENSIONS = {
    IMAGE_FORMAT_JPEG: ['jpg', 'jpeg'],
    IMAGE_FORMAT_PNG: ['png'],
    IMAGE_FORMAT_GIF: ['gif'],
    IMAGE_FORMAT_SVG: ['svg']
}

# An array containing the image formats that can be compressed.
COMPRESSIBLE_IMAGE_FORMATS = [IMAGE_FORMAT_JPEG, IMAGE_FORMAT_PNG]

# An array containing the accepted audio extensions for uploaded files and
# the corresponding MIME types.
ACCEPTED_AUDIO_EXTENSIONS = {
    'mp3': ['audio/mp3']
}

# Prefix for data sent from the server to the client via JSON.
XSSI_PREFIX = b')]}\'\n'
# A regular expression for alphanumeric characters.
ALPHANUMERIC_REGEX = r'^[A-Za-z0-9]+$'

# These are here rather than in rating_services.py to avoid import
# circularities with exp_services.
# TODO(Jacob): Refactor exp_services to remove this problem.
_EMPTY_RATINGS = {'1': 0, '2': 0, '3': 0, '4': 0, '5': 0}


def get_empty_ratings() -> Dict[str, int]:
    """Returns a copy of the empty ratings object.

    Returns:
        dict. Copy of the '_EMPTY_RATINGS' dict object which contains the empty
        ratings.
    """
    return copy.deepcopy(_EMPTY_RATINGS)


# To use mailchimp email service.
BULK_EMAIL_SERVICE_PROVIDER_MAILCHIMP = 'mailchimp_email_service'
# Use GAE email service by default.
BULK_EMAIL_SERVICE_PROVIDER = BULK_EMAIL_SERVICE_PROVIDER_MAILCHIMP

# Empty scaled average rating as a float.
EMPTY_SCALED_AVERAGE_RATING = 0.0

# To use mailgun email service.
EMAIL_SERVICE_PROVIDER_MAILGUN = 'mailgun_email_service'
# Use GAE email service by default.
EMAIL_SERVICE_PROVIDER = EMAIL_SERVICE_PROVIDER_MAILGUN
# If the Mailgun email API is used, the "None" below should be replaced
# with the Mailgun API key.
MAILGUN_API_KEY = None
# If the Mailgun email API is used, the "None" below should be replaced
# with the Mailgun domain name (ending with mailgun.org).
MAILGUN_DOMAIN_NAME = None

# Audience ID of the mailing list for Oppia in Mailchimp.
MAILCHIMP_AUDIENCE_ID = None
# Mailchimp API Key.
MAILCHIMP_API_KEY = None
# Mailchimp username.
MAILCHIMP_USERNAME = None
# Mailchimp secret, used to authenticate webhook requests.
MAILCHIMP_WEBHOOK_SECRET = None

ES_LOCALHOST_PORT = 9200
# NOTE TO RELEASE COORDINATORS: Replace this with the correct ElasticSearch
# auth information during deployment.
ES_CLOUD_ID = None
ES_USERNAME = None
ES_PASSWORD = None

# NOTE TO RELEASE COORDINATORS: Replace this with the correct Redis Host and
# Port when switching to prod server. Keep this in sync with redis.conf in the
# root folder. Specifically, REDISPORT should always be the same as the port in
# redis.conf.
REDISHOST = 'localhost'
REDISPORT = 6379

# The DB numbers for various Redis instances that Oppia uses. Do not reuse these
# if you're creating a new Redis client.
OPPIA_REDIS_DB_INDEX = 0
CLOUD_NDB_REDIS_DB_INDEX = 1
STORAGE_EMULATOR_REDIS_DB_INDEX = 2


# NOTE TO RELEASE COORDINATORS: Replace this project id with the correct oppia
# project id when switching to the prod server.
OPPIA_PROJECT_ID = 'dev-project-id'
GOOGLE_APP_ENGINE_REGION = 'us-central1'

# NOTE TO RELEASE COORDINATORS: Replace these GCS bucket paths with real prod
# buckets. It's OK for them to be the same.
DATAFLOW_TEMP_LOCATION = 'gs://todo/todo'
DATAFLOW_STAGING_LOCATION = 'gs://todo/todo'

OPPIA_VERSION = '3.2.1'
OPPIA_PYTHON_PACKAGE_PATH = './build/oppia-beam-job-%s.tar.gz' % OPPIA_VERSION

# Committer id for system actions. The username for the system committer
# (i.e. admin) is also 'admin'.
SYSTEM_COMMITTER_ID = 'admin'
# Domain name for email address.
INCOMING_EMAILS_DOMAIN_NAME = 'example.com'
SYSTEM_EMAIL_ADDRESS = 'system@example.com'
SYSTEM_EMAIL_NAME = '.'
ADMIN_EMAIL_ADDRESS = 'testadmin@example.com'
NOREPLY_EMAIL_ADDRESS = 'noreply@example.com'
# Ensure that SYSTEM_EMAIL_ADDRESS and ADMIN_EMAIL_ADDRESS are both valid and
# correspond to owners of the app before setting this to True. If
# SYSTEM_EMAIL_ADDRESS is not that of an app owner, email messages from this
# address cannot be sent. If True then emails can be sent to any user.
CAN_SEND_EMAILS = False
# If you want to turn on this facility please check the email templates in the
# send_role_notification_email() function in email_manager.py and modify them
# accordingly.
CAN_SEND_EDITOR_ROLE_EMAILS = False
# If enabled then emails will be sent to creators for feedback messages.
CAN_SEND_FEEDBACK_MESSAGE_EMAILS = False
# If enabled subscription emails will be sent to that user.
CAN_SEND_SUBSCRIPTION_EMAILS = False
# Time to wait before sending feedback message emails (currently set to 1
# hour).
DEFAULT_FEEDBACK_MESSAGE_EMAIL_COUNTDOWN_SECS = 3600
# Whether to send an email when new feedback message is received for
# an exploration.
DEFAULT_FEEDBACK_MESSAGE_EMAIL_PREFERENCE = True
# Whether to send an email to all the creator's subscribers when he/she
# publishes an exploration.
DEFAULT_SUBSCRIPTION_EMAIL_PREFERENCE = True
# Whether exploration feedback emails are muted,
# when the user has not specified a preference.
DEFAULT_FEEDBACK_NOTIFICATIONS_MUTED_PREFERENCE = False
# Whether exploration suggestion emails are muted,
# when the user has not specified a preference.
DEFAULT_SUGGESTION_NOTIFICATIONS_MUTED_PREFERENCE = False
# Whether to send email updates to a user who has not specified a preference.
DEFAULT_EMAIL_UPDATES_PREFERENCE = False
# Whether to send an invitation email when the user is granted
# new role permissions in an exploration.
DEFAULT_EDITOR_ROLE_EMAIL_PREFERENCE = True
# Whether to require an email to be sent, following a moderator action.
REQUIRE_EMAIL_ON_MODERATOR_ACTION = False
# Timespan in minutes before allowing duplicate emails.
DUPLICATE_EMAIL_INTERVAL_MINS = 2
# Number of digits after decimal to which the average ratings value in the
# dashboard is rounded off to.
AVERAGE_RATINGS_DASHBOARD_PRECISION = 2
# Whether to enable maintenance mode on the site. For non-admins, this redirects
# all HTTP requests to the maintenance page. This is the only check which
# determines whether the site is in maintenance mode to avoid queries to the
# database by non-admins.
ENABLE_MAINTENANCE_MODE = False

# The interactions permissible for a question.
ALLOWED_QUESTION_INTERACTION_IDS = [
    'TextInput', 'MultipleChoiceInput', 'NumericInput']

# Flag to disable sending emails related to reviews for suggestions. To be
# flipped after deciding (and implementing) whether a user should be scored
# only for curated lessons.
SEND_SUGGESTION_REVIEW_RELATED_EMAILS = False
# To prevent recording scores for users until details like whether to score
# users for only curated lessons is confirmed.
ENABLE_RECORDING_OF_SCORES = False

# No. of pretest questions to display.
NUM_PRETEST_QUESTIONS = 0

EMAIL_INTENT_SIGNUP = 'signup'
EMAIL_INTENT_DAILY_BATCH = 'daily_batch'
EMAIL_INTENT_EDITOR_ROLE_NOTIFICATION = 'editor_role_notification'
EMAIL_INTENT_FEEDBACK_MESSAGE_NOTIFICATION = 'feedback_message_notification'
EMAIL_INTENT_SUBSCRIPTION_NOTIFICATION = 'subscription_notification'
EMAIL_INTENT_SUGGESTION_NOTIFICATION = 'suggestion_notification'
EMAIL_INTENT_REPORT_BAD_CONTENT = 'report_bad_content'
EMAIL_INTENT_MARKETING = 'marketing'
EMAIL_INTENT_UNPUBLISH_EXPLORATION = 'unpublish_exploration'
EMAIL_INTENT_DELETE_EXPLORATION = 'delete_exploration'
EMAIL_INTENT_QUERY_STATUS_NOTIFICATION = 'query_status_notification'
EMAIL_INTENT_ONBOARD_REVIEWER = 'onboard_reviewer'
EMAIL_INTENT_REMOVE_REVIEWER = 'remove_reviewer'
EMAIL_INTENT_ADDRESS_CONTRIBUTOR_DASHBOARD_SUGGESTIONS = (
    'address_contributor_dashboard_suggestions'
)
EMAIL_INTENT_REVIEW_CREATOR_DASHBOARD_SUGGESTIONS = (
    'review_creator_dashboard_suggestions')
EMAIL_INTENT_REVIEW_CONTRIBUTOR_DASHBOARD_SUGGESTIONS = (
    'review_contributor_dashboard_suggestions'
)
EMAIL_INTENT_ADD_CONTRIBUTOR_DASHBOARD_REVIEWERS = (
    'add_contributor_dashboard_reviewers'
)
EMAIL_INTENT_VOICEOVER_APPLICATION_UPDATES = 'voiceover_application_updates'
EMAIL_INTENT_ACCOUNT_DELETED = 'account_deleted'
# Possible intents for email sent in bulk.
BULK_EMAIL_INTENT_MARKETING = 'bulk_email_marketing'
BULK_EMAIL_INTENT_IMPROVE_EXPLORATION = 'bulk_email_improve_exploration'
BULK_EMAIL_INTENT_CREATE_EXPLORATION = 'bulk_email_create_exploration'
BULK_EMAIL_INTENT_CREATOR_REENGAGEMENT = 'bulk_email_creator_reengagement'
BULK_EMAIL_INTENT_LEARNER_REENGAGEMENT = 'bulk_email_learner_reengagement'
BULK_EMAIL_INTENT_ML_JOB_FAILURE = 'bulk_email_ml_job_failure'
BULK_EMAIL_INTENT_TEST = 'bulk_email_test'

MESSAGE_TYPE_FEEDBACK = 'feedback'
MESSAGE_TYPE_SUGGESTION = 'suggestion'

MODERATOR_ACTION_UNPUBLISH_EXPLORATION = 'unpublish_exploration'
DEFAULT_SALUTATION_HTML_FN = (
    lambda recipient_username: 'Hi %s,' % recipient_username)
DEFAULT_SIGNOFF_HTML_FN = (
    lambda sender_username: (
        'Thanks!<br>%s (Oppia moderator)' % sender_username))

VALID_MODERATOR_ACTIONS = {
    MODERATOR_ACTION_UNPUBLISH_EXPLORATION: {
        'email_config': 'unpublish_exploration_email_html_body',
        'email_subject_fn': (
            lambda exp_title: (
                'Your Oppia exploration "%s" has been unpublished' % exp_title)
        ),
        'email_intent': 'unpublish_exploration',
        'email_salutation_html_fn': DEFAULT_SALUTATION_HTML_FN,
        'email_signoff_html_fn': DEFAULT_SIGNOFF_HTML_FN,
    },
}

# When the site terms were last updated, in UTC.
REGISTRATION_PAGE_LAST_UPDATED_UTC = datetime.datetime(2015, 10, 14, 2, 40, 0)

# Format of string for dashboard statistics logs.
# NOTE TO DEVELOPERS: This format should not be changed, since it is used in
# the existing storage models for UserStatsModel.
DASHBOARD_STATS_DATETIME_STRING_FORMAT = '%Y-%m-%d'

# Timestamp in sec since epoch for Mar 1 2021 12:00:00 UTC for the earliest
# datetime that a report could be received.
EARLIEST_APP_FEEDBACK_REPORT_DATETIME = datetime.datetime.fromtimestamp(
    1614556800)

# The minimum and maximum package version codes for Oppia Android.
MINIMUM_ANDROID_PACKAGE_VERSION_CODE = 1

# We generate images for existing math rich text components in batches. This
# gives the maximum size for a batch of Math SVGs in bytes.
MAX_SIZE_OF_MATH_SVGS_BATCH_BYTES = 31 * 1024 * 1024

# The maximum size of an uploaded file, in bytes.
MAX_FILE_SIZE_BYTES = 1048576

# The maximum playback length of an audio file, in seconds.
MAX_AUDIO_FILE_LENGTH_SEC = 300

# The maximum number of questions to be fetched at one time.
MAX_QUESTIONS_FETCHABLE_AT_ONE_TIME = 20

# The minimum score required for a user to review suggestions of a particular
# category.
MINIMUM_SCORE_REQUIRED_TO_REVIEW = 10

# The maximum number of skills to be requested at one time when fetching
# questions.
MAX_NUMBER_OF_SKILL_IDS = 20

# The maximum number of blog post cards to be visible on each page in blog
# homepage.
MAX_NUM_CARDS_TO_DISPLAY_ON_BLOG_HOMEPAGE = 10

# The maximum number of blog post cards to be visible on each page in author
# specific blog post page.
MAX_NUM_CARDS_TO_DISPLAY_ON_AUTHOR_SPECIFIC_BLOG_POST_PAGE = 12

# The maximum number of blog post cards to be visible as suggestions on the
# blog post page.
MAX_POSTS_TO_RECOMMEND_AT_END_OF_BLOG_POST = 2

# The prefix for an 'accepted suggestion' commit message.
COMMIT_MESSAGE_ACCEPTED_SUGGESTION_PREFIX = 'Accepted suggestion by'

# User id and username for exploration migration bot. Commits made by this bot
# are not reflected in the exploration summary models, but are recorded in the
# exploration commit log.
MIGRATION_BOT_USER_ID = 'OppiaMigrationBot'
MIGRATION_BOT_USERNAME = 'OppiaMigrationBot'

# User id for scrubber bot. This bot is used to represent the cron job that
# scrubs expired app feedback reports.
APP_FEEDBACK_REPORT_SCRUBBER_BOT_ID = 'AppFeedbackReportScrubberBot'
APP_FEEDBACK_REPORT_SCRUBBER_BOT_USERNAME = 'AppFeedbackReportScrubberBot'

# User id and username for suggestion bot. This bot will be used to accept
# suggestions automatically after a threshold time.
SUGGESTION_BOT_USER_ID = 'OppiaSuggestionBot'
SUGGESTION_BOT_USERNAME = 'OppiaSuggestionBot'

# The system usernames are reserved usernames. Before adding new value to this
# dict, make sure that there aren't any similar usernames in the datastore.
# Note: All bot user IDs and usernames should start with "Oppia" and end with
# "Bot".
SYSTEM_USERS = {
    SYSTEM_COMMITTER_ID: SYSTEM_COMMITTER_ID,
    MIGRATION_BOT_USER_ID: MIGRATION_BOT_USERNAME,
    SUGGESTION_BOT_USER_ID: SUGGESTION_BOT_USERNAME,
    APP_FEEDBACK_REPORT_SCRUBBER_BOT_ID: (
        APP_FEEDBACK_REPORT_SCRUBBER_BOT_USERNAME)
}

# Ids and locations of the permitted extensions.
ALLOWED_RTE_EXTENSIONS = {
    'Collapsible': {
        'dir': os.path.join(RTE_EXTENSIONS_DIR, 'Collapsible')
    },
    'Image': {
        'dir': os.path.join(RTE_EXTENSIONS_DIR, 'Image')
    },
    'Link': {
        'dir': os.path.join(RTE_EXTENSIONS_DIR, 'Link')
    },
    'Math': {
        'dir': os.path.join(RTE_EXTENSIONS_DIR, 'Math')
    },
    'Tabs': {
        'dir': os.path.join(RTE_EXTENSIONS_DIR, 'Tabs')
    },
    'Video': {
        'dir': os.path.join(RTE_EXTENSIONS_DIR, 'Video')
    },
}

# The list of interaction IDs which correspond to interactions that set their
# is_linear property to true. Linear interactions do not support branching and
# thus only allow for default answer classification. This value is guarded by a
# test in extensions.interactions.base_test.
LINEAR_INTERACTION_IDS = ['Continue']

# Demo explorations to load through the admin panel. The id assigned to each
# exploration is based on the key of the exploration in this dict, so ensure it
# doesn't change once it's in the list. Only integer-based indices should be
# used in this list, as it maintains backward compatibility with how demo
# explorations used to be assigned IDs. The value of each entry in this dict is
# either a YAML file or a directory (depending on whether it ends in .yaml).
# These explorations can be found under data/explorations.
DEMO_EXPLORATIONS = {
    u'0': 'welcome',
    u'1': 'multiples.yaml',
    u'2': 'binary_search',
    u'3': 'root_linear_coefficient_theorem',
    u'4': 'three_balls',
    # TODO(bhenning): Replace demo exploration '5' with a new exploration
    # described in #1376.
    u'6': 'boot_verbs.yaml',
    u'7': 'hola.yaml',
    u'8': 'adventure.yaml',
    u'9': 'pitch_perfect.yaml',
    u'10': 'test_interactions',
    u'11': 'modeling_graphs',
    u'12': 'protractor_test_1.yaml',
    u'13': 'solar_system',
    u'14': 'about_oppia.yaml',
    u'15': 'classifier_demo_exploration.yaml',
    u'16': 'all_interactions',
    u'17': 'audio_test',
    # Exploration with ID 18 was used for testing CodeClassifier functionality
    # which has been removed (#10060).
    u'19': 'example_exploration_in_collection1.yaml',
    u'20': 'example_exploration_in_collection2.yaml',
    u'21': 'example_exploration_in_collection3.yaml',
    u'22': 'protractor_mobile_test_exploration.yaml',
    u'23': 'rating_test.yaml',
    u'24': 'learner_flow_test.yaml',
    u'25': 'exploration_player_test.yaml',
    u'26': 'android_interactions',
}

DEMO_COLLECTIONS = {
    u'0': 'welcome_to_collections.yaml',
    u'1': 'learner_flow_test_collection.yaml'
}

# IDs of explorations which should not be displayable in either the learner or
# editor views.
DISABLED_EXPLORATION_IDS = ['5']

# Oppia Google Group URL.
GOOGLE_GROUP_URL = (
    'https://groups.google.com/forum/?place=forum/oppia#!forum/oppia')

# NOTE TO RELEASE COORDINATORS: External URL for the oppia production site.
# Change to the correct url for internal testing in the testing production
# environment.
# Change to the production URL when deploying to production site.
OPPIA_SITE_URL = 'http://localhost:8181'

# Prefix for all taskqueue-related URLs.
TASKQUEUE_URL_PREFIX = '/task'
TASK_URL_FEEDBACK_MESSAGE_EMAILS = (
    '%s/email/batchfeedbackmessageemailhandler' % TASKQUEUE_URL_PREFIX)
TASK_URL_FEEDBACK_STATUS_EMAILS = (
    '%s/email/feedbackthreadstatuschangeemailhandler' % TASKQUEUE_URL_PREFIX)
TASK_URL_FLAG_EXPLORATION_EMAILS = (
    '%s/email/flagexplorationemailhandler' % TASKQUEUE_URL_PREFIX)
TASK_URL_INSTANT_FEEDBACK_EMAILS = (
    '%s/email/instantfeedbackmessageemailhandler' % TASKQUEUE_URL_PREFIX)
TASK_URL_SUGGESTION_EMAILS = (
    '%s/email/suggestionemailhandler' % TASKQUEUE_URL_PREFIX)
TASK_URL_DEFERRED = (
    '%s/deferredtaskshandler' % TASKQUEUE_URL_PREFIX)

# TODO(sll): Add all other URLs here.
ABOUT_FOUNDATION_PAGE_URL = '/about-foundation'
ADMIN_URL = '/admin'
ADMIN_ROLE_HANDLER_URL = '/adminrolehandler'
BLOG_ADMIN_PAGE_URL = '/blog-admin'
BLOG_ADMIN_ROLE_HANDLER_URL = '/blogadminrolehandler'
BLOG_DASHBOARD_DATA_URL = '/blogdashboardhandler/data'
BLOG_DASHBOARD_URL = '/blog-dashboard'
BLOG_EDITOR_DATA_URL_PREFIX = '/blogeditorhandler/data'
BULK_EMAIL_WEBHOOK_ENDPOINT = '/bulk_email_webhook_endpoint'
BLOG_HOMEPAGE_DATA_URL = '/blogdatahandler/data'
BLOG_HOMEPAGE_URL = '/blog'
AUTHOR_SPECIFIC_BLOG_POST_PAGE_URL_PREFIX = '/blog/author'
CLASSROOM_DATA_HANDLER = '/classroom_data_handler'
COLLECTION_DATA_URL_PREFIX = '/collection_handler/data'
COLLECTION_EDITOR_DATA_URL_PREFIX = '/collection_editor_handler/data'
COLLECTION_SUMMARIES_DATA_URL = '/collectionsummarieshandler/data'
COLLECTION_RIGHTS_PREFIX = '/collection_editor_handler/rights'
COLLECTION_PUBLISH_PREFIX = '/collection_editor_handler/publish'
COLLECTION_UNPUBLISH_PREFIX = '/collection_editor_handler/unpublish'
COLLECTION_EDITOR_URL_PREFIX = '/collection_editor/create'
COLLECTION_URL_PREFIX = '/collection'
CONCEPT_CARD_DATA_URL_PREFIX = '/concept_card_handler'
CONTRIBUTOR_DASHBOARD_URL = '/contributor-dashboard'
CONTRIBUTOR_DASHBOARD_ADMIN_URL = '/contributor-dashboard-admin'
CONTRIBUTOR_OPPORTUNITIES_DATA_URL = '/opportunitiessummaryhandler'
CREATOR_DASHBOARD_DATA_URL = '/creatordashboardhandler/data'
CREATOR_DASHBOARD_URL = '/creator-dashboard'
CSRF_HANDLER_URL = '/csrfhandler'
CUSTOM_NONPROFITS_LANDING_PAGE_URL = '/nonprofits'
CUSTOM_PARENTS_LANDING_PAGE_URL = '/parents'
CUSTOM_PARTNERS_LANDING_PAGE_URL = '/partners'
CUSTOM_TEACHERS_LANDING_PAGE_URL = '/teachers'
CUSTOM_VOLUNTEERS_LANDING_PAGE_URL = '/volunteers'
DASHBOARD_CREATE_MODE_URL = '%s?mode=create' % CREATOR_DASHBOARD_URL
EDITOR_URL_PREFIX = '/create'
EXPLORATION_DATA_PREFIX = '/createhandler/data'
EXPLORATION_IMAGE_UPLOAD_PREFIX = '/createhandler/imageupload'
EXPLORATION_FEATURES_PREFIX = '/explorehandler/features'
EXPLORATION_INIT_URL_PREFIX = '/explorehandler/init'
EXPLORATION_LEARNER_ANSWER_DETAILS = (
    '/learneranswerinfohandler/learner_answer_details')
EXPLORATION_METADATA_SEARCH_URL = '/exploration/metadata_search'
EXPLORATION_PRETESTS_URL_PREFIX = '/pretest_handler'
EXPLORATION_RIGHTS_PREFIX = '/createhandler/rights'
EXPLORATION_STATE_ANSWER_STATS_PREFIX = '/createhandler/state_answer_stats'
EXPLORATION_STATUS_PREFIX = '/createhandler/status'
EXPLORATION_SUMMARIES_DATA_URL = '/explorationsummarieshandler/data'
EXPLORATION_URL_PREFIX = '/explore'
EXPLORATION_URL_EMBED_PREFIX = '/embed/exploration'
FEEDBACK_STATS_URL_PREFIX = '/feedbackstatshandler'
FEEDBACK_THREAD_URL_PREFIX = '/threadhandler'
FEEDBACK_THREADLIST_URL_PREFIX = '/threadlisthandler'
FEEDBACK_THREADLIST_URL_PREFIX_FOR_TOPICS = '/threadlisthandlerfortopic'
FEEDBACK_THREAD_VIEW_EVENT_URL = '/feedbackhandler/thread_view_event'
FETCH_SKILLS_URL_PREFIX = '/fetch_skills'
FLAG_EXPLORATION_URL_PREFIX = '/flagexplorationhandler'
FRACTIONS_LANDING_PAGE_URL = '/fractions'
IMPROVEMENTS_URL_PREFIX = '/improvements'
IMPROVEMENTS_HISTORY_URL_PREFIX = '/improvements/history'
IMPROVEMENTS_CONFIG_URL_PREFIX = '/improvements/config'
LEARNER_ANSWER_INFO_HANDLER_URL = (
    '/learneranswerinfohandler/learner_answer_details')
LEARNER_ANSWER_DETAILS_SUBMIT_URL = '/learneranswerdetailshandler'
LEARNER_DASHBOARD_URL = '/learner-dashboard'
LEARNER_DASHBOARD_TOPIC_AND_STORY_DATA_URL = (
    '/learnerdashboardtopicsandstoriesprogresshandler/data')
LEARNER_DASHBOARD_COLLECTION_DATA_URL = (
    '/learnerdashboardcollectionsprogresshandler/data')
LEARNER_DASHBOARD_EXPLORATION_DATA_URL = (
    '/learnerdashboardexplorationsprogresshandler/data')
LEARNER_DASHBOARD_FEEDBACK_UPDATES_DATA_URL = (
    '/learnerdashboardfeedbackupdateshandler/data')
LEARNER_DASHBOARD_IDS_DATA_URL = '/learnerdashboardidshandler/data'
LEARNER_DASHBOARD_FEEDBACK_THREAD_DATA_URL = '/learnerdashboardthreadhandler'
LEARNER_GOALS_DATA_URL = '/learnergoalshandler'
LEARNER_PLAYLIST_DATA_URL = '/learnerplaylistactivityhandler'
LEARNER_INCOMPLETE_ACTIVITY_DATA_URL = '/learnerincompleteactivityhandler'
LIBRARY_GROUP_DATA_URL = '/librarygrouphandler'
LIBRARY_INDEX_URL = '/community-library'
LIBRARY_INDEX_DATA_URL = '/libraryindexhandler'
LIBRARY_RECENTLY_PUBLISHED_URL = '/community-library/recently-published'
LIBRARY_SEARCH_URL = '/search/find'
LIBRARY_SEARCH_DATA_URL = '/searchhandler/data'
LIBRARY_TOP_RATED_URL = '/community-library/top-rated'
MACHINE_TRANSLATION_DATA_URL = '/machine_translated_state_texts_handler'
MERGE_SKILLS_URL = '/merge_skills_handler'
NEW_COLLECTION_URL = '/collection_editor_handler/create_new'
NEW_EXPLORATION_URL = '/contributehandler/create_new'
NEW_QUESTION_URL = '/question_editor_handler/create_new'
NEW_SKILL_URL = '/skill_editor_handler/create_new'
TOPIC_EDITOR_STORY_URL = '/topic_editor_story_handler'
TOPIC_EDITOR_QUESTION_URL = '/topic_editor_question_handler'
NEW_TOPIC_URL = '/topic_editor_handler/create_new'
PREFERENCES_URL = '/preferences'
PRACTICE_SESSION_URL_PREFIX = '/practice_session'
PRACTICE_SESSION_DATA_URL_PREFIX = '/practice_session/data'
PREFERENCES_DATA_URL = '/preferenceshandler/data'
QUESTION_EDITOR_DATA_URL_PREFIX = '/question_editor_handler/data'
QUESTION_SKILL_LINK_URL_PREFIX = '/manage_question_skill_link'
QUESTIONS_LIST_URL_PREFIX = '/questions_list_handler'
QUESTION_COUNT_URL_PREFIX = '/question_count_handler'
QUESTIONS_URL_PREFIX = '/question_player_handler'
RECENT_COMMITS_DATA_URL = '/recentcommitshandler/recent_commits'
RECENT_FEEDBACK_MESSAGES_DATA_URL = '/recent_feedback_messages'
DELETE_ACCOUNT_URL = '/delete-account'
DELETE_ACCOUNT_HANDLER_URL = '/delete-account-handler'
EXPORT_ACCOUNT_HANDLER_URL = '/export-account-handler'
PENDING_ACCOUNT_DELETION_URL = '/pending-account-deletion'
REVIEW_TEST_DATA_URL_PREFIX = '/review_test_handler/data'
REVIEW_TEST_URL_PREFIX = '/review_test'
ROBOTS_TXT_URL = '/robots.txt'
SITE_LANGUAGE_DATA_URL = '/save_site_language'
SIGNUP_DATA_URL = '/signuphandler/data'
SIGNUP_URL = '/signup'
SKILL_DASHBOARD_DATA_URL = '/skills_dashboard/data'
SKILL_DATA_URL_PREFIX = '/skill_data_handler'
SKILL_EDITOR_DATA_URL_PREFIX = '/skill_editor_handler/data'
SKILL_EDITOR_URL_PREFIX = '/skill_editor'
SKILL_EDITOR_QUESTION_URL = '/skill_editor_question_handler'
SKILL_MASTERY_DATA_URL = '/skill_mastery_handler/data'
SKILL_RIGHTS_URL_PREFIX = '/skill_editor_handler/rights'
SKILL_DESCRIPTION_HANDLER = '/skill_description_handler'
STORY_DATA_HANDLER = '/story_data_handler'
STORY_EDITOR_URL_PREFIX = '/story_editor'
STORY_EDITOR_DATA_URL_PREFIX = '/story_editor_handler/data'
STORY_PROGRESS_URL_PREFIX = '/story_progress_handler'
STORY_PUBLISH_HANDLER = '/story_publish_handler'
STORY_URL_FRAGMENT_HANDLER = '/story_url_fragment_handler'
STORY_VIEWER_URL_PREFIX = '/story'
SUBTOPIC_DATA_HANDLER = '/subtopic_data_handler'
# This should be synchronized with SUBTOPIC_MASTERY_DATA_URL_TEMPLATE
# in app.constants.ts.
SUBTOPIC_MASTERY_DATA_URL = '/subtopic_mastery_handler/data'
SUBTOPIC_VIEWER_URL_PREFIX = '/subtopic'
SUGGESTION_ACTION_URL_PREFIX = '/suggestionactionhandler'
SUGGESTION_LIST_URL_PREFIX = '/suggestionlisthandler'
SUGGESTION_URL_PREFIX = '/suggestionhandler'
UPDATE_TRANSLATION_SUGGESTION_URL_PREFIX = (
    '/updatetranslationsuggestionhandler')
UPDATE_QUESTION_SUGGESTION_URL_PREFIX = (
    '/updatequestionsuggestionhandler')
SUBSCRIBE_URL_PREFIX = '/subscribehandler'
SUBTOPIC_PAGE_EDITOR_DATA_URL_PREFIX = '/subtopic_page_editor_handler/data'
TOPIC_VIEWER_URL_PREFIX = (
    '/learn/<classroom_url_fragment>/<topic_url_fragment>')
TOPIC_DATA_HANDLER = '/topic_data_handler'
TOPIC_EDITOR_DATA_URL_PREFIX = '/topic_editor_handler/data'
TOPIC_EDITOR_URL_PREFIX = '/topic_editor'
TOPIC_NAME_HANDLER = '/topic_name_handler'
TOPIC_RIGHTS_URL_PREFIX = '/rightshandler/get_topic_rights'
TOPIC_SEND_MAIL_URL_PREFIX = '/rightshandler/send_topic_publish_mail'
TOPIC_STATUS_URL_PREFIX = '/rightshandler/change_topic_status'
TOPIC_URL_FRAGMENT_HANDLER = '/topic_url_fragment_handler'
TOPICS_AND_SKILLS_DASHBOARD_DATA_URL = '/topics_and_skills_dashboard/data'
UNASSIGN_SKILL_DATA_HANDLER_URL = '/topics_and_skills_dashboard/unassign_skill'
TOPICS_AND_SKILLS_DASHBOARD_URL = '/topics-and-skills-dashboard'
UNSUBSCRIBE_URL_PREFIX = '/unsubscribehandler'
UPLOAD_EXPLORATION_URL = '/contributehandler/upload'
USER_EXPLORATION_EMAILS_PREFIX = '/createhandler/notificationpreferences'
USER_PERMISSIONS_URL_PREFIX = '/createhandler/permissions'
USERNAME_CHECK_DATA_URL = '/usernamehandler/data'
VALIDATE_STORY_EXPLORATIONS_URL_PREFIX = '/validate_story_explorations'

# Event types.
EVENT_TYPE_ALL_STATS = 'all_stats'
EVENT_TYPE_STATE_HIT = 'state_hit'
EVENT_TYPE_STATE_COMPLETED = 'state_complete'
EVENT_TYPE_ANSWER_SUBMITTED = 'answer_submitted'
EVENT_TYPE_DEFAULT_ANSWER_RESOLVED = 'default_answer_resolved'
EVENT_TYPE_NEW_THREAD_CREATED = 'feedback_thread_created'
EVENT_TYPE_THREAD_STATUS_CHANGED = 'feedback_thread_status_changed'
EVENT_TYPE_RATE_EXPLORATION = 'rate_exploration'
EVENT_TYPE_SOLUTION_HIT = 'solution_hit'
EVENT_TYPE_LEAVE_FOR_REFRESHER_EXP = 'leave_for_refresher_exp'
# The values for these event types should be left as-is for backwards
# compatibility.
EVENT_TYPE_START_EXPLORATION = 'start'
EVENT_TYPE_ACTUAL_START_EXPLORATION = 'actual_start'
EVENT_TYPE_MAYBE_LEAVE_EXPLORATION = 'leave'
EVENT_TYPE_COMPLETE_EXPLORATION = 'complete'

# Play type constants.
PLAY_TYPE_PLAYTEST = 'playtest'
PLAY_TYPE_NORMAL = 'normal'

# Predefined commit messages.
COMMIT_MESSAGE_EXPLORATION_DELETED = 'Exploration deleted.'
COMMIT_MESSAGE_COLLECTION_DELETED = 'Collection deleted.'
COMMIT_MESSAGE_QUESTION_DELETED = 'Question deleted.'
COMMIT_MESSAGE_SKILL_DELETED = 'Skill deleted.'
COMMIT_MESSAGE_STORY_DELETED = 'Story deleted.'
COMMIT_MESSAGE_SUBTOPIC_PAGE_DELETED = 'Subtopic page deleted.'
COMMIT_MESSAGE_TOPIC_DELETED = 'Topic deleted.'

# Max number of playthroughs for an issue.
MAX_PLAYTHROUGHS_FOR_ISSUE = 5

# Number of unresolved answers to be displayed in the dashboard for each
# exploration.
TOP_UNRESOLVED_ANSWERS_COUNT_DASHBOARD = 3
# Number of open feedback to be displayed in the dashboard for each exploration.
OPEN_FEEDBACK_COUNT_DASHBOARD = 3
# NOTE TO DEVELOPERS: This should be synchronized with app.constants.ts.
ENABLE_ML_CLASSIFIERS = False

# The regular expression used to identify whether a string contains float value.
# The regex must match with regex that is stored in vmconf.py file of Oppia-ml.
# If this regex needs to be modified then first of all shutdown Oppia-ml VM.
# Then update the regex constant in here and Oppia both.
# Run any migration job that is required to migrate existing trained models
# before starting Oppia-ml again.
FLOAT_VERIFIER_REGEX = (
    '^([-+]?\\d*\\.\\d+)$|^([-+]?(\\d*\\.?\\d+|\\d+\\.?\\d*)e[-+]?\\d*)$')

# Current event models schema version. All event models with an
# event_schema_version of 1 are the events collected before the rework of the
# statistics framework which brought about the recording of new event models;
# these models include all models recorded before Feb 2018.
CURRENT_EVENT_MODELS_SCHEMA_VERSION = 2

# Output formats of downloaded explorations.
OUTPUT_FORMAT_JSON = 'json'
OUTPUT_FORMAT_ZIP = 'zip'

# Types of updates shown in the 'recent updates' table in the dashboard page.
UPDATE_TYPE_EXPLORATION_COMMIT = 'exploration_commit'
UPDATE_TYPE_COLLECTION_COMMIT = 'collection_commit'
UPDATE_TYPE_FEEDBACK_MESSAGE = 'feedback_thread'

# Possible values for user query status.
# Valid status transitions are: processing --> completed --> archived
# or processing --> failed.
USER_QUERY_STATUS_PROCESSING = 'processing'
USER_QUERY_STATUS_COMPLETED = 'completed'
USER_QUERY_STATUS_ARCHIVED = 'archived'
USER_QUERY_STATUS_FAILED = 'failed'

ALLOWED_USER_QUERY_STATUSES = (
    USER_QUERY_STATUS_PROCESSING,
    USER_QUERY_STATUS_COMPLETED,
    USER_QUERY_STATUS_ARCHIVED,
    USER_QUERY_STATUS_FAILED
)

# The time difference between which to consider two login events "close". This
# is taken to be 12 hours.
PROXIMAL_TIMEDELTA_SECS = 12 * 60 * 60

# The i18n id for the header of the "Featured Activities" category in the
# library index page.
LIBRARY_CATEGORY_FEATURED_ACTIVITIES = 'I18N_LIBRARY_GROUPS_FEATURED_ACTIVITIES'
# The i18n id for the header of the "Top Rated Explorations" category in the
# library index page.
LIBRARY_CATEGORY_TOP_RATED_EXPLORATIONS = (
    'I18N_LIBRARY_GROUPS_TOP_RATED_EXPLORATIONS')
# The i18n id for the header of the "Recently Published" category in the
# library index page.
LIBRARY_CATEGORY_RECENTLY_PUBLISHED = 'I18N_LIBRARY_GROUPS_RECENTLY_PUBLISHED'

# The group name that appears at the end of the url for the recently published
# page.
LIBRARY_GROUP_RECENTLY_PUBLISHED = 'recently-published'
# The group name that appears at the end of the url for the top rated page.
LIBRARY_GROUP_TOP_RATED = 'top-rated'

# Defaults for topic similarities.
DEFAULT_TOPIC_SIMILARITY = 0.5
SAME_TOPIC_SIMILARITY = 1.0

# The type of the response returned by a handler when an exception is raised.
HANDLER_TYPE_HTML = 'html'
HANDLER_TYPE_JSON = 'json'
HANDLER_TYPE_DOWNLOADABLE = 'downloadable'

# Following are the constants for the role IDs.
# TODO(#13388): The role id variable name doesn't match the string value,
# write a one-off job to update the string value in the datastore.
ROLE_ID_CURRICULUM_ADMIN = 'ADMIN'
ROLE_ID_BLOG_ADMIN = 'BLOG_ADMIN'
ROLE_ID_BLOG_POST_EDITOR = 'BLOG_POST_EDITOR'
ROLE_ID_COLLECTION_EDITOR = 'COLLECTION_EDITOR'
ROLE_ID_FULL_USER = 'EXPLORATION_EDITOR'
ROLE_ID_GUEST = 'GUEST'
ROLE_ID_MOBILE_LEARNER = 'LEARNER'
ROLE_ID_MODERATOR = 'MODERATOR'
ROLE_ID_QUESTION_ADMIN = 'QUESTION_ADMIN'
ROLE_ID_RELEASE_COORDINATOR = 'RELEASE_COORDINATOR'
ROLE_ID_TOPIC_MANAGER = 'TOPIC_MANAGER'
ROLE_ID_TRANSLATION_ADMIN = 'TRANSLATION_ADMIN'
ROLE_ID_VOICEOVER_ADMIN = 'VOICEOVER_ADMIN'

ALLOWED_DEFAULT_USER_ROLES_ON_REGISTRATION = [
    ROLE_ID_FULL_USER, ROLE_ID_MOBILE_LEARNER]

ALLOWED_USER_ROLES = [
    ROLE_ID_CURRICULUM_ADMIN,
    ROLE_ID_BLOG_ADMIN,
    ROLE_ID_BLOG_POST_EDITOR,
    ROLE_ID_COLLECTION_EDITOR,
    ROLE_ID_FULL_USER,
    ROLE_ID_GUEST,
    ROLE_ID_MOBILE_LEARNER,
    ROLE_ID_MODERATOR,
    ROLE_ID_QUESTION_ADMIN,
    ROLE_ID_RELEASE_COORDINATOR,
    ROLE_ID_TOPIC_MANAGER,
    ROLE_ID_TRANSLATION_ADMIN,
    ROLE_ID_VOICEOVER_ADMIN
]

# Intent of the User making query to role structure via admin interface. Used
# to store audit data regarding queries to role IDs.
ROLE_ACTION_ADD = 'add'
ROLE_ACTION_REMOVE = 'remove'
DEPRECATED_ROLE_ACTION_UPDATE = 'update'
ROLE_ACTION_VIEW_BY_USERNAME = 'view_by_username'
ROLE_ACTION_VIEW_BY_ROLE = 'view_by_role'

USER_FILTER_CRITERION_ROLE = 'role'
USER_FILTER_CRITERION_USERNAME = 'username'

# Max questions allowed in a session of practice questions.
QUESTION_BATCH_SIZE = 10

STATE_ANSWER_STATS_MIN_FREQUENCY = 2

RTE_FORMAT_TEXTANGULAR = 'text-angular'

RTE_FORMAT_CKEDITOR = 'ck-editor'

# RTE content specifications according to the type of the editor.
RTE_CONTENT_SPEC = {
    'RTE_TYPE_TEXTANGULAR': {
        # Valid parent-child relation in TextAngular.
        'ALLOWED_PARENT_LIST': {
            'p': ['blockquote', 'div', 'pre', '[document]', 'ol', 'ul', 'li'],
            'b': ['i', 'li', 'p', 'pre'],
            'br': ['b', 'i', 'li', 'p'],
            'i': ['b', 'li', 'p', 'pre'],
            'li': ['ol', 'ul'],
            'ol': ['ol', 'ul', 'blockquote', 'li', 'pre', 'div', '[document]'],
            'ul': ['ol', 'ul', 'blockquote', 'li', 'pre', 'div', '[document]'],
            'pre': ['ol', 'ul', 'blockquote', '[document]'],
            'blockquote': ['blockquote', '[document]'],
            'oppia-noninteractive-link': ['b', 'i', 'li', 'p', 'pre'],
            'oppia-noninteractive-math': ['b', 'i', 'li', 'p', 'pre'],
            'oppia-noninteractive-image': ['b', 'i', 'li', 'p', 'pre'],
            'oppia-noninteractive-collapsible': ['b', 'i', 'li', 'p', 'pre'],
            'oppia-noninteractive-video': ['b', 'i', 'li', 'p', 'pre'],
            'oppia-noninteractive-tabs': ['b', 'i', 'li', 'p', 'pre']
        },
        # Valid html tags in TextAngular.
        'ALLOWED_TAG_LIST': [
            'p',
            'b',
            'br',
            'i',
            'li',
            'ol',
            'ul',
            'pre',
            'blockquote',
            'oppia-noninteractive-link',
            'oppia-noninteractive-math',
            'oppia-noninteractive-image',
            'oppia-noninteractive-collapsible',
            'oppia-noninteractive-video',
            'oppia-noninteractive-tabs'
        ]
    },
    'RTE_TYPE_CKEDITOR': {
        # Valid parent-child relation in CKEditor.
        'ALLOWED_PARENT_LIST': {
            'p': ['blockquote', '[document]', 'li'],
            'strong': ['em', 'li', 'p', 'pre'],
            'em': ['strong', 'li', 'p', 'pre'],
            'br': ['strong', 'em', 'li', 'p'],
            'li': ['ol', 'ul'],
            'ol': ['li', 'blockquote', 'pre', '[document]'],
            'ul': ['li', 'blockquote', 'pre', '[document]'],
            'pre': ['ol', 'ul', 'blockquote', 'li', '[document]'],
            'blockquote': ['blockquote', '[document]'],
            'oppia-noninteractive-link': ['strong', 'em', 'li', 'p', 'pre'],
            'oppia-noninteractive-math': ['strong', 'em', 'li', 'p', 'pre'],
            'oppia-noninteractive-image': ['blockquote', 'li', '[document]'],
            'oppia-noninteractive-collapsible': [
                'blockquote', 'li', '[document]'
            ],
            'oppia-noninteractive-video': ['blockquote', 'li', '[document]'],
            'oppia-noninteractive-tabs': ['blockquote', 'li', '[document]']
        },
        # Valid html tags in CKEditor.
        'ALLOWED_TAG_LIST': [
            'p',
            'strong',
            'br',
            'em',
            'li',
            'ol',
            'ul',
            'pre',
            'blockquote',
            'oppia-noninteractive-link',
            'oppia-noninteractive-math',
            'oppia-noninteractive-image',
            'oppia-noninteractive-collapsible',
            'oppia-noninteractive-video',
            'oppia-noninteractive-tabs'
        ]

    }
}

# Classroom page names for generating URLs. These need to be kept in sync with
# CLASSROOM_PAGES_DATA property in config_domain.
CLASSROOM_PAGES = ['math']

# Authentication method using GAE ID (google sign in).
GAE_AUTH_PROVIDER_ID = 'gae'
# Authentication method using Firebase authentication. Firebase signs its ID
# Tokens with iss='Firebase' (iss: issuer, public API refers to this as
# "provider id"), so using this naming convention helps us stay consistent with
# the status quo.
FIREBASE_AUTH_PROVIDER_ID = 'Firebase'
# Firebase-specific role specified for users with super admin privileges.
FIREBASE_ROLE_SUPER_ADMIN = 'super_admin'

# Firebase *explicitly* requires IDs to have at most 128 characters, and may
# contain any valid ASCII character:
# https://firebase.google.com/docs/auth/admin/manage-users#create_a_user
#
# After manually inspecting ~200 of them, however, we've found that they only
# use alpha-numeric characters, hence the tighter restriction.
FIREBASE_AUTH_ID_REGEX = '^[A-Za-z0-9]{1,128}$'

CLOUD_DATASTORE_EMULATOR_HOST = 'localhost'
CLOUD_DATASTORE_EMULATOR_PORT = 8089

FIREBASE_EMULATOR_CONFIG_PATH = '.firebase.json'
FIREBASE_EMULATOR_PORT = 9099

# The duration a session cookie from Firebase should remain valid for. After the
# duration expires, a new cookie will need to be generated. Generating a new
# cookie requires the user to sign-in _explicitly_.
FIREBASE_SESSION_COOKIE_MAX_AGE = datetime.timedelta(days=14)

# TODO(#10501): Once domain objects can be imported by the storage layer, move
# these back to appropriate places (rights_domain, topic_domain).
# The reserved prefix for keys that are automatically inserted into a
# commit_cmd dict by this model.
AUTOGENERATED_PREFIX = 'AUTO'

# The command string for a revert commit.
CMD_REVERT_COMMIT = '%s_revert_version_number' % AUTOGENERATED_PREFIX

# The command string for a delete commit.
CMD_DELETE_COMMIT = '%s_mark_deleted' % AUTOGENERATED_PREFIX

# IMPORTANT: Ensure that all changes to how these cmds are interpreted preserve
# backward-compatibility with previous exploration snapshots in the datastore.
# Do not modify the definitions of CMD keys that already exist.
CMD_CREATE_NEW = 'create_new'
CMD_CHANGE_ROLE = 'change_role'
CMD_REMOVE_ROLE = 'remove_role'
CMD_CHANGE_EXPLORATION_STATUS = 'change_exploration_status'
CMD_CHANGE_COLLECTION_STATUS = 'change_collection_status'
CMD_CHANGE_PRIVATE_VIEWABILITY = 'change_private_viewability'
CMD_RELEASE_OWNERSHIP = 'release_ownership'
CMD_UPDATE_FIRST_PUBLISHED_MSEC = 'update_first_published_msec'

# Roles used in collections and explorations.
ROLE_OWNER = 'owner'
ROLE_EDITOR = 'editor'
ROLE_VOICE_ARTIST = 'voice artist'
ROLE_VIEWER = 'viewer'
ROLE_NONE = 'none'

# The list of entity types that do not require entity specific access control
# when viewing respective suggestions.
ENTITY_TYPES_WITH_UNRESTRICTED_VIEW_SUGGESTION_ACCESS = [ENTITY_TYPE_SKILL]

# The allowed list of roles which can be used in change_role command.
ALLOWED_ACTIVITY_ROLES = [
    ROLE_OWNER, ROLE_EDITOR, ROLE_VOICE_ARTIST, ROLE_VIEWER]

# The allowed list of status which can be used in change_exploration_status
# and change_collection_status commands.
ALLOWED_ACTIVITY_STATUS = [
    constants.ACTIVITY_STATUS_PRIVATE, constants.ACTIVITY_STATUS_PUBLIC]

# Commands allowed in CollectionRightsChange and ExplorationRightsChange.
COMMON_RIGHTS_ALLOWED_COMMANDS: List[CommandType] = [{
    'name': CMD_CREATE_NEW,
    'required_attribute_names': [],
    'optional_attribute_names': [],
    'user_id_attribute_names': []
}, {
    'name': CMD_CHANGE_ROLE,
    'required_attribute_names': ['assignee_id', 'old_role', 'new_role'],
    'optional_attribute_names': [],
    'user_id_attribute_names': ['assignee_id'],
    'allowed_values': {
        'new_role': ALLOWED_ACTIVITY_ROLES, 'old_role': ALLOWED_ACTIVITY_ROLES}
}, {
    'name': CMD_REMOVE_ROLE,
    'required_attribute_names': ['removed_user_id', 'old_role'],
    'optional_attribute_names': [],
    'user_id_attribute_names': ['removed_user_id'],
    'allowed_values': {'old_role': ALLOWED_ACTIVITY_ROLES}
}, {
    'name': CMD_CHANGE_PRIVATE_VIEWABILITY,
    'required_attribute_names': [
        'old_viewable_if_private', 'new_viewable_if_private'],
    'optional_attribute_names': [],
    'user_id_attribute_names': []
}, {
    'name': CMD_RELEASE_OWNERSHIP,
    'required_attribute_names': [],
    'optional_attribute_names': [],
    'user_id_attribute_names': []
}, {
    'name': CMD_UPDATE_FIRST_PUBLISHED_MSEC,
    'required_attribute_names': [
        'old_first_published_msec', 'new_first_published_msec'],
    'optional_attribute_names': [],
    'user_id_attribute_names': []
}, {
    'name': CMD_DELETE_COMMIT,
    'required_attribute_names': [],
    'optional_attribute_names': [],
    'user_id_attribute_names': []
}]

COLLECTION_RIGHTS_CHANGE_ALLOWED_COMMANDS: List[CommandType] = copy.deepcopy(
    COMMON_RIGHTS_ALLOWED_COMMANDS
)
COLLECTION_RIGHTS_CHANGE_ALLOWED_COMMANDS.append({
    'name': CMD_CHANGE_COLLECTION_STATUS,
    'required_attribute_names': ['old_status', 'new_status'],
    'optional_attribute_names': [],
    'user_id_attribute_names': [],
    'allowed_values': {
        'old_status': ALLOWED_ACTIVITY_STATUS,
        'new_status': ALLOWED_ACTIVITY_STATUS
    }
})

EXPLORATION_RIGHTS_CHANGE_ALLOWED_COMMANDS = copy.deepcopy(
    COMMON_RIGHTS_ALLOWED_COMMANDS)
EXPLORATION_RIGHTS_CHANGE_ALLOWED_COMMANDS.append({
    'name': CMD_CHANGE_EXPLORATION_STATUS,
    'required_attribute_names': ['old_status', 'new_status'],
    'optional_attribute_names': [],
    'user_id_attribute_names': [],
    'allowed_values': {
        'old_status': ALLOWED_ACTIVITY_STATUS,
        'new_status': ALLOWED_ACTIVITY_STATUS
    },
    # TODO(#12991): Remove this once once we use the migration jobs to remove
    # the deprecated values from the server data.
    'deprecated_values': {
        'new_status': ['publicized']
    }
})

CMD_REMOVE_MANAGER_ROLE = 'remove_manager_role'
CMD_PUBLISH_TOPIC = 'publish_topic'
CMD_UNPUBLISH_TOPIC = 'unpublish_topic'

ROLE_MANAGER = 'manager'

# The allowed list of roles which can be used in TopicRightsChange change_role
# command.
ALLOWED_TOPIC_ROLES = [ROLE_NONE, ROLE_MANAGER]

# Commands allowed in TopicRightsChange.
TOPIC_RIGHTS_CHANGE_ALLOWED_COMMANDS: List[CommandType] = [{
    'name': CMD_CREATE_NEW,
    'required_attribute_names': [],
    'optional_attribute_names': [],
    'user_id_attribute_names': []
}, {
    'name': CMD_CHANGE_ROLE,
    'required_attribute_names': ['assignee_id', 'new_role', 'old_role'],
    'optional_attribute_names': [],
    'user_id_attribute_names': ['assignee_id'],
    'allowed_values': {
        'new_role': ALLOWED_TOPIC_ROLES, 'old_role': ALLOWED_TOPIC_ROLES
    }
}, {
    'name': CMD_REMOVE_MANAGER_ROLE,
    'required_attribute_names': ['removed_user_id'],
    'optional_attribute_names': [],
    'user_id_attribute_names': ['removed_user_id']
}, {
    'name': CMD_PUBLISH_TOPIC,
    'required_attribute_names': [],
    'optional_attribute_names': [],
    'user_id_attribute_names': []
}, {
    'name': CMD_UNPUBLISH_TOPIC,
    'required_attribute_names': [],
    'optional_attribute_names': [],
    'user_id_attribute_names': []
}, {
    'name': CMD_DELETE_COMMIT,
    'required_attribute_names': [],
    'optional_attribute_names': [],
    'user_id_attribute_names': []
}]

USER_ID_RANDOM_PART_LENGTH = 32
USER_ID_LENGTH = 36
USER_ID_REGEX = r'uid_[a-z]{%s}' % USER_ID_RANDOM_PART_LENGTH
PSEUDONYMOUS_ID_REGEX = r'pid_[a-z]{%s}' % USER_ID_RANDOM_PART_LENGTH

# Length of user PIN for different roles used on Android.
FULL_USER_PIN_LENGTH = 5
PROFILE_USER_PIN_LENGTH = 3

MAX_NUMBER_OF_OPS_IN_TRANSACTION = 25

# This is the maximum wait time for the task queue HTTP request. If the request
# takes longer than this value, an exception is raised. The default value
# of 5 seconds is too short and must be avoided because it can cause events
# to go unrecorded.
# https://cloud.google.com/appengine/docs/standard/python/outbound-requests#request_timeouts
DEFAULT_TASKQUEUE_TIMEOUT_SECONDS = 30

# Mapping from issue type to issue keyname in the issue customization dict. This
# mapping is useful to uniquely identify issues by the combination of their
# issue type and other type-specific information (such as the list of states
# involved).
CUSTOMIZATION_ARG_WHICH_IDENTIFIES_ISSUE = {
    'EarlyQuit': 'state_name',
    'MultipleIncorrectSubmissions': 'state_name',
    'CyclicStateTransitions': 'state_names'
}

# Constants defining various suggestion types.
SUGGESTION_TYPE_EDIT_STATE_CONTENT = 'edit_exploration_state_content'
SUGGESTION_TYPE_TRANSLATE_CONTENT = 'translate_content'
SUGGESTION_TYPE_ADD_QUESTION = 'add_question'

# Suggestion fields that can be queried.
ALLOWED_SUGGESTION_QUERY_FIELDS = [
    'suggestion_type', 'target_type', 'target_id', 'status', 'author_id',
    'final_reviewer_id', 'score_category', 'language_code'
]

# Possible targets that the suggestions can modify.
SUGGESTION_TARGET_TYPE_CHOICES = [
    ENTITY_TYPE_EXPLORATION,
    ENTITY_TYPE_QUESTION,
    ENTITY_TYPE_SKILL,
    ENTITY_TYPE_TOPIC
]

# Possible suggestion types.
SUGGESTION_TYPE_CHOICES = [
    SUGGESTION_TYPE_EDIT_STATE_CONTENT,
    SUGGESTION_TYPE_TRANSLATE_CONTENT,
    SUGGESTION_TYPE_ADD_QUESTION
]

# The types of suggestions that are offered on the Contributor Dashboard.
CONTRIBUTOR_DASHBOARD_SUGGESTION_TYPES = [
    SUGGESTION_TYPE_TRANSLATE_CONTENT,
    SUGGESTION_TYPE_ADD_QUESTION
]

# Prefix for all access validation handlers.
# The naming scheme for access validation handlers is
# '/access_validation_handler/<handler_name>'
# example '/access_validation_handler/validate_access_to_splash_page'.
ACCESS_VALIDATION_HANDLER_PREFIX = '/access_validation_handler'

# The possible commit types.
COMMIT_TYPE_CREATE = 'create'
COMMIT_TYPE_REVERT = 'revert'
COMMIT_TYPE_EDIT = 'edit'
COMMIT_TYPE_DELETE = 'delete'

<<<<<<< HEAD
# The default next_content_id_index for exploration and question.
DEFAULT_NEXT_CONTENT_ID_INDEX_FOR_AN_ENTITY = 0
=======
# The data type for the content in the TranslatableContent/TranslatedContent
# object.
ContentInTranslatableContent = Union[str, List[str]]


class TranslatableContentFormat(enum.Enum):
    """Represents all possible data types for any translatable content."""

    HTML = 'html'
    UNICODE_STRING = 'unicode'
    SET_OF_NORMALIZED_STRING = (
        'set_of_normalized_string')
    SET_OF_UNICODE_STRING = 'set_of_unicode_string'


class TranslatableEntityType(enum.Enum):
    """Represents all possible entity types which support new translations
    architecture.
    """

    EXPLORATION = 'exploration'
    QUESTION = 'question'


class TranslatableContentDict(TypedDict):
    """Dictionary representing TranslatableContent object."""

    content_id: str
    content: ContentInTranslatableContent
    content_type: TranslatableContentFormat


class TranslatedContentDict(TypedDict):
    """Dictionary representing TranslatedContent object."""

    content: ContentInTranslatableContent
    needs_update: bool
>>>>>>> 6f461ec9
<|MERGE_RESOLUTION|>--- conflicted
+++ resolved
@@ -1547,10 +1547,6 @@
 COMMIT_TYPE_EDIT = 'edit'
 COMMIT_TYPE_DELETE = 'delete'
 
-<<<<<<< HEAD
-# The default next_content_id_index for exploration and question.
-DEFAULT_NEXT_CONTENT_ID_INDEX_FOR_AN_ENTITY = 0
-=======
 # The data type for the content in the TranslatableContent/TranslatedContent
 # object.
 ContentInTranslatableContent = Union[str, List[str]]
@@ -1587,5 +1583,4 @@
     """Dictionary representing TranslatedContent object."""
 
     content: ContentInTranslatableContent
-    needs_update: bool
->>>>>>> 6f461ec9
+    needs_update: bool