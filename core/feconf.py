--- conflicted
+++ resolved
@@ -1551,11 +1551,10 @@
 COMMIT_TYPE_EDIT = 'edit'
 COMMIT_TYPE_DELETE = 'delete'
 
-<<<<<<< HEAD
 # Interaction IDs of math related interactions.
 MATH_INTERACTION_IDS = [
     'NumericExpressionInput', 'AlgebraicExpressionInput', 'MathEquationInput']
-=======
+
 # The data type for the translated or translatable content in any
 # BaseTranslatableObject.
 ContentValueType = Union[str, List[str]]
@@ -1574,5 +1573,4 @@
     """Dictionary representing TranslatedContent object."""
 
     content_value: ContentValueType
-    needs_update: bool
->>>>>>> 5036132c
+    needs_update: bool