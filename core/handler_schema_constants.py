--- conflicted
+++ resolved
@@ -64,12 +64,7 @@
     'StartedTranslationTutorialEventHandler',
     'StateHitEventHandler',
     'SubtopicPageDataHandler',
-<<<<<<< HEAD
-    'SubtopicViewerPage',
-    'SuggestionEmailHandler',
-=======
     'SuggestionListHandler',
->>>>>>> e49f8f00
     'SuggestionToExplorationActionHandler',
     'SuggestionToSkillActionHandler',
     'SuggestionsProviderHandler',
