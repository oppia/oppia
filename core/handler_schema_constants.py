# coding: utf-8

# Copyright 2021 The Oppia Authors. All Rights Reserved.
#
# Licensed under the Apache License, Version 2.0 (the "License");
# you may not use this file except in compliance with the License.
# You may obtain a copy of the License at
#
#      http://www.apache.org/licenses/LICENSE-2.0
#
# Unless required by applicable law or agreed to in writing, software
# distributed under the License is distributed on an "AS-IS" BASIS,
# WITHOUT WARRANTIES OR CONDITIONS OF ANY KIND, either express or implied.
# See the License for the specific language governing permissions and
# limitations under the License.

# Handlers which require schema validation, but currently they do
# not have schema. In order to add schema incrementally this list is
# maintained. Please remove the name of the handlers if they already
# contains schema.

"""Contains a list of handler class names that do not contain schemas.
This is a temporary file which will be removed once all of the handlers
mentioned in the list have a schema. This file resides in this folder as
it will be used  by both scripts/ and core/, and hence would be easier to
import from this location.
"""

from __future__ import annotations

HANDLER_CLASS_NAMES_WHICH_STILL_NEED_SCHEMAS = [
    'AnswerSubmittedEventHandler',
    'AssetDevHandler',
    'AudioUploadHandler',
    'BulkEmailWebhookEndpoint',
    'DeferredTasksHandler',
    'DeleteAccountPage',
    'EditableQuestionDataHandler',
    'EditableStoryDataHandler',
    'FeedbackThreadStatusChangeEmailHandler',
    'FlagExplorationEmailHandler',
    'IncomingReplyEmailHandler',
    'InstantFeedbackMessageEmailHandler',
    'LearnerAnswerDetailsSubmissionHandler',
    'LearnerGoalsHandler',
    'LeaveForRefresherExpEventHandler',
    'MemoryCacheAdminHandler',
    'MergeSkillHandler',
    'NewSkillHandler',
    'NewTopicHandler',
    'NotificationHandler',
    'NotificationsDashboardHandler',
    'NotificationsDashboardPage',
    'NotificationsHandler',
    'OldNotificationsDashboardRedirectPage',
    'PendingAccountDeletionPage',
    'PreferenceHandler',
    'PreferencesHandler',
    'ProfilePage',
    'QuebstionsListHandler',
    'QuestionCountDataHandler',
    'QuestionCreationHandler',
    'QuestionPlayerHandler',
    'QuestionSkillLinkHandler',
    'QuestionsListHandler',
    'ReaderFeedbackHandler',
    'RecentCommitsHandler',
    'RecommendationsHandler',
    'ResubmitSuggestionHandler',
    'SkillDataHandler',
    'SkillDescriptionHandler',
    'StartedTranslationTutorialEventHandler',
    'StateCompleteEventHandler',
    'StateHitEventHandler',
    'SubtopicPageDataHandler',
    'SubtopicViewerPage',
    'SuggestionEmailHandler',
    'SuggestionListHandler',
    'SuggestionToExplorationActionHandler',
    'SuggestionToSkillActionHandler',
    'SuggestionsProviderHandler',
    'TopicPageDataHandler',
    'TopicViewerPage',
    'TopicsAndSkillsDashboardPage',
    'UnsentFeedbackEmailHandler',
    'UpdateQuestionSuggestionHandler',
    'UpdateTranslationSuggestionHandler',
    'UrlHandler',
<<<<<<< HEAD
    'UserInfoHandler',
=======
    'UserSubmittedSuggestionsHandler',
>>>>>>> 6a2f0f44
    'UsernameCheckHandler',
    'ValidateExplorationsHandler',
    'ValueGeneratorHandler',
    'VoiceArtistManagementHandler',
    'OppiaMLVMHandler',
    # Oppia Root page is the unified entry for page routes to the frontend.
    # So, it should exempted from schema validation.
    'OppiaRootPage',
    'CsrfTokenHandler',
    'Error404Handler',
    'FrontendErrorHandler',
    'WarmupPage',
    'HomePageRedirectPage',
    'SplashRedirectPage'
]

# These handlers do not require any schema validation.
HANDLER_CLASS_NAMES_WHICH_DO_NOT_REQUIRE_SCHEMAS = [
    'SessionBeginHandler',
    'SessionEndHandler',
    'SeedFirebaseHandler'
]

# HANDLER_CLASS_NAMES_WITH_NO_SCHEMA is addressed everywhere in the
# code since, HANDLER_CLASS_NAMES_WHICH_STILL_NEED_SCHEMAS is temporary and
# will be removed once every handlers in controller layer will become
# ready for schema validation.
HANDLER_CLASS_NAMES_WITH_NO_SCHEMA = (
    HANDLER_CLASS_NAMES_WHICH_STILL_NEED_SCHEMAS +
    HANDLER_CLASS_NAMES_WHICH_DO_NOT_REQUIRE_SCHEMAS)<|MERGE_RESOLUTION|>--- conflicted
+++ resolved
@@ -86,11 +86,8 @@
     'UpdateQuestionSuggestionHandler',
     'UpdateTranslationSuggestionHandler',
     'UrlHandler',
-<<<<<<< HEAD
     'UserInfoHandler',
-=======
     'UserSubmittedSuggestionsHandler',
->>>>>>> 6a2f0f44
     'UsernameCheckHandler',
     'ValidateExplorationsHandler',
     'ValueGeneratorHandler',
