--- conflicted
+++ resolved
@@ -33,22 +33,6 @@
     'FeedbackThreadStatusChangeEmailHandler',
     'FlagExplorationEmailHandler',
     'InstantFeedbackMessageEmailHandler',
-<<<<<<< HEAD
-    'LearnerAnswerDetailsSubmissionHandler',
-    'MemoryCacheAdminHandler',
-    'MergeSkillHandler',
-    'NewTopicHandler',
-    'NotificationHandler',
-    'NotificationsDashboardHandler',
-    'NotificationsDashboardPage',
-    'NotificationsHandler',
-    'OldNotificationsDashboardRedirectPage',
-    'PendingAccountDeletionPage',
-    'ProfilePage',
-    'QuestionCountDataHandler',
-=======
-    'PreferencesHandler',
->>>>>>> 8bb2b53b
     'QuestionCreationHandler',
     'UnsentFeedbackEmailHandler',
 ]
