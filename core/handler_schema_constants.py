# coding: utf-8

# Copyright 2021 The Oppia Authors. All Rights Reserved.
#
# Licensed under the Apache License, Version 2.0 (the "License");
# you may not use this file except in compliance with the License.
# You may obtain a copy of the License at
#
#      http://www.apache.org/licenses/LICENSE-2.0
#
# Unless required by applicable law or agreed to in writing, software
# distributed under the License is distributed on an "AS-IS" BASIS,
# WITHOUT WARRANTIES OR CONDITIONS OF ANY KIND, either express or implied.
# See the License for the specific language governing permissions and
# limitations under the License.

# Handlers which require schema validation, but currently they do
# not have schema. In order to add schema incrementally this list is
# maintained. Please remove the name of the handlers if they already
# contains schema.

"""Contains a list of handler class names that do not contain schemas.
This is a temporary file which will be removed once all of the handlers
mentioned in the list have a schema. This file resides in this folder as
it will be used  by both scripts/ and core/, and hence would be easier to
import from this location.
"""

from __future__ import annotations

HANDLER_CLASS_NAMES_WHICH_STILL_NEED_SCHEMAS = [
    'AnswerSubmittedEventHandler',
    'AssetDevHandler',
    'AudioUploadHandler',
    'BulkEmailWebhookEndpoint',
    'DeferredTasksHandler',
    'DeleteAccountPage',
    'EditableQuestionDataHandler',
    'EditableSkillDataHandler',
    'EditableStoryDataHandler',
    'EditableSubtopicPageDataHandler',
    'EditableTopicDataHandler',
    'ExplorationEmbedPage',
    'ExportAccountHandler',
    'FeedbackThreadStatusChangeEmailHandler',
    'FetchSkillsHandler',
    'FlagExplorationEmailHandler',
    'IncomingReplyEmailHandler',
    'InstantFeedbackMessageEmailHandler',
    'LearnerAnswerDetailsSubmissionHandler',
    'LearnerGoalsHandler',
    'LeaveForRefresherExpEventHandler',
    'MemoryCacheAdminHandler',
    'MergeSkillHandler',
    'NewSkillHandler',
    'NewTopicHandler',
    'NotificationHandler',
    'NotificationsDashboardHandler',
    'NotificationsDashboardPage',
    'NotificationsHandler',
    'OldNotificationsDashboardRedirectPage',
    'PendingAccountDeletionPage',
    'PreferenceHandler',
    'PreferencesHandler',
    'ProfileHandler',
    'ProfilePage',
    'QuebstionsListHandler',
    'QuestionCountDataHandler',
    'QuestionCreationHandler',
    'QuestionPlayerHandler',
    'QuestionSkillLinkHandler',
    'QuestionsListHandler',
    'ReaderFeedbackHandler',
    'RecentCommitsHandler',
    'RecommendationsHandler',
    'ResubmitSuggestionHandler',
    'ReviewableSuggestionsHandler',
    'SignupHandler',
    'SignupPage',
    'SiteLanguageHandler',
    'SkillDataHandler',
    'SkillDescriptionHandler',
    'SkillMasteryDataHandler',
<<<<<<< HEAD
    'SolutionHitEventHandler',
=======
    'SkillsDashboardPageDataHandler',
>>>>>>> 9c02b80c
    'StartedTranslationTutorialEventHandler',
    'StateCompleteEventHandler',
    'StateHitEventHandler',
    'StoryUrlFragmentHandler',
    'SubtopicPageDataHandler',
    'SubtopicViewerPage',
    'SuggestionEmailHandler',
    'SuggestionHandler',
    'SuggestionListHandler',
    'SuggestionToExplorationActionHandler',
    'SuggestionToSkillActionHandler',
    'SuggestionsProviderHandler',
    'TopicEditorPage',
    'TopicEditorStoryHandler',
    'TopicNameHandler',
    'TopicPageDataHandler',
    'TopicPublishHandler',
    'TopicPublishSendMailHandler',
    'TopicRightsHandler',
    'TopicUrlFragmentHandler',
    'TopicViewerPage',
    'TopicsAndSkillsDashboardPage',
    'UnsentFeedbackEmailHandler',
    'UpdateQuestionSuggestionHandler',
    'UpdateTranslationSuggestionHandler',
    'UrlHandler',
    'UserInfoHandler',
    'UserSubmittedSuggestionsHandler',
    'UsernameCheckHandler',
    'ValidateExplorationsHandler',
    'ValueGeneratorHandler',
    'VoiceArtistManagementHandler',
    'OppiaMLVMHandler',
    # Oppia Root page is the unified entry for page routes to the frontend.
    # So, it should exempted from schema validation.
    'OppiaRootPage',
    'CsrfTokenHandler',
    'Error404Handler',
    'FrontendErrorHandler',
    'WarmupPage',
    'HomePageRedirectPage',
    'SplashRedirectPage'
]

# These handlers do not require any schema validation.
HANDLER_CLASS_NAMES_WHICH_DO_NOT_REQUIRE_SCHEMAS = [
    'SessionBeginHandler',
    'SessionEndHandler',
    'SeedFirebaseHandler'
]

# HANDLER_CLASS_NAMES_WITH_NO_SCHEMA is addressed everywhere in the
# code since, HANDLER_CLASS_NAMES_WHICH_STILL_NEED_SCHEMAS is temporary and
# will be removed once every handlers in controller layer will become
# ready for schema validation.
HANDLER_CLASS_NAMES_WITH_NO_SCHEMA = (
    HANDLER_CLASS_NAMES_WHICH_STILL_NEED_SCHEMAS +
    HANDLER_CLASS_NAMES_WHICH_DO_NOT_REQUIRE_SCHEMAS)<|MERGE_RESOLUTION|>--- conflicted
+++ resolved
@@ -81,11 +81,7 @@
     'SkillDataHandler',
     'SkillDescriptionHandler',
     'SkillMasteryDataHandler',
-<<<<<<< HEAD
-    'SolutionHitEventHandler',
-=======
     'SkillsDashboardPageDataHandler',
->>>>>>> 9c02b80c
     'StartedTranslationTutorialEventHandler',
     'StateCompleteEventHandler',
     'StateHitEventHandler',
