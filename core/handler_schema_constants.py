--- conflicted
+++ resolved
@@ -67,11 +67,6 @@
     'RecentCommitsHandler',
     'RecommendationsHandler',
     'ResubmitSuggestionHandler',
-<<<<<<< HEAD
-    'SiteLanguageHandler',
-=======
-    'SkillDataHandler',
->>>>>>> 6a2f0f44
     'SkillDescriptionHandler',
     'StartedTranslationTutorialEventHandler',
     'StateCompleteEventHandler',
