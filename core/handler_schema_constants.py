# coding: utf-8

# Copyright 2021 The Oppia Authors. All Rights Reserved.
#
# Licensed under the Apache License, Version 2.0 (the "License");
# you may not use this file except in compliance with the License.
# You may obtain a copy of the License at
#
#      http://www.apache.org/licenses/LICENSE-2.0
#
# Unless required by applicable law or agreed to in writing, software
# distributed under the License is distributed on an "AS-IS" BASIS,
# WITHOUT WARRANTIES OR CONDITIONS OF ANY KIND, either express or implied.
# See the License for the specific language governing permissions and
# limitations under the License.

# Handlers which require schema validation, but currently they do
# not have schema. In order to add schema incrementally this list is
# maintained. Please remove the name of the handlers if they already
# contains schema.

"""Contains a list of handler class names that do not contain schemas.
This is a temporary file which will be removed once all of the handlers
mentioned in the list have a schema. This file resides in this folder as
it will be used  by both scripts/ and core/, and hence would be easier to
import from this location.
"""

from __future__ import annotations

HANDLER_CLASS_NAMES_WHICH_STILL_NEED_SCHEMAS = [
    'AnswerSubmittedEventHandler',
    'AssetDevHandler',
    'AudioUploadHandler',
    'BulkEmailWebhookEndpoint',
    'DeferredTasksHandler',
    'DeleteAccountPage',
    'EditableQuestionDataHandler',
    'EditableSkillDataHandler',
    'EditableStoryDataHandler',
    'EditableSubtopicPageDataHandler',
    'EditableTopicDataHandler',
    'ExplorationEmbedPage',
    'ExportAccountHandler',
    'FeedbackThreadStatusChangeEmailHandler',
    'FetchSkillsHandler',
    'FlagExplorationEmailHandler',
    'IncomingReplyEmailHandler',
    'InstantFeedbackMessageEmailHandler',
    'LearnerAnswerDetailsSubmissionHandler',
    'LearnerGoalsHandler',
    'LeaveForRefresherExpEventHandler',
    'MemoryCacheAdminHandler',
    'MergeSkillHandler',
    'NewSkillHandler',
    'NewTopicHandler',
    'NotificationHandler',
    'NotificationsDashboardHandler',
    'NotificationsDashboardPage',
    'NotificationsHandler',
    'OldNotificationsDashboardRedirectPage',
    'PendingAccountDeletionPage',
    'PreferenceHandler',
    'PreferencesHandler',
    'ProfilePage',
    'QuebstionsListHandler',
    'QuestionCountDataHandler',
    'QuestionCreationHandler',
    'QuestionPlayerHandler',
    'QuestionSkillLinkHandler',
    'QuestionsListHandler',
    'ReaderFeedbackHandler',
    'RecentCommitsHandler',
    'RecommendationsHandler',
    'ResubmitSuggestionHandler',
<<<<<<< HEAD
    'ReviewableSuggestionsHandler',
=======
    'SignupHandler',
>>>>>>> 1f9fe1c0
    'SignupPage',
    'SiteLanguageHandler',
    'SkillDataHandler',
    'SkillDescriptionHandler',
    'SkillMasteryDataHandler',
    'StartedTranslationTutorialEventHandler',
    'StateCompleteEventHandler',
    'StateHitEventHandler',
    'StoryUrlFragmentHandler',
    'SubtopicPageDataHandler',
    'SubtopicViewerPage',
    'SuggestionEmailHandler',
    'SuggestionListHandler',
    'SuggestionToExplorationActionHandler',
    'SuggestionToSkillActionHandler',
    'SuggestionsProviderHandler',
    'TopicEditorPage',
    'TopicEditorStoryHandler',
    'TopicNameHandler',
    'TopicPageDataHandler',
    'TopicPublishHandler',
    'TopicPublishSendMailHandler',
    'TopicRightsHandler',
    'TopicUrlFragmentHandler',
    'TopicViewerPage',
    'TopicsAndSkillsDashboardPage',
    'UnsentFeedbackEmailHandler',
    'UpdateQuestionSuggestionHandler',
    'UpdateTranslationSuggestionHandler',
    'UrlHandler',
    'UserInfoHandler',
    'UserSubmittedSuggestionsHandler',
    'UsernameCheckHandler',
    'ValidateExplorationsHandler',
    'ValueGeneratorHandler',
    'VoiceArtistManagementHandler',
    'OppiaMLVMHandler',
    # Oppia Root page is the unified entry for page routes to the frontend.
    # So, it should exempted from schema validation.
    'OppiaRootPage',
    'CsrfTokenHandler',
    'Error404Handler',
    'FrontendErrorHandler',
    'WarmupPage',
    'HomePageRedirectPage',
    'SplashRedirectPage'
]

# These handlers do not require any schema validation.
HANDLER_CLASS_NAMES_WHICH_DO_NOT_REQUIRE_SCHEMAS = [
    'SessionBeginHandler',
    'SessionEndHandler',
    'SeedFirebaseHandler'
]

# HANDLER_CLASS_NAMES_WITH_NO_SCHEMA is addressed everywhere in the
# code since, HANDLER_CLASS_NAMES_WHICH_STILL_NEED_SCHEMAS is temporary and
# will be removed once every handlers in controller layer will become
# ready for schema validation.
HANDLER_CLASS_NAMES_WITH_NO_SCHEMA = (
    HANDLER_CLASS_NAMES_WHICH_STILL_NEED_SCHEMAS +
    HANDLER_CLASS_NAMES_WHICH_DO_NOT_REQUIRE_SCHEMAS)<|MERGE_RESOLUTION|>--- conflicted
+++ resolved
@@ -73,11 +73,6 @@
     'RecentCommitsHandler',
     'RecommendationsHandler',
     'ResubmitSuggestionHandler',
-<<<<<<< HEAD
-    'ReviewableSuggestionsHandler',
-=======
-    'SignupHandler',
->>>>>>> 1f9fe1c0
     'SignupPage',
     'SiteLanguageHandler',
     'SkillDataHandler',
