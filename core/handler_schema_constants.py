--- conflicted
+++ resolved
@@ -31,60 +31,12 @@
 HANDLER_CLASS_NAMES_WHICH_STILL_NEED_SCHEMAS = [
     'AudioUploadHandler',
     'DeferredTasksHandler',
-<<<<<<< HEAD
-    'EditableStoryDataHandler',
-=======
-    'DeleteAccountPage',
-    'EditableQuestionDataHandler',
->>>>>>> d72b3860
     'FeedbackThreadStatusChangeEmailHandler',
     'FlagExplorationEmailHandler',
     'InstantFeedbackMessageEmailHandler',
-<<<<<<< HEAD
-    'MergeSkillHandler',
-    'NewTopicHandler',
-=======
-    'LearnerAnswerDetailsSubmissionHandler',
-    'MemoryCacheAdminHandler',
-    'NotificationHandler',
-    'NotificationsDashboardHandler',
-    'NotificationsDashboardPage',
-    'NotificationsHandler',
-    'OldNotificationsDashboardRedirectPage',
-    'PendingAccountDeletionPage',
-    'PreferenceHandler',
->>>>>>> d72b3860
     'PreferencesHandler',
     'QuestionCreationHandler',
-<<<<<<< HEAD
-    'ResubmitSuggestionHandler',
-    'StartedTranslationTutorialEventHandler',
-    'SubtopicPageDataHandler',
-    'SuggestionListHandler',
-    'SuggestionToExplorationActionHandler',
-    'SuggestionToSkillActionHandler',
-    'SuggestionsProviderHandler',
-    'TopicPageDataHandler',
-    'TopicsAndSkillsDashboardPage',
     'UnsentFeedbackEmailHandler',
-    'UpdateQuestionSuggestionHandler',
-    'UpdateTranslationSuggestionHandler',
-    'ValidateExplorationsHandler',
-    'VoiceArtistManagementHandler',
-    'Error404Handler'
-=======
-    'QuestionPlayerHandler',
-    'QuestionSkillLinkHandler',
-    'RecentCommitsHandler',
-    'SkillDataHandler',
-    'SkillDescriptionHandler',
-    'StateHitEventHandler',
-    'UnsentFeedbackEmailHandler',
-    'ValueGeneratorHandler',
-    'OppiaMLVMHandler',
-    'CsrfTokenHandler',
-    'FrontendErrorHandler',
->>>>>>> d72b3860
 ]
 
 # These handlers do not require any schema validation.
