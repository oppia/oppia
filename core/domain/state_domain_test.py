# coding: utf-8
#
# Copyright 2018 The Oppia Authors. All Rights Reserved.
#
# Licensed under the Apache License, Version 2.0 (the "License");
# you may not use this file except in compliance with the License.
# You may obtain a copy of the License at
#
#      http://www.apache.org/licenses/LICENSE-2.0
#
# Unless required by applicable law or agreed to in writing, software
# distributed under the License is distributed on an "AS-IS" BASIS,
# WITHOUT WARRANTIES OR CONDITIONS OF ANY KIND, either express or implied.
# See the License for the specific language governing permissions and
# limitations under the License.

"""Tests for state domain objects and methods defined on them."""

import functools
import os

from core.domain import exp_domain
from core.domain import exp_services
from core.domain import html_validation_service
from core.domain import state_domain
from core.tests import test_utils
import feconf
import utils


def mock_get_filename_with_dimensions(filename, unused_exp_id):
    return html_validation_service.regenerate_image_filename_using_dimensions(
        filename, 490, 120)


class StateDomainUnitTests(test_utils.GenericTestBase):
    """Test methods operating on states."""

    def test_export_state_to_dict(self):
        """Test exporting a state to a dict."""
        exploration = exp_domain.Exploration.create_default_exploration(
            'exp_id')
        exploration.add_states(['New state'])

        state_dict = exploration.states['New state'].to_dict()
        expected_dict = {
            'classifier_model_id': None,
            'content': {
                'content_id': 'content',
                'html': ''
            },
            'content_ids_to_audio_translations': {
                'content': {},
                'default_outcome': {}
            },
            'written_translations': {
                'translations_mapping': {
                    'content': {},
                    'default_outcome': {}
                }
            },
            'interaction': {
                'answer_groups': [],
                'confirmed_unclassified_answers': [],
                'customization_args': {},
                'default_outcome': {
                    'dest': 'New state',
                    'feedback': {
                        'content_id': 'default_outcome',
                        'html': ''
                    },
                    'labelled_as_correct': False,
                    'param_changes': [],
                    'refresher_exploration_id': None,
                    'missing_prerequisite_skill_id': None
                },
                'hints': [],
                'id': None,
                'solution': None,
            },
            'param_changes': [],
        }
        self.assertEqual(expected_dict, state_dict)

    def test_can_undergo_classification(self):
        """Test the can_undergo_classification() function."""
        exploration_id = 'eid'
        test_exp_filepath = os.path.join(
            feconf.TESTS_DATA_DIR, 'string_classifier_test.yaml')
        yaml_content = utils.get_file_contents(test_exp_filepath)
        assets_list = []
        exp_services.save_new_exploration_from_yaml_and_assets(
            feconf.SYSTEM_COMMITTER_ID, yaml_content, exploration_id,
            assets_list)

        exploration = exp_services.get_exploration_by_id(exploration_id)
        state_with_training_data = exploration.states['Home']
        state_without_training_data = exploration.states['End']

        # A state with 786 training examples.
        self.assertTrue(
            state_with_training_data.can_undergo_classification())

        # A state with no training examples.
        self.assertFalse(
            state_without_training_data.can_undergo_classification())

    def test_get_training_data(self):
        """Test retrieval of training data."""
        exploration_id = 'eid'
        test_exp_filepath = os.path.join(
            feconf.SAMPLE_EXPLORATIONS_DIR, 'classifier_demo_exploration.yaml')
        yaml_content = utils.get_file_contents(test_exp_filepath)
        assets_list = []
        exp_services.save_new_exploration_from_yaml_and_assets(
            feconf.SYSTEM_COMMITTER_ID, yaml_content, exploration_id,
            assets_list)

        exploration = exp_services.get_exploration_by_id(exploration_id)
        state = exploration.states['text']

        expected_training_data = [{
            'answer_group_index': 1,
            'answers': [u'cheerful', u'merry', u'ecstatic', u'glad',
                        u'overjoyed', u'pleased', u'thrilled', u'smile']}]

        observed_training_data = state.get_training_data()

        self.assertEqual(observed_training_data, expected_training_data)

    def test_state_operations(self):
        """Test adding, updating and checking existence of states."""
        exploration = exp_domain.Exploration.create_default_exploration('eid')
        self.assertNotIn('invalid_state_name', exploration.states)

        self.assertEqual(len(exploration.states), 1)

        default_state_name = exploration.init_state_name
        exploration.rename_state(default_state_name, 'Renamed state')
        self.assertEqual(len(exploration.states), 1)
        self.assertEqual(exploration.init_state_name, 'Renamed state')

        # Add a new state.
        exploration.add_states(['State 2'])
        self.assertEqual(len(exploration.states), 2)

        # It is OK to rename a state to the same name.
        exploration.rename_state('State 2', 'State 2')

        # But it is not OK to add or rename a state using a name that already
        # exists.
        with self.assertRaisesRegexp(ValueError, 'Duplicate state name'):
            exploration.add_states(['State 2'])
        with self.assertRaisesRegexp(ValueError, 'Duplicate state name'):
            exploration.rename_state('State 2', 'Renamed state')

        # And it is OK to rename a state to 'END' (old terminal pseudostate). It
        # is tested throughout this test because a lot of old behavior used to
        # be specific to states named 'END'. These tests validate that is no
        # longer the situation.
        exploration.rename_state('State 2', 'END')

        # Should successfully be able to name it back.
        exploration.rename_state('END', 'State 2')

        # The exploration now has exactly two states.
        self.assertNotIn(default_state_name, exploration.states)
        self.assertIn('Renamed state', exploration.states)
        self.assertIn('State 2', exploration.states)

        # Can successfully add 'END' state.
        exploration.add_states(['END'])

        # Should fail to rename like any other state.
        with self.assertRaisesRegexp(ValueError, 'Duplicate state name'):
            exploration.rename_state('State 2', 'END')

        # Ensure the other states are connected to END.
        exploration.states[
            'Renamed state'].interaction.default_outcome.dest = 'State 2'
        exploration.states['State 2'].interaction.default_outcome.dest = 'END'

        # Ensure the other states have interactions.
        exploration.states['Renamed state'].update_interaction_id('TextInput')
        exploration.states['State 2'].update_interaction_id('TextInput')

        # Other miscellaneous requirements for validation.
        exploration.title = 'Title'
        exploration.category = 'Category'
        exploration.objective = 'Objective'

        # The exploration should NOT be terminable even though it has a state
        # called 'END' and everything else is connected to it.
        with self.assertRaises(Exception):
            exploration.validate(strict=True)

        # Renaming the node to something other than 'END' and giving it an
        # EndExploration is enough to validate it, though it cannot have a
        # default outcome or answer groups.
        exploration.rename_state('END', 'AnotherEnd')
        another_end_state = exploration.states['AnotherEnd']
        another_end_state.update_interaction_id('EndExploration')
        another_end_state.update_interaction_default_outcome(None)
        exploration.validate(strict=True)

        # Name it back for final tests.
        exploration.rename_state('AnotherEnd', 'END')

        # Should be able to successfully delete it.
        exploration.delete_state('END')
        self.assertNotIn('END', exploration.states)

    def test_convert_html_fields_in_state(self):
        """Test conversion of html strings in state."""
        state_dict = {
            'content': {
                'content_id': 'content', 'html': 'Hello!'
            },
            'param_changes': [],
            'content_ids_to_audio_translations': {'content': {}},
            'classifier_model_id': None,
            'interaction': {
                'solution': None,
                'answer_groups': [],
                'default_outcome': {
                    'param_changes': [], 'feedback': {
                        'content_id': 'default_outcome', 'html': (
                            '<p><oppia-noninteractive-image filepath'
                            '-with-value="&amp;quot;random.png&amp;'
                            'quot;"></oppia-noninteractive-image>'
                            'Hello this is test case to check '
                            'image tag inside p tag</p>'
                        )
                    },
                    'dest': 'Introduction',
                    'refresher_exploration_id': None,
                    'missing_prerequisite_skill_id': None,
                    'labelled_as_correct': False
                },
                'customization_args': {},
                'confirmed_unclassified_answers': [],
                'id': None,
                'hints': []
            }
        }

        state_dict_in_textangular = {
            'content': {
                'content_id': 'content', 'html': '<p>Hello!</p>'
            },
            'param_changes': [],
            'content_ids_to_audio_translations': {'content': {}},
            'classifier_model_id': None,
            'interaction': {
                'solution': None,
                'answer_groups': [],
                'default_outcome': {
                    'param_changes': [], 'feedback': {
                        'content_id': 'default_outcome', 'html': (
                            '<p><oppia-noninteractive-image filepath'
                            '-with-value="&amp;quot;random.png&amp;'
                            'quot;"></oppia-noninteractive-image>'
                            'Hello this is test case to check '
                            'image tag inside p tag</p>'
                        )
                    },
                    'dest': 'Introduction',
                    'refresher_exploration_id': None,
                    'missing_prerequisite_skill_id': None,
                    'labelled_as_correct': False
                },
                'customization_args': {},
                'confirmed_unclassified_answers': [],
                'id': None,
                'hints': []
            }
        }

        state_dict_with_image_caption = {
            'content': {
                'content_id': 'content', 'html': '<p>Hello!</p>'
            },
            'param_changes': [],
            'content_ids_to_audio_translations': {'content': {}},
            'classifier_model_id': None,
            'interaction': {
                'solution': None,
                'answer_groups': [],
                'default_outcome': {
                    'param_changes': [], 'feedback': {
                        'content_id': 'default_outcome', 'html': (
                            '<p><oppia-noninteractive-image caption-'
                            'with-value="&amp;quot;&amp;quot;" filepath'
                            '-with-value="&amp;quot;random.png&amp;'
                            'quot;"></oppia-noninteractive-image>'
                            'Hello this is test case to check '
                            'image tag inside p tag</p>'
                        )
                    },
                    'dest': 'Introduction',
                    'refresher_exploration_id': None,
                    'missing_prerequisite_skill_id': None,
                    'labelled_as_correct': False
                },
                'customization_args': {},
                'confirmed_unclassified_answers': [],
                'id': None,
                'hints': []
            }
        }

        state_dict_with_image_dimensions = {
            'content': {
                'content_id': 'content', 'html': '<p>Hello!</p>'
            },
            'param_changes': [],
            'content_ids_to_audio_translations': {'content': {}},
            'classifier_model_id': None,
            'interaction': {
                'solution': None,
                'answer_groups': [],
                'default_outcome': {
                    'param_changes': [], 'feedback': {
                        'content_id': 'default_outcome', 'html': (
                            u'<p><oppia-noninteractive-image '
                            'caption-with-value="&amp;quot;&amp;quot;" '
                            'filepath-with-value="&amp;quot;'
                            'random_height_490_width_120.png&amp;'
                            'quot;"></oppia-noninteractive-image>Hello this '
                            'is test case to check image tag inside p tag</p>'
                        )
                    },
                    'dest': 'Introduction',
                    'refresher_exploration_id': None,
                    'missing_prerequisite_skill_id': None,
                    'labelled_as_correct': False
                },
                'customization_args': {},
                'confirmed_unclassified_answers': [],
                'id': None,
                'hints': []
            }
        }

        self.assertEqual(
            state_domain.State.convert_html_fields_in_state(
                state_dict,
                html_validation_service.convert_to_textangular),
            state_dict_in_textangular)

        self.assertEqual(
            state_domain.State.convert_html_fields_in_state(
                state_dict,
                html_validation_service.add_caption_attr_to_image),
            state_dict_with_image_caption)

        add_dimensions_to_image_tags = functools.partial(
            html_validation_service.add_dimensions_to_image_tags,
            'eid')

        with self.swap(
            html_validation_service, 'get_filename_with_dimensions',
            mock_get_filename_with_dimensions):

            self.assertEqual(
                state_domain.State.convert_html_fields_in_state(
                    state_dict, add_dimensions_to_image_tags),
                state_dict_with_image_dimensions)

    def test_subtitled_html_validation(self):
        """Test validation of subtitled HTML."""
        subtitled_html = state_domain.SubtitledHtml('content_id', 'some html')
        subtitled_html.validate()

        with self.assertRaisesRegexp(
            utils.ValidationError, 'Invalid content HTML'
            ):
            with self.swap(subtitled_html, 'html', 20):
                subtitled_html.validate()

        with self.assertRaisesRegexp(
            utils.ValidationError, 'Expected content id to be a string, ' +
            'received 20'):
            with self.swap(subtitled_html, 'content_id', 20):
                subtitled_html.validate()

    def test_audio_translation_validation(self):
        """Test validation of audio translations."""
        audio_translation = state_domain.AudioTranslation('a.mp3', 20, True)
        audio_translation.validate()

        with self.assertRaisesRegexp(
            utils.ValidationError, 'Expected audio filename to be a string'
            ):
            with self.swap(audio_translation, 'filename', 20):
                audio_translation.validate()
        with self.assertRaisesRegexp(
            utils.ValidationError, 'Invalid audio filename'
            ):
            with self.swap(audio_translation, 'filename', '.invalidext'):
                audio_translation.validate()
        with self.assertRaisesRegexp(
            utils.ValidationError, 'Invalid audio filename'
            ):
            with self.swap(audio_translation, 'filename', 'justanextension'):
                audio_translation.validate()
        with self.assertRaisesRegexp(
            utils.ValidationError, 'Invalid audio filename'
            ):
            with self.swap(audio_translation, 'filename', 'a.invalidext'):
                audio_translation.validate()

        with self.assertRaisesRegexp(
            utils.ValidationError, 'Expected file size to be an int'
            ):
            with self.swap(audio_translation, 'file_size_bytes', 'abc'):
                audio_translation.validate()
        with self.assertRaisesRegexp(
            utils.ValidationError, 'Invalid file size'
            ):
            with self.swap(audio_translation, 'file_size_bytes', -3):
                audio_translation.validate()

        with self.assertRaisesRegexp(
            utils.ValidationError, 'Expected needs_update to be a bool'
            ):
            with self.swap(audio_translation, 'needs_update', 'hello'):
                audio_translation.validate()

    def test_written_translation_validation(self):
        """Test validation of translation script."""
        written_translation = state_domain.WrittenTranslation('Test.', True)
        written_translation.validate()

        with self.assertRaisesRegexp(
            utils.ValidationError, 'Invalid content HTML'):
            with self.swap(written_translation, 'html', 30):
                written_translation.validate()

        with self.assertRaisesRegexp(
            utils.ValidationError, 'Expected needs_update to be a bool'
            ):
            with self.swap(written_translation, 'needs_update', 20):
                written_translation.validate()

    def test_hints_validation(self):
        """Test validation of state hints."""
        exploration = exp_domain.Exploration.create_default_exploration('eid')
        exploration.objective = 'Objective'
        init_state = exploration.states[exploration.init_state_name]
        init_state.update_interaction_id('TextInput')
        exploration.validate()

        hints_list = []
        hints_list.append({
            'hint_content': {
                'content_id': 'hint_1',
                'html': 'hint one'
            },
        })
        init_state.update_interaction_hints(hints_list)

        solution = {
            'answer_is_exclusive': False,
            'correct_answer': 'helloworld!',
            'explanation': {
                'content_id': 'solution',
                'html': 'hello_world is a string'
            },
        }

        init_state.update_interaction_solution(solution)
        exploration.validate()

        hints_list.append({
            'hint_content': {
                'content_id': 'hint_2',
                'html': 'new hint'
            }
        })
        init_state.update_interaction_hints(hints_list)

        self.assertEqual(
            init_state.interaction.hints[1].hint_content.html,
            'new hint')

        hints_list.append({
            'hint_content': {
                'content_id': 'hint_3',
                'html': 'hint three'
            }
        })
        init_state.update_interaction_hints(hints_list)

        del hints_list[1]
        init_state.update_interaction_hints(hints_list)

        self.assertEqual(len(init_state.interaction.hints), 2)
        exploration.validate()

    def test_solution_validation(self):
        """Test validation of state solution."""
        exploration = exp_domain.Exploration.create_default_exploration('eid')
        exploration.objective = 'Objective'
        init_state = exploration.states[exploration.init_state_name]
        init_state.update_interaction_id('TextInput')
        exploration.validate()

        # Solution should be set to None as default.
        self.assertEqual(init_state.interaction.solution, None)

        hints_list = []
        hints_list.append({
            'hint_content': {
                'content_id': 'hint_1',
                'html': {}
            },
        })
        init_state.update_interaction_hints(hints_list)
        solution = {
            'answer_is_exclusive': False,
            'correct_answer': [0, 0],
            'explanation': {
                'content_id': 'solution',
                'html': 'hello_world is a string'
            }
        }

        # Object type of answer must match that of correct_answer.
        with self.assertRaises(AssertionError):
            init_state.interaction.solution = (
                state_domain.Solution.from_dict(
                    init_state.interaction.id, solution))

        solution = {
            'answer_is_exclusive': False,
            'correct_answer': 'hello_world!',
            'explanation': {
                'content_id': 'solution',
                'html': 'hello_world is a string'
            }
        }
        init_state.update_interaction_solution(solution)
        exploration.validate()


<<<<<<< HEAD
class WrittenTranslationsDomainUnitTests(test_utils.GenericTestBase):
    """Test methods operating on written transcripts."""

    def test_from_and_to_dict_wroks_correctly(self):
        written_translations_dict = {
            'translations_mapping': {
                'content1': {
                    'en': {
                        'html': 'hello',
                        'needs_update': True
                    },
                    'hi': {
                        'html': 'Hey!',
                        'needs_update': False
                    }
                },
                'feedback_1': {
                    'hi': {
                        'html': 'Testing!',
                        'needs_update': False
                    },
                    'en': {
                        'html': 'hello!',
                        'needs_update': False
                    }
                }
            }
        }

        written_translations = state_domain.WrittenTranslations.from_dict(
            written_translations_dict)
        self.assertEqual(
            written_translations.to_dict(), written_translations_dict)

    def test_get_available_languages_gives_correct_set_of_langauges(self):
        written_translations_dict = {
            'translations_mapping': {
                'content1': {
                    'en': {
                        'html': 'hello',
                        'needs_update': True
                    },
                    'hi': {
                        'html': 'Hey!',
                        'needs_update': False
                    }
                },
                'content2': {
                    'hi': {
                        'html': 'Testing!',
                        'needs_update': False
                    },
                    'en': {
                        'html': 'hello!',
                        'needs_update': False
                    }
                }
            }
        }

        written_translations = state_domain.WrittenTranslations.from_dict(
            written_translations_dict)
        expected_available_languages = set(['en', 'hi'])

        self.assertEqual(
            written_translations.get_available_languages(),
            expected_available_languages)

    def test_get_content_ids_for_text_translation_return_correct_list_of_content_id(self): # pylint: disable=line-too-long
        written_translations = state_domain.WrittenTranslations.from_dict({
            'translations_mapping': {}
        })
        self.assertEqual(
            written_translations.get_content_ids_for_text_translation(), [])

        written_translations.add_content_id_for_translation('feedback_1')
        written_translations.add_content_id_for_translation('feedback_2')
        self.assertEqual(
            written_translations.get_content_ids_for_text_translation(), [
                'feedback_2', 'feedback_1'])

    def test_add_content_id_for_translations_adds_content_id(self):
        written_translations = state_domain.WrittenTranslations.from_dict({
            'translations_mapping': {}
        })

        self.assertEqual(
            len(written_translations.get_content_ids_for_text_translation()), 0)

        new_content_id = 'content_id'
        written_translations.add_content_id_for_translation(new_content_id)

        self.assertEqual(
            len(written_translations.get_content_ids_for_text_translation()), 1)
        self.assertEqual(
            written_translations.get_content_ids_for_text_translation(),
            ['content_id'])

    def test_add_content_id_for_translation_with_invalid_content_id_raise_error(
            self):
        written_translations = state_domain.WrittenTranslations.from_dict({
            'translations_mapping': {}
        })
        invalid_content_id = 123
        with self.assertRaisesRegexp(
            Exception, 'Expected content_id to be a string, received 123'):
            written_translations.add_content_id_for_translation(
=======
class ContentTranscriptsDomainUnitTests(test_utils.GenericTestBase):
    """Test methods operating on content transcripts."""

    def test_get_available_languages_gives_correct_set_of_langauges(self):
        content_translations_dict = {
            'content1': {
                'en': {
                    'html': 'hello',
                    'needs_update': True
                },
                'hi': {
                    'html': 'Hey!',
                    'needs_update': False
                }
            },
            'content2': {
                'hi': {
                    'html': 'Testing!',
                    'needs_update': False
                },
                'en': {
                    'html': 'hello!',
                    'needs_update': False
                }
            }
        }

        content_translations = state_domain.ContentTranslations.from_dict(
            content_translations_dict)
        expected_available_languages = set(['en', 'hi'])

        self.assertEqual(
            content_translations.get_available_languages(),
            expected_available_languages)

    def test_add_content_id_for_translations_adds_content_id(self):
        content_translations = state_domain.ContentTranslations.from_dict({})
        new_content_id = 'content_id'
        content_translations.add_content_id_for_translation(new_content_id)

        self.assertEqual(
            len(content_translations.to_dict()), 1)
        self.assertEqual(
            content_translations.to_dict().keys(), ['content_id'])

    def test_add_content_id_for_translation_with_invalid_content_id_raise_error(
            self):
        content_translations = state_domain.ContentTranslations.from_dict({})
        invalid_content_id = 123
        with self.assertRaisesRegexp(
            Exception, 'Expected content_id to be a string, received 123'):
            content_translations.add_content_id_for_translation(
>>>>>>> e6819746
                invalid_content_id)

    def test_add_content_id_for_translation_with_existing_content_id_raise_error( # pylint: disable=line-too-long
            self):
<<<<<<< HEAD
        written_translations_dict = {
            'translations_mapping': {
                'feedback_1': {
                    'en': {
                        'html': 'hello!',
                        'needs_update': False
                    }
                }
            }
        }

        written_translations = state_domain.WrittenTranslations.from_dict(
            written_translations_dict)
        existing_content_id = 'feedback_1'
        with self.assertRaisesRegexp(
            Exception, 'The content_id feedback_1 already exist.'):
            written_translations.add_content_id_for_translation(
                existing_content_id)

    def test_delete_content_id_for_translations_deletes_content_id(self):
        old_written_translations_dict = {
            'translations_mapping': {
                'content': {
                    'en': {
                        'html': 'hello!',
                        'needs_update': False
                    }
                }
            }
        }

        written_translations = state_domain.WrittenTranslations.from_dict(
            old_written_translations_dict)
        self.assertEqual(
            len(written_translations.get_content_ids_for_text_translation()), 1)

        written_translations.delete_content_id_for_translation('content')

        self.assertEqual(
            len(written_translations.get_content_ids_for_text_translation()), 0)

    def test_delete_content_id_for_translation_with_nonexisting_content_id_raise_error(self): # pylint: disable=line-too-long
        written_translations_dict = {
            'translations_mapping': {
                'content': {}
            }
        }
        written_translations = state_domain.WrittenTranslations.from_dict(
            written_translations_dict)
        nonexisting_content_id_to_delete = 'feedback_1'
        with self.assertRaisesRegexp(
            Exception, 'The content_id feedback_1 does not exist.'):
            written_translations.delete_content_id_for_translation(
                nonexisting_content_id_to_delete)

    def test_delete_content_id_for_translation_with_invalid_content_id_raise_error(self): # pylint: disable=line-too-long
        written_translations = state_domain.WrittenTranslations.from_dict({
            'translations_mapping': {}
        })
        invalid_content_id_to_delete = 123
        with self.assertRaisesRegexp(
            Exception, 'Expected content_id to be a string, '):
            written_translations.delete_content_id_for_translation(
                invalid_content_id_to_delete)

    def test_validation_with_invalid_content_id_raise_error(self):
        written_translations_dict = {
            'translations_mapping': {
                123: {}
            }
        }

        written_translations = state_domain.WrittenTranslations.from_dict(
            written_translations_dict)

        with self.assertRaisesRegexp(
            Exception, 'Expected content_id to be a string, '):
            written_translations.validate([123])

    def test_validation_with_invalid_type_langauge_code_raise_error(self):
        written_translations_dict = {
            'translations_mapping': {
                'content': {
                    123: {
                        'html': 'hello!',
                        'needs_update': False
                    }
                }
            }
        }

        written_translations = state_domain.WrittenTranslations.from_dict(
            written_translations_dict)

        with self.assertRaisesRegexp(
            Exception, 'Expected language_code to be a string, '):
            written_translations.validate(['content'])

    def test_validation_with_unknown_langauge_code_raise_error(self):
        written_translations_dict = {
            'translations_mapping': {
                'content': {
                    'ed': {
                        'html': 'hello!',
                        'needs_update': False
                    }
                }
            }
        }

        written_translations = state_domain.WrittenTranslations.from_dict(
            written_translations_dict)

        with self.assertRaisesRegexp(Exception, 'Invalid language_code: ed'):
            written_translations.validate(['content'])
=======
        content_translations_dict = {
            'feedback_1': {
                'en': {
                    'html': 'hello!',
                    'needs_update': False
                }
            }
        }

        content_translations = state_domain.ContentTranslations.from_dict(
            content_translations_dict)
        existing_content_id = 'feedback_1'
        with self.assertRaisesRegexp(
            Exception, 'The content_id feedback_1 already exist.'):
            content_translations.add_content_id_for_translation(
                existing_content_id)

    def test_delete_content_id_for_translations_deletes_content_id(self):
        old_content_translations_dict = {
            'content': {
                'en': {
                    'html': 'hello!',
                    'needs_update': False
                }
            }
        }

        content_translations = state_domain.ContentTranslations.from_dict(
            old_content_translations_dict)
        content_translations.delete_content_id_for_translation('content')

        self.assertEqual(len(content_translations.to_dict()), 0)

    def test_delete_content_id_for_translation_with_nonexisting_content_id_raise_error(self): # pylint: disable=line-too-long
        content_translations_dict = {
            'content': {}
        }
        content_translations = state_domain.ContentTranslations.from_dict(
            content_translations_dict)
        nonexisting_content_id_to_delete = 'feedback_1'
        with self.assertRaisesRegexp(
            Exception, 'The content_id feedback_1 does not exist.'):
            content_translations.delete_content_id_for_translation(
                nonexisting_content_id_to_delete)

    def test_delete_content_id_for_translation_with_invalid_content_id_raise_error(self): # pylint: disable=line-too-long
        content_translations = state_domain.ContentTranslations.from_dict({})
        invalid_content_id_to_delete = 123
        with self.assertRaisesRegexp(
            Exception, 'Expected content_id to be a string, '):
            content_translations.delete_content_id_for_translation(
                invalid_content_id_to_delete)

    def test_validation_with_invalid_content_id_raise_error(self):
        content_translations_dict = {
            123: {}
        }

        content_translations = state_domain.ContentTranslations.from_dict(
            content_translations_dict)

        self._assert_validation_error(
            content_translations, 'Expected content_id to be a string, ')

    def test_validation_with_invalid_type_langauge_code_raise_error(self):
        content_translations_dict = {
            'content': {
                123: {
                    'html': 'hello!',
                    'needs_update': False
                }
            }
        }

        content_translations = state_domain.ContentTranslations.from_dict(
            content_translations_dict)

        self._assert_validation_error(
            content_translations, 'Expected language_code to be a string, ')

    def test_validation_with_unknown_langauge_code_raise_error(self):
        content_translations_dict = {
            'content': {
                'ed': {
                    'html': 'hello!',
                    'needs_update': False
                }
            }
        }

        content_translations = state_domain.ContentTranslations.from_dict(
            content_translations_dict)

        self._assert_validation_error(
            content_translations, 'Invalid language_code: ed')
>>>>>>> e6819746
<|MERGE_RESOLUTION|>--- conflicted
+++ resolved
@@ -52,12 +52,6 @@
             'content_ids_to_audio_translations': {
                 'content': {},
                 'default_outcome': {}
-            },
-            'written_translations': {
-                'translations_mapping': {
-                    'content': {},
-                    'default_outcome': {}
-                }
             },
             'interaction': {
                 'answer_groups': [],
@@ -200,7 +194,7 @@
         exploration.rename_state('END', 'AnotherEnd')
         another_end_state = exploration.states['AnotherEnd']
         another_end_state.update_interaction_id('EndExploration')
-        another_end_state.update_interaction_default_outcome(None)
+        another_end_state.interaction.default_outcome = None
         exploration.validate(strict=True)
 
         # Name it back for final tests.
@@ -544,115 +538,6 @@
         exploration.validate()
 
 
-<<<<<<< HEAD
-class WrittenTranslationsDomainUnitTests(test_utils.GenericTestBase):
-    """Test methods operating on written transcripts."""
-
-    def test_from_and_to_dict_wroks_correctly(self):
-        written_translations_dict = {
-            'translations_mapping': {
-                'content1': {
-                    'en': {
-                        'html': 'hello',
-                        'needs_update': True
-                    },
-                    'hi': {
-                        'html': 'Hey!',
-                        'needs_update': False
-                    }
-                },
-                'feedback_1': {
-                    'hi': {
-                        'html': 'Testing!',
-                        'needs_update': False
-                    },
-                    'en': {
-                        'html': 'hello!',
-                        'needs_update': False
-                    }
-                }
-            }
-        }
-
-        written_translations = state_domain.WrittenTranslations.from_dict(
-            written_translations_dict)
-        self.assertEqual(
-            written_translations.to_dict(), written_translations_dict)
-
-    def test_get_available_languages_gives_correct_set_of_langauges(self):
-        written_translations_dict = {
-            'translations_mapping': {
-                'content1': {
-                    'en': {
-                        'html': 'hello',
-                        'needs_update': True
-                    },
-                    'hi': {
-                        'html': 'Hey!',
-                        'needs_update': False
-                    }
-                },
-                'content2': {
-                    'hi': {
-                        'html': 'Testing!',
-                        'needs_update': False
-                    },
-                    'en': {
-                        'html': 'hello!',
-                        'needs_update': False
-                    }
-                }
-            }
-        }
-
-        written_translations = state_domain.WrittenTranslations.from_dict(
-            written_translations_dict)
-        expected_available_languages = set(['en', 'hi'])
-
-        self.assertEqual(
-            written_translations.get_available_languages(),
-            expected_available_languages)
-
-    def test_get_content_ids_for_text_translation_return_correct_list_of_content_id(self): # pylint: disable=line-too-long
-        written_translations = state_domain.WrittenTranslations.from_dict({
-            'translations_mapping': {}
-        })
-        self.assertEqual(
-            written_translations.get_content_ids_for_text_translation(), [])
-
-        written_translations.add_content_id_for_translation('feedback_1')
-        written_translations.add_content_id_for_translation('feedback_2')
-        self.assertEqual(
-            written_translations.get_content_ids_for_text_translation(), [
-                'feedback_2', 'feedback_1'])
-
-    def test_add_content_id_for_translations_adds_content_id(self):
-        written_translations = state_domain.WrittenTranslations.from_dict({
-            'translations_mapping': {}
-        })
-
-        self.assertEqual(
-            len(written_translations.get_content_ids_for_text_translation()), 0)
-
-        new_content_id = 'content_id'
-        written_translations.add_content_id_for_translation(new_content_id)
-
-        self.assertEqual(
-            len(written_translations.get_content_ids_for_text_translation()), 1)
-        self.assertEqual(
-            written_translations.get_content_ids_for_text_translation(),
-            ['content_id'])
-
-    def test_add_content_id_for_translation_with_invalid_content_id_raise_error(
-            self):
-        written_translations = state_domain.WrittenTranslations.from_dict({
-            'translations_mapping': {}
-        })
-        invalid_content_id = 123
-        with self.assertRaisesRegexp(
-            Exception, 'Expected content_id to be a string, received 123'):
-            written_translations.add_content_id_for_translation(
-=======
 class ContentTranscriptsDomainUnitTests(test_utils.GenericTestBase):
     """Test methods operating on content transcripts."""
 
@@ -705,128 +590,10 @@
         with self.assertRaisesRegexp(
             Exception, 'Expected content_id to be a string, received 123'):
             content_translations.add_content_id_for_translation(
->>>>>>> e6819746
                 invalid_content_id)
 
     def test_add_content_id_for_translation_with_existing_content_id_raise_error( # pylint: disable=line-too-long
             self):
-<<<<<<< HEAD
-        written_translations_dict = {
-            'translations_mapping': {
-                'feedback_1': {
-                    'en': {
-                        'html': 'hello!',
-                        'needs_update': False
-                    }
-                }
-            }
-        }
-
-        written_translations = state_domain.WrittenTranslations.from_dict(
-            written_translations_dict)
-        existing_content_id = 'feedback_1'
-        with self.assertRaisesRegexp(
-            Exception, 'The content_id feedback_1 already exist.'):
-            written_translations.add_content_id_for_translation(
-                existing_content_id)
-
-    def test_delete_content_id_for_translations_deletes_content_id(self):
-        old_written_translations_dict = {
-            'translations_mapping': {
-                'content': {
-                    'en': {
-                        'html': 'hello!',
-                        'needs_update': False
-                    }
-                }
-            }
-        }
-
-        written_translations = state_domain.WrittenTranslations.from_dict(
-            old_written_translations_dict)
-        self.assertEqual(
-            len(written_translations.get_content_ids_for_text_translation()), 1)
-
-        written_translations.delete_content_id_for_translation('content')
-
-        self.assertEqual(
-            len(written_translations.get_content_ids_for_text_translation()), 0)
-
-    def test_delete_content_id_for_translation_with_nonexisting_content_id_raise_error(self): # pylint: disable=line-too-long
-        written_translations_dict = {
-            'translations_mapping': {
-                'content': {}
-            }
-        }
-        written_translations = state_domain.WrittenTranslations.from_dict(
-            written_translations_dict)
-        nonexisting_content_id_to_delete = 'feedback_1'
-        with self.assertRaisesRegexp(
-            Exception, 'The content_id feedback_1 does not exist.'):
-            written_translations.delete_content_id_for_translation(
-                nonexisting_content_id_to_delete)
-
-    def test_delete_content_id_for_translation_with_invalid_content_id_raise_error(self): # pylint: disable=line-too-long
-        written_translations = state_domain.WrittenTranslations.from_dict({
-            'translations_mapping': {}
-        })
-        invalid_content_id_to_delete = 123
-        with self.assertRaisesRegexp(
-            Exception, 'Expected content_id to be a string, '):
-            written_translations.delete_content_id_for_translation(
-                invalid_content_id_to_delete)
-
-    def test_validation_with_invalid_content_id_raise_error(self):
-        written_translations_dict = {
-            'translations_mapping': {
-                123: {}
-            }
-        }
-
-        written_translations = state_domain.WrittenTranslations.from_dict(
-            written_translations_dict)
-
-        with self.assertRaisesRegexp(
-            Exception, 'Expected content_id to be a string, '):
-            written_translations.validate([123])
-
-    def test_validation_with_invalid_type_langauge_code_raise_error(self):
-        written_translations_dict = {
-            'translations_mapping': {
-                'content': {
-                    123: {
-                        'html': 'hello!',
-                        'needs_update': False
-                    }
-                }
-            }
-        }
-
-        written_translations = state_domain.WrittenTranslations.from_dict(
-            written_translations_dict)
-
-        with self.assertRaisesRegexp(
-            Exception, 'Expected language_code to be a string, '):
-            written_translations.validate(['content'])
-
-    def test_validation_with_unknown_langauge_code_raise_error(self):
-        written_translations_dict = {
-            'translations_mapping': {
-                'content': {
-                    'ed': {
-                        'html': 'hello!',
-                        'needs_update': False
-                    }
-                }
-            }
-        }
-
-        written_translations = state_domain.WrittenTranslations.from_dict(
-            written_translations_dict)
-
-        with self.assertRaisesRegexp(Exception, 'Invalid language_code: ed'):
-            written_translations.validate(['content'])
-=======
         content_translations_dict = {
             'feedback_1': {
                 'en': {
@@ -921,5 +688,4 @@
             content_translations_dict)
 
         self._assert_validation_error(
-            content_translations, 'Invalid language_code: ed')
->>>>>>> e6819746
+            content_translations, 'Invalid language_code: ed')