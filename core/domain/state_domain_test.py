# coding: utf-8
#
# Copyright 2018 The Oppia Authors. All Rights Reserved.
#
# Licensed under the Apache License, Version 2.0 (the "License");
# you may not use this file except in compliance with the License.
# You may obtain a copy of the License at
#
#      http://www.apache.org/licenses/LICENSE-2.0
#
# Unless required by applicable law or agreed to in writing, software
# distributed under the License is distributed on an "AS-IS" BASIS,
# WITHOUT WARRANTIES OR CONDITIONS OF ANY KIND, either express or implied.
# See the License for the specific language governing permissions and
# limitations under the License.

"""Tests for state domain objects and methods defined on them."""

from __future__ import annotations

import contextlib
import copy
import logging
import os
import re

from core import feconf
from core import schema_utils
from core import utils
from core.domain import exp_domain
from core.domain import exp_fetchers
from core.domain import exp_services
from core.domain import html_validation_service
from core.domain import interaction_registry
from core.domain import rules_registry
from core.domain import state_domain
from core.domain import translation_domain
from core.tests import test_utils
from extensions.interactions import base

from typing import Dict, List, Optional, Tuple, Type, Union


class StateDomainUnitTests(test_utils.GenericTestBase):
    """Test methods operating on states."""

    def setUp(self) -> None:
        super().setUp()
        translation_dict = {
            'content_id_3': translation_domain.TranslatedContent(
                'My name is Nikhil.',
                translation_domain.TranslatableContentFormat.HTML,
                True
            )
        }
        self.dummy_entity_translations = translation_domain.EntityTranslation(
            'exp_id', feconf.TranslatableEntityType.EXPLORATION, 1, 'en',
            translation_dict)

    def test_get_all_html_in_exploration_with_drag_and_drop_interaction(
        self
    ) -> None:
        """Test the method for extracting all the HTML from a state having
        DragAndDropSortInput interaction.
        """
        exploration = exp_domain.Exploration.create_default_exploration(
            'exp_id')
        exploration.add_states(['State1'])
        state = exploration.states['State1']
        state_content_dict: state_domain.SubtitledHtmlDict = {
            'content_id': 'content_0',
            'html': '<p>state content html</p>'
        }
        state_customization_args_dict: Dict[
            str, Dict[str, Union[List[Dict[str, str]], bool]]
        ] = {
            'choices': {
                'value': [
                    {
                        'content_id': 'ca_choices_0',
                        'html': '<p>state customization arg html 1</p>'
                    }, {
                        'content_id': 'ca_choices_1',
                        'html': '<p>state customization arg html 2</p>'
                    }, {
                        'content_id': 'ca_choices_2',
                        'html': '<p>state customization arg html 3</p>'
                    }, {
                        'content_id': 'ca_choices_3',
                        'html': '<p>state customization arg html 4</p>'
                    }
                ]
            },
            'allowMultipleItemsInSamePosition': {
                'value': True
            }
        }
        state_answer_group = state_domain.AnswerGroup(
            state_domain.Outcome(
                'Introduction', None, state_domain.SubtitledHtml(
                    'feedback_1', '<p>State Feedback</p>'),
                False, [], None, None),
            [
                state_domain.RuleSpec(
                    'IsEqualToOrdering',
                    {
                        'x': [['<p>IsEqualToOrdering rule_spec htmls</p>']]
                    }),
                state_domain.RuleSpec(
                    'HasElementXAtPositionY',
                    {
                        'x': '<p>HasElementXAtPositionY rule_spec '
                             'html</p>',
                        'y': 2
                    }),
                state_domain.RuleSpec(
                    'HasElementXBeforeElementY',
                    {
                        'x': '<p>x input for HasElementXAtPositionY '
                             'rule_spec </p>',
                        'y': '<p>y input for HasElementXAtPositionY '
                             'rule_spec </p>'
                    }),
                state_domain.RuleSpec(
                    'IsEqualToOrderingWithOneItemAtIncorrectPosition',
                    {
                        'x': [[(
                            '<p>IsEqualToOrderingWithOneItemAtIncorrectPos'
                            'ition rule_spec htmls</p>')
                              ]]
                    })
            ],
            [],
            None
        )
        state_solution_dict: state_domain.SolutionDict = {
            'answer_is_exclusive': True,
            'correct_answer': [
                '<p>state customization arg html 1</p>',
                '<p>state customization arg html 2</p>',
                '<p>state customization arg html 3</p>',
                '<p>state customization arg html 4</p>'
            ],
            'explanation': {
                'content_id': 'solution_3',
                'html': '<p>This is solution for state1</p>'
            }
        }
        state_hint_list = [
            state_domain.Hint(
                state_domain.SubtitledHtml(
                    'hint_1', '<p>Hello, this is html1 for hint 1</p>'
                )
            )
        ]

        state_solution_dict = {
            'answer_is_exclusive': True,
            'correct_answer': [
                ['<p>state customization arg html 1</p>'],
                ['<p>state customization arg html 2</p>'],
                ['<p>state customization arg html 3</p>'],
                ['<p>state customization arg html 4</p>']
            ],
            'explanation': {
                'content_id': 'solution_3',
                'html': '<p>This is solution for state1</p>'
            }
        }

        state.update_content(
            state_domain.SubtitledHtml.from_dict(state_content_dict))
        state.update_interaction_id('DragAndDropSortInput')
        state.update_interaction_customization_args(
            state_customization_args_dict)
        state.update_interaction_hints(state_hint_list)

        # Ruling out the possibility of None for mypy type checking.
        assert state.interaction.id is not None
        solution = state_domain.Solution.from_dict(
            state.interaction.id, state_solution_dict)
        state.update_interaction_solution(solution)
        state.update_interaction_answer_groups(
            [state_answer_group])

        exp_services.save_new_exploration('owner_id', exploration)

        mock_html_field_types_to_rule_specs_dict = copy.deepcopy(
            rules_registry.Registry.get_html_field_types_to_rule_specs(
                state_schema_version=41))

        def mock_get_html_field_types_to_rule_specs(
            unused_cls: Type[state_domain.State]
        ) -> Dict[str, rules_registry.RuleSpecsExtensionDict]:
            return mock_html_field_types_to_rule_specs_dict

        def mock_get_interaction_by_id(
            cls: Type[interaction_registry.Registry],
            interaction_id: str
        ) -> base.BaseInteraction:
            interaction = copy.deepcopy(cls._interactions[interaction_id]) # pylint: disable=protected-access
            interaction.answer_type = 'ListOfSetsOfHtmlStrings'
            return interaction

        rules_registry_swap = self.swap(
            rules_registry.Registry, 'get_html_field_types_to_rule_specs',
            classmethod(mock_get_html_field_types_to_rule_specs))

        interaction_registry_swap = self.swap(
            interaction_registry.Registry, 'get_interaction_by_id',
            classmethod(mock_get_interaction_by_id))

        html_list: List[str] = []

        def _append_to_list(html_str: str) -> str:
            html_list.append(html_str)
            return html_str
        with rules_registry_swap, interaction_registry_swap:
            state_domain.State.convert_html_fields_in_state(
            state.to_dict(), _append_to_list)

        self.assertItemsEqual(
            html_list,
            [
                '<p>State Feedback</p>',
                '<p>IsEqualToOrdering rule_spec htmls</p>',
                '<p>HasElementXAtPositionY rule_spec html</p>',
                '<p>y input for HasElementXAtPositionY rule_spec </p>',
                '<p>x input for HasElementXAtPositionY rule_spec </p>',
                (
                    '<p>IsEqualToOrderingWithOneItemAtIncorrectPosition rule_s'
                    'pec htmls</p>'),
                '',
                '<p>Hello, this is html1 for hint 1</p>',
                '<p>This is solution for state1</p>',
                '<p>state customization arg html 1</p>',
                '<p>state customization arg html 2</p>',
                '<p>state customization arg html 3</p>',
                '<p>state customization arg html 4</p>',
                '<p>state content html</p>'])

    def test_get_all_html_in_exploration_with_text_input_interaction(
        self
    ) -> None:
        """Test the method for extracting all the HTML from a state having
        TextInput interaction.
        """

        exploration = exp_domain.Exploration.create_default_exploration(
            'exp_id')
        exploration.add_states(['State1'])
        state = exploration.states['State1']

        state_content_dict: state_domain.SubtitledHtmlDict = {
            'content_id': 'content',
            'html': '<p>state content html</p>'
        }
        state_answer_group = [state_domain.AnswerGroup(
            state_domain.Outcome(
                exploration.init_state_name, None, state_domain.SubtitledHtml(
                    'feedback_1', '<p>state outcome html</p>'),
                False, [], None, None),
            [
                state_domain.RuleSpec(
                    'Equals', {
                        'x': {
                            'contentId': 'rule_input_Equals',
                            'normalizedStrSet': ['Test']
                            }})
            ],
            [],
            None
        )]
        state_default_outcome = state_domain.Outcome(
            'State1', None, state_domain.SubtitledHtml(
                'default_outcome', '<p>Default outcome for State1</p>'),
            False, [], None, None
        )
        state_hint_list = [
            state_domain.Hint(
                state_domain.SubtitledHtml(
                    'hint_1', '<p>Hello, this is html1 for state1</p>'
                )
            ),
            state_domain.Hint(
                state_domain.SubtitledHtml(
                    'hint_2', '<p>Hello, this is html2 for state1</p>'
                )
            ),
        ]
        state_solution_dict: state_domain.SolutionDict = {
            'answer_is_exclusive': True,
            'correct_answer': 'Answer1',
            'explanation': {
                'content_id': 'solution',
                'html': '<p>This is solution for state1</p>'
            }
        }
        state_interaction_cust_args: Dict[
            str, Dict[str, Union[Dict[str, str], int]]
        ] = {
            'placeholder': {
                'value': {
                    'content_id': 'ca_placeholder_0',
                    'unicode_str': ''
                }
            },
            'rows': {'value': 1},
            'catchMisspellings': {'value': False}
        }

        state.update_content(
            state_domain.SubtitledHtml.from_dict(state_content_dict))
        state.update_interaction_id('TextInput')
        state.update_interaction_customization_args(state_interaction_cust_args)
        state.update_interaction_answer_groups(
            state_answer_group)
        state.update_interaction_default_outcome(state_default_outcome)
        state.update_interaction_hints(state_hint_list)
        # Ruling out the possibility of None for mypy type checking.
        assert state.interaction.id is not None
        solution = state_domain.Solution.from_dict(
            state.interaction.id, state_solution_dict)
        state.update_interaction_solution(solution)

        exp_services.save_new_exploration('owner_id', exploration)
        html_list: List[str] = []

        def _append_to_list(html_str: str) -> str:
            html_list.append(html_str)
            return html_str

        state_domain.State.convert_html_fields_in_state(
            state.to_dict(), _append_to_list)

        self.assertItemsEqual(
            html_list,
            [
                '<p>state outcome html</p>',
                '<p>Default outcome for State1</p>',
                '<p>Hello, this is html1 for state1</p>',
                '<p>Hello, this is html2 for state1</p>',
                '<p>This is solution for state1</p>',
                '<p>state content html</p>'])

    def test_get_all_html_in_exploration_with_item_selection_interaction(
        self
    ) -> None:
        """Test the method for extracting all the HTML from a state having
        ItemSelectionInput interaction.
        """

        exploration = exp_domain.Exploration.create_default_exploration(
            'exp_id')
        exploration.add_states(['State1'])
        state = exploration.states['State1']

        state_content_dict: state_domain.SubtitledHtmlDict = {
            'content_id': 'content',
            'html': '<p>state content html</p>'
        }
        state_customization_args_dict: Dict[
            str, Dict[str, Union[List[Dict[str, str]], int]]
        ] = {
            'maxAllowableSelectionCount': {
                'value': 1
            },
            'minAllowableSelectionCount': {
                'value': 1
            },
            'choices': {
                'value': [
                    {
                        'content_id': 'ca_choices_0',
                        'html': '<p>init_state customization arg html 1</p>'
                    }, {
                        'content_id': 'ca_choices_1',
                        'html': '<p>init_state customization arg html 2</p>'
                    }, {
                        'content_id': 'ca_choices_2',
                        'html': '<p>init_state customization arg html 3</p>'
                    }, {
                        'content_id': 'ca_choices_3',
                        'html': '<p>init_state customization arg html 4</p>'
                    },
                ]
            }
        }
        state_answer_group = state_domain.AnswerGroup(
            state_domain.Outcome(
                exploration.init_state_name, None, state_domain.SubtitledHtml(
                    'feedback', '<p>state outcome html</p>'),
                False, [], None, None),
            [
                state_domain.RuleSpec(
                    'Equals',
                    {
                        'x': ['<p>Equals rule_spec html</p>']
                    }),
                state_domain.RuleSpec(
                    'ContainsAtLeastOneOf',
                    {
                        'x': ['<p>ContainsAtLeastOneOf rule_spec html</p>']
                    }),
                state_domain.RuleSpec(
                    'IsProperSubsetOf',
                    {
                        'x': ['<p>IsProperSubsetOf rule_spec html</p>']
                    }),
                state_domain.RuleSpec(
                    'DoesNotContainAtLeastOneOf',
                    {
                        'x': ['<p>DoesNotContainAtLeastOneOf rule_'
                              'spec html</p>']
                    })
            ],
            [],
            None
        )
        state_solution_dict: state_domain.SolutionDict = {
            'answer_is_exclusive': True,
            'correct_answer': [
                '<p>state customization arg html 1</p>',
                '<p>state customization arg html 2</p>',
                '<p>state customization arg html 3</p>',
                '<p>state customization arg html 4</p>'
            ],
            'explanation': {
                'content_id': 'solution',
                'html': '<p>This is solution for state1</p>'
            }
        }
        state_hint_list = [
            state_domain.Hint(
                state_domain.SubtitledHtml(
                    'hint_1', '<p>Hello, this is html1 for hint 1</p>'
                )
            )
        ]

        state.update_content(
            state_domain.SubtitledHtml.from_dict(state_content_dict))
        state.update_interaction_id('ItemSelectionInput')
        state.update_interaction_answer_groups([state_answer_group])
        state.update_interaction_customization_args(
            state_customization_args_dict)
        state.update_interaction_hints(state_hint_list)

        # Ruling out the possibility of None for mypy type checking.
        assert state.interaction.id is not None
        solution = state_domain.Solution.from_dict(
            state.interaction.id, state_solution_dict)
        state.update_interaction_solution(solution)
        exp_services.save_new_exploration('owner_id', exploration)

        mock_html_field_types_to_rule_specs_dict = (
            rules_registry.Registry.get_html_field_types_to_rule_specs(
                state_schema_version=41))

        def mock_get_html_field_types_to_rule_specs(
            unused_cls: Type[state_domain.State]
        ) -> Dict[str, rules_registry.RuleSpecsExtensionDict]:
            return mock_html_field_types_to_rule_specs_dict

        def mock_get_interaction_by_id(
            cls: Type[interaction_registry.Registry],
            interaction_id: str
        ) -> base.BaseInteraction:
            interaction = copy.deepcopy(cls._interactions[interaction_id]) # pylint: disable=protected-access
            interaction.answer_type = 'SetOfHtmlString'
            interaction.can_have_solution = True
            return interaction

        rules_registry_swap = self.swap(
            rules_registry.Registry, 'get_html_field_types_to_rule_specs',
            classmethod(mock_get_html_field_types_to_rule_specs))

        interaction_registry_swap = self.swap(
            interaction_registry.Registry, 'get_interaction_by_id',
            classmethod(mock_get_interaction_by_id))

        html_list: List[str] = []

        def _append_to_list(html_str: str) -> str:
            html_list.append(html_str)
            return html_str
        with rules_registry_swap, interaction_registry_swap:
            state_domain.State.convert_html_fields_in_state(
                state.to_dict(), _append_to_list)

        self.assertItemsEqual(
            html_list,
            [
                '<p>state outcome html</p>',
                '<p>Equals rule_spec html</p>',
                '<p>ContainsAtLeastOneOf rule_spec html</p>',
                '<p>IsProperSubsetOf rule_spec html</p>',
                '<p>DoesNotContainAtLeastOneOf rule_spec html</p>', '',
                '<p>Hello, this is html1 for hint 1</p>',
                '<p>This is solution for state1</p>',
                '<p>init_state customization arg html 1</p>',
                '<p>init_state customization arg html 2</p>',
                '<p>init_state customization arg html 3</p>',
                '<p>init_state customization arg html 4</p>',
                '<p>state content html</p>'])

    def test_rule_spec_with_invalid_html_format(self) -> None:
        """Test the method for extracting all the HTML from a state
        when the rule_spec has invalid html format.
        """

        exploration = exp_domain.Exploration.create_default_exploration(
            'exp_id')
        exploration.add_states(['State1'])
        state = exploration.states['State1']
        state_answer_group = state_domain.AnswerGroup(
            state_domain.Outcome(
                exploration.init_state_name, None, state_domain.SubtitledHtml(
                    'feedback', '<p>state outcome html</p>'),
                False, [], None, None),
            [
                state_domain.RuleSpec(
                    'Equals',
                    {
                        'x': ['<p>Equals rule_spec html</p>']
                    }),
                state_domain.RuleSpec(
                    'ContainsAtLeastOneOf',
                    {
                        'x': ['<p>ContainsAtLeastOneOf rule_spec html</p>']

                    }),
                state_domain.RuleSpec(
                    'IsProperSubsetOf',
                    {
                        'x': ['<p>IsProperSubsetOf rule_spec html</p>']
                    }),
                state_domain.RuleSpec(
                    'DoesNotContainAtLeastOneOf',
                    {
                        'x': ['<p>DoesNotContainAtLeastOneOf rule_'
                              'spec html</p>']
                    })
            ],
            [],
            None
        )

        state.update_interaction_id('ItemSelectionInput')
        state.update_interaction_answer_groups([state_answer_group])

        mock_html_field_types_to_rule_specs_dict = copy.deepcopy(
            rules_registry.Registry.get_html_field_types_to_rule_specs(
                state_schema_version=41))
        for html_type_dict in (
                mock_html_field_types_to_rule_specs_dict.values()):
            html_type_dict['format'] = 'invalid format'

        def mock_get_html_field_types_to_rule_specs(
            unused_cls: Type[state_domain.State]
        ) -> Dict[str, rules_registry.RuleSpecsExtensionDict]:
            return mock_html_field_types_to_rule_specs_dict

        with self.swap(
            rules_registry.Registry, 'get_html_field_types_to_rule_specs',
            classmethod(mock_get_html_field_types_to_rule_specs)
        ):
            with self.assertRaisesRegex(
                Exception,
                'The rule spec does not belong to a valid format.'):
                state_domain.State.convert_html_fields_in_state(
                    state.to_dict(), lambda x: x)

    def test_update_customization_args_with_invalid_content_id(self) -> None:
        """Test the method for updating interaction customization arguments
        when a content_id is invalid (set to None).
        """

        exploration = exp_domain.Exploration.create_default_exploration(
            'exp_id')
        exploration.add_states(['State1'])
        state = exploration.states['State1']
        state_customization_args_dict: Dict[
            str, Dict[str, Union[List[Dict[str, Optional[str]]], int]]
        ] = {
            'maxAllowableSelectionCount': {
                'value': 1
            },
            'minAllowableSelectionCount': {
                'value': 1
            },
            'choices': {
                'value': [
                    {
                        'content_id': None,
                        'html': '<p>init_state customization arg html 1</p>'
                    }, {
                        'content_id': 'ca_choices_1',
                        'html': '<p>init_state customization arg html 2</p>'
                    }
                ]
            }
        }

        state.update_interaction_id('ItemSelectionInput')
        with self.assertRaisesRegex(
            utils.ValidationError,
            'Expected content id to be a string, received None'
        ):
            state.update_interaction_customization_args(
                state_customization_args_dict)

    def test_rule_spec_with_html_having_invalid_input_variable(self) -> None:
        """Test the method for extracting all the HTML from a state
        when the rule_spec has html but the input variable is invalid.
        """

        exploration = exp_domain.Exploration.create_default_exploration(
            'exp_id')
        exploration.add_states(['State1'])
        state = exploration.states['State1']
        state_answer_group = state_domain.AnswerGroup(
            state_domain.Outcome(
                exploration.init_state_name, None, state_domain.SubtitledHtml(
                    'feedback', '<p>state outcome html</p>'),
                False, [], None, None),
            [
                state_domain.RuleSpec(
                    'Equals',
                    {
                        'x': ['<p>init_state customization arg html 1</p>']
                    })
            ],
            [],
            None
        )
        state_customization_args_dict: Dict[
            str, Dict[str, Union[List[Dict[str, str]], int]]
        ] = {
            'maxAllowableSelectionCount': {
                'value': 1
            },
            'minAllowableSelectionCount': {
                'value': 1
            },
            'choices': {
                'value': [
                    {
                        'content_id': 'ca_choices_0',
                        'html': '<p>init_state customization arg html 1</p>'
                    }, {
                        'content_id': 'ca_choices_1',
                        'html': '<p>init_state customization arg html 2</p>'
                    }, {
                        'content_id': 'ca_choices_2',
                        'html': '<p>init_state customization arg html 3</p>'
                    }, {
                        'content_id': 'ca_choices_3',
                        'html': '<p>init_state customization arg html 4</p>'
                    }
                ]
            }
        }

        state.update_interaction_id('ItemSelectionInput')
        state.update_interaction_customization_args(
            state_customization_args_dict)
        state.update_interaction_answer_groups([state_answer_group])

        mock_html_field_types_to_rule_specs_dict = copy.deepcopy(
            rules_registry.Registry.get_html_field_types_to_rule_specs(
                state_schema_version=41))
        for html_type_dict in (
                mock_html_field_types_to_rule_specs_dict.values()):
            if html_type_dict['interactionId'] == 'ItemSelectionInput':
                html_type_dict['ruleTypes']['Equals']['htmlInputVariables'] = (
                    ['y'])

        def mock_get_html_field_types_to_rule_specs(
            unused_cls: Type[state_domain.State]
        ) -> Dict[str, rules_registry.RuleSpecsExtensionDict]:
            return mock_html_field_types_to_rule_specs_dict

        with self.swap(
            rules_registry.Registry, 'get_html_field_types_to_rule_specs',
            classmethod(mock_get_html_field_types_to_rule_specs)
        ):
            with self.assertRaisesRegex(
                Exception,
                'Rule spec should have at least one valid input variable with '
                'Html in it.'):
                state_domain.State.convert_html_fields_in_state(
                    state.to_dict(), lambda x: x)

    def test_get_all_html_when_solution_has_invalid_answer_type(self) -> None:
        """Test the method for extracting all the HTML from a state
        when the interaction has a solution but the answer_type for the
        corrent_answer is invalid.
        """
        exploration = exp_domain.Exploration.create_default_exploration(
            'exp_id')
        exploration.add_states(['State1'])
        state = exploration.states['State1']
        state_content_dict: state_domain.SubtitledHtmlDict = {
            'content_id': 'content',
            'html': '<p>state content html</p>'
        }
        state_customization_args_dict: Dict[
            str, Dict[str, Union[List[Dict[str, str]], bool]]
        ] = {
            'choices': {
                'value': [
                    {
                        'content_id': 'ca_choices_0',
                        'html': '<p>state customization arg html 1</p>'
                    }, {
                        'content_id': 'ca_choices_1',
                        'html': '<p>state customization arg html 2</p>'
                    }, {
                        'content_id': 'ca_choices_2',
                        'html': '<p>state customization arg html 3</p>'
                    }, {
                        'content_id': 'ca_choices_3',
                        'html': '<p>state customization arg html 4</p>'
                    }
                ]
            },
            'allowMultipleItemsInSamePosition': {
                'value': False
            }
        }

        state_hint_list = [
            state_domain.Hint(
                state_domain.SubtitledHtml(
                    'hint_1', '<p>Hello, this is html1 for hint 1</p>'
                )
            )
        ]

        state_solution_dict: state_domain.SolutionDict = {
            'answer_is_exclusive': True,
            'correct_answer': [
                ['<p>state customization arg html 1</p>'],
                ['<p>state customization arg html 2</p>'],
                ['<p>state customization arg html 3</p>'],
                ['<p>state customization arg html 4</p>']
            ],
            'explanation': {
                'content_id': 'solution',
                'html': '<p>This is solution for state1</p>'
            }
        }

        state.update_content(
            state_domain.SubtitledHtml.from_dict(state_content_dict))
        state.update_interaction_id('DragAndDropSortInput')
        state.update_interaction_customization_args(
            state_customization_args_dict)
        state.update_interaction_hints(state_hint_list)
        # Ruling out the possibility of None for mypy type checking.
        assert state.interaction.id is not None
        solution = state_domain.Solution.from_dict(
            state.interaction.id, state_solution_dict)
        state.update_interaction_solution(solution)
        exp_services.save_new_exploration('owner_id', exploration)

        interaction = (
            interaction_registry.Registry.get_interaction_by_id(
                'DragAndDropSortInput'))
        interaction.answer_type = 'DragAndDropHtmlString'

        mock_html_field_types_to_rule_specs_dict = copy.deepcopy(
            rules_registry.Registry.get_html_field_types_to_rule_specs(
                state_schema_version=41))

        def mock_get_html_field_types_to_rule_specs(
            unused_cls: Type[state_domain.State]
        ) -> Dict[str, rules_registry.RuleSpecsExtensionDict]:
            return mock_html_field_types_to_rule_specs_dict

        with self.swap(
            rules_registry.Registry, 'get_html_field_types_to_rule_specs',
            classmethod(mock_get_html_field_types_to_rule_specs)):
            with self.assertRaisesRegex(
                Exception,
                'The solution does not have a valid '
                'correct_answer type.'):
                state_domain.State.convert_html_fields_in_state(
                    state.to_dict(), lambda x: x)

    def test_get_all_html_when_interaction_is_none(self) -> None:
        """Test the method for extracting all the HTML from a state
        when the state has no interaction.
        """
        exploration = exp_domain.Exploration.create_default_exploration(
            'exp_id')
        exploration.add_states(['State1'])
        state = exploration.states['State1']
        state_content_dict: state_domain.SubtitledHtmlDict = {
            'content_id': 'content_1',
            'html': '<p>state content html</p>'
        }

        state.update_content(
            state_domain.SubtitledHtml.from_dict(state_content_dict))

        exp_services.save_new_exploration('owner_id', exploration)
        html_list = state.get_all_html_content_strings()
        self.assertItemsEqual(html_list, ['', '<p>state content html</p>'])

    def test_export_state_to_dict(self) -> None:
        """Test exporting a state to a dict."""
        exploration = exp_domain.Exploration.create_default_exploration(
            'exp_id')
        exploration.add_states(['New state'])

        state_dict = exploration.states['New state'].to_dict()
        expected_dict: state_domain.StateDict = {
            'classifier_model_id': None,
            'content': {
                'content_id': 'content_2',
                'html': ''
            },
            'interaction': {
                'answer_groups': [],
                'confirmed_unclassified_answers': [],
                'customization_args': {},
                'default_outcome': {
                    'dest': 'New state',
                    'dest_if_really_stuck': None,
                    'feedback': {
                        'content_id': 'default_outcome_3',
                        'html': ''
                    },
                    'labelled_as_correct': False,
                    'param_changes': [],
                    'refresher_exploration_id': None,
                    'missing_prerequisite_skill_id': None
                },
                'hints': [],
                'id': None,
                'solution': None,
            },
            'linked_skill_id': None,
            'param_changes': [],
            'recorded_voiceovers': {
                'voiceovers_mapping': {
                    'content_2': {},
                    'default_outcome_3': {}
                }
            },
            'solicit_answer_details': False,
            'card_is_checkpoint': False
        }
        self.assertEqual(expected_dict, state_dict)

    def test_can_undergo_classification(self) -> None:
        """Test the can_undergo_classification() function."""
        exploration_id = 'eid'
        test_exp_filepath = os.path.join(
            feconf.TESTS_DATA_DIR, 'string_classifier_test.yaml')
        yaml_content = utils.get_file_contents(test_exp_filepath)
        assets_list: List[Tuple[str, bytes]] = []
        exp_services.save_new_exploration_from_yaml_and_assets(
            feconf.SYSTEM_COMMITTER_ID, yaml_content, exploration_id,
            assets_list)

        exploration = exp_fetchers.get_exploration_by_id(exploration_id)
        state_with_training_data = exploration.states['Home']
        state_without_training_data = exploration.states['End']

        # A state with 786 training examples.
        self.assertTrue(
            state_with_training_data.can_undergo_classification())

        # A state with no training examples.
        self.assertFalse(
            state_without_training_data.can_undergo_classification())

    def test_get_training_data(self) -> None:
        """Test retrieval of training data."""
        exploration_id = 'eid'
        test_exp_filepath = os.path.join(
            feconf.SAMPLE_EXPLORATIONS_DIR, 'classifier_demo_exploration.yaml')
        yaml_content = utils.get_file_contents(test_exp_filepath)
        assets_list: List[Tuple[str, bytes]] = []
        exp_services.save_new_exploration_from_yaml_and_assets(
            feconf.SYSTEM_COMMITTER_ID, yaml_content, exploration_id,
            assets_list)

        exploration = exp_fetchers.get_exploration_by_id(exploration_id)
        state = exploration.states['text']

        expected_training_data = [{
            'answer_group_index': 1,
            'answers': [u'cheerful', u'merry', u'ecstatic', u'glad',
                        u'overjoyed', u'pleased', u'thrilled', u'smile']}]

        observed_training_data = state.get_training_data()

        self.assertEqual(observed_training_data, expected_training_data)

    def test_get_content_html_with_correct_state_name_returns_html(
        self
    ) -> None:
        exploration = exp_domain.Exploration.create_default_exploration('0')

        init_state = exploration.states[exploration.init_state_name]
        init_state.update_interaction_id('TextInput')
        hints_list = [
            state_domain.Hint(
                state_domain.SubtitledHtml('hint_1', '<p>hint one</p>')
            )
        ]
        init_state.update_interaction_hints(hints_list)

        self.assertEqual(
            init_state.get_content_html('hint_1'), '<p>hint one</p>')

        hints_list[0].hint_content.html = '<p>Changed hint one</p>'
        init_state.update_interaction_hints(hints_list)

        self.assertEqual(
            init_state.get_content_html('hint_1'), '<p>Changed hint one</p>')

    def test_rte_content_validation_for_android(self) -> None:
        exploration = exp_domain.Exploration.create_default_exploration('0')

        init_state = exploration.states[exploration.init_state_name]
        init_state.update_interaction_id('TextInput')
        solution_dict: state_domain.SolutionDict = {
            'answer_is_exclusive': False,
            'correct_answer': 'helloworld!',
            'explanation': {
                'content_id': 'solution',
                'html': (
                    '<oppia-noninteractive-collapsible content-with-value='
                    '"&amp;quot;&amp;lt;p&amp;gt;Hello&amp;lt;/p&amp;gt;&amp;'
                    'quot;" heading-with-value="&amp;quot;SubCollapsible&amp;'
                    'quot;"></oppia-noninteractive-collapsible><p>&nbsp;</p>')
            },
        }

        # Ruling out the possibility of None for mypy type checking.
        assert init_state.interaction.id is not None
        solution = state_domain.Solution.from_dict(
            init_state.interaction.id, solution_dict
        )
        init_state.update_interaction_solution(solution)
        self.assertFalse(init_state.is_rte_content_supported_on_android())
        solution_dict['explanation']['html'] = ''
        # Ruling out the possibility of None for mypy type checking.
        assert init_state.interaction.id is not None
        init_state.update_interaction_solution(state_domain.Solution.from_dict(
            init_state.interaction.id, solution_dict))
        self.assertTrue(init_state.is_rte_content_supported_on_android())

        hints_list = []
        hints_list.append(
            state_domain.Hint(
                state_domain.SubtitledHtml(
                    'hint_1',
                    '<oppia-noninteractive-collapsible content-with-value='
                    '"&amp;quot;&amp;lt;p&amp;gt;Hello&amp;lt;/p&amp;gt;&amp;'
                    'quot;" heading-with-value="&amp;quot;SubCollapsible&amp;'
                    'quot;"></oppia-noninteractive-collapsible><p>&nbsp;</p>'
                )
            )
        )
        init_state.update_interaction_hints(hints_list)
        self.assertFalse(init_state.is_rte_content_supported_on_android())
        hints_list[0].hint_content.html = ''
        init_state.update_interaction_hints(hints_list)
        self.assertTrue(init_state.is_rte_content_supported_on_android())

        default_outcome = state_domain.Outcome(
            'Introduction', None, state_domain.SubtitledHtml(
                'default_outcome', (
                    '<oppia-noninteractive-collapsible content-with-value='
                    '"&amp;quot;&amp;lt;p&amp;gt;Hello&amp;lt;/p&amp;gt;&amp;'
                    'quot;" heading-with-value="&amp;quot;Sub&amp;quot;">'
                    '</oppia-noninteractive-collapsible><p>&nbsp;</p>')),
            False, [], None, None
        )

        init_state.update_interaction_default_outcome(default_outcome)
        self.assertFalse(init_state.is_rte_content_supported_on_android())
        default_outcome.feedback.html = ''
        init_state.update_interaction_default_outcome(default_outcome)
        self.assertTrue(init_state.is_rte_content_supported_on_android())

        state_answer_group = state_domain.AnswerGroup(
            state_domain.Outcome(
                exploration.init_state_name, None, state_domain.SubtitledHtml(
                    'feedback_1', (
                        '<oppia-noninteractive-tabs tab_contents-with-value'
                        '=\"[{&amp;quot;content&amp;quot;:&amp;quot;&amp;lt;p'
                        '&amp;gt;&amp;lt;i&amp;gt;lorem ipsum&amp;lt;/i&amp;'
                        'gt;&amp;lt;/p&amp;gt;&amp;quot;,&amp;quot;title&amp;'
                        'quot;:&amp;quot;hello&amp;quot;}]\">'
                        '</oppia-noninteractive-tabs>')),
                False, [], None, None),
            [
                state_domain.RuleSpec(
                    'Contains',
                    {
                        'x': {
                            'contentId': 'rule_input_Equals',
                            'normalizedStrSet': ['Test']
                            }
                    })
            ],
            [],
            None
        )

        init_state.update_interaction_answer_groups(
            [state_answer_group])
        self.assertFalse(init_state.is_rte_content_supported_on_android())
        state_answer_group.outcome.feedback.html = (
            '<p><oppia-noninteractive-image caption-with-value="&amp;quot;'
            '&amp;quot;" filepath-with-value="&amp;quot;startBlue.png&amp;'
            'quot;" alt-with-value="&amp;quot;&amp;quot;">'
            '</oppia-noninteractive-image></p>')
        init_state.update_interaction_answer_groups(
            [state_answer_group])
        self.assertTrue(init_state.is_rte_content_supported_on_android())

        init_state.update_content(
            state_domain.SubtitledHtml.from_dict({
                'content_id': 'content_0',
                'html': (
                    '<oppia-noninteractive-tabs tab_contents-with-value'
                    '=\"[{&amp;quot;content&amp;quot;:&amp;quot;&amp;lt;p'
                    '&amp;gt;&amp;lt;i&amp;gt;lorem ipsum&amp;lt;/i&amp;'
                    'gt;&amp;lt;/p&amp;gt;&amp;quot;,&amp;quot;title&amp;'
                    'quot;:&amp;quot;hello&amp;quot;}]\">'
                    '</oppia-noninteractive-tabs>')
            }))
        self.assertFalse(init_state.is_rte_content_supported_on_android())
        init_state.update_content(
            state_domain.SubtitledHtml.from_dict({
                'content_id': 'content_0',
                'html': (
                    '<p><oppia-noninteractive-link text-with-value="'
                    '&amp;quot;What is a link?&amp;quot;" url-with-'
                    'value="&amp;quot;htt://link.com&amp'
                    ';quot;"></oppia-noninteractive-link></p>')
            }))
        self.assertFalse(init_state.is_rte_content_supported_on_android())
        init_state.update_content(
            state_domain.SubtitledHtml.from_dict({
                'content_id': 'content_0',
                'html': (
                    '<p><oppia-noninteractive-skillreview text-with-value="'
                    '&amp;quot;&amp;quot;" skill_id-with-value="&amp;quot;'
                    '&amp;quot;"></oppia-noninteractive-skillreview></p>')
            }))
        self.assertTrue(init_state.is_rte_content_supported_on_android())

    def test_interaction_validation_for_android(self) -> None:
        _checked_interaction_ids = set()

        def _create_init_state_for_interaction_verification(
        ) -> state_domain.State:
            """Creates an init state for interaction verification."""
            exploration = (
                exp_domain.Exploration.create_default_exploration('0'))
            state: state_domain.State = (
                exploration.states[exploration.init_state_name]
            )
            return state

        def _verify_interaction_supports_android(
            self: StateDomainUnitTests, interaction_id: Optional[str]
        ) -> None:
            """Checks that the provided interaction is supported on Android."""
            init_state = _create_init_state_for_interaction_verification()
            init_state.update_interaction_id(interaction_id)
            self.assertTrue(
                init_state.interaction.is_supported_on_android_app())
            _checked_interaction_ids.add(interaction_id)

        def _verify_interaction_does_not_support_android(
            self: StateDomainUnitTests, interaction_id: str
        ) -> None:
            """Checks that the provided interaction is not supported on
            Android.
            """
            init_state = _create_init_state_for_interaction_verification()
            init_state.update_interaction_id(interaction_id)
            self.assertFalse(
                init_state.interaction.is_supported_on_android_app())
            _checked_interaction_ids.add(interaction_id)

        def _verify_all_interaction_ids_checked(
            self: StateDomainUnitTests
        ) -> None:
            """Verifies that all the interaction ids are checked."""
            all_interaction_ids = set(
                interaction_registry.Registry.get_all_interaction_ids())
            missing_interaction_ids = (
                all_interaction_ids - _checked_interaction_ids)
            self.assertFalse(missing_interaction_ids)

        _verify_interaction_supports_android(self, 'AlgebraicExpressionInput')
        _verify_interaction_supports_android(self, 'Continue')
        _verify_interaction_supports_android(self, 'DragAndDropSortInput')
        _verify_interaction_supports_android(self, 'EndExploration')
        _verify_interaction_supports_android(self, 'FractionInput')
        _verify_interaction_supports_android(self, 'ImageClickInput')
        _verify_interaction_supports_android(self, 'ItemSelectionInput')
        _verify_interaction_supports_android(self, 'MathEquationInput')
        _verify_interaction_supports_android(self, 'MultipleChoiceInput')
        _verify_interaction_supports_android(self, 'NumberWithUnits')
        _verify_interaction_supports_android(self, 'NumericInput')
        _verify_interaction_supports_android(self, 'TextInput')
        _verify_interaction_supports_android(self, 'NumericExpressionInput')
        _verify_interaction_supports_android(self, 'RatioExpressionInput')
        _verify_interaction_supports_android(self, None)

        _verify_interaction_does_not_support_android(self, 'CodeRepl')
        _verify_interaction_does_not_support_android(self, 'GraphInput')
        _verify_interaction_does_not_support_android(self, 'InteractiveMap')
        _verify_interaction_does_not_support_android(self, 'MusicNotesInput')
        _verify_interaction_does_not_support_android(self, 'PencilCodeEditor')
        _verify_interaction_does_not_support_android(self, 'SetInput')

        _verify_all_interaction_ids_checked(self)

    def test_get_content_html_with_invalid_content_id_raise_error(self) -> None:
        exploration = exp_domain.Exploration.create_default_exploration('0')
        init_state = exploration.states[exploration.init_state_name]
        init_state.update_interaction_id('TextInput')
        hints_list = [
            state_domain.Hint(
                state_domain.SubtitledHtml('hint_1', '<p>hint one</p>')
            )
        ]
        init_state.update_interaction_hints(hints_list)

        self.assertEqual(
            init_state.get_content_html('hint_1'), '<p>hint one</p>')

        with self.assertRaisesRegex(
            ValueError, 'Content ID Invalid id does not exist'):
            init_state.get_content_html('Invalid id')

    def test_state_operations(self) -> None:
        """Test adding, updating and checking existence of states."""
        exploration = exp_domain.Exploration.create_default_exploration('eid')
        content_id_generator = translation_domain.ContentIdGenerator(
            exploration.next_content_id_index
        )
        self.assertNotIn('invalid_state_name', exploration.states)

        self.assertEqual(len(exploration.states), 1)

        default_state_name = exploration.init_state_name
        exploration.rename_state(default_state_name, 'Renamed state')
        self.assertEqual(len(exploration.states), 1)
        self.assertEqual(exploration.init_state_name, 'Renamed state')

        # Add a new state.
        exploration.add_states(['State 2'])
        self.assertEqual(len(exploration.states), 2)

        # It is OK to rename a state to the same name.
        exploration.rename_state('State 2', 'State 2')

        # But it is not OK to add or rename a state using a name that already
        # exists.
        with self.assertRaisesRegex(ValueError, 'Duplicate state name'):
            exploration.add_states(['State 2'])
        with self.assertRaisesRegex(ValueError, 'Duplicate state name'):
            exploration.rename_state('State 2', 'Renamed state')

        # And it is OK to rename a state to 'END' (old terminal pseudostate). It
        # is tested throughout this test because a lot of old behavior used to
        # be specific to states named 'END'. These tests validate that is no
        # longer the situation.
        exploration.rename_state('State 2', 'END')

<<<<<<< HEAD
        # Should successfully be able to name it back.
        exploration.rename_state('END', 'State 2')
=======
    def test_get_content_id_mapping_needing_translations_with_interaction_translations(  # pylint: disable=line-too-long
        self
    ) -> None:
        exploration = exp_domain.Exploration.create_default_exploration('0')
        init_state = exploration.states[exploration.init_state_name]
        init_state.update_content(
            state_domain.SubtitledHtml.from_dict({
                'content_id': 'content',
                'html': '<p>This is content</p>'
            }))
        init_state.update_interaction_id('TextInput')
        state_interaction_cust_args: Dict[
            str, Dict[str, Union[Dict[str, str], int]]
        ] = {
            'placeholder': {
                'value': {
                    'content_id': 'ca_placeholder_0',
                    'unicode_str': 'Placeholder'
                }
            },
            'rows': {'value': 1},
            'catchMisspellings': {'value': False}
        }
        init_state.update_interaction_customization_args(
            state_interaction_cust_args)
>>>>>>> d7c0fb67

        # The exploration now has exactly two states.
        self.assertNotIn(default_state_name, exploration.states)
        self.assertIn('Renamed state', exploration.states)
        self.assertIn('State 2', exploration.states)

        # Can successfully add 'END' state.
        exploration.add_states(['END'])

        # Should fail to rename like any other state.
        with self.assertRaisesRegex(ValueError, 'Duplicate state name'):
            exploration.rename_state('State 2', 'END')

        default_outcome = exploration.states[
            'Renamed state'].interaction.default_outcome
        assert default_outcome is not None
        # Ensure the other states are connected to END.
        default_outcome.dest = 'State 2'

        default_outcome = exploration.states[
            'State 2'].interaction.default_outcome
        assert default_outcome is not None
        default_outcome.dest = 'END'

        # Ensure the other states have interactions.
        self.set_interaction_for_state(
            exploration.states['Renamed state'], 'TextInput',
            content_id_generator)
        self.set_interaction_for_state(
            exploration.states['State 2'], 'TextInput', content_id_generator)

        # Other miscellaneous requirements for validation.
        exploration.title = 'Title'
        exploration.category = 'Category'
        exploration.objective = 'Objective'

        # The exploration should NOT be terminable even though it has a state
        # called 'END' and everything else is connected to it.
        with self.assertRaisesRegex(
            Exception,
            'This state does not have any interaction specified.'):
            exploration.validate(strict=True)

        # Renaming the node to something other than 'END' and giving it an
        # EndExploration is enough to validate it, though it cannot have a
        # default outcome or answer groups.
        exploration.rename_state('END', 'AnotherEnd')
        another_end_state = exploration.states['AnotherEnd']
        self.set_interaction_for_state(
            another_end_state, 'EndExploration', content_id_generator)
        another_end_state.update_interaction_default_outcome(None)
        exploration.validate(strict=True)

        # Name it back for final tests.
        exploration.rename_state('AnotherEnd', 'END')

        # Should be able to successfully delete it.
        exploration.delete_state('END')
        self.assertNotIn('END', exploration.states)

    def test_update_solicit_answer_details(self) -> None:
        """Test updating solicit_answer_details."""
        state = state_domain.State.create_default_state(
            'state_1', 'content_0', 'default_outcome_1')
        self.assertEqual(state.solicit_answer_details, False)
        state.update_solicit_answer_details(True)
        self.assertEqual(state.solicit_answer_details, True)

    # TODO(#13059): Here we use MyPy ignore because after we fully type the
    # codebase we plan to get rid of the tests that intentionally test wrong
    # inputs that we can normally catch by typing.
    def test_update_solicit_answer_details_with_non_bool_fails(self) -> None:
        """Test updating solicit_answer_details with non bool value."""
        exploration = exp_domain.Exploration.create_default_exploration('eid')
        init_state = exploration.states[exploration.init_state_name]
        self.assertEqual(init_state.solicit_answer_details, False)
        with self.assertRaisesRegex(Exception, (
            'Expected solicit_answer_details to be a boolean, received')):
            init_state.update_solicit_answer_details('abc')  # type: ignore[arg-type]
        init_state = exploration.states[exploration.init_state_name]
        self.assertEqual(init_state.solicit_answer_details, False)

    def test_update_linked_skill_id(self) -> None:
        """Test updating linked_skill_id."""
        state = state_domain.State.create_default_state(
            'state_1', 'content_0', 'default_outcome_1')
        self.assertEqual(state.linked_skill_id, None)
        state.update_linked_skill_id('string_2')
        self.assertEqual(state.linked_skill_id, 'string_2')

    def test_update_card_is_checkpoint(self) -> None:
        """Test update card_is_checkpoint."""
        state = state_domain.State.create_default_state(
            'state_1', 'content_0', 'default_outcome_1')
        self.assertEqual(state.card_is_checkpoint, False)
        state.update_card_is_checkpoint(True)
        self.assertEqual(state.card_is_checkpoint, True)

    # TODO(#13059): Here we use MyPy ignore because after we fully type the
    # codebase we plan to get rid of the tests that intentionally test wrong
    # inputs that we can normally catch by typing.
    def test_update_card_is_checkpoint_with_non_bool_fails(self) -> None:
        """Test updating card_is_checkpoint with non bool value."""
        exploration = exp_domain.Exploration.create_default_exploration('eid')
        init_state = exploration.states[exploration.init_state_name]
        self.assertEqual(init_state.card_is_checkpoint, True)
        with self.assertRaisesRegex(Exception, (
            'Expected card_is_checkpoint to be a boolean, received')):
            init_state.update_card_is_checkpoint('abc')  # type: ignore[arg-type]
        init_state = exploration.states[exploration.init_state_name]
        self.assertEqual(init_state.card_is_checkpoint, True)

    def test_convert_html_fields_in_state_with_drag_and_drop_interaction(
        self
    ) -> None:
        """Test the method for converting all the HTML in a state having
        DragAndDropSortInput interaction.
        """
        html_with_old_math_schema = (
            '<p>Value</p><oppia-noninteractive-math raw_latex-with-value="&a'
            'mp;quot;+,-,-,+&amp;quot;"></oppia-noninteractive-math>')
        html_with_new_math_schema = (
            '<p>Value</p><oppia-noninteractive-math math_content-with-value='
            '"{&amp;quot;raw_latex&amp;quot;: &amp;quot;+,-,-,+&amp;quot;, &'
            'amp;quot;svg_filename&amp;quot;: &amp;quot;&amp;quot;}"></oppia'
            '-noninteractive-math>')

        answer_group_dict_with_old_math_schema: state_domain.AnswerGroupDict = {
            'outcome': {
                'dest': 'Introduction',
                'dest_if_really_stuck': None,
                'feedback': {
                    'content_id': 'feedback_1',
                    'html': '<p>Feedback</p>'
                },
                'labelled_as_correct': False,
                'param_changes': [],
                'refresher_exploration_id': None,
                'missing_prerequisite_skill_id': None
            },
            'rule_specs': [{
                'inputs': {
                    'x': [[html_with_old_math_schema]]
                },
                'rule_type': 'IsEqualToOrdering'
            }, {
                'rule_type': 'HasElementXAtPositionY',
                'inputs': {
                    'x': html_with_old_math_schema,
                    'y': 2
                }
            }, {
                'rule_type': 'IsEqualToOrdering',
                'inputs': {
                    'x': [[html_with_old_math_schema]]
                }
            }, {
                'rule_type': 'HasElementXBeforeElementY',
                'inputs': {
                    'x': html_with_old_math_schema,
                    'y': html_with_old_math_schema
                }
            }, {
                'rule_type': 'IsEqualToOrderingWithOneItemAtIncorrectPosition',
                'inputs': {
                    'x': [[html_with_old_math_schema]]
                }
            }],
            'training_data': [],
            'tagged_skill_misconception_id': None
        }
        answer_group_dict_with_new_math_schema = {
            'outcome': {
                'dest': 'Introduction',
                'dest_if_really_stuck': None,
                'feedback': {
                    'content_id': 'feedback_1',
                    'html': '<p>Feedback</p>'
                },
                'labelled_as_correct': False,
                'param_changes': [],
                'refresher_exploration_id': None,
                'missing_prerequisite_skill_id': None
            },
            'rule_specs': [{
                'inputs': {
                    'x': [[html_with_new_math_schema]]
                },
                'rule_type': 'IsEqualToOrdering'
            }, {
                'rule_type': 'HasElementXAtPositionY',
                'inputs': {
                    'x': html_with_new_math_schema,
                    'y': 2
                }
            }, {
                'rule_type': 'IsEqualToOrdering',
                'inputs': {
                    'x': [[html_with_new_math_schema]]
                }
            }, {
                'rule_type': 'HasElementXBeforeElementY',
                'inputs': {
                    'x': html_with_new_math_schema,
                    'y': html_with_new_math_schema
                }
            }, {
                'rule_type': 'IsEqualToOrderingWithOneItemAtIncorrectPosition',
                'inputs': {
                    'x': [[html_with_new_math_schema]]
                }
            }],
            'training_data': [],
            'tagged_skill_misconception_id': None
        }
        state_dict_with_old_math_schema: state_domain.StateDict = {
            'content': {
                'content_id': 'content_0', 'html': 'Hello!'
            },
            'param_changes': [],
            'solicit_answer_details': False,
            'card_is_checkpoint': False,
            'linked_skill_id': None,
            'classifier_model_id': None,
            'interaction': {
                'answer_groups': [answer_group_dict_with_old_math_schema],
                'default_outcome': {
                    'param_changes': [],
                    'feedback': {
                        'content_id': 'default_outcome',
                        'html': (
                            '<p><oppia-noninteractive-image filepath'
                            '-with-value="&amp;quot;random.png&amp;'
                            'quot;"></oppia-noninteractive-image>'
                            'Hello this is test case to check '
                            'image tag inside p tag</p>'
                        )
                    },
                    'dest': 'Introduction',
                    'dest_if_really_stuck': None,
                    'refresher_exploration_id': None,
                    'missing_prerequisite_skill_id': None,
                    'labelled_as_correct': False
                },
                'customization_args': {
                    'choices': {
                        'value': [{
                            'content_id': 'ca_choices_0',
                            'html': html_with_old_math_schema
                        }, {
                            'content_id': 'ca_choices_1',
                            'html': '<p>2</p>'
                        }, {
                            'content_id': 'ca_choices_2',
                            'html': '<p>3</p>'
                        }, {
                            'content_id': 'ca_choices_3',
                            'html': '<p>4</p>'
                        }]
                    },
                    'allowMultipleItemsInSamePosition': {'value': True}
                },
                'confirmed_unclassified_answers': [],
                'id': 'DragAndDropSortInput',
                'hints': [
                    {
                        'hint_content': {
                            'content_id': 'hint_1',
                            'html': html_with_old_math_schema
                        }
                    },
                    {
                        'hint_content': {
                            'content_id': 'hint_2',
                            'html': html_with_old_math_schema
                        }
                    }
                ],
                'solution': {
                    'answer_is_exclusive': True,
                    'correct_answer': [
                        [html_with_old_math_schema],
                        ['<p>2</p>'],
                        ['<p>3</p>'],
                        ['<p>4</p>']
                    ],
                    'explanation': {
                        'content_id': 'solution',
                        'html': '<p>This is solution for state1</p>'
                    }
                }
            },
            'recorded_voiceovers': {
                'voiceovers_mapping': {}
            }
        }

        state_dict_with_new_math_schema = {
            'content': {
                'content_id': 'content_0', 'html': 'Hello!'
            },
            'param_changes': [],
            'solicit_answer_details': False,
            'card_is_checkpoint': False,
            'linked_skill_id': None,
            'classifier_model_id': None,
            'interaction': {
                'answer_groups': [answer_group_dict_with_new_math_schema],
                'default_outcome': {
                    'param_changes': [],
                    'feedback': {
                        'content_id': 'default_outcome',
                        'html': (
                            '<p><oppia-noninteractive-image filepath'
                            '-with-value="&amp;quot;random.png&amp;'
                            'quot;"></oppia-noninteractive-image>'
                            'Hello this is test case to check '
                            'image tag inside p tag</p>'
                        )
                    },
                    'dest': 'Introduction',
                    'dest_if_really_stuck': None,
                    'refresher_exploration_id': None,
                    'missing_prerequisite_skill_id': None,
                    'labelled_as_correct': False
                },
                'customization_args': {
                    'choices': {
                        'value': [{
                            'content_id': 'ca_choices_0',
                            'html': html_with_new_math_schema
                        }, {
                            'content_id': 'ca_choices_1',
                            'html': '<p>2</p>'
                        }, {
                            'content_id': 'ca_choices_2',
                            'html': '<p>3</p>'
                        }, {
                            'content_id': 'ca_choices_3',
                            'html': '<p>4</p>'
                        }]
                    },
                    'allowMultipleItemsInSamePosition': {'value': True}
                },
                'confirmed_unclassified_answers': [],
                'id': 'DragAndDropSortInput',
                'hints': [
                    {
                        'hint_content': {
                            'content_id': 'hint_1',
                            'html': html_with_new_math_schema
                        }
                    },
                    {
                        'hint_content': {
                            'content_id': 'hint_2',
                            'html': html_with_new_math_schema
                        }
                    }
                ],
                'solution': {
                    'answer_is_exclusive': True,
                    'correct_answer': [
                        [html_with_new_math_schema],
                        ['<p>2</p>'],
                        ['<p>3</p>'],
                        ['<p>4</p>']
                    ],
                    'explanation': {
                        'content_id': 'solution',
                        'html': '<p>This is solution for state1</p>'
                    }
                }
            },
            'recorded_voiceovers': {
                'voiceovers_mapping': {}
            }
        }

        self.assertEqual(
            state_domain.State.convert_html_fields_in_state(
                state_dict_with_old_math_schema,
                html_validation_service.
                add_math_content_to_math_rte_components,
                state_uses_old_rule_template_schema=True),
            state_dict_with_new_math_schema)

    def test_convert_html_fields_in_state_with_item_selection_interaction(
        self
    ) -> None:
        """Test the method for converting all the HTML in a state having
        ItemSelection interaction.
        """
        html_with_old_math_schema = (
            '<p>Value</p><oppia-noninteractive-math raw_latex-with-value="&a'
            'mp;quot;+,-,-,+&amp;quot;"></oppia-noninteractive-math>')
        html_with_new_math_schema = (
            '<p>Value</p><oppia-noninteractive-math math_content-with-value='
            '"{&amp;quot;raw_latex&amp;quot;: &amp;quot;+,-,-,+&amp;quot;, &'
            'amp;quot;svg_filename&amp;quot;: &amp;quot;&amp;quot;}"></oppia'
            '-noninteractive-math>')
        answer_group_with_old_math_schema: List[
            state_domain.AnswerGroupDict
        ] = [{
            'rule_specs': [{
                'rule_type': 'Equals',
                'inputs': {
                    'x': [html_with_old_math_schema]
                }
            }, {
                'rule_type': 'ContainsAtLeastOneOf',
                'inputs': {
                    'x': [html_with_old_math_schema]
                }
            }, {
                'rule_type': 'IsProperSubsetOf',
                'inputs': {
                    'x': [html_with_old_math_schema]
                }
            }, {
                'rule_type': 'DoesNotContainAtLeastOneOf',
                'inputs': {
                    'x': [html_with_old_math_schema]
                }
            }],
            'outcome': {
                'dest': 'Introduction',
                'dest_if_really_stuck': None,
                'feedback': {
                    'content_id': 'feedback',
                    'html': html_with_old_math_schema
                },
                'param_changes': [],
                'labelled_as_correct': False,
                'refresher_exploration_id': None,
                'missing_prerequisite_skill_id': None
            },
            'training_data': [],
            'tagged_skill_misconception_id': None
        }]

        answer_group_with_new_math_schema = [{
            'rule_specs': [{
                'rule_type': 'Equals',
                'inputs': {
                    'x': [html_with_new_math_schema]
                }
            }, {
                'rule_type': 'ContainsAtLeastOneOf',
                'inputs': {
                    'x': [html_with_new_math_schema]
                }
            }, {
                'rule_type': 'IsProperSubsetOf',
                'inputs': {
                    'x': [html_with_new_math_schema]
                }
            }, {
                'rule_type': 'DoesNotContainAtLeastOneOf',
                'inputs': {
                    'x': [html_with_new_math_schema]
                }
            }],
            'outcome': {
                'dest': 'Introduction',
                'dest_if_really_stuck': None,
                'feedback': {
                    'content_id': 'feedback',
                    'html': html_with_new_math_schema
                },
                'param_changes': [],
                'labelled_as_correct': False,
                'refresher_exploration_id': None,
                'missing_prerequisite_skill_id': None
            },
            'training_data': [],
            'tagged_skill_misconception_id': None
        }]

        state_dict_with_old_math_schema: state_domain.StateDict = {
            'content': {
                'content_id': 'content_0', 'html': 'Hello!'
            },
            'param_changes': [],
            'solicit_answer_details': False,
            'card_is_checkpoint': False,
            'linked_skill_id': None,
            'classifier_model_id': None,
            'interaction': {
                'solution': {
                    'answer_is_exclusive': True,
                    'correct_answer': [
                        html_with_old_math_schema,
                        '<p>state customization arg html 2</p>',
                        '<p>state customization arg html 3</p>',
                        '<p>state customization arg html 4</p>'
                    ],
                    'explanation': {
                        'content_id': 'solution',
                        'html': '<p>This is solution for state1</p>'
                    }
                },
                'answer_groups': answer_group_with_old_math_schema,
                'default_outcome': {
                    'param_changes': [],
                    'feedback': {
                        'content_id': 'default_outcome',
                        'html': (
                            '<p><oppia-noninteractive-image filepath'
                            '-with-value="&amp;quot;random.png&amp;'
                            'quot;"></oppia-noninteractive-image>'
                            'Hello this is test case to check '
                            'image tag inside p tag</p>'
                        )
                    },
                    'dest': 'Introduction',
                    'dest_if_really_stuck': None,
                    'refresher_exploration_id': None,
                    'missing_prerequisite_skill_id': None,
                    'labelled_as_correct': False
                },
                'customization_args': {
                    'maxAllowableSelectionCount': {
                        'value': 1
                    },
                    'minAllowableSelectionCount': {
                        'value': 1
                    },
                    'choices': {
                        'value': [{
                            'content_id': 'ca_choices_0',
                            'html': '<p>init_state customization arg html 1</p>'
                        }, {
                            'content_id': 'ca_choices_1',
                            'html': html_with_old_math_schema
                        }, {
                            'content_id': 'ca_choices_2',
                            'html': '<p>init_state customization arg html 3</p>'
                        }, {
                            'content_id': 'ca_choices_3',
                            'html': '<p>init_state customization arg html 4</p>'
                        }]
                    }
                },
                'confirmed_unclassified_answers': [],
                'id': 'ItemSelectionInput',
                'hints': []
            },
            'recorded_voiceovers': {
                'voiceovers_mapping': {}
            }
        }

        state_dict_with_new_math_schema = {
            'content': {
                'content_id': 'content_0', 'html': 'Hello!'
            },
            'param_changes': [],
            'solicit_answer_details': False,
            'card_is_checkpoint': False,
            'linked_skill_id': None,
            'classifier_model_id': None,
            'interaction': {
                'solution': {
                    'answer_is_exclusive': True,
                    'correct_answer': [
                        html_with_new_math_schema,
                        '<p>state customization arg html 2</p>',
                        '<p>state customization arg html 3</p>',
                        '<p>state customization arg html 4</p>'
                    ],
                    'explanation': {
                        'content_id': 'solution',
                        'html': '<p>This is solution for state1</p>'
                    }
                },
                'answer_groups': answer_group_with_new_math_schema,
                'default_outcome': {
                    'param_changes': [],
                    'feedback': {
                        'content_id': 'default_outcome',
                        'html': (
                            '<p><oppia-noninteractive-image filepath'
                            '-with-value="&amp;quot;random.png&amp;'
                            'quot;"></oppia-noninteractive-image>'
                            'Hello this is test case to check '
                            'image tag inside p tag</p>'
                        )
                    },
                    'dest': 'Introduction',
                    'dest_if_really_stuck': None,
                    'refresher_exploration_id': None,
                    'missing_prerequisite_skill_id': None,
                    'labelled_as_correct': False
                },
                'customization_args': {
                    'maxAllowableSelectionCount': {
                        'value': 1
                    },
                    'minAllowableSelectionCount': {
                        'value': 1
                    },
                    'choices': {
                        'value': [{
                            'content_id': 'ca_choices_0',
                            'html': '<p>init_state customization arg html 1</p>'
                        }, {
                            'content_id': 'ca_choices_1',
                            'html': html_with_new_math_schema
                        }, {
                            'content_id': 'ca_choices_2',
                            'html': '<p>init_state customization arg html 3</p>'
                        }, {
                            'content_id': 'ca_choices_3',
                            'html': '<p>init_state customization arg html 4</p>'
                        }]
                    }
                },
                'confirmed_unclassified_answers': [],
                'id': 'ItemSelectionInput',
                'hints': []
            },
            'recorded_voiceovers': {
                'voiceovers_mapping': {}
            }
        }
        interaction_registry.Registry.get_all_specs_for_state_schema_version(
            41)['ItemSelectionInput']['can_have_solution'] = True

        self.assertEqual(
            state_domain.State.convert_html_fields_in_state(
                state_dict_with_old_math_schema,
                html_validation_service.
                add_math_content_to_math_rte_components,
                state_uses_old_rule_template_schema=True),
            state_dict_with_new_math_schema)

    def test_convert_html_fields_in_state_with_text_input_interaction(
        self
    ) -> None:
        """Test the method for converting all the HTML in a state having
        TextInput interaction.
        """
        html_with_old_math_schema = (
            '<p>Value</p><oppia-noninteractive-math raw_latex-with-value="&a'
            'mp;quot;+,-,-,+&amp;quot;"></oppia-noninteractive-math>')
        html_with_new_math_schema = (
            '<p>Value</p><oppia-noninteractive-math math_content-with-value='
            '"{&amp;quot;raw_latex&amp;quot;: &amp;quot;+,-,-,+&amp;quot;, &'
            'amp;quot;svg_filename&amp;quot;: &amp;quot;&amp;quot;}"></oppia'
            '-noninteractive-math>')
        answer_group_with_old_math_schema: state_domain.AnswerGroupDict = {
            'outcome': {
                'dest': 'Introduction',
                'dest_if_really_stuck': None,
                'feedback': {
                    'content_id': 'feedback_1',
                    'html': html_with_old_math_schema
                },
                'labelled_as_correct': False,
                'param_changes': [],
                'refresher_exploration_id': None,
                'missing_prerequisite_skill_id': None
            },
            'rule_specs': [{
                'inputs': {
                    'x': 'Test'
                },
                'rule_type': 'Equals'
            }],
            'training_data': [],
            'tagged_skill_misconception_id': None
        }
        answer_group_with_new_math_schema = {
            'outcome': {
                'dest': 'Introduction',
                'dest_if_really_stuck': None,
                'feedback': {
                    'content_id': 'feedback_1',
                    'html': html_with_new_math_schema
                },
                'labelled_as_correct': False,
                'param_changes': [],
                'refresher_exploration_id': None,
                'missing_prerequisite_skill_id': None
            },
            'rule_specs': [{
                'inputs': {
                    'x': 'Test'
                },
                'rule_type': 'Equals'
            }],
            'training_data': [],
            'tagged_skill_misconception_id': None
        }

        state_dict_with_old_math_schema: state_domain.StateDict = {
            'content': {
                'content_id': 'content_0', 'html': html_with_old_math_schema
            },
            'param_changes': [],
            'solicit_answer_details': False,
            'card_is_checkpoint': False,
            'linked_skill_id': None,
            'classifier_model_id': None,
            'interaction': {
                'solution': {
                    'answer_is_exclusive': True,
                    'correct_answer': 'Answer1',
                    'explanation': {
                        'content_id': 'solution',
                        'html': html_with_old_math_schema
                    }
                },
                'answer_groups': [answer_group_with_old_math_schema],
                'default_outcome': {
                    'param_changes': [],
                    'feedback': {
                        'content_id': 'default_outcome',
                        'html': html_with_old_math_schema
                    },
                    'dest': 'Introduction',
                    'dest_if_really_stuck': None,
                    'refresher_exploration_id': None,
                    'missing_prerequisite_skill_id': None,
                    'labelled_as_correct': False
                },
                'customization_args': {
                    'rows': {
                        'value': 1
                    },
                    'placeholder': {
                        'value': {
                            'content_id': 'ca_placeholder_0',
                            'unicode_str': ''
                        }
                    },
                    'catchMisspellings': {
                        'value': False
                    }
                },
                'confirmed_unclassified_answers': [],
                'id': 'TextInput',
                'hints': [
                    {
                        'hint_content': {
                            'content_id': 'hint_1',
                            'html': html_with_old_math_schema
                        }
                    },
                    {
                        'hint_content': {
                            'content_id': 'hint_2',
                            'html': html_with_old_math_schema
                        }
                    }]
            },
            'recorded_voiceovers': {
                'voiceovers_mapping': {}
            }
        }

        state_dict_with_new_math_schema = {
            'content': {
                'content_id': 'content_0', 'html': html_with_new_math_schema
            },
            'param_changes': [],
            'solicit_answer_details': False,
            'card_is_checkpoint': False,
            'linked_skill_id': None,
            'classifier_model_id': None,
            'interaction': {
                'solution': {
                    'answer_is_exclusive': True,
                    'correct_answer': 'Answer1',
                    'explanation': {
                        'content_id': 'solution',
                        'html': html_with_new_math_schema
                    }
                },
                'answer_groups': [answer_group_with_new_math_schema],
                'default_outcome': {
                    'param_changes': [],
                    'feedback': {
                        'content_id': 'default_outcome',
                        'html': html_with_new_math_schema
                    },
                    'dest': 'Introduction',
                    'dest_if_really_stuck': None,
                    'refresher_exploration_id': None,
                    'missing_prerequisite_skill_id': None,
                    'labelled_as_correct': False
                },
                'customization_args': {
                    'rows': {
                        'value': 1
                    },
                    'placeholder': {
                        'value': {
                            'content_id': 'ca_placeholder_0',
                            'unicode_str': ''
                        }
                    },
                    'catchMisspellings': {
                        'value': False
                    }
                },
                'confirmed_unclassified_answers': [],
                'id': 'TextInput',
                'hints': [
                    {
                        'hint_content': {
                            'content_id': 'hint_1',
                            'html': html_with_new_math_schema
                        }
                    },
                    {
                        'hint_content': {
                            'content_id': 'hint_2',
                            'html': html_with_new_math_schema
                        }
                    }]
            },
            'recorded_voiceovers': {
                'voiceovers_mapping': {}
            }
        }
        self.assertEqual(
            state_domain.State.convert_html_fields_in_state(
                state_dict_with_old_math_schema,
                html_validation_service.
                add_math_content_to_math_rte_components),
            state_dict_with_new_math_schema)

    def test_convert_html_fields_in_state_with_math_expression_input(
        self
    ) -> None:
        """Test the method for converting all the HTML in a state having
        MathExpressionInput interaction.
        """
        html_with_old_math_schema = (
            '<p>Value</p><oppia-noninteractive-math raw_latex-with-value="&a'
            'mp;quot;+,-,-,+&amp;quot;"></oppia-noninteractive-math>')
        html_with_new_math_schema = (
            '<p>Value</p><oppia-noninteractive-math math_content-with-value='
            '"{&amp;quot;raw_latex&amp;quot;: &amp;quot;+,-,-,+&amp;quot;, &'
            'amp;quot;svg_filename&amp;quot;: &amp;quot;&amp;quot;}"></oppia'
            '-noninteractive-math>')
        answer_group_with_old_math_schema: state_domain.AnswerGroupDict = {
            'outcome': {
                'dest': 'Introduction',
                'dest_if_really_stuck': None,
                'feedback': {
                    'content_id': 'feedback_1',
                    'html': html_with_old_math_schema
                },
                'labelled_as_correct': False,
                'param_changes': [],
                'refresher_exploration_id': None,
                'missing_prerequisite_skill_id': None
            },
            'rule_specs': [{
                'inputs': {
                    'x': 'Test'
                },
                'rule_type': 'Equals'
            }],
            'training_data': [],
            'tagged_skill_misconception_id': None
        }
        answer_group_with_new_math_schema = {
            'outcome': {
                'dest': 'Introduction',
                'dest_if_really_stuck': None,
                'feedback': {
                    'content_id': 'feedback_1',
                    'html': html_with_new_math_schema
                },
                'labelled_as_correct': False,
                'param_changes': [],
                'refresher_exploration_id': None,
                'missing_prerequisite_skill_id': None
            },
            'rule_specs': [{
                'inputs': {
                    'x': 'Test'
                },
                'rule_type': 'Equals'
            }],
            'training_data': [],
            'tagged_skill_misconception_id': None
        }

        state_dict_with_old_math_schema: state_domain.StateDict = {
            'content': {
                'content_id': 'content_0', 'html': html_with_old_math_schema
            },
            'param_changes': [],
            'solicit_answer_details': False,
            'card_is_checkpoint': False,
            'linked_skill_id': None,
            'classifier_model_id': None,
            'interaction': {
                'answer_groups': [answer_group_with_old_math_schema],
                'default_outcome': {
                    'param_changes': [],
                    'feedback': {
                        'content_id': 'default_outcome',
                        'html': html_with_old_math_schema
                    },
                    'dest': 'Introduction',
                    'dest_if_really_stuck': None,
                    'refresher_exploration_id': None,
                    'missing_prerequisite_skill_id': None,
                    'labelled_as_correct': False
                },
                'customization_args': {},
                'confirmed_unclassified_answers': [],
                'id': 'MathExpressionInput',
                'hints': [
                    {
                        'hint_content': {
                            'content_id': 'hint_1',
                            'html': html_with_old_math_schema
                        }
                    },
                    {
                        'hint_content': {
                            'content_id': 'hint_2',
                            'html': html_with_old_math_schema
                        }
                    }],
                'solution': {
                    'answer_is_exclusive': True,
                    'correct_answer': [
                        [html_with_old_math_schema],
                        ['<p>2</p>'],
                        ['<p>3</p>'],
                        ['<p>4</p>']
                    ],
                    'explanation': {
                        'content_id': 'solution',
                        'html': '<p>This is solution for state1</p>'
                    }
                }
            },
            'recorded_voiceovers': {
                'voiceovers_mapping': {}
            }
        }

        state_dict_with_new_math_schema = {
            'content': {
                'content_id': 'content_0', 'html': html_with_new_math_schema
            },
            'param_changes': [],
            'solicit_answer_details': False,
            'card_is_checkpoint': False,
            'linked_skill_id': None,
            'classifier_model_id': None,
            'interaction': {
                'answer_groups': [answer_group_with_new_math_schema],
                'default_outcome': {
                    'param_changes': [],
                    'feedback': {
                        'content_id': 'default_outcome',
                        'html': html_with_new_math_schema
                    },
                    'dest': 'Introduction',
                    'dest_if_really_stuck': None,
                    'refresher_exploration_id': None,
                    'missing_prerequisite_skill_id': None,
                    'labelled_as_correct': False
                },
                'customization_args': {},
                'confirmed_unclassified_answers': [],
                'id': 'MathExpressionInput',
                'hints': [
                    {
                        'hint_content': {
                            'content_id': 'hint_1',
                            'html': html_with_new_math_schema
                        }
                    },
                    {
                        'hint_content': {
                            'content_id': 'hint_2',
                            'html': html_with_new_math_schema
                        }
                    }],
                'solution': {
                    'answer_is_exclusive': True,
                    'correct_answer': [
                        [html_with_old_math_schema],
                        ['<p>2</p>'],
                        ['<p>3</p>'],
                        ['<p>4</p>']
                    ],
                    'explanation': {
                        'content_id': 'solution',
                        'html': '<p>This is solution for state1</p>'
                    }
                }
            },
            'recorded_voiceovers': {
                'voiceovers_mapping': {}
            }
        }
        self.assertEqual(
            state_domain.State.convert_html_fields_in_state(
                state_dict_with_old_math_schema,
                html_validation_service.
                add_math_content_to_math_rte_components),
            state_dict_with_new_math_schema)

    def test_convert_html_fields_in_state_having_rule_spec_with_invalid_format(
            self) -> None:
        """Test the method for converting the HTML in a state
        when the rule_spec has invalid html format.
        """
        html_with_old_math_schema = (
            '<p>Value</p><oppia-noninteractive-math raw_latex-with-value="&a'
            'mp;quot;+,-,-,+&amp;quot;"></oppia-noninteractive-math>')
        answer_group_with_old_math_schema: List[
            state_domain.AnswerGroupDict
        ] = [{
            'rule_specs': [{
                'rule_type': 'Equals',
                'inputs': {
                    'x': [html_with_old_math_schema]
                }
            }, {
                'rule_type': 'ContainsAtLeastOneOf',
                'inputs': {
                    'x': [html_with_old_math_schema]
                }
            }],
            'outcome': {
                'dest': 'Introduction',
                'dest_if_really_stuck': None,
                'feedback': {
                    'content_id': 'feedback',
                    'html': html_with_old_math_schema
                },
                'param_changes': [],
                'labelled_as_correct': False,
                'refresher_exploration_id': None,
                'missing_prerequisite_skill_id': None
            },
            'training_data': [],
            'tagged_skill_misconception_id': None
        }]

        state_dict_with_old_math_schema: state_domain.StateDict = {
            'content': {
                'content_id': 'content_0', 'html': 'Hello!'
            },
            'param_changes': [],
            'solicit_answer_details': False,
            'card_is_checkpoint': False,
            'linked_skill_id': None,
            'classifier_model_id': None,
            'interaction': {
                'solution': None,
                'answer_groups': answer_group_with_old_math_schema,
                'default_outcome': {
                    'param_changes': [],
                    'feedback': {
                        'content_id': 'default_outcome',
                        'html': (
                            '<p><oppia-noninteractive-image filepath'
                            '-with-value="&amp;quot;random.png&amp;'
                            'quot;"></oppia-noninteractive-image>'
                            'Hello this is test case to check '
                            'image tag inside p tag</p>'
                        )
                    },
                    'dest': 'Introduction',
                    'dest_if_really_stuck': None,
                    'refresher_exploration_id': None,
                    'missing_prerequisite_skill_id': None,
                    'labelled_as_correct': False
                },
                'customization_args': {
                    'maxAllowableSelectionCount': {
                        'value': 1
                    },
                    'minAllowableSelectionCount': {
                        'value': 1
                    },
                    'choices': {
                        'value': [
                            '<p>init_state customization arg html 1</p>',
                            html_with_old_math_schema,
                            '<p>init_state customization arg html 3</p>',
                            '<p>init_state customization arg html 4</p>'
                        ]
                    }
                },
                'confirmed_unclassified_answers': [],
                'id': 'ItemSelectionInput',
                'hints': []
            },
            'recorded_voiceovers': {
                'voiceovers_mapping': {}
            }
        }

        mock_html_field_types_to_rule_specs_dict = copy.deepcopy(
            rules_registry.Registry.get_html_field_types_to_rule_specs(
                state_schema_version=41))
        for html_type_dict in (
                mock_html_field_types_to_rule_specs_dict.values()):
            html_type_dict['format'] = 'invalid format'

        def mock_get_html_field_types_to_rule_specs(
            unused_cls: Type[state_domain.State],  # pylint: disable=unused-argument
            state_schema_version: Optional[int] = None  # pylint: disable=unused-argument
        ) -> Dict[str, rules_registry.RuleSpecsExtensionDict]:
            return mock_html_field_types_to_rule_specs_dict

        with self.swap(
            rules_registry.Registry, 'get_html_field_types_to_rule_specs',
            classmethod(mock_get_html_field_types_to_rule_specs)):
            with self.assertRaisesRegex(
                Exception,
                'The rule spec does not belong to a valid format.'):
                state_domain.State.convert_html_fields_in_state(
                    state_dict_with_old_math_schema,
                    html_validation_service.
                    add_math_content_to_math_rte_components,
                    state_uses_old_rule_template_schema=True)

    def test_convert_html_fields_in_rule_spec_with_invalid_input_variable(
        self
    ) -> None:
        """Test the method for converting the HTML in a state
        when the rule_spec has invalid input variable.
        """
        html_with_old_math_schema = (
            '<p>Value</p><oppia-noninteractive-math raw_latex-with-value="&a'
            'mp;quot;+,-,-,+&amp;quot;"></oppia-noninteractive-math>')
        answer_group_with_old_math_schema: List[
            state_domain.AnswerGroupDict
        ] = [{
            'rule_specs': [{
                'rule_type': 'Equals',
                'inputs': {
                    'x': [html_with_old_math_schema]
                }
            }, {
                'rule_type': 'ContainsAtLeastOneOf',
                'inputs': {
                    'x': [html_with_old_math_schema]
                }
            }],
            'outcome': {
                'dest': 'Introduction',
                'dest_if_really_stuck': None,
                'feedback': {
                    'content_id': 'feedback',
                    'html': html_with_old_math_schema
                },
                'param_changes': [],
                'labelled_as_correct': False,
                'refresher_exploration_id': None,
                'missing_prerequisite_skill_id': None
            },
            'training_data': [],
            'tagged_skill_misconception_id': None
        }]

        state_dict_with_old_math_schema: state_domain.StateDict = {
            'content': {
                'content_id': 'content_0', 'html': 'Hello!'
            },
            'param_changes': [],
            'solicit_answer_details': False,
            'card_is_checkpoint': False,
            'linked_skill_id': None,
            'classifier_model_id': None,
            'interaction': {
                'solution': None,
                'answer_groups': answer_group_with_old_math_schema,
                'default_outcome': {
                    'param_changes': [],
                    'feedback': {
                        'content_id': 'default_outcome',
                        'html': (
                            '<p><oppia-noninteractive-image filepath'
                            '-with-value="&amp;quot;random.png&amp;'
                            'quot;"></oppia-noninteractive-image>'
                            'Hello this is test case to check '
                            'image tag inside p tag</p>'
                        )
                    },
                    'dest': 'Introduction',
                    'dest_if_really_stuck': None,
                    'refresher_exploration_id': None,
                    'missing_prerequisite_skill_id': None,
                    'labelled_as_correct': False
                },
                'customization_args': {
                    'maxAllowableSelectionCount': {
                        'value': 1
                    },
                    'minAllowableSelectionCount': {
                        'value': 1
                    },
                    'choices': {
                        'value': [
                            '<p>init_state customization arg html 1</p>',
                            html_with_old_math_schema,
                            '<p>init_state customization arg html 3</p>',
                            '<p>init_state customization arg html 4</p>'
                        ]
                    }
                },
                'confirmed_unclassified_answers': [],
                'id': 'ItemSelectionInput',
                'hints': []
            },
            'recorded_voiceovers': {
                'voiceovers_mapping': {}
            }
        }

        mock_html_field_types_to_rule_specs_dict = copy.deepcopy(
            rules_registry.Registry.get_html_field_types_to_rule_specs(
                state_schema_version=41))
        for html_type_dict in (
                mock_html_field_types_to_rule_specs_dict.values()):
            if html_type_dict['interactionId'] == 'ItemSelectionInput':
                html_type_dict['ruleTypes']['Equals']['htmlInputVariables'] = (
                    ['y'])

        def mock_get_html_field_types_to_rule_specs(
            unused_cls: Type[state_domain.State]
        ) -> Dict[str, rules_registry.RuleSpecsExtensionDict]:
            return mock_html_field_types_to_rule_specs_dict

        with self.swap(
            rules_registry.Registry, 'get_html_field_types_to_rule_specs',
            classmethod(mock_get_html_field_types_to_rule_specs)
        ):
            with self.assertRaisesRegex(
                Exception,
                'Rule spec should have at least one valid input variable with '
                'Html in it.'):
                state_domain.State.convert_html_fields_in_state(
                    state_dict_with_old_math_schema,
                    html_validation_service.
                    add_math_content_to_math_rte_components)

    def test_convert_html_fields_in_rule_spec_with_invalid_correct_answer(
        self
    ) -> None:
        """Test the method for converting the HTML in a state when the
        interaction solution has invalid answer type.
        """
        html_with_old_math_schema = (
            '<p>Value</p><oppia-noninteractive-math raw_latex-with-value="&a'
            'mp;quot;+,-,-,+&amp;quot;"></oppia-noninteractive-math>')

        old_solution_dict: state_domain.SolutionDict = {
            'answer_is_exclusive': True,
            'correct_answer': 'Answer1',
            'explanation': {
                'content_id': 'solution',
            'html': html_with_old_math_schema
            }
        }

        state_dict_with_old_math_schema: state_domain.StateDict = {
            'content': {
                'content_id': 'content_0', 'html': html_with_old_math_schema
            },
            'param_changes': [],
            'solicit_answer_details': False,
            'card_is_checkpoint': False,
            'linked_skill_id': None,
            'classifier_model_id': None,
            'interaction': {
                'solution': old_solution_dict,
                'answer_groups': [],
                'default_outcome': {
                    'param_changes': [],
                    'feedback': {
                        'content_id': 'default_outcome',
                        'html': html_with_old_math_schema
                    },
                    'dest': 'Introduction',
                    'dest_if_really_stuck': None,
                    'refresher_exploration_id': None,
                    'missing_prerequisite_skill_id': None,
                    'labelled_as_correct': False
                },
                'customization_args': {
                    'rows': {
                        'value': 1
                    },
                    'placeholder': {
                        'value': ''
                    }
                },
                'confirmed_unclassified_answers': [],
                'id': 'TextInput',
                'hints': [
                    {
                        'hint_content': {
                            'content_id': 'hint_1',
                            'html': html_with_old_math_schema
                        }
                    },
                    {
                        'hint_content': {
                            'content_id': 'hint_2',
                            'html': html_with_old_math_schema
                        }
                    }
                ]
            },
            'recorded_voiceovers': {
                'voiceovers_mapping': {}
            }
        }

        mock_html_field_types_to_rule_specs_dict = copy.deepcopy(
            rules_registry.Registry.get_html_field_types_to_rule_specs(
                state_schema_version=41))
        mock_html_field_types_to_rule_specs_dict['NormalizedString'] = (
            mock_html_field_types_to_rule_specs_dict.pop('SetOfHtmlString'))

        def mock_get_html_field_types_to_rule_specs(
            unused_cls: Type[state_domain.State]
        ) -> Dict[str, rules_registry.RuleSpecsExtensionDict]:
            return mock_html_field_types_to_rule_specs_dict

        with self.swap(
            rules_registry.Registry, 'get_html_field_types_to_rule_specs',
            classmethod(mock_get_html_field_types_to_rule_specs)
        ):
            with self.assertRaisesRegex(
                Exception,
                'The solution does not have a valid '
                'correct_answer type.'):
                state_domain.State.convert_html_fields_in_state(
                    state_dict_with_old_math_schema,
                    html_validation_service.
                    add_math_content_to_math_rte_components)

    def test_convert_html_fields_in_state_when_interaction_is_none(
        self
    ) -> None:
        """Test the method for converting all the HTML in a state having
        no interaction.
        """
        html_with_old_math_schema = (
            '<p>Value</p><oppia-noninteractive-math raw_latex-with-value="&a'
            'mp;quot;+,-,-,+&amp;quot;"></oppia-noninteractive-math>')
        html_with_new_math_schema = (
            '<p>Value</p><oppia-noninteractive-math math_content-with-value='
            '"{&amp;quot;raw_latex&amp;quot;: &amp;quot;+,-,-,+&amp;quot;, &'
            'amp;quot;svg_filename&amp;quot;: &amp;quot;&amp;quot;}"></oppia'
            '-noninteractive-math>')

        state_dict_with_old_math_schema: state_domain.StateDict = {
            'content': {
                'content_id': 'content_0', 'html': html_with_old_math_schema
            },
            'param_changes': [],
            'solicit_answer_details': False,
            'card_is_checkpoint': False,
            'linked_skill_id': None,
            'classifier_model_id': None,
            'interaction': {
                'solution': None,
                'answer_groups': [],
                'default_outcome': {
                    'param_changes': [],
                    'feedback': {
                        'content_id': 'default_outcome',
                        'html': html_with_old_math_schema
                    },
                    'dest': 'Introduction',
                    'dest_if_really_stuck': None,
                    'refresher_exploration_id': None,
                    'missing_prerequisite_skill_id': None,
                    'labelled_as_correct': False
                },
                'customization_args': {},
                'confirmed_unclassified_answers': [],
                'id': None,
                'hints': [
                    {
                        'hint_content': {
                            'content_id': 'hint_1',
                            'html': html_with_old_math_schema
                        }
                    },
                    {
                        'hint_content': {
                            'content_id': 'hint_2',
                            'html': html_with_old_math_schema
                        }
                    }]
            },
            'recorded_voiceovers': {
                'voiceovers_mapping': {}
            }
        }

        state_dict_with_new_math_schema: state_domain.StateDict = {
            'content': {
                'content_id': 'content_0', 'html': html_with_new_math_schema
            },
            'param_changes': [],
            'solicit_answer_details': False,
            'card_is_checkpoint': False,
            'linked_skill_id': None,
            'classifier_model_id': None,
            'interaction': {
                'solution': None,
                'answer_groups': [],
                'default_outcome': {
                    'param_changes': [],
                    'feedback': {
                        'content_id': 'default_outcome',
                        'html': html_with_new_math_schema
                    },
                    'dest': 'Introduction',
                    'dest_if_really_stuck': None,
                    'refresher_exploration_id': None,
                    'missing_prerequisite_skill_id': None,
                    'labelled_as_correct': False
                },
                'customization_args': {},
                'confirmed_unclassified_answers': [],
                'id': None,
                'hints': [
                    {
                        'hint_content': {
                            'content_id': 'hint_1',
                            'html': html_with_new_math_schema
                        }
                    },
                    {
                        'hint_content': {
                            'content_id': 'hint_2',
                            'html': html_with_new_math_schema
                        }
                    }]
            },
            'recorded_voiceovers': {
                'voiceovers_mapping': {}
            }
        }
        solution_dict: state_domain.SolutionDict = {
            'answer_is_exclusive': True,
            'correct_answer': 'Answer1',
            'explanation': {
                'content_id': 'solution',
                'html': html_with_old_math_schema
            }
        }
        self.assertEqual(
            state_domain.State.convert_html_fields_in_state(
                state_dict_with_old_math_schema,
                html_validation_service.
                add_math_content_to_math_rte_components),
            state_dict_with_new_math_schema)
        # Assert that no action is performed on a solution dict when the
        # interaction ID is None.
        # Here we use MyPy ignore because for testing purposes here we are
        # not defining BaseInteractionDict's Key.
        self.assertEqual(
            state_domain.Solution.convert_html_in_solution(
                None, solution_dict,
                html_validation_service.
                add_math_content_to_math_rte_components,
                rules_registry.Registry.get_html_field_types_to_rule_specs(),
                {}  # type: ignore[typeddict-item]
            ), solution_dict)

    def test_subtitled_html_validation_with_invalid_html_type(self) -> None:
        """Test validation of subtitled HTML with invalid html type."""
        subtitled_html = state_domain.SubtitledHtml(
            'content_id', '<p>some html</p>')
        subtitled_html.validate()

        with self.assertRaisesRegex(
            utils.ValidationError, 'Invalid content HTML'
            ):
            with self.swap(subtitled_html, 'html', 20):
                subtitled_html.validate()

    def test_subtitled_html_validation_with_invalid_content(self) -> None:
        """Test validation of subtitled HTML with invalid content."""
        subtitled_html = state_domain.SubtitledHtml(
            'content_id', '<p>some html</p>')
        subtitled_html.validate()
        with self.assertRaisesRegex(
            utils.ValidationError, 'Expected content id to be a string, ' +
            'received 20'):
            with self.swap(subtitled_html, 'content_id', 20):
                subtitled_html.validate()

    def test_subtitled_unicode_validation_with_invalid_html_type(self) -> None:
        """Test validation of subtitled unicode with invalid unicode type."""
        subtitled_unicode = state_domain.SubtitledUnicode(
            'content_id', 'some string')
        subtitled_unicode.validate()

        with self.assertRaisesRegex(
            utils.ValidationError, 'Invalid content unicode'
            ):
            with self.swap(subtitled_unicode, 'unicode_str', 20):
                subtitled_unicode.validate()

    def test_subtitled_unicode_validation_with_invalid_content(self) -> None:
        """Test validation of subtitled unicode with invalid content."""
        subtitled_unicode = state_domain.SubtitledUnicode(
            'content_id', 'some html string')
        subtitled_unicode.validate()
        with self.assertRaisesRegex(
            utils.ValidationError, 'Expected content id to be a string, ' +
            'received 20'):
            with self.swap(subtitled_unicode, 'content_id', 20):
                subtitled_unicode.validate()

    def test_voiceover_validation(self) -> None:
        """Test validation of voiceover."""
        audio_voiceover = state_domain.Voiceover('a.mp3', 20, True, 24.5)
        audio_voiceover.validate()

        with self.assertRaisesRegex(
            utils.ValidationError, 'Expected audio filename to be a string'
        ):
            with self.swap(audio_voiceover, 'filename', 20):
                audio_voiceover.validate()
        with self.assertRaisesRegex(
            utils.ValidationError, 'Invalid audio filename'
        ):
            with self.swap(audio_voiceover, 'filename', '.invalidext'):
                audio_voiceover.validate()
        with self.assertRaisesRegex(
            utils.ValidationError, 'Invalid audio filename'
        ):
            with self.swap(audio_voiceover, 'filename', 'justanextension'):
                audio_voiceover.validate()
        with self.assertRaisesRegex(
            utils.ValidationError, 'Invalid audio filename'
        ):
            with self.swap(audio_voiceover, 'filename', 'a.invalidext'):
                audio_voiceover.validate()

        with self.assertRaisesRegex(
            utils.ValidationError, 'Expected file size to be an int'
        ):
            with self.swap(audio_voiceover, 'file_size_bytes', 'abc'):
                audio_voiceover.validate()
        with self.assertRaisesRegex(
            utils.ValidationError, 'Invalid file size'
        ):
            with self.swap(audio_voiceover, 'file_size_bytes', -3):
                audio_voiceover.validate()

        with self.assertRaisesRegex(
            utils.ValidationError, 'Expected needs_update to be a bool'
        ):
            with self.swap(audio_voiceover, 'needs_update', 'hello'):
                audio_voiceover.validate()
        with self.assertRaisesRegex(
            utils.ValidationError, 'Expected duration_secs to be a float'
        ):
            with self.swap(audio_voiceover, 'duration_secs', 'test'):
                audio_voiceover.validate()
        with self.assertRaisesRegex(
            utils.ValidationError, 'Expected duration_secs to be a float'
        ):
            with self.swap(audio_voiceover, 'duration_secs', '10'):
                audio_voiceover.validate()
        with self.assertRaisesRegex(
            utils.ValidationError,
            'Expected duration_secs to be positive number, '
            'or zero if not yet specified'
        ):
            with self.swap(audio_voiceover, 'duration_secs', -3.45):
                audio_voiceover.validate()

    def test_hints_validation(self) -> None:
        """Test validation of state hints."""
        exploration = exp_domain.Exploration.create_default_exploration('eid')
        content_id_generator = translation_domain.ContentIdGenerator(
            exploration.next_content_id_index
        )
        exploration.objective = 'Objective'
        init_state = exploration.states[exploration.init_state_name]
        self.set_interaction_for_state(
            init_state, 'TextInput', content_id_generator)
        exploration.next_content_id_index = (
            content_id_generator.next_content_id_index)
        exploration.validate()

        hints_list = [
            state_domain.Hint(
                state_domain.SubtitledHtml('hint_1', '<p>hint one</p>')
            )
        ]
        init_state.update_interaction_hints(hints_list)

        solution_dict: state_domain.SolutionDict = {
            'answer_is_exclusive': False,
            'correct_answer': 'helloworld!',
            'explanation': {
                'content_id': 'solution',
                'html': '<p>hello_world is a string</p>'
            },
        }

        # Ruling out the possibility of None for mypy type checking.
        assert init_state.interaction.id is not None
        solution = state_domain.Solution.from_dict(
            init_state.interaction.id, solution_dict
        )
        init_state.update_interaction_solution(solution)
        exploration.validate()

        hints_list.append(
            state_domain.Hint(
                state_domain.SubtitledHtml('hint_2', '<p>new hint</p>')
            )
        )
        init_state.update_interaction_hints(hints_list)

        self.assertEqual(
            init_state.interaction.hints[1].hint_content.html,
            '<p>new hint</p>')

        hints_list.append(
            state_domain.Hint(
                state_domain.SubtitledHtml('hint_3', '<p>hint three</p>')
            )
        )
        init_state.update_interaction_hints(hints_list)

        del hints_list[1]
        init_state.update_interaction_hints(hints_list)

        self.assertEqual(len(init_state.interaction.hints), 2)
        exploration.validate()

    def test_update_customization_args_with_non_unique_content_ids(
        self
    ) -> None:
        """Test that update customization args throws an error when passed
        customization args with non-unique content ids.
        """
        exploration = exp_domain.Exploration.create_default_exploration('eid')
        content_id_generator = translation_domain.ContentIdGenerator(
            exploration.next_content_id_index
        )
        init_state = exploration.states[exploration.init_state_name]
        self.set_interaction_for_state(
            init_state, 'MultipleChoiceInput', content_id_generator)
        with self.assertRaisesRegex(
            Exception,
            'All customization argument content_ids should be unique.'
        ):
            init_state.update_interaction_customization_args({
                'choices': {
                    'value': [{
                        'content_id': 'non-unique-content-id',
                        'html': '1'
                    }, {
                        'content_id': 'non-unique-content-id',
                        'html': '2'
                    }]
                },
                'showChoicesInShuffledOrder': {'value': True}
            })

    def test_solution_validation(self) -> None:
        """Test validation of state solution."""
        exploration = exp_domain.Exploration.create_default_exploration('eid')
        content_id_generator = translation_domain.ContentIdGenerator(
            exploration.next_content_id_index
        )
        exploration.objective = 'Objective'
        init_state = exploration.states[exploration.init_state_name]
        self.set_interaction_for_state(
            init_state, 'TextInput', content_id_generator)
        exploration.validate()

        # Solution should be set to None as default.
        self.assertEqual(init_state.interaction.solution, None)

        hints_list = [
            state_domain.Hint(
                state_domain.SubtitledHtml('hint_1', '')
            )
        ]
        init_state.update_interaction_hints(hints_list)

        # TODO(#13059): Here we use MyPy ignore because after we fully type the
        # codebase we plan to get rid of the tests that intentionally test wrong
        # inputs that we can normally catch by typing.
        solution_dict: state_domain.SolutionDict = {
            'answer_is_exclusive': False,
            'correct_answer': [0, 0],  # type: ignore[typeddict-item]
            'explanation': {
                'content_id': 'solution',
                'html': '<p>hello_world is a string</p>'
            }
        }

        # Ruling out the possibility of None for mypy type checking.
        assert init_state.interaction.id is not None
        # Object type of answer must match that of correct_answer.
        with self.assertRaisesRegex(
            AssertionError,
            re.escape('Expected unicode string, received [0, 0]')
        ):
            init_state.interaction.solution = (
                state_domain.Solution.from_dict(
                    init_state.interaction.id, solution_dict))

        solution_dict = {
            'answer_is_exclusive': False,
            'correct_answer': 'hello_world!',
            'explanation': {
                'content_id': 'solution',
                'html': '<p>hello_world is a string</p>'
            }
        }
        init_state.update_interaction_solution(
            state_domain.Solution.from_dict(
                init_state.interaction.id, solution_dict))
        exploration.validate()

    def test_validate_state_solicit_answer_details(self) -> None:
        """Test validation of solicit_answer_details."""
        exploration = exp_domain.Exploration.create_default_exploration('eid')
        content_id_generator = translation_domain.ContentIdGenerator(
            exploration.next_content_id_index
        )
        init_state = exploration.states[exploration.init_state_name]
        self.assertEqual(init_state.solicit_answer_details, False)
        with self.assertRaisesRegex(
            utils.ValidationError, 'Expected solicit_answer_details to be ' +
            'a boolean, received'):
            with self.swap(init_state, 'solicit_answer_details', 'abc'):
                exploration.validate()
        self.assertEqual(init_state.solicit_answer_details, False)
        self.set_interaction_for_state(
            init_state, 'Continue', content_id_generator)
        self.assertEqual(init_state.interaction.id, 'Continue')
        exploration.validate()
        with self.assertRaisesRegex(
            utils.ValidationError, 'The Continue interaction does not ' +
            'support soliciting answer details from learners.'):
            with self.swap(init_state, 'solicit_answer_details', True):
                exploration.validate()
        self.set_interaction_for_state(
            init_state, 'TextInput', content_id_generator)
        exploration.next_content_id_index = (
            content_id_generator.next_content_id_index
        )
        self.assertEqual(init_state.interaction.id, 'TextInput')
        self.assertEqual(init_state.solicit_answer_details, False)
        exploration.validate()
        init_state.solicit_answer_details = True
        self.assertEqual(init_state.solicit_answer_details, True)
        exploration.validate()
        init_state = exploration.states[exploration.init_state_name]
        self.assertEqual(init_state.solicit_answer_details, True)

    def test_validate_state_linked_skill_id(self) -> None:
        """Test validation of linked_skill_id."""
        exploration = exp_domain.Exploration.create_default_exploration('eid')
        init_state = exploration.states[exploration.init_state_name]
        self.assertEqual(init_state.linked_skill_id, None)
        with self.assertRaisesRegex(
            utils.ValidationError, 'Expected linked_skill_id to be ' +
            'a str, received 12.'):
            with self.swap(init_state, 'linked_skill_id', 12):
                exploration.validate()
        self.assertEqual(init_state.linked_skill_id, None)

    def test_validate_state_card_is_checkpoint(self) -> None:
        """Test validation of card_is_checkpoint."""
        exploration = exp_domain.Exploration.create_default_exploration('eid')
        init_state = exploration.states[exploration.init_state_name]
        self.assertEqual(init_state.card_is_checkpoint, True)
        with self.assertRaisesRegex(
            utils.ValidationError, 'Expected card_is_checkpoint to be ' +
            'a boolean, received'):
            with self.swap(init_state, 'card_is_checkpoint', 'abc'):
                exploration.validate()
        self.assertEqual(init_state.card_is_checkpoint, True)

    def test_validate_solution_answer_is_exclusive(self) -> None:
        exploration = self.save_new_valid_exploration('exp_id', 'owner_id')

        # Solution should be set to None as default.
        self.assertEqual(exploration.init_state.interaction.solution, None)

        solution_dict: state_domain.SolutionDict = {
            'answer_is_exclusive': False,
            'correct_answer': 'hello_world!',
            'explanation': {
                'content_id': 'solution',
                'html': '<p>hello_world is a string</p>'
            }
        }
        hints_list = [
            state_domain.Hint(
                state_domain.SubtitledHtml('hint_1', '')
            )
        ]
        # Ruling out the possibility of None for mypy type checking.
        assert exploration.init_state.interaction.id is not None
        solution = state_domain.Solution.from_dict(
            exploration.init_state.interaction.id, solution_dict)
        exploration.init_state.update_interaction_hints(hints_list)
        exploration.init_state.update_interaction_solution(solution)
        exploration.validate()

        # TODO(#13059): Here we use MyPy ignore because after we fully type the
        # codebase we plan to get rid of the tests that intentionally test wrong
        # inputs that we can normally catch by typing.
        solution_dict = {
            'answer_is_exclusive': 1,  # type: ignore[typeddict-item]
            'correct_answer': 'hello_world!',
            'explanation': {
                'content_id': 'solution',
                'html': '<p>hello_world is a string</p>'
            }
        }
        solution = state_domain.Solution.from_dict(
            exploration.init_state.interaction.id, solution_dict)
        exploration.init_state.update_interaction_solution(solution)
        with self.assertRaisesRegex(
            Exception, 'Expected answer_is_exclusive to be bool, received 1'):
            exploration.validate()

    # TODO(#13059): Here we use MyPy ignore because after we fully type the
    # codebase we plan to get rid of the tests that intentionally test wrong
    # inputs that we can normally catch by typing.
    def test_validate_non_list_param_changes(self) -> None:
        exploration = self.save_new_valid_exploration('exp_id', 'owner_id')
        exploration.init_state.param_changes = 0  # type: ignore[assignment]

        with self.assertRaisesRegex(
            Exception, 'Expected state param_changes to be a list, received 0'):
            exploration.init_state.validate({}, True)

    def test_cannot_convert_state_dict_to_yaml_with_invalid_state_dict(
        self
    ) -> None:
        exploration = self.save_new_valid_exploration('exp_id', 'owner_id')

        # TODO(#13059): Here we use MyPy ignore because after we fully type
        # the codebase we plan to get rid of the tests that intentionally test
        # wrong inputs that we can normally catch by typing.
        with contextlib.ExitStack() as stack:
            captured_logs = stack.enter_context(
                self.capture_logging(min_level=logging.ERROR))
            stack.enter_context(
                self.assertRaisesRegex(
                    Exception, 'string indices must be integers')
            )

            exploration.init_state.convert_state_dict_to_yaml(
                'invalid_state_dict', 10)  # type: ignore[arg-type]

        self.assertEqual(len(captured_logs), 1)
        self.assertIn('Bad state dict: invalid_state_dict', captured_logs[0])

    def test_cannot_update_hints_with_content_id_not_in_recorded_voiceovers(
        self
    ) -> None:
        exploration = self.save_new_valid_exploration('exp_id', 'owner_id')
        old_hints_list = [
            state_domain.Hint(
                state_domain.SubtitledHtml(
                    'hint_1', '<p>Hello, this is html1 for state2</p>')
            )
        ]
        new_hints_list = [
            state_domain.Hint(
                state_domain.SubtitledHtml(
                    'hint_2', '<p>Hello, this is html2 for state2</p>')
            )
        ]

        exploration.init_state.update_interaction_hints(old_hints_list)

        recorded_voiceovers_dict: state_domain.RecordedVoiceoversDict = {
            'voiceovers_mapping': {
                'content': {
                    'en': {
                        'filename': 'filename3.mp3',
                        'file_size_bytes': 3000,
                        'needs_update': False,
                        'duration_secs': 8.1
                    }
                },
                'default_outcome': {}
            }
        }
        recorded_voiceovers = (
            state_domain.RecordedVoiceovers.from_dict(recorded_voiceovers_dict))

        exploration.init_state.update_recorded_voiceovers(recorded_voiceovers)

        with self.assertRaisesRegex(
            Exception,
            'The content_id hint_1 does not exist in recorded_voiceovers'):
            exploration.init_state.update_interaction_hints(new_hints_list)

    def test_cannot_update_hints_with_new_content_id_in_recorded_voiceovers(
        self
    ) -> None:
        exploration = self.save_new_valid_exploration('exp_id', 'owner_id')
        old_hints_list = [
            state_domain.Hint(
                state_domain.SubtitledHtml(
                    'hint_1', '<p>Hello, this is html1 for state2</p>')
            )
        ]
        new_hints_list = [
            state_domain.Hint(
                state_domain.SubtitledHtml(
                    'hint_2', '<p>Hello, this is html2 for state2</p>')
            )
        ]

        exploration.init_state.update_interaction_hints(old_hints_list)

        recorded_voiceovers_dict: state_domain.RecordedVoiceoversDict = {
            'voiceovers_mapping': {
                'hint_1': {
                    'en': {
                        'filename': 'filename3.mp3',
                        'file_size_bytes': 3000,
                        'needs_update': False,
                        'duration_secs': 6.1
                    }
                },
                'hint_2': {
                    'en': {
                        'filename': 'filename4.mp3',
                        'file_size_bytes': 3000,
                        'needs_update': False,
                        'duration_secs': 7.5
                    }
                },
                'default_outcome': {}
            }
        }
        recorded_voiceovers = (
            state_domain.RecordedVoiceovers.from_dict(recorded_voiceovers_dict))

        exploration.init_state.update_recorded_voiceovers(recorded_voiceovers)

        with self.assertRaisesRegex(
            Exception,
            'The content_id hint_2 already exists in recorded_voiceovers'):
            exploration.init_state.update_interaction_hints(new_hints_list)

    def test_cannot_update_interaction_solution_with_non_dict_solution(
        self
    ) -> None:
        exploration = self.save_new_valid_exploration('exp_id', 'owner_id')
        hints_list = [
            state_domain.Hint(
                state_domain.SubtitledHtml(
                    'hint_1', '<p>Hello, this is html1 for state2</p>')
            )
        ]
        solution_dict: state_domain.SolutionDict = {
            'answer_is_exclusive': True,
            'correct_answer': u'hello_world!',
            'explanation': {
                'content_id': 'solution',
                'html': u'<p>hello_world is a string</p>'
            }
        }
        # Ruling out the possibility of None for mypy type checking.
        assert exploration.init_state.interaction.id is not None
        solution = state_domain.Solution.from_dict(
            exploration.init_state.interaction.id, solution_dict)
        exploration.init_state.update_interaction_hints(hints_list)
        exploration.init_state.update_interaction_solution(solution)

        # Ruling out the possibility of None for mypy type checking.
        assert exploration.init_state.interaction.solution is not None
        self.assertEqual(
            exploration.init_state.interaction.solution.to_dict(),
            solution_dict)

        # TODO(#13059): Here we use MyPy ignore because after we fully type
        # the codebase we plan to get rid of the tests that intentionally test
        # wrong inputs that we can normally catch by typing.
        with self.assertRaisesRegex(
            Exception, 'Expected solution to be a Solution object,'
            'received test string'):
            exploration.init_state.update_interaction_solution('test string')  # type: ignore[arg-type]

    def test_update_interaction_solution_with_no_solution(self) -> None:
        exploration = self.save_new_valid_exploration('exp_id', 'owner_id')
        hints_list = [
            state_domain.Hint(
                state_domain.SubtitledHtml(
                    'hint_1', '<p>Hello, this is html1 for state2</p>'
                )
            )
        ]

        exploration.init_state.update_interaction_hints(hints_list)
        exploration.init_state.update_interaction_solution(None)

        self.assertIsNone(exploration.init_state.interaction.solution)

    # TODO(#13059): Here we use MyPy ignore because after we fully type
    # the codebase we plan to get rid of the tests that intentionally test
    # wrong inputs that we can normally catch by typing.
    def test_cannot_update_interaction_hints_with_non_list_hints(
        self
    ) -> None:
        exploration = self.save_new_valid_exploration('exp_id', 'owner_id')

        with self.assertRaisesRegex(
            Exception, 'Expected hints_list to be a list'):
            exploration.init_state.update_interaction_hints({})  # type: ignore[arg-type]

    # TODO(#13059): Here we use MyPy ignore because after we fully type
    # the codebase we plan to get rid of the tests that intentionally test
    # wrong inputs that we can normally catch by typing.
    def test_cannot_update_non_list_interaction_confirmed_unclassified_answers(
        self
    ) -> None:
        exploration = self.save_new_valid_exploration('exp_id', 'owner_id')

        with self.assertRaisesRegex(
            Exception, 'Expected confirmed_unclassified_answers to be a list'):
            (
                exploration.init_state
                .update_interaction_confirmed_unclassified_answers({}))  # type: ignore[arg-type]

    def test_update_interaction_confirmed_unclassified_answers(self) -> None:
        exploration = self.save_new_valid_exploration('exp_id', 'owner_id')
        state_answer_group = state_domain.AnswerGroup(
            state_domain.Outcome(
                exploration.init_state_name, None, state_domain.SubtitledHtml(
                    'feedback_1', '<p>Feedback</p>'),
                False, [], None, None),
            [
                state_domain.RuleSpec(
                    'Contains',
                    {
                        'x': 'Test'
                    })
            ],
            [],
            None
        )

        self.assertEqual(
            exploration.init_state.interaction.confirmed_unclassified_answers,
            [])

        (
            exploration.init_state
            .update_interaction_confirmed_unclassified_answers(
                [state_answer_group])
        )

        self.assertEqual(
            exploration.init_state.interaction.confirmed_unclassified_answers,
            [state_answer_group])

    # TODO(#13059): Here we use MyPy ignore because after we fully type
    # the codebase we plan to get rid of the tests that intentionally test
    # wrong inputs that we can normally catch by typing.
    def test_cannot_update_non_list_interaction_answer_groups(self) -> None:
        exploration = self.save_new_valid_exploration('exp_id', 'owner_id')

        with self.assertRaisesRegex(
            Exception, 'Expected interaction_answer_groups to be a list'):
            exploration.init_state.update_interaction_answer_groups(
                'invalid_answer_groups')  # type: ignore[arg-type]

    def test_cannot_update_answer_groups_with_non_dict_rule_inputs(
        self
    ) -> None:
        exploration = self.save_new_valid_exploration('exp_id', 'owner_id')
        state_answer_group = state_domain.AnswerGroup(
            state_domain.Outcome(
                exploration.init_state_name, None, state_domain.SubtitledHtml(
                    'feedback_1', '<p>Feedback</p>'),
                False, [], None, None),
            [
                state_domain.RuleSpec(
                    'Contains', {}
                    )
            ],
            [],
            None
        )
        # TODO(#13059): Here we use MyPy ignore because after we fully type
        # the codebase we plan to get rid of the tests that intentionally test
        # wrong inputs that we can normally catch by typing.
        state_answer_group.rule_specs[0].inputs = []  # type: ignore[assignment]

        with self.assertRaisesRegex(
            Exception,
            re.escape('Expected rule_inputs to be a dict, received []')
        ):
            exploration.init_state.update_interaction_answer_groups(
                [state_answer_group])

    # TODO(#13059): Here we use MyPy ignore because after we fully type
    # the codebase we plan to get rid of the tests that intentionally test
    # wrong inputs that we can normally catch by typing.
    def test_cannot_update_answer_groups_with_non_list_rule_specs(self) -> None:
        exploration = self.save_new_valid_exploration('exp_id', 'owner_id')
        state_answer_group = state_domain.AnswerGroup(
            state_domain.Outcome(
                exploration.init_state_name, None, state_domain.SubtitledHtml(
                    'feedback_1', '<p>Feedback</p>'), False, [], None, None
            ), [], [], None
        )
        state_answer_group.rule_specs = {}  # type: ignore[assignment]

        with self.assertRaisesRegex(
            Exception, 'Expected answer group rule specs to be a list'):
            exploration.init_state.update_interaction_answer_groups(
                [state_answer_group])

    # TODO(#13059): Here we use MyPy ignore because after we fully type
    # the codebase we plan to get rid of the tests that intentionally test
    # wrong inputs that we can normally catch by typing.
    def test_cannot_update_answer_groups_with_invalid_rule_input_value(
        self
    ) -> None:
        exploration = self.save_new_valid_exploration('exp_id', 'owner_id')
        test_inputs: Dict[str, Dict[str, Union[str, List[str]]]] = {
            'x': {
                'contentId': 'rule_input_Equals',
                'normalizedStrSet': [[]]  # type: ignore[list-item]
                }
            }
        state_answer_group = state_domain.AnswerGroup(
            state_domain.Outcome(
                exploration.init_state_name, None, state_domain.SubtitledHtml(
                    'feedback_1', '<p>Feedback</p>'),
                False, [], None, None),
            [
                state_domain.RuleSpec(
                    'Contains',
                    test_inputs
                )
            ],
            [],
            None
        )

        with self.assertRaisesRegex(
            Exception,
            re.escape(
                'Value has the wrong type. It should be a TranslatableSetOf'
                'NormalizedString. The value is'
            )
        ):
            exploration.init_state.update_interaction_answer_groups(
                [state_answer_group])

    def test_validate_rule_spec(self) -> None:
        observed_log_messages: List[str] = []

        def _mock_logging_function(msg: str, *args: str) -> None:
            """Mocks logging.error()."""
            observed_log_messages.append(msg % args)

        logging_swap = self.swap(logging, 'warning', _mock_logging_function)

        exploration = self.save_new_valid_exploration('exp_id', 'owner_id')
        state_answer_group = state_domain.AnswerGroup(
            state_domain.Outcome(
                exploration.init_state_name, None, state_domain.SubtitledHtml(
                    'feedback_1', '<p>Feedback</p>'),
                False, [], None, None),
            [
                state_domain.RuleSpec(
                    'Contains',
                    {
                        'x': {
                            'contentId': 'rule_input_Equals',
                            'normalizedStrSet': ['Test']
                            }
                    })
            ],
            [],
            None
        )
        exploration.init_state.update_interaction_answer_groups(
            [state_answer_group])

        with logging_swap, self.assertRaisesRegex(KeyError, '\'x\''):
            (
                exploration.init_state.interaction.answer_groups[0]
                .rule_specs[0].validate([], {})
            )

        self.assertEqual(
            observed_log_messages,
            [
                'RuleSpec \'Contains\' has inputs which are not recognized '
                'parameter names: {\'x\'}'
            ]
        )

<<<<<<< HEAD
=======
    def test_get_all_translatable_content_for_state_content(self) -> None:
        """Get all translatable fields for state content."""
        state = state_domain.State.create_default_state('state_1')
        state_content_dict: state_domain.SubtitledHtmlDict = {
            'content_id': 'content',
            'html': '<p>state content html</p>'
        }
        state.update_content(
            state_domain.SubtitledHtml.from_dict(state_content_dict))
        translatable_contents = [
            translatable_content.content_value
            for translatable_content in
            state.get_all_contents_which_need_translations(
                self.dummy_entity_translations)
        ]

        self.assertItemsEqual(
            translatable_contents, ['<p>state content html</p>']
        )

    def test_get_all_translatable_content_for_text_input_answer_groups(
        self
    ) -> None:
        """Get all the translatable fields for answer group."""
        state = state_domain.State.create_default_state('state_1')
        state_answer_group: List[state_domain.AnswerGroup] = [
            state_domain.AnswerGroup(
                state_domain.Outcome(
                    'destination', None, state_domain.SubtitledHtml(
                        'feedback_1', '<p>state outcome html</p>'),
                    False, [], None, None),
                [
                    state_domain.RuleSpec(
                        'Equals', {
                            'x': {
                                'contentId': 'rule_input_1',
                                'normalizedStrSet': ['Test rule spec.']
                                }})
                ],
                [],
                None
            )
        ]
        state.update_interaction_id('TextInput')
        state.update_interaction_answer_groups(state_answer_group)
        translatable_contents = [
            translatable_content.content_value
            for translatable_content in
            state.get_all_contents_which_need_translations(
                self.dummy_entity_translations)
        ]

        self.assertItemsEqual(
            translatable_contents, [
                '<p>state outcome html</p>',
                ['Test rule spec.']]
        )

    def test_get_all_translatable_content_for_set_input_answer_groups(
        self
    ) -> None:
        """Get all the translatable fields for answer group."""
        state = state_domain.State.create_default_state('state_1')
        state_answer_group = [
            state_domain.AnswerGroup(
                state_domain.Outcome(
                    'destination', None, state_domain.SubtitledHtml(
                        'feedback', '<p>Feedback</p>'),
                    False, [], None, None),
                [
                    state_domain.RuleSpec(
                        'Equals',
                        {
                            'x': {
                                'contentId': 'rule_input_2',
                                'unicodeStrSet': ['Input1', 'Input2']
                                }
                        })
                ],
                [],
                None
            )
        ]
        state.update_interaction_id('SetInput')
        state.update_interaction_answer_groups(state_answer_group)
        translatable_contents = [
            translatable_content.content_value
            for translatable_content in
            state.get_all_contents_which_need_translations(
                self.dummy_entity_translations)
        ]

        self.assertItemsEqual(
            translatable_contents, [
                '<p>Feedback</p>',
                ['Input1', 'Input2']
            ]
        )

    def test_get_all_translatable_content_for_solution(self) -> None:
        """Get all translatable fields for solution."""
        state = state_domain.State.create_default_state('state_1')
        state_solution_dict: state_domain.SolutionDict = {
            'answer_is_exclusive': True,
            'correct_answer': 'Answer1',
            'explanation': {
                'content_id': 'solution',
                'html': '<p>This is solution for state_1</p>'
            }
        }
        state.update_interaction_id('TextInput')
        # Ruling out the possibility of None for mypy type checking.
        assert state.interaction.id is not None
        solution = state_domain.Solution.from_dict(
            state.interaction.id, state_solution_dict)
        state.update_interaction_solution(solution)
        translatable_contents = [
            translatable_content.content_value
            for translatable_content in
            state.get_all_contents_which_need_translations(
                self.dummy_entity_translations)
        ]

        self.assertItemsEqual(
            translatable_contents, ['<p>This is solution for state_1</p>'])

    def test_test_get_all_translatable_content_for_unicode_cust_args(
        self
    ) -> None:
        """Get all the translatable fields for customization args."""
        state = state_domain.State.create_default_state('state_1')
        state_interaction_cust_args: state_domain.CustomizationArgsDictType = {
            'placeholder': {
                'value': {
                    'content_id': 'ca_placeholder_0',
                    'unicode_str': 'Translatable cust args.'
                }
            },
            'rows': {'value': 1},
            'catchMisspellings': {'value': False}
        }
        state.update_interaction_id('TextInput')
        state.update_interaction_customization_args(state_interaction_cust_args)
        translatable_contents = [
            translatable_content.content_value
            for translatable_content in
            state.get_all_contents_which_need_translations(
                self.dummy_entity_translations)
        ]

        self.assertItemsEqual(
            translatable_contents, ['Translatable cust args.'])

    def test_get_all_translatable_content_for_html_in_cust_args(self) -> None:
        state = state_domain.State.create_default_state('state_1')
        state.update_interaction_id('MultipleChoiceInput')
        state_interaction_cust_args: state_domain.CustomizationArgsDictType = {
            'showChoicesInShuffledOrder': {
                'value': True
            },
            'choices': {
                'value': [
                    {
                        'content_id': 'ca_choices_0',
                        'html': 'Hello world!'
                    }
                ]
            }
        }
        state.update_interaction_customization_args(state_interaction_cust_args)
        translatable_contents = [
            translatable_content.content_value
            for translatable_content in
            state.get_all_contents_which_need_translations(
                self.dummy_entity_translations)
        ]

        self.assertItemsEqual(
            translatable_contents, ['Hello world!'])

    def test_get_all_translatable_content_for_hints(self) -> None:
        """Get all translatable fields for hints."""
        hint = state_domain.Hint(state_domain.SubtitledHtml(
            'hint_1', '<p>Hello, this is html1 for state_1</p>'))
        translatable_contents = [
            translatable_content.content_value
            for translatable_content in
            hint.get_all_contents_which_need_translations(
                self.dummy_entity_translations)
        ]

        self.assertItemsEqual(
            translatable_contents, [
                '<p>Hello, this is html1 for state_1</p>'
            ])

>>>>>>> d7c0fb67

class InteractionCustomizationArgDomainTests(test_utils.GenericTestBase):
    """Test methods for InteractionCustomizationArg domain object."""

    def test_traverse_by_schema_and_convert(self) -> None:
        html: List[str] = []
        def extract_html(
            value: state_domain.SubtitledHtml,
            unused_schema_obj_type: str
        ) -> List[str]:
            """Extracts html from SubtitledHtml values.

            Args:
                value: SubtitledHtml|SubtitledUnicode. The value in the
                    customization argument value to be converted.
                unused_schema_obj_type: str. The schema obj_type for the
                    customization argument value, which is one of
                    'SubtitledUnicode' or 'SubtitledHtml'.

            Returns:
                SubtitledHtml|SubtitledUnicode. The converted SubtitledHtml
                object, if schema_type is 'SubititledHtml', otherwise the
                unmodified SubtitledUnicode object.
            """
            html.append(value.html)
            return html

        schema = {
            'type': 'dict',
            'properties': [{
                'name': 'content',
                'schema': {
                    'type': 'custom',
                    'obj_type': 'SubtitledHtml',
                }
            }]
        }
        value = {
            'content': state_domain.SubtitledHtml('id', '<p>testing</p>')
        }

        state_domain.InteractionCustomizationArg.traverse_by_schema_and_convert(
            schema, value, extract_html)

        self.assertEqual(html, ['<p>testing</p>'])

    def test_traverse_by_schema_and_get(self) -> None:
        html = []

        schema = {
            'type': 'dict',
            'properties': [{
                'name': 'content',
                'schema': {
                    'type': 'custom',
                    'obj_type': 'SubtitledHtml',
                }
            }]
        }
        value = {
            'content': state_domain.SubtitledHtml('id', '<p>testing</p>')
        }

        html = (
            state_domain.InteractionCustomizationArg.traverse_by_schema_and_get(
                schema,
                value,
                [schema_utils.SCHEMA_OBJ_TYPE_SUBTITLED_HTML],
                lambda x: x.html)
        )

        self.assertEqual(html, ['<p>testing</p>'])


class SubtitledUnicodeDomainUnitTests(test_utils.GenericTestBase):
    """Test SubtitledUnicode domain object methods."""

    def test_from_and_to_dict(self) -> None:
        subtitled_unicode_dict: state_domain.SubtitledUnicodeDict = {
            'content_id': 'id',
            'unicode_str': ''
        }
        subtitled_unicode = state_domain.SubtitledUnicode.from_dict(
            subtitled_unicode_dict)
        self.assertEqual(subtitled_unicode.to_dict(), subtitled_unicode_dict)

    def test_create_default(self) -> None:
        subtitled_unicode = (
            state_domain.SubtitledUnicode.create_default_subtitled_unicode(
                'id')
        )
        self.assertEqual(subtitled_unicode.to_dict(), {
            'content_id': 'id',
            'unicode_str': ''
        })


class RecordedVoiceoversDomainUnitTests(test_utils.GenericTestBase):
    """Test methods operating on recorded voiceovers."""

    def test_from_and_to_dict_wroks_correctly(self) -> None:
        recorded_voiceovers_dict: state_domain.RecordedVoiceoversDict = {
            'voiceovers_mapping': {
                'content1': {
                    'en': {
                        'filename': 'xyz.mp3',
                        'file_size_bytes': 123,
                        'needs_update': True,
                        'duration_secs': 1.1
                    },
                    'hi': {
                        'filename': 'abc.mp3',
                        'file_size_bytes': 1234,
                        'needs_update': False,
                        'duration_secs': 1.3
                    }
                },
                'feedback_1': {
                    'hi': {
                        'filename': 'xyz.mp3',
                        'file_size_bytes': 123,
                        'needs_update': False,
                        'duration_secs': 1.1
                    },
                    'en': {
                        'filename': 'xyz.mp3',
                        'file_size_bytes': 123,
                        'needs_update': False,
                        'duration_secs': 1.3
                    }
                }
            }
        }

        recorded_voiceovers = state_domain.RecordedVoiceovers.from_dict(
            recorded_voiceovers_dict)
        self.assertEqual(
            recorded_voiceovers.to_dict(), recorded_voiceovers_dict)

    def test_get_content_ids_for_voiceovers_return_correct_list_of_content_id(
        self
    ) -> None:
        recorded_voiceovers = state_domain.RecordedVoiceovers.from_dict({
            'voiceovers_mapping': {}
        })
        self.assertEqual(
            recorded_voiceovers.get_content_ids_for_voiceovers(), [])

        recorded_voiceovers.add_content_id_for_voiceover('feedback_1')
        recorded_voiceovers.add_content_id_for_voiceover('feedback_2')
        self.assertItemsEqual(
            recorded_voiceovers.get_content_ids_for_voiceovers(),
            ['feedback_2', 'feedback_1'])

    def test_add_content_id_for_voiceovers_adds_content_id(self) -> None:
        recorded_voiceovers = state_domain.RecordedVoiceovers.from_dict({
            'voiceovers_mapping': {}
        })

        self.assertEqual(
            len(recorded_voiceovers.get_content_ids_for_voiceovers()), 0)

        new_content_id = 'content_id'
        recorded_voiceovers.add_content_id_for_voiceover(new_content_id)

        self.assertEqual(
            len(recorded_voiceovers.get_content_ids_for_voiceovers()), 1)
        self.assertEqual(
            recorded_voiceovers.get_content_ids_for_voiceovers(),
            ['content_id'])

    # TODO(#13059): Here we use MyPy ignore because after we fully type the
    # codebase we plan to get rid of the tests that intentionally test wrong
    # inputs that we can normally catch by typing.
    def test_add_content_id_for_voiceover_with_invalid_content_id_raise_error(
        self
    ) -> None:
        recorded_voiceovers = state_domain.RecordedVoiceovers.from_dict({
            'voiceovers_mapping': {}
        })
        invalid_content_id = 123
        with self.assertRaisesRegex(
            Exception, 'Expected content_id to be a string, received 123'):
            recorded_voiceovers.add_content_id_for_voiceover(
                invalid_content_id)  # type: ignore[arg-type]

    def test_add_content_id_for_voiceover_with_existing_content_id_raise_error( # pylint: disable=line-too-long
        self
    ) -> None:
        recorded_voiceovers_dict: state_domain.RecordedVoiceoversDict = {
            'voiceovers_mapping': {
                'feedback_1': {
                    'en': {
                        'filename': 'xyz.mp3',
                        'file_size_bytes': 123,
                        'needs_update': False,
                        'duration_secs': 1.1
                    }
                }
            }
        }

        recorded_voiceovers = state_domain.RecordedVoiceovers.from_dict(
            recorded_voiceovers_dict)
        existing_content_id = 'feedback_1'
        with self.assertRaisesRegex(
            Exception, 'The content_id feedback_1 already exist.'):
            recorded_voiceovers.add_content_id_for_voiceover(
                existing_content_id)

    def test_delete_content_id_for_voiceovers_deletes_content_id(self) -> None:
        old_recorded_voiceovers_dict: state_domain.RecordedVoiceoversDict = {
            'voiceovers_mapping': {
                'content': {
                    'en': {
                        'filename': 'xyz.mp3',
                        'file_size_bytes': 123,
                        'needs_update': False,
                        'duration_secs': 1.1
                    }
                }
            }
        }

        recorded_voiceovers = state_domain.RecordedVoiceovers.from_dict(
            old_recorded_voiceovers_dict)
        self.assertEqual(
            len(recorded_voiceovers.get_content_ids_for_voiceovers()), 1)

        recorded_voiceovers.delete_content_id_for_voiceover('content')

        self.assertEqual(
            len(recorded_voiceovers.get_content_ids_for_voiceovers()), 0)

    def test_delete_content_id_for_voiceover_with_nonexisting_content_id_raise_error(  # pylint: disable=line-too-long
        self
    ) -> None:
        recorded_voiceovers_dict: state_domain.RecordedVoiceoversDict = {
            'voiceovers_mapping': {
                'content': {}
            }
        }
        recorded_voiceovers = state_domain.RecordedVoiceovers.from_dict(
            recorded_voiceovers_dict)
        nonexisting_content_id_to_delete = 'feedback_1'
        with self.assertRaisesRegex(
            Exception, 'The content_id feedback_1 does not exist.'):
            recorded_voiceovers.delete_content_id_for_voiceover(
                nonexisting_content_id_to_delete)

    # TODO(#13059): Here we use MyPy ignore because after we fully type
    # the codebase we plan to get rid of the tests that intentionally test
    # wrong inputs that we can normally catch by typing.
    def test_delete_content_id_for_voiceover_with_invalid_content_id_raise_error(  # pylint: disable=line-too-long
        self
    ) -> None:
        recorded_voiceovers = state_domain.RecordedVoiceovers.from_dict({
            'voiceovers_mapping': {}
        })
        invalid_content_id_to_delete = 123
        with self.assertRaisesRegex(
            Exception, 'Expected content_id to be a string, '):
            recorded_voiceovers.delete_content_id_for_voiceover(
                invalid_content_id_to_delete)  # type: ignore[arg-type]

    def test_validation_with_invalid_content_id_raise_error(self) -> None:
        # TODO(#13059): Here we use MyPy ignore because after we fully type the
        # codebase we plan to get rid of the tests that intentionally test wrong
        # inputs that we can normally catch by typing.
        recorded_voiceovers_dict: state_domain.RecordedVoiceoversDict = {
            'voiceovers_mapping': {
                123: {}  # type: ignore[dict-item]
            }
        }

        recorded_voiceovers = state_domain.RecordedVoiceovers.from_dict(
            recorded_voiceovers_dict)

        # TODO(#13059): Here we use MyPy ignore because after we fully type the
        # codebase we plan to get rid of the tests that intentionally test wrong
        # inputs that we can normally catch by typing.
        with self.assertRaisesRegex(
            Exception, 'Expected content_id to be a string, '):
            recorded_voiceovers.validate([123])  # type: ignore[list-item]

    # TODO(#13059): Here we use MyPy ignore because after we fully type the
    # codebase we plan to get rid of the tests that intentionally test wrong
    # inputs that we can normally catch by typing.
    def test_validate_non_dict_language_code_to_voiceover(self) -> None:
        recorded_voiceovers = state_domain.RecordedVoiceovers({
            'en': []  # type: ignore[dict-item]
        })

        with self.assertRaisesRegex(
            Exception,
            re.escape('Expected content_id value to be a dict, received []')):
            recorded_voiceovers.validate(None)

    # TODO(#13059): Here we use MyPy ignore because after we fully type the
    # codebase we plan to get rid of the tests that intentionally test wrong
    # inputs that we can normally catch by typing.
    def test_validation_with_invalid_type_language_code_raise_error(
        self
    ) -> None:
        recorded_voiceovers_dict: state_domain.RecordedVoiceoversDict = {
            'voiceovers_mapping': {
                'content': {
                    123: {  # type: ignore[dict-item]
                        'filename': 'xyz.mp3',
                        'file_size_bytes': 123,
                        'needs_update': False,
                        'duration_secs': 1.1
                    }
                }
            }
        }

        recorded_voiceovers = state_domain.RecordedVoiceovers.from_dict(
            recorded_voiceovers_dict)

        with self.assertRaisesRegex(
            Exception, 'Expected language_code to be a string, '):
            recorded_voiceovers.validate(['content'])

    def test_validation_with_unknown_language_code_raise_error(self) -> None:
        recorded_voiceovers_dict: state_domain.RecordedVoiceoversDict = {
            'voiceovers_mapping': {
                'content': {
                    'ed': {
                        'filename': 'xyz.mp3',
                        'file_size_bytes': 123,
                        'needs_update': False,
                        'duration_secs': 1.1
                    }
                }
            }
        }

        recorded_voiceovers = state_domain.RecordedVoiceovers.from_dict(
            recorded_voiceovers_dict)

        with self.assertRaisesRegex(Exception, 'Invalid language_code: ed'):
            recorded_voiceovers.validate(['content'])

    def test_validation_with_invalid_content_id_list(self) -> None:
        recorded_voiceovers_dict: state_domain.RecordedVoiceoversDict = {
            'voiceovers_mapping': {
                'content': {
                    'en': {
                        'filename': 'xyz.mp3',
                        'file_size_bytes': 123,
                        'needs_update': False,
                        'duration_secs': 1.1
                    }
                }
            }
        }

        recorded_voiceovers = state_domain.RecordedVoiceovers.from_dict(
            recorded_voiceovers_dict)

        with self.assertRaisesRegex(
            Exception,
            re.escape(
                'Expected state recorded_voiceovers to match the listed '
                'content ids [\'invalid_content\']')):
            recorded_voiceovers.validate(['invalid_content'])


class VoiceoverDomainTests(test_utils.GenericTestBase):

    def setUp(self) -> None:
        super().setUp()
        self.voiceover = state_domain.Voiceover('filename.mp3', 10, False, 15.0)

    # TODO(#13059): Here we use MyPy ignore because after we fully type the
    # codebase we plan to get rid of the tests that intentionally test wrong
    # inputs that we can normally catch by typing.
    def test_validate_non_str_filename(self) -> None:
        self.voiceover.validate()
        self.voiceover.filename = 0  # type: ignore[assignment]
        with self.assertRaisesRegex(
            Exception, 'Expected audio filename to be a string'):
            self.voiceover.validate()

    def test_validate_filename(self) -> None:
        self.voiceover.validate()
        self.voiceover.filename = 'invalid_filename'
        with self.assertRaisesRegex(Exception, 'Invalid audio filename'):
            self.voiceover.validate()

    def test_validate_audio_extension(self) -> None:
        self.voiceover.validate()
        self.voiceover.filename = 'filename.png'
        with self.assertRaisesRegex(
            Exception,
            re.escape(
                'Invalid audio filename: it should have one of the following '
                'extensions: %s'
                % list(feconf.ACCEPTED_AUDIO_EXTENSIONS.keys()))):
            self.voiceover.validate()

    # TODO(#13059): Here we use MyPy ignore because after we fully type the
    # codebase we plan to get rid of the tests that intentionally test wrong
    # inputs that we can normally catch by typing.
    def test_validate_non_int_file_size_bytes(self) -> None:
        self.voiceover.validate()
        self.voiceover.file_size_bytes = 'file_size_bytes'  # type: ignore[assignment]
        with self.assertRaisesRegex(
            Exception, 'Expected file size to be an int'):
            self.voiceover.validate()

    def test_validate_negative_file_size_bytes(self) -> None:
        self.voiceover.validate()
        self.voiceover.file_size_bytes = -1
        with self.assertRaisesRegex(Exception, 'Invalid file size'):
            self.voiceover.validate()

    # TODO(#13059): Here we use MyPy ignore because after we fully type the
    # codebase we plan to get rid of the tests that intentionally test wrong
    # inputs that we can normally catch by typing.
    def test_validate_non_bool_needs_update(self) -> None:
        self.voiceover.validate()
        self.voiceover.needs_update = 'needs_update'  # type: ignore[assignment]
        with self.assertRaisesRegex(
            Exception, 'Expected needs_update to be a bool'):
            self.voiceover.validate()

    # TODO(#13059): Here we use MyPy ignore because after we fully type the
    # codebase we plan to get rid of the tests that intentionally test wrong
    # inputs that we can normally catch by typing.
    def test_validate_str_duration_secs(self) -> None:
        self.voiceover.validate()
        self.voiceover.duration_secs = 'duration_secs'  # type: ignore[assignment]
        with self.assertRaisesRegex(
            Exception, 'Expected duration_secs to be a float'):
            self.voiceover.validate()

    def test_validate_int_duration_secs(self) -> None:
        self.voiceover.validate()
        self.voiceover.duration_secs = 10
        self.voiceover.validate()
        self.assertEqual(self.voiceover.duration_secs, 10)

    def test_validate_float_duration_secs(self) -> None:
        self.voiceover.validate()
        self.voiceover.duration_secs = 10.5
        self.voiceover.validate()
        self.assertEqual(self.voiceover.duration_secs, 10.5)

    def test_validate_negative_duration_seconds(self) -> None:
        self.voiceover.validate()
        self.voiceover.duration_secs = -1.45
        with self.assertRaisesRegex(
            Exception, 'Expected duration_secs to be positive number, '
            'or zero if not yet specified'):
            self.voiceover.validate()


class StateVersionHistoryDomainUnitTests(test_utils.GenericTestBase):

    def test_state_version_history_gets_created(self) -> None:
        expected_dict: state_domain.StateVersionHistoryDict = {
            'previously_edited_in_version': 1,
            'state_name_in_previous_version': 'state 1',
            'committer_id': 'user_1'
        }
        actual_dict = state_domain.StateVersionHistory(
            1, 'state 1', 'user_1').to_dict()

        self.assertEqual(
            expected_dict, actual_dict)

    def test_state_version_history_gets_created_from_dict(self) -> None:
        state_version_history_dict: state_domain.StateVersionHistoryDict = {
            'previously_edited_in_version': 1,
            'state_name_in_previous_version': 'state 1',
            'committer_id': 'user_1'
        }
        state_version_history = state_domain.StateVersionHistory.from_dict(
            state_version_history_dict)

        self.assertEqual(
            state_version_history.previously_edited_in_version,
            state_version_history_dict['previously_edited_in_version'])
        self.assertEqual(
            state_version_history.state_name_in_previous_version,
            state_version_history_dict['state_name_in_previous_version'])
        self.assertEqual(
            state_version_history.to_dict(), state_version_history_dict)<|MERGE_RESOLUTION|>--- conflicted
+++ resolved
@@ -1182,36 +1182,8 @@
         # longer the situation.
         exploration.rename_state('State 2', 'END')
 
-<<<<<<< HEAD
         # Should successfully be able to name it back.
         exploration.rename_state('END', 'State 2')
-=======
-    def test_get_content_id_mapping_needing_translations_with_interaction_translations(  # pylint: disable=line-too-long
-        self
-    ) -> None:
-        exploration = exp_domain.Exploration.create_default_exploration('0')
-        init_state = exploration.states[exploration.init_state_name]
-        init_state.update_content(
-            state_domain.SubtitledHtml.from_dict({
-                'content_id': 'content',
-                'html': '<p>This is content</p>'
-            }))
-        init_state.update_interaction_id('TextInput')
-        state_interaction_cust_args: Dict[
-            str, Dict[str, Union[Dict[str, str], int]]
-        ] = {
-            'placeholder': {
-                'value': {
-                    'content_id': 'ca_placeholder_0',
-                    'unicode_str': 'Placeholder'
-                }
-            },
-            'rows': {'value': 1},
-            'catchMisspellings': {'value': False}
-        }
-        init_state.update_interaction_customization_args(
-            state_interaction_cust_args)
->>>>>>> d7c0fb67
 
         # The exploration now has exactly two states.
         self.assertNotIn(default_state_name, exploration.states)
@@ -3436,205 +3408,6 @@
             ]
         )
 
-<<<<<<< HEAD
-=======
-    def test_get_all_translatable_content_for_state_content(self) -> None:
-        """Get all translatable fields for state content."""
-        state = state_domain.State.create_default_state('state_1')
-        state_content_dict: state_domain.SubtitledHtmlDict = {
-            'content_id': 'content',
-            'html': '<p>state content html</p>'
-        }
-        state.update_content(
-            state_domain.SubtitledHtml.from_dict(state_content_dict))
-        translatable_contents = [
-            translatable_content.content_value
-            for translatable_content in
-            state.get_all_contents_which_need_translations(
-                self.dummy_entity_translations)
-        ]
-
-        self.assertItemsEqual(
-            translatable_contents, ['<p>state content html</p>']
-        )
-
-    def test_get_all_translatable_content_for_text_input_answer_groups(
-        self
-    ) -> None:
-        """Get all the translatable fields for answer group."""
-        state = state_domain.State.create_default_state('state_1')
-        state_answer_group: List[state_domain.AnswerGroup] = [
-            state_domain.AnswerGroup(
-                state_domain.Outcome(
-                    'destination', None, state_domain.SubtitledHtml(
-                        'feedback_1', '<p>state outcome html</p>'),
-                    False, [], None, None),
-                [
-                    state_domain.RuleSpec(
-                        'Equals', {
-                            'x': {
-                                'contentId': 'rule_input_1',
-                                'normalizedStrSet': ['Test rule spec.']
-                                }})
-                ],
-                [],
-                None
-            )
-        ]
-        state.update_interaction_id('TextInput')
-        state.update_interaction_answer_groups(state_answer_group)
-        translatable_contents = [
-            translatable_content.content_value
-            for translatable_content in
-            state.get_all_contents_which_need_translations(
-                self.dummy_entity_translations)
-        ]
-
-        self.assertItemsEqual(
-            translatable_contents, [
-                '<p>state outcome html</p>',
-                ['Test rule spec.']]
-        )
-
-    def test_get_all_translatable_content_for_set_input_answer_groups(
-        self
-    ) -> None:
-        """Get all the translatable fields for answer group."""
-        state = state_domain.State.create_default_state('state_1')
-        state_answer_group = [
-            state_domain.AnswerGroup(
-                state_domain.Outcome(
-                    'destination', None, state_domain.SubtitledHtml(
-                        'feedback', '<p>Feedback</p>'),
-                    False, [], None, None),
-                [
-                    state_domain.RuleSpec(
-                        'Equals',
-                        {
-                            'x': {
-                                'contentId': 'rule_input_2',
-                                'unicodeStrSet': ['Input1', 'Input2']
-                                }
-                        })
-                ],
-                [],
-                None
-            )
-        ]
-        state.update_interaction_id('SetInput')
-        state.update_interaction_answer_groups(state_answer_group)
-        translatable_contents = [
-            translatable_content.content_value
-            for translatable_content in
-            state.get_all_contents_which_need_translations(
-                self.dummy_entity_translations)
-        ]
-
-        self.assertItemsEqual(
-            translatable_contents, [
-                '<p>Feedback</p>',
-                ['Input1', 'Input2']
-            ]
-        )
-
-    def test_get_all_translatable_content_for_solution(self) -> None:
-        """Get all translatable fields for solution."""
-        state = state_domain.State.create_default_state('state_1')
-        state_solution_dict: state_domain.SolutionDict = {
-            'answer_is_exclusive': True,
-            'correct_answer': 'Answer1',
-            'explanation': {
-                'content_id': 'solution',
-                'html': '<p>This is solution for state_1</p>'
-            }
-        }
-        state.update_interaction_id('TextInput')
-        # Ruling out the possibility of None for mypy type checking.
-        assert state.interaction.id is not None
-        solution = state_domain.Solution.from_dict(
-            state.interaction.id, state_solution_dict)
-        state.update_interaction_solution(solution)
-        translatable_contents = [
-            translatable_content.content_value
-            for translatable_content in
-            state.get_all_contents_which_need_translations(
-                self.dummy_entity_translations)
-        ]
-
-        self.assertItemsEqual(
-            translatable_contents, ['<p>This is solution for state_1</p>'])
-
-    def test_test_get_all_translatable_content_for_unicode_cust_args(
-        self
-    ) -> None:
-        """Get all the translatable fields for customization args."""
-        state = state_domain.State.create_default_state('state_1')
-        state_interaction_cust_args: state_domain.CustomizationArgsDictType = {
-            'placeholder': {
-                'value': {
-                    'content_id': 'ca_placeholder_0',
-                    'unicode_str': 'Translatable cust args.'
-                }
-            },
-            'rows': {'value': 1},
-            'catchMisspellings': {'value': False}
-        }
-        state.update_interaction_id('TextInput')
-        state.update_interaction_customization_args(state_interaction_cust_args)
-        translatable_contents = [
-            translatable_content.content_value
-            for translatable_content in
-            state.get_all_contents_which_need_translations(
-                self.dummy_entity_translations)
-        ]
-
-        self.assertItemsEqual(
-            translatable_contents, ['Translatable cust args.'])
-
-    def test_get_all_translatable_content_for_html_in_cust_args(self) -> None:
-        state = state_domain.State.create_default_state('state_1')
-        state.update_interaction_id('MultipleChoiceInput')
-        state_interaction_cust_args: state_domain.CustomizationArgsDictType = {
-            'showChoicesInShuffledOrder': {
-                'value': True
-            },
-            'choices': {
-                'value': [
-                    {
-                        'content_id': 'ca_choices_0',
-                        'html': 'Hello world!'
-                    }
-                ]
-            }
-        }
-        state.update_interaction_customization_args(state_interaction_cust_args)
-        translatable_contents = [
-            translatable_content.content_value
-            for translatable_content in
-            state.get_all_contents_which_need_translations(
-                self.dummy_entity_translations)
-        ]
-
-        self.assertItemsEqual(
-            translatable_contents, ['Hello world!'])
-
-    def test_get_all_translatable_content_for_hints(self) -> None:
-        """Get all translatable fields for hints."""
-        hint = state_domain.Hint(state_domain.SubtitledHtml(
-            'hint_1', '<p>Hello, this is html1 for state_1</p>'))
-        translatable_contents = [
-            translatable_content.content_value
-            for translatable_content in
-            hint.get_all_contents_which_need_translations(
-                self.dummy_entity_translations)
-        ]
-
-        self.assertItemsEqual(
-            translatable_contents, [
-                '<p>Hello, this is html1 for state_1</p>'
-            ])
-
->>>>>>> d7c0fb67
 
 class InteractionCustomizationArgDomainTests(test_utils.GenericTestBase):
     """Test methods for InteractionCustomizationArg domain object."""
