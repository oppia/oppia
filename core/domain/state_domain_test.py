# coding: utf-8
#
# Copyright 2018 The Oppia Authors. All Rights Reserved.
#
# Licensed under the Apache License, Version 2.0 (the "License");
# you may not use this file except in compliance with the License.
# You may obtain a copy of the License at
#
#      http://www.apache.org/licenses/LICENSE-2.0
#
# Unless required by applicable law or agreed to in writing, software
# distributed under the License is distributed on an "AS-IS" BASIS,
# WITHOUT WARRANTIES OR CONDITIONS OF ANY KIND, either express or implied.
# See the License for the specific language governing permissions and
# limitations under the License.

"""Tests for state domain objects and methods defined on them."""

from __future__ import absolute_import  # pylint: disable=import-only-modules
from __future__ import unicode_literals  # pylint: disable=import-only-modules

import functools
import json
import logging
import os
import re

from core.domain import exp_domain
from core.domain import exp_fetchers
from core.domain import exp_services
from core.domain import html_validation_service
from core.domain import interaction_registry
from core.domain import state_domain
from core.tests import test_utils
import feconf
import utils


def mock_get_filename_with_dimensions(filename, unused_exp_id):
    return html_validation_service.regenerate_image_filename_using_dimensions(
        filename, 490, 120)


class StateDomainUnitTests(test_utils.GenericTestBase):
    """Test methods operating on states."""

    def test_get_all_html_in_exploration_with_drag_and_drop_interaction(self):
        """Test the method for extracting all the HTML from a state having
        DragAndDropSortInput interaction.
        """
        exploration = exp_domain.Exploration.create_default_exploration(
            'exp_id')
        exploration.add_states(['State1'])
        state = exploration.states['State1']
        state_content_dict = {
            'content_id': 'content',
            'html': '<p>state content html</p>'
        }
        state_customization_args_dict = {
            'choices': {
                'value': [
                    '<p>state customization arg html 1</p>',
                    '<p>state customization arg html 2</p>',
                    '<p>state customization arg html 3</p>',
                    '<p>state customization arg html 4</p>'
                ]
            },
            'allowMultipleItemsInSamePosition': {
                'value': False
            }
        }

        state_answer_group_dict = {
            'outcome': {
                'dest': 'Introduction',
                'feedback': {
                    'content_id': 'feedback_1',
                    'html': '<p>State Feedback</p>'
                },
                'labelled_as_correct': False,
                'param_changes': [],
                'refresher_exploration_id': None,
                'missing_prerequisite_skill_id': None
            },
            'rule_specs': [{
                'inputs': {
                    'x': [['<p>IsEqualToOrdering rule_spec htmls</p>']]
                },
                'rule_type': 'IsEqualToOrdering'
            }, {
                'rule_type': 'HasElementXAtPositionY',
                'inputs': {
                    'x': '<p>HasElementXAtPositionY rule_spec html</p>',
                    'y': 2
                }
            }, {
                'rule_type': 'HasElementXBeforeElementY',
                'inputs': {
                    'x': '<p>x input for HasElementXAtPositionY rule_spec </p>',
                    'y': '<p>y input for HasElementXAtPositionY rule_spec </p>'
                }
            }, {
                'rule_type': 'IsEqualToOrderingWithOneItemAtIncorrectPosition',
                'inputs': {
                    'x': [[(
                        '<p>IsEqualToOrderingWithOneItemAtIncorrectPosition r'
                        'ule_spec htmls</p>')]]
                }
            }],
            'training_data': [],
            'tagged_skill_misconception_id': None
        }
        state_solution_dict = {
            'answer_is_exclusive': True,
            'correct_answer': [
                '<p>state customization arg html 1</p>',
                '<p>state customization arg html 2</p>',
                '<p>state customization arg html 3</p>',
                '<p>state customization arg html 4</p>'
            ],
            'explanation': {
                'content_id': 'solution',
                'html': '<p>This is solution for state1</p>'
            }
        }
        state_written_translations_dict = {
            'translations_mapping': {
                'content': {
                    'en': {
                        'html': '<p>state written_translation content-en</p>',
                        'needs_update': True
                    },
                    'hi': {
                        'html': '<p>state written_translation content-hi</p>',
                        'needs_update': False
                    }
                },
                'default_outcome': {
                    'hi': {
                        'html': '<p>state written_translation outcome-hi</p>',
                        'needs_update': False
                    },
                    'en': {
                        'html': '<p>state written_translation outcome-en</p>',
                        'needs_update': False
                    }
                },
                'feedback_1': {
                    'hi': {
                        'html': '<p>state written_translation feedback-hi</p>',
                        'needs_update': False
                    },
                    'en': {
                        'html': '<p>state written_translation feedback-en</p>',
                        'needs_update': False
                    }
                },
                'hint_1': {
                    'hi': {
                        'html': '<p>state written_translation hint_1-hi</p>',
                        'needs_update': False
                    },
                    'en': {
                        'html': '<p>state written_translation hint_1-en</p>',
                        'needs_update': False
                    }
                },
                'solution': {
                    'hi': {
                        'html': '<p>state written_translation solution-hi</p>',
                        'needs_update': False
                    },
                    'en': {
                        'html': '<p>state written_translation solution-en</p>',
                        'needs_update': False
                    }
                }
            }
        }
        state_hint_list = [
            state_domain.Hint(
                state_domain.SubtitledHtml(
                    'hint_1', '<p>Hello, this is html1 for hint 1</p>'
                )
            )
        ]

        state_solution_dict = {
            'answer_is_exclusive': True,
            'correct_answer': [
                ['<p>state customization arg html 1</p>'],
                ['<p>state customization arg html 2</p>'],
                ['<p>state customization arg html 3</p>'],
                ['<p>state customization arg html 4</p>']
            ],
            'explanation': {
                'content_id': 'solution',
                'html': '<p>This is solution for state1</p>'
            }
        }

        state.update_content(
            state_domain.SubtitledHtml.from_dict(state_content_dict))
        state.update_interaction_id('DragAndDropSortInput')
        state.update_interaction_customization_args(
            state_customization_args_dict)
        state.update_interaction_hints(state_hint_list)

        solution = state_domain.Solution.from_dict(
            state.interaction.id, state_solution_dict)
        state.update_interaction_solution(solution)
        state.update_interaction_answer_groups(
            [state_answer_group_dict])
        state.update_written_translations(
            state_domain.WrittenTranslations.from_dict(
                state_written_translations_dict))

        exp_services.save_new_exploration('owner_id', exploration)

        html_list = state.get_all_html_content_strings()
        self.assertEqual(
            html_list,
            [
                '<p>state written_translation content-hi</p>',
                '<p>state written_translation content-en</p>',
                '<p>state written_translation outcome-hi</p>',
                '<p>state written_translation outcome-en</p>',
                '<p>state written_translation feedback-hi</p>',
                '<p>state written_translation feedback-en</p>',
                '<p>state written_translation hint_1-hi</p>',
                '<p>state written_translation hint_1-en</p>',
                '<p>state written_translation solution-hi</p>',
                '<p>state written_translation solution-en</p>',
                '<p>State Feedback</p>',
                '<p>IsEqualToOrdering rule_spec htmls</p>',
                '<p>HasElementXAtPositionY rule_spec html</p>',
                '<p>y input for HasElementXAtPositionY rule_spec </p>',
                '<p>x input for HasElementXAtPositionY rule_spec </p>',
                ('<p>IsEqualToOrderingWithOneItemAtIncorrectPosition rule_s'
                 'pec htmls</p>'), '',
                '<p>Hello, this is html1 for hint 1</p>',
                '<p>This is solution for state1</p>',
                '<p>state customization arg html 1</p>',
                '<p>state customization arg html 2</p>',
                '<p>state customization arg html 3</p>',
                '<p>state customization arg html 4</p>',
                '<p>state customization arg html 1</p>',
                '<p>state customization arg html 2</p>',
                '<p>state customization arg html 3</p>',
                '<p>state customization arg html 4</p>',
                '<p>state content html</p>'])

    def test_get_all_html_in_exploration_with_text_input_interaction(self):
        """Test the method for extracting all the HTML from a state having
        TextInput interaction.
        """

        exploration = exp_domain.Exploration.create_default_exploration(
            'exp_id')
        exploration.add_states(['State1'])
        state = exploration.states['State1']

        state_content_dict = {
            'content_id': 'content',
            'html': '<p>state content html</p>'
        }
        state_answer_group_dict = {
            'outcome': {
                'dest': exploration.init_state_name,
                'feedback': {
                    'content_id': 'feedback_1',
                    'html': '<p>state outcome html</p>'
                },
                'labelled_as_correct': False,
                'param_changes': [],
                'refresher_exploration_id': None,
                'missing_prerequisite_skill_id': None
            },
            'rule_specs': [{
                'inputs': {
                    'x': 'Test'
                },
                'rule_type': 'Equals'
            }],
            'training_data': [],
            'tagged_skill_misconception_id': None
        }
        state_default_outcome = state_domain.Outcome(
            'State1', state_domain.SubtitledHtml(
                'default_outcome', '<p>Default outcome for State1</p>'),
            False, [], None, None
        )
        state_hint_list = [
            state_domain.Hint(
                state_domain.SubtitledHtml(
                    'hint_1', '<p>Hello, this is html1 for state1</p>'
                )
            ),
            state_domain.Hint(
                state_domain.SubtitledHtml(
                    'hint_2', '<p>Hello, this is html2 for state1</p>'
                )
            ),
        ]
        state_solution_dict = {
            'answer_is_exclusive': True,
            'correct_answer': 'Answer1',
            'explanation': {
                'content_id': 'solution',
                'html': '<p>This is solution for state1</p>'
            }
        }

        state.update_content(
            state_domain.SubtitledHtml.from_dict(state_content_dict))
        state.update_interaction_id('TextInput')
        state.update_interaction_answer_groups(
            [state_answer_group_dict])
        state.update_interaction_default_outcome(state_default_outcome)
        state.update_interaction_hints(state_hint_list)
        solution = state_domain.Solution.from_dict(
            state.interaction.id, state_solution_dict)
        state.update_interaction_solution(solution)

        exp_services.save_new_exploration('owner_id', exploration)
        html_list = state.get_all_html_content_strings()
        self.assertEqual(
            html_list,
            [
                '<p>state outcome html</p>',
                '<p>Default outcome for State1</p>',
                '<p>Hello, this is html1 for state1</p>',
                '<p>Hello, this is html2 for state1</p>',
                '<p>This is solution for state1</p>',
                '<p>state content html</p>'])

    def test_get_all_html_in_exploration_with_item_selection_interaction(self):
        """Test the method for extracting all the HTML from a state having
        ItemSelectionInput interaction.
        """

        exploration = exp_domain.Exploration.create_default_exploration(
            'exp_id')
        exploration.add_states(['State1'])
        state = exploration.states['State1']

        state_content_dict = {
            'content_id': 'content',
            'html': '<p>state content html</p>'
        }
        state_customization_args_dict = {
            'maxAllowableSelectionCount': {
                'value': 1
            },
            'minAllowableSelectionCount': {
                'value': 1
            },
            'choices': {
                'value': [
                    '<p>init_state customization arg html 1</p>',
                    '<p>init_state customization arg html 2</p>',
                    '<p>init_state customization arg html 3</p>',
                    '<p>init_state customization arg html 4</p>'
                ]
            }
        }
        state_answer_groups = [{
            'rule_specs': [{
                'rule_type': 'Equals',
                'inputs': {
                    'x': ['<p>Equals rule_spec html</p>']
                }
            }, {
                'rule_type': 'ContainsAtLeastOneOf',
                'inputs': {
                    'x': ['<p>ContainsAtLeastOneOf rule_spec html</p>']
                }
            }, {
                'rule_type': 'IsProperSubsetOf',
                'inputs': {
                    'x': ['<p>IsProperSubsetOf rule_spec html</p>']
                }
            }, {
                'rule_type': 'DoesNotContainAtLeastOneOf',
                'inputs': {
                    'x': ['<p>DoesNotContainAtLeastOneOf rule_spec html</p>']
                }
            }],
            'outcome': {
                'dest': exploration.init_state_name,
                'feedback': {
                    'content_id': 'feedback',
                    'html': '<p>state outcome html</p>'
                },
                'param_changes': [],
                'labelled_as_correct': False,
                'refresher_exploration_id': None,
                'missing_prerequisite_skill_id': None
            },
            'training_data': [],
            'tagged_skill_misconception_id': None
        }]
        state_solution_dict = {
            'answer_is_exclusive': True,
            'correct_answer': [
                '<p>state customization arg html 1</p>',
                '<p>state customization arg html 2</p>',
                '<p>state customization arg html 3</p>',
                '<p>state customization arg html 4</p>'
            ],
            'explanation': {
                'content_id': 'solution',
                'html': '<p>This is solution for state1</p>'
            }
        }
        state_hint_list = [
            state_domain.Hint(
                state_domain.SubtitledHtml(
                    'hint_1', '<p>Hello, this is html1 for hint 1</p>'
                )
            )
        ]

        state.update_content(
            state_domain.SubtitledHtml.from_dict(state_content_dict))
        state.update_interaction_id('ItemSelectionInput')
        state.update_interaction_answer_groups(state_answer_groups)
        state.update_interaction_customization_args(
            state_customization_args_dict)
        state.update_interaction_hints(state_hint_list)

        solution = state_domain.Solution.from_dict(
            state.interaction.id, state_solution_dict)
        state.update_interaction_solution(solution)
        exp_services.save_new_exploration('owner_id', exploration)

        interaction = (
            interaction_registry.Registry.get_interaction_by_id(
                'ItemSelectionInput'))
        interaction.can_have_solution = True
        html_list = state.get_all_html_content_strings()
        self.assertEqual(
            html_list,
            [
                '<p>state outcome html</p>',
                '<p>Equals rule_spec html</p>',
                '<p>ContainsAtLeastOneOf rule_spec html</p>',
                '<p>IsProperSubsetOf rule_spec html</p>',
                '<p>DoesNotContainAtLeastOneOf rule_spec html</p>', '',
                '<p>Hello, this is html1 for hint 1</p>',
                '<p>This is solution for state1</p>',
                '<p>state customization arg html 1</p>',
                '<p>state customization arg html 2</p>',
                '<p>state customization arg html 3</p>',
                '<p>state customization arg html 4</p>',
                '<p>init_state customization arg html 1</p>',
                '<p>init_state customization arg html 2</p>',
                '<p>init_state customization arg html 3</p>',
                '<p>init_state customization arg html 4</p>',
                '<p>state content html</p>'])

    def test_rule_spec_with_invalid_html_format(self):
        """Test the method for extracting all the HTML from a state
        when the rule_spec has invalid html format.
        """

        exploration = exp_domain.Exploration.create_default_exploration(
            'exp_id')
        exploration.add_states(['State1'])
        state = exploration.states['State1']
        state_answer_groups = [{
            'rule_specs': [{
                'rule_type': 'Equals',
                'inputs': {
                    'x': ['<p>Equals rule_spec html</p>']
                }
            }, {
                'rule_type': 'ContainsAtLeastOneOf',
                'inputs': {
                    'x': ['<p>ContainsAtLeastOneOf rule_spec html</p>']
                }
            }, {
                'rule_type': 'IsProperSubsetOf',
                'inputs': {
                    'x': ['<p>IsProperSubsetOf rule_spec html</p>']
                }
            }, {
                'rule_type': 'DoesNotContainAtLeastOneOf',
                'inputs': {
                    'x': ['<p>DoesNotContainAtLeastOneOf rule_spec html</p>']
                }
            }],
            'outcome': {
                'dest': exploration.init_state_name,
                'feedback': {
                    'content_id': 'feedback',
                    'html': '<p>state outcome html</p>'
                },
                'param_changes': [],
                'labelled_as_correct': False,
                'refresher_exploration_id': None,
                'missing_prerequisite_skill_id': None
            },
            'training_data': [],
            'tagged_skill_misconception_id': None
        }]

        state.update_interaction_id('ItemSelectionInput')
        state.update_interaction_answer_groups(state_answer_groups)
        mock_html_field_types_to_rule_specs_dict = json.loads(
            utils.get_file_contents(
                feconf.HTML_FIELD_TYPES_TO_RULE_SPECS_FILE_PATH))
        for html_type_dict in (
                mock_html_field_types_to_rule_specs_dict.values()):
            html_type_dict['format'] = 'invalid format'

        def mock_get_file_contents(unused_file_path):
            return json.dumps(mock_html_field_types_to_rule_specs_dict)

        with self.swap(utils, 'get_file_contents', mock_get_file_contents):
            with self.assertRaisesRegexp(
                Exception,
                'The rule spec does not belong to a valid format.'):
                state.get_all_html_content_strings()

    def test_rule_spec_with_html_having_invalid_input_variable(self):
        """Test the method for extracting all the HTML from a state
        when the rule_spec has html but the input variable is invalid.
        """

        exploration = exp_domain.Exploration.create_default_exploration(
            'exp_id')
        exploration.add_states(['State1'])
        state = exploration.states['State1']
        state_answer_groups = [{
            'rule_specs': [{
                'rule_type': 'Equals',
                'inputs': {
                    'x': ['<p>init_state customization arg html 1</p>']
                }
            }],
            'outcome': {
                'dest': exploration.init_state_name,
                'feedback': {
                    'content_id': 'feedback',
                    'html': '<p>state outcome html</p>'
                },
                'param_changes': [],
                'labelled_as_correct': False,
                'refresher_exploration_id': None,
                'missing_prerequisite_skill_id': None
            },
            'training_data': [],
            'tagged_skill_misconception_id': None
        }]
        state_customization_args_dict = {
            'maxAllowableSelectionCount': {
                'value': 1
            },
            'minAllowableSelectionCount': {
                'value': 1
            },
            'choices': {
                'value': [
                    '<p>init_state customization arg html 1</p>',
                    '<p>init_state customization arg html 2</p>',
                    '<p>init_state customization arg html 3</p>',
                    '<p>init_state customization arg html 4</p>'
                ]
            }
        }

        state.update_interaction_id('ItemSelectionInput')
        state.update_interaction_customization_args(
            state_customization_args_dict)
        state.update_interaction_answer_groups(state_answer_groups)

        mock_html_field_types_to_rule_specs_dict = json.loads(
            utils.get_file_contents(
                feconf.HTML_FIELD_TYPES_TO_RULE_SPECS_FILE_PATH))
        for html_type_dict in (
                mock_html_field_types_to_rule_specs_dict.values()):
            if html_type_dict['interactionId'] == 'ItemSelectionInput':
                html_type_dict['ruleTypes']['Equals']['htmlInputVariables'] = (
                    ['y'])

        def mock_get_file_contents(unused_file_path):
            return json.dumps(mock_html_field_types_to_rule_specs_dict)

        with self.swap(utils, 'get_file_contents', mock_get_file_contents):
            with self.assertRaisesRegexp(
                Exception,
                'Rule spec should have at least one valid input variable with '
                'Html in it.'):
                state.get_all_html_content_strings()

    def test_get_all_html_when_solution_has_invalid_answer_type(self):
        """Test the method for extracting all the HTML from a state
        when the interaction has a solution but the answer_type for the
        corrent_answer is invalid.
        """
        exploration = exp_domain.Exploration.create_default_exploration(
            'exp_id')
        exploration.add_states(['State1'])
        state = exploration.states['State1']
        state_content_dict = {
            'content_id': 'content',
            'html': '<p>state content html</p>'
        }
        state_customization_args_dict = {
            'choices': {
                'value': [
                    '<p>state customization arg html 1</p>',
                    '<p>state customization arg html 2</p>',
                    '<p>state customization arg html 3</p>',
                    '<p>state customization arg html 4</p>'
                ]
            },
            'allowMultipleItemsInSamePosition': {
                'value': False
            }
        }

        state_hint_list = [
            state_domain.Hint(
                state_domain.SubtitledHtml(
                    'hint_1', '<p>Hello, this is html1 for hint 1</p>'
                )
            )
        ]

        state_solution_dict = {
            'interaction_id': '',
            'answer_is_exclusive': True,
            'correct_answer': [
                ['<p>state customization arg html 1</p>'],
                ['<p>state customization arg html 2</p>'],
                ['<p>state customization arg html 3</p>'],
                ['<p>state customization arg html 4</p>']
            ],
            'explanation': {
                'content_id': 'solution',
                'html': '<p>This is solution for state1</p>'
            }
        }

        state.update_content(
            state_domain.SubtitledHtml.from_dict(state_content_dict))
        state.update_interaction_id('DragAndDropSortInput')
        state.update_interaction_customization_args(
            state_customization_args_dict)
        state.update_interaction_hints(state_hint_list)
        solution = state_domain.Solution.from_dict(
            state.interaction.id, state_solution_dict)
        state.update_interaction_solution(solution)
        exp_services.save_new_exploration('owner_id', exploration)

        interaction = (
            interaction_registry.Registry.get_interaction_by_id(
                'DragAndDropSortInput'))
        interaction.answer_type = 'DragAndDropHtmlString'
        with self.assertRaisesRegexp(
            Exception,
            'The solution does not have a valid '
            'correct_answer type.'):
            state.get_all_html_content_strings()

    def test_get_all_html_when_interaction_is_none(self):
        """Test the method for extracting all the HTML from a state
        when the state has no interaction.
        """
        exploration = exp_domain.Exploration.create_default_exploration(
            'exp_id')
        exploration.add_states(['State1'])
        state = exploration.states['State1']
        state_content_dict = {
            'content_id': 'content',
            'html': '<p>state content html</p>'
        }

        state.update_content(
            state_domain.SubtitledHtml.from_dict(state_content_dict))

        exp_services.save_new_exploration('owner_id', exploration)
        html_list = state.get_all_html_content_strings()
        self.assertEqual(html_list, ['', '<p>state content html</p>'])

    def test_export_state_to_dict(self):
        """Test exporting a state to a dict."""
        exploration = exp_domain.Exploration.create_default_exploration(
            'exp_id')
        exploration.add_states(['New state'])

        state_dict = exploration.states['New state'].to_dict()
        expected_dict = {
            'classifier_model_id': None,
            'content': {
                'content_id': 'content',
                'html': ''
            },
            'interaction': {
                'answer_groups': [],
                'confirmed_unclassified_answers': [],
                'customization_args': {},
                'default_outcome': {
                    'dest': 'New state',
                    'feedback': {
                        'content_id': 'default_outcome',
                        'html': ''
                    },
                    'labelled_as_correct': False,
                    'param_changes': [],
                    'refresher_exploration_id': None,
                    'missing_prerequisite_skill_id': None
                },
                'hints': [],
                'id': None,
                'solution': None,
            },
            'param_changes': [],
            'recorded_voiceovers': {
                'voiceovers_mapping': {
                    'content': {},
                    'default_outcome': {}
                }
            },
            'solicit_answer_details': False,
            'written_translations': {
                'translations_mapping': {
                    'content': {},
                    'default_outcome': {}
                }
            }
        }
        self.assertEqual(expected_dict, state_dict)

    def test_can_undergo_classification(self):
        """Test the can_undergo_classification() function."""
        exploration_id = 'eid'
        test_exp_filepath = os.path.join(
            feconf.TESTS_DATA_DIR, 'string_classifier_test.yaml')
        yaml_content = utils.get_file_contents(test_exp_filepath)
        assets_list = []
        exp_services.save_new_exploration_from_yaml_and_assets(
            feconf.SYSTEM_COMMITTER_ID, yaml_content, exploration_id,
            assets_list)

        exploration = exp_fetchers.get_exploration_by_id(exploration_id)
        state_with_training_data = exploration.states['Home']
        state_without_training_data = exploration.states['End']

        # A state with 786 training examples.
        self.assertTrue(
            state_with_training_data.can_undergo_classification())

        # A state with no training examples.
        self.assertFalse(
            state_without_training_data.can_undergo_classification())

    def test_get_training_data(self):
        """Test retrieval of training data."""
        exploration_id = 'eid'
        test_exp_filepath = os.path.join(
            feconf.SAMPLE_EXPLORATIONS_DIR, 'classifier_demo_exploration.yaml')
        yaml_content = utils.get_file_contents(test_exp_filepath)
        assets_list = []
        exp_services.save_new_exploration_from_yaml_and_assets(
            feconf.SYSTEM_COMMITTER_ID, yaml_content, exploration_id,
            assets_list)

        exploration = exp_fetchers.get_exploration_by_id(exploration_id)
        state = exploration.states['text']

        expected_training_data = [{
            'answer_group_index': 1,
            'answers': [u'cheerful', u'merry', u'ecstatic', u'glad',
                        u'overjoyed', u'pleased', u'thrilled', u'smile']}]

        observed_training_data = state.get_training_data()

        self.assertEqual(observed_training_data, expected_training_data)

    def test_get_content_html_with_correct_state_name_returns_html(self):
        exploration = exp_domain.Exploration.create_default_exploration('0')

        init_state = exploration.states[exploration.init_state_name]
        init_state.update_interaction_id('TextInput')
        hints_list = [
            state_domain.Hint(
                state_domain.SubtitledHtml('hint_1', '<p>hint one</p>')
            )
        ]
        init_state.update_interaction_hints(hints_list)

        self.assertEqual(
            init_state.get_content_html('hint_1'), '<p>hint one</p>')

        hints_list[0].hint_content.html = '<p>Changed hint one</p>'
        init_state.update_interaction_hints(hints_list)

        self.assertEqual(
            init_state.get_content_html('hint_1'), '<p>Changed hint one</p>')

    def test_rte_content_validation_for_android(self):
        exploration = exp_domain.Exploration.create_default_exploration('0')

        init_state = exploration.states[exploration.init_state_name]
        init_state.update_interaction_id('TextInput')
        solution_dict = {
            'answer_is_exclusive': False,
            'correct_answer': 'helloworld!',
            'explanation': {
                'content_id': 'solution',
                'html': (
                    '<p>Value</p><oppia-noninteractive-math math_content-with'
                    '-value="{&amp;quot;raw_latex&amp;quot;: &amp;quot;+,-,-,'
                    '+&amp;quot;, &amp;quot;svg_filename&amp;quot;: &amp;quot'
                    ';&amp;quot;}"></oppia-noninteractive-math>')
            },
        }

        solution = state_domain.Solution.from_dict(
            init_state.interaction.id, solution_dict
        )
        init_state.update_interaction_solution(solution)
        self.assertFalse(init_state.is_rte_content_supported_on_android())
        solution_dict['explanation']['html'] = ''
        init_state.update_interaction_solution(state_domain.Solution.from_dict(
            init_state.interaction.id, solution_dict))
        self.assertTrue(init_state.is_rte_content_supported_on_android())

        hints_list = []
        hints_list.append(
            state_domain.Hint(
                state_domain.SubtitledHtml(
                    'hint_1',
                    '<oppia-noninteractive-collapsible content-with-value='
                    '"&amp;quot;&amp;lt;p&amp;gt;Hello&amp;lt;/p&amp;gt;&amp;'
                    'quot;" heading-with-value="&amp;quot;SubCollapsible&amp;'
                    'quot;"></oppia-noninteractive-collapsible><p>&nbsp;</p>'
                )
            )
        )
        init_state.update_interaction_hints(hints_list)
        self.assertFalse(init_state.is_rte_content_supported_on_android())
        hints_list[0].hint_content.html = ''
        init_state.update_interaction_hints(hints_list)
        self.assertTrue(init_state.is_rte_content_supported_on_android())

        default_outcome = state_domain.Outcome(
            'Introduction', state_domain.SubtitledHtml(
                'default_outcome', (
                    '<p>Value</p><oppia-noninteractive-math math_content-with'
                    '-value="{&amp;quot;raw_latex&amp;quot;: &amp;quot;+,-,-,'
                    '+&amp;quot;, &amp;quot;svg_filename&amp;quot;: &amp;quot'
                    ';&amp;quot;}"></oppia-noninteractive-math>')),
            False, [], None, None
        )

        init_state.update_interaction_default_outcome(default_outcome)
        self.assertFalse(init_state.is_rte_content_supported_on_android())
        default_outcome.feedback.html = ''
        init_state.update_interaction_default_outcome(default_outcome)
        self.assertTrue(init_state.is_rte_content_supported_on_android())

        answer_group_dict = {
            'outcome': {
                'dest': exploration.init_state_name,
                'feedback': {
                    'content_id': 'feedback_1',
                    'html': (
                        '<oppia-noninteractive-tabs tab_contents-with-value'
                        '=\"[{&amp;quot;content&amp;quot;:&amp;quot;&amp;lt;p'
                        '&amp;gt;&amp;lt;i&amp;gt;lorem ipsum&amp;lt;/i&amp;'
                        'gt;&amp;lt;/p&amp;gt;&amp;quot;,&amp;quot;title&amp;'
                        'quot;:&amp;quot;hello&amp;quot;}]\">'
                        '</oppia-noninteractive-tabs>')
                },
                'labelled_as_correct': False,
                'param_changes': [],
                'refresher_exploration_id': None,
                'missing_prerequisite_skill_id': None
            },
            'rule_specs': [{
                'inputs': {
                    'x': 'Test'
                },
                'rule_type': 'Contains'
            }],
            'training_data': [],
            'tagged_skill_misconception_id': None
        }

        init_state.update_interaction_answer_groups(
            [answer_group_dict])
        self.assertFalse(init_state.is_rte_content_supported_on_android())
        answer_group_dict['outcome']['feedback']['html'] = (
            '<p><oppia-noninteractive-image caption-with-value="&amp;quot;'
            '&amp;quot;" filepath-with-value="&amp;quot;startBlue.png&amp;'
            'quot;" alt-with-value="&amp;quot;&amp;quot;">'
            '</oppia-noninteractive-image></p>')
        init_state.update_interaction_answer_groups(
            [answer_group_dict])
        self.assertTrue(init_state.is_rte_content_supported_on_android())

        init_state.update_content(
            state_domain.SubtitledHtml.from_dict({
                'content_id': 'content',
                'html': (
                    '<oppia-noninteractive-tabs tab_contents-with-value'
                    '=\"[{&amp;quot;content&amp;quot;:&amp;quot;&amp;lt;p'
                    '&amp;gt;&amp;lt;i&amp;gt;lorem ipsum&amp;lt;/i&amp;'
                    'gt;&amp;lt;/p&amp;gt;&amp;quot;,&amp;quot;title&amp;'
                    'quot;:&amp;quot;hello&amp;quot;}]\">'
                    '</oppia-noninteractive-tabs>')
            }))
        self.assertFalse(init_state.is_rte_content_supported_on_android())
        init_state.update_content(
            state_domain.SubtitledHtml.from_dict({
                'content_id': 'content',
                'html': (
                    '<p><oppia-noninteractive-link text-with-value="'
                    '&amp;quot;What is a link?&amp;quot;" url-with-'
                    'value="&amp;quot;htt://link.com&amp'
                    ';quot;"></oppia-noninteractive-link></p>')
            }))
        self.assertTrue(init_state.is_rte_content_supported_on_android())
        init_state.update_content(
            state_domain.SubtitledHtml.from_dict({
                'content_id': 'content',
                'html': (
                    '<p><oppia-noninteractive-skillreview text-with-value="'
                    '&amp;quot;&amp;quot;" skill_id-with-value="&amp;quot;'
                    '&amp;quot;"></oppia-noninteractive-skillreview></p>')
            }))
        self.assertTrue(init_state.is_rte_content_supported_on_android())

    def test_interaction_validation_for_android(self):
        exploration = exp_domain.Exploration.create_default_exploration('0')

        init_state = exploration.states[exploration.init_state_name]
        # Valid interactions.
        init_state.update_interaction_id('Continue')
        self.assertTrue(init_state.interaction.is_supported_on_android_app())
        init_state.update_interaction_id('DragAndDropSortInput')
        self.assertTrue(init_state.interaction.is_supported_on_android_app())
        init_state.update_interaction_id('EndExploration')
        self.assertTrue(init_state.interaction.is_supported_on_android_app())
        init_state.update_interaction_id('FractionInput')
        self.assertTrue(init_state.interaction.is_supported_on_android_app())
        init_state.update_interaction_id('ItemSelectionInput')
        self.assertTrue(init_state.interaction.is_supported_on_android_app())
        init_state.update_interaction_id('MultipleChoiceInput')
        self.assertTrue(init_state.interaction.is_supported_on_android_app())
        init_state.update_interaction_id('NumberWithUnits')
        self.assertTrue(init_state.interaction.is_supported_on_android_app())
        init_state.update_interaction_id('NumericInput')
        self.assertTrue(init_state.interaction.is_supported_on_android_app())
        init_state.update_interaction_id('TextInput')
        self.assertTrue(init_state.interaction.is_supported_on_android_app())

        # Invalid interactions.
        init_state.update_interaction_id('CodeRepl')
        self.assertFalse(init_state.interaction.is_supported_on_android_app())
        init_state.update_interaction_id('GraphInput')
        self.assertFalse(init_state.interaction.is_supported_on_android_app())
        init_state.update_interaction_id('ImageClickInput')
        self.assertFalse(init_state.interaction.is_supported_on_android_app())
        init_state.update_interaction_id('InteractiveMap')
        self.assertFalse(init_state.interaction.is_supported_on_android_app())
        init_state.update_interaction_id('LogicProof')
        self.assertFalse(init_state.interaction.is_supported_on_android_app())
        init_state.update_interaction_id('MathExpressionInput')
        self.assertFalse(init_state.interaction.is_supported_on_android_app())
        init_state.update_interaction_id('MusicNotesInput')
        self.assertFalse(init_state.interaction.is_supported_on_android_app())
        init_state.update_interaction_id('PencilCodeEditor')
        self.assertFalse(init_state.interaction.is_supported_on_android_app())
        init_state.update_interaction_id('SetInput')
        self.assertFalse(init_state.interaction.is_supported_on_android_app())

    def test_get_content_html_with_invalid_content_id_raise_error(self):
        exploration = exp_domain.Exploration.create_default_exploration('0')
        init_state = exploration.states[exploration.init_state_name]
        init_state.update_interaction_id('TextInput')
        hints_list = [
            state_domain.Hint(
                state_domain.SubtitledHtml('hint_1', '<p>hint one</p>')
            )
        ]
        init_state.update_interaction_hints(hints_list)

        self.assertEqual(
            init_state.get_content_html('hint_1'), '<p>hint one</p>')

        with self.assertRaisesRegexp(
            ValueError, 'Content ID Invalid id does not exist'):
            init_state.get_content_html('Invalid id')

    def test_get_content_id_mapping_needing_translations_with_existing_translations(self): # pylint: disable=line-too-long
        exploration = exp_domain.Exploration.create_default_exploration('0')
        init_state = exploration.states[exploration.init_state_name]
        init_state.update_content(
            state_domain.SubtitledHtml.from_dict({
                'content_id': 'content',
                'html': '<p>This is content</p>'
            }))
        init_state.update_interaction_id('TextInput')
        default_outcome = state_domain.Outcome(
            'Introduction', state_domain.SubtitledHtml(
                'default_outcome', '<p>The default outcome.</p>'),
            False, [], None, None
        )

        init_state.update_interaction_default_outcome(default_outcome)

        answer_group_dict = {
            'outcome': {
                'dest': exploration.init_state_name,
                'feedback': {
                    'content_id': 'feedback_1',
                    'html': '<p>Feedback</p>'
                },
                'labelled_as_correct': False,
                'param_changes': [],
                'refresher_exploration_id': None,
                'missing_prerequisite_skill_id': None
            },
            'rule_specs': [{
                'inputs': {
                    'x': 'Test'
                },
                'rule_type': 'Contains'
            }],
            'training_data': [],
            'tagged_skill_misconception_id': None
        }

        init_state.update_interaction_answer_groups(
            [answer_group_dict])
        hints_list = [
            state_domain.Hint(
                state_domain.SubtitledHtml('hint_1', '<p>hint one</p>')
            )
        ]
        init_state.update_interaction_hints(hints_list)

        solution_dict = {
            'answer_is_exclusive': False,
            'correct_answer': 'helloworld!',
            'explanation': {
                'content_id': 'solution',
                'html': '<p>hello_world is a string</p>'
            },
        }

        solution = state_domain.Solution.from_dict(
            init_state.interaction.id, solution_dict)
        init_state.update_interaction_solution(solution)


        written_translations_dict = {
            'translations_mapping': {
                'content': {
                    'hi': {
                        'html': '<p>hello!</p>',
                        'needs_update': False
                    }
                },
                'hint_1': {},
                'default_outcome': {},
                'solution': {},
                'feedback_1': {}
            }
        }
        written_translations = state_domain.WrittenTranslations.from_dict(
            written_translations_dict)

        init_state.update_written_translations(written_translations)

        self.assertEqual(
            init_state.get_content_id_mapping_needing_translations('hi'), {
                'hint_1': '<p>hint one</p>',
                'solution': '<p>hello_world is a string</p>',
                'feedback_1': '<p>Feedback</p>',
                'default_outcome': '<p>The default outcome.</p>'
            })

    def test_add_translation_works_correctly(self):
        exploration = exp_domain.Exploration.create_default_exploration('0')
        init_state = exploration.states[exploration.init_state_name]
        init_state.update_content(
            state_domain.SubtitledHtml.from_dict({
                'content_id': 'content',
                'html': '<p>This is content</p>'
            }))

        self.assertEqual(init_state.get_translation_counts(), {})

        init_state.add_translation('content', 'hi', '<p>Translated text</p>')

        self.assertEqual(init_state.get_translation_counts(), {'hi': 1})

    def test_state_operations(self):
        """Test adding, updating and checking existence of states."""
        exploration = exp_domain.Exploration.create_default_exploration('eid')
        self.assertNotIn('invalid_state_name', exploration.states)

        self.assertEqual(len(exploration.states), 1)

        default_state_name = exploration.init_state_name
        exploration.rename_state(default_state_name, 'Renamed state')
        self.assertEqual(len(exploration.states), 1)
        self.assertEqual(exploration.init_state_name, 'Renamed state')

        # Add a new state.
        exploration.add_states(['State 2'])
        self.assertEqual(len(exploration.states), 2)

        # It is OK to rename a state to the same name.
        exploration.rename_state('State 2', 'State 2')

        # But it is not OK to add or rename a state using a name that already
        # exists.
        with self.assertRaisesRegexp(ValueError, 'Duplicate state name'):
            exploration.add_states(['State 2'])
        with self.assertRaisesRegexp(ValueError, 'Duplicate state name'):
            exploration.rename_state('State 2', 'Renamed state')

        # And it is OK to rename a state to 'END' (old terminal pseudostate). It
        # is tested throughout this test because a lot of old behavior used to
        # be specific to states named 'END'. These tests validate that is no
        # longer the situation.
        exploration.rename_state('State 2', 'END')

        # Should successfully be able to name it back.
        exploration.rename_state('END', 'State 2')

        # The exploration now has exactly two states.
        self.assertNotIn(default_state_name, exploration.states)
        self.assertIn('Renamed state', exploration.states)
        self.assertIn('State 2', exploration.states)

        # Can successfully add 'END' state.
        exploration.add_states(['END'])

        # Should fail to rename like any other state.
        with self.assertRaisesRegexp(ValueError, 'Duplicate state name'):
            exploration.rename_state('State 2', 'END')

        # Ensure the other states are connected to END.
        exploration.states[
            'Renamed state'].interaction.default_outcome.dest = 'State 2'
        exploration.states['State 2'].interaction.default_outcome.dest = 'END'

        # Ensure the other states have interactions.
        exploration.states['Renamed state'].update_interaction_id('TextInput')
        exploration.states['State 2'].update_interaction_id('TextInput')

        # Other miscellaneous requirements for validation.
        exploration.title = 'Title'
        exploration.category = 'Category'
        exploration.objective = 'Objective'

        # The exploration should NOT be terminable even though it has a state
        # called 'END' and everything else is connected to it.
        with self.assertRaises(Exception):
            exploration.validate(strict=True)

        # Renaming the node to something other than 'END' and giving it an
        # EndExploration is enough to validate it, though it cannot have a
        # default outcome or answer groups.
        exploration.rename_state('END', 'AnotherEnd')
        another_end_state = exploration.states['AnotherEnd']
        another_end_state.update_interaction_id('EndExploration')
        another_end_state.update_interaction_default_outcome(None)
        exploration.validate(strict=True)

        # Name it back for final tests.
        exploration.rename_state('AnotherEnd', 'END')

        # Should be able to successfully delete it.
        exploration.delete_state('END')
        self.assertNotIn('END', exploration.states)

    def test_update_solicit_answer_details(self):
        """Test updating solicit_answer_details."""
        state = state_domain.State.create_default_state('state_1')
        self.assertEqual(state.solicit_answer_details, False)
        state.update_solicit_answer_details(True)
        self.assertEqual(state.solicit_answer_details, True)

    def test_update_solicit_answer_details_with_non_bool_fails(self):
        """Test updating solicit_answer_details with non bool value."""
        exploration = exp_domain.Exploration.create_default_exploration('eid')
        init_state = exploration.states[exploration.init_state_name]
        self.assertEqual(init_state.solicit_answer_details, False)
        with self.assertRaisesRegexp(Exception, (
            'Expected solicit_answer_details to be a boolean, received')):
            init_state.update_solicit_answer_details('abc')
        init_state = exploration.states[exploration.init_state_name]
        self.assertEqual(init_state.solicit_answer_details, False)

    def test_convert_html_fields_in_state(self):
        """Test conversion of html strings in state."""
        state_dict = {
            'content': {
                'content_id': 'content', 'html': 'Hello!'
            },
            'param_changes': [],
            'content_ids_to_audio_translations': {'content': {}},
            'solicit_answer_details': False,
            'classifier_model_id': None,
            'interaction': {
                'solution': None,
                'answer_groups': [],
                'default_outcome': {
                    'param_changes': [], 'feedback': {
                        'content_id': 'default_outcome', 'html': (
                            '<p><oppia-noninteractive-image filepath'
                            '-with-value="&amp;quot;random.png&amp;'
                            'quot;"></oppia-noninteractive-image>'
                            'Hello this is test case to check '
                            'image tag inside p tag</p>'
                        )
                    },
                    'dest': 'Introduction',
                    'refresher_exploration_id': None,
                    'missing_prerequisite_skill_id': None,
                    'labelled_as_correct': False
                },
                'customization_args': {},
                'confirmed_unclassified_answers': [],
                'id': None,
                'hints': []
            }
        }

        state_dict_in_textangular = {
            'content': {
                'content_id': 'content', 'html': '<p>Hello!</p>'
            },
            'param_changes': [],
            'content_ids_to_audio_translations': {'content': {}},
            'solicit_answer_details': False,
            'classifier_model_id': None,
            'interaction': {
                'solution': None,
                'answer_groups': [],
                'default_outcome': {
                    'param_changes': [], 'feedback': {
                        'content_id': 'default_outcome', 'html': (
                            '<p><oppia-noninteractive-image filepath'
                            '-with-value="&amp;quot;random.png&amp;'
                            'quot;"></oppia-noninteractive-image>'
                            'Hello this is test case to check '
                            'image tag inside p tag</p>'
                        )
                    },
                    'dest': 'Introduction',
                    'refresher_exploration_id': None,
                    'missing_prerequisite_skill_id': None,
                    'labelled_as_correct': False
                },
                'customization_args': {},
                'confirmed_unclassified_answers': [],
                'id': None,
                'hints': []
            }
        }

        state_dict_with_image_caption = {
            'content': {
                'content_id': 'content', 'html': '<p>Hello!</p>'
            },
            'param_changes': [],
            'content_ids_to_audio_translations': {'content': {}},
            'solicit_answer_details': False,
            'classifier_model_id': None,
            'interaction': {
                'solution': None,
                'answer_groups': [],
                'default_outcome': {
                    'param_changes': [], 'feedback': {
                        'content_id': 'default_outcome', 'html': (
                            '<p><oppia-noninteractive-image caption-'
                            'with-value="&amp;quot;&amp;quot;" filepath'
                            '-with-value="&amp;quot;random.png&amp;'
                            'quot;"></oppia-noninteractive-image>'
                            'Hello this is test case to check '
                            'image tag inside p tag</p>'
                        )
                    },
                    'dest': 'Introduction',
                    'refresher_exploration_id': None,
                    'missing_prerequisite_skill_id': None,
                    'labelled_as_correct': False
                },
                'customization_args': {},
                'confirmed_unclassified_answers': [],
                'id': None,
                'hints': []
            }
        }

        state_dict_with_image_dimensions = {
            'content': {
                'content_id': 'content', 'html': '<p>Hello!</p>'
            },
            'param_changes': [],
            'content_ids_to_audio_translations': {'content': {}},
            'solicit_answer_details': False,
            'classifier_model_id': None,
            'interaction': {
                'solution': None,
                'answer_groups': [],
                'default_outcome': {
                    'param_changes': [], 'feedback': {
                        'content_id': 'default_outcome', 'html': (
                            u'<p><oppia-noninteractive-image '
                            'caption-with-value="&amp;quot;&amp;quot;" '
                            'filepath-with-value="&amp;quot;'
                            'random_height_490_width_120.png&amp;'
                            'quot;"></oppia-noninteractive-image>Hello this '
                            'is test case to check image tag inside p tag</p>'
                        )
                    },
                    'dest': 'Introduction',
                    'refresher_exploration_id': None,
                    'missing_prerequisite_skill_id': None,
                    'labelled_as_correct': False
                },
                'customization_args': {},
                'confirmed_unclassified_answers': [],
                'id': None,
                'hints': []
            }
        }

        self.assertEqual(
            state_domain.State.convert_html_fields_in_state(
                state_dict,
                html_validation_service.convert_to_textangular),
            state_dict_in_textangular)

        self.assertEqual(
            state_domain.State.convert_html_fields_in_state(
                state_dict,
                html_validation_service.add_caption_attr_to_image),
            state_dict_with_image_caption)

        add_dimensions_to_image_tags = functools.partial(
            html_validation_service.add_dimensions_to_image_tags,
            'eid')

        with self.swap(
            html_validation_service, 'get_filename_with_dimensions',
            mock_get_filename_with_dimensions):

            self.assertEqual(
                state_domain.State.convert_html_fields_in_state(
                    state_dict, add_dimensions_to_image_tags),
                state_dict_with_image_dimensions)

    def test_convert_html_fields_in_state_with_drag_and_drop_interaction(self):
        """Test the method for converting all the HTML in a state having
        DragAndDropSortInput interaction.
        """
        html_with_old_math_schema = (
            '<p>Value</p><oppia-noninteractive-math raw_latex-with-value="&a'
            'mp;quot;+,-,-,+&amp;quot;"></oppia-noninteractive-math>')
        html_with_new_math_schema = (
            '<p>Value</p><oppia-noninteractive-math math_content-with-value='
            '"{&amp;quot;raw_latex&amp;quot;: &amp;quot;+,-,-,+&amp;quot;, &'
            'amp;quot;svg_filename&amp;quot;: &amp;quot;&amp;quot;}"></oppia'
            '-noninteractive-math>')
        written_translations_dict_with_old_math_schema = {
            'translations_mapping': {
                'content1': {
                    'en': {
                        'html': html_with_old_math_schema,
                        'needs_update': True
                    },
                    'hi': {
                        'html': 'Hey!',
                        'needs_update': False
                    }
                },
                'feedback_1': {
                    'hi': {
                        'html': html_with_old_math_schema,
                        'needs_update': False
                    },
                    'en': {
                        'html': 'hello!',
                        'needs_update': False
                    }
                }
            }
        }
        written_translations_dict_with_new_math_schema = {
            'translations_mapping': {
                'content1': {
                    'en': {
                        'html': html_with_new_math_schema,
                        'needs_update': True
                    },
                    'hi': {
                        'html': 'Hey!',
                        'needs_update': False
                    }
                },
                'feedback_1': {
                    'hi': {
                        'html': html_with_new_math_schema,
                        'needs_update': False
                    },
                    'en': {
                        'html': 'hello!',
                        'needs_update': False
                    }
                }
            }
        }


        answer_group_dict_with_old_math_schema = {
            'outcome': {
                'dest': 'Introduction',
                'feedback': {
                    'content_id': 'feedback_1',
                    'html': '<p>Feedback</p>'
                },
                'labelled_as_correct': False,
                'param_changes': [],
                'refresher_exploration_id': None,
                'missing_prerequisite_skill_id': None
            },
            'rule_specs': [{
                'inputs': {
                    'x': [[html_with_old_math_schema]]
                },
                'rule_type': 'IsEqualToOrdering'
            }, {
                'rule_type': 'HasElementXAtPositionY',
                'inputs': {
                    'x': html_with_old_math_schema,
                    'y': 2
                }
            }, {
                'rule_type': 'IsEqualToOrdering',
                'inputs': {
                    'x': [[html_with_old_math_schema]]
                }
            }, {
                'rule_type': 'HasElementXBeforeElementY',
                'inputs': {
                    'x': html_with_old_math_schema,
                    'y': html_with_old_math_schema
                }
            }, {
                'rule_type': 'IsEqualToOrderingWithOneItemAtIncorrectPosition',
                'inputs': {
                    'x': [[html_with_old_math_schema]]
                }
            }],
            'training_data': [],
            'tagged_skill_misconception_id': None
        }
        answer_group_dict_with_new_math_schema = {
            'outcome': {
                'dest': 'Introduction',
                'feedback': {
                    'content_id': 'feedback_1',
                    'html': '<p>Feedback</p>'
                },
                'labelled_as_correct': False,
                'param_changes': [],
                'refresher_exploration_id': None,
                'missing_prerequisite_skill_id': None
            },
            'rule_specs': [{
                'inputs': {
                    'x': [[html_with_new_math_schema]]
                },
                'rule_type': 'IsEqualToOrdering'
            }, {
                'rule_type': 'HasElementXAtPositionY',
                'inputs': {
                    'x': html_with_new_math_schema,
                    'y': 2
                }
            }, {
                'rule_type': 'IsEqualToOrdering',
                'inputs': {
                    'x': [[html_with_new_math_schema]]
                }
            }, {
                'rule_type': 'HasElementXBeforeElementY',
                'inputs': {
                    'x': html_with_new_math_schema,
                    'y': html_with_new_math_schema
                }
            }, {
                'rule_type': 'IsEqualToOrderingWithOneItemAtIncorrectPosition',
                'inputs': {
                    'x': [[html_with_new_math_schema]]
                }
            }],
            'training_data': [],
            'tagged_skill_misconception_id': None
        }
        state_dict_with_old_math_schema = {
            'content': {
                'content_id': 'content', 'html': 'Hello!'
            },
            'param_changes': [],
            'content_ids_to_audio_translations': {'content': {}},
            'solicit_answer_details': False,
            'classifier_model_id': None,
            'interaction': {
                'answer_groups': [answer_group_dict_with_old_math_schema],
                'default_outcome': {
                    'param_changes': [],
                    'feedback': {
                        'content_id': 'default_outcome',
                        'html': (
                            '<p><oppia-noninteractive-image filepath'
                            '-with-value="&amp;quot;random.png&amp;'
                            'quot;"></oppia-noninteractive-image>'
                            'Hello this is test case to check '
                            'image tag inside p tag</p>'
                        )
                    },
                    'dest': 'Introduction',
                    'refresher_exploration_id': None,
                    'missing_prerequisite_skill_id': None,
                    'labelled_as_correct': False
                },
                'customization_args': {
                    'choices': {
                        'value': [
                            html_with_old_math_schema,
                            '<p>2</p>',
                            '<p>3</p>',
                            '<p>4</p>'
                        ]
                    }
                },
                'confirmed_unclassified_answers': [],
                'id': 'DragAndDropSortInput',
                'hints': [
                    {
                        'hint_content': {
                            'content_id': 'hint_1',
                            'html': html_with_old_math_schema
                        }
                    },
                    {
                        'hint_content': {
                            'content_id': 'hint_2',
                            'html': html_with_old_math_schema
                        }
                    }
                ],
                'solution': {
                    'answer_is_exclusive': True,
                    'correct_answer': [
                        [html_with_old_math_schema],
                        ['<p>2</p>'],
                        ['<p>3</p>'],
                        ['<p>4</p>']
                    ],
                    'explanation': {
                        'content_id': 'solution',
                        'html': '<p>This is solution for state1</p>'
                    }
                }

            },
            'written_translations': (
                written_translations_dict_with_old_math_schema)
        }

        state_dict_with_new_math_schema = {
            'content': {
                'content_id': 'content', 'html': 'Hello!'
            },
            'param_changes': [],
            'content_ids_to_audio_translations': {'content': {}},
            'solicit_answer_details': False,
            'classifier_model_id': None,
            'interaction': {
                'answer_groups': [answer_group_dict_with_new_math_schema],
                'default_outcome': {
                    'param_changes': [],
                    'feedback': {
                        'content_id': 'default_outcome',
                        'html': (
                            '<p><oppia-noninteractive-image filepath'
                            '-with-value="&amp;quot;random.png&amp;'
                            'quot;"></oppia-noninteractive-image>'
                            'Hello this is test case to check '
                            'image tag inside p tag</p>'
                        )
                    },
                    'dest': 'Introduction',
                    'refresher_exploration_id': None,
                    'missing_prerequisite_skill_id': None,
                    'labelled_as_correct': False
                },
                'customization_args': {
                    'choices': {
                        'value': [
                            html_with_new_math_schema,
                            '<p>2</p>',
                            '<p>3</p>',
                            '<p>4</p>'
                        ]
                    }
                },
                'confirmed_unclassified_answers': [],
                'id': 'DragAndDropSortInput',
                'hints': [
                    {
                        'hint_content': {
                            'content_id': 'hint_1',
                            'html': html_with_new_math_schema
                        }
                    },
                    {
                        'hint_content': {
                            'content_id': 'hint_2',
                            'html': html_with_new_math_schema
                        }
                    }
                ],
                'solution': {
                    'answer_is_exclusive': True,
                    'correct_answer': [
                        [html_with_new_math_schema],
                        ['<p>2</p>'],
                        ['<p>3</p>'],
                        ['<p>4</p>']
                    ],
                    'explanation': {
                        'content_id': 'solution',
                        'html': '<p>This is solution for state1</p>'
                    }
                }

            },
            'written_translations': (
                written_translations_dict_with_new_math_schema)
        }
        self.assertEqual(
            state_domain.State.convert_html_fields_in_state(
                state_dict_with_old_math_schema,
                html_validation_service.
                add_math_content_to_math_rte_components),
            state_dict_with_new_math_schema)

    def test_convert_html_fields_in_state_with_item_selection_interaction(self):
        """Test the method for converting all the HTML in a state having
        ItemSelection interaction.
        """
        html_with_old_math_schema = (
            '<p>Value</p><oppia-noninteractive-math raw_latex-with-value="&a'
            'mp;quot;+,-,-,+&amp;quot;"></oppia-noninteractive-math>')
        html_with_new_math_schema = (
            '<p>Value</p><oppia-noninteractive-math math_content-with-value='
            '"{&amp;quot;raw_latex&amp;quot;: &amp;quot;+,-,-,+&amp;quot;, &'
            'amp;quot;svg_filename&amp;quot;: &amp;quot;&amp;quot;}"></oppia'
            '-noninteractive-math>')
        answer_group_with_old_math_schema = [{
            'rule_specs': [{
                'rule_type': 'Equals',
                'inputs': {
                    'x': [html_with_old_math_schema]
                }
            }, {
                'rule_type': 'ContainsAtLeastOneOf',
                'inputs': {
                    'x': [html_with_old_math_schema]
                }
            }, {
                'rule_type': 'IsProperSubsetOf',
                'inputs': {
                    'x': [html_with_old_math_schema]
                }
            }, {
                'rule_type': 'DoesNotContainAtLeastOneOf',
                'inputs': {
                    'x': [html_with_old_math_schema]
                }
            }],
            'outcome': {
                'dest': 'Introduction',
                'feedback': {
                    'content_id': 'feedback',
                    'html': html_with_old_math_schema
                },
                'param_changes': [],
                'labelled_as_correct': False,
                'refresher_exploration_id': None,
                'missing_prerequisite_skill_id': None
            },
            'training_data': [],
            'tagged_skill_misconception_id': None
        }]

        answer_group_with_new_math_schema = [{
            'rule_specs': [{
                'rule_type': 'Equals',
                'inputs': {
                    'x': [html_with_new_math_schema]
                }
            }, {
                'rule_type': 'ContainsAtLeastOneOf',
                'inputs': {
                    'x': [html_with_new_math_schema]
                }
            }, {
                'rule_type': 'IsProperSubsetOf',
                'inputs': {
                    'x': [html_with_new_math_schema]
                }
            }, {
                'rule_type': 'DoesNotContainAtLeastOneOf',
                'inputs': {
                    'x': [html_with_new_math_schema]
                }
            }],
            'outcome': {
                'dest': 'Introduction',
                'feedback': {
                    'content_id': 'feedback',
                    'html': html_with_new_math_schema
                },
                'param_changes': [],
                'labelled_as_correct': False,
                'refresher_exploration_id': None,
                'missing_prerequisite_skill_id': None
            },
            'training_data': [],
            'tagged_skill_misconception_id': None
        }]

        state_dict_with_old_math_schema = {
            'content': {
                'content_id': 'content', 'html': 'Hello!'
            },
            'param_changes': [],
            'content_ids_to_audio_translations': {'content': {}},
            'solicit_answer_details': False,
            'classifier_model_id': None,
            'interaction': {
                'solution': {
                    'answer_is_exclusive': True,
                    'correct_answer': [
                        html_with_old_math_schema,
                        '<p>state customization arg html 2</p>',
                        '<p>state customization arg html 3</p>',
                        '<p>state customization arg html 4</p>'
                    ],
                    'explanation': {
                        'content_id': 'solution',
                        'html': '<p>This is solution for state1</p>'
                    }
                },
                'answer_groups': answer_group_with_old_math_schema,
                'default_outcome': {
                    'param_changes': [],
                    'feedback': {
                        'content_id': 'default_outcome',
                        'html': (
                            '<p><oppia-noninteractive-image filepath'
                            '-with-value="&amp;quot;random.png&amp;'
                            'quot;"></oppia-noninteractive-image>'
                            'Hello this is test case to check '
                            'image tag inside p tag</p>'
                        )
                    },
                    'dest': 'Introduction',
                    'refresher_exploration_id': None,
                    'missing_prerequisite_skill_id': None,
                    'labelled_as_correct': False
                },
                'customization_args': {
                    'maxAllowableSelectionCount': {
                        'value': 1
                    },
                    'minAllowableSelectionCount': {
                        'value': 1
                    },
                    'choices': {
                        'value': [
                            '<p>init_state customization arg html 1</p>',
                            html_with_old_math_schema,
                            '<p>init_state customization arg html 3</p>',
                            '<p>init_state customization arg html 4</p>'
                        ]
                    }
                },
                'confirmed_unclassified_answers': [],
                'id': 'ItemSelectionInput',
                'hints': []
            }
        }

        state_dict_with_new_math_schema = {
            'content': {
                'content_id': 'content', 'html': 'Hello!'
            },
            'param_changes': [],
            'content_ids_to_audio_translations': {'content': {}},
            'solicit_answer_details': False,
            'classifier_model_id': None,
            'interaction': {
                'solution': {
                    'answer_is_exclusive': True,
                    'correct_answer': [
                        html_with_new_math_schema,
                        '<p>state customization arg html 2</p>',
                        '<p>state customization arg html 3</p>',
                        '<p>state customization arg html 4</p>'
                    ],
                    'explanation': {
                        'content_id': 'solution',
                        'html': '<p>This is solution for state1</p>'
                    }
                },
                'answer_groups': answer_group_with_new_math_schema,
                'default_outcome': {
                    'param_changes': [],
                    'feedback': {
                        'content_id': 'default_outcome',
                        'html': (
                            '<p><oppia-noninteractive-image filepath'
                            '-with-value="&amp;quot;random.png&amp;'
                            'quot;"></oppia-noninteractive-image>'
                            'Hello this is test case to check '
                            'image tag inside p tag</p>'
                        )
                    },
                    'dest': 'Introduction',
                    'refresher_exploration_id': None,
                    'missing_prerequisite_skill_id': None,
                    'labelled_as_correct': False
                },
                'customization_args': {
                    'maxAllowableSelectionCount': {
                        'value': 1
                    },
                    'minAllowableSelectionCount': {
                        'value': 1
                    },
                    'choices': {
                        'value': [
                            '<p>init_state customization arg html 1</p>',
                            html_with_new_math_schema,
                            '<p>init_state customization arg html 3</p>',
                            '<p>init_state customization arg html 4</p>'
                        ]
                    }
                },
                'confirmed_unclassified_answers': [],
                'id': 'ItemSelectionInput',
                'hints': []
            }
        }
        interaction = (
            interaction_registry.Registry.get_interaction_by_id(
                'ItemSelectionInput'))
        interaction.can_have_solution = True

        self.assertEqual(
            state_domain.State.convert_html_fields_in_state(
                state_dict_with_old_math_schema,
                html_validation_service.
                add_math_content_to_math_rte_components),
            state_dict_with_new_math_schema)

    def test_convert_html_fields_in_state_with_text_input_interaction(self):
        """Test the method for converting all the HTML in a state having
        TextInput interaction.
        """
        html_with_old_math_schema = (
            '<p>Value</p><oppia-noninteractive-math raw_latex-with-value="&a'
            'mp;quot;+,-,-,+&amp;quot;"></oppia-noninteractive-math>')
        html_with_new_math_schema = (
            '<p>Value</p><oppia-noninteractive-math math_content-with-value='
            '"{&amp;quot;raw_latex&amp;quot;: &amp;quot;+,-,-,+&amp;quot;, &'
            'amp;quot;svg_filename&amp;quot;: &amp;quot;&amp;quot;}"></oppia'
            '-noninteractive-math>')
        answer_group_with_old_math_schema = {
            'outcome': {
                'dest': 'Introduction',
                'feedback': {
                    'content_id': 'feedback_1',
                    'html': html_with_old_math_schema
                },
                'labelled_as_correct': False,
                'param_changes': [],
                'refresher_exploration_id': None,
                'missing_prerequisite_skill_id': None
            },
            'rule_specs': [{
                'inputs': {
                    'x': 'Test'
                },
                'rule_type': 'Equals'
            }],
            'training_data': [],
            'tagged_skill_misconception_id': None
        }
        answer_group_with_new_math_schema = {
            'outcome': {
                'dest': 'Introduction',
                'feedback': {
                    'content_id': 'feedback_1',
                    'html': html_with_new_math_schema
                },
                'labelled_as_correct': False,
                'param_changes': [],
                'refresher_exploration_id': None,
                'missing_prerequisite_skill_id': None
            },
            'rule_specs': [{
                'inputs': {
                    'x': 'Test'
                },
                'rule_type': 'Equals'
            }],
            'training_data': [],
            'tagged_skill_misconception_id': None
        }

        state_dict_with_old_math_schema = {
            'content': {
                'content_id': 'content', 'html': html_with_old_math_schema
            },
            'param_changes': [],
            'content_ids_to_audio_translations': {'content': {}},
            'solicit_answer_details': False,
            'classifier_model_id': None,
            'interaction': {
                'solution': {
                    'answer_is_exclusive': True,
                    'correct_answer': 'Answer1',
                    'explanation': {
                        'content_id': 'solution',
                        'html': html_with_old_math_schema
                    }
                },
                'answer_groups': [answer_group_with_old_math_schema],
                'default_outcome': {
                    'param_changes': [],
                    'feedback': {
                        'content_id': 'default_outcome',
                        'html': html_with_old_math_schema
                    },
                    'dest': 'Introduction',
                    'refresher_exploration_id': None,
                    'missing_prerequisite_skill_id': None,
                    'labelled_as_correct': False
                },
                'customization_args': {
                    'rows': {
                        'value': 1
                    },
                    'placeholder': {
                        'value': ''
                    }
                },
                'confirmed_unclassified_answers': [],
                'id': 'TextInput',
                'hints': [
                    {
                        'hint_content': {
                            'content_id': 'hint_1',
                            'html': html_with_old_math_schema
                        }
                    },
                    {
                        'hint_content': {
                            'content_id': 'hint_2',
                            'html': html_with_old_math_schema
                        }
                    }]
            }
        }


        state_dict_with_new_math_schema = {
            'content': {
                'content_id': 'content', 'html': html_with_new_math_schema
            },
            'param_changes': [],
            'content_ids_to_audio_translations': {'content': {}},
            'solicit_answer_details': False,
            'classifier_model_id': None,
            'interaction': {
                'solution': {
                    'answer_is_exclusive': True,
                    'correct_answer': 'Answer1',
                    'explanation': {
                        'content_id': 'solution',
                        'html': html_with_new_math_schema
                    }
                },
                'answer_groups': [answer_group_with_new_math_schema],
                'default_outcome': {
                    'param_changes': [],
                    'feedback': {
                        'content_id': 'default_outcome',
                        'html': html_with_new_math_schema
                    },
                    'dest': 'Introduction',
                    'refresher_exploration_id': None,
                    'missing_prerequisite_skill_id': None,
                    'labelled_as_correct': False
                },
                'customization_args': {
                    'rows': {
                        'value': 1
                    },
                    'placeholder': {
                        'value': ''
                    }
                },
                'confirmed_unclassified_answers': [],
                'id': 'TextInput',
                'hints': [
                    {
                        'hint_content': {
                            'content_id': 'hint_1',
                            'html': html_with_new_math_schema
                        }
                    },
                    {
                        'hint_content': {
                            'content_id': 'hint_2',
                            'html': html_with_new_math_schema
                        }
                    }]
            }
        }
        self.assertEqual(
            state_domain.State.convert_html_fields_in_state(
                state_dict_with_old_math_schema,
                html_validation_service.
                add_math_content_to_math_rte_components),
            state_dict_with_new_math_schema)

    def test_convert_html_fields_in_state_having_rule_spec_with_invalid_format(
            self):
        """Test the method for converting the HTML in a state
        when the rule_spec has invalid html format.
        """
        html_with_old_math_schema = (
            '<p>Value</p><oppia-noninteractive-math raw_latex-with-value="&a'
            'mp;quot;+,-,-,+&amp;quot;"></oppia-noninteractive-math>')
        answer_group_with_old_math_schema = [{
            'rule_specs': [{
                'rule_type': 'Equals',
                'inputs': {
                    'x': [html_with_old_math_schema]
                }
            }, {
                'rule_type': 'ContainsAtLeastOneOf',
                'inputs': {
                    'x': [html_with_old_math_schema]
                }
            }],
            'outcome': {
                'dest': 'Introduction',
                'feedback': {
                    'content_id': 'feedback',
                    'html': html_with_old_math_schema
                },
                'param_changes': [],
                'labelled_as_correct': False,
                'refresher_exploration_id': None,
                'missing_prerequisite_skill_id': None
            },
            'training_data': [],
            'tagged_skill_misconception_id': None
        }]

        state_dict_with_old_math_schema = {
            'content': {
                'content_id': 'content', 'html': 'Hello!'
            },
            'param_changes': [],
            'content_ids_to_audio_translations': {'content': {}},
            'solicit_answer_details': False,
            'classifier_model_id': None,
            'interaction': {
                'solution': None,
                'answer_groups': answer_group_with_old_math_schema,
                'default_outcome': {
                    'param_changes': [],
                    'feedback': {
                        'content_id': 'default_outcome',
                        'html': (
                            '<p><oppia-noninteractive-image filepath'
                            '-with-value="&amp;quot;random.png&amp;'
                            'quot;"></oppia-noninteractive-image>'
                            'Hello this is test case to check '
                            'image tag inside p tag</p>'
                        )
                    },
                    'dest': 'Introduction',
                    'refresher_exploration_id': None,
                    'missing_prerequisite_skill_id': None,
                    'labelled_as_correct': False
                },
                'customization_args': {
                    'maxAllowableSelectionCount': {
                        'value': 1
                    },
                    'minAllowableSelectionCount': {
                        'value': 1
                    },
                    'choices': {
                        'value': [
                            '<p>init_state customization arg html 1</p>',
                            html_with_old_math_schema,
                            '<p>init_state customization arg html 3</p>',
                            '<p>init_state customization arg html 4</p>'
                        ]
                    }
                },
                'confirmed_unclassified_answers': [],
                'id': 'ItemSelectionInput',
                'hints': []
            }
        }

        mock_html_field_types_to_rule_specs_dict = json.loads(
            utils.get_file_contents(
                feconf.HTML_FIELD_TYPES_TO_RULE_SPECS_FILE_PATH))
        for html_type_dict in (
                mock_html_field_types_to_rule_specs_dict.values()):
            html_type_dict['format'] = 'invalid format'

        def mock_get_file_contents(unused_file_path):
            return json.dumps(mock_html_field_types_to_rule_specs_dict)

        with self.swap(utils, 'get_file_contents', mock_get_file_contents):
            with self.assertRaisesRegexp(
                Exception,
                'The rule spec does not belong to a valid format.'):
                state_domain.State.convert_html_fields_in_state(
                    state_dict_with_old_math_schema,
                    html_validation_service.
                    add_math_content_to_math_rte_components)

    def test_convert_html_fields_in_rule_spec_with_invalid_input_variable(self):
        """Test the method for converting the HTML in a state
        when the rule_spec has invalid input variable.
        """
        html_with_old_math_schema = (
            '<p>Value</p><oppia-noninteractive-math raw_latex-with-value="&a'
            'mp;quot;+,-,-,+&amp;quot;"></oppia-noninteractive-math>')
        answer_group_with_old_math_schema = [{
            'rule_specs': [{
                'rule_type': 'Equals',
                'inputs': {
                    'x': [html_with_old_math_schema]
                }
            }, {
                'rule_type': 'ContainsAtLeastOneOf',
                'inputs': {
                    'x': [html_with_old_math_schema]
                }
            }],
            'outcome': {
                'dest': 'Introduction',
                'feedback': {
                    'content_id': 'feedback',
                    'html': html_with_old_math_schema
                },
                'param_changes': [],
                'labelled_as_correct': False,
                'refresher_exploration_id': None,
                'missing_prerequisite_skill_id': None
            },
            'training_data': [],
            'tagged_skill_misconception_id': None
        }]

        state_dict_with_old_math_schema = {
            'content': {
                'content_id': 'content', 'html': 'Hello!'
            },
            'param_changes': [],
            'content_ids_to_audio_translations': {'content': {}},
            'solicit_answer_details': False,
            'classifier_model_id': None,
            'interaction': {
                'solution': None,
                'answer_groups': answer_group_with_old_math_schema,
                'default_outcome': {
                    'param_changes': [],
                    'feedback': {
                        'content_id': 'default_outcome',
                        'html': (
                            '<p><oppia-noninteractive-image filepath'
                            '-with-value="&amp;quot;random.png&amp;'
                            'quot;"></oppia-noninteractive-image>'
                            'Hello this is test case to check '
                            'image tag inside p tag</p>'
                        )
                    },
                    'dest': 'Introduction',
                    'refresher_exploration_id': None,
                    'missing_prerequisite_skill_id': None,
                    'labelled_as_correct': False
                },
                'customization_args': {
                    'maxAllowableSelectionCount': {
                        'value': 1
                    },
                    'minAllowableSelectionCount': {
                        'value': 1
                    },
                    'choices': {
                        'value': [
                            '<p>init_state customization arg html 1</p>',
                            html_with_old_math_schema,
                            '<p>init_state customization arg html 3</p>',
                            '<p>init_state customization arg html 4</p>'
                        ]
                    }
                },
                'confirmed_unclassified_answers': [],
                'id': 'ItemSelectionInput',
                'hints': []
            }
        }

        mock_html_field_types_to_rule_specs_dict = json.loads(
            utils.get_file_contents(
                feconf.HTML_FIELD_TYPES_TO_RULE_SPECS_FILE_PATH))
        for html_type_dict in (
                mock_html_field_types_to_rule_specs_dict.values()):
            if html_type_dict['interactionId'] == 'ItemSelectionInput':
                html_type_dict['ruleTypes']['Equals']['htmlInputVariables'] = (
                    ['y'])

        def mock_get_file_contents(unused_file_path):
            return json.dumps(mock_html_field_types_to_rule_specs_dict)

        with self.swap(utils, 'get_file_contents', mock_get_file_contents):
            with self.assertRaisesRegexp(
                Exception,
                'Rule spec should have at least one valid input variable with '
                'Html in it.'):
                state_domain.State.convert_html_fields_in_state(
                    state_dict_with_old_math_schema,
                    html_validation_service.
                    add_math_content_to_math_rte_components)

    def test_convert_html_fields_in_rule_spec_with_invalid_correct_answer(self):
        """Test the method for converting the HTML in a state when the
        interaction solution has invalid answer type.
        """
        html_with_old_math_schema = (
            '<p>Value</p><oppia-noninteractive-math raw_latex-with-value="&a'
            'mp;quot;+,-,-,+&amp;quot;"></oppia-noninteractive-math>')

        state_dict_with_old_math_schema = {
            'content': {
                'content_id': 'content', 'html': html_with_old_math_schema
            },
            'param_changes': [],
            'content_ids_to_audio_translations': {'content': {}},
            'solicit_answer_details': False,
            'classifier_model_id': None,
            'interaction': {
                'solution': {
                    'interaction_id': '',
                    'answer_is_exclusive': True,
                    'correct_answer': 'Answer1',
                    'explanation': {
                        'content_id': 'solution',
                        'html': html_with_old_math_schema
                    }
                },
                'answer_groups': [],
                'default_outcome': {
                    'param_changes': [],
                    'feedback': {
                        'content_id': 'default_outcome',
                        'html': html_with_old_math_schema
                    },
                    'dest': 'Introduction',
                    'refresher_exploration_id': None,
                    'missing_prerequisite_skill_id': None,
                    'labelled_as_correct': False
                },
                'customization_args': {
                    'rows': {
                        'value': 1
                    },
                    'placeholder': {
                        'value': ''
                    }
                },
                'confirmed_unclassified_answers': [],
                'id': 'TextInput',
                'hints': [
                    {
                        'hint_content': {
                            'content_id': 'hint_1',
                            'html': html_with_old_math_schema
                        }
                    },
                    {
                        'hint_content': {
                            'content_id': 'hint_2',
                            'html': html_with_old_math_schema
                        }
                    }
                ]
            }
        }

        mock_html_field_types_to_rule_specs_dict = json.loads(
            utils.get_file_contents(
                feconf.HTML_FIELD_TYPES_TO_RULE_SPECS_FILE_PATH))
        mock_html_field_types_to_rule_specs_dict['NormalizedString'] = (
            mock_html_field_types_to_rule_specs_dict.pop('SetOfHtmlString'))

        def mock_get_file_contents(unused_file_path):
            return json.dumps(mock_html_field_types_to_rule_specs_dict)

        with self.swap(utils, 'get_file_contents', mock_get_file_contents):
            with self.assertRaisesRegexp(
                Exception,
                'The solution does not have a valid '
                'correct_answer type.'):
                state_domain.State.convert_html_fields_in_state(
                    state_dict_with_old_math_schema,
                    html_validation_service.
                    add_math_content_to_math_rte_components)

    def test_convert_html_fields_in_state_when_interaction_is_none(self):
        """Test the method for converting all the HTML in a state having
        no interaction.
        """
        html_with_old_math_schema = (
            '<p>Value</p><oppia-noninteractive-math raw_latex-with-value="&a'
            'mp;quot;+,-,-,+&amp;quot;"></oppia-noninteractive-math>')
        html_with_new_math_schema = (
            '<p>Value</p><oppia-noninteractive-math math_content-with-value='
            '"{&amp;quot;raw_latex&amp;quot;: &amp;quot;+,-,-,+&amp;quot;, &'
            'amp;quot;svg_filename&amp;quot;: &amp;quot;&amp;quot;}"></oppia'
            '-noninteractive-math>')

        state_dict_with_old_math_schema = {
            'content': {
                'content_id': 'content', 'html': html_with_old_math_schema
            },
            'param_changes': [],
            'content_ids_to_audio_translations': {'content': {}},
            'solicit_answer_details': False,
            'classifier_model_id': None,
            'interaction': {
                'solution': None,
                'answer_groups': [],
                'default_outcome': {
                    'param_changes': [],
                    'feedback': {
                        'content_id': 'default_outcome',
                        'html': html_with_old_math_schema
                    },
                    'dest': 'Introduction',
                    'refresher_exploration_id': None,
                    'missing_prerequisite_skill_id': None,
                    'labelled_as_correct': False
                },
                'customization_args': None,
                'confirmed_unclassified_answers': [],
                'id': None,
                'hints': [
                    {
                        'hint_content': {
                            'content_id': 'hint_1',
                            'html': html_with_old_math_schema
                        }
                    },
                    {
                        'hint_content': {
                            'content_id': 'hint_2',
                            'html': html_with_old_math_schema
                        }
                    }]
            }
        }

        state_dict_with_new_math_schema = {
            'content': {
                'content_id': 'content', 'html': html_with_new_math_schema
            },
            'param_changes': [],
            'content_ids_to_audio_translations': {'content': {}},
            'solicit_answer_details': False,
            'classifier_model_id': None,
            'interaction': {
                'solution': None,
                'answer_groups': [],
                'default_outcome': {
                    'param_changes': [],
                    'feedback': {
                        'content_id': 'default_outcome',
                        'html': html_with_new_math_schema
                    },
                    'dest': 'Introduction',
                    'refresher_exploration_id': None,
                    'missing_prerequisite_skill_id': None,
                    'labelled_as_correct': False
                },
                'customization_args': None,
                'confirmed_unclassified_answers': [],
                'id': None,
                'hints': [
                    {
                        'hint_content': {
                            'content_id': 'hint_1',
                            'html': html_with_new_math_schema
                        }
                    },
                    {
                        'hint_content': {
                            'content_id': 'hint_2',
                            'html': html_with_new_math_schema
                        }
                    }]
            }
        }
<<<<<<< HEAD
=======
        solution_dict = {
            'answer_is_exclusive': True,
            'correct_answer': 'Answer1',
            'explanation': {
                'content_id': 'solution',
                'html': html_with_old_math_schema
            }
        }
>>>>>>> 86623ee8
        self.assertEqual(
            state_domain.State.convert_html_fields_in_state(
                state_dict_with_old_math_schema,
                html_validation_service.
                add_math_content_to_math_rte_components),
            state_dict_with_new_math_schema)
<<<<<<< HEAD
=======
        # Assert that no action is performed on a solution dict when the
        # interaction ID is None.
        self.assertEqual(
            state_domain.Solution.convert_html_in_solution(
                None, solution_dict,
                html_validation_service.
                add_math_content_to_math_rte_components), solution_dict)
>>>>>>> 86623ee8

    def test_subtitled_html_validation_with_invalid_html_type(self):
        """Test validation of subtitled HTML with invalid html type."""
        subtitled_html = state_domain.SubtitledHtml(
            'content_id', '<p>some html</p>')
        subtitled_html.validate()

        with self.assertRaisesRegexp(
            utils.ValidationError, 'Invalid content HTML'
            ):
            with self.swap(subtitled_html, 'html', 20):
                subtitled_html.validate()

    def test_subtitled_html_validation_with_invalid_content(self):
        """Test validation of subtitled HTML with invalid content."""
        subtitled_html = state_domain.SubtitledHtml(
            'content_id', '<p>some html</p>')
        subtitled_html.validate()
        with self.assertRaisesRegexp(
            utils.ValidationError, 'Expected content id to be a string, ' +
            'received 20'):
            with self.swap(subtitled_html, 'content_id', 20):
                subtitled_html.validate()

    def test_voiceover_validation(self):
        """Test validation of voiceover."""
        audio_voiceover = state_domain.Voiceover('a.mp3', 20, True, 24.5)
        audio_voiceover.validate()

        with self.assertRaisesRegexp(
            utils.ValidationError, 'Expected audio filename to be a string'
            ):
            with self.swap(audio_voiceover, 'filename', 20):
                audio_voiceover.validate()
        with self.assertRaisesRegexp(
            utils.ValidationError, 'Invalid audio filename'
            ):
            with self.swap(audio_voiceover, 'filename', '.invalidext'):
                audio_voiceover.validate()
        with self.assertRaisesRegexp(
            utils.ValidationError, 'Invalid audio filename'
            ):
            with self.swap(audio_voiceover, 'filename', 'justanextension'):
                audio_voiceover.validate()
        with self.assertRaisesRegexp(
            utils.ValidationError, 'Invalid audio filename'
            ):
            with self.swap(audio_voiceover, 'filename', 'a.invalidext'):
                audio_voiceover.validate()

        with self.assertRaisesRegexp(
            utils.ValidationError, 'Expected file size to be an int'
            ):
            with self.swap(audio_voiceover, 'file_size_bytes', 'abc'):
                audio_voiceover.validate()
        with self.assertRaisesRegexp(
            utils.ValidationError, 'Invalid file size'
            ):
            with self.swap(audio_voiceover, 'file_size_bytes', -3):
                audio_voiceover.validate()

        with self.assertRaisesRegexp(
            utils.ValidationError, 'Expected needs_update to be a bool'
            ):
            with self.swap(audio_voiceover, 'needs_update', 'hello'):
                audio_voiceover.validate()
        with self.assertRaisesRegexp(
            utils.ValidationError, 'Expected duration_secs to be a float'
            ):
            with self.swap(audio_voiceover, 'duration_secs', 'test'):
                audio_voiceover.validate()
        with self.assertRaisesRegexp(
            utils.ValidationError, 'Expected duration_secs to be a float'
            ):
            with self.swap(audio_voiceover, 'duration_secs', 10):
                audio_voiceover.validate()
        with self.assertRaisesRegexp(
            utils.ValidationError,
            'Expected duration_secs to be positive number, '
            'or zero if not yet specified'
            ):
            with self.swap(audio_voiceover, 'duration_secs', -3.45):
                audio_voiceover.validate()

    def test_written_translation_validation(self):
        """Test validation of translation script."""
        written_translation = state_domain.WrittenTranslation('Test.', True)
        written_translation.validate()

        with self.assertRaisesRegexp(
            utils.ValidationError, 'Invalid content HTML'):
            with self.swap(written_translation, 'html', 30):
                written_translation.validate()

        with self.assertRaisesRegexp(
            utils.ValidationError, 'Expected needs_update to be a bool'
            ):
            with self.swap(written_translation, 'needs_update', 20):
                written_translation.validate()

    def test_hints_validation(self):
        """Test validation of state hints."""
        exploration = exp_domain.Exploration.create_default_exploration('eid')
        exploration.objective = 'Objective'
        init_state = exploration.states[exploration.init_state_name]
        init_state.update_interaction_id('TextInput')
        exploration.validate()

        hints_list = [
            state_domain.Hint(
                state_domain.SubtitledHtml('hint_1', '<p>hint one</p>')
            )
        ]
        init_state.update_interaction_hints(hints_list)

        solution_dict = {
            'answer_is_exclusive': False,
            'correct_answer': 'helloworld!',
            'explanation': {
                'content_id': 'solution',
                'html': '<p>hello_world is a string</p>'
            },
        }

        solution = state_domain.Solution.from_dict(
            init_state.interaction.id, solution_dict
        )
        init_state.update_interaction_solution(solution)
        exploration.validate()

        hints_list.append(
            state_domain.Hint(
                state_domain.SubtitledHtml('hint_2', '<p>new hint</p>')
            )
        )
        init_state.update_interaction_hints(hints_list)

        self.assertEqual(
            init_state.interaction.hints[1].hint_content.html,
            '<p>new hint</p>')

        hints_list.append(
            state_domain.Hint(
                state_domain.SubtitledHtml('hint_3', '<p>hint three</p>')
            )
        )
        init_state.update_interaction_hints(hints_list)

        del hints_list[1]
        init_state.update_interaction_hints(hints_list)

        self.assertEqual(len(init_state.interaction.hints), 2)
        exploration.validate()

    def test_solution_validation(self):
        """Test validation of state solution."""
        exploration = exp_domain.Exploration.create_default_exploration('eid')
        exploration.objective = 'Objective'
        init_state = exploration.states[exploration.init_state_name]
        init_state.update_interaction_id('TextInput')
        exploration.validate()

        # Solution should be set to None as default.
        self.assertEqual(init_state.interaction.solution, None)

        hints_list = [
            state_domain.Hint(
                state_domain.SubtitledHtml('hint_1', '')
            )
        ]
        init_state.update_interaction_hints(hints_list)
        solution_dict = {
            'answer_is_exclusive': False,
            'correct_answer': [0, 0],
            'explanation': {
                'content_id': 'solution',
                'html': '<p>hello_world is a string</p>'
            }
        }

        # Object type of answer must match that of correct_answer.
        with self.assertRaises(AssertionError):
            init_state.interaction.solution = (
                state_domain.Solution.from_dict(
                    init_state.interaction.id, solution_dict))

        solution_dict = {
            'answer_is_exclusive': False,
            'correct_answer': 'hello_world!',
            'explanation': {
                'content_id': 'solution',
                'html': '<p>hello_world is a string</p>'
            }
        }
        init_state.update_interaction_solution(
            state_domain.Solution.from_dict(
                init_state.interaction.id, solution_dict))
        exploration.validate()

    def test_validate_state_solicit_answer_details(self):
        """Test validation of solicit_answer_details."""
        exploration = exp_domain.Exploration.create_default_exploration('eid')
        init_state = exploration.states[exploration.init_state_name]
        self.assertEqual(init_state.solicit_answer_details, False)
        with self.assertRaisesRegexp(
            utils.ValidationError, 'Expected solicit_answer_details to be ' +
            'a boolean, received'):
            with self.swap(init_state, 'solicit_answer_details', 'abc'):
                exploration.validate()
        self.assertEqual(init_state.solicit_answer_details, False)
        init_state.update_interaction_id('Continue')
        self.assertEqual(init_state.interaction.id, 'Continue')
        exploration.validate()
        with self.assertRaisesRegexp(
            utils.ValidationError, 'The Continue interaction does not ' +
            'support soliciting answer details from learners.'):
            with self.swap(init_state, 'solicit_answer_details', True):
                exploration.validate()
        init_state.update_interaction_id('TextInput')
        self.assertEqual(init_state.interaction.id, 'TextInput')
        self.assertEqual(init_state.solicit_answer_details, False)
        exploration.validate()
        init_state.solicit_answer_details = True
        self.assertEqual(init_state.solicit_answer_details, True)
        exploration.validate()
        init_state = exploration.states[exploration.init_state_name]
        self.assertEqual(init_state.solicit_answer_details, True)

    def test_validate_solution_answer_is_exclusive(self):
        exploration = self.save_new_valid_exploration('exp_id', 'owner_id')

        # Solution should be set to None as default.
        self.assertEqual(exploration.init_state.interaction.solution, None)

        solution_dict = {
            'answer_is_exclusive': False,
            'correct_answer': 'hello_world!',
            'explanation': {
                'content_id': 'solution',
                'html': '<p>hello_world is a string</p>'
            }
        }
        hints_list = [
            state_domain.Hint(
                state_domain.SubtitledHtml('hint_1', '')
            )
        ]
        solution = state_domain.Solution.from_dict(
            exploration.init_state.interaction.id, solution_dict)
        exploration.init_state.update_interaction_hints(hints_list)
        exploration.init_state.update_interaction_solution(solution)
        exploration.validate()

        solution_dict = {
            'answer_is_exclusive': 1,
            'correct_answer': 'hello_world!',
            'explanation': {
                'content_id': 'solution',
                'html': '<p>hello_world is a string</p>'
            }
        }
        solution = state_domain.Solution.from_dict(
            exploration.init_state.interaction.id, solution_dict)
        exploration.init_state.update_interaction_solution(solution)
        with self.assertRaisesRegexp(
            Exception, 'Expected answer_is_exclusive to be bool, received 1'):
            exploration.validate()

    def test_validate_non_list_param_changes(self):
        exploration = self.save_new_valid_exploration('exp_id', 'owner_id')
        exploration.init_state.param_changes = 0

        with self.assertRaisesRegexp(
            Exception, 'Expected state param_changes to be a list, received 0'):
            exploration.init_state.validate(None, True)

    def test_validate_duplicate_content_id_with_answer_groups(self):
        exploration = self.save_new_valid_exploration('exp_id', 'owner_id')
        answer_group_dict = {
            'outcome': {
                'dest': exploration.init_state_name,
                'feedback': {
                    'content_id': 'feedback_1',
                    'html': '<p>Feedback</p>'
                },
                'labelled_as_correct': False,
                'param_changes': [],
                'refresher_exploration_id': None,
                'missing_prerequisite_skill_id': None
            },
            'rule_specs': [{
                'inputs': {
                    'x': 'Test'
                },
                'rule_type': 'Contains'
            }],
            'training_data': [],
            'tagged_skill_misconception_id': None
        }

        exploration.init_state.update_interaction_answer_groups(
            [answer_group_dict])
        exploration.init_state.update_content(
            state_domain.SubtitledHtml.from_dict({
                'content_id': 'feedback_1',
                'html': '<p>Feedback</p>'
            }))

        with self.assertRaisesRegexp(
            Exception, 'Found a duplicate content id feedback_1'):
            exploration.init_state.validate(None, True)

    def test_validate_duplicate_content_id_with_default_outcome(self):
        exploration = self.save_new_valid_exploration('exp_id', 'owner_id')
        default_outcome = state_domain.Outcome(
            'Introduction', state_domain.SubtitledHtml('default_outcome', ''),
            False, [], None, None
        )
        exploration.init_state.update_interaction_default_outcome(
            default_outcome
        )
        exploration.init_state.update_content(
            state_domain.SubtitledHtml.from_dict({
                'content_id': 'default_outcome',
                'html': ''
            }))

        with self.assertRaisesRegexp(
            Exception, 'Found a duplicate content id default_outcome'):
            exploration.init_state.validate(None, True)

    def test_validate_duplicate_content_id_with_hints(self):
        exploration = self.save_new_valid_exploration('exp_id', 'owner_id')
        hints_list = [
            state_domain.Hint(
                state_domain.SubtitledHtml('hint_1', '<p>some html</p>')
            )
        ]

        exploration.init_state.update_interaction_hints(hints_list)
        exploration.init_state.update_content(
            state_domain.SubtitledHtml.from_dict({
                'content_id': 'hint_1',
                'html': ''
            }))

        with self.assertRaisesRegexp(
            Exception, 'Found a duplicate content id hint_1'):
            exploration.init_state.validate(None, True)

    def test_validate_duplicate_content_id_with_solution(self):
        exploration = self.save_new_valid_exploration('exp_id', 'owner_id')
        subtitled_html = state_domain.SubtitledHtml('content_id', 'some html')

        hints_list = [state_domain.Hint(subtitled_html)]

        exploration.init_state.interaction.hints = hints_list
        solution_dict = {
            'answer_is_exclusive': True,
            'correct_answer': 'hello_world!',
            'explanation': {
                'content_id': 'solution',
                'html': '<p>hello_world is a string</p>'
            }
        }
        solution = state_domain.Solution.from_dict(
            exploration.init_state.interaction.id, solution_dict)
        exploration.init_state.update_interaction_solution(solution)
        exploration.init_state.update_content(
            state_domain.SubtitledHtml.from_dict({
                'content_id': 'solution',
                'html': ''
                }))

        with self.assertRaisesRegexp(
            Exception, 'Found a duplicate content id solution'):
            exploration.init_state.validate(None, True)

    def test_cannot_convert_state_dict_to_yaml_with_invalid_state_dict(self):
        observed_log_messages = []

        def _mock_logging_function(msg, *args):
            """Mocks logging.error()."""
            observed_log_messages.append(msg % args)

        logging_swap = self.swap(logging, 'info', _mock_logging_function)
        invalid_state_dict_assert_raises = self.assertRaisesRegexp(
            Exception, 'Could not convert state dict to YAML')

        exploration = self.save_new_valid_exploration('exp_id', 'owner_id')

        with logging_swap, invalid_state_dict_assert_raises:
            exploration.init_state.convert_state_dict_to_yaml(
                'invalid_state_dict', 10)

        self.assertEqual(
            observed_log_messages, ['Bad state dict: invalid_state_dict'])

    def test_cannot_update_hints_with_content_id_not_in_written_translations(
            self):
        exploration = self.save_new_valid_exploration('exp_id', 'owner_id')
        old_hints_list = [
            state_domain.Hint(
                state_domain.SubtitledHtml(
                    'hint_1', '<p>Hello, this is html1 for state2</p>')
            )
        ]
        new_hints_list = [
            state_domain.Hint(
                state_domain.SubtitledHtml(
                    'hint_2', '<p>Hello, this is html2 for state2</p>')
            )
        ]

        exploration.init_state.update_interaction_hints(old_hints_list)

        written_translations_dict = {
            'translations_mapping': {
                'content': {
                    'hi': {
                        'html': '<p>Test!</p>',
                        'needs_update': True
                    }
                },
                'default_outcome': {}
            }
        }
        written_translations = (
            state_domain.WrittenTranslations.from_dict(
                written_translations_dict))

        exploration.init_state.update_written_translations(written_translations)

        with self.assertRaisesRegexp(
            Exception,
            'The content_id hint_1 does not exist in written_translations'):
            exploration.init_state.update_interaction_hints(new_hints_list)

    def test_cannot_update_hints_with_content_id_not_in_recorded_voiceovers(
            self):
        exploration = self.save_new_valid_exploration('exp_id', 'owner_id')
        old_hints_list = [
            state_domain.Hint(
                state_domain.SubtitledHtml(
                    'hint_1', '<p>Hello, this is html1 for state2</p>')
            )
        ]
        new_hints_list = [
            state_domain.Hint(
                state_domain.SubtitledHtml(
                    'hint_2', '<p>Hello, this is html2 for state2</p>')
            )
        ]

        exploration.init_state.update_interaction_hints(old_hints_list)

        recorded_voiceovers_dict = {
            'voiceovers_mapping': {
                'content': {
                    'en': {
                        'filename': 'filename3.mp3',
                        'file_size_bytes': 3000,
                        'needs_update': False,
                        'duration_secs': 8.1
                    }
                },
                'default_outcome': {}
            }
        }
        recorded_voiceovers = (
            state_domain.RecordedVoiceovers.from_dict(recorded_voiceovers_dict))

        exploration.init_state.update_recorded_voiceovers(recorded_voiceovers)

        with self.assertRaisesRegexp(
            Exception,
            'The content_id hint_1 does not exist in recorded_voiceovers'):
            exploration.init_state.update_interaction_hints(new_hints_list)

    def test_cannot_update_hints_with_new_content_id_in_written_translations(
            self):
        exploration = self.save_new_valid_exploration('exp_id', 'owner_id')
        old_hints_list = [
            state_domain.Hint(
                state_domain.SubtitledHtml(
                    'hint_1', '<p>Hello, this is html1 for state2</p>')
            )
        ]
        new_hints_list = [
            state_domain.Hint(
                state_domain.SubtitledHtml(
                    'hint_2', '<p>Hello, this is html2 for state2</p>')
            )
        ]

        exploration.init_state.update_interaction_hints(old_hints_list)

        written_translations_dict = {
            'translations_mapping': {
                'hint_2': {
                    'hi': {
                        'html': '<p>Test!</p>',
                        'needs_update': True
                    }
                },
                'hint_1': {
                    'hi': {
                        'html': '<p>Test1!</p>',
                        'needs_update': True
                    }
                },
                'default_outcome': {}
            }
        }
        written_translations = (
            state_domain.WrittenTranslations.from_dict(
                written_translations_dict))

        exploration.init_state.update_written_translations(written_translations)

        with self.assertRaisesRegexp(
            Exception,
            'The content_id hint_2 already exists in written_translations'):
            exploration.init_state.update_interaction_hints(new_hints_list)

    def test_cannot_update_hints_with_new_content_id_in_recorded_voiceovers(
            self):
        exploration = self.save_new_valid_exploration('exp_id', 'owner_id')
        old_hints_list = [
            state_domain.Hint(
                state_domain.SubtitledHtml(
                    'hint_1', '<p>Hello, this is html1 for state2</p>')
            )
        ]
        new_hints_list = [
            state_domain.Hint(
                state_domain.SubtitledHtml(
                    'hint_2', '<p>Hello, this is html2 for state2</p>')
            )
        ]

        exploration.init_state.update_interaction_hints(old_hints_list)

        recorded_voiceovers_dict = {
            'voiceovers_mapping': {
                'hint_1': {
                    'en': {
                        'filename': 'filename3.mp3',
                        'file_size_bytes': 3000,
                        'needs_update': False,
                        'duration_secs': 6.1
                    }
                },
                'hint_2': {
                    'en': {
                        'filename': 'filename4.mp3',
                        'file_size_bytes': 3000,
                        'needs_update': False,
                        'duration_secs': 7.5
                    }
                },
                'default_outcome': {}
            }
        }
        recorded_voiceovers = (
            state_domain.RecordedVoiceovers.from_dict(recorded_voiceovers_dict))

        exploration.init_state.update_recorded_voiceovers(recorded_voiceovers)

        with self.assertRaisesRegexp(
            Exception,
            'The content_id hint_2 already exists in recorded_voiceovers'):
            exploration.init_state.update_interaction_hints(new_hints_list)

    def test_cannot_update_interaction_solution_with_non_dict_solution(self):
        exploration = self.save_new_valid_exploration('exp_id', 'owner_id')
        hints_list = [
            state_domain.Hint(
                state_domain.SubtitledHtml(
                    'hint_1', '<p>Hello, this is html1 for state2</p>')
            )
        ]
        solution_dict = {
            'answer_is_exclusive': True,
            'correct_answer': u'hello_world!',
            'explanation': {
                'content_id': 'solution',
                'html': u'<p>hello_world is a string</p>'
            }
        }
        solution = state_domain.Solution.from_dict(
            exploration.init_state.interaction.id, solution_dict)
        exploration.init_state.update_interaction_hints(hints_list)
        exploration.init_state.update_interaction_solution(solution)

        self.assertEqual(
            exploration.init_state.interaction.solution.to_dict(),
            solution_dict)

        with self.assertRaisesRegexp(
            Exception, 'Expected solution to be a Solution object,'
            'recieved test string'):
            exploration.init_state.update_interaction_solution('test string')

    def test_update_interaction_solution_with_no_solution(self):
        exploration = self.save_new_valid_exploration('exp_id', 'owner_id')
        hints_list = [
            state_domain.Hint(
                state_domain.SubtitledHtml(
                    'hint_1', '<p>Hello, this is html1 for state2</p>'
                )
            )
        ]

        exploration.init_state.update_interaction_hints(hints_list)
        exploration.init_state.update_interaction_solution(None)

        self.assertIsNone(exploration.init_state.interaction.solution)

    def test_cannot_update_interaction_hints_with_non_list_hints(self):
        exploration = self.save_new_valid_exploration('exp_id', 'owner_id')

        with self.assertRaisesRegexp(
            Exception, 'Expected hints_list to be a list'):
            exploration.init_state.update_interaction_hints({})

    def test_cannot_update_non_list_interaction_confirmed_unclassified_answers(
            self):
        exploration = self.save_new_valid_exploration('exp_id', 'owner_id')

        with self.assertRaisesRegexp(
            Exception, 'Expected confirmed_unclassified_answers to be a list'):
            (
                exploration.init_state
                .update_interaction_confirmed_unclassified_answers({}))

    def test_update_interaction_confirmed_unclassified_answers(self):
        exploration = self.save_new_valid_exploration('exp_id', 'owner_id')
        answer_groups_list = [{
            'outcome': {
                'dest': exploration.init_state_name,
                'feedback': {
                    'content_id': 'feedback_1',
                    'html': '<p>Feedback</p>'
                },
                'labelled_as_correct': False,
                'param_changes': [],
                'refresher_exploration_id': None,
                'missing_prerequisite_skill_id': None
            },
            'rule_specs': [{
                'inputs': {
                    'x': 'Test'
                },
                'rule_type': 'Contains'
            }],
            'training_data': [],
            'tagged_skill_misconception_id': None
        }]

        self.assertEqual(
            exploration.init_state.interaction.confirmed_unclassified_answers,
            [])

        (
            exploration.init_state
            .update_interaction_confirmed_unclassified_answers(
                answer_groups_list)
        )

        self.assertEqual(
            exploration.init_state.interaction.confirmed_unclassified_answers,
            answer_groups_list)

    def test_cannot_update_non_list_interaction_answer_groups(self):
        exploration = self.save_new_valid_exploration('exp_id', 'owner_id')

        with self.assertRaisesRegexp(
            Exception, 'Expected interaction_answer_groups to be a list'):
            exploration.init_state.update_interaction_answer_groups(
                'invalid_answer_groups')

    def test_cannot_update_answer_groups_with_non_dict_rule_inputs(self):
        exploration = self.save_new_valid_exploration('exp_id', 'owner_id')
        answer_groups_list = [{
            'outcome': {
                'dest': exploration.init_state_name,
                'feedback': {
                    'content_id': 'feedback_1',
                    'html': '<p>Feedback</p>'
                },
                'labelled_as_correct': False,
                'param_changes': [],
                'refresher_exploration_id': None,
                'missing_prerequisite_skill_id': None
            },
            'rule_specs': [{
                'inputs': [],
                'rule_type': 'Contains'
            }],
            'training_data': [],
            'tagged_skill_misconception_id': None
        }]

        with self.assertRaisesRegexp(
            Exception, 'Expected rule_inputs to be a dict'):
            exploration.init_state.update_interaction_answer_groups(
                answer_groups_list)

    def test_cannot_update_answer_groups_with_non_list_rule_specs(self):
        exploration = self.save_new_valid_exploration('exp_id', 'owner_id')
        answer_groups_list = [{
            'outcome': {
                'dest': exploration.init_state_name,
                'feedback': {
                    'content_id': 'feedback_1',
                    'html': '<p>Feedback</p>'
                },
                'labelled_as_correct': False,
                'param_changes': [],
                'refresher_exploration_id': None,
                'missing_prerequisite_skill_id': None
            },
            'rule_specs': {},
            'training_data': [],
            'tagged_skill_misconception_id': None
        }]

        with self.assertRaisesRegexp(
            Exception, 'Expected answer group rule specs to be a list'):
            exploration.init_state.update_interaction_answer_groups(
                answer_groups_list)

    def test_cannot_update_answer_groups_with_invalid_rule_input_value(self):
        exploration = self.save_new_valid_exploration('exp_id', 'owner_id')
        answer_groups_list = [{
            'outcome': {
                'dest': exploration.init_state_name,
                'feedback': {
                    'content_id': 'feedback_1',
                    'html': '<p>Feedback</p>'
                },
                'labelled_as_correct': False,
                'param_changes': [],
                'refresher_exploration_id': None,
                'missing_prerequisite_skill_id': None
            },
            'rule_specs': [{
                'inputs': {
                    'x': []
                },
                'rule_type': 'Contains'
            }],
            'training_data': [],
            'tagged_skill_misconception_id': None
        }]

        with self.assertRaisesRegexp(
            Exception,
            re.escape(
                '[] has the wrong type. It should be a NormalizedString.')):
            exploration.init_state.update_interaction_answer_groups(
                answer_groups_list)

    def test_validate_rule_spec(self):
        observed_log_messages = []

        def _mock_logging_function(msg, *args):
            """Mocks logging.error()."""
            observed_log_messages.append(msg % args)

        logging_swap = self.swap(logging, 'warning', _mock_logging_function)

        exploration = self.save_new_valid_exploration('exp_id', 'owner_id')
        answer_groups = [{
            'outcome': {
                'dest': exploration.init_state_name,
                'feedback': {
                    'content_id': 'feedback_1',
                    'html': '<p>Feedback</p>'
                },
                'labelled_as_correct': False,
                'param_changes': [],
                'refresher_exploration_id': None,
                'missing_prerequisite_skill_id': None
            },
            'rule_specs': [{
                'inputs': {
                    'x': 'Test'
                },
                'rule_type': 'Contains'
            }],
            'training_data': [],
            'tagged_skill_misconception_id': None
        }]
        exploration.init_state.update_interaction_answer_groups(answer_groups)

        with logging_swap, self.assertRaises(KeyError):
            (
                exploration.init_state.interaction.answer_groups[0]
                .rule_specs[0].validate([], {})
            )

        self.assertEqual(
            observed_log_messages,
            [
                'RuleSpec \'Contains\' has inputs which are not recognized '
                'parameter names: set([u\'x\'])'
            ]
        )


class WrittenTranslationsDomainUnitTests(test_utils.GenericTestBase):
    """Test methods operating on written transcripts."""

    def test_from_and_to_dict_wroks_correctly(self):
        written_translations_dict = {
            'translations_mapping': {
                'content1': {
                    'en': {
                        'html': 'hello',
                        'needs_update': True
                    },
                    'hi': {
                        'html': 'Hey!',
                        'needs_update': False
                    }
                },
                'feedback_1': {
                    'hi': {
                        'html': 'Testing!',
                        'needs_update': False
                    },
                    'en': {
                        'html': 'hello!',
                        'needs_update': False
                    }
                }
            }
        }

        written_translations = state_domain.WrittenTranslations.from_dict(
            written_translations_dict)
        self.assertEqual(
            written_translations.to_dict(), written_translations_dict)

    def test_get_content_ids_for_text_translation_return_correct_list_of_content_id(self): # pylint: disable=line-too-long
        written_translations = state_domain.WrittenTranslations.from_dict({
            'translations_mapping': {}
        })
        self.assertEqual(
            written_translations.get_content_ids_for_text_translation(), [])

        written_translations.add_content_id_for_translation('feedback_1')
        written_translations.add_content_id_for_translation('feedback_2')
        self.assertEqual(
            written_translations.get_content_ids_for_text_translation(), [
                'feedback_2', 'feedback_1'])

    def test_get_translated_content_in_non_existing_language_raise_error(self):
        written_translations = state_domain.WrittenTranslations.from_dict({
            'translations_mapping': {
                'content': {
                    'en': {
                        'html': '<p> In English.</p>',
                        'needs_update': False
                    }
                }
            }
        })
        translated_content = written_translations.get_translated_content(
            'content', 'en')
        self.assertEqual(translated_content, '<p> In English.</p>')

        with self.assertRaisesRegexp(
            Exception, 'Translation for the given content_id content does not '
            'exist in hi language code'):
            written_translations.get_translated_content('content', 'hi')

    def test_get_translated_content_for_invalid_content_id_raise_error(self):
        written_translations = state_domain.WrittenTranslations.from_dict({
            'translations_mapping': {
                'content': {
                    'en': {
                        'html': '<p> In English.</p>',
                        'needs_update': False
                    }
                }
            }
        })
        translated_content = written_translations.get_translated_content(
            'content', 'en')
        self.assertEqual(translated_content, '<p> In English.</p>')

        with self.assertRaisesRegexp(
            Exception, 'Invalid content_id: invalid_id'):
            written_translations.get_translated_content('invalid_id', 'hi')

    def test_add_content_id_for_translations_adds_content_id(self):
        written_translations = state_domain.WrittenTranslations.from_dict({
            'translations_mapping': {}
        })

        self.assertEqual(
            len(written_translations.get_content_ids_for_text_translation()), 0)

        new_content_id = 'content_id'
        written_translations.add_content_id_for_translation(new_content_id)

        self.assertEqual(
            len(written_translations.get_content_ids_for_text_translation()), 1)
        self.assertEqual(
            written_translations.get_content_ids_for_text_translation(),
            ['content_id'])

    def test_add_content_id_for_translation_with_invalid_content_id_raise_error(
            self):
        written_translations = state_domain.WrittenTranslations.from_dict({
            'translations_mapping': {}
        })
        invalid_content_id = 123
        with self.assertRaisesRegexp(
            Exception, 'Expected content_id to be a string, received 123'):
            written_translations.add_content_id_for_translation(
                invalid_content_id)

    def test_add_content_id_for_translation_with_existing_content_id_raise_error( # pylint: disable=line-too-long
            self):
        written_translations_dict = {
            'translations_mapping': {
                'feedback_1': {
                    'en': {
                        'html': 'hello!',
                        'needs_update': False
                    }
                }
            }
        }

        written_translations = state_domain.WrittenTranslations.from_dict(
            written_translations_dict)
        existing_content_id = 'feedback_1'
        with self.assertRaisesRegexp(
            Exception, 'The content_id feedback_1 already exist.'):
            written_translations.add_content_id_for_translation(
                existing_content_id)

    def test_delete_content_id_for_translations_deletes_content_id(self):
        old_written_translations_dict = {
            'translations_mapping': {
                'content': {
                    'en': {
                        'html': 'hello!',
                        'needs_update': False
                    }
                }
            }
        }

        written_translations = state_domain.WrittenTranslations.from_dict(
            old_written_translations_dict)
        self.assertEqual(
            len(written_translations.get_content_ids_for_text_translation()), 1)

        written_translations.delete_content_id_for_translation('content')

        self.assertEqual(
            len(written_translations.get_content_ids_for_text_translation()), 0)

    def test_delete_content_id_for_translation_with_nonexisting_content_id_raise_error(self): # pylint: disable=line-too-long
        written_translations_dict = {
            'translations_mapping': {
                'content': {}
            }
        }
        written_translations = state_domain.WrittenTranslations.from_dict(
            written_translations_dict)
        nonexisting_content_id_to_delete = 'feedback_1'
        with self.assertRaisesRegexp(
            Exception, 'The content_id feedback_1 does not exist.'):
            written_translations.delete_content_id_for_translation(
                nonexisting_content_id_to_delete)

    def test_delete_content_id_for_translation_with_invalid_content_id_raise_error(self): # pylint: disable=line-too-long
        written_translations = state_domain.WrittenTranslations.from_dict({
            'translations_mapping': {}
        })
        invalid_content_id_to_delete = 123
        with self.assertRaisesRegexp(
            Exception, 'Expected content_id to be a string, '):
            written_translations.delete_content_id_for_translation(
                invalid_content_id_to_delete)

    def test_validation_with_invalid_content_id_raise_error(self):
        written_translations_dict = {
            'translations_mapping': {
                123: {}
            }
        }

        written_translations = state_domain.WrittenTranslations.from_dict(
            written_translations_dict)

        with self.assertRaisesRegexp(
            Exception, 'Expected content_id to be a string, '):
            written_translations.validate([123])

    def test_validate_non_dict_language_code_to_written_translation(self):
        written_translations = state_domain.WrittenTranslations({
            'en': []
        })

        with self.assertRaisesRegexp(
            Exception,
            re.escape('Expected content_id value to be a dict, received []')):
            written_translations.validate(None)

    def test_validation_with_invalid_type_language_code_raise_error(self):
        written_translations_dict = {
            'translations_mapping': {
                'content': {
                    123: {
                        'html': 'hello!',
                        'needs_update': False
                    }
                }
            }
        }

        written_translations = state_domain.WrittenTranslations.from_dict(
            written_translations_dict)

        with self.assertRaisesRegexp(
            Exception, 'Expected language_code to be a string, '):
            written_translations.validate(['content'])

    def test_validation_with_unknown_language_code_raise_error(self):
        written_translations_dict = {
            'translations_mapping': {
                'content': {
                    'ed': {
                        'html': 'hello!',
                        'needs_update': False
                    }
                }
            }
        }

        written_translations = state_domain.WrittenTranslations.from_dict(
            written_translations_dict)

        with self.assertRaisesRegexp(Exception, 'Invalid language_code: ed'):
            written_translations.validate(['content'])

    def test_validation_with_invalid_content_id_list(self):
        written_translations_dict = {
            'translations_mapping': {
                'content': {
                    'en': {
                        'html': '<p>hello!</p>',
                        'needs_update': False
                    }
                }
            }
        }

        written_translations = state_domain.WrittenTranslations.from_dict(
            written_translations_dict)

        with self.assertRaisesRegexp(
            Exception,
            re.escape(
                'Expected state written_translations to match the listed '
                'content ids [\'invalid_content\']')):
            written_translations.validate([b'invalid_content'])

    def test_get_content_ids_that_are_correctly_translated(self):
        written_translations_dict = {
            'translations_mapping': {
                'content': {},
                'hint_1': {}
            }
        }

        written_translations = state_domain.WrittenTranslations.from_dict(
            written_translations_dict)

        self.assertEqual(
            written_translations.get_content_ids_that_are_correctly_translated(
                'hi'), [])

    def test_get_content_ids_that_are_correctly_translated_with_some_existing_translations(self): # pylint: disable=line-too-long
        written_translations_dict = {
            'translations_mapping': {
                'content': {
                    'hi': {
                        'html': '<p>hello!</p>',
                        'needs_update': False
                    }
                },
                'hint_1': {}
            }
        }
        written_translations = state_domain.WrittenTranslations.from_dict(
            written_translations_dict)

        self.assertEqual(
            written_translations.get_content_ids_that_are_correctly_translated(
                'hi'), ['content'])

    def test_get_content_ids_that_are_correctly_translated_with_some_existing_translations_needs_update(self): # pylint: disable=line-too-long
        written_translations_dict = {
            'translations_mapping': {
                'content': {
                    'hi': {
                        'html': '<p>hello!</p>',
                        'needs_update': True
                    }
                },
                'hint_1': {}
            }
        }
        written_translations = state_domain.WrittenTranslations.from_dict(
            written_translations_dict)

        self.assertEqual(
            written_translations.get_content_ids_that_are_correctly_translated(
                'hi'), [])


class RecordedVoiceoversDomainUnitTests(test_utils.GenericTestBase):
    """Test methods operating on recorded voiceovers."""

    def test_from_and_to_dict_wroks_correctly(self):
        recorded_voiceovers_dict = {
            'voiceovers_mapping': {
                'content1': {
                    'en': {
                        'filename': 'xyz.mp3',
                        'file_size_bytes': 123,
                        'needs_update': True,
                        'duration_secs': 1.1
                    },
                    'hi': {
                        'filename': 'abc.mp3',
                        'file_size_bytes': 1234,
                        'needs_update': False,
                        'duration_secs': 1.3
                    }
                },
                'feedback_1': {
                    'hi': {
                        'filename': 'xyz.mp3',
                        'file_size_bytes': 123,
                        'needs_update': False,
                        'duration_secs': 1.1
                    },
                    'en': {
                        'filename': 'xyz.mp3',
                        'file_size_bytes': 123,
                        'needs_update': False,
                        'duration_secs': 1.3
                    }
                }
            }
        }

        recorded_voiceovers = state_domain.RecordedVoiceovers.from_dict(
            recorded_voiceovers_dict)
        self.assertEqual(
            recorded_voiceovers.to_dict(), recorded_voiceovers_dict)

    def test_get_content_ids_for_voiceovers_return_correct_list_of_content_id(self): # pylint: disable=line-too-long
        recorded_voiceovers = state_domain.RecordedVoiceovers.from_dict({
            'voiceovers_mapping': {}
        })
        self.assertEqual(
            recorded_voiceovers.get_content_ids_for_voiceovers(), [])

        recorded_voiceovers.add_content_id_for_voiceover('feedback_1')
        recorded_voiceovers.add_content_id_for_voiceover('feedback_2')
        self.assertEqual(recorded_voiceovers.get_content_ids_for_voiceovers(), [
            'feedback_2', 'feedback_1'])

    def test_add_content_id_for_voiceovers_adds_content_id(self):
        recorded_voiceovers = state_domain.RecordedVoiceovers.from_dict({
            'voiceovers_mapping': {}
        })

        self.assertEqual(
            len(recorded_voiceovers.get_content_ids_for_voiceovers()), 0)

        new_content_id = 'content_id'
        recorded_voiceovers.add_content_id_for_voiceover(new_content_id)

        self.assertEqual(
            len(recorded_voiceovers.get_content_ids_for_voiceovers()), 1)
        self.assertEqual(
            recorded_voiceovers.get_content_ids_for_voiceovers(),
            ['content_id'])

    def test_add_content_id_for_voiceover_with_invalid_content_id_raise_error(
            self):
        recorded_voiceovers = state_domain.RecordedVoiceovers.from_dict({
            'voiceovers_mapping': {}
        })
        invalid_content_id = 123
        with self.assertRaisesRegexp(
            Exception, 'Expected content_id to be a string, received 123'):
            recorded_voiceovers.add_content_id_for_voiceover(
                invalid_content_id)

    def test_add_content_id_for_voiceover_with_existing_content_id_raise_error( # pylint: disable=line-too-long
            self):
        recorded_voiceovers_dict = {
            'voiceovers_mapping': {
                'feedback_1': {
                    'en': {
                        'filename': 'xyz.mp3',
                        'file_size_bytes': 123,
                        'needs_update': False,
                        'duration_secs': 1.1
                    }
                }
            }
        }

        recorded_voiceovers = state_domain.RecordedVoiceovers.from_dict(
            recorded_voiceovers_dict)
        existing_content_id = 'feedback_1'
        with self.assertRaisesRegexp(
            Exception, 'The content_id feedback_1 already exist.'):
            recorded_voiceovers.add_content_id_for_voiceover(
                existing_content_id)

    def test_delete_content_id_for_voiceovers_deletes_content_id(self):
        old_recorded_voiceovers_dict = {
            'voiceovers_mapping': {
                'content': {
                    'en': {
                        'filename': 'xyz.mp3',
                        'file_size_bytes': 123,
                        'needs_update': False,
                        'duration_secs': 1.1
                    }
                }
            }
        }

        recorded_voiceovers = state_domain.RecordedVoiceovers.from_dict(
            old_recorded_voiceovers_dict)
        self.assertEqual(
            len(recorded_voiceovers.get_content_ids_for_voiceovers()), 1)

        recorded_voiceovers.delete_content_id_for_voiceover('content')

        self.assertEqual(
            len(recorded_voiceovers.get_content_ids_for_voiceovers()), 0)

    def test_delete_content_id_for_voiceover_with_nonexisting_content_id_raise_error(self): # pylint: disable=line-too-long
        recorded_voiceovers_dict = {
            'voiceovers_mapping': {
                'content': {}
            }
        }
        recorded_voiceovers = state_domain.RecordedVoiceovers.from_dict(
            recorded_voiceovers_dict)
        nonexisting_content_id_to_delete = 'feedback_1'
        with self.assertRaisesRegexp(
            Exception, 'The content_id feedback_1 does not exist.'):
            recorded_voiceovers.delete_content_id_for_voiceover(
                nonexisting_content_id_to_delete)

    def test_delete_content_id_for_voiceover_with_invalid_content_id_raise_error(self): # pylint: disable=line-too-long
        recorded_voiceovers = state_domain.RecordedVoiceovers.from_dict({
            'voiceovers_mapping': {}
        })
        invalid_content_id_to_delete = 123
        with self.assertRaisesRegexp(
            Exception, 'Expected content_id to be a string, '):
            recorded_voiceovers.delete_content_id_for_voiceover(
                invalid_content_id_to_delete)

    def test_validation_with_invalid_content_id_raise_error(self):
        recorded_voiceovers_dict = {
            'voiceovers_mapping': {
                123: {}
            }
        }

        recorded_voiceovers = state_domain.RecordedVoiceovers.from_dict(
            recorded_voiceovers_dict)

        with self.assertRaisesRegexp(
            Exception, 'Expected content_id to be a string, '):
            recorded_voiceovers.validate([123])

    def test_validate_non_dict_language_code_to_voiceover(self):
        recorded_voiceovers = state_domain.RecordedVoiceovers({
            'en': []
        })

        with self.assertRaisesRegexp(
            Exception,
            re.escape('Expected content_id value to be a dict, received []')):
            recorded_voiceovers.validate(None)

    def test_validation_with_invalid_type_language_code_raise_error(self):
        recorded_voiceovers_dict = {
            'voiceovers_mapping': {
                'content': {
                    123: {
                        'filename': 'xyz.mp3',
                        'file_size_bytes': 123,
                        'needs_update': False,
                        'duration_secs': 1.1
                    }
                }
            }
        }

        recorded_voiceovers = state_domain.RecordedVoiceovers.from_dict(
            recorded_voiceovers_dict)

        with self.assertRaisesRegexp(
            Exception, 'Expected language_code to be a string, '):
            recorded_voiceovers.validate(['content'])

    def test_validation_with_unknown_language_code_raise_error(self):
        recorded_voiceovers_dict = {
            'voiceovers_mapping': {
                'content': {
                    'ed': {
                        'filename': 'xyz.mp3',
                        'file_size_bytes': 123,
                        'needs_update': False,
                        'duration_secs': 1.1
                    }
                }
            }
        }

        recorded_voiceovers = state_domain.RecordedVoiceovers.from_dict(
            recorded_voiceovers_dict)

        with self.assertRaisesRegexp(Exception, 'Invalid language_code: ed'):
            recorded_voiceovers.validate(['content'])

    def test_validation_with_invalid_content_id_list(self):
        recorded_voiceovers_dict = {
            'voiceovers_mapping': {
                'content': {
                    'en': {
                        'filename': 'xyz.mp3',
                        'file_size_bytes': 123,
                        'needs_update': False,
                        'duration_secs': 1.1
                    }
                }
            }
        }

        recorded_voiceovers = state_domain.RecordedVoiceovers.from_dict(
            recorded_voiceovers_dict)

        with self.assertRaisesRegexp(
            Exception,
            re.escape(
                'Expected state recorded_voiceovers to match the listed '
                'content ids [\'invalid_content\']')):
            recorded_voiceovers.validate([b'invalid_content'])


class VoiceoverDomainTests(test_utils.GenericTestBase):

    def setUp(self):
        super(VoiceoverDomainTests, self).setUp()
        self.voiceover = state_domain.Voiceover('filename.mp3', 10, False, 15.0)

    def test_validate_non_str_filename(self):
        self.voiceover.validate()
        self.voiceover.filename = 0
        with self.assertRaisesRegexp(
            Exception, 'Expected audio filename to be a string'):
            self.voiceover.validate()

    def test_validate_filename(self):
        self.voiceover.validate()
        self.voiceover.filename = 'invalid_filename'
        with self.assertRaisesRegexp(Exception, 'Invalid audio filename'):
            self.voiceover.validate()

    def test_validate_audio_extension(self):
        self.voiceover.validate()
        self.voiceover.filename = 'filename.png'
        with self.assertRaisesRegexp(
            Exception,
            re.escape(
                'Invalid audio filename: it should have one of the following '
                'extensions: %s'
                % list(feconf.ACCEPTED_AUDIO_EXTENSIONS.keys()))):
            self.voiceover.validate()

    def test_validate_non_int_file_size_bytes(self):
        self.voiceover.validate()
        self.voiceover.file_size_bytes = 'file_size_bytes'
        with self.assertRaisesRegexp(
            Exception, 'Expected file size to be an int'):
            self.voiceover.validate()

    def test_validate_negative_file_size_bytes(self):
        self.voiceover.validate()
        self.voiceover.file_size_bytes = -1
        with self.assertRaisesRegexp(Exception, 'Invalid file size'):
            self.voiceover.validate()

    def test_validate_non_bool_needs_update(self):
        self.voiceover.validate()
        self.voiceover.needs_update = 'needs_update'
        with self.assertRaisesRegexp(
            Exception, 'Expected needs_update to be a bool'):
            self.voiceover.validate()

    def test_validate_float_duration_secs(self):
        self.voiceover.validate()
        self.voiceover.duration_secs = 'duration_secs'
        with self.assertRaisesRegexp(
            Exception, 'Expected duration_secs to be a float'):
            self.voiceover.validate()

    def test_validate_int_duration_secs(self):
        self.voiceover.validate()
        self.voiceover.duration_secs = 10
        with self.assertRaisesRegexp(
            Exception, 'Expected duration_secs to be a float'):
            self.voiceover.validate()

    def test_validate_negative_duration_seconds(self):
        self.voiceover.validate()
        self.voiceover.duration_secs = -1.45
        with self.assertRaisesRegexp(
            Exception, 'Expected duration_secs to be positive number, '
            'or zero if not yet specified'):
            self.voiceover.validate()<|MERGE_RESOLUTION|>--- conflicted
+++ resolved
@@ -2441,8 +2441,6 @@
                     }]
             }
         }
-<<<<<<< HEAD
-=======
         solution_dict = {
             'answer_is_exclusive': True,
             'correct_answer': 'Answer1',
@@ -2451,15 +2449,12 @@
                 'html': html_with_old_math_schema
             }
         }
->>>>>>> 86623ee8
         self.assertEqual(
             state_domain.State.convert_html_fields_in_state(
                 state_dict_with_old_math_schema,
                 html_validation_service.
                 add_math_content_to_math_rte_components),
             state_dict_with_new_math_schema)
-<<<<<<< HEAD
-=======
         # Assert that no action is performed on a solution dict when the
         # interaction ID is None.
         self.assertEqual(
@@ -2467,7 +2462,6 @@
                 None, solution_dict,
                 html_validation_service.
                 add_math_content_to_math_rte_components), solution_dict)
->>>>>>> 86623ee8
 
     def test_subtitled_html_validation_with_invalid_html_type(self):
         """Test validation of subtitled HTML with invalid html type."""
