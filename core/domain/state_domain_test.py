# coding: utf-8
#
# Copyright 2018 The Oppia Authors. All Rights Reserved.
#
# Licensed under the Apache License, Version 2.0 (the "License");
# you may not use this file except in compliance with the License.
# You may obtain a copy of the License at
#
#      http://www.apache.org/licenses/LICENSE-2.0
#
# Unless required by applicable law or agreed to in writing, software
# distributed under the License is distributed on an "AS-IS" BASIS,
# WITHOUT WARRANTIES OR CONDITIONS OF ANY KIND, either express or implied.
# See the License for the specific language governing permissions and
# limitations under the License.

"""Tests for state domain objects and methods defined on them."""

from __future__ import annotations

import contextlib
import copy
import logging
import os
import re

from core import feconf
from core import schema_utils
from core import utils
from core.domain import exp_domain
from core.domain import exp_fetchers
from core.domain import exp_services
from core.domain import html_validation_service
from core.domain import interaction_registry
from core.domain import rules_registry
from core.domain import state_domain
from core.domain import translation_domain
from core.tests import test_utils
from extensions.interactions import base

from typing import Dict, List, Optional, Tuple, Type, Union


class StateDomainUnitTests(test_utils.GenericTestBase):
    """Test methods operating on states."""

    def setUp(self) -> None:
        super().setUp()
        translation_dict = {
            'content_id_3': translation_domain.TranslatedContent(
                'My name is Nikhil.',
                translation_domain.TranslatableContentFormat,
                True
            )
        }
        self.dummy_entity_translations = translation_domain.EntityTranslation(
            'exp_id', feconf.TranslatableEntityType.EXPLORATION, 1, 'en',
            translation_dict)

    def test_update_customization_args_with_invalid_content_id(self) -> None:
        """Test the method for updating interaction customization arguments
        when a content_id is invalid (set to None).
        """

        exploration = exp_domain.Exploration.create_default_exploration(
            'exp_id')
        exploration.add_states(['State1'])
        state = exploration.states['State1']
        state_customization_args_dict: Dict[
            str, Dict[str, Union[List[Dict[str, Optional[str]]], int]]
        ] = {
            'maxAllowableSelectionCount': {
                'value': 1
            },
            'minAllowableSelectionCount': {
                'value': 1
            },
            'choices': {
                'value': [
                    {
                        'content_id': None,
                        'html': '<p>init_state customization arg html 1</p>'
                    }, {
                        'content_id': 'ca_choices_1',
                        'html': '<p>init_state customization arg html 2</p>'
                    }
                ]
            }
        }

        state.update_interaction_id('ItemSelectionInput')
        with self.assertRaisesRegex(
            utils.ValidationError,
            'Expected content id to be a string, received None'
        ):
            state.update_interaction_customization_args(
                state_customization_args_dict)

    def test_export_state_to_dict(self) -> None:
        """Test exporting a state to a dict."""
        exploration = exp_domain.Exploration.create_default_exploration(
            'exp_id')
        exploration.add_states(['New state'])

        state_dict = exploration.states['New state'].to_dict()
        expected_dict: state_domain.StateDict = {
            'classifier_model_id': None,
            'content': {
                'content_id': 'content_2',
                'html': ''
            },
            'interaction': {
                'answer_groups': [],
                'confirmed_unclassified_answers': [],
                'customization_args': {},
                'default_outcome': {
                    'dest': 'New state',
                    'dest_if_really_stuck': None,
                    'feedback': {
                        'content_id': 'default_outcome_3',
                        'html': ''
                    },
                    'labelled_as_correct': False,
                    'param_changes': [],
                    'refresher_exploration_id': None,
                    'missing_prerequisite_skill_id': None
                },
                'hints': [],
                'id': None,
                'solution': None,
            },
            'linked_skill_id': None,
            'param_changes': [],
            'recorded_voiceovers': {
                'voiceovers_mapping': {
                    'content_2': {},
                    'default_outcome_3': {}
                }
            },
            'solicit_answer_details': False,
            'card_is_checkpoint': False
        }
        self.assertEqual(expected_dict, state_dict)

    def test_can_undergo_classification(self) -> None:
        """Test the can_undergo_classification() function."""
        exploration_id = 'eid'
        test_exp_filepath = os.path.join(
            feconf.TESTS_DATA_DIR, 'string_classifier_test.yaml')
        yaml_content = utils.get_file_contents(test_exp_filepath)
        assets_list: List[Tuple[str, bytes]] = []
        exp_services.save_new_exploration_from_yaml_and_assets(
            feconf.SYSTEM_COMMITTER_ID, yaml_content, exploration_id,
            assets_list)

        exploration = exp_fetchers.get_exploration_by_id(exploration_id)
        state_with_training_data = exploration.states['Home']
        state_without_training_data = exploration.states['End']

        # A state with 786 training examples.
        self.assertTrue(
            state_with_training_data.can_undergo_classification())

        # A state with no training examples.
        self.assertFalse(
            state_without_training_data.can_undergo_classification())

    def test_get_training_data(self) -> None:
        """Test retrieval of training data."""
        exploration_id = 'eid'
        test_exp_filepath = os.path.join(
            feconf.SAMPLE_EXPLORATIONS_DIR, 'classifier_demo_exploration.yaml')
        yaml_content = utils.get_file_contents(test_exp_filepath)
        assets_list: List[Tuple[str, bytes]] = []
        exp_services.save_new_exploration_from_yaml_and_assets(
            feconf.SYSTEM_COMMITTER_ID, yaml_content, exploration_id,
            assets_list)

        exploration = exp_fetchers.get_exploration_by_id(exploration_id)
        state = exploration.states['text']

        expected_training_data = [{
            'answer_group_index': 1,
            'answers': [u'cheerful', u'merry', u'ecstatic', u'glad',
                        u'overjoyed', u'pleased', u'thrilled', u'smile']}]

        observed_training_data = state.get_training_data()

        self.assertEqual(observed_training_data, expected_training_data)

    def test_get_content_html_with_correct_state_name_returns_html(
        self
    ) -> None:
        exploration = exp_domain.Exploration.create_default_exploration('0')

        init_state = exploration.states[exploration.init_state_name]
        init_state.update_interaction_id('TextInput')
        hints_list = [
            state_domain.Hint(
                state_domain.SubtitledHtml('hint_1', '<p>hint one</p>')
            )
        ]
        init_state.update_interaction_hints(hints_list)

        self.assertEqual(
            init_state.get_content_html('hint_1'), '<p>hint one</p>')

<<<<<<< HEAD
        hints_list[0].hint_content.html = '<p>Changed hint one</p>'
        init_state.update_interaction_hints(hints_list)
=======
        exploration = exp_domain.Exploration.create_default_exploration(
            'exp_id')
        exploration.add_states(['State1'])
        state = exploration.states['State1']

        state_content_dict: state_domain.SubtitledHtmlDict = {
            'content_id': 'content',
            'html': '<p>state content html</p>'
        }
        state_customization_args_dict: Dict[
            str, Dict[str, Union[List[Dict[str, str]], int]]
        ] = {
            'maxAllowableSelectionCount': {
                'value': 1
            },
            'minAllowableSelectionCount': {
                'value': 1
            },
            'choices': {
                'value': [
                    {
                        'content_id': 'ca_choices_0',
                        'html': '<p>init_state customization arg html 1</p>'
                    }, {
                        'content_id': 'ca_choices_1',
                        'html': '<p>init_state customization arg html 2</p>'
                    }, {
                        'content_id': 'ca_choices_2',
                        'html': '<p>init_state customization arg html 3</p>'
                    }, {
                        'content_id': 'ca_choices_3',
                        'html': '<p>init_state customization arg html 4</p>'
                    },
                ]
            }
        }
        state_answer_group = state_domain.AnswerGroup(
            state_domain.Outcome(
                exploration.init_state_name, None, state_domain.SubtitledHtml(
                    'feedback', '<p>state outcome html</p>'),
                False, [], None, None),
            [
                state_domain.RuleSpec(
                    'Equals',
                    {
                        'x': ['<p>Equals rule_spec html</p>']
                    }),
                state_domain.RuleSpec(
                    'ContainsAtLeastOneOf',
                    {
                        'x': ['<p>ContainsAtLeastOneOf rule_spec html</p>']
                    }),
                state_domain.RuleSpec(
                    'IsProperSubsetOf',
                    {
                        'x': ['<p>IsProperSubsetOf rule_spec html</p>']
                    }),
                state_domain.RuleSpec(
                    'DoesNotContainAtLeastOneOf',
                    {
                        'x': ['<p>DoesNotContainAtLeastOneOf rule_'
                              'spec html</p>']
                    })
            ],
            [],
            None
        )
        state_solution_dict: state_domain.SolutionDict = {
            'answer_is_exclusive': True,
            'correct_answer': [
                '<p>state customization arg html 1</p>',
                '<p>state customization arg html 2</p>',
                '<p>state customization arg html 3</p>',
                '<p>state customization arg html 4</p>'
            ],
            'explanation': {
                'content_id': 'solution',
                'html': '<p>This is solution for state1</p>'
            }
        }
        state_hint_list = [
            state_domain.Hint(
                state_domain.SubtitledHtml(
                    'hint_1', '<p>Hello, this is html1 for hint 1</p>'
                )
            )
        ]

        state.update_content(
            state_domain.SubtitledHtml.from_dict(state_content_dict))
        state.update_interaction_id('ItemSelectionInput')
        state.update_interaction_answer_groups([state_answer_group])
        state.update_interaction_customization_args(
            state_customization_args_dict)
        state.update_next_content_id_index(4)
        state.update_interaction_hints(state_hint_list)

        # Ruling out the possibility of None for mypy type checking.
        assert state.interaction.id is not None
        solution = state_domain.Solution.from_dict(
            state.interaction.id, state_solution_dict)
        state.update_interaction_solution(solution)
        exp_services.save_new_exploration('owner_id', exploration)

        mock_html_field_types_to_rule_specs_dict = (
            rules_registry.Registry.get_html_field_types_to_rule_specs(
                state_schema_version=41))

        def mock_get_html_field_types_to_rule_specs(
            unused_cls: Type[state_domain.State]
        ) -> Dict[str, rules_registry.RuleSpecsExtensionDict]:
            return mock_html_field_types_to_rule_specs_dict

        def mock_get_interaction_by_id(
            cls: Type[interaction_registry.Registry],
            interaction_id: str
        ) -> base.BaseInteraction:
            interaction = copy.deepcopy(cls._interactions[interaction_id]) # pylint: disable=protected-access
            interaction.answer_type = 'SetOfHtmlString'
            interaction.can_have_solution = True
            return interaction

        rules_registry_swap = self.swap(
            rules_registry.Registry, 'get_html_field_types_to_rule_specs',
            classmethod(mock_get_html_field_types_to_rule_specs))

        interaction_registry_swap = self.swap(
            interaction_registry.Registry, 'get_interaction_by_id',
            classmethod(mock_get_interaction_by_id))

        with rules_registry_swap, interaction_registry_swap:
            html_list = state.get_all_html_content_strings()

        self.assertEqual(
            html_list,
            [
                '<p>state outcome html</p>',
                '<p>Equals rule_spec html</p>',
                '<p>ContainsAtLeastOneOf rule_spec html</p>',
                '<p>IsProperSubsetOf rule_spec html</p>',
                '<p>DoesNotContainAtLeastOneOf rule_spec html</p>', '',
                '<p>Hello, this is html1 for hint 1</p>',
                '<p>This is solution for state1</p>',
                '<p>state customization arg html 1</p>',
                '<p>state customization arg html 2</p>',
                '<p>state customization arg html 3</p>',
                '<p>state customization arg html 4</p>',
                '<p>init_state customization arg html 1</p>',
                '<p>init_state customization arg html 2</p>',
                '<p>init_state customization arg html 3</p>',
                '<p>init_state customization arg html 4</p>',
                '<p>state content html</p>'])

    def test_rule_spec_with_invalid_html_format(self) -> None:
        """Test the method for extracting all the HTML from a state
        when the rule_spec has invalid html format.
        """

        exploration = exp_domain.Exploration.create_default_exploration(
            'exp_id')
        exploration.add_states(['State1'])
        state = exploration.states['State1']
        state_answer_group = state_domain.AnswerGroup(
            state_domain.Outcome(
                exploration.init_state_name, None, state_domain.SubtitledHtml(
                    'feedback', '<p>state outcome html</p>'),
                False, [], None, None),
            [
                state_domain.RuleSpec(
                    'Equals',
                    {
                        'x': ['<p>Equals rule_spec html</p>']
                    }),
                state_domain.RuleSpec(
                    'ContainsAtLeastOneOf',
                    {
                        'x': ['<p>ContainsAtLeastOneOf rule_spec html</p>']

                    }),
                state_domain.RuleSpec(
                    'IsProperSubsetOf',
                    {
                        'x': ['<p>IsProperSubsetOf rule_spec html</p>']
                    }),
                state_domain.RuleSpec(
                    'DoesNotContainAtLeastOneOf',
                    {
                        'x': ['<p>DoesNotContainAtLeastOneOf rule_'
                              'spec html</p>']
                    })
            ],
            [],
            None
        )

        state.update_interaction_id('ItemSelectionInput')
        state.update_interaction_answer_groups([state_answer_group])

        mock_html_field_types_to_rule_specs_dict = copy.deepcopy(
            rules_registry.Registry.get_html_field_types_to_rule_specs(
                state_schema_version=41))
        for html_type_dict in (
                mock_html_field_types_to_rule_specs_dict.values()):
            html_type_dict['format'] = 'invalid format'

        def mock_get_html_field_types_to_rule_specs(
            unused_cls: Type[state_domain.State]
        ) -> Dict[str, rules_registry.RuleSpecsExtensionDict]:
            return mock_html_field_types_to_rule_specs_dict

        with self.swap(
            rules_registry.Registry, 'get_html_field_types_to_rule_specs',
            classmethod(mock_get_html_field_types_to_rule_specs)
        ):
            with self.assertRaisesRegex(
                Exception,
                'The rule spec does not belong to a valid format.'):
                state.get_all_html_content_strings()

    def test_update_customization_args_with_invalid_content_id(self) -> None:
        """Test the method for updating interaction customization arguments
        when a content_id is invalid (set to None).
        """

        exploration = exp_domain.Exploration.create_default_exploration(
            'exp_id')
        exploration.add_states(['State1'])
        state = exploration.states['State1']
        state_customization_args_dict: Dict[
            str, Dict[str, Union[List[Dict[str, Optional[str]]], int]]
        ] = {
            'maxAllowableSelectionCount': {
                'value': 1
            },
            'minAllowableSelectionCount': {
                'value': 1
            },
            'choices': {
                'value': [
                    {
                        'content_id': None,
                        'html': '<p>init_state customization arg html 1</p>'
                    }, {
                        'content_id': 'ca_choices_1',
                        'html': '<p>init_state customization arg html 2</p>'
                    }
                ]
            }
        }

        state.update_interaction_id('ItemSelectionInput')
        with self.assertRaisesRegex(
            utils.ValidationError,
            'Expected content id to be a string, received None'
        ):
            state.update_interaction_customization_args(
                state_customization_args_dict)

    def test_rule_spec_with_html_having_invalid_input_variable(self) -> None:
        """Test the method for extracting all the HTML from a state
        when the rule_spec has html but the input variable is invalid.
        """

        exploration = exp_domain.Exploration.create_default_exploration(
            'exp_id')
        exploration.add_states(['State1'])
        state = exploration.states['State1']
        state_answer_group = state_domain.AnswerGroup(
            state_domain.Outcome(
                exploration.init_state_name, None, state_domain.SubtitledHtml(
                    'feedback', '<p>state outcome html</p>'),
                False, [], None, None),
            [
                state_domain.RuleSpec(
                    'Equals',
                    {
                        'x': ['<p>init_state customization arg html 1</p>']
                    })
            ],
            [],
            None
        )
        state_customization_args_dict: Dict[
            str, Dict[str, Union[List[Dict[str, str]], int]]
        ] = {
            'maxAllowableSelectionCount': {
                'value': 1
            },
            'minAllowableSelectionCount': {
                'value': 1
            },
            'choices': {
                'value': [
                    {
                        'content_id': 'ca_choices_0',
                        'html': '<p>init_state customization arg html 1</p>'
                    }, {
                        'content_id': 'ca_choices_1',
                        'html': '<p>init_state customization arg html 2</p>'
                    }, {
                        'content_id': 'ca_choices_2',
                        'html': '<p>init_state customization arg html 3</p>'
                    }, {
                        'content_id': 'ca_choices_3',
                        'html': '<p>init_state customization arg html 4</p>'
                    }
                ]
            }
        }

        state.update_interaction_id('ItemSelectionInput')
        state.update_interaction_customization_args(
            state_customization_args_dict)
        state.update_interaction_answer_groups([state_answer_group])

        mock_html_field_types_to_rule_specs_dict = copy.deepcopy(
            rules_registry.Registry.get_html_field_types_to_rule_specs(
                state_schema_version=41))
        for html_type_dict in (
                mock_html_field_types_to_rule_specs_dict.values()):
            if html_type_dict['interactionId'] == 'ItemSelectionInput':
                html_type_dict['ruleTypes']['Equals']['htmlInputVariables'] = (
                    ['y'])

        def mock_get_html_field_types_to_rule_specs(
            unused_cls: Type[state_domain.State]
        ) -> Dict[str, rules_registry.RuleSpecsExtensionDict]:
            return mock_html_field_types_to_rule_specs_dict

        with self.swap(
            rules_registry.Registry, 'get_html_field_types_to_rule_specs',
            classmethod(mock_get_html_field_types_to_rule_specs)
        ):
            with self.assertRaisesRegex(
                Exception,
                'Rule spec should have at least one valid input variable with '
                'Html in it.'):
                state.get_all_html_content_strings()

    def test_get_all_html_when_solution_has_invalid_answer_type(self) -> None:
        """Test the method for extracting all the HTML from a state
        when the interaction has a solution but the answer_type for the
        corrent_answer is invalid.
        """
        exploration = exp_domain.Exploration.create_default_exploration(
            'exp_id')
        exploration.add_states(['State1'])
        state = exploration.states['State1']
        state_content_dict: state_domain.SubtitledHtmlDict = {
            'content_id': 'content',
            'html': '<p>state content html</p>'
        }
        state_customization_args_dict: Dict[
            str, Dict[str, Union[List[Dict[str, str]], bool]]
        ] = {
            'choices': {
                'value': [
                    {
                        'content_id': 'ca_choices_0',
                        'html': '<p>state customization arg html 1</p>'
                    }, {
                        'content_id': 'ca_choices_1',
                        'html': '<p>state customization arg html 2</p>'
                    }, {
                        'content_id': 'ca_choices_2',
                        'html': '<p>state customization arg html 3</p>'
                    }, {
                        'content_id': 'ca_choices_3',
                        'html': '<p>state customization arg html 4</p>'
                    }
                ]
            },
            'allowMultipleItemsInSamePosition': {
                'value': False
            }
        }

        state_hint_list = [
            state_domain.Hint(
                state_domain.SubtitledHtml(
                    'hint_1', '<p>Hello, this is html1 for hint 1</p>'
                )
            )
        ]

        state_solution_dict: state_domain.SolutionDict = {
            'answer_is_exclusive': True,
            'correct_answer': [
                ['<p>state customization arg html 1</p>'],
                ['<p>state customization arg html 2</p>'],
                ['<p>state customization arg html 3</p>'],
                ['<p>state customization arg html 4</p>']
            ],
            'explanation': {
                'content_id': 'solution',
                'html': '<p>This is solution for state1</p>'
            }
        }

        state.update_content(
            state_domain.SubtitledHtml.from_dict(state_content_dict))
        state.update_interaction_id('DragAndDropSortInput')
        state.update_interaction_customization_args(
            state_customization_args_dict)
        state.update_next_content_id_index(4)
        state.update_interaction_hints(state_hint_list)
        # Ruling out the possibility of None for mypy type checking.
        assert state.interaction.id is not None
        solution = state_domain.Solution.from_dict(
            state.interaction.id, state_solution_dict)
        state.update_interaction_solution(solution)
        exp_services.save_new_exploration('owner_id', exploration)

        interaction = (
            interaction_registry.Registry.get_interaction_by_id(
                'DragAndDropSortInput'))
        interaction.answer_type = 'DragAndDropHtmlString'

        mock_html_field_types_to_rule_specs_dict = copy.deepcopy(
            rules_registry.Registry.get_html_field_types_to_rule_specs(
                state_schema_version=41))

        def mock_get_html_field_types_to_rule_specs(
            unused_cls: Type[state_domain.State]
        ) -> Dict[str, rules_registry.RuleSpecsExtensionDict]:
            return mock_html_field_types_to_rule_specs_dict

        with self.swap(
            rules_registry.Registry, 'get_html_field_types_to_rule_specs',
            classmethod(mock_get_html_field_types_to_rule_specs)):
            with self.assertRaisesRegex(
                Exception,
                'The solution does not have a valid '
                'correct_answer type.'):
                state.get_all_html_content_strings()

    def test_get_all_html_when_interaction_is_none(self) -> None:
        """Test the method for extracting all the HTML from a state
        when the state has no interaction.
        """
        exploration = exp_domain.Exploration.create_default_exploration(
            'exp_id')
        exploration.add_states(['State1'])
        state = exploration.states['State1']
        state_content_dict: state_domain.SubtitledHtmlDict = {
            'content_id': 'content',
            'html': '<p>state content html</p>'
        }

        state.update_content(
            state_domain.SubtitledHtml.from_dict(state_content_dict))

        exp_services.save_new_exploration('owner_id', exploration)
        html_list = state.get_all_html_content_strings()
        self.assertEqual(html_list, ['', '<p>state content html</p>'])

    def test_export_state_to_dict(self) -> None:
        """Test exporting a state to a dict."""
        exploration = exp_domain.Exploration.create_default_exploration(
            'exp_id')
        exploration.add_states(['New state'])

        state_dict = exploration.states['New state'].to_dict()
        expected_dict: state_domain.StateDict = {
            'classifier_model_id': None,
            'content': {
                'content_id': 'content',
                'html': ''
            },
            'interaction': {
                'answer_groups': [],
                'confirmed_unclassified_answers': [],
                'customization_args': {},
                'default_outcome': {
                    'dest': 'New state',
                    'dest_if_really_stuck': None,
                    'feedback': {
                        'content_id': 'default_outcome',
                        'html': ''
                    },
                    'labelled_as_correct': False,
                    'param_changes': [],
                    'refresher_exploration_id': None,
                    'missing_prerequisite_skill_id': None
                },
                'hints': [],
                'id': None,
                'solution': None,
            },
            'linked_skill_id': None,
            'next_content_id_index': 0,
            'param_changes': [],
            'recorded_voiceovers': {
                'voiceovers_mapping': {
                    'content': {},
                    'default_outcome': {}
                }
            },
            'solicit_answer_details': False,
            'card_is_checkpoint': False,
            'written_translations': {
                'translations_mapping': {
                    'content': {},
                    'default_outcome': {}
                }
            }
        }
        self.assertEqual(expected_dict, state_dict)

    def test_can_undergo_classification(self) -> None:
        """Test the can_undergo_classification() function."""
        exploration_id = 'eid'
        test_exp_filepath = os.path.join(
            feconf.TESTS_DATA_DIR, 'string_classifier_test.yaml')
        yaml_content = utils.get_file_contents(test_exp_filepath)
        assets_list: List[Tuple[str, bytes]] = []
        exp_services.save_new_exploration_from_yaml_and_assets(
            feconf.SYSTEM_COMMITTER_ID, yaml_content, exploration_id,
            assets_list)

        exploration = exp_fetchers.get_exploration_by_id(exploration_id)
        state_with_training_data = exploration.states['Home']
        state_without_training_data = exploration.states['End']

        # A state with 786 training examples.
        self.assertTrue(
            state_with_training_data.can_undergo_classification())

        # A state with no training examples.
        self.assertFalse(
            state_without_training_data.can_undergo_classification())

    def test_get_training_data(self) -> None:
        """Test retrieval of training data."""
        exploration_id = 'eid'
        test_exp_filepath = os.path.join(
            feconf.SAMPLE_EXPLORATIONS_DIR, 'classifier_demo_exploration.yaml')
        yaml_content = utils.get_file_contents(test_exp_filepath)
        assets_list: List[Tuple[str, bytes]] = []
        exp_services.save_new_exploration_from_yaml_and_assets(
            feconf.SYSTEM_COMMITTER_ID, yaml_content, exploration_id,
            assets_list)

        exploration = exp_fetchers.get_exploration_by_id(exploration_id)
        state = exploration.states['text']

        expected_training_data = [{
            'answer_group_index': 1,
            'answers': [u'cheerful', u'merry', u'ecstatic', u'glad',
                        u'overjoyed', u'pleased', u'thrilled', u'smile']}]

        observed_training_data = state.get_training_data()

        self.assertEqual(observed_training_data, expected_training_data)

    def test_get_content_html_with_correct_state_name_returns_html(
        self
    ) -> None:
        exploration = exp_domain.Exploration.create_default_exploration('0')

        init_state = exploration.states[exploration.init_state_name]
        init_state.update_interaction_id('TextInput')
        hints_list = [
            state_domain.Hint(
                state_domain.SubtitledHtml('hint_1', '<p>hint one</p>')
            )
        ]
        init_state.update_interaction_hints(hints_list)

        self.assertEqual(
            init_state.get_content_html('hint_1'), '<p>hint one</p>')

        hints_list[0].hint_content.html = '<p>Changed hint one</p>'
        init_state.update_interaction_hints(hints_list)

        self.assertEqual(
            init_state.get_content_html('hint_1'), '<p>Changed hint one</p>')

    def test_rte_content_validation_for_android(self) -> None:
        exploration = exp_domain.Exploration.create_default_exploration('0')

        init_state = exploration.states[exploration.init_state_name]
        init_state.update_interaction_id('TextInput')
        solution_dict: state_domain.SolutionDict = {
            'answer_is_exclusive': False,
            'correct_answer': 'helloworld!',
            'explanation': {
                'content_id': 'solution',
                'html': (
                    '<oppia-noninteractive-collapsible content-with-value='
                    '"&amp;quot;&amp;lt;p&amp;gt;Hello&amp;lt;/p&amp;gt;&amp;'
                    'quot;" heading-with-value="&amp;quot;SubCollapsible&amp;'
                    'quot;"></oppia-noninteractive-collapsible><p>&nbsp;</p>')
            },
        }

        # Ruling out the possibility of None for mypy type checking.
        assert init_state.interaction.id is not None
        solution = state_domain.Solution.from_dict(
            init_state.interaction.id, solution_dict
        )
        init_state.update_interaction_solution(solution)
        self.assertFalse(init_state.is_rte_content_supported_on_android())
        solution_dict['explanation']['html'] = ''
        # Ruling out the possibility of None for mypy type checking.
        assert init_state.interaction.id is not None
        init_state.update_interaction_solution(state_domain.Solution.from_dict(
            init_state.interaction.id, solution_dict))
        self.assertTrue(init_state.is_rte_content_supported_on_android())

        hints_list = []
        hints_list.append(
            state_domain.Hint(
                state_domain.SubtitledHtml(
                    'hint_1',
                    '<oppia-noninteractive-collapsible content-with-value='
                    '"&amp;quot;&amp;lt;p&amp;gt;Hello&amp;lt;/p&amp;gt;&amp;'
                    'quot;" heading-with-value="&amp;quot;SubCollapsible&amp;'
                    'quot;"></oppia-noninteractive-collapsible><p>&nbsp;</p>'
                )
            )
        )
        init_state.update_interaction_hints(hints_list)
        self.assertFalse(init_state.is_rte_content_supported_on_android())
        hints_list[0].hint_content.html = ''
        init_state.update_interaction_hints(hints_list)
        self.assertTrue(init_state.is_rte_content_supported_on_android())

        default_outcome = state_domain.Outcome(
            'Introduction', None, state_domain.SubtitledHtml(
                'default_outcome', (
                    '<oppia-noninteractive-collapsible content-with-value='
                    '"&amp;quot;&amp;lt;p&amp;gt;Hello&amp;lt;/p&amp;gt;&amp;'
                    'quot;" heading-with-value="&amp;quot;Sub&amp;quot;">'
                    '</oppia-noninteractive-collapsible><p>&nbsp;</p>')),
            False, [], None, None
        )

        init_state.update_interaction_default_outcome(default_outcome)
        self.assertFalse(init_state.is_rte_content_supported_on_android())
        default_outcome.feedback.html = ''
        init_state.update_interaction_default_outcome(default_outcome)
        self.assertTrue(init_state.is_rte_content_supported_on_android())

        state_answer_group = state_domain.AnswerGroup(
            state_domain.Outcome(
                exploration.init_state_name, None, state_domain.SubtitledHtml(
                    'feedback_1', (
                        '<oppia-noninteractive-tabs tab_contents-with-value'
                        '=\"[{&amp;quot;content&amp;quot;:&amp;quot;&amp;lt;p'
                        '&amp;gt;&amp;lt;i&amp;gt;lorem ipsum&amp;lt;/i&amp;'
                        'gt;&amp;lt;/p&amp;gt;&amp;quot;,&amp;quot;title&amp;'
                        'quot;:&amp;quot;hello&amp;quot;}]\">'
                        '</oppia-noninteractive-tabs>')),
                False, [], None, None),
            [
                state_domain.RuleSpec(
                    'Contains',
                    {
                        'x': {
                            'contentId': 'rule_input_Equals',
                            'normalizedStrSet': ['Test']
                            }
                    })
            ],
            [],
            None
        )

        init_state.update_interaction_answer_groups(
            [state_answer_group])
        self.assertFalse(init_state.is_rte_content_supported_on_android())
        state_answer_group.outcome.feedback.html = (
            '<p><oppia-noninteractive-image caption-with-value="&amp;quot;'
            '&amp;quot;" filepath-with-value="&amp;quot;startBlue.png&amp;'
            'quot;" alt-with-value="&amp;quot;&amp;quot;">'
            '</oppia-noninteractive-image></p>')
        init_state.update_interaction_answer_groups(
            [state_answer_group])
        self.assertTrue(init_state.is_rte_content_supported_on_android())

        init_state.update_content(
            state_domain.SubtitledHtml.from_dict({
                'content_id': 'content',
                'html': (
                    '<oppia-noninteractive-tabs tab_contents-with-value'
                    '=\"[{&amp;quot;content&amp;quot;:&amp;quot;&amp;lt;p'
                    '&amp;gt;&amp;lt;i&amp;gt;lorem ipsum&amp;lt;/i&amp;'
                    'gt;&amp;lt;/p&amp;gt;&amp;quot;,&amp;quot;title&amp;'
                    'quot;:&amp;quot;hello&amp;quot;}]\">'
                    '</oppia-noninteractive-tabs>')
            }))
        self.assertFalse(init_state.is_rte_content_supported_on_android())
        init_state.update_content(
            state_domain.SubtitledHtml.from_dict({
                'content_id': 'content',
                'html': (
                    '<p><oppia-noninteractive-link text-with-value="'
                    '&amp;quot;What is a link?&amp;quot;" url-with-'
                    'value="&amp;quot;htt://link.com&amp'
                    ';quot;"></oppia-noninteractive-link></p>')
            }))
        self.assertFalse(init_state.is_rte_content_supported_on_android())
        init_state.update_content(
            state_domain.SubtitledHtml.from_dict({
                'content_id': 'content',
                'html': (
                    '<p><oppia-noninteractive-skillreview text-with-value="'
                    '&amp;quot;&amp;quot;" skill_id-with-value="&amp;quot;'
                    '&amp;quot;"></oppia-noninteractive-skillreview></p>')
            }))
        self.assertTrue(init_state.is_rte_content_supported_on_android())

    def test_interaction_validation_for_android(self) -> None:
        _checked_interaction_ids = set()

        def _create_init_state_for_interaction_verification(
        ) -> state_domain.State:
            """Creates an init state for interaction verification."""
            exploration = (
                exp_domain.Exploration.create_default_exploration('0'))
            state: state_domain.State = (
                exploration.states[exploration.init_state_name]
            )
            return state

        def _verify_interaction_supports_android(
            self: StateDomainUnitTests, interaction_id: Optional[str]
        ) -> None:
            """Checks that the provided interaction is supported on Android."""
            init_state = _create_init_state_for_interaction_verification()
            init_state.update_interaction_id(interaction_id)
            self.assertTrue(
                init_state.interaction.is_supported_on_android_app())
            _checked_interaction_ids.add(interaction_id)

        def _verify_interaction_does_not_support_android(
            self: StateDomainUnitTests, interaction_id: str
        ) -> None:
            """Checks that the provided interaction is not supported on
            Android.
            """
            init_state = _create_init_state_for_interaction_verification()
            init_state.update_interaction_id(interaction_id)
            self.assertFalse(
                init_state.interaction.is_supported_on_android_app())
            _checked_interaction_ids.add(interaction_id)

        def _verify_all_interaction_ids_checked(
            self: StateDomainUnitTests
        ) -> None:
            """Verifies that all the interaction ids are checked."""
            all_interaction_ids = set(
                interaction_registry.Registry.get_all_interaction_ids())
            missing_interaction_ids = (
                all_interaction_ids - _checked_interaction_ids)
            self.assertFalse(missing_interaction_ids)

        _verify_interaction_supports_android(self, 'AlgebraicExpressionInput')
        _verify_interaction_supports_android(self, 'Continue')
        _verify_interaction_supports_android(self, 'DragAndDropSortInput')
        _verify_interaction_supports_android(self, 'EndExploration')
        _verify_interaction_supports_android(self, 'FractionInput')
        _verify_interaction_supports_android(self, 'ImageClickInput')
        _verify_interaction_supports_android(self, 'ItemSelectionInput')
        _verify_interaction_supports_android(self, 'MathEquationInput')
        _verify_interaction_supports_android(self, 'MultipleChoiceInput')
        _verify_interaction_supports_android(self, 'NumberWithUnits')
        _verify_interaction_supports_android(self, 'NumericInput')
        _verify_interaction_supports_android(self, 'TextInput')
        _verify_interaction_supports_android(self, 'NumericExpressionInput')
        _verify_interaction_supports_android(self, 'RatioExpressionInput')
        _verify_interaction_supports_android(self, None)

        _verify_interaction_does_not_support_android(self, 'CodeRepl')
        _verify_interaction_does_not_support_android(self, 'GraphInput')
        _verify_interaction_does_not_support_android(self, 'InteractiveMap')
        _verify_interaction_does_not_support_android(self, 'MusicNotesInput')
        _verify_interaction_does_not_support_android(self, 'PencilCodeEditor')
        _verify_interaction_does_not_support_android(self, 'SetInput')

        _verify_all_interaction_ids_checked(self)

    def test_get_content_html_with_invalid_content_id_raise_error(self) -> None:
        exploration = exp_domain.Exploration.create_default_exploration('0')
        init_state = exploration.states[exploration.init_state_name]
        init_state.update_interaction_id('TextInput')
        hints_list = [
            state_domain.Hint(
                state_domain.SubtitledHtml('hint_1', '<p>hint one</p>')
            )
        ]
        init_state.update_interaction_hints(hints_list)
>>>>>>> 2f3485f2

        self.assertEqual(
            init_state.get_content_html('hint_1'), '<p>Changed hint one</p>')

    def test_rte_content_validation_for_android(self) -> None:
        exploration = exp_domain.Exploration.create_default_exploration('0')

        init_state = exploration.states[exploration.init_state_name]
        init_state.update_interaction_id('TextInput')
        solution_dict: state_domain.SolutionDict = {
            'answer_is_exclusive': False,
            'correct_answer': 'helloworld!',
            'explanation': {
                'content_id': 'solution',
                'html': (
                    '<oppia-noninteractive-collapsible content-with-value='
                    '"&amp;quot;&amp;lt;p&amp;gt;Hello&amp;lt;/p&amp;gt;&amp;'
                    'quot;" heading-with-value="&amp;quot;SubCollapsible&amp;'
                    'quot;"></oppia-noninteractive-collapsible><p>&nbsp;</p>')
            },
        }

        # Ruling out the possibility of None for mypy type checking.
        assert init_state.interaction.id is not None
        solution = state_domain.Solution.from_dict(
            init_state.interaction.id, solution_dict
        )
        init_state.update_interaction_solution(solution)
        self.assertFalse(init_state.is_rte_content_supported_on_android())
        solution_dict['explanation']['html'] = ''
        # Ruling out the possibility of None for mypy type checking.
        assert init_state.interaction.id is not None
        init_state.update_interaction_solution(state_domain.Solution.from_dict(
            init_state.interaction.id, solution_dict))
        self.assertTrue(init_state.is_rte_content_supported_on_android())

        hints_list = []
        hints_list.append(
            state_domain.Hint(
                state_domain.SubtitledHtml(
                    'hint_1',
                    '<oppia-noninteractive-collapsible content-with-value='
                    '"&amp;quot;&amp;lt;p&amp;gt;Hello&amp;lt;/p&amp;gt;&amp;'
                    'quot;" heading-with-value="&amp;quot;SubCollapsible&amp;'
                    'quot;"></oppia-noninteractive-collapsible><p>&nbsp;</p>'
                )
            )
        )
        init_state.update_interaction_hints(hints_list)
        self.assertFalse(init_state.is_rte_content_supported_on_android())
        hints_list[0].hint_content.html = ''
        init_state.update_interaction_hints(hints_list)
        self.assertTrue(init_state.is_rte_content_supported_on_android())

        default_outcome = state_domain.Outcome(
            'Introduction', None, state_domain.SubtitledHtml(
                'default_outcome', (
                    '<oppia-noninteractive-collapsible content-with-value='
                    '"&amp;quot;&amp;lt;p&amp;gt;Hello&amp;lt;/p&amp;gt;&amp;'
                    'quot;" heading-with-value="&amp;quot;Sub&amp;quot;">'
                    '</oppia-noninteractive-collapsible><p>&nbsp;</p>')),
            False, [], None, None
        )

        init_state.update_interaction_default_outcome(default_outcome)
        self.assertFalse(init_state.is_rte_content_supported_on_android())
        default_outcome.feedback.html = ''
        init_state.update_interaction_default_outcome(default_outcome)
        self.assertTrue(init_state.is_rte_content_supported_on_android())

        state_answer_group = state_domain.AnswerGroup(
            state_domain.Outcome(
                exploration.init_state_name, None, state_domain.SubtitledHtml(
                    'feedback_1', (
                        '<oppia-noninteractive-tabs tab_contents-with-value'
                        '=\"[{&amp;quot;content&amp;quot;:&amp;quot;&amp;lt;p'
                        '&amp;gt;&amp;lt;i&amp;gt;lorem ipsum&amp;lt;/i&amp;'
                        'gt;&amp;lt;/p&amp;gt;&amp;quot;,&amp;quot;title&amp;'
                        'quot;:&amp;quot;hello&amp;quot;}]\">'
                        '</oppia-noninteractive-tabs>')),
                False, [], None, None),
            [
                state_domain.RuleSpec(
                    'Contains',
                    {
                        'x': {
                            'contentId': 'rule_input_Equals',
                            'normalizedStrSet': ['Test']
                            }
                    })
            ],
            [],
            None
        )

        init_state.update_interaction_answer_groups(
            [state_answer_group])
        self.assertFalse(init_state.is_rte_content_supported_on_android())
        state_answer_group.outcome.feedback.html = (
            '<p><oppia-noninteractive-image caption-with-value="&amp;quot;'
            '&amp;quot;" filepath-with-value="&amp;quot;startBlue.png&amp;'
            'quot;" alt-with-value="&amp;quot;&amp;quot;">'
            '</oppia-noninteractive-image></p>')
        init_state.update_interaction_answer_groups(
            [state_answer_group])
        self.assertTrue(init_state.is_rte_content_supported_on_android())

        init_state.update_content(
            state_domain.SubtitledHtml.from_dict({
                'content_id': 'content_0',
                'html': (
                    '<oppia-noninteractive-tabs tab_contents-with-value'
                    '=\"[{&amp;quot;content&amp;quot;:&amp;quot;&amp;lt;p'
                    '&amp;gt;&amp;lt;i&amp;gt;lorem ipsum&amp;lt;/i&amp;'
                    'gt;&amp;lt;/p&amp;gt;&amp;quot;,&amp;quot;title&amp;'
                    'quot;:&amp;quot;hello&amp;quot;}]\">'
                    '</oppia-noninteractive-tabs>')
            }))
        self.assertFalse(init_state.is_rte_content_supported_on_android())
        init_state.update_content(
            state_domain.SubtitledHtml.from_dict({
                'content_id': 'content_0',
                'html': (
                    '<p><oppia-noninteractive-link text-with-value="'
                    '&amp;quot;What is a link?&amp;quot;" url-with-'
                    'value="&amp;quot;htt://link.com&amp'
                    ';quot;"></oppia-noninteractive-link></p>')
            }))
        self.assertFalse(init_state.is_rte_content_supported_on_android())
        init_state.update_content(
            state_domain.SubtitledHtml.from_dict({
                'content_id': 'content_0',
                'html': (
                    '<p><oppia-noninteractive-skillreview text-with-value="'
                    '&amp;quot;&amp;quot;" skill_id-with-value="&amp;quot;'
                    '&amp;quot;"></oppia-noninteractive-skillreview></p>')
            }))
        self.assertTrue(init_state.is_rte_content_supported_on_android())

    def test_interaction_validation_for_android(self) -> None:
        _checked_interaction_ids = set()

        def _create_init_state_for_interaction_verification(
        ) -> state_domain.State:
            """Creates an init state for interaction verification."""
            exploration = (
                exp_domain.Exploration.create_default_exploration('0'))
            state: state_domain.State = (
                exploration.states[exploration.init_state_name]
            )
            return state

        def _verify_interaction_supports_android(
            self: StateDomainUnitTests, interaction_id: str
        ) -> None:
            """Checks that the provided interaction is supported on Android."""
            init_state = _create_init_state_for_interaction_verification()
            init_state.update_interaction_id(interaction_id)
            self.assertTrue(
                init_state.interaction.is_supported_on_android_app())
            _checked_interaction_ids.add(interaction_id)

        def _verify_interaction_does_not_support_android(
            self: StateDomainUnitTests, interaction_id: str
        ) -> None:
            """Checks that the provided interaction is not supported on
            Android.
            """
            init_state = _create_init_state_for_interaction_verification()
            init_state.update_interaction_id(interaction_id)
            self.assertFalse(
                init_state.interaction.is_supported_on_android_app())
            _checked_interaction_ids.add(interaction_id)

        def _verify_all_interaction_ids_checked(
            self: StateDomainUnitTests
        ) -> None:
            """Verifies that all the interaction ids are checked."""
            all_interaction_ids = set(
                interaction_registry.Registry.get_all_interaction_ids())
            missing_interaction_ids = (
                all_interaction_ids - _checked_interaction_ids)
            self.assertFalse(missing_interaction_ids)

        _verify_interaction_supports_android(self, 'AlgebraicExpressionInput')
        _verify_interaction_supports_android(self, 'Continue')
        _verify_interaction_supports_android(self, 'DragAndDropSortInput')
        _verify_interaction_supports_android(self, 'EndExploration')
        _verify_interaction_supports_android(self, 'FractionInput')
        _verify_interaction_supports_android(self, 'ImageClickInput')
        _verify_interaction_supports_android(self, 'ItemSelectionInput')
        _verify_interaction_supports_android(self, 'MathEquationInput')
        _verify_interaction_supports_android(self, 'MultipleChoiceInput')
        _verify_interaction_supports_android(self, 'NumberWithUnits')
        _verify_interaction_supports_android(self, 'NumericInput')
        _verify_interaction_supports_android(self, 'TextInput')
        _verify_interaction_supports_android(self, 'NumericExpressionInput')
        _verify_interaction_supports_android(self, 'RatioExpressionInput')
        # Here, method can only accept string values but for testing purposes
        # we are providing None, which causes MyPy to throw an error. Thus
        # to avoid the error, we used ignore here.
        _verify_interaction_supports_android(self, None)  # type: ignore[arg-type]

        _verify_interaction_does_not_support_android(self, 'CodeRepl')
        _verify_interaction_does_not_support_android(self, 'GraphInput')
        _verify_interaction_does_not_support_android(self, 'InteractiveMap')
        _verify_interaction_does_not_support_android(self, 'MusicNotesInput')
        _verify_interaction_does_not_support_android(self, 'PencilCodeEditor')
        _verify_interaction_does_not_support_android(self, 'SetInput')

        _verify_all_interaction_ids_checked(self)

    def test_get_content_html_with_invalid_content_id_raise_error(self) -> None:
        exploration = exp_domain.Exploration.create_default_exploration('0')
        init_state = exploration.states[exploration.init_state_name]
        init_state.update_interaction_id('TextInput')
        hints_list = [
            state_domain.Hint(
                state_domain.SubtitledHtml('hint_1', '<p>hint one</p>')
            )
        ]
        init_state.update_interaction_hints(hints_list)

        self.assertEqual(
            init_state.get_content_html('hint_1'), '<p>hint one</p>')

        with self.assertRaisesRegex(
            ValueError, 'Content ID Invalid id does not exist'):
            init_state.get_content_html('Invalid id')

    def test_state_operations(self):
        """Test adding, updating and checking existence of states."""
        exploration = exp_domain.Exploration.create_default_exploration('eid')
        content_id_generator = translation_domain.ContentIdGenerator(
            exploration.next_content_id_index
        )
        self.assertNotIn('invalid_state_name', exploration.states)

        self.assertEqual(len(exploration.states), 1)

        default_state_name = exploration.init_state_name
        exploration.rename_state(default_state_name, 'Renamed state')
        self.assertEqual(len(exploration.states), 1)
        self.assertEqual(exploration.init_state_name, 'Renamed state')

        # Add a new state.
        exploration.add_states(['State 2'])
        self.assertEqual(len(exploration.states), 2)

        # It is OK to rename a state to the same name.
        exploration.rename_state('State 2', 'State 2')

        # But it is not OK to add or rename a state using a name that already
        # exists.
        with self.assertRaisesRegex(ValueError, 'Duplicate state name'):
            exploration.add_states(['State 2'])
        with self.assertRaisesRegex(ValueError, 'Duplicate state name'):
            exploration.rename_state('State 2', 'Renamed state')

        # And it is OK to rename a state to 'END' (old terminal pseudostate). It
        # is tested throughout this test because a lot of old behavior used to
        # be specific to states named 'END'. These tests validate that is no
        # longer the situation.
        exploration.rename_state('State 2', 'END')

        # Should successfully be able to name it back.
        exploration.rename_state('END', 'State 2')

        # The exploration now has exactly two states.
        self.assertNotIn(default_state_name, exploration.states)
        self.assertIn('Renamed state', exploration.states)
        self.assertIn('State 2', exploration.states)

        # Can successfully add 'END' state.
        exploration.add_states(['END'])

        # Should fail to rename like any other state.
        with self.assertRaisesRegex(ValueError, 'Duplicate state name'):
            exploration.rename_state('State 2', 'END')

        # Ensure the other states are connected to END.
        exploration.states[
            'Renamed state'].interaction.default_outcome.dest = 'State 2'
        exploration.states['State 2'].interaction.default_outcome.dest = 'END'

        # Ensure the other states have interactions.
        self.set_interaction_for_state(
            exploration.states['Renamed state'], 'TextInput',
            content_id_generator)
        self.set_interaction_for_state(
            exploration.states['State 2'], 'TextInput', content_id_generator)

        # Other miscellaneous requirements for validation.
        exploration.title = 'Title'
        exploration.category = 'Category'
        exploration.objective = 'Objective'

        # The exploration should NOT be terminable even though it has a state
        # called 'END' and everything else is connected to it.
        with self.assertRaisesRegex(
            Exception,
            'This state does not have any interaction specified.'):
            exploration.validate(strict=True)

        # Renaming the node to something other than 'END' and giving it an
        # EndExploration is enough to validate it, though it cannot have a
        # default outcome or answer groups.
        exploration.rename_state('END', 'AnotherEnd')
        another_end_state = exploration.states['AnotherEnd']
        self.set_interaction_for_state(
            another_end_state, 'EndExploration', content_id_generator)
        another_end_state.update_interaction_default_outcome(None)
        exploration.validate(strict=True)

        # Name it back for final tests.
        exploration.rename_state('AnotherEnd', 'END')

        # Should be able to successfully delete it.
        exploration.delete_state('END')
        self.assertNotIn('END', exploration.states)

    def test_update_solicit_answer_details(self) -> None:
        """Test updating solicit_answer_details."""
        state = state_domain.State.create_default_state(
            'state_1', 'content_0', 'default_outcome_1')
        self.assertEqual(state.solicit_answer_details, False)
        state.update_solicit_answer_details(True)
        self.assertEqual(state.solicit_answer_details, True)

    # TODO(#13059): Here we use MyPy ignore because after we fully type the
    # codebase we plan to get rid of the tests that intentionally test wrong
    # inputs that we can normally catch by typing.
    def test_update_solicit_answer_details_with_non_bool_fails(self) -> None:
        """Test updating solicit_answer_details with non bool value."""
        exploration = exp_domain.Exploration.create_default_exploration('eid')
        init_state = exploration.states[exploration.init_state_name]
        self.assertEqual(init_state.solicit_answer_details, False)
        with self.assertRaisesRegex(Exception, (
            'Expected solicit_answer_details to be a boolean, received')):
            init_state.update_solicit_answer_details('abc')  # type: ignore[arg-type]
        init_state = exploration.states[exploration.init_state_name]
        self.assertEqual(init_state.solicit_answer_details, False)

    def test_update_linked_skill_id(self) -> None:
        """Test updating linked_skill_id."""
        state = state_domain.State.create_default_state(
            'state_1', 'content_0', 'default_outcome_1')
        self.assertEqual(state.linked_skill_id, None)
        state.update_linked_skill_id('string_2')
        self.assertEqual(state.linked_skill_id, 'string_2')

    def test_update_card_is_checkpoint(self) -> None:
        """Test update card_is_checkpoint."""
        state = state_domain.State.create_default_state(
            'state_1', 'content_0', 'default_outcome_1')
        self.assertEqual(state.card_is_checkpoint, False)
        state.update_card_is_checkpoint(True)
        self.assertEqual(state.card_is_checkpoint, True)

    # TODO(#13059): Here we use MyPy ignore because after we fully type the
    # codebase we plan to get rid of the tests that intentionally test wrong
    # inputs that we can normally catch by typing.
    def test_update_card_is_checkpoint_with_non_bool_fails(self) -> None:
        """Test updating card_is_checkpoint with non bool value."""
        exploration = exp_domain.Exploration.create_default_exploration('eid')
        init_state = exploration.states[exploration.init_state_name]
        self.assertEqual(init_state.card_is_checkpoint, True)
        with self.assertRaisesRegex(Exception, (
            'Expected card_is_checkpoint to be a boolean, received')):
            init_state.update_card_is_checkpoint('abc')  # type: ignore[arg-type]
        init_state = exploration.states[exploration.init_state_name]
        self.assertEqual(init_state.card_is_checkpoint, True)

    def test_convert_html_fields_in_state_with_drag_and_drop_interaction(
        self
    ) -> None:
        """Test the method for converting all the HTML in a state having
        DragAndDropSortInput interaction.
        """
        html_with_old_math_schema = (
            '<p>Value</p><oppia-noninteractive-math raw_latex-with-value="&a'
            'mp;quot;+,-,-,+&amp;quot;"></oppia-noninteractive-math>')
        html_with_new_math_schema = (
            '<p>Value</p><oppia-noninteractive-math math_content-with-value='
            '"{&amp;quot;raw_latex&amp;quot;: &amp;quot;+,-,-,+&amp;quot;, &'
            'amp;quot;svg_filename&amp;quot;: &amp;quot;&amp;quot;}"></oppia'
            '-noninteractive-math>')

        answer_group_dict_with_old_math_schema: state_domain.AnswerGroupDict = {
            'outcome': {
                'dest': 'Introduction',
                'dest_if_really_stuck': None,
                'feedback': {
                    'content_id': 'feedback_1',
                    'html': '<p>Feedback</p>'
                },
                'labelled_as_correct': False,
                'param_changes': [],
                'refresher_exploration_id': None,
                'missing_prerequisite_skill_id': None
            },
            'rule_specs': [{
                'inputs': {
                    'x': [[html_with_old_math_schema]]
                },
                'rule_type': 'IsEqualToOrdering'
            }, {
                'rule_type': 'HasElementXAtPositionY',
                'inputs': {
                    'x': html_with_old_math_schema,
                    'y': 2
                }
            }, {
                'rule_type': 'IsEqualToOrdering',
                'inputs': {
                    'x': [[html_with_old_math_schema]]
                }
            }, {
                'rule_type': 'HasElementXBeforeElementY',
                'inputs': {
                    'x': html_with_old_math_schema,
                    'y': html_with_old_math_schema
                }
            }, {
                'rule_type': 'IsEqualToOrderingWithOneItemAtIncorrectPosition',
                'inputs': {
                    'x': [[html_with_old_math_schema]]
                }
            }],
            'training_data': [],
            'tagged_skill_misconception_id': None
        }
        answer_group_dict_with_new_math_schema = {
            'outcome': {
                'dest': 'Introduction',
                'dest_if_really_stuck': None,
                'feedback': {
                    'content_id': 'feedback_1',
                    'html': '<p>Feedback</p>'
                },
                'labelled_as_correct': False,
                'param_changes': [],
                'refresher_exploration_id': None,
                'missing_prerequisite_skill_id': None
            },
            'rule_specs': [{
                'inputs': {
                    'x': [[html_with_new_math_schema]]
                },
                'rule_type': 'IsEqualToOrdering'
            }, {
                'rule_type': 'HasElementXAtPositionY',
                'inputs': {
                    'x': html_with_new_math_schema,
                    'y': 2
                }
            }, {
                'rule_type': 'IsEqualToOrdering',
                'inputs': {
                    'x': [[html_with_new_math_schema]]
                }
            }, {
                'rule_type': 'HasElementXBeforeElementY',
                'inputs': {
                    'x': html_with_new_math_schema,
                    'y': html_with_new_math_schema
                }
            }, {
                'rule_type': 'IsEqualToOrderingWithOneItemAtIncorrectPosition',
                'inputs': {
                    'x': [[html_with_new_math_schema]]
                }
            }],
            'training_data': [],
            'tagged_skill_misconception_id': None
        }
        state_dict_with_old_math_schema: state_domain.StateDict = {
            'content': {
                'content_id': 'content_0', 'html': 'Hello!'
            },
            'param_changes': [],
            'solicit_answer_details': False,
            'card_is_checkpoint': False,
            'linked_skill_id': None,
            'classifier_model_id': None,
            'interaction': {
                'answer_groups': [answer_group_dict_with_old_math_schema],
                'default_outcome': {
                    'param_changes': [],
                    'feedback': {
                        'content_id': 'default_outcome',
                        'html': (
                            '<p><oppia-noninteractive-image filepath'
                            '-with-value="&amp;quot;random.png&amp;'
                            'quot;"></oppia-noninteractive-image>'
                            'Hello this is test case to check '
                            'image tag inside p tag</p>'
                        )
                    },
                    'dest': 'Introduction',
                    'dest_if_really_stuck': None,
                    'refresher_exploration_id': None,
                    'missing_prerequisite_skill_id': None,
                    'labelled_as_correct': False
                },
                'customization_args': {
                    'choices': {
                        'value': [{
                            'content_id': 'ca_choices_0',
                            'html': html_with_old_math_schema
                        }, {
                            'content_id': 'ca_choices_1',
                            'html': '<p>2</p>'
                        }, {
                            'content_id': 'ca_choices_2',
                            'html': '<p>3</p>'
                        }, {
                            'content_id': 'ca_choices_3',
                            'html': '<p>4</p>'
                        }]
                    },
                    'allowMultipleItemsInSamePosition': {'value': True}
                },
                'confirmed_unclassified_answers': [],
                'id': 'DragAndDropSortInput',
                'hints': [
                    {
                        'hint_content': {
                            'content_id': 'hint_1',
                            'html': html_with_old_math_schema
                        }
                    },
                    {
                        'hint_content': {
                            'content_id': 'hint_2',
                            'html': html_with_old_math_schema
                        }
                    }
                ],
                'solution': {
                    'answer_is_exclusive': True,
                    'correct_answer': [
                        [html_with_old_math_schema],
                        ['<p>2</p>'],
                        ['<p>3</p>'],
                        ['<p>4</p>']
                    ],
                    'explanation': {
                        'content_id': 'solution',
                        'html': '<p>This is solution for state1</p>'
                    }
                }
            }
        }

        state_dict_with_new_math_schema = {
            'content': {
                'content_id': 'content_0', 'html': 'Hello!'
            },
            'param_changes': [],
            'solicit_answer_details': False,
            'card_is_checkpoint': False,
            'linked_skill_id': None,
            'classifier_model_id': None,
            'interaction': {
                'answer_groups': [answer_group_dict_with_new_math_schema],
                'default_outcome': {
                    'param_changes': [],
                    'feedback': {
                        'content_id': 'default_outcome',
                        'html': (
                            '<p><oppia-noninteractive-image filepath'
                            '-with-value="&amp;quot;random.png&amp;'
                            'quot;"></oppia-noninteractive-image>'
                            'Hello this is test case to check '
                            'image tag inside p tag</p>'
                        )
                    },
                    'dest': 'Introduction',
                    'dest_if_really_stuck': None,
                    'refresher_exploration_id': None,
                    'missing_prerequisite_skill_id': None,
                    'labelled_as_correct': False
                },
                'customization_args': {
                    'choices': {
                        'value': [{
                            'content_id': 'ca_choices_0',
                            'html': html_with_new_math_schema
                        }, {
                            'content_id': 'ca_choices_1',
                            'html': '<p>2</p>'
                        }, {
                            'content_id': 'ca_choices_2',
                            'html': '<p>3</p>'
                        }, {
                            'content_id': 'ca_choices_3',
                            'html': '<p>4</p>'
                        }]
                    },
                    'allowMultipleItemsInSamePosition': {'value': True}
                },
                'confirmed_unclassified_answers': [],
                'id': 'DragAndDropSortInput',
                'hints': [
                    {
                        'hint_content': {
                            'content_id': 'hint_1',
                            'html': html_with_new_math_schema
                        }
                    },
                    {
                        'hint_content': {
                            'content_id': 'hint_2',
                            'html': html_with_new_math_schema
                        }
                    }
                ],
                'solution': {
                    'answer_is_exclusive': True,
                    'correct_answer': [
                        [html_with_new_math_schema],
                        ['<p>2</p>'],
                        ['<p>3</p>'],
                        ['<p>4</p>']
                    ],
                    'explanation': {
                        'content_id': 'solution',
                        'html': '<p>This is solution for state1</p>'
                    }
                }
            }
        }
        self.assertEqual(
            state_domain.State.convert_html_fields_in_state(
                state_dict_with_old_math_schema,
                html_validation_service.
                add_math_content_to_math_rte_components,
                state_uses_old_rule_template_schema=True),
            state_dict_with_new_math_schema)

    def test_convert_html_fields_in_state_with_item_selection_interaction(
        self
    ) -> None:
        """Test the method for converting all the HTML in a state having
        ItemSelection interaction.
        """
        html_with_old_math_schema = (
            '<p>Value</p><oppia-noninteractive-math raw_latex-with-value="&a'
            'mp;quot;+,-,-,+&amp;quot;"></oppia-noninteractive-math>')
        html_with_new_math_schema = (
            '<p>Value</p><oppia-noninteractive-math math_content-with-value='
            '"{&amp;quot;raw_latex&amp;quot;: &amp;quot;+,-,-,+&amp;quot;, &'
            'amp;quot;svg_filename&amp;quot;: &amp;quot;&amp;quot;}"></oppia'
            '-noninteractive-math>')
        answer_group_with_old_math_schema: List[
            state_domain.AnswerGroupDict
        ] = [{
            'rule_specs': [{
                'rule_type': 'Equals',
                'inputs': {
                    'x': [html_with_old_math_schema]
                }
            }, {
                'rule_type': 'ContainsAtLeastOneOf',
                'inputs': {
                    'x': [html_with_old_math_schema]
                }
            }, {
                'rule_type': 'IsProperSubsetOf',
                'inputs': {
                    'x': [html_with_old_math_schema]
                }
            }, {
                'rule_type': 'DoesNotContainAtLeastOneOf',
                'inputs': {
                    'x': [html_with_old_math_schema]
                }
            }],
            'outcome': {
                'dest': 'Introduction',
                'dest_if_really_stuck': None,
                'feedback': {
                    'content_id': 'feedback',
                    'html': html_with_old_math_schema
                },
                'param_changes': [],
                'labelled_as_correct': False,
                'refresher_exploration_id': None,
                'missing_prerequisite_skill_id': None
            },
            'training_data': [],
            'tagged_skill_misconception_id': None
        }]

        answer_group_with_new_math_schema = [{
            'rule_specs': [{
                'rule_type': 'Equals',
                'inputs': {
                    'x': [html_with_new_math_schema]
                }
            }, {
                'rule_type': 'ContainsAtLeastOneOf',
                'inputs': {
                    'x': [html_with_new_math_schema]
                }
            }, {
                'rule_type': 'IsProperSubsetOf',
                'inputs': {
                    'x': [html_with_new_math_schema]
                }
            }, {
                'rule_type': 'DoesNotContainAtLeastOneOf',
                'inputs': {
                    'x': [html_with_new_math_schema]
                }
            }],
            'outcome': {
                'dest': 'Introduction',
                'dest_if_really_stuck': None,
                'feedback': {
                    'content_id': 'feedback',
                    'html': html_with_new_math_schema
                },
                'param_changes': [],
                'labelled_as_correct': False,
                'refresher_exploration_id': None,
                'missing_prerequisite_skill_id': None
            },
            'training_data': [],
            'tagged_skill_misconception_id': None
        }]

        state_dict_with_old_math_schema: state_domain.StateDict = {
            'content': {
                'content_id': 'content_0', 'html': 'Hello!'
            },
            'param_changes': [],
            'solicit_answer_details': False,
            'card_is_checkpoint': False,
            'linked_skill_id': None,
            'classifier_model_id': None,
            'interaction': {
                'solution': {
                    'answer_is_exclusive': True,
                    'correct_answer': [
                        html_with_old_math_schema,
                        '<p>state customization arg html 2</p>',
                        '<p>state customization arg html 3</p>',
                        '<p>state customization arg html 4</p>'
                    ],
                    'explanation': {
                        'content_id': 'solution',
                        'html': '<p>This is solution for state1</p>'
                    }
                },
                'answer_groups': answer_group_with_old_math_schema,
                'default_outcome': {
                    'param_changes': [],
                    'feedback': {
                        'content_id': 'default_outcome',
                        'html': (
                            '<p><oppia-noninteractive-image filepath'
                            '-with-value="&amp;quot;random.png&amp;'
                            'quot;"></oppia-noninteractive-image>'
                            'Hello this is test case to check '
                            'image tag inside p tag</p>'
                        )
                    },
                    'dest': 'Introduction',
                    'dest_if_really_stuck': None,
                    'refresher_exploration_id': None,
                    'missing_prerequisite_skill_id': None,
                    'labelled_as_correct': False
                },
                'customization_args': {
                    'maxAllowableSelectionCount': {
                        'value': 1
                    },
                    'minAllowableSelectionCount': {
                        'value': 1
                    },
                    'choices': {
                        'value': [{
                            'content_id': 'ca_choices_0',
                            'html': '<p>init_state customization arg html 1</p>'
                        }, {
                            'content_id': 'ca_choices_1',
                            'html': html_with_old_math_schema
                        }, {
                            'content_id': 'ca_choices_2',
                            'html': '<p>init_state customization arg html 3</p>'
                        }, {
                            'content_id': 'ca_choices_3',
                            'html': '<p>init_state customization arg html 4</p>'
                        }]
                    }
                },
                'confirmed_unclassified_answers': [],
                'id': 'ItemSelectionInput',
                'hints': []
            },
            'recorded_voiceovers': {
                'voiceovers_mapping': {}
            },
            'written_translations': {
                'translations_mapping': {}
            },
            'next_content_id_index': 0
        }

        state_dict_with_new_math_schema = {
            'content': {
                'content_id': 'content_0', 'html': 'Hello!'
            },
            'param_changes': [],
            'solicit_answer_details': False,
            'card_is_checkpoint': False,
            'linked_skill_id': None,
            'classifier_model_id': None,
            'interaction': {
                'solution': {
                    'answer_is_exclusive': True,
                    'correct_answer': [
                        html_with_new_math_schema,
                        '<p>state customization arg html 2</p>',
                        '<p>state customization arg html 3</p>',
                        '<p>state customization arg html 4</p>'
                    ],
                    'explanation': {
                        'content_id': 'solution',
                        'html': '<p>This is solution for state1</p>'
                    }
                },
                'answer_groups': answer_group_with_new_math_schema,
                'default_outcome': {
                    'param_changes': [],
                    'feedback': {
                        'content_id': 'default_outcome',
                        'html': (
                            '<p><oppia-noninteractive-image filepath'
                            '-with-value="&amp;quot;random.png&amp;'
                            'quot;"></oppia-noninteractive-image>'
                            'Hello this is test case to check '
                            'image tag inside p tag</p>'
                        )
                    },
                    'dest': 'Introduction',
                    'dest_if_really_stuck': None,
                    'refresher_exploration_id': None,
                    'missing_prerequisite_skill_id': None,
                    'labelled_as_correct': False
                },
                'customization_args': {
                    'maxAllowableSelectionCount': {
                        'value': 1
                    },
                    'minAllowableSelectionCount': {
                        'value': 1
                    },
                    'choices': {
                        'value': [{
                            'content_id': 'ca_choices_0',
                            'html': '<p>init_state customization arg html 1</p>'
                        }, {
                            'content_id': 'ca_choices_1',
                            'html': html_with_new_math_schema
                        }, {
                            'content_id': 'ca_choices_2',
                            'html': '<p>init_state customization arg html 3</p>'
                        }, {
                            'content_id': 'ca_choices_3',
                            'html': '<p>init_state customization arg html 4</p>'
                        }]
                    }
                },
                'confirmed_unclassified_answers': [],
                'id': 'ItemSelectionInput',
                'hints': []
            },
            'recorded_voiceovers': {
                'voiceovers_mapping': {}
            },
            'written_translations': {
                'translations_mapping': {}
            },
            'next_content_id_index': 0
        }
        interaction_registry.Registry.get_all_specs_for_state_schema_version(
            41)['ItemSelectionInput']['can_have_solution'] = True

        self.assertEqual(
            state_domain.State.convert_html_fields_in_state(
                state_dict_with_old_math_schema,
                html_validation_service.
                add_math_content_to_math_rte_components,
                state_uses_old_rule_template_schema=True),
            state_dict_with_new_math_schema)

    def test_convert_html_fields_in_state_with_text_input_interaction(
        self
    ) -> None:
        """Test the method for converting all the HTML in a state having
        TextInput interaction.
        """
        html_with_old_math_schema = (
            '<p>Value</p><oppia-noninteractive-math raw_latex-with-value="&a'
            'mp;quot;+,-,-,+&amp;quot;"></oppia-noninteractive-math>')
        html_with_new_math_schema = (
            '<p>Value</p><oppia-noninteractive-math math_content-with-value='
            '"{&amp;quot;raw_latex&amp;quot;: &amp;quot;+,-,-,+&amp;quot;, &'
            'amp;quot;svg_filename&amp;quot;: &amp;quot;&amp;quot;}"></oppia'
            '-noninteractive-math>')
        answer_group_with_old_math_schema: state_domain.AnswerGroupDict = {
            'outcome': {
                'dest': 'Introduction',
                'dest_if_really_stuck': None,
                'feedback': {
                    'content_id': 'feedback_1',
                    'html': html_with_old_math_schema
                },
                'labelled_as_correct': False,
                'param_changes': [],
                'refresher_exploration_id': None,
                'missing_prerequisite_skill_id': None
            },
            'rule_specs': [{
                'inputs': {
                    'x': 'Test'
                },
                'rule_type': 'Equals'
            }],
            'training_data': [],
            'tagged_skill_misconception_id': None
        }
        answer_group_with_new_math_schema = {
            'outcome': {
                'dest': 'Introduction',
                'dest_if_really_stuck': None,
                'feedback': {
                    'content_id': 'feedback_1',
                    'html': html_with_new_math_schema
                },
                'labelled_as_correct': False,
                'param_changes': [],
                'refresher_exploration_id': None,
                'missing_prerequisite_skill_id': None
            },
            'rule_specs': [{
                'inputs': {
                    'x': 'Test'
                },
                'rule_type': 'Equals'
            }],
            'training_data': [],
            'tagged_skill_misconception_id': None
        }

        state_dict_with_old_math_schema: state_domain.StateDict = {
            'content': {
                'content_id': 'content_0', 'html': html_with_old_math_schema
            },
            'param_changes': [],
            'solicit_answer_details': False,
            'card_is_checkpoint': False,
            'linked_skill_id': None,
            'classifier_model_id': None,
            'interaction': {
                'solution': {
                    'answer_is_exclusive': True,
                    'correct_answer': 'Answer1',
                    'explanation': {
                        'content_id': 'solution',
                        'html': html_with_old_math_schema
                    }
                },
                'answer_groups': [answer_group_with_old_math_schema],
                'default_outcome': {
                    'param_changes': [],
                    'feedback': {
                        'content_id': 'default_outcome',
                        'html': html_with_old_math_schema
                    },
                    'dest': 'Introduction',
                    'dest_if_really_stuck': None,
                    'refresher_exploration_id': None,
                    'missing_prerequisite_skill_id': None,
                    'labelled_as_correct': False
                },
                'customization_args': {
                    'rows': {
                        'value': 1
                    },
                    'placeholder': {
                        'value': {
                            'content_id': 'ca_placeholder_0',
                            'unicode_str': ''
                        }
                    }
                },
                'confirmed_unclassified_answers': [],
                'id': 'TextInput',
                'hints': [
                    {
                        'hint_content': {
                            'content_id': 'hint_1',
                            'html': html_with_old_math_schema
                        }
                    },
                    {
                        'hint_content': {
                            'content_id': 'hint_2',
                            'html': html_with_old_math_schema
                        }
                    }]
            },
            'recorded_voiceovers': {
                'voiceovers_mapping': {}
            },
            'written_translations': {
                'translations_mapping': {}
            },
            'next_content_id_index': 0
        }

        state_dict_with_new_math_schema = {
            'content': {
                'content_id': 'content_0', 'html': html_with_new_math_schema
            },
            'param_changes': [],
            'solicit_answer_details': False,
            'card_is_checkpoint': False,
            'linked_skill_id': None,
            'classifier_model_id': None,
            'interaction': {
                'solution': {
                    'answer_is_exclusive': True,
                    'correct_answer': 'Answer1',
                    'explanation': {
                        'content_id': 'solution',
                        'html': html_with_new_math_schema
                    }
                },
                'answer_groups': [answer_group_with_new_math_schema],
                'default_outcome': {
                    'param_changes': [],
                    'feedback': {
                        'content_id': 'default_outcome',
                        'html': html_with_new_math_schema
                    },
                    'dest': 'Introduction',
                    'dest_if_really_stuck': None,
                    'refresher_exploration_id': None,
                    'missing_prerequisite_skill_id': None,
                    'labelled_as_correct': False
                },
                'customization_args': {
                    'rows': {
                        'value': 1
                    },
                    'placeholder': {
                        'value': {
                            'content_id': 'ca_placeholder_0',
                            'unicode_str': ''
                        }
                    }
                },
                'confirmed_unclassified_answers': [],
                'id': 'TextInput',
                'hints': [
                    {
                        'hint_content': {
                            'content_id': 'hint_1',
                            'html': html_with_new_math_schema
                        }
                    },
                    {
                        'hint_content': {
                            'content_id': 'hint_2',
                            'html': html_with_new_math_schema
                        }
                    }]
            },
            'recorded_voiceovers': {
                'voiceovers_mapping': {}
            },
            'written_translations': {
                'translations_mapping': {}
            },
            'next_content_id_index': 0
        }
        self.assertEqual(
            state_domain.State.convert_html_fields_in_state(
                state_dict_with_old_math_schema,
                html_validation_service.
                add_math_content_to_math_rte_components),
            state_dict_with_new_math_schema)

    def test_convert_html_fields_in_state_with_math_expression_input(
        self
    ) -> None:
        """Test the method for converting all the HTML in a state having
        MathExpressionInput interaction.
        """
        html_with_old_math_schema = (
            '<p>Value</p><oppia-noninteractive-math raw_latex-with-value="&a'
            'mp;quot;+,-,-,+&amp;quot;"></oppia-noninteractive-math>')
        html_with_new_math_schema = (
            '<p>Value</p><oppia-noninteractive-math math_content-with-value='
            '"{&amp;quot;raw_latex&amp;quot;: &amp;quot;+,-,-,+&amp;quot;, &'
            'amp;quot;svg_filename&amp;quot;: &amp;quot;&amp;quot;}"></oppia'
            '-noninteractive-math>')
        answer_group_with_old_math_schema: state_domain.AnswerGroupDict = {
            'outcome': {
                'dest': 'Introduction',
                'dest_if_really_stuck': None,
                'feedback': {
                    'content_id': 'feedback_1',
                    'html': html_with_old_math_schema
                },
                'labelled_as_correct': False,
                'param_changes': [],
                'refresher_exploration_id': None,
                'missing_prerequisite_skill_id': None
            },
            'rule_specs': [{
                'inputs': {
                    'x': 'Test'
                },
                'rule_type': 'Equals'
            }],
            'training_data': [],
            'tagged_skill_misconception_id': None
        }
        answer_group_with_new_math_schema = {
            'outcome': {
                'dest': 'Introduction',
                'dest_if_really_stuck': None,
                'feedback': {
                    'content_id': 'feedback_1',
                    'html': html_with_new_math_schema
                },
                'labelled_as_correct': False,
                'param_changes': [],
                'refresher_exploration_id': None,
                'missing_prerequisite_skill_id': None
            },
            'rule_specs': [{
                'inputs': {
                    'x': 'Test'
                },
                'rule_type': 'Equals'
            }],
            'training_data': [],
            'tagged_skill_misconception_id': None
        }

        state_dict_with_old_math_schema: state_domain.StateDict = {
            'content': {
                'content_id': 'content_0', 'html': html_with_old_math_schema
            },
            'param_changes': [],
            'solicit_answer_details': False,
            'card_is_checkpoint': False,
            'linked_skill_id': None,
            'classifier_model_id': None,
            'interaction': {
                'solution': {
                    'answer_is_exclusive': True,
                    'correct_answer': '42',
                    'explanation': {
                        'content_id': 'solution',
                        'html': html_with_old_math_schema
                    }
                },
                'answer_groups': [answer_group_with_old_math_schema],
                'default_outcome': {
                    'param_changes': [],
                    'feedback': {
                        'content_id': 'default_outcome',
                        'html': html_with_old_math_schema
                    },
                    'dest': 'Introduction',
                    'dest_if_really_stuck': None,
                    'refresher_exploration_id': None,
                    'missing_prerequisite_skill_id': None,
                    'labelled_as_correct': False
                },
                'customization_args': {},
                'confirmed_unclassified_answers': [],
                'id': 'MathExpressionInput',
                'hints': [
                    {
                        'hint_content': {
                            'content_id': 'hint_1',
                            'html': html_with_old_math_schema
                        }
                    },
                    {
                        'hint_content': {
                            'content_id': 'hint_2',
                            'html': html_with_old_math_schema
                        }
                    }]
            },
            'recorded_voiceovers': {
                'voiceovers_mapping': {}
            },
            'written_translations': {
                'translations_mapping': {}
            },
            'next_content_id_index': 0
        }

        state_dict_with_new_math_schema = {
            'content': {
                'content_id': 'content_0', 'html': html_with_new_math_schema
            },
            'param_changes': [],
            'solicit_answer_details': False,
            'card_is_checkpoint': False,
            'linked_skill_id': None,
            'classifier_model_id': None,
            'interaction': {
                'solution': {
                    'answer_is_exclusive': True,
                    'correct_answer': '42',
                    'explanation': {
                        'content_id': 'solution',
                        'html': html_with_new_math_schema
                    }
                },
                'answer_groups': [answer_group_with_new_math_schema],
                'default_outcome': {
                    'param_changes': [],
                    'feedback': {
                        'content_id': 'default_outcome',
                        'html': html_with_new_math_schema
                    },
                    'dest': 'Introduction',
                    'dest_if_really_stuck': None,
                    'refresher_exploration_id': None,
                    'missing_prerequisite_skill_id': None,
                    'labelled_as_correct': False
<<<<<<< HEAD
=======
                },
                'customization_args': {},
                'confirmed_unclassified_answers': [],
                'id': 'MathExpressionInput',
                'hints': [
                    {
                        'hint_content': {
                            'content_id': 'hint_1',
                            'html': html_with_new_math_schema
                        }
                    },
                    {
                        'hint_content': {
                            'content_id': 'hint_2',
                            'html': html_with_new_math_schema
                        }
                    }]
            },
            'recorded_voiceovers': {
                'voiceovers_mapping': {}
            },
            'written_translations': {
                'translations_mapping': {}
            },
            'next_content_id_index': 0
        }
        self.assertEqual(
            state_domain.State.convert_html_fields_in_state(
                state_dict_with_old_math_schema,
                html_validation_service.
                add_math_content_to_math_rte_components),
            state_dict_with_new_math_schema)

    def test_convert_html_fields_in_state_with_old_written_translations(
        self
    ) -> None:
        """Test the method for converting all the HTML in a state having
        written_translations in the old format. This is needed for converting
        older snapshots (prior to state schema version 35) properly.

        TODO(#11950): Remove this test once old schema migration functions are
        deleted.
        """
        html_with_old_math_schema = (
            '<p>Value</p><oppia-noninteractive-math raw_latex-with-value="&a'
            'mp;quot;+,-,-,+&amp;quot;"></oppia-noninteractive-math>')
        html_with_new_math_schema = (
            '<p>Value</p><oppia-noninteractive-math math_content-with-value='
            '"{&amp;quot;raw_latex&amp;quot;: &amp;quot;+,-,-,+&amp;quot;, &'
            'amp;quot;svg_filename&amp;quot;: &amp;quot;&amp;quot;}"></oppia'
            '-noninteractive-math>')
        # Here we use MyPy ignore because we are defining an older version
        # dictionary of WrittenTranslations that contains `html` key, but
        # the type of this dict is defined according to the latest version
        # of WrittenTranslations that do not contain 'html' key. So, due to
        # this conflict in presences of keys MyPy throws an error. Thus to
        # avoid the error, we used ignore here.
        written_translations_dict_with_old_math_schema_and_old_format: (
            state_domain.WrittenTranslationsDict
        ) = {
            'translations_mapping': {
                'content1': {
                    'en': {  # type: ignore[typeddict-item]
                        'html': html_with_old_math_schema,
                        'needs_update': True
                    },
                    # Here we use MyPy ignore because we want to avoid the error
                    # that was generated when we are defining an older version
                    # Dict of WrittenTranslations with deprecated 'html' key.
                    'hi': {  # type: ignore[typeddict-item]
                        'html': 'Hey!',
                        'needs_update': False
                    }
                },
                'feedback_1': {
                    # Here we use MyPy ignore because we want to avoid the error
                    # that was generated when we are defining an older version
                    # Dict of WrittenTranslations with deprecated 'html' key.
                    'hi': {  # type: ignore[typeddict-item]
                        'html': html_with_old_math_schema,
                        'needs_update': False
                    },
                    # Here we use MyPy ignore because we want to avoid the error
                    # that was generated when we are defining an older version
                    # Dict of WrittenTranslations with deprecated 'html' key.
                    'en': {  # type: ignore[typeddict-item]
                        'html': 'hello!',
                        'needs_update': False
                    }
                }
            }
        }
        # Here we use MyPy ignore because we are defining an older version
        # dictionary of WrittenTranslations that contains `html` key, but
        # the type of this dict is defined according to the latest version
        # of WrittenTranslations that do not contain 'html' key. So, due to
        # this conflict in presences of keys MyPy throws an error. Thus to
        # avoid the error, we used ignore here.
        written_translations_dict_with_new_math_schema_and_old_format: (
            state_domain.WrittenTranslationsDict
        ) = {
            'translations_mapping': {
                'content1': {
                    'en': {  # type: ignore[typeddict-item]
                        'html': html_with_new_math_schema,
                        'needs_update': True
                    },
                    # Here we use MyPy ignore because we want to avoid the error
                    # that was generated when we are defining an older version
                    # Dict of WrittenTranslations with deprecated 'html' key.
                    'hi': {  # type: ignore[typeddict-item]
                        'html': 'Hey!',
                        'needs_update': False
                    }
                },
                'feedback_1': {
                    # Here we use MyPy ignore because we want to avoid the error
                    # that was generated when we are defining an older version
                    # Dict of WrittenTranslations with deprecated 'html' key.
                    'hi': {  # type: ignore[typeddict-item]
                        'html': html_with_new_math_schema,
                        'needs_update': False
                    },
                    # Here we use MyPy ignore because we want to avoid the error
                    # that was generated when we are defining an older version
                    # Dict of WrittenTranslations with deprecated 'html' key.
                    'en': {  # type: ignore[typeddict-item]
                        'html': 'hello!',
                        'needs_update': False
                    }
                }
            }
        }

        answer_group_dict_with_old_math_schema: state_domain.AnswerGroupDict = {
            'outcome': {
                'dest': 'Introduction',
                'dest_if_really_stuck': None,
                'feedback': {
                    'content_id': 'feedback_1',
                    'html': '<p>Feedback</p>'
                },
                'labelled_as_correct': False,
                'param_changes': [],
                'refresher_exploration_id': None,
                'missing_prerequisite_skill_id': None
            },
            'rule_specs': [{
                'inputs': {
                    'x': [[html_with_old_math_schema]]
                },
                'rule_type': 'IsEqualToOrdering'
            }],
            'training_data': [],
            'tagged_skill_misconception_id': None
        }
        answer_group_dict_with_new_math_schema: state_domain.AnswerGroupDict = {
            'outcome': {
                'dest': 'Introduction',
                'dest_if_really_stuck': None,
                'feedback': {
                    'content_id': 'feedback_1',
                    'html': '<p>Feedback</p>'
                },
                'labelled_as_correct': False,
                'param_changes': [],
                'refresher_exploration_id': None,
                'missing_prerequisite_skill_id': None
            },
            'rule_specs': [{
                'inputs': {
                    'x': [[html_with_new_math_schema]]
                },
                'rule_type': 'IsEqualToOrdering'
            }],
            'training_data': [],
            'tagged_skill_misconception_id': None
        }
        state_dict_with_old_math_schema: state_domain.StateDict = {
            'content': {
                'content_id': 'content', 'html': 'Hello!'
            },
            'param_changes': [],
            'solicit_answer_details': False,
            'card_is_checkpoint': False,
            'linked_skill_id': None,
            'classifier_model_id': None,
            'interaction': {
                'answer_groups': [answer_group_dict_with_old_math_schema],
                'default_outcome': {
                    'param_changes': [],
                    'feedback': {
                        'content_id': 'default_outcome',
                        'html': (
                            '<p><oppia-noninteractive-image filepath'
                            '-with-value="&amp;quot;random.png&amp;'
                            'quot;"></oppia-noninteractive-image>'
                            'Hello this is test case to check '
                            'image tag inside p tag</p>'
                        )
                    },
                    'dest': 'Introduction',
                    'dest_if_really_stuck': None,
                    'refresher_exploration_id': None,
                    'missing_prerequisite_skill_id': None,
                    'labelled_as_correct': False
                },
                'customization_args': {
                    'choices': {
                        'value': [{
                            'content_id': 'ca_choices_0',
                            'html': html_with_old_math_schema
                        }, {
                            'content_id': 'ca_choices_1',
                            'html': '<p>2</p>'
                        }, {
                            'content_id': 'ca_choices_2',
                            'html': '<p>3</p>'
                        }, {
                            'content_id': 'ca_choices_3',
                            'html': '<p>4</p>'
                        }]
                    },
                    'allowMultipleItemsInSamePosition': {'value': True}
                },
                'confirmed_unclassified_answers': [],
                'id': 'DragAndDropSortInput',
                'hints': [
                    {
                        'hint_content': {
                            'content_id': 'hint_1',
                            'html': html_with_old_math_schema
                        }
                    },
                    {
                        'hint_content': {
                            'content_id': 'hint_2',
                            'html': html_with_old_math_schema
                        }
                    }
                ],
                'solution': {
                    'answer_is_exclusive': True,
                    'correct_answer': [
                        [html_with_old_math_schema],
                        ['<p>2</p>'],
                        ['<p>3</p>'],
                        ['<p>4</p>']
                    ],
                    'explanation': {
                        'content_id': 'solution',
                        'html': '<p>This is solution for state1</p>'
                    }
                }
            },
            'recorded_voiceovers': {
                'voiceovers_mapping': {}
            },
            'next_content_id_index': 0,
            'written_translations': (
                written_translations_dict_with_old_math_schema_and_old_format)
        }

        state_dict_with_new_math_schema: state_domain.StateDict = {
            'content': {
                'content_id': 'content', 'html': 'Hello!'
            },
            'param_changes': [],
            'solicit_answer_details': False,
            'card_is_checkpoint': False,
            'linked_skill_id': None,
            'classifier_model_id': None,
            'interaction': {
                'answer_groups': [answer_group_dict_with_new_math_schema],
                'default_outcome': {
                    'param_changes': [],
                    'feedback': {
                        'content_id': 'default_outcome',
                        'html': (
                            '<p><oppia-noninteractive-image filepath'
                            '-with-value="&amp;quot;random.png&amp;'
                            'quot;"></oppia-noninteractive-image>'
                            'Hello this is test case to check '
                            'image tag inside p tag</p>'
                        )
                    },
                    'dest': 'Introduction',
                    'dest_if_really_stuck': None,
                    'refresher_exploration_id': None,
                    'missing_prerequisite_skill_id': None,
                    'labelled_as_correct': False
                },
                'customization_args': {
                    'choices': {
                        'value': [{
                            'content_id': 'ca_choices_0',
                            'html': html_with_new_math_schema
                        }, {
                            'content_id': 'ca_choices_1',
                            'html': '<p>2</p>'
                        }, {
                            'content_id': 'ca_choices_2',
                            'html': '<p>3</p>'
                        }, {
                            'content_id': 'ca_choices_3',
                            'html': '<p>4</p>'
                        }]
                    },
                    'allowMultipleItemsInSamePosition': {'value': True}
>>>>>>> 2f3485f2
                },
                'customization_args': {},
                'confirmed_unclassified_answers': [],
                'id': 'MathExpressionInput',
                'hints': [
                    {
                        'hint_content': {
                            'content_id': 'hint_1',
                            'html': html_with_new_math_schema
                        }
                    },
                    {
                        'hint_content': {
                            'content_id': 'hint_2',
                            'html': html_with_new_math_schema
                        }
                    }]
            },
            'recorded_voiceovers': {
                'voiceovers_mapping': {}
            },
            'written_translations': {
                'translations_mapping': {}
            },
            'next_content_id_index': 0
        }
        self.assertEqual(
            state_domain.State.convert_html_fields_in_state(
                state_dict_with_old_math_schema,
                html_validation_service.
                add_math_content_to_math_rte_components),
            state_dict_with_new_math_schema)

    def test_convert_html_fields_in_state_having_rule_spec_with_invalid_format(
            self) -> None:
        """Test the method for converting the HTML in a state
        when the rule_spec has invalid html format.
        """
        html_with_old_math_schema = (
            '<p>Value</p><oppia-noninteractive-math raw_latex-with-value="&a'
            'mp;quot;+,-,-,+&amp;quot;"></oppia-noninteractive-math>')
        answer_group_with_old_math_schema = [{
            'rule_specs': [{
                'rule_type': 'Equals',
                'inputs': {
                    'x': [html_with_old_math_schema]
                }
            }, {
                'rule_type': 'ContainsAtLeastOneOf',
                'inputs': {
                    'x': [html_with_old_math_schema]
                }
            }],
            'outcome': {
                'dest': 'Introduction',
                'dest_if_really_stuck': None,
                'feedback': {
                    'content_id': 'feedback',
                    'html': html_with_old_math_schema
                },
                'param_changes': [],
                'labelled_as_correct': False,
                'refresher_exploration_id': None,
                'missing_prerequisite_skill_id': None
            },
            'training_data': [],
            'tagged_skill_misconception_id': None
        }]

        state_dict_with_old_math_schema: state_domain.StateDict = {
            'content': {
                'content_id': 'content_0', 'html': 'Hello!'
            },
            'param_changes': [],
            'solicit_answer_details': False,
            'card_is_checkpoint': False,
            'linked_skill_id': None,
            'classifier_model_id': None,
            'interaction': {
                'solution': None,
                'answer_groups': answer_group_with_old_math_schema,
                'default_outcome': {
                    'param_changes': [],
                    'feedback': {
                        'content_id': 'default_outcome',
                        'html': (
                            '<p><oppia-noninteractive-image filepath'
                            '-with-value="&amp;quot;random.png&amp;'
                            'quot;"></oppia-noninteractive-image>'
                            'Hello this is test case to check '
                            'image tag inside p tag</p>'
                        )
                    },
                    'dest': 'Introduction',
                    'dest_if_really_stuck': None,
                    'refresher_exploration_id': None,
                    'missing_prerequisite_skill_id': None,
                    'labelled_as_correct': False
                },
                'customization_args': {
                    'maxAllowableSelectionCount': {
                        'value': 1
                    },
                    'minAllowableSelectionCount': {
                        'value': 1
                    },
                    'choices': {
                        'value': [
                            '<p>init_state customization arg html 1</p>',
                            html_with_old_math_schema,
                            '<p>init_state customization arg html 3</p>',
                            '<p>init_state customization arg html 4</p>'
                        ]
                    }
                },
                'confirmed_unclassified_answers': [],
                'id': 'ItemSelectionInput',
                'hints': []
            },
            'recorded_voiceovers': {
                'voiceovers_mapping': {}
            },
            'written_translations': {
                'translations_mapping': {}
            },
            'next_content_id_index': 0
        }

        mock_html_field_types_to_rule_specs_dict = copy.deepcopy(
            rules_registry.Registry.get_html_field_types_to_rule_specs(
                state_schema_version=41))
        for html_type_dict in (
                mock_html_field_types_to_rule_specs_dict.values()):
            html_type_dict['format'] = 'invalid format'

        def mock_get_html_field_types_to_rule_specs(
            unused_cls: Type[state_domain.State],  # pylint: disable=unused-argument
            state_schema_version: Optional[int] = None  # pylint: disable=unused-argument
        ) -> Dict[str, rules_registry.RuleSpecsExtensionDict]:
            return mock_html_field_types_to_rule_specs_dict

        with self.swap(
            rules_registry.Registry, 'get_html_field_types_to_rule_specs',
            classmethod(mock_get_html_field_types_to_rule_specs)):
            with self.assertRaisesRegex(
                Exception,
                'The rule spec does not belong to a valid format.'):
                state_domain.State.convert_html_fields_in_state(
                    state_dict_with_old_math_schema,
                    html_validation_service.
                    add_math_content_to_math_rte_components,
                    state_uses_old_rule_template_schema=True)

    def test_convert_html_fields_in_rule_spec_with_invalid_input_variable(
        self
    ) -> None:
        """Test the method for converting the HTML in a state
        when the rule_spec has invalid input variable.
        """
        html_with_old_math_schema = (
            '<p>Value</p><oppia-noninteractive-math raw_latex-with-value="&a'
            'mp;quot;+,-,-,+&amp;quot;"></oppia-noninteractive-math>')
        answer_group_with_old_math_schema: List[
            state_domain.AnswerGroupDict
        ] = [{
            'rule_specs': [{
                'rule_type': 'Equals',
                'inputs': {
                    'x': [html_with_old_math_schema]
                }
            }, {
                'rule_type': 'ContainsAtLeastOneOf',
                'inputs': {
                    'x': [html_with_old_math_schema]
                }
            }],
            'outcome': {
                'dest': 'Introduction',
                'dest_if_really_stuck': None,
                'feedback': {
                    'content_id': 'feedback',
                    'html': html_with_old_math_schema
                },
                'param_changes': [],
                'labelled_as_correct': False,
                'refresher_exploration_id': None,
                'missing_prerequisite_skill_id': None
            },
            'training_data': [],
            'tagged_skill_misconception_id': None
        }]

        state_dict_with_old_math_schema: state_domain.StateDict = {
            'content': {
                'content_id': 'content_0', 'html': 'Hello!'
            },
            'param_changes': [],
            'solicit_answer_details': False,
            'card_is_checkpoint': False,
            'linked_skill_id': None,
            'classifier_model_id': None,
            'interaction': {
                'solution': None,
                'answer_groups': answer_group_with_old_math_schema,
                'default_outcome': {
                    'param_changes': [],
                    'feedback': {
                        'content_id': 'default_outcome',
                        'html': (
                            '<p><oppia-noninteractive-image filepath'
                            '-with-value="&amp;quot;random.png&amp;'
                            'quot;"></oppia-noninteractive-image>'
                            'Hello this is test case to check '
                            'image tag inside p tag</p>'
                        )
                    },
                    'dest': 'Introduction',
                    'dest_if_really_stuck': None,
                    'refresher_exploration_id': None,
                    'missing_prerequisite_skill_id': None,
                    'labelled_as_correct': False
                },
                'customization_args': {
                    'maxAllowableSelectionCount': {
                        'value': 1
                    },
                    'minAllowableSelectionCount': {
                        'value': 1
                    },
                    'choices': {
                        'value': [
                            '<p>init_state customization arg html 1</p>',
                            html_with_old_math_schema,
                            '<p>init_state customization arg html 3</p>',
                            '<p>init_state customization arg html 4</p>'
                        ]
                    }
                },
                'confirmed_unclassified_answers': [],
                'id': 'ItemSelectionInput',
                'hints': []
            },
            'recorded_voiceovers': {
                'voiceovers_mapping': {}
            },
            'written_translations': {
                'translations_mapping': {}
            },
            'next_content_id_index': 0
        }

        mock_html_field_types_to_rule_specs_dict = copy.deepcopy(
            rules_registry.Registry.get_html_field_types_to_rule_specs(
                state_schema_version=41))
        for html_type_dict in (
                mock_html_field_types_to_rule_specs_dict.values()):
            if html_type_dict['interactionId'] == 'ItemSelectionInput':
                html_type_dict['ruleTypes']['Equals']['htmlInputVariables'] = (
                    ['y'])

        def mock_get_html_field_types_to_rule_specs(
            unused_cls: Type[state_domain.State]
        ) -> Dict[str, rules_registry.RuleSpecsExtensionDict]:
            return mock_html_field_types_to_rule_specs_dict

        with self.swap(
            rules_registry.Registry, 'get_html_field_types_to_rule_specs',
            classmethod(mock_get_html_field_types_to_rule_specs)
        ):
            with self.assertRaisesRegex(
                Exception,
                'Rule spec should have at least one valid input variable with '
                'Html in it.'):
                state_domain.State.convert_html_fields_in_state(
                    state_dict_with_old_math_schema,
                    html_validation_service.
                    add_math_content_to_math_rte_components)

    def test_convert_html_fields_in_rule_spec_with_invalid_correct_answer(
        self
    ) -> None:
        """Test the method for converting the HTML in a state when the
        interaction solution has invalid answer type.
        """
        html_with_old_math_schema = (
            '<p>Value</p><oppia-noninteractive-math raw_latex-with-value="&a'
            'mp;quot;+,-,-,+&amp;quot;"></oppia-noninteractive-math>')

        old_solution_dict: state_domain.SolutionDict = {
            'answer_is_exclusive': True,
            'correct_answer': 'Answer1',
            'explanation': {
                'content_id': 'solution',
            'html': html_with_old_math_schema
            }
        }

        state_dict_with_old_math_schema: state_domain.StateDict = {
            'content': {
                'content_id': 'content_0', 'html': html_with_old_math_schema
            },
            'param_changes': [],
            'solicit_answer_details': False,
            'card_is_checkpoint': False,
            'linked_skill_id': None,
            'classifier_model_id': None,
            'interaction': {
                'solution': old_solution_dict,
                'answer_groups': [],
                'default_outcome': {
                    'param_changes': [],
                    'feedback': {
                        'content_id': 'default_outcome',
                        'html': html_with_old_math_schema
                    },
                    'dest': 'Introduction',
                    'dest_if_really_stuck': None,
                    'refresher_exploration_id': None,
                    'missing_prerequisite_skill_id': None,
                    'labelled_as_correct': False
                },
                'customization_args': {
                    'rows': {
                        'value': 1
                    },
                    'placeholder': {
                        'value': ''
                    }
                },
                'confirmed_unclassified_answers': [],
                'id': 'TextInput',
                'hints': [
                    {
                        'hint_content': {
                            'content_id': 'hint_1',
                            'html': html_with_old_math_schema
                        }
                    },
                    {
                        'hint_content': {
                            'content_id': 'hint_2',
                            'html': html_with_old_math_schema
                        }
                    }
                ]
            },
            'recorded_voiceovers': {
                'voiceovers_mapping': {}
            },
            'written_translations': {
                'translations_mapping': {}
            },
            'next_content_id_index': 0
        }

        mock_html_field_types_to_rule_specs_dict = copy.deepcopy(
            rules_registry.Registry.get_html_field_types_to_rule_specs(
                state_schema_version=41))
        mock_html_field_types_to_rule_specs_dict['NormalizedString'] = (
            mock_html_field_types_to_rule_specs_dict.pop('SetOfHtmlString'))

        def mock_get_html_field_types_to_rule_specs(
            unused_cls: Type[state_domain.State]
        ) -> Dict[str, rules_registry.RuleSpecsExtensionDict]:
            return mock_html_field_types_to_rule_specs_dict

        with self.swap(
            rules_registry.Registry, 'get_html_field_types_to_rule_specs',
            classmethod(mock_get_html_field_types_to_rule_specs)
        ):
            with self.assertRaisesRegex(
                Exception,
                'The solution does not have a valid '
                'correct_answer type.'):
                state_domain.State.convert_html_fields_in_state(
                    state_dict_with_old_math_schema,
                    html_validation_service.
                    add_math_content_to_math_rte_components)

    def test_convert_html_fields_in_state_when_interaction_is_none(
        self
    ) -> None:
        """Test the method for converting all the HTML in a state having
        no interaction.
        """
        html_with_old_math_schema = (
            '<p>Value</p><oppia-noninteractive-math raw_latex-with-value="&a'
            'mp;quot;+,-,-,+&amp;quot;"></oppia-noninteractive-math>')
        html_with_new_math_schema = (
            '<p>Value</p><oppia-noninteractive-math math_content-with-value='
            '"{&amp;quot;raw_latex&amp;quot;: &amp;quot;+,-,-,+&amp;quot;, &'
            'amp;quot;svg_filename&amp;quot;: &amp;quot;&amp;quot;}"></oppia'
            '-noninteractive-math>')

        state_dict_with_old_math_schema: state_domain.StateDict = {
            'content': {
                'content_id': 'content_0', 'html': html_with_old_math_schema
            },
            'param_changes': [],
            'solicit_answer_details': False,
            'card_is_checkpoint': False,
            'linked_skill_id': None,
            'classifier_model_id': None,
            'interaction': {
                'solution': None,
                'answer_groups': [],
                'default_outcome': {
                    'param_changes': [],
                    'feedback': {
                        'content_id': 'default_outcome',
                        'html': html_with_old_math_schema
                    },
                    'dest': 'Introduction',
                    'dest_if_really_stuck': None,
                    'refresher_exploration_id': None,
                    'missing_prerequisite_skill_id': None,
                    'labelled_as_correct': False
                },
                'customization_args': {},
                'confirmed_unclassified_answers': [],
                'id': None,
                'hints': [
                    {
                        'hint_content': {
                            'content_id': 'hint_1',
                            'html': html_with_old_math_schema
                        }
                    },
                    {
                        'hint_content': {
                            'content_id': 'hint_2',
                            'html': html_with_old_math_schema
                        }
                    }]
            },
            'recorded_voiceovers': {
                'voiceovers_mapping': {}
            },
            'written_translations': {
                'translations_mapping': {}
            },
            'next_content_id_index': 0
        }

        state_dict_with_new_math_schema: state_domain.StateDict = {
            'content': {
                'content_id': 'content_0', 'html': html_with_new_math_schema
            },
            'param_changes': [],
            'solicit_answer_details': False,
            'card_is_checkpoint': False,
            'linked_skill_id': None,
            'classifier_model_id': None,
            'interaction': {
                'solution': None,
                'answer_groups': [],
                'default_outcome': {
                    'param_changes': [],
                    'feedback': {
                        'content_id': 'default_outcome',
                        'html': html_with_new_math_schema
                    },
                    'dest': 'Introduction',
                    'dest_if_really_stuck': None,
                    'refresher_exploration_id': None,
                    'missing_prerequisite_skill_id': None,
                    'labelled_as_correct': False
                },
                'customization_args': {},
                'confirmed_unclassified_answers': [],
                'id': None,
                'hints': [
                    {
                        'hint_content': {
                            'content_id': 'hint_1',
                            'html': html_with_new_math_schema
                        }
                    },
                    {
                        'hint_content': {
                            'content_id': 'hint_2',
                            'html': html_with_new_math_schema
                        }
                    }]
            },
            'recorded_voiceovers': {
                'voiceovers_mapping': {}
            },
            'written_translations': {
                'translations_mapping': {}
            },
            'next_content_id_index': 0
        }
        solution_dict: state_domain.SolutionDict = {
            'answer_is_exclusive': True,
            'correct_answer': 'Answer1',
            'explanation': {
                'content_id': 'solution',
                'html': html_with_old_math_schema
            }
        }
        self.assertEqual(
            state_domain.State.convert_html_fields_in_state(
                state_dict_with_old_math_schema,
                html_validation_service.
                add_math_content_to_math_rte_components),
            state_dict_with_new_math_schema)
        # Assert that no action is performed on a solution dict when the
        # interaction ID is None.
        # Here we use MyPy ignore because for testing purposes here we are
        # not defining BaseInteractionDict's Key.
        self.assertEqual(
            state_domain.Solution.convert_html_in_solution(
                None, solution_dict,
                html_validation_service.
                add_math_content_to_math_rte_components,
                rules_registry.Registry.get_html_field_types_to_rule_specs(),
                {}  # type: ignore[typeddict-item]
            ), solution_dict)

    def test_subtitled_html_validation_with_invalid_html_type(self) -> None:
        """Test validation of subtitled HTML with invalid html type."""
        subtitled_html = state_domain.SubtitledHtml(
            'content_id', '<p>some html</p>')
        subtitled_html.validate()

        with self.assertRaisesRegex(
            utils.ValidationError, 'Invalid content HTML'
            ):
            with self.swap(subtitled_html, 'html', 20):
                subtitled_html.validate()

    def test_subtitled_html_validation_with_invalid_content(self) -> None:
        """Test validation of subtitled HTML with invalid content."""
        subtitled_html = state_domain.SubtitledHtml(
            'content_id', '<p>some html</p>')
        subtitled_html.validate()
        with self.assertRaisesRegex(
            utils.ValidationError, 'Expected content id to be a string, ' +
            'received 20'):
            with self.swap(subtitled_html, 'content_id', 20):
                subtitled_html.validate()

    def test_subtitled_unicode_validation_with_invalid_html_type(self) -> None:
        """Test validation of subtitled unicode with invalid unicode type."""
        subtitled_unicode = state_domain.SubtitledUnicode(
            'content_id', 'some string')
        subtitled_unicode.validate()

        with self.assertRaisesRegex(
            utils.ValidationError, 'Invalid content unicode'
            ):
            with self.swap(subtitled_unicode, 'unicode_str', 20):
                subtitled_unicode.validate()

    def test_subtitled_unicode_validation_with_invalid_content(self) -> None:
        """Test validation of subtitled unicode with invalid content."""
        subtitled_unicode = state_domain.SubtitledUnicode(
            'content_id', 'some html string')
        subtitled_unicode.validate()
        with self.assertRaisesRegex(
            utils.ValidationError, 'Expected content id to be a string, ' +
            'received 20'):
            with self.swap(subtitled_unicode, 'content_id', 20):
                subtitled_unicode.validate()

    def test_voiceover_validation(self) -> None:
        """Test validation of voiceover."""
        audio_voiceover = state_domain.Voiceover('a.mp3', 20, True, 24.5)
        audio_voiceover.validate()

        with self.assertRaisesRegex(
            utils.ValidationError, 'Expected audio filename to be a string'
        ):
            with self.swap(audio_voiceover, 'filename', 20):
                audio_voiceover.validate()
        with self.assertRaisesRegex(
            utils.ValidationError, 'Invalid audio filename'
        ):
            with self.swap(audio_voiceover, 'filename', '.invalidext'):
                audio_voiceover.validate()
        with self.assertRaisesRegex(
            utils.ValidationError, 'Invalid audio filename'
        ):
            with self.swap(audio_voiceover, 'filename', 'justanextension'):
                audio_voiceover.validate()
        with self.assertRaisesRegex(
            utils.ValidationError, 'Invalid audio filename'
        ):
            with self.swap(audio_voiceover, 'filename', 'a.invalidext'):
                audio_voiceover.validate()

        with self.assertRaisesRegex(
            utils.ValidationError, 'Expected file size to be an int'
        ):
            with self.swap(audio_voiceover, 'file_size_bytes', 'abc'):
                audio_voiceover.validate()
        with self.assertRaisesRegex(
            utils.ValidationError, 'Invalid file size'
        ):
            with self.swap(audio_voiceover, 'file_size_bytes', -3):
                audio_voiceover.validate()

        with self.assertRaisesRegex(
            utils.ValidationError, 'Expected needs_update to be a bool'
        ):
            with self.swap(audio_voiceover, 'needs_update', 'hello'):
                audio_voiceover.validate()
        with self.assertRaisesRegex(
            utils.ValidationError, 'Expected duration_secs to be a float'
        ):
            with self.swap(audio_voiceover, 'duration_secs', 'test'):
                audio_voiceover.validate()
        with self.assertRaisesRegex(
            utils.ValidationError, 'Expected duration_secs to be a float'
        ):
            with self.swap(audio_voiceover, 'duration_secs', '10'):
                audio_voiceover.validate()
        with self.assertRaisesRegex(
            utils.ValidationError,
            'Expected duration_secs to be positive number, '
            'or zero if not yet specified'
        ):
            with self.swap(audio_voiceover, 'duration_secs', -3.45):
                audio_voiceover.validate()

    def test_hints_validation(self) -> None:
        """Test validation of state hints."""
        exploration = exp_domain.Exploration.create_default_exploration('eid')
        content_id_generator = translation_domain.ContentIdGenerator(
            exploration.next_content_id_index
        )
        exploration.objective = 'Objective'
        init_state = exploration.states[exploration.init_state_name]
        self.set_interaction_for_state(
            init_state, 'TextInput', content_id_generator)
        exploration.next_content_id_index = (
            content_id_generator.next_content_id_index)
        exploration.validate()

        hints_list = [
            state_domain.Hint(
                state_domain.SubtitledHtml('hint_1', '<p>hint one</p>')
            )
        ]
        init_state.update_interaction_hints(hints_list)

        solution_dict: state_domain.SolutionDict = {
            'answer_is_exclusive': False,
            'correct_answer': 'helloworld!',
            'explanation': {
                'content_id': 'solution',
                'html': '<p>hello_world is a string</p>'
            },
        }

        # Ruling out the possibility of None for mypy type checking.
        assert init_state.interaction.id is not None
        solution = state_domain.Solution.from_dict(
            init_state.interaction.id, solution_dict
        )
        init_state.update_interaction_solution(solution)
        exploration.validate()

        hints_list.append(
            state_domain.Hint(
                state_domain.SubtitledHtml('hint_2', '<p>new hint</p>')
            )
        )
        init_state.update_interaction_hints(hints_list)

        self.assertEqual(
            init_state.interaction.hints[1].hint_content.html,
            '<p>new hint</p>')

        hints_list.append(
            state_domain.Hint(
                state_domain.SubtitledHtml('hint_3', '<p>hint three</p>')
            )
        )
        init_state.update_interaction_hints(hints_list)

        del hints_list[1]
        init_state.update_interaction_hints(hints_list)

        self.assertEqual(len(init_state.interaction.hints), 2)
        exploration.validate()

    def test_update_customization_args_with_non_unique_content_ids(
        self
    ) -> None:
        """Test that update customization args throws an error when passed
        customization args with non-unique content ids.
        """
        exploration = exp_domain.Exploration.create_default_exploration('eid')
        content_id_generator = translation_domain.ContentIdGenerator(
            exploration.next_content_id_index
        )
        init_state = exploration.states[exploration.init_state_name]
        self.set_interaction_for_state(
            init_state, 'MultipleChoiceInput', content_id_generator)
        with self.assertRaisesRegex(
            Exception,
            'All customization argument content_ids should be unique.'
        ):
            init_state.update_interaction_customization_args({
                'choices': {
                    'value': [{
                        'content_id': 'non-unique-content-id',
                        'html': '1'
                    }, {
                        'content_id': 'non-unique-content-id',
                        'html': '2'
                    }]
                },
                'showChoicesInShuffledOrder': {'value': True}
            })

    def test_solution_validation(self) -> None:
        """Test validation of state solution."""
        exploration = exp_domain.Exploration.create_default_exploration('eid')
        content_id_generator = translation_domain.ContentIdGenerator(
            exploration.next_content_id_index
        )
        exploration.objective = 'Objective'
        init_state = exploration.states[exploration.init_state_name]
        self.set_interaction_for_state(
            init_state, 'TextInput', content_id_generator)
        exploration.validate()

        # Solution should be set to None as default.
        self.assertEqual(init_state.interaction.solution, None)

        hints_list = [
            state_domain.Hint(
                state_domain.SubtitledHtml('hint_1', '')
            )
        ]
        init_state.update_interaction_hints(hints_list)
        solution_dict: state_domain.SolutionDict = {
            'answer_is_exclusive': False,
            'correct_answer': [0, 0],
            'explanation': {
                'content_id': 'solution',
                'html': '<p>hello_world is a string</p>'
            }
        }

        # Ruling out the possibility of None for mypy type checking.
        assert init_state.interaction.id is not None
        # Object type of answer must match that of correct_answer.
        with self.assertRaisesRegex(
            AssertionError,
            re.escape('Expected unicode string, received [0, 0]')
        ):
            init_state.interaction.solution = (
                state_domain.Solution.from_dict(
                    init_state.interaction.id, solution_dict))

        solution_dict = {
            'answer_is_exclusive': False,
            'correct_answer': 'hello_world!',
            'explanation': {
                'content_id': 'solution',
                'html': '<p>hello_world is a string</p>'
            }
        }
        init_state.update_interaction_solution(
            state_domain.Solution.from_dict(
                init_state.interaction.id, solution_dict))
        exploration.validate()
<<<<<<< HEAD
=======

    def test_validate_state_unique_content_ids(self) -> None:
        exploration = exp_domain.Exploration.create_default_exploration('eid')
        init_state = exploration.states[exploration.init_state_name]
        init_state.update_interaction_id('MultipleChoiceInput')
        init_state.update_interaction_customization_args({
            'choices': {
                'value': [{
                    'content_id': '',
                    'html': 'one'
                }]
            },
            'showChoicesInShuffledOrder': {'value': True}
        })

        with self.assertRaisesRegex(
            utils.ValidationError,
            'Expected all content_ids to be unique, received'
        ):
            value = init_state.interaction.customization_args['choices'].value
            # Ruling out the possibility of any other type for mypy type
            # checking.
            assert isinstance(value, list)
            with self.swap(
                value[0],
                'content_id',
                'content'
            ):
                exploration.validate()

    def test_validate_state_content_id_indexes(self) -> None:
        exploration = exp_domain.Exploration.create_default_exploration('eid')
        init_state = exploration.states[exploration.init_state_name]
        init_state.update_interaction_id('MultipleChoiceInput')
        init_state.update_interaction_customization_args({
            'choices': {
                'value': [{
                    'content_id': 'ca_choices_10',
                    'html': 'one'
                }]
            },
            'showChoicesInShuffledOrder': {'value': True}
        })
        init_state.update_next_content_id_index(9)

        with self.assertRaisesRegex(
            utils.ValidationError,
            'Expected all content id indexes to be less than the "next '
            'content id index"'
        ):
            exploration.validate()

    def test_validate_state_solicit_answer_details(self) -> None:
        """Test validation of solicit_answer_details."""
        exploration = exp_domain.Exploration.create_default_exploration('eid')
        init_state = exploration.states[exploration.init_state_name]
        self.assertEqual(init_state.solicit_answer_details, False)
        with self.assertRaisesRegex(
            utils.ValidationError, 'Expected solicit_answer_details to be ' +
            'a boolean, received'):
            with self.swap(init_state, 'solicit_answer_details', 'abc'):
                exploration.validate()
        self.assertEqual(init_state.solicit_answer_details, False)
        self.set_interaction_for_state(init_state, 'Continue')
        self.assertEqual(init_state.interaction.id, 'Continue')
        exploration.validate()
        with self.assertRaisesRegex(
            utils.ValidationError, 'The Continue interaction does not ' +
            'support soliciting answer details from learners.'):
            with self.swap(init_state, 'solicit_answer_details', True):
                exploration.validate()
        self.set_interaction_for_state(init_state, 'TextInput')
        self.assertEqual(init_state.interaction.id, 'TextInput')
        self.assertEqual(init_state.solicit_answer_details, False)
        exploration.validate()
        init_state.solicit_answer_details = True
        self.assertEqual(init_state.solicit_answer_details, True)
        exploration.validate()
        init_state = exploration.states[exploration.init_state_name]
        self.assertEqual(init_state.solicit_answer_details, True)

    def test_validate_state_linked_skill_id(self) -> None:
        """Test validation of linked_skill_id."""
        exploration = exp_domain.Exploration.create_default_exploration('eid')
        init_state = exploration.states[exploration.init_state_name]
        self.assertEqual(init_state.linked_skill_id, None)
        with self.assertRaisesRegex(
            utils.ValidationError, 'Expected linked_skill_id to be ' +
            'a str, received 12.'):
            with self.swap(init_state, 'linked_skill_id', 12):
                exploration.validate()
        self.assertEqual(init_state.linked_skill_id, None)

    def test_validate_state_card_is_checkpoint(self) -> None:
        """Test validation of card_is_checkpoint."""
        exploration = exp_domain.Exploration.create_default_exploration('eid')
        init_state = exploration.states[exploration.init_state_name]
        self.assertEqual(init_state.card_is_checkpoint, True)
        with self.assertRaisesRegex(
            utils.ValidationError, 'Expected card_is_checkpoint to be ' +
            'a boolean, received'):
            with self.swap(init_state, 'card_is_checkpoint', 'abc'):
                exploration.validate()
        self.assertEqual(init_state.card_is_checkpoint, True)

    def test_validate_solution_answer_is_exclusive(self) -> None:
        exploration = self.save_new_valid_exploration('exp_id', 'owner_id')

        # Solution should be set to None as default.
        self.assertEqual(exploration.init_state.interaction.solution, None)

        solution_dict: state_domain.SolutionDict = {
            'answer_is_exclusive': False,
            'correct_answer': 'hello_world!',
            'explanation': {
                'content_id': 'solution',
                'html': '<p>hello_world is a string</p>'
            }
        }
        hints_list = [
            state_domain.Hint(
                state_domain.SubtitledHtml('hint_1', '')
            )
        ]
        # Ruling out the possibility of None for mypy type checking.
        assert exploration.init_state.interaction.id is not None
        solution = state_domain.Solution.from_dict(
            exploration.init_state.interaction.id, solution_dict)
        exploration.init_state.update_interaction_hints(hints_list)
        exploration.init_state.update_interaction_solution(solution)
        exploration.validate()

        # TODO(#13059): Here we use MyPy ignore because after we fully type the
        # codebase we plan to get rid of the tests that intentionally test wrong
        # inputs that we can normally catch by typing.
        solution_dict = {
            'answer_is_exclusive': 1,  # type: ignore[typeddict-item]
            'correct_answer': 'hello_world!',
            'explanation': {
                'content_id': 'solution',
                'html': '<p>hello_world is a string</p>'
            }
        }
        solution = state_domain.Solution.from_dict(
            exploration.init_state.interaction.id, solution_dict)
        exploration.init_state.update_interaction_solution(solution)
        with self.assertRaisesRegex(
            Exception, 'Expected answer_is_exclusive to be bool, received 1'):
            exploration.validate()

    # TODO(#13059): Here we use MyPy ignore because after we fully type the
    # codebase we plan to get rid of the tests that intentionally test wrong
    # inputs that we can normally catch by typing.
    def test_validate_non_list_param_changes(self) -> None:
        exploration = self.save_new_valid_exploration('exp_id', 'owner_id')
        exploration.init_state.param_changes = 0  # type: ignore[assignment]

        with self.assertRaisesRegex(
            Exception, 'Expected state param_changes to be a list, received 0'):
            exploration.init_state.validate({}, True)

    def test_validate_duplicate_content_id_with_answer_group_feedback(
        self
    ) -> None:
        exploration = self.save_new_valid_exploration('exp_id', 'owner_id')
        state_answer_group = state_domain.AnswerGroup(
            state_domain.Outcome(
                exploration.init_state_name, None, state_domain.SubtitledHtml(
                    'feedback_1', '<p>Feedback</p>'),
                False, [], None, None),
            [
                state_domain.RuleSpec(
                    'Contains',
                    {
                        'x': {
                            'contentId': 'rule_input_Contains',
                            'normalizedStrSet': ['Test']
                            }
                    })
            ],
            [],
            None
        )

        exploration.init_state.update_interaction_answer_groups(
            [state_answer_group])
        exploration.init_state.update_content(
            state_domain.SubtitledHtml.from_dict({
                'content_id': 'feedback_1',
                'html': '<p>Feedback</p>'
            }))

        with self.assertRaisesRegex(
            Exception, 'Found a duplicate content id feedback_1'):
            exploration.init_state.validate({}, True)

    def test_validate_duplicate_content_id_with_answer_group_rules(
        self
    ) -> None:
        exploration = self.save_new_valid_exploration('exp_id', 'owner_id')
        state_answer_group = state_domain.AnswerGroup(
            state_domain.Outcome(
                exploration.init_state_name, None, state_domain.SubtitledHtml(
                    'feedback_1', '<p>Feedback</p>'),
                False, [], None, None),
            [
                state_domain.RuleSpec(
                    'Contains',
                    {
                        'x': {
                            'contentId': 'rule_input_Contains',
                            'normalizedStrSet': ['Test']
                            }
                    }),
                state_domain.RuleSpec(
                    'Contains',
                    {
                        'x': {
                            'contentId': 'rule_input_Contains',
                            'normalizedStrSet': ['Test1']
                            }
                    })
            ],
            [],
            None
        )

        exploration.init_state.update_interaction_answer_groups(
            [state_answer_group])

        with self.assertRaisesRegex(
            Exception, 'Found a duplicate content id rule_input_Contains'):
            exploration.init_state.validate({}, True)

    def test_validate_duplicate_content_id_with_default_outcome(self) -> None:
        exploration = self.save_new_valid_exploration('exp_id', 'owner_id')
        default_outcome = state_domain.Outcome(
            'Introduction', None,
            state_domain.SubtitledHtml('default_outcome', ''),
            False, [], None, None
        )
        exploration.init_state.update_interaction_default_outcome(
            default_outcome
        )
        exploration.init_state.update_content(
            state_domain.SubtitledHtml.from_dict({
                'content_id': 'default_outcome',
                'html': ''
            }))
>>>>>>> 2f3485f2

    def test_validate_state_solicit_answer_details(self) -> None:
        """Test validation of solicit_answer_details."""
        exploration = exp_domain.Exploration.create_default_exploration('eid')
        content_id_generator = translation_domain.ContentIdGenerator(
            exploration.next_content_id_index
        )
        init_state = exploration.states[exploration.init_state_name]
        self.assertEqual(init_state.solicit_answer_details, False)
        with self.assertRaisesRegex(
            utils.ValidationError, 'Expected solicit_answer_details to be ' +
            'a boolean, received'):
            with self.swap(init_state, 'solicit_answer_details', 'abc'):
                exploration.validate()
        self.assertEqual(init_state.solicit_answer_details, False)
        self.set_interaction_for_state(
            init_state, 'Continue', content_id_generator)
        self.assertEqual(init_state.interaction.id, 'Continue')
        exploration.validate()
        with self.assertRaisesRegex(
            utils.ValidationError, 'The Continue interaction does not ' +
            'support soliciting answer details from learners.'):
            with self.swap(init_state, 'solicit_answer_details', True):
                exploration.validate()
        self.set_interaction_for_state(
            init_state, 'TextInput', content_id_generator)
        self.assertEqual(init_state.interaction.id, 'TextInput')
        self.assertEqual(init_state.solicit_answer_details, False)
        exploration.validate()
        init_state.solicit_answer_details = True
        self.assertEqual(init_state.solicit_answer_details, True)
        exploration.validate()
        init_state = exploration.states[exploration.init_state_name]
        self.assertEqual(init_state.solicit_answer_details, True)

    def test_validate_state_linked_skill_id(self) -> None:
        """Test validation of linked_skill_id."""
        exploration = exp_domain.Exploration.create_default_exploration('eid')
        init_state = exploration.states[exploration.init_state_name]
        self.assertEqual(init_state.linked_skill_id, None)
        with self.assertRaisesRegex(
            utils.ValidationError, 'Expected linked_skill_id to be ' +
            'a str, received 12.'):
            with self.swap(init_state, 'linked_skill_id', 12):
                exploration.validate()
        self.assertEqual(init_state.linked_skill_id, None)

    def test_validate_state_card_is_checkpoint(self) -> None:
        """Test validation of card_is_checkpoint."""
        exploration = exp_domain.Exploration.create_default_exploration('eid')
        init_state = exploration.states[exploration.init_state_name]
        self.assertEqual(init_state.card_is_checkpoint, True)
        with self.assertRaisesRegex(
            utils.ValidationError, 'Expected card_is_checkpoint to be ' +
            'a boolean, received'):
            with self.swap(init_state, 'card_is_checkpoint', 'abc'):
                exploration.validate()
        self.assertEqual(init_state.card_is_checkpoint, True)

    # TODO(#13059): After we fully type the codebase we plan to get
    # rid of the tests that intentionally test wrong inputs that we
    # can normally catch by typing.
    def test_validate_solution_answer_is_exclusive(self) -> None:
        exploration = self.save_new_valid_exploration('exp_id', 'owner_id')

        # Solution should be set to None as default.
        self.assertEqual(exploration.init_state.interaction.solution, None)

        solution_dict: state_domain.SolutionDict = {
            'answer_is_exclusive': False,
            'correct_answer': 'hello_world!',
            'explanation': {
                'content_id': 'solution',
                'html': '<p>hello_world is a string</p>'
            }
        }
        hints_list = [
            state_domain.Hint(
                state_domain.SubtitledHtml('hint_1', '')
            )
        ]
        # Ruling out the possibility of None for mypy type checking.
        assert exploration.init_state.interaction.id is not None
        solution = state_domain.Solution.from_dict(
            exploration.init_state.interaction.id, solution_dict)
        exploration.init_state.update_interaction_hints(hints_list)
        exploration.init_state.update_interaction_solution(solution)
        exploration.validate()

        solution_dict = {
            'answer_is_exclusive': 1,  # type: ignore[typeddict-item]
            'correct_answer': 'hello_world!',
            'explanation': {
                'content_id': 'solution',
                'html': '<p>hello_world is a string</p>'
            }
        }
        solution = state_domain.Solution.from_dict(
            exploration.init_state.interaction.id, solution_dict)
        exploration.init_state.update_interaction_solution(solution)
        with self.assertRaisesRegex(
            Exception, 'Expected answer_is_exclusive to be bool, received 1'):
            exploration.validate()

    # TODO(#13059): After we fully type the codebase we plan to get
    # rid of the tests that intentionally test wrong inputs that we
    # can normally catch by typing.
    def test_validate_non_list_param_changes(self) -> None:
        exploration = self.save_new_valid_exploration('exp_id', 'owner_id')
        exploration.init_state.param_changes = 0  # type: ignore[assignment]

        with self.assertRaisesRegex(
            Exception, 'Expected state param_changes to be a list, received 0'):
            exploration.init_state.validate({}, True)

    def test_cannot_convert_state_dict_to_yaml_with_invalid_state_dict(
        self
    ) -> None:
        exploration = self.save_new_valid_exploration('exp_id', 'owner_id')

        # TODO(#13059): Here we use MyPy ignore because after we fully type
        # the codebase we plan to get rid of the tests that intentionally test
        # wrong inputs that we can normally catch by typing.
        with contextlib.ExitStack() as stack:
            captured_logs = stack.enter_context(
                self.capture_logging(min_level=logging.ERROR))
            stack.enter_context(
                self.assertRaisesRegex(
                    Exception, 'string indices must be integers')
            )

            exploration.init_state.convert_state_dict_to_yaml(
                'invalid_state_dict', 10)  # type: ignore[arg-type]

        self.assertEqual(len(captured_logs), 1)
        self.assertIn('Bad state dict: invalid_state_dict', captured_logs[0])

    def test_cannot_update_hints_with_content_id_not_in_recorded_voiceovers(
        self
    ) -> None:
        exploration = self.save_new_valid_exploration('exp_id', 'owner_id')
        old_hints_list = [
            state_domain.Hint(
                state_domain.SubtitledHtml(
                    'hint_1', '<p>Hello, this is html1 for state2</p>')
            )
        ]
        new_hints_list = [
            state_domain.Hint(
                state_domain.SubtitledHtml(
                    'hint_2', '<p>Hello, this is html2 for state2</p>')
            )
        ]

        exploration.init_state.update_interaction_hints(old_hints_list)

        recorded_voiceovers_dict: state_domain.RecordedVoiceoversDict = {
            'voiceovers_mapping': {
                'content': {
                    'en': {
                        'filename': 'filename3.mp3',
                        'file_size_bytes': 3000,
                        'needs_update': False,
                        'duration_secs': 8.1
                    }
                },
                'default_outcome': {}
            }
        }
        recorded_voiceovers = (
            state_domain.RecordedVoiceovers.from_dict(recorded_voiceovers_dict))

        exploration.init_state.update_recorded_voiceovers(recorded_voiceovers)

        with self.assertRaisesRegex(
            Exception,
            'The content_id hint_1 does not exist in recorded_voiceovers'):
            exploration.init_state.update_interaction_hints(new_hints_list)

    def test_cannot_update_hints_with_new_content_id_in_recorded_voiceovers(
        self
    ) -> None:
        exploration = self.save_new_valid_exploration('exp_id', 'owner_id')
        old_hints_list = [
            state_domain.Hint(
                state_domain.SubtitledHtml(
                    'hint_1', '<p>Hello, this is html1 for state2</p>')
            )
        ]
        new_hints_list = [
            state_domain.Hint(
                state_domain.SubtitledHtml(
                    'hint_2', '<p>Hello, this is html2 for state2</p>')
            )
        ]

        exploration.init_state.update_interaction_hints(old_hints_list)

        recorded_voiceovers_dict: state_domain.RecordedVoiceoversDict = {
            'voiceovers_mapping': {
                'hint_1': {
                    'en': {
                        'filename': 'filename3.mp3',
                        'file_size_bytes': 3000,
                        'needs_update': False,
                        'duration_secs': 6.1
                    }
                },
                'hint_2': {
                    'en': {
                        'filename': 'filename4.mp3',
                        'file_size_bytes': 3000,
                        'needs_update': False,
                        'duration_secs': 7.5
                    }
                },
                'default_outcome': {}
            }
        }
        recorded_voiceovers = (
            state_domain.RecordedVoiceovers.from_dict(recorded_voiceovers_dict))

        exploration.init_state.update_recorded_voiceovers(recorded_voiceovers)

        with self.assertRaisesRegex(
            Exception,
            'The content_id hint_2 already exists in recorded_voiceovers'):
            exploration.init_state.update_interaction_hints(new_hints_list)

    def test_cannot_update_interaction_solution_with_non_dict_solution(
        self
    ) -> None:
        exploration = self.save_new_valid_exploration('exp_id', 'owner_id')
        hints_list = [
            state_domain.Hint(
                state_domain.SubtitledHtml(
                    'hint_1', '<p>Hello, this is html1 for state2</p>')
            )
        ]
        solution_dict: state_domain.SolutionDict = {
            'answer_is_exclusive': True,
            'correct_answer': u'hello_world!',
            'explanation': {
                'content_id': 'solution',
                'html': u'<p>hello_world is a string</p>'
            }
        }
        # Ruling out the possibility of None for mypy type checking.
        assert exploration.init_state.interaction.id is not None
        solution = state_domain.Solution.from_dict(
            exploration.init_state.interaction.id, solution_dict)
        exploration.init_state.update_interaction_hints(hints_list)
        exploration.init_state.update_interaction_solution(solution)

        # Ruling out the possibility of None for mypy type checking.
        assert exploration.init_state.interaction.solution is not None
        self.assertEqual(
            exploration.init_state.interaction.solution.to_dict(),
            solution_dict)

        # TODO(#13059): Here we use MyPy ignore because after we fully type
        # the codebase we plan to get rid of the tests that intentionally test
        # wrong inputs that we can normally catch by typing.
        with self.assertRaisesRegex(
            Exception, 'Expected solution to be a Solution object,'
            'received test string'):
            exploration.init_state.update_interaction_solution('test string')  # type: ignore[arg-type]

    def test_update_interaction_solution_with_no_solution(self) -> None:
        exploration = self.save_new_valid_exploration('exp_id', 'owner_id')
        hints_list = [
            state_domain.Hint(
                state_domain.SubtitledHtml(
                    'hint_1', '<p>Hello, this is html1 for state2</p>'
                )
            )
        ]

        exploration.init_state.update_interaction_hints(hints_list)
        exploration.init_state.update_interaction_solution(None)

        self.assertIsNone(exploration.init_state.interaction.solution)

    # TODO(#13059): Here we use MyPy ignore because after we fully type
    # the codebase we plan to get rid of the tests that intentionally test
    # wrong inputs that we can normally catch by typing.
    def test_cannot_update_interaction_hints_with_non_list_hints(
        self
    ) -> None:
        exploration = self.save_new_valid_exploration('exp_id', 'owner_id')

        with self.assertRaisesRegex(
            Exception, 'Expected hints_list to be a list'):
            exploration.init_state.update_interaction_hints({})  # type: ignore[arg-type]

    # TODO(#13059): Here we use MyPy ignore because after we fully type
    # the codebase we plan to get rid of the tests that intentionally test
    # wrong inputs that we can normally catch by typing.
    def test_cannot_update_non_list_interaction_confirmed_unclassified_answers(
        self
    ) -> None:
        exploration = self.save_new_valid_exploration('exp_id', 'owner_id')

        with self.assertRaisesRegex(
            Exception, 'Expected confirmed_unclassified_answers to be a list'):
            (
                exploration.init_state
                .update_interaction_confirmed_unclassified_answers({}))  # type: ignore[arg-type]

    def test_update_interaction_confirmed_unclassified_answers(self) -> None:
        exploration = self.save_new_valid_exploration('exp_id', 'owner_id')
        state_answer_group = state_domain.AnswerGroup(
            state_domain.Outcome(
                exploration.init_state_name, None, state_domain.SubtitledHtml(
                    'feedback_1', '<p>Feedback</p>'),
                False, [], None, None),
            [
                state_domain.RuleSpec(
                    'Contains',
                    {
                        'x': 'Test'
                    })
            ],
            [],
            None
        )

        self.assertEqual(
            exploration.init_state.interaction.confirmed_unclassified_answers,
            [])

        (
            exploration.init_state
            .update_interaction_confirmed_unclassified_answers(
                [state_answer_group])
        )

        self.assertEqual(
            exploration.init_state.interaction.confirmed_unclassified_answers,
            [state_answer_group])

    # TODO(#13059): Here we use MyPy ignore because after we fully type
    # the codebase we plan to get rid of the tests that intentionally test
    # wrong inputs that we can normally catch by typing.
    def test_cannot_update_non_list_interaction_answer_groups(self) -> None:
        exploration = self.save_new_valid_exploration('exp_id', 'owner_id')

        with self.assertRaisesRegex(
            Exception, 'Expected interaction_answer_groups to be a list'):
            exploration.init_state.update_interaction_answer_groups(
                'invalid_answer_groups')  # type: ignore[arg-type]

    def test_cannot_update_answer_groups_with_non_dict_rule_inputs(
        self
    ) -> None:
        exploration = self.save_new_valid_exploration('exp_id', 'owner_id')
        state_answer_group = state_domain.AnswerGroup(
            state_domain.Outcome(
                exploration.init_state_name, None, state_domain.SubtitledHtml(
                    'feedback_1', '<p>Feedback</p>'),
                False, [], None, None),
            [
                state_domain.RuleSpec(
                    'Contains', {}
                    )
            ],
            [],
            None
        )
        # TODO(#13059): Here we use MyPy ignore because after we fully type
        # the codebase we plan to get rid of the tests that intentionally test
        # wrong inputs that we can normally catch by typing.
        state_answer_group.rule_specs[0].inputs = []  # type: ignore[assignment]

        with self.assertRaisesRegex(
            Exception,
            re.escape('Expected rule_inputs to be a dict, received []')
        ):
            exploration.init_state.update_interaction_answer_groups(
                [state_answer_group])

    # TODO(#13059): Here we use MyPy ignore because after we fully type
    # the codebase we plan to get rid of the tests that intentionally test
    # wrong inputs that we can normally catch by typing.
    def test_cannot_update_answer_groups_with_non_list_rule_specs(self) -> None:
        exploration = self.save_new_valid_exploration('exp_id', 'owner_id')
        state_answer_group = state_domain.AnswerGroup(
            state_domain.Outcome(
                exploration.init_state_name, None, state_domain.SubtitledHtml(
                    'feedback_1', '<p>Feedback</p>'), False, [], None, None
            ), [], [], None
        )
        state_answer_group.rule_specs = {}  # type: ignore[assignment]

        with self.assertRaisesRegex(
            Exception, 'Expected answer group rule specs to be a list'):
            exploration.init_state.update_interaction_answer_groups(
                [state_answer_group])

    # TODO(#13059): Here we use MyPy ignore because after we fully type
    # the codebase we plan to get rid of the tests that intentionally test
    # wrong inputs that we can normally catch by typing.
    def test_cannot_update_answer_groups_with_invalid_rule_input_value(
        self
    ) -> None:
        exploration = self.save_new_valid_exploration('exp_id', 'owner_id')
        test_inputs: Dict[str, Dict[str, Union[str, List[str]]]] = {
            'x': {
                'contentId': 'rule_input_Equals',
                'normalizedStrSet': [[]]  # type: ignore[list-item]
                }
            }
        state_answer_group = state_domain.AnswerGroup(
            state_domain.Outcome(
                exploration.init_state_name, None, state_domain.SubtitledHtml(
                    'feedback_1', '<p>Feedback</p>'),
                False, [], None, None),
            [
                state_domain.RuleSpec(
                    'Contains',
                    test_inputs
                )
            ],
            [],
            None
        )

        with self.assertRaisesRegex(
            Exception,
            re.escape(
                'Value has the wrong type. It should be a TranslatableSetOf'
                'NormalizedString. The value is'
            )
        ):
            exploration.init_state.update_interaction_answer_groups(
                [state_answer_group])

    def test_validate_rule_spec(self) -> None:
        observed_log_messages: List[str] = []

        def _mock_logging_function(msg: str, *args: str) -> None:
            """Mocks logging.error()."""
            observed_log_messages.append(msg % args)

        logging_swap = self.swap(logging, 'warning', _mock_logging_function)

        exploration = self.save_new_valid_exploration('exp_id', 'owner_id')
        state_answer_group = state_domain.AnswerGroup(
            state_domain.Outcome(
                exploration.init_state_name, None, state_domain.SubtitledHtml(
                    'feedback_1', '<p>Feedback</p>'),
                False, [], None, None),
            [
                state_domain.RuleSpec(
                    'Contains',
                    {
                        'x': {
                            'contentId': 'rule_input_Equals',
                            'normalizedStrSet': ['Test']
                            }
                    })
            ],
            [],
            None
        )
        exploration.init_state.update_interaction_answer_groups(
            [state_answer_group])

        with logging_swap, self.assertRaisesRegex(KeyError, '\'x\''):
            (
                exploration.init_state.interaction.answer_groups[0]
                .rule_specs[0].validate([], {})
            )

        self.assertEqual(
            observed_log_messages,
            [
                'RuleSpec \'Contains\' has inputs which are not recognized '
                'parameter names: {\'x\'}'
            ]
        )


class InteractionCustomizationArgDomainTests(test_utils.GenericTestBase):
    """Test methods for InteractionCustomizationArg domain object."""

    def test_traverse_by_schema_and_convert(self) -> None:
        html: List[str] = []
        def extract_html(
            value: state_domain.SubtitledHtml,
            unused_schema_obj_type: str
        ) -> List[str]:
            """Extracts html from SubtitledHtml values.

            Args:
                value: SubtitledHtml|SubtitledUnicode. The value in the
                    customization argument value to be converted.
                unused_schema_obj_type: str. The schema obj_type for the
                    customization argument value, which is one of
                    'SubtitledUnicode' or 'SubtitledHtml'.

            Returns:
                SubtitledHtml|SubtitledUnicode. The converted SubtitledHtml
                object, if schema_type is 'SubititledHtml', otherwise the
                unmodified SubtitledUnicode object.
            """
            html.append(value.html)
            return html

        schema = {
            'type': 'dict',
            'properties': [{
                'name': 'content',
                'schema': {
                    'type': 'custom',
                    'obj_type': 'SubtitledHtml',
                }
            }]
        }
        value = {
            'content': state_domain.SubtitledHtml('id', '<p>testing</p>')
        }

        state_domain.InteractionCustomizationArg.traverse_by_schema_and_convert(
            schema, value, extract_html)

        self.assertEqual(html, ['<p>testing</p>'])

    def test_traverse_by_schema_and_get(self) -> None:
        html = []

        schema = {
            'type': 'dict',
            'properties': [{
                'name': 'content',
                'schema': {
                    'type': 'custom',
                    'obj_type': 'SubtitledHtml',
                }
            }]
        }
        value = {
            'content': state_domain.SubtitledHtml('id', '<p>testing</p>')
        }

        html = (
            state_domain.InteractionCustomizationArg.traverse_by_schema_and_get(
                schema,
                value,
                [schema_utils.SCHEMA_OBJ_TYPE_SUBTITLED_HTML],
                lambda x: x.html)
        )

        self.assertEqual(html, ['<p>testing</p>'])


class SubtitledUnicodeDomainUnitTests(test_utils.GenericTestBase):
    """Test SubtitledUnicode domain object methods."""

    def test_from_and_to_dict(self) -> None:
        subtitled_unicode_dict: state_domain.SubtitledUnicodeDict = {
            'content_id': 'id',
            'unicode_str': ''
        }
        subtitled_unicode = state_domain.SubtitledUnicode.from_dict(
            subtitled_unicode_dict)
        self.assertEqual(subtitled_unicode.to_dict(), subtitled_unicode_dict)

    def test_create_default(self) -> None:
        subtitled_unicode = (
            state_domain.SubtitledUnicode.create_default_subtitled_unicode(
                'id')
        )
        self.assertEqual(subtitled_unicode.to_dict(), {
            'content_id': 'id',
            'unicode_str': ''
        })


<<<<<<< HEAD
=======
class WrittenTranslationsDomainUnitTests(test_utils.GenericTestBase):
    """Test methods operating on written transcripts."""

    def test_data_formats_are_correct_and_complete(self) -> None:
        translatable_class_names_in_data_formats = sorted(
            state_domain.WrittenTranslation.
            DATA_FORMAT_TO_TRANSLATABLE_OBJ_TYPE.values())
        self.assertEqual(
            translatable_class_names_in_data_formats,
            translatable_object_registry.Registry.get_all_class_names())

    def test_from_and_to_dict_works_correctly(self) -> None:
        written_translations_dict: state_domain.WrittenTranslationsDict = {
            'translations_mapping': {
                'content1': {
                    'en': {
                        'data_format': 'html',
                        'translation': 'hello',
                        'needs_update': True
                    },
                    'hi': {
                        'data_format': 'html',
                        'translation': 'Hey!',
                        'needs_update': False
                    },
                    'fr': {
                        'data_format': 'set_of_normalized_string',
                        'translation': ['test1', 'test2'],
                        'needs_update': False
                    },
                },
                'feedback_1': {
                    'hi': {
                        'data_format': 'html',
                        'translation': 'Testing!',
                        'needs_update': False
                    },
                    'en': {
                        'data_format': 'html',
                        'translation': 'hello!',
                        'needs_update': False
                    },
                    'fr': {
                        'data_format': 'set_of_normalized_string',
                        'translation': ['test1', 'test2'],
                        'needs_update': False
                    }
                }
            }
        }

        written_translations = state_domain.WrittenTranslations.from_dict(
            written_translations_dict)
        self.assertEqual(
            written_translations.to_dict(), written_translations_dict)

    def test_get_content_ids_for_text_translation_return_correct_list_of_content_id(  # pylint: disable=line-too-long
        self
    ) -> None:
        written_translations = state_domain.WrittenTranslations.from_dict({
            'translations_mapping': {}
        })
        self.assertEqual(
            written_translations.get_content_ids_for_text_translation(), [])

        written_translations.add_content_id_for_translation('feedback_1')
        written_translations.add_content_id_for_translation('feedback_2')
        self.assertItemsEqual(
            written_translations.get_content_ids_for_text_translation(), [
                'feedback_2', 'feedback_1'])

    def test_get_translated_content_in_non_existing_language_raise_error(
        self
    ) -> None:
        written_translations = state_domain.WrittenTranslations.from_dict({
            'translations_mapping': {
                'content': {
                    'en': {
                        'data_format': 'html',
                        'translation': '<p> In English.</p>',
                        'needs_update': False
                    }
                }
            }
        })
        translated_content = written_translations.get_translated_content(
            'content', 'en')
        self.assertEqual(translated_content, '<p> In English.</p>')

        with self.assertRaisesRegex(
            Exception, 'Translation for the given content_id content does not '
            'exist in hi language code'):
            written_translations.get_translated_content('content', 'hi')

    def test_get_translated_content_for_invalid_content_id_raise_error(
        self
    ) -> None:
        written_translations = state_domain.WrittenTranslations.from_dict({
            'translations_mapping': {
                'content': {
                    'en': {
                        'data_format': 'html',
                        'translation': '<p> In English.</p>',
                        'needs_update': False
                    }
                }
            }
        })
        translated_content = written_translations.get_translated_content(
            'content', 'en')
        self.assertEqual(translated_content, '<p> In English.</p>')

        with self.assertRaisesRegex(
            Exception, 'Invalid content_id: invalid_id'):
            written_translations.get_translated_content('invalid_id', 'hi')

    def test_add_content_id_for_translations_adds_content_id(self) -> None:
        written_translations = state_domain.WrittenTranslations.from_dict({
            'translations_mapping': {}
        })

        self.assertEqual(
            len(written_translations.get_content_ids_for_text_translation()), 0)

        new_content_id = 'content_id'
        written_translations.add_content_id_for_translation(new_content_id)

        self.assertEqual(
            len(written_translations.get_content_ids_for_text_translation()), 1)
        self.assertEqual(
            written_translations.get_content_ids_for_text_translation(),
            ['content_id'])

    # TODO(#13059): Here we use MyPy ignore because after we fully type
    # the codebase we plan to get rid of the tests that intentionally test
    # wrong inputs that we can normally catch by typing.
    def test_add_content_id_for_translation_with_invalid_content_id_raise_error(
        self
    ) -> None:
        written_translations = state_domain.WrittenTranslations.from_dict({
            'translations_mapping': {}
        })
        invalid_content_id = 123
        with self.assertRaisesRegex(
            Exception, 'Expected content_id to be a string, received 123'):
            written_translations.add_content_id_for_translation(
                invalid_content_id)  # type: ignore[arg-type]

    def test_add_content_id_for_translation_with_existing_content_id_raise_error( # pylint: disable=line-too-long
        self
    ) -> None:
        written_translations_dict: state_domain.WrittenTranslationsDict = {
            'translations_mapping': {
                'feedback_1': {
                    'en': {
                        'data_format': 'html',
                        'translation': 'hello!',
                        'needs_update': False
                    }
                }
            }
        }

        written_translations = state_domain.WrittenTranslations.from_dict(
            written_translations_dict)
        existing_content_id = 'feedback_1'
        with self.assertRaisesRegex(
            Exception, 'The content_id feedback_1 already exist.'):
            written_translations.add_content_id_for_translation(
                existing_content_id)

    def test_delete_content_id_for_translations_deletes_content_id(
        self
    ) -> None:
        old_written_translations_dict: state_domain.WrittenTranslationsDict = {
            'translations_mapping': {
                'content': {
                    'en': {
                        'data_format': 'html',
                        'translation': 'hello!',
                        'needs_update': False
                    }
                }
            }
        }

        written_translations = state_domain.WrittenTranslations.from_dict(
            old_written_translations_dict)
        self.assertEqual(
            len(written_translations.get_content_ids_for_text_translation()), 1)

        written_translations.delete_content_id_for_translation('content')

        self.assertEqual(
            len(written_translations.get_content_ids_for_text_translation()), 0)

    def test_delete_content_id_for_translation_with_nonexisting_content_id_raise_error(  # pylint: disable=line-too-long
        self
    ) -> None:
        written_translations_dict: state_domain.WrittenTranslationsDict = {
            'translations_mapping': {
                'content': {}
            }
        }
        written_translations = state_domain.WrittenTranslations.from_dict(
            written_translations_dict)
        nonexisting_content_id_to_delete = 'feedback_1'
        with self.assertRaisesRegex(
            Exception, 'The content_id feedback_1 does not exist.'):
            written_translations.delete_content_id_for_translation(
                nonexisting_content_id_to_delete)

    # TODO(#13059): Here we use MyPy ignore because after we fully type
    # the codebase we plan to get rid of the tests that intentionally test
    # wrong inputs that we can normally catch by typing.
    def test_delete_content_id_for_translation_with_invalid_content_id_raise_error(  # pylint: disable=line-too-long
        self
    ) -> None:
        written_translations = state_domain.WrittenTranslations.from_dict({
            'translations_mapping': {}
        })
        invalid_content_id_to_delete = 123
        with self.assertRaisesRegex(
            Exception, 'Expected content_id to be a string, '):
            written_translations.delete_content_id_for_translation(
                invalid_content_id_to_delete)  # type: ignore[arg-type]

    def test_validation_with_invalid_content_id_raise_error(self) -> None:
        # TODO(#13059): Here we use MyPy ignore because after we fully type the
        # codebase we plan to get rid of the tests that intentionally test wrong
        # inputs that we can normally catch by typing.
        written_translations_dict: state_domain.WrittenTranslationsDict = {
            'translations_mapping': {
                123: {}  # type: ignore[dict-item]
            }
        }

        written_translations = state_domain.WrittenTranslations.from_dict(
            written_translations_dict)

        # TODO(#13059): Here we use MyPy ignore because after we fully type the
        # codebase we plan to get rid of the tests that intentionally test wrong
        # inputs that we can normally catch by typing.
        with self.assertRaisesRegex(
            Exception, 'Expected content_id to be a string, '):
            written_translations.validate([123])  # type: ignore[list-item]

    # TODO(#13059): Here we use MyPy ignore because after we fully type the
    # codebase we plan to get rid of the tests that intentionally test wrong
    # inputs that we can normally catch by typing.
    def test_validate_non_dict_language_code_to_written_translation(
        self
    ) -> None:
        written_translations = state_domain.WrittenTranslations({
            'en': []  # type: ignore[dict-item]
        })

        with self.assertRaisesRegex(
            Exception,
            re.escape('Expected content_id value to be a dict, received []')):
            written_translations.validate(None)

    # TODO(#13059): Here we use MyPy ignore because after we fully type the
    # codebase we plan to get rid of the tests that intentionally test wrong
    # inputs that we can normally catch by typing.
    def test_validation_with_invalid_type_language_code_raise_error(
        self
    ) -> None:
        written_translations_dict: state_domain.WrittenTranslationsDict = {
            'translations_mapping': {
                'content': {
                    123: {  # type: ignore[dict-item]
                        'data_format': 'html',
                        'translation': 'hello!',
                        'needs_update': False
                    }
                }
            }
        }

        written_translations = state_domain.WrittenTranslations.from_dict(
            written_translations_dict)

        with self.assertRaisesRegex(
            Exception, 'Expected language_code to be a string, '):
            written_translations.validate(['content'])

    def test_validation_with_unknown_language_code_raise_error(self) -> None:
        written_translations_dict: state_domain.WrittenTranslationsDict = {
            'translations_mapping': {
                'content': {
                    'ed': {
                        'data_format': 'html',
                        'translation': 'hello!',
                        'needs_update': False
                    }
                }
            }
        }

        written_translations = state_domain.WrittenTranslations.from_dict(
            written_translations_dict)

        with self.assertRaisesRegex(Exception, 'Invalid language_code: ed'):
            written_translations.validate(['content'])

    def test_validation_with_invalid_content_id_list(self) -> None:
        written_translations_dict: state_domain.WrittenTranslationsDict = {
            'translations_mapping': {
                'content': {
                    'en': {
                        'data_format': 'html',
                        'translation': '<p>hello!</p>',
                        'needs_update': False
                    }
                }
            }
        }

        written_translations = state_domain.WrittenTranslations.from_dict(
            written_translations_dict)

        with self.assertRaisesRegex(
            Exception,
            re.escape(
                'Expected state written_translations to match the listed '
                'content ids [\'invalid_content\']')):
            written_translations.validate(['invalid_content'])

    def test_get_content_ids_that_are_correctly_translated(self) -> None:
        written_translations_dict: state_domain.WrittenTranslationsDict = {
            'translations_mapping': {
                'content': {},
                'hint_1': {}
            }
        }

        written_translations = state_domain.WrittenTranslations.from_dict(
            written_translations_dict)

        self.assertEqual(
            written_translations.get_content_ids_that_are_correctly_translated(
                'hi'), [])

    def test_get_content_ids_that_are_correctly_translated_with_some_existing_translations(  # pylint: disable=line-too-long
        self
    ) -> None:
        written_translations_dict: state_domain.WrittenTranslationsDict = {
            'translations_mapping': {
                'content': {
                    'hi': {
                        'data_format': 'html',
                        'translation': '<p>hello!</p>',
                        'needs_update': False
                    }
                },
                'hint_1': {}
            }
        }
        written_translations = state_domain.WrittenTranslations.from_dict(
            written_translations_dict)

        self.assertEqual(
            written_translations.get_content_ids_that_are_correctly_translated(
                'hi'), ['content'])

    def test_get_content_ids_that_are_correctly_translated_with_some_existing_translations_needs_update(  # pylint: disable=line-too-long
        self
    ) -> None:
        written_translations_dict: state_domain.WrittenTranslationsDict = {
            'translations_mapping': {
                'content': {
                    'hi': {
                        'data_format': 'html',
                        'translation': '<p>hello!</p>',
                        'needs_update': True
                    }
                },
                'hint_1': {}
            }
        }
        written_translations = state_domain.WrittenTranslations.from_dict(
            written_translations_dict)

        self.assertEqual(
            written_translations.get_content_ids_that_are_correctly_translated(
                'hi'), [])


>>>>>>> 2f3485f2
class RecordedVoiceoversDomainUnitTests(test_utils.GenericTestBase):
    """Test methods operating on recorded voiceovers."""

    def test_from_and_to_dict_wroks_correctly(self) -> None:
        recorded_voiceovers_dict: state_domain.RecordedVoiceoversDict = {
            'voiceovers_mapping': {
                'content1': {
                    'en': {
                        'filename': 'xyz.mp3',
                        'file_size_bytes': 123,
                        'needs_update': True,
                        'duration_secs': 1.1
                    },
                    'hi': {
                        'filename': 'abc.mp3',
                        'file_size_bytes': 1234,
                        'needs_update': False,
                        'duration_secs': 1.3
                    }
                },
                'feedback_1': {
                    'hi': {
                        'filename': 'xyz.mp3',
                        'file_size_bytes': 123,
                        'needs_update': False,
                        'duration_secs': 1.1
                    },
                    'en': {
                        'filename': 'xyz.mp3',
                        'file_size_bytes': 123,
                        'needs_update': False,
                        'duration_secs': 1.3
                    }
                }
            }
        }

        recorded_voiceovers = state_domain.RecordedVoiceovers.from_dict(
            recorded_voiceovers_dict)
        self.assertEqual(
            recorded_voiceovers.to_dict(), recorded_voiceovers_dict)

    def test_get_content_ids_for_voiceovers_return_correct_list_of_content_id(
        self
    ) -> None:
        recorded_voiceovers = state_domain.RecordedVoiceovers.from_dict({
            'voiceovers_mapping': {}
        })
        self.assertEqual(
            recorded_voiceovers.get_content_ids_for_voiceovers(), [])

        recorded_voiceovers.add_content_id_for_voiceover('feedback_1')
        recorded_voiceovers.add_content_id_for_voiceover('feedback_2')
        self.assertItemsEqual(
            recorded_voiceovers.get_content_ids_for_voiceovers(),
            ['feedback_2', 'feedback_1'])

    def test_add_content_id_for_voiceovers_adds_content_id(self) -> None:
        recorded_voiceovers = state_domain.RecordedVoiceovers.from_dict({
            'voiceovers_mapping': {}
        })

        self.assertEqual(
            len(recorded_voiceovers.get_content_ids_for_voiceovers()), 0)

        new_content_id = 'content_id'
        recorded_voiceovers.add_content_id_for_voiceover(new_content_id)

        self.assertEqual(
            len(recorded_voiceovers.get_content_ids_for_voiceovers()), 1)
        self.assertEqual(
            recorded_voiceovers.get_content_ids_for_voiceovers(),
            ['content_id'])

    # TODO(#13059): Here we use MyPy ignore because after we fully type the
    # codebase we plan to get rid of the tests that intentionally test wrong
    # inputs that we can normally catch by typing.
    def test_add_content_id_for_voiceover_with_invalid_content_id_raise_error(
        self
    ) -> None:
        recorded_voiceovers = state_domain.RecordedVoiceovers.from_dict({
            'voiceovers_mapping': {}
        })
        invalid_content_id = 123
        with self.assertRaisesRegex(
            Exception, 'Expected content_id to be a string, received 123'):
            recorded_voiceovers.add_content_id_for_voiceover(
                invalid_content_id)  # type: ignore[arg-type]

    def test_add_content_id_for_voiceover_with_existing_content_id_raise_error( # pylint: disable=line-too-long
        self
    ) -> None:
        recorded_voiceovers_dict: state_domain.RecordedVoiceoversDict = {
            'voiceovers_mapping': {
                'feedback_1': {
                    'en': {
                        'filename': 'xyz.mp3',
                        'file_size_bytes': 123,
                        'needs_update': False,
                        'duration_secs': 1.1
                    }
                }
            }
        }

        recorded_voiceovers = state_domain.RecordedVoiceovers.from_dict(
            recorded_voiceovers_dict)
        existing_content_id = 'feedback_1'
        with self.assertRaisesRegex(
            Exception, 'The content_id feedback_1 already exist.'):
            recorded_voiceovers.add_content_id_for_voiceover(
                existing_content_id)

    def test_delete_content_id_for_voiceovers_deletes_content_id(self) -> None:
        old_recorded_voiceovers_dict: state_domain.RecordedVoiceoversDict = {
            'voiceovers_mapping': {
                'content': {
                    'en': {
                        'filename': 'xyz.mp3',
                        'file_size_bytes': 123,
                        'needs_update': False,
                        'duration_secs': 1.1
                    }
                }
            }
        }

        recorded_voiceovers = state_domain.RecordedVoiceovers.from_dict(
            old_recorded_voiceovers_dict)
        self.assertEqual(
            len(recorded_voiceovers.get_content_ids_for_voiceovers()), 1)

        recorded_voiceovers.delete_content_id_for_voiceover('content')

        self.assertEqual(
            len(recorded_voiceovers.get_content_ids_for_voiceovers()), 0)

    def test_delete_content_id_for_voiceover_with_nonexisting_content_id_raise_error(  # pylint: disable=line-too-long
        self
    ) -> None:
        recorded_voiceovers_dict: state_domain.RecordedVoiceoversDict = {
            'voiceovers_mapping': {
                'content': {}
            }
        }
        recorded_voiceovers = state_domain.RecordedVoiceovers.from_dict(
            recorded_voiceovers_dict)
        nonexisting_content_id_to_delete = 'feedback_1'
        with self.assertRaisesRegex(
            Exception, 'The content_id feedback_1 does not exist.'):
            recorded_voiceovers.delete_content_id_for_voiceover(
                nonexisting_content_id_to_delete)

    # TODO(#13059): Here we use MyPy ignore because after we fully type
    # the codebase we plan to get rid of the tests that intentionally test
    # wrong inputs that we can normally catch by typing.
    def test_delete_content_id_for_voiceover_with_invalid_content_id_raise_error(  # pylint: disable=line-too-long
        self
    ) -> None:
        recorded_voiceovers = state_domain.RecordedVoiceovers.from_dict({
            'voiceovers_mapping': {}
        })
        invalid_content_id_to_delete = 123
        with self.assertRaisesRegex(
            Exception, 'Expected content_id to be a string, '):
            recorded_voiceovers.delete_content_id_for_voiceover(
                invalid_content_id_to_delete)  # type: ignore[arg-type]

    def test_validation_with_invalid_content_id_raise_error(self) -> None:
        # TODO(#13059): Here we use MyPy ignore because after we fully type the
        # codebase we plan to get rid of the tests that intentionally test wrong
        # inputs that we can normally catch by typing.
        recorded_voiceovers_dict: state_domain.RecordedVoiceoversDict = {
            'voiceovers_mapping': {
                123: {}  # type: ignore[dict-item]
            }
        }

        recorded_voiceovers = state_domain.RecordedVoiceovers.from_dict(
            recorded_voiceovers_dict)

        # TODO(#13059): Here we use MyPy ignore because after we fully type the
        # codebase we plan to get rid of the tests that intentionally test wrong
        # inputs that we can normally catch by typing.
        with self.assertRaisesRegex(
            Exception, 'Expected content_id to be a string, '):
            recorded_voiceovers.validate([123])  # type: ignore[list-item]

    # TODO(#13059): Here we use MyPy ignore because after we fully type the
    # codebase we plan to get rid of the tests that intentionally test wrong
    # inputs that we can normally catch by typing.
    def test_validate_non_dict_language_code_to_voiceover(self) -> None:
        recorded_voiceovers = state_domain.RecordedVoiceovers({
            'en': []  # type: ignore[dict-item]
        })

        with self.assertRaisesRegex(
            Exception,
            re.escape('Expected content_id value to be a dict, received []')):
            recorded_voiceovers.validate(None)

    # TODO(#13059): Here we use MyPy ignore because after we fully type the
    # codebase we plan to get rid of the tests that intentionally test wrong
    # inputs that we can normally catch by typing.
    def test_validation_with_invalid_type_language_code_raise_error(
        self
    ) -> None:
        recorded_voiceovers_dict: state_domain.RecordedVoiceoversDict = {
            'voiceovers_mapping': {
                'content': {
                    123: {  # type: ignore[dict-item]
                        'filename': 'xyz.mp3',
                        'file_size_bytes': 123,
                        'needs_update': False,
                        'duration_secs': 1.1
                    }
                }
            }
        }

        recorded_voiceovers = state_domain.RecordedVoiceovers.from_dict(
            recorded_voiceovers_dict)

        with self.assertRaisesRegex(
            Exception, 'Expected language_code to be a string, '):
            recorded_voiceovers.validate(['content'])

    def test_validation_with_unknown_language_code_raise_error(self) -> None:
        recorded_voiceovers_dict: state_domain.RecordedVoiceoversDict = {
            'voiceovers_mapping': {
                'content': {
                    'ed': {
                        'filename': 'xyz.mp3',
                        'file_size_bytes': 123,
                        'needs_update': False,
                        'duration_secs': 1.1
                    }
                }
            }
        }

        recorded_voiceovers = state_domain.RecordedVoiceovers.from_dict(
            recorded_voiceovers_dict)

        with self.assertRaisesRegex(Exception, 'Invalid language_code: ed'):
            recorded_voiceovers.validate(['content'])

    def test_validation_with_invalid_content_id_list(self) -> None:
        recorded_voiceovers_dict: state_domain.RecordedVoiceoversDict = {
            'voiceovers_mapping': {
                'content': {
                    'en': {
                        'filename': 'xyz.mp3',
                        'file_size_bytes': 123,
                        'needs_update': False,
                        'duration_secs': 1.1
                    }
                }
            }
        }

        recorded_voiceovers = state_domain.RecordedVoiceovers.from_dict(
            recorded_voiceovers_dict)

        with self.assertRaisesRegex(
            Exception,
            re.escape(
                'Expected state recorded_voiceovers to match the listed '
                'content ids [\'invalid_content\']')):
            recorded_voiceovers.validate(['invalid_content'])


class VoiceoverDomainTests(test_utils.GenericTestBase):

    def setUp(self) -> None:
        super().setUp()
        self.voiceover = state_domain.Voiceover('filename.mp3', 10, False, 15.0)

    # TODO(#13059): Here we use MyPy ignore because after we fully type the
    # codebase we plan to get rid of the tests that intentionally test wrong
    # inputs that we can normally catch by typing.
    def test_validate_non_str_filename(self) -> None:
        self.voiceover.validate()
        self.voiceover.filename = 0  # type: ignore[assignment]
        with self.assertRaisesRegex(
            Exception, 'Expected audio filename to be a string'):
            self.voiceover.validate()

    def test_validate_filename(self) -> None:
        self.voiceover.validate()
        self.voiceover.filename = 'invalid_filename'
        with self.assertRaisesRegex(Exception, 'Invalid audio filename'):
            self.voiceover.validate()

    def test_validate_audio_extension(self) -> None:
        self.voiceover.validate()
        self.voiceover.filename = 'filename.png'
        with self.assertRaisesRegex(
            Exception,
            re.escape(
                'Invalid audio filename: it should have one of the following '
                'extensions: %s'
                % list(feconf.ACCEPTED_AUDIO_EXTENSIONS.keys()))):
            self.voiceover.validate()

    # TODO(#13059): Here we use MyPy ignore because after we fully type the
    # codebase we plan to get rid of the tests that intentionally test wrong
    # inputs that we can normally catch by typing.
    def test_validate_non_int_file_size_bytes(self) -> None:
        self.voiceover.validate()
        self.voiceover.file_size_bytes = 'file_size_bytes'  # type: ignore[assignment]
        with self.assertRaisesRegex(
            Exception, 'Expected file size to be an int'):
            self.voiceover.validate()

    def test_validate_negative_file_size_bytes(self) -> None:
        self.voiceover.validate()
        self.voiceover.file_size_bytes = -1
        with self.assertRaisesRegex(Exception, 'Invalid file size'):
            self.voiceover.validate()

    # TODO(#13059): Here we use MyPy ignore because after we fully type the
    # codebase we plan to get rid of the tests that intentionally test wrong
    # inputs that we can normally catch by typing.
    def test_validate_non_bool_needs_update(self) -> None:
        self.voiceover.validate()
        self.voiceover.needs_update = 'needs_update'  # type: ignore[assignment]
        with self.assertRaisesRegex(
            Exception, 'Expected needs_update to be a bool'):
            self.voiceover.validate()

    # TODO(#13059): Here we use MyPy ignore because after we fully type the
    # codebase we plan to get rid of the tests that intentionally test wrong
    # inputs that we can normally catch by typing.
    def test_validate_str_duration_secs(self) -> None:
        self.voiceover.validate()
        self.voiceover.duration_secs = 'duration_secs'  # type: ignore[assignment]
        with self.assertRaisesRegex(
            Exception, 'Expected duration_secs to be a float'):
            self.voiceover.validate()

    def test_validate_int_duration_secs(self) -> None:
        self.voiceover.validate()
        self.voiceover.duration_secs = 10
        self.voiceover.validate()
        self.assertEqual(self.voiceover.duration_secs, 10)

    def test_validate_float_duration_secs(self) -> None:
        self.voiceover.validate()
        self.voiceover.duration_secs = 10.5
        self.voiceover.validate()
        self.assertEqual(self.voiceover.duration_secs, 10.5)

    def test_validate_negative_duration_seconds(self) -> None:
        self.voiceover.validate()
        self.voiceover.duration_secs = -1.45
        with self.assertRaisesRegex(
            Exception, 'Expected duration_secs to be positive number, '
            'or zero if not yet specified'):
            self.voiceover.validate()


class StateVersionHistoryDomainUnitTests(test_utils.GenericTestBase):

    def test_state_version_history_gets_created(self) -> None:
        expected_dict: state_domain.StateVersionHistoryDict = {
            'previously_edited_in_version': 1,
            'state_name_in_previous_version': 'state 1',
            'committer_id': 'user_1'
        }
        actual_dict = state_domain.StateVersionHistory(
            1, 'state 1', 'user_1').to_dict()

        self.assertEqual(
            expected_dict, actual_dict)

    def test_state_version_history_gets_created_from_dict(self) -> None:
        state_version_history_dict: state_domain.StateVersionHistoryDict = {
            'previously_edited_in_version': 1,
            'state_name_in_previous_version': 'state 1',
            'committer_id': 'user_1'
        }
        state_version_history = state_domain.StateVersionHistory.from_dict(
            state_version_history_dict)

        self.assertEqual(
            state_version_history.previously_edited_in_version,
            state_version_history_dict['previously_edited_in_version'])
        self.assertEqual(
            state_version_history.state_name_in_previous_version,
            state_version_history_dict['state_name_in_previous_version'])
        self.assertEqual(
            state_version_history.to_dict(), state_version_history_dict)<|MERGE_RESOLUTION|>--- conflicted
+++ resolved
@@ -205,804 +205,8 @@
         self.assertEqual(
             init_state.get_content_html('hint_1'), '<p>hint one</p>')
 
-<<<<<<< HEAD
         hints_list[0].hint_content.html = '<p>Changed hint one</p>'
         init_state.update_interaction_hints(hints_list)
-=======
-        exploration = exp_domain.Exploration.create_default_exploration(
-            'exp_id')
-        exploration.add_states(['State1'])
-        state = exploration.states['State1']
-
-        state_content_dict: state_domain.SubtitledHtmlDict = {
-            'content_id': 'content',
-            'html': '<p>state content html</p>'
-        }
-        state_customization_args_dict: Dict[
-            str, Dict[str, Union[List[Dict[str, str]], int]]
-        ] = {
-            'maxAllowableSelectionCount': {
-                'value': 1
-            },
-            'minAllowableSelectionCount': {
-                'value': 1
-            },
-            'choices': {
-                'value': [
-                    {
-                        'content_id': 'ca_choices_0',
-                        'html': '<p>init_state customization arg html 1</p>'
-                    }, {
-                        'content_id': 'ca_choices_1',
-                        'html': '<p>init_state customization arg html 2</p>'
-                    }, {
-                        'content_id': 'ca_choices_2',
-                        'html': '<p>init_state customization arg html 3</p>'
-                    }, {
-                        'content_id': 'ca_choices_3',
-                        'html': '<p>init_state customization arg html 4</p>'
-                    },
-                ]
-            }
-        }
-        state_answer_group = state_domain.AnswerGroup(
-            state_domain.Outcome(
-                exploration.init_state_name, None, state_domain.SubtitledHtml(
-                    'feedback', '<p>state outcome html</p>'),
-                False, [], None, None),
-            [
-                state_domain.RuleSpec(
-                    'Equals',
-                    {
-                        'x': ['<p>Equals rule_spec html</p>']
-                    }),
-                state_domain.RuleSpec(
-                    'ContainsAtLeastOneOf',
-                    {
-                        'x': ['<p>ContainsAtLeastOneOf rule_spec html</p>']
-                    }),
-                state_domain.RuleSpec(
-                    'IsProperSubsetOf',
-                    {
-                        'x': ['<p>IsProperSubsetOf rule_spec html</p>']
-                    }),
-                state_domain.RuleSpec(
-                    'DoesNotContainAtLeastOneOf',
-                    {
-                        'x': ['<p>DoesNotContainAtLeastOneOf rule_'
-                              'spec html</p>']
-                    })
-            ],
-            [],
-            None
-        )
-        state_solution_dict: state_domain.SolutionDict = {
-            'answer_is_exclusive': True,
-            'correct_answer': [
-                '<p>state customization arg html 1</p>',
-                '<p>state customization arg html 2</p>',
-                '<p>state customization arg html 3</p>',
-                '<p>state customization arg html 4</p>'
-            ],
-            'explanation': {
-                'content_id': 'solution',
-                'html': '<p>This is solution for state1</p>'
-            }
-        }
-        state_hint_list = [
-            state_domain.Hint(
-                state_domain.SubtitledHtml(
-                    'hint_1', '<p>Hello, this is html1 for hint 1</p>'
-                )
-            )
-        ]
-
-        state.update_content(
-            state_domain.SubtitledHtml.from_dict(state_content_dict))
-        state.update_interaction_id('ItemSelectionInput')
-        state.update_interaction_answer_groups([state_answer_group])
-        state.update_interaction_customization_args(
-            state_customization_args_dict)
-        state.update_next_content_id_index(4)
-        state.update_interaction_hints(state_hint_list)
-
-        # Ruling out the possibility of None for mypy type checking.
-        assert state.interaction.id is not None
-        solution = state_domain.Solution.from_dict(
-            state.interaction.id, state_solution_dict)
-        state.update_interaction_solution(solution)
-        exp_services.save_new_exploration('owner_id', exploration)
-
-        mock_html_field_types_to_rule_specs_dict = (
-            rules_registry.Registry.get_html_field_types_to_rule_specs(
-                state_schema_version=41))
-
-        def mock_get_html_field_types_to_rule_specs(
-            unused_cls: Type[state_domain.State]
-        ) -> Dict[str, rules_registry.RuleSpecsExtensionDict]:
-            return mock_html_field_types_to_rule_specs_dict
-
-        def mock_get_interaction_by_id(
-            cls: Type[interaction_registry.Registry],
-            interaction_id: str
-        ) -> base.BaseInteraction:
-            interaction = copy.deepcopy(cls._interactions[interaction_id]) # pylint: disable=protected-access
-            interaction.answer_type = 'SetOfHtmlString'
-            interaction.can_have_solution = True
-            return interaction
-
-        rules_registry_swap = self.swap(
-            rules_registry.Registry, 'get_html_field_types_to_rule_specs',
-            classmethod(mock_get_html_field_types_to_rule_specs))
-
-        interaction_registry_swap = self.swap(
-            interaction_registry.Registry, 'get_interaction_by_id',
-            classmethod(mock_get_interaction_by_id))
-
-        with rules_registry_swap, interaction_registry_swap:
-            html_list = state.get_all_html_content_strings()
-
-        self.assertEqual(
-            html_list,
-            [
-                '<p>state outcome html</p>',
-                '<p>Equals rule_spec html</p>',
-                '<p>ContainsAtLeastOneOf rule_spec html</p>',
-                '<p>IsProperSubsetOf rule_spec html</p>',
-                '<p>DoesNotContainAtLeastOneOf rule_spec html</p>', '',
-                '<p>Hello, this is html1 for hint 1</p>',
-                '<p>This is solution for state1</p>',
-                '<p>state customization arg html 1</p>',
-                '<p>state customization arg html 2</p>',
-                '<p>state customization arg html 3</p>',
-                '<p>state customization arg html 4</p>',
-                '<p>init_state customization arg html 1</p>',
-                '<p>init_state customization arg html 2</p>',
-                '<p>init_state customization arg html 3</p>',
-                '<p>init_state customization arg html 4</p>',
-                '<p>state content html</p>'])
-
-    def test_rule_spec_with_invalid_html_format(self) -> None:
-        """Test the method for extracting all the HTML from a state
-        when the rule_spec has invalid html format.
-        """
-
-        exploration = exp_domain.Exploration.create_default_exploration(
-            'exp_id')
-        exploration.add_states(['State1'])
-        state = exploration.states['State1']
-        state_answer_group = state_domain.AnswerGroup(
-            state_domain.Outcome(
-                exploration.init_state_name, None, state_domain.SubtitledHtml(
-                    'feedback', '<p>state outcome html</p>'),
-                False, [], None, None),
-            [
-                state_domain.RuleSpec(
-                    'Equals',
-                    {
-                        'x': ['<p>Equals rule_spec html</p>']
-                    }),
-                state_domain.RuleSpec(
-                    'ContainsAtLeastOneOf',
-                    {
-                        'x': ['<p>ContainsAtLeastOneOf rule_spec html</p>']
-
-                    }),
-                state_domain.RuleSpec(
-                    'IsProperSubsetOf',
-                    {
-                        'x': ['<p>IsProperSubsetOf rule_spec html</p>']
-                    }),
-                state_domain.RuleSpec(
-                    'DoesNotContainAtLeastOneOf',
-                    {
-                        'x': ['<p>DoesNotContainAtLeastOneOf rule_'
-                              'spec html</p>']
-                    })
-            ],
-            [],
-            None
-        )
-
-        state.update_interaction_id('ItemSelectionInput')
-        state.update_interaction_answer_groups([state_answer_group])
-
-        mock_html_field_types_to_rule_specs_dict = copy.deepcopy(
-            rules_registry.Registry.get_html_field_types_to_rule_specs(
-                state_schema_version=41))
-        for html_type_dict in (
-                mock_html_field_types_to_rule_specs_dict.values()):
-            html_type_dict['format'] = 'invalid format'
-
-        def mock_get_html_field_types_to_rule_specs(
-            unused_cls: Type[state_domain.State]
-        ) -> Dict[str, rules_registry.RuleSpecsExtensionDict]:
-            return mock_html_field_types_to_rule_specs_dict
-
-        with self.swap(
-            rules_registry.Registry, 'get_html_field_types_to_rule_specs',
-            classmethod(mock_get_html_field_types_to_rule_specs)
-        ):
-            with self.assertRaisesRegex(
-                Exception,
-                'The rule spec does not belong to a valid format.'):
-                state.get_all_html_content_strings()
-
-    def test_update_customization_args_with_invalid_content_id(self) -> None:
-        """Test the method for updating interaction customization arguments
-        when a content_id is invalid (set to None).
-        """
-
-        exploration = exp_domain.Exploration.create_default_exploration(
-            'exp_id')
-        exploration.add_states(['State1'])
-        state = exploration.states['State1']
-        state_customization_args_dict: Dict[
-            str, Dict[str, Union[List[Dict[str, Optional[str]]], int]]
-        ] = {
-            'maxAllowableSelectionCount': {
-                'value': 1
-            },
-            'minAllowableSelectionCount': {
-                'value': 1
-            },
-            'choices': {
-                'value': [
-                    {
-                        'content_id': None,
-                        'html': '<p>init_state customization arg html 1</p>'
-                    }, {
-                        'content_id': 'ca_choices_1',
-                        'html': '<p>init_state customization arg html 2</p>'
-                    }
-                ]
-            }
-        }
-
-        state.update_interaction_id('ItemSelectionInput')
-        with self.assertRaisesRegex(
-            utils.ValidationError,
-            'Expected content id to be a string, received None'
-        ):
-            state.update_interaction_customization_args(
-                state_customization_args_dict)
-
-    def test_rule_spec_with_html_having_invalid_input_variable(self) -> None:
-        """Test the method for extracting all the HTML from a state
-        when the rule_spec has html but the input variable is invalid.
-        """
-
-        exploration = exp_domain.Exploration.create_default_exploration(
-            'exp_id')
-        exploration.add_states(['State1'])
-        state = exploration.states['State1']
-        state_answer_group = state_domain.AnswerGroup(
-            state_domain.Outcome(
-                exploration.init_state_name, None, state_domain.SubtitledHtml(
-                    'feedback', '<p>state outcome html</p>'),
-                False, [], None, None),
-            [
-                state_domain.RuleSpec(
-                    'Equals',
-                    {
-                        'x': ['<p>init_state customization arg html 1</p>']
-                    })
-            ],
-            [],
-            None
-        )
-        state_customization_args_dict: Dict[
-            str, Dict[str, Union[List[Dict[str, str]], int]]
-        ] = {
-            'maxAllowableSelectionCount': {
-                'value': 1
-            },
-            'minAllowableSelectionCount': {
-                'value': 1
-            },
-            'choices': {
-                'value': [
-                    {
-                        'content_id': 'ca_choices_0',
-                        'html': '<p>init_state customization arg html 1</p>'
-                    }, {
-                        'content_id': 'ca_choices_1',
-                        'html': '<p>init_state customization arg html 2</p>'
-                    }, {
-                        'content_id': 'ca_choices_2',
-                        'html': '<p>init_state customization arg html 3</p>'
-                    }, {
-                        'content_id': 'ca_choices_3',
-                        'html': '<p>init_state customization arg html 4</p>'
-                    }
-                ]
-            }
-        }
-
-        state.update_interaction_id('ItemSelectionInput')
-        state.update_interaction_customization_args(
-            state_customization_args_dict)
-        state.update_interaction_answer_groups([state_answer_group])
-
-        mock_html_field_types_to_rule_specs_dict = copy.deepcopy(
-            rules_registry.Registry.get_html_field_types_to_rule_specs(
-                state_schema_version=41))
-        for html_type_dict in (
-                mock_html_field_types_to_rule_specs_dict.values()):
-            if html_type_dict['interactionId'] == 'ItemSelectionInput':
-                html_type_dict['ruleTypes']['Equals']['htmlInputVariables'] = (
-                    ['y'])
-
-        def mock_get_html_field_types_to_rule_specs(
-            unused_cls: Type[state_domain.State]
-        ) -> Dict[str, rules_registry.RuleSpecsExtensionDict]:
-            return mock_html_field_types_to_rule_specs_dict
-
-        with self.swap(
-            rules_registry.Registry, 'get_html_field_types_to_rule_specs',
-            classmethod(mock_get_html_field_types_to_rule_specs)
-        ):
-            with self.assertRaisesRegex(
-                Exception,
-                'Rule spec should have at least one valid input variable with '
-                'Html in it.'):
-                state.get_all_html_content_strings()
-
-    def test_get_all_html_when_solution_has_invalid_answer_type(self) -> None:
-        """Test the method for extracting all the HTML from a state
-        when the interaction has a solution but the answer_type for the
-        corrent_answer is invalid.
-        """
-        exploration = exp_domain.Exploration.create_default_exploration(
-            'exp_id')
-        exploration.add_states(['State1'])
-        state = exploration.states['State1']
-        state_content_dict: state_domain.SubtitledHtmlDict = {
-            'content_id': 'content',
-            'html': '<p>state content html</p>'
-        }
-        state_customization_args_dict: Dict[
-            str, Dict[str, Union[List[Dict[str, str]], bool]]
-        ] = {
-            'choices': {
-                'value': [
-                    {
-                        'content_id': 'ca_choices_0',
-                        'html': '<p>state customization arg html 1</p>'
-                    }, {
-                        'content_id': 'ca_choices_1',
-                        'html': '<p>state customization arg html 2</p>'
-                    }, {
-                        'content_id': 'ca_choices_2',
-                        'html': '<p>state customization arg html 3</p>'
-                    }, {
-                        'content_id': 'ca_choices_3',
-                        'html': '<p>state customization arg html 4</p>'
-                    }
-                ]
-            },
-            'allowMultipleItemsInSamePosition': {
-                'value': False
-            }
-        }
-
-        state_hint_list = [
-            state_domain.Hint(
-                state_domain.SubtitledHtml(
-                    'hint_1', '<p>Hello, this is html1 for hint 1</p>'
-                )
-            )
-        ]
-
-        state_solution_dict: state_domain.SolutionDict = {
-            'answer_is_exclusive': True,
-            'correct_answer': [
-                ['<p>state customization arg html 1</p>'],
-                ['<p>state customization arg html 2</p>'],
-                ['<p>state customization arg html 3</p>'],
-                ['<p>state customization arg html 4</p>']
-            ],
-            'explanation': {
-                'content_id': 'solution',
-                'html': '<p>This is solution for state1</p>'
-            }
-        }
-
-        state.update_content(
-            state_domain.SubtitledHtml.from_dict(state_content_dict))
-        state.update_interaction_id('DragAndDropSortInput')
-        state.update_interaction_customization_args(
-            state_customization_args_dict)
-        state.update_next_content_id_index(4)
-        state.update_interaction_hints(state_hint_list)
-        # Ruling out the possibility of None for mypy type checking.
-        assert state.interaction.id is not None
-        solution = state_domain.Solution.from_dict(
-            state.interaction.id, state_solution_dict)
-        state.update_interaction_solution(solution)
-        exp_services.save_new_exploration('owner_id', exploration)
-
-        interaction = (
-            interaction_registry.Registry.get_interaction_by_id(
-                'DragAndDropSortInput'))
-        interaction.answer_type = 'DragAndDropHtmlString'
-
-        mock_html_field_types_to_rule_specs_dict = copy.deepcopy(
-            rules_registry.Registry.get_html_field_types_to_rule_specs(
-                state_schema_version=41))
-
-        def mock_get_html_field_types_to_rule_specs(
-            unused_cls: Type[state_domain.State]
-        ) -> Dict[str, rules_registry.RuleSpecsExtensionDict]:
-            return mock_html_field_types_to_rule_specs_dict
-
-        with self.swap(
-            rules_registry.Registry, 'get_html_field_types_to_rule_specs',
-            classmethod(mock_get_html_field_types_to_rule_specs)):
-            with self.assertRaisesRegex(
-                Exception,
-                'The solution does not have a valid '
-                'correct_answer type.'):
-                state.get_all_html_content_strings()
-
-    def test_get_all_html_when_interaction_is_none(self) -> None:
-        """Test the method for extracting all the HTML from a state
-        when the state has no interaction.
-        """
-        exploration = exp_domain.Exploration.create_default_exploration(
-            'exp_id')
-        exploration.add_states(['State1'])
-        state = exploration.states['State1']
-        state_content_dict: state_domain.SubtitledHtmlDict = {
-            'content_id': 'content',
-            'html': '<p>state content html</p>'
-        }
-
-        state.update_content(
-            state_domain.SubtitledHtml.from_dict(state_content_dict))
-
-        exp_services.save_new_exploration('owner_id', exploration)
-        html_list = state.get_all_html_content_strings()
-        self.assertEqual(html_list, ['', '<p>state content html</p>'])
-
-    def test_export_state_to_dict(self) -> None:
-        """Test exporting a state to a dict."""
-        exploration = exp_domain.Exploration.create_default_exploration(
-            'exp_id')
-        exploration.add_states(['New state'])
-
-        state_dict = exploration.states['New state'].to_dict()
-        expected_dict: state_domain.StateDict = {
-            'classifier_model_id': None,
-            'content': {
-                'content_id': 'content',
-                'html': ''
-            },
-            'interaction': {
-                'answer_groups': [],
-                'confirmed_unclassified_answers': [],
-                'customization_args': {},
-                'default_outcome': {
-                    'dest': 'New state',
-                    'dest_if_really_stuck': None,
-                    'feedback': {
-                        'content_id': 'default_outcome',
-                        'html': ''
-                    },
-                    'labelled_as_correct': False,
-                    'param_changes': [],
-                    'refresher_exploration_id': None,
-                    'missing_prerequisite_skill_id': None
-                },
-                'hints': [],
-                'id': None,
-                'solution': None,
-            },
-            'linked_skill_id': None,
-            'next_content_id_index': 0,
-            'param_changes': [],
-            'recorded_voiceovers': {
-                'voiceovers_mapping': {
-                    'content': {},
-                    'default_outcome': {}
-                }
-            },
-            'solicit_answer_details': False,
-            'card_is_checkpoint': False,
-            'written_translations': {
-                'translations_mapping': {
-                    'content': {},
-                    'default_outcome': {}
-                }
-            }
-        }
-        self.assertEqual(expected_dict, state_dict)
-
-    def test_can_undergo_classification(self) -> None:
-        """Test the can_undergo_classification() function."""
-        exploration_id = 'eid'
-        test_exp_filepath = os.path.join(
-            feconf.TESTS_DATA_DIR, 'string_classifier_test.yaml')
-        yaml_content = utils.get_file_contents(test_exp_filepath)
-        assets_list: List[Tuple[str, bytes]] = []
-        exp_services.save_new_exploration_from_yaml_and_assets(
-            feconf.SYSTEM_COMMITTER_ID, yaml_content, exploration_id,
-            assets_list)
-
-        exploration = exp_fetchers.get_exploration_by_id(exploration_id)
-        state_with_training_data = exploration.states['Home']
-        state_without_training_data = exploration.states['End']
-
-        # A state with 786 training examples.
-        self.assertTrue(
-            state_with_training_data.can_undergo_classification())
-
-        # A state with no training examples.
-        self.assertFalse(
-            state_without_training_data.can_undergo_classification())
-
-    def test_get_training_data(self) -> None:
-        """Test retrieval of training data."""
-        exploration_id = 'eid'
-        test_exp_filepath = os.path.join(
-            feconf.SAMPLE_EXPLORATIONS_DIR, 'classifier_demo_exploration.yaml')
-        yaml_content = utils.get_file_contents(test_exp_filepath)
-        assets_list: List[Tuple[str, bytes]] = []
-        exp_services.save_new_exploration_from_yaml_and_assets(
-            feconf.SYSTEM_COMMITTER_ID, yaml_content, exploration_id,
-            assets_list)
-
-        exploration = exp_fetchers.get_exploration_by_id(exploration_id)
-        state = exploration.states['text']
-
-        expected_training_data = [{
-            'answer_group_index': 1,
-            'answers': [u'cheerful', u'merry', u'ecstatic', u'glad',
-                        u'overjoyed', u'pleased', u'thrilled', u'smile']}]
-
-        observed_training_data = state.get_training_data()
-
-        self.assertEqual(observed_training_data, expected_training_data)
-
-    def test_get_content_html_with_correct_state_name_returns_html(
-        self
-    ) -> None:
-        exploration = exp_domain.Exploration.create_default_exploration('0')
-
-        init_state = exploration.states[exploration.init_state_name]
-        init_state.update_interaction_id('TextInput')
-        hints_list = [
-            state_domain.Hint(
-                state_domain.SubtitledHtml('hint_1', '<p>hint one</p>')
-            )
-        ]
-        init_state.update_interaction_hints(hints_list)
-
-        self.assertEqual(
-            init_state.get_content_html('hint_1'), '<p>hint one</p>')
-
-        hints_list[0].hint_content.html = '<p>Changed hint one</p>'
-        init_state.update_interaction_hints(hints_list)
-
-        self.assertEqual(
-            init_state.get_content_html('hint_1'), '<p>Changed hint one</p>')
-
-    def test_rte_content_validation_for_android(self) -> None:
-        exploration = exp_domain.Exploration.create_default_exploration('0')
-
-        init_state = exploration.states[exploration.init_state_name]
-        init_state.update_interaction_id('TextInput')
-        solution_dict: state_domain.SolutionDict = {
-            'answer_is_exclusive': False,
-            'correct_answer': 'helloworld!',
-            'explanation': {
-                'content_id': 'solution',
-                'html': (
-                    '<oppia-noninteractive-collapsible content-with-value='
-                    '"&amp;quot;&amp;lt;p&amp;gt;Hello&amp;lt;/p&amp;gt;&amp;'
-                    'quot;" heading-with-value="&amp;quot;SubCollapsible&amp;'
-                    'quot;"></oppia-noninteractive-collapsible><p>&nbsp;</p>')
-            },
-        }
-
-        # Ruling out the possibility of None for mypy type checking.
-        assert init_state.interaction.id is not None
-        solution = state_domain.Solution.from_dict(
-            init_state.interaction.id, solution_dict
-        )
-        init_state.update_interaction_solution(solution)
-        self.assertFalse(init_state.is_rte_content_supported_on_android())
-        solution_dict['explanation']['html'] = ''
-        # Ruling out the possibility of None for mypy type checking.
-        assert init_state.interaction.id is not None
-        init_state.update_interaction_solution(state_domain.Solution.from_dict(
-            init_state.interaction.id, solution_dict))
-        self.assertTrue(init_state.is_rte_content_supported_on_android())
-
-        hints_list = []
-        hints_list.append(
-            state_domain.Hint(
-                state_domain.SubtitledHtml(
-                    'hint_1',
-                    '<oppia-noninteractive-collapsible content-with-value='
-                    '"&amp;quot;&amp;lt;p&amp;gt;Hello&amp;lt;/p&amp;gt;&amp;'
-                    'quot;" heading-with-value="&amp;quot;SubCollapsible&amp;'
-                    'quot;"></oppia-noninteractive-collapsible><p>&nbsp;</p>'
-                )
-            )
-        )
-        init_state.update_interaction_hints(hints_list)
-        self.assertFalse(init_state.is_rte_content_supported_on_android())
-        hints_list[0].hint_content.html = ''
-        init_state.update_interaction_hints(hints_list)
-        self.assertTrue(init_state.is_rte_content_supported_on_android())
-
-        default_outcome = state_domain.Outcome(
-            'Introduction', None, state_domain.SubtitledHtml(
-                'default_outcome', (
-                    '<oppia-noninteractive-collapsible content-with-value='
-                    '"&amp;quot;&amp;lt;p&amp;gt;Hello&amp;lt;/p&amp;gt;&amp;'
-                    'quot;" heading-with-value="&amp;quot;Sub&amp;quot;">'
-                    '</oppia-noninteractive-collapsible><p>&nbsp;</p>')),
-            False, [], None, None
-        )
-
-        init_state.update_interaction_default_outcome(default_outcome)
-        self.assertFalse(init_state.is_rte_content_supported_on_android())
-        default_outcome.feedback.html = ''
-        init_state.update_interaction_default_outcome(default_outcome)
-        self.assertTrue(init_state.is_rte_content_supported_on_android())
-
-        state_answer_group = state_domain.AnswerGroup(
-            state_domain.Outcome(
-                exploration.init_state_name, None, state_domain.SubtitledHtml(
-                    'feedback_1', (
-                        '<oppia-noninteractive-tabs tab_contents-with-value'
-                        '=\"[{&amp;quot;content&amp;quot;:&amp;quot;&amp;lt;p'
-                        '&amp;gt;&amp;lt;i&amp;gt;lorem ipsum&amp;lt;/i&amp;'
-                        'gt;&amp;lt;/p&amp;gt;&amp;quot;,&amp;quot;title&amp;'
-                        'quot;:&amp;quot;hello&amp;quot;}]\">'
-                        '</oppia-noninteractive-tabs>')),
-                False, [], None, None),
-            [
-                state_domain.RuleSpec(
-                    'Contains',
-                    {
-                        'x': {
-                            'contentId': 'rule_input_Equals',
-                            'normalizedStrSet': ['Test']
-                            }
-                    })
-            ],
-            [],
-            None
-        )
-
-        init_state.update_interaction_answer_groups(
-            [state_answer_group])
-        self.assertFalse(init_state.is_rte_content_supported_on_android())
-        state_answer_group.outcome.feedback.html = (
-            '<p><oppia-noninteractive-image caption-with-value="&amp;quot;'
-            '&amp;quot;" filepath-with-value="&amp;quot;startBlue.png&amp;'
-            'quot;" alt-with-value="&amp;quot;&amp;quot;">'
-            '</oppia-noninteractive-image></p>')
-        init_state.update_interaction_answer_groups(
-            [state_answer_group])
-        self.assertTrue(init_state.is_rte_content_supported_on_android())
-
-        init_state.update_content(
-            state_domain.SubtitledHtml.from_dict({
-                'content_id': 'content',
-                'html': (
-                    '<oppia-noninteractive-tabs tab_contents-with-value'
-                    '=\"[{&amp;quot;content&amp;quot;:&amp;quot;&amp;lt;p'
-                    '&amp;gt;&amp;lt;i&amp;gt;lorem ipsum&amp;lt;/i&amp;'
-                    'gt;&amp;lt;/p&amp;gt;&amp;quot;,&amp;quot;title&amp;'
-                    'quot;:&amp;quot;hello&amp;quot;}]\">'
-                    '</oppia-noninteractive-tabs>')
-            }))
-        self.assertFalse(init_state.is_rte_content_supported_on_android())
-        init_state.update_content(
-            state_domain.SubtitledHtml.from_dict({
-                'content_id': 'content',
-                'html': (
-                    '<p><oppia-noninteractive-link text-with-value="'
-                    '&amp;quot;What is a link?&amp;quot;" url-with-'
-                    'value="&amp;quot;htt://link.com&amp'
-                    ';quot;"></oppia-noninteractive-link></p>')
-            }))
-        self.assertFalse(init_state.is_rte_content_supported_on_android())
-        init_state.update_content(
-            state_domain.SubtitledHtml.from_dict({
-                'content_id': 'content',
-                'html': (
-                    '<p><oppia-noninteractive-skillreview text-with-value="'
-                    '&amp;quot;&amp;quot;" skill_id-with-value="&amp;quot;'
-                    '&amp;quot;"></oppia-noninteractive-skillreview></p>')
-            }))
-        self.assertTrue(init_state.is_rte_content_supported_on_android())
-
-    def test_interaction_validation_for_android(self) -> None:
-        _checked_interaction_ids = set()
-
-        def _create_init_state_for_interaction_verification(
-        ) -> state_domain.State:
-            """Creates an init state for interaction verification."""
-            exploration = (
-                exp_domain.Exploration.create_default_exploration('0'))
-            state: state_domain.State = (
-                exploration.states[exploration.init_state_name]
-            )
-            return state
-
-        def _verify_interaction_supports_android(
-            self: StateDomainUnitTests, interaction_id: Optional[str]
-        ) -> None:
-            """Checks that the provided interaction is supported on Android."""
-            init_state = _create_init_state_for_interaction_verification()
-            init_state.update_interaction_id(interaction_id)
-            self.assertTrue(
-                init_state.interaction.is_supported_on_android_app())
-            _checked_interaction_ids.add(interaction_id)
-
-        def _verify_interaction_does_not_support_android(
-            self: StateDomainUnitTests, interaction_id: str
-        ) -> None:
-            """Checks that the provided interaction is not supported on
-            Android.
-            """
-            init_state = _create_init_state_for_interaction_verification()
-            init_state.update_interaction_id(interaction_id)
-            self.assertFalse(
-                init_state.interaction.is_supported_on_android_app())
-            _checked_interaction_ids.add(interaction_id)
-
-        def _verify_all_interaction_ids_checked(
-            self: StateDomainUnitTests
-        ) -> None:
-            """Verifies that all the interaction ids are checked."""
-            all_interaction_ids = set(
-                interaction_registry.Registry.get_all_interaction_ids())
-            missing_interaction_ids = (
-                all_interaction_ids - _checked_interaction_ids)
-            self.assertFalse(missing_interaction_ids)
-
-        _verify_interaction_supports_android(self, 'AlgebraicExpressionInput')
-        _verify_interaction_supports_android(self, 'Continue')
-        _verify_interaction_supports_android(self, 'DragAndDropSortInput')
-        _verify_interaction_supports_android(self, 'EndExploration')
-        _verify_interaction_supports_android(self, 'FractionInput')
-        _verify_interaction_supports_android(self, 'ImageClickInput')
-        _verify_interaction_supports_android(self, 'ItemSelectionInput')
-        _verify_interaction_supports_android(self, 'MathEquationInput')
-        _verify_interaction_supports_android(self, 'MultipleChoiceInput')
-        _verify_interaction_supports_android(self, 'NumberWithUnits')
-        _verify_interaction_supports_android(self, 'NumericInput')
-        _verify_interaction_supports_android(self, 'TextInput')
-        _verify_interaction_supports_android(self, 'NumericExpressionInput')
-        _verify_interaction_supports_android(self, 'RatioExpressionInput')
-        _verify_interaction_supports_android(self, None)
-
-        _verify_interaction_does_not_support_android(self, 'CodeRepl')
-        _verify_interaction_does_not_support_android(self, 'GraphInput')
-        _verify_interaction_does_not_support_android(self, 'InteractiveMap')
-        _verify_interaction_does_not_support_android(self, 'MusicNotesInput')
-        _verify_interaction_does_not_support_android(self, 'PencilCodeEditor')
-        _verify_interaction_does_not_support_android(self, 'SetInput')
-
-        _verify_all_interaction_ids_checked(self)
-
-    def test_get_content_html_with_invalid_content_id_raise_error(self) -> None:
-        exploration = exp_domain.Exploration.create_default_exploration('0')
-        init_state = exploration.states[exploration.init_state_name]
-        init_state.update_interaction_id('TextInput')
-        hints_list = [
-            state_domain.Hint(
-                state_domain.SubtitledHtml('hint_1', '<p>hint one</p>')
-            )
-        ]
-        init_state.update_interaction_hints(hints_list)
->>>>>>> 2f3485f2
 
         self.assertEqual(
             init_state.get_content_html('hint_1'), '<p>Changed hint one</p>')
@@ -2247,318 +1451,6 @@
                     'refresher_exploration_id': None,
                     'missing_prerequisite_skill_id': None,
                     'labelled_as_correct': False
-<<<<<<< HEAD
-=======
-                },
-                'customization_args': {},
-                'confirmed_unclassified_answers': [],
-                'id': 'MathExpressionInput',
-                'hints': [
-                    {
-                        'hint_content': {
-                            'content_id': 'hint_1',
-                            'html': html_with_new_math_schema
-                        }
-                    },
-                    {
-                        'hint_content': {
-                            'content_id': 'hint_2',
-                            'html': html_with_new_math_schema
-                        }
-                    }]
-            },
-            'recorded_voiceovers': {
-                'voiceovers_mapping': {}
-            },
-            'written_translations': {
-                'translations_mapping': {}
-            },
-            'next_content_id_index': 0
-        }
-        self.assertEqual(
-            state_domain.State.convert_html_fields_in_state(
-                state_dict_with_old_math_schema,
-                html_validation_service.
-                add_math_content_to_math_rte_components),
-            state_dict_with_new_math_schema)
-
-    def test_convert_html_fields_in_state_with_old_written_translations(
-        self
-    ) -> None:
-        """Test the method for converting all the HTML in a state having
-        written_translations in the old format. This is needed for converting
-        older snapshots (prior to state schema version 35) properly.
-
-        TODO(#11950): Remove this test once old schema migration functions are
-        deleted.
-        """
-        html_with_old_math_schema = (
-            '<p>Value</p><oppia-noninteractive-math raw_latex-with-value="&a'
-            'mp;quot;+,-,-,+&amp;quot;"></oppia-noninteractive-math>')
-        html_with_new_math_schema = (
-            '<p>Value</p><oppia-noninteractive-math math_content-with-value='
-            '"{&amp;quot;raw_latex&amp;quot;: &amp;quot;+,-,-,+&amp;quot;, &'
-            'amp;quot;svg_filename&amp;quot;: &amp;quot;&amp;quot;}"></oppia'
-            '-noninteractive-math>')
-        # Here we use MyPy ignore because we are defining an older version
-        # dictionary of WrittenTranslations that contains `html` key, but
-        # the type of this dict is defined according to the latest version
-        # of WrittenTranslations that do not contain 'html' key. So, due to
-        # this conflict in presences of keys MyPy throws an error. Thus to
-        # avoid the error, we used ignore here.
-        written_translations_dict_with_old_math_schema_and_old_format: (
-            state_domain.WrittenTranslationsDict
-        ) = {
-            'translations_mapping': {
-                'content1': {
-                    'en': {  # type: ignore[typeddict-item]
-                        'html': html_with_old_math_schema,
-                        'needs_update': True
-                    },
-                    # Here we use MyPy ignore because we want to avoid the error
-                    # that was generated when we are defining an older version
-                    # Dict of WrittenTranslations with deprecated 'html' key.
-                    'hi': {  # type: ignore[typeddict-item]
-                        'html': 'Hey!',
-                        'needs_update': False
-                    }
-                },
-                'feedback_1': {
-                    # Here we use MyPy ignore because we want to avoid the error
-                    # that was generated when we are defining an older version
-                    # Dict of WrittenTranslations with deprecated 'html' key.
-                    'hi': {  # type: ignore[typeddict-item]
-                        'html': html_with_old_math_schema,
-                        'needs_update': False
-                    },
-                    # Here we use MyPy ignore because we want to avoid the error
-                    # that was generated when we are defining an older version
-                    # Dict of WrittenTranslations with deprecated 'html' key.
-                    'en': {  # type: ignore[typeddict-item]
-                        'html': 'hello!',
-                        'needs_update': False
-                    }
-                }
-            }
-        }
-        # Here we use MyPy ignore because we are defining an older version
-        # dictionary of WrittenTranslations that contains `html` key, but
-        # the type of this dict is defined according to the latest version
-        # of WrittenTranslations that do not contain 'html' key. So, due to
-        # this conflict in presences of keys MyPy throws an error. Thus to
-        # avoid the error, we used ignore here.
-        written_translations_dict_with_new_math_schema_and_old_format: (
-            state_domain.WrittenTranslationsDict
-        ) = {
-            'translations_mapping': {
-                'content1': {
-                    'en': {  # type: ignore[typeddict-item]
-                        'html': html_with_new_math_schema,
-                        'needs_update': True
-                    },
-                    # Here we use MyPy ignore because we want to avoid the error
-                    # that was generated when we are defining an older version
-                    # Dict of WrittenTranslations with deprecated 'html' key.
-                    'hi': {  # type: ignore[typeddict-item]
-                        'html': 'Hey!',
-                        'needs_update': False
-                    }
-                },
-                'feedback_1': {
-                    # Here we use MyPy ignore because we want to avoid the error
-                    # that was generated when we are defining an older version
-                    # Dict of WrittenTranslations with deprecated 'html' key.
-                    'hi': {  # type: ignore[typeddict-item]
-                        'html': html_with_new_math_schema,
-                        'needs_update': False
-                    },
-                    # Here we use MyPy ignore because we want to avoid the error
-                    # that was generated when we are defining an older version
-                    # Dict of WrittenTranslations with deprecated 'html' key.
-                    'en': {  # type: ignore[typeddict-item]
-                        'html': 'hello!',
-                        'needs_update': False
-                    }
-                }
-            }
-        }
-
-        answer_group_dict_with_old_math_schema: state_domain.AnswerGroupDict = {
-            'outcome': {
-                'dest': 'Introduction',
-                'dest_if_really_stuck': None,
-                'feedback': {
-                    'content_id': 'feedback_1',
-                    'html': '<p>Feedback</p>'
-                },
-                'labelled_as_correct': False,
-                'param_changes': [],
-                'refresher_exploration_id': None,
-                'missing_prerequisite_skill_id': None
-            },
-            'rule_specs': [{
-                'inputs': {
-                    'x': [[html_with_old_math_schema]]
-                },
-                'rule_type': 'IsEqualToOrdering'
-            }],
-            'training_data': [],
-            'tagged_skill_misconception_id': None
-        }
-        answer_group_dict_with_new_math_schema: state_domain.AnswerGroupDict = {
-            'outcome': {
-                'dest': 'Introduction',
-                'dest_if_really_stuck': None,
-                'feedback': {
-                    'content_id': 'feedback_1',
-                    'html': '<p>Feedback</p>'
-                },
-                'labelled_as_correct': False,
-                'param_changes': [],
-                'refresher_exploration_id': None,
-                'missing_prerequisite_skill_id': None
-            },
-            'rule_specs': [{
-                'inputs': {
-                    'x': [[html_with_new_math_schema]]
-                },
-                'rule_type': 'IsEqualToOrdering'
-            }],
-            'training_data': [],
-            'tagged_skill_misconception_id': None
-        }
-        state_dict_with_old_math_schema: state_domain.StateDict = {
-            'content': {
-                'content_id': 'content', 'html': 'Hello!'
-            },
-            'param_changes': [],
-            'solicit_answer_details': False,
-            'card_is_checkpoint': False,
-            'linked_skill_id': None,
-            'classifier_model_id': None,
-            'interaction': {
-                'answer_groups': [answer_group_dict_with_old_math_schema],
-                'default_outcome': {
-                    'param_changes': [],
-                    'feedback': {
-                        'content_id': 'default_outcome',
-                        'html': (
-                            '<p><oppia-noninteractive-image filepath'
-                            '-with-value="&amp;quot;random.png&amp;'
-                            'quot;"></oppia-noninteractive-image>'
-                            'Hello this is test case to check '
-                            'image tag inside p tag</p>'
-                        )
-                    },
-                    'dest': 'Introduction',
-                    'dest_if_really_stuck': None,
-                    'refresher_exploration_id': None,
-                    'missing_prerequisite_skill_id': None,
-                    'labelled_as_correct': False
-                },
-                'customization_args': {
-                    'choices': {
-                        'value': [{
-                            'content_id': 'ca_choices_0',
-                            'html': html_with_old_math_schema
-                        }, {
-                            'content_id': 'ca_choices_1',
-                            'html': '<p>2</p>'
-                        }, {
-                            'content_id': 'ca_choices_2',
-                            'html': '<p>3</p>'
-                        }, {
-                            'content_id': 'ca_choices_3',
-                            'html': '<p>4</p>'
-                        }]
-                    },
-                    'allowMultipleItemsInSamePosition': {'value': True}
-                },
-                'confirmed_unclassified_answers': [],
-                'id': 'DragAndDropSortInput',
-                'hints': [
-                    {
-                        'hint_content': {
-                            'content_id': 'hint_1',
-                            'html': html_with_old_math_schema
-                        }
-                    },
-                    {
-                        'hint_content': {
-                            'content_id': 'hint_2',
-                            'html': html_with_old_math_schema
-                        }
-                    }
-                ],
-                'solution': {
-                    'answer_is_exclusive': True,
-                    'correct_answer': [
-                        [html_with_old_math_schema],
-                        ['<p>2</p>'],
-                        ['<p>3</p>'],
-                        ['<p>4</p>']
-                    ],
-                    'explanation': {
-                        'content_id': 'solution',
-                        'html': '<p>This is solution for state1</p>'
-                    }
-                }
-            },
-            'recorded_voiceovers': {
-                'voiceovers_mapping': {}
-            },
-            'next_content_id_index': 0,
-            'written_translations': (
-                written_translations_dict_with_old_math_schema_and_old_format)
-        }
-
-        state_dict_with_new_math_schema: state_domain.StateDict = {
-            'content': {
-                'content_id': 'content', 'html': 'Hello!'
-            },
-            'param_changes': [],
-            'solicit_answer_details': False,
-            'card_is_checkpoint': False,
-            'linked_skill_id': None,
-            'classifier_model_id': None,
-            'interaction': {
-                'answer_groups': [answer_group_dict_with_new_math_schema],
-                'default_outcome': {
-                    'param_changes': [],
-                    'feedback': {
-                        'content_id': 'default_outcome',
-                        'html': (
-                            '<p><oppia-noninteractive-image filepath'
-                            '-with-value="&amp;quot;random.png&amp;'
-                            'quot;"></oppia-noninteractive-image>'
-                            'Hello this is test case to check '
-                            'image tag inside p tag</p>'
-                        )
-                    },
-                    'dest': 'Introduction',
-                    'dest_if_really_stuck': None,
-                    'refresher_exploration_id': None,
-                    'missing_prerequisite_skill_id': None,
-                    'labelled_as_correct': False
-                },
-                'customization_args': {
-                    'choices': {
-                        'value': [{
-                            'content_id': 'ca_choices_0',
-                            'html': html_with_new_math_schema
-                        }, {
-                            'content_id': 'ca_choices_1',
-                            'html': '<p>2</p>'
-                        }, {
-                            'content_id': 'ca_choices_2',
-                            'html': '<p>3</p>'
-                        }, {
-                            'content_id': 'ca_choices_3',
-                            'html': '<p>4</p>'
-                        }]
-                    },
-                    'allowMultipleItemsInSamePosition': {'value': True}
->>>>>>> 2f3485f2
                 },
                 'customization_args': {},
                 'confirmed_unclassified_answers': [],
@@ -3330,258 +2222,6 @@
             state_domain.Solution.from_dict(
                 init_state.interaction.id, solution_dict))
         exploration.validate()
-<<<<<<< HEAD
-=======
-
-    def test_validate_state_unique_content_ids(self) -> None:
-        exploration = exp_domain.Exploration.create_default_exploration('eid')
-        init_state = exploration.states[exploration.init_state_name]
-        init_state.update_interaction_id('MultipleChoiceInput')
-        init_state.update_interaction_customization_args({
-            'choices': {
-                'value': [{
-                    'content_id': '',
-                    'html': 'one'
-                }]
-            },
-            'showChoicesInShuffledOrder': {'value': True}
-        })
-
-        with self.assertRaisesRegex(
-            utils.ValidationError,
-            'Expected all content_ids to be unique, received'
-        ):
-            value = init_state.interaction.customization_args['choices'].value
-            # Ruling out the possibility of any other type for mypy type
-            # checking.
-            assert isinstance(value, list)
-            with self.swap(
-                value[0],
-                'content_id',
-                'content'
-            ):
-                exploration.validate()
-
-    def test_validate_state_content_id_indexes(self) -> None:
-        exploration = exp_domain.Exploration.create_default_exploration('eid')
-        init_state = exploration.states[exploration.init_state_name]
-        init_state.update_interaction_id('MultipleChoiceInput')
-        init_state.update_interaction_customization_args({
-            'choices': {
-                'value': [{
-                    'content_id': 'ca_choices_10',
-                    'html': 'one'
-                }]
-            },
-            'showChoicesInShuffledOrder': {'value': True}
-        })
-        init_state.update_next_content_id_index(9)
-
-        with self.assertRaisesRegex(
-            utils.ValidationError,
-            'Expected all content id indexes to be less than the "next '
-            'content id index"'
-        ):
-            exploration.validate()
-
-    def test_validate_state_solicit_answer_details(self) -> None:
-        """Test validation of solicit_answer_details."""
-        exploration = exp_domain.Exploration.create_default_exploration('eid')
-        init_state = exploration.states[exploration.init_state_name]
-        self.assertEqual(init_state.solicit_answer_details, False)
-        with self.assertRaisesRegex(
-            utils.ValidationError, 'Expected solicit_answer_details to be ' +
-            'a boolean, received'):
-            with self.swap(init_state, 'solicit_answer_details', 'abc'):
-                exploration.validate()
-        self.assertEqual(init_state.solicit_answer_details, False)
-        self.set_interaction_for_state(init_state, 'Continue')
-        self.assertEqual(init_state.interaction.id, 'Continue')
-        exploration.validate()
-        with self.assertRaisesRegex(
-            utils.ValidationError, 'The Continue interaction does not ' +
-            'support soliciting answer details from learners.'):
-            with self.swap(init_state, 'solicit_answer_details', True):
-                exploration.validate()
-        self.set_interaction_for_state(init_state, 'TextInput')
-        self.assertEqual(init_state.interaction.id, 'TextInput')
-        self.assertEqual(init_state.solicit_answer_details, False)
-        exploration.validate()
-        init_state.solicit_answer_details = True
-        self.assertEqual(init_state.solicit_answer_details, True)
-        exploration.validate()
-        init_state = exploration.states[exploration.init_state_name]
-        self.assertEqual(init_state.solicit_answer_details, True)
-
-    def test_validate_state_linked_skill_id(self) -> None:
-        """Test validation of linked_skill_id."""
-        exploration = exp_domain.Exploration.create_default_exploration('eid')
-        init_state = exploration.states[exploration.init_state_name]
-        self.assertEqual(init_state.linked_skill_id, None)
-        with self.assertRaisesRegex(
-            utils.ValidationError, 'Expected linked_skill_id to be ' +
-            'a str, received 12.'):
-            with self.swap(init_state, 'linked_skill_id', 12):
-                exploration.validate()
-        self.assertEqual(init_state.linked_skill_id, None)
-
-    def test_validate_state_card_is_checkpoint(self) -> None:
-        """Test validation of card_is_checkpoint."""
-        exploration = exp_domain.Exploration.create_default_exploration('eid')
-        init_state = exploration.states[exploration.init_state_name]
-        self.assertEqual(init_state.card_is_checkpoint, True)
-        with self.assertRaisesRegex(
-            utils.ValidationError, 'Expected card_is_checkpoint to be ' +
-            'a boolean, received'):
-            with self.swap(init_state, 'card_is_checkpoint', 'abc'):
-                exploration.validate()
-        self.assertEqual(init_state.card_is_checkpoint, True)
-
-    def test_validate_solution_answer_is_exclusive(self) -> None:
-        exploration = self.save_new_valid_exploration('exp_id', 'owner_id')
-
-        # Solution should be set to None as default.
-        self.assertEqual(exploration.init_state.interaction.solution, None)
-
-        solution_dict: state_domain.SolutionDict = {
-            'answer_is_exclusive': False,
-            'correct_answer': 'hello_world!',
-            'explanation': {
-                'content_id': 'solution',
-                'html': '<p>hello_world is a string</p>'
-            }
-        }
-        hints_list = [
-            state_domain.Hint(
-                state_domain.SubtitledHtml('hint_1', '')
-            )
-        ]
-        # Ruling out the possibility of None for mypy type checking.
-        assert exploration.init_state.interaction.id is not None
-        solution = state_domain.Solution.from_dict(
-            exploration.init_state.interaction.id, solution_dict)
-        exploration.init_state.update_interaction_hints(hints_list)
-        exploration.init_state.update_interaction_solution(solution)
-        exploration.validate()
-
-        # TODO(#13059): Here we use MyPy ignore because after we fully type the
-        # codebase we plan to get rid of the tests that intentionally test wrong
-        # inputs that we can normally catch by typing.
-        solution_dict = {
-            'answer_is_exclusive': 1,  # type: ignore[typeddict-item]
-            'correct_answer': 'hello_world!',
-            'explanation': {
-                'content_id': 'solution',
-                'html': '<p>hello_world is a string</p>'
-            }
-        }
-        solution = state_domain.Solution.from_dict(
-            exploration.init_state.interaction.id, solution_dict)
-        exploration.init_state.update_interaction_solution(solution)
-        with self.assertRaisesRegex(
-            Exception, 'Expected answer_is_exclusive to be bool, received 1'):
-            exploration.validate()
-
-    # TODO(#13059): Here we use MyPy ignore because after we fully type the
-    # codebase we plan to get rid of the tests that intentionally test wrong
-    # inputs that we can normally catch by typing.
-    def test_validate_non_list_param_changes(self) -> None:
-        exploration = self.save_new_valid_exploration('exp_id', 'owner_id')
-        exploration.init_state.param_changes = 0  # type: ignore[assignment]
-
-        with self.assertRaisesRegex(
-            Exception, 'Expected state param_changes to be a list, received 0'):
-            exploration.init_state.validate({}, True)
-
-    def test_validate_duplicate_content_id_with_answer_group_feedback(
-        self
-    ) -> None:
-        exploration = self.save_new_valid_exploration('exp_id', 'owner_id')
-        state_answer_group = state_domain.AnswerGroup(
-            state_domain.Outcome(
-                exploration.init_state_name, None, state_domain.SubtitledHtml(
-                    'feedback_1', '<p>Feedback</p>'),
-                False, [], None, None),
-            [
-                state_domain.RuleSpec(
-                    'Contains',
-                    {
-                        'x': {
-                            'contentId': 'rule_input_Contains',
-                            'normalizedStrSet': ['Test']
-                            }
-                    })
-            ],
-            [],
-            None
-        )
-
-        exploration.init_state.update_interaction_answer_groups(
-            [state_answer_group])
-        exploration.init_state.update_content(
-            state_domain.SubtitledHtml.from_dict({
-                'content_id': 'feedback_1',
-                'html': '<p>Feedback</p>'
-            }))
-
-        with self.assertRaisesRegex(
-            Exception, 'Found a duplicate content id feedback_1'):
-            exploration.init_state.validate({}, True)
-
-    def test_validate_duplicate_content_id_with_answer_group_rules(
-        self
-    ) -> None:
-        exploration = self.save_new_valid_exploration('exp_id', 'owner_id')
-        state_answer_group = state_domain.AnswerGroup(
-            state_domain.Outcome(
-                exploration.init_state_name, None, state_domain.SubtitledHtml(
-                    'feedback_1', '<p>Feedback</p>'),
-                False, [], None, None),
-            [
-                state_domain.RuleSpec(
-                    'Contains',
-                    {
-                        'x': {
-                            'contentId': 'rule_input_Contains',
-                            'normalizedStrSet': ['Test']
-                            }
-                    }),
-                state_domain.RuleSpec(
-                    'Contains',
-                    {
-                        'x': {
-                            'contentId': 'rule_input_Contains',
-                            'normalizedStrSet': ['Test1']
-                            }
-                    })
-            ],
-            [],
-            None
-        )
-
-        exploration.init_state.update_interaction_answer_groups(
-            [state_answer_group])
-
-        with self.assertRaisesRegex(
-            Exception, 'Found a duplicate content id rule_input_Contains'):
-            exploration.init_state.validate({}, True)
-
-    def test_validate_duplicate_content_id_with_default_outcome(self) -> None:
-        exploration = self.save_new_valid_exploration('exp_id', 'owner_id')
-        default_outcome = state_domain.Outcome(
-            'Introduction', None,
-            state_domain.SubtitledHtml('default_outcome', ''),
-            False, [], None, None
-        )
-        exploration.init_state.update_interaction_default_outcome(
-            default_outcome
-        )
-        exploration.init_state.update_content(
-            state_domain.SubtitledHtml.from_dict({
-                'content_id': 'default_outcome',
-                'html': ''
-            }))
->>>>>>> 2f3485f2
 
     def test_validate_state_solicit_answer_details(self) -> None:
         """Test validation of solicit_answer_details."""
@@ -4161,398 +2801,6 @@
         })
 
 
-<<<<<<< HEAD
-=======
-class WrittenTranslationsDomainUnitTests(test_utils.GenericTestBase):
-    """Test methods operating on written transcripts."""
-
-    def test_data_formats_are_correct_and_complete(self) -> None:
-        translatable_class_names_in_data_formats = sorted(
-            state_domain.WrittenTranslation.
-            DATA_FORMAT_TO_TRANSLATABLE_OBJ_TYPE.values())
-        self.assertEqual(
-            translatable_class_names_in_data_formats,
-            translatable_object_registry.Registry.get_all_class_names())
-
-    def test_from_and_to_dict_works_correctly(self) -> None:
-        written_translations_dict: state_domain.WrittenTranslationsDict = {
-            'translations_mapping': {
-                'content1': {
-                    'en': {
-                        'data_format': 'html',
-                        'translation': 'hello',
-                        'needs_update': True
-                    },
-                    'hi': {
-                        'data_format': 'html',
-                        'translation': 'Hey!',
-                        'needs_update': False
-                    },
-                    'fr': {
-                        'data_format': 'set_of_normalized_string',
-                        'translation': ['test1', 'test2'],
-                        'needs_update': False
-                    },
-                },
-                'feedback_1': {
-                    'hi': {
-                        'data_format': 'html',
-                        'translation': 'Testing!',
-                        'needs_update': False
-                    },
-                    'en': {
-                        'data_format': 'html',
-                        'translation': 'hello!',
-                        'needs_update': False
-                    },
-                    'fr': {
-                        'data_format': 'set_of_normalized_string',
-                        'translation': ['test1', 'test2'],
-                        'needs_update': False
-                    }
-                }
-            }
-        }
-
-        written_translations = state_domain.WrittenTranslations.from_dict(
-            written_translations_dict)
-        self.assertEqual(
-            written_translations.to_dict(), written_translations_dict)
-
-    def test_get_content_ids_for_text_translation_return_correct_list_of_content_id(  # pylint: disable=line-too-long
-        self
-    ) -> None:
-        written_translations = state_domain.WrittenTranslations.from_dict({
-            'translations_mapping': {}
-        })
-        self.assertEqual(
-            written_translations.get_content_ids_for_text_translation(), [])
-
-        written_translations.add_content_id_for_translation('feedback_1')
-        written_translations.add_content_id_for_translation('feedback_2')
-        self.assertItemsEqual(
-            written_translations.get_content_ids_for_text_translation(), [
-                'feedback_2', 'feedback_1'])
-
-    def test_get_translated_content_in_non_existing_language_raise_error(
-        self
-    ) -> None:
-        written_translations = state_domain.WrittenTranslations.from_dict({
-            'translations_mapping': {
-                'content': {
-                    'en': {
-                        'data_format': 'html',
-                        'translation': '<p> In English.</p>',
-                        'needs_update': False
-                    }
-                }
-            }
-        })
-        translated_content = written_translations.get_translated_content(
-            'content', 'en')
-        self.assertEqual(translated_content, '<p> In English.</p>')
-
-        with self.assertRaisesRegex(
-            Exception, 'Translation for the given content_id content does not '
-            'exist in hi language code'):
-            written_translations.get_translated_content('content', 'hi')
-
-    def test_get_translated_content_for_invalid_content_id_raise_error(
-        self
-    ) -> None:
-        written_translations = state_domain.WrittenTranslations.from_dict({
-            'translations_mapping': {
-                'content': {
-                    'en': {
-                        'data_format': 'html',
-                        'translation': '<p> In English.</p>',
-                        'needs_update': False
-                    }
-                }
-            }
-        })
-        translated_content = written_translations.get_translated_content(
-            'content', 'en')
-        self.assertEqual(translated_content, '<p> In English.</p>')
-
-        with self.assertRaisesRegex(
-            Exception, 'Invalid content_id: invalid_id'):
-            written_translations.get_translated_content('invalid_id', 'hi')
-
-    def test_add_content_id_for_translations_adds_content_id(self) -> None:
-        written_translations = state_domain.WrittenTranslations.from_dict({
-            'translations_mapping': {}
-        })
-
-        self.assertEqual(
-            len(written_translations.get_content_ids_for_text_translation()), 0)
-
-        new_content_id = 'content_id'
-        written_translations.add_content_id_for_translation(new_content_id)
-
-        self.assertEqual(
-            len(written_translations.get_content_ids_for_text_translation()), 1)
-        self.assertEqual(
-            written_translations.get_content_ids_for_text_translation(),
-            ['content_id'])
-
-    # TODO(#13059): Here we use MyPy ignore because after we fully type
-    # the codebase we plan to get rid of the tests that intentionally test
-    # wrong inputs that we can normally catch by typing.
-    def test_add_content_id_for_translation_with_invalid_content_id_raise_error(
-        self
-    ) -> None:
-        written_translations = state_domain.WrittenTranslations.from_dict({
-            'translations_mapping': {}
-        })
-        invalid_content_id = 123
-        with self.assertRaisesRegex(
-            Exception, 'Expected content_id to be a string, received 123'):
-            written_translations.add_content_id_for_translation(
-                invalid_content_id)  # type: ignore[arg-type]
-
-    def test_add_content_id_for_translation_with_existing_content_id_raise_error( # pylint: disable=line-too-long
-        self
-    ) -> None:
-        written_translations_dict: state_domain.WrittenTranslationsDict = {
-            'translations_mapping': {
-                'feedback_1': {
-                    'en': {
-                        'data_format': 'html',
-                        'translation': 'hello!',
-                        'needs_update': False
-                    }
-                }
-            }
-        }
-
-        written_translations = state_domain.WrittenTranslations.from_dict(
-            written_translations_dict)
-        existing_content_id = 'feedback_1'
-        with self.assertRaisesRegex(
-            Exception, 'The content_id feedback_1 already exist.'):
-            written_translations.add_content_id_for_translation(
-                existing_content_id)
-
-    def test_delete_content_id_for_translations_deletes_content_id(
-        self
-    ) -> None:
-        old_written_translations_dict: state_domain.WrittenTranslationsDict = {
-            'translations_mapping': {
-                'content': {
-                    'en': {
-                        'data_format': 'html',
-                        'translation': 'hello!',
-                        'needs_update': False
-                    }
-                }
-            }
-        }
-
-        written_translations = state_domain.WrittenTranslations.from_dict(
-            old_written_translations_dict)
-        self.assertEqual(
-            len(written_translations.get_content_ids_for_text_translation()), 1)
-
-        written_translations.delete_content_id_for_translation('content')
-
-        self.assertEqual(
-            len(written_translations.get_content_ids_for_text_translation()), 0)
-
-    def test_delete_content_id_for_translation_with_nonexisting_content_id_raise_error(  # pylint: disable=line-too-long
-        self
-    ) -> None:
-        written_translations_dict: state_domain.WrittenTranslationsDict = {
-            'translations_mapping': {
-                'content': {}
-            }
-        }
-        written_translations = state_domain.WrittenTranslations.from_dict(
-            written_translations_dict)
-        nonexisting_content_id_to_delete = 'feedback_1'
-        with self.assertRaisesRegex(
-            Exception, 'The content_id feedback_1 does not exist.'):
-            written_translations.delete_content_id_for_translation(
-                nonexisting_content_id_to_delete)
-
-    # TODO(#13059): Here we use MyPy ignore because after we fully type
-    # the codebase we plan to get rid of the tests that intentionally test
-    # wrong inputs that we can normally catch by typing.
-    def test_delete_content_id_for_translation_with_invalid_content_id_raise_error(  # pylint: disable=line-too-long
-        self
-    ) -> None:
-        written_translations = state_domain.WrittenTranslations.from_dict({
-            'translations_mapping': {}
-        })
-        invalid_content_id_to_delete = 123
-        with self.assertRaisesRegex(
-            Exception, 'Expected content_id to be a string, '):
-            written_translations.delete_content_id_for_translation(
-                invalid_content_id_to_delete)  # type: ignore[arg-type]
-
-    def test_validation_with_invalid_content_id_raise_error(self) -> None:
-        # TODO(#13059): Here we use MyPy ignore because after we fully type the
-        # codebase we plan to get rid of the tests that intentionally test wrong
-        # inputs that we can normally catch by typing.
-        written_translations_dict: state_domain.WrittenTranslationsDict = {
-            'translations_mapping': {
-                123: {}  # type: ignore[dict-item]
-            }
-        }
-
-        written_translations = state_domain.WrittenTranslations.from_dict(
-            written_translations_dict)
-
-        # TODO(#13059): Here we use MyPy ignore because after we fully type the
-        # codebase we plan to get rid of the tests that intentionally test wrong
-        # inputs that we can normally catch by typing.
-        with self.assertRaisesRegex(
-            Exception, 'Expected content_id to be a string, '):
-            written_translations.validate([123])  # type: ignore[list-item]
-
-    # TODO(#13059): Here we use MyPy ignore because after we fully type the
-    # codebase we plan to get rid of the tests that intentionally test wrong
-    # inputs that we can normally catch by typing.
-    def test_validate_non_dict_language_code_to_written_translation(
-        self
-    ) -> None:
-        written_translations = state_domain.WrittenTranslations({
-            'en': []  # type: ignore[dict-item]
-        })
-
-        with self.assertRaisesRegex(
-            Exception,
-            re.escape('Expected content_id value to be a dict, received []')):
-            written_translations.validate(None)
-
-    # TODO(#13059): Here we use MyPy ignore because after we fully type the
-    # codebase we plan to get rid of the tests that intentionally test wrong
-    # inputs that we can normally catch by typing.
-    def test_validation_with_invalid_type_language_code_raise_error(
-        self
-    ) -> None:
-        written_translations_dict: state_domain.WrittenTranslationsDict = {
-            'translations_mapping': {
-                'content': {
-                    123: {  # type: ignore[dict-item]
-                        'data_format': 'html',
-                        'translation': 'hello!',
-                        'needs_update': False
-                    }
-                }
-            }
-        }
-
-        written_translations = state_domain.WrittenTranslations.from_dict(
-            written_translations_dict)
-
-        with self.assertRaisesRegex(
-            Exception, 'Expected language_code to be a string, '):
-            written_translations.validate(['content'])
-
-    def test_validation_with_unknown_language_code_raise_error(self) -> None:
-        written_translations_dict: state_domain.WrittenTranslationsDict = {
-            'translations_mapping': {
-                'content': {
-                    'ed': {
-                        'data_format': 'html',
-                        'translation': 'hello!',
-                        'needs_update': False
-                    }
-                }
-            }
-        }
-
-        written_translations = state_domain.WrittenTranslations.from_dict(
-            written_translations_dict)
-
-        with self.assertRaisesRegex(Exception, 'Invalid language_code: ed'):
-            written_translations.validate(['content'])
-
-    def test_validation_with_invalid_content_id_list(self) -> None:
-        written_translations_dict: state_domain.WrittenTranslationsDict = {
-            'translations_mapping': {
-                'content': {
-                    'en': {
-                        'data_format': 'html',
-                        'translation': '<p>hello!</p>',
-                        'needs_update': False
-                    }
-                }
-            }
-        }
-
-        written_translations = state_domain.WrittenTranslations.from_dict(
-            written_translations_dict)
-
-        with self.assertRaisesRegex(
-            Exception,
-            re.escape(
-                'Expected state written_translations to match the listed '
-                'content ids [\'invalid_content\']')):
-            written_translations.validate(['invalid_content'])
-
-    def test_get_content_ids_that_are_correctly_translated(self) -> None:
-        written_translations_dict: state_domain.WrittenTranslationsDict = {
-            'translations_mapping': {
-                'content': {},
-                'hint_1': {}
-            }
-        }
-
-        written_translations = state_domain.WrittenTranslations.from_dict(
-            written_translations_dict)
-
-        self.assertEqual(
-            written_translations.get_content_ids_that_are_correctly_translated(
-                'hi'), [])
-
-    def test_get_content_ids_that_are_correctly_translated_with_some_existing_translations(  # pylint: disable=line-too-long
-        self
-    ) -> None:
-        written_translations_dict: state_domain.WrittenTranslationsDict = {
-            'translations_mapping': {
-                'content': {
-                    'hi': {
-                        'data_format': 'html',
-                        'translation': '<p>hello!</p>',
-                        'needs_update': False
-                    }
-                },
-                'hint_1': {}
-            }
-        }
-        written_translations = state_domain.WrittenTranslations.from_dict(
-            written_translations_dict)
-
-        self.assertEqual(
-            written_translations.get_content_ids_that_are_correctly_translated(
-                'hi'), ['content'])
-
-    def test_get_content_ids_that_are_correctly_translated_with_some_existing_translations_needs_update(  # pylint: disable=line-too-long
-        self
-    ) -> None:
-        written_translations_dict: state_domain.WrittenTranslationsDict = {
-            'translations_mapping': {
-                'content': {
-                    'hi': {
-                        'data_format': 'html',
-                        'translation': '<p>hello!</p>',
-                        'needs_update': True
-                    }
-                },
-                'hint_1': {}
-            }
-        }
-        written_translations = state_domain.WrittenTranslations.from_dict(
-            written_translations_dict)
-
-        self.assertEqual(
-            written_translations.get_content_ids_that_are_correctly_translated(
-                'hi'), [])
-
-
->>>>>>> 2f3485f2
 class RecordedVoiceoversDomainUnitTests(test_utils.GenericTestBase):
     """Test methods operating on recorded voiceovers."""
 
