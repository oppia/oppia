--- conflicted
+++ resolved
@@ -65,13 +65,8 @@
             'exp_id')
         exploration.add_states(['State1'])
         state = exploration.states['State1']
-<<<<<<< HEAD
-        state_content_dict = {
+        state_content_dict: state_domain.SubtitledHtmlDict = {
             'content_id': 'content_0',
-=======
-        state_content_dict: state_domain.SubtitledHtmlDict = {
-            'content_id': 'content',
->>>>>>> 7ad815df
             'html': '<p>state content html</p>'
         }
         state_customization_args_dict: Dict[
@@ -149,164 +144,6 @@
                 'html': '<p>This is solution for state1</p>'
             }
         }
-<<<<<<< HEAD
-=======
-        state_written_translations_dict: (
-            state_domain.WrittenTranslationsDict
-        ) = {
-            'translations_mapping': {
-                'content': {
-                    'en': {
-                        'data_format': 'html',
-                        'translation':
-                            '<p>state written_translation content-en</p>',
-                        'needs_update': True
-                    },
-                    'hi': {
-                        'data_format': 'html',
-                        'translation':
-                            '<p>state written_translation content-hi</p>',
-                        'needs_update': False
-                    }
-                },
-                'ca_choices_0': {
-                    'hi': {
-                        'data_format': 'html',
-                        'translation':
-                            (
-                                '<p>state written_translation ca_choices_0-hi'
-                                '</p>'
-                            ),
-                        'needs_update': False
-                    },
-                    'en': {
-                        'data_format': 'html',
-                        'translation':
-                            (
-                                '<p>state written_translation ca_choices_0'
-                                '-en</p>'
-                            ),
-                        'needs_update': False
-                    }
-                },
-                'ca_choices_1': {
-                    'hi': {
-                        'data_format': 'html',
-                        'translation':
-                            (
-                                '<p>state written_translation ca_choices_1-hi'
-                                '</p>'
-                            ),
-                        'needs_update': False
-                    },
-                    'en': {
-                        'data_format': 'html',
-                        'translation':
-                            (
-                                '<p>state written_translation ca_choices_1-en'
-                                '</p>'
-                            ),
-                        'needs_update': False
-                    }
-                },
-                'ca_choices_2': {
-                    'hi': {
-                        'data_format': 'html',
-                        'translation':
-                            (
-                                '<p>state written_translation ca_choices_2-hi'
-                                '</p>'
-                            ),
-                        'needs_update': False
-                    },
-                    'en': {
-                        'data_format': 'html',
-                        'translation':
-                            (
-                                '<p>state written_translation ca_choices_2-en'
-                                '</p>'
-                            ),
-                        'needs_update': False
-                    }
-                },
-                'ca_choices_3': {
-                    'hi': {
-                        'data_format': 'html',
-                        'translation': (
-                            '<p>state written_translation ca_choices_3-hi'
-                            '</p>'
-                        ),
-                        'needs_update': False
-                    },
-                    'en': {
-                        'data_format': 'html',
-                        'translation':
-                            (
-                                '<p>state written_translation ca_choices_3-en'
-                                '</p>'
-                            ),
-                        'needs_update': False
-                    }
-                },
-                'default_outcome': {
-                    'hi': {
-                        'data_format': 'html',
-                        'translation':
-                            '<p>state written_translation outcome-hi</p>',
-                        'needs_update': False
-                    },
-                    'en': {
-                        'data_format': 'html',
-                        'translation':
-                            '<p>state written_translation outcome-en</p>',
-                        'needs_update': False
-                    }
-                },
-                'feedback_1': {
-                    'hi': {
-                        'data_format': 'html',
-                        'translation':
-                            '<p>state written_translation feedback-hi</p>',
-                        'needs_update': False
-                    },
-                    'en': {
-                        'data_format': 'html',
-                        'translation':
-                            '<p>state written_translation feedback-en</p>',
-                        'needs_update': False
-                    }
-                },
-                'hint_1': {
-                    'hi': {
-                        'data_format': 'html',
-                        'translation':
-                            '<p>state written_translation hint_1-hi</p>',
-                        'needs_update': False
-                    },
-                    'en': {
-                        'data_format': 'html',
-                        'translation':
-                            '<p>state written_translation hint_1-en</p>',
-                        'needs_update': False
-                    }
-                },
-                'solution': {
-                    'hi': {
-                        'data_format': 'html',
-                        'translation':
-                            '<p>state written_translation solution-hi</p>',
-                        'needs_update': False
-                    },
-                    'en': {
-                        'data_format': 'html',
-                        'translation':
-                            '<p>state written_translation solution-en</p>',
-                        'needs_update': False
-                    }
-                }
-            }
-        }
->>>>>>> 7ad815df
         state_hint_list = [
             state_domain.Hint(
                 state_domain.SubtitledHtml(
@@ -410,13 +247,8 @@
         exploration.add_states(['State1'])
         state = exploration.states['State1']
 
-<<<<<<< HEAD
-        state_content_dict = {
+        state_content_dict: state_domain.SubtitledHtmlDict = {
             'content_id': 'content_0',
-=======
-        state_content_dict: state_domain.SubtitledHtmlDict = {
-            'content_id': 'content',
->>>>>>> 7ad815df
             'html': '<p>state content html</p>'
         }
         state_answer_group = [state_domain.AnswerGroup(
@@ -510,13 +342,8 @@
         exploration.add_states(['State1'])
         state = exploration.states['State1']
 
-<<<<<<< HEAD
-        state_content_dict = {
+        state_content_dict: state_domain.SubtitledHtmlDict = {
             'content_id': 'content_0',
-=======
-        state_content_dict: state_domain.SubtitledHtmlDict = {
-            'content_id': 'content',
->>>>>>> 7ad815df
             'html': '<p>state content html</p>'
         }
         state_customization_args_dict: Dict[
@@ -857,13 +684,8 @@
             'exp_id')
         exploration.add_states(['State1'])
         state = exploration.states['State1']
-<<<<<<< HEAD
-        state_content_dict = {
+        state_content_dict: state_domain.SubtitledHtmlDict = {
             'content_id': 'content_0',
-=======
-        state_content_dict: state_domain.SubtitledHtmlDict = {
-            'content_id': 'content',
->>>>>>> 7ad815df
             'html': '<p>state content html</p>'
         }
         state_customization_args_dict: Dict[
@@ -957,13 +779,8 @@
             'exp_id')
         exploration.add_states(['State1'])
         state = exploration.states['State1']
-<<<<<<< HEAD
-        state_content_dict = {
+        state_content_dict: state_domain.SubtitledHtmlDict = {
             'content_id': 'content_0',
-=======
-        state_content_dict: state_domain.SubtitledHtmlDict = {
-            'content_id': 'content',
->>>>>>> 7ad815df
             'html': '<p>state content html</p>'
         }
 
@@ -1315,29 +1132,11 @@
             ValueError, 'Content ID Invalid id does not exist'):
             init_state.get_content_html('Invalid id')
 
-<<<<<<< HEAD
     def test_state_operations(self):
         """Test adding, updating and checking existence of states."""
         exploration = exp_domain.Exploration.create_default_exploration('eid')
         content_id_generator = translation_domain.ContentIdGenerator(
             exploration.next_content_id_index
-=======
-    def test_get_content_id_mapping_needing_translations_with_existing_translations(  # pylint: disable=line-too-long
-        self
-    ) -> None:
-        exploration = exp_domain.Exploration.create_default_exploration('0')
-        init_state = exploration.states[exploration.init_state_name]
-        init_state.update_content(
-            state_domain.SubtitledHtml.from_dict({
-                'content_id': 'content',
-                'html': '<p>This is content</p>'
-            }))
-        init_state.update_interaction_id('TextInput')
-        default_outcome = state_domain.Outcome(
-            'Introduction', None, state_domain.SubtitledHtml(
-                'default_outcome', '<p>The default outcome.</p>'),
-            False, [], None, None
->>>>>>> 7ad815df
         )
         self.assertNotIn('invalid_state_name', exploration.states)
 
@@ -1348,7 +1147,6 @@
         self.assertEqual(len(exploration.states), 1)
         self.assertEqual(exploration.init_state_name, 'Renamed state')
 
-<<<<<<< HEAD
         # Add a new state.
         exploration.add_states(['State 2'])
         self.assertEqual(len(exploration.states), 2)
@@ -1362,40 +1160,6 @@
             exploration.add_states(['State 2'])
         with self.assertRaisesRegex(ValueError, 'Duplicate state name'):
             exploration.rename_state('State 2', 'Renamed state')
-=======
-        solution_dict: state_domain.SolutionDict = {
-            'answer_is_exclusive': False,
-            'correct_answer': 'helloworld!',
-            'explanation': {
-                'content_id': 'solution',
-                'html': '<p>hello_world is a string</p>'
-            },
-        }
-
-        # Ruling out the possibility of None for mypy type checking.
-        assert init_state.interaction.id is not None
-        solution = state_domain.Solution.from_dict(
-            init_state.interaction.id, solution_dict)
-        init_state.update_interaction_solution(solution)
-
-        written_translations_dict: state_domain.WrittenTranslationsDict = {
-            'translations_mapping': {
-                'content': {
-                    'hi': {
-                        'data_format': 'html',
-                        'translation': '<p>hello!</p>',
-                        'needs_update': False
-                    }
-                },
-                'hint_1': {},
-                'default_outcome': {},
-                'solution': {},
-                'feedback_1': {}
-            }
-        }
-        written_translations = state_domain.WrittenTranslations.from_dict(
-            written_translations_dict)
->>>>>>> 7ad815df
 
         # And it is OK to rename a state to 'END' (old terminal pseudostate). It
         # is tested throughout this test because a lot of old behavior used to
@@ -1406,37 +1170,10 @@
         # Should successfully be able to name it back.
         exploration.rename_state('END', 'State 2')
 
-<<<<<<< HEAD
         # The exploration now has exactly two states.
         self.assertNotIn(default_state_name, exploration.states)
         self.assertIn('Renamed state', exploration.states)
         self.assertIn('State 2', exploration.states)
-=======
-    def test_get_content_id_mapping_needing_translations_with_interaction_translations(  # pylint: disable=line-too-long
-        self
-    ) -> None:
-        exploration = exp_domain.Exploration.create_default_exploration('0')
-        init_state = exploration.states[exploration.init_state_name]
-        init_state.update_content(
-            state_domain.SubtitledHtml.from_dict({
-                'content_id': 'content',
-                'html': '<p>This is content</p>'
-            }))
-        init_state.update_interaction_id('TextInput')
-        state_interaction_cust_args: Dict[
-            str, Dict[str, Union[Dict[str, str], int]]
-        ] = {
-            'placeholder': {
-                'value': {
-                    'content_id': 'ca_placeholder_0',
-                    'unicode_str': 'Placeholder'
-                }
-            },
-            'rows': {'value': 1}
-        }
-        init_state.update_interaction_customization_args(
-            state_interaction_cust_args)
->>>>>>> 7ad815df
 
         # Can successfully add 'END' state.
         exploration.add_states(['END'])
@@ -1450,7 +1187,6 @@
             'Renamed state'].interaction.default_outcome.dest = 'State 2'
         exploration.states['State 2'].interaction.default_outcome.dest = 'END'
 
-<<<<<<< HEAD
         # Ensure the other states have interactions.
         self.set_interaction_for_state(
             exploration.states['Renamed state'], 'TextInput',
@@ -1469,36 +1205,6 @@
             Exception,
             'This state does not have any interaction specified.'):
             exploration.validate(strict=True)
-=======
-        solution_dict: state_domain.SolutionDict = {
-            'answer_is_exclusive': False,
-            'correct_answer': 'helloworld!',
-            'explanation': {
-                'content_id': 'solution',
-                'html': '<p>hello_world is a string</p>'
-            },
-        }
-
-        # Ruling out the possibility of None for mypy type checking.
-        assert init_state.interaction.id is not None
-        solution = state_domain.Solution.from_dict(
-            init_state.interaction.id, solution_dict)
-        init_state.update_interaction_solution(solution)
-
-        written_translations_dict: state_domain.WrittenTranslationsDict = {
-            'translations_mapping': {
-                'content': {},
-                'hint_1': {},
-                'default_outcome': {},
-                'solution': {},
-                'feedback_1': {},
-                'ca_placeholder_0': {},
-                'rule_input_4': {}
-            }
-        }
-        written_translations = state_domain.WrittenTranslations.from_dict(
-            written_translations_dict)
->>>>>>> 7ad815df
 
         # Renaming the node to something other than 'END' and giving it an
         # EndExploration is enough to validate it, though it cannot have a
@@ -1513,299 +1219,6 @@
         # Name it back for final tests.
         exploration.rename_state('AnotherEnd', 'END')
 
-<<<<<<< HEAD
-=======
-    def test_get_content_id_mapping_needing_translations_for_set_input_rule(
-        self
-    ) -> None:
-        exploration = exp_domain.Exploration.create_default_exploration('0')
-        init_state = exploration.states[exploration.init_state_name]
-        init_state.update_content(
-            state_domain.SubtitledHtml.from_dict({
-                'content_id': 'content',
-                'html': '<p>This is content</p>'
-            }))
-        init_state.update_interaction_id('SetInput')
-
-        state_answer_group = state_domain.AnswerGroup(
-            state_domain.Outcome(
-                exploration.init_state_name, None, state_domain.SubtitledHtml(
-                    'feedback_1', '<p>Feedback</p>'),
-                False, [], None, None),
-            [
-                state_domain.RuleSpec(
-                    'Equals',
-                    {
-                        'x': {
-                            'contentId': 'rule_input_4',
-                            'unicodeStrSet': ['Input1', 'Input2']
-                            }
-                    })
-            ],
-            [],
-            None
-        )
-        init_state.update_interaction_answer_groups(
-            [state_answer_group])
-
-        written_translations_dict: state_domain.WrittenTranslationsDict = {
-            'translations_mapping': {
-                'content': {},
-                'feedback_1': {},
-                'rule_input_4': {}
-            }
-        }
-        written_translations = state_domain.WrittenTranslations.from_dict(
-            written_translations_dict)
-        init_state.update_written_translations(written_translations)
-
-        content_id_mapping_needing_translations = (
-            init_state.get_content_id_mapping_needing_translations('hi'))
-        rule_translatable_item = content_id_mapping_needing_translations[
-            'rule_input_4'
-        ]
-        self.assertEqual(rule_translatable_item.content, ['Input1', 'Input2'])
-        self.assertEqual(rule_translatable_item.interaction_id, 'SetInput')
-        self.assertEqual(rule_translatable_item.rule_type, 'Equals')
-
-    def test_get_content_id_mapping_needing_translations_does_not_return_numeric_content(  # pylint: disable=line-too-long
-        self
-    ) -> None:
-        exploration = exp_domain.Exploration.create_default_exploration('0')
-        init_state = exploration.states[exploration.init_state_name]
-        # Set the content.
-        init_state.update_content(
-            state_domain.SubtitledHtml.from_dict({
-                'content_id': 'content',
-                'html': '<p>This is content</p>'
-            }))
-        # Set the multiple choice interaction.
-        init_state.update_interaction_id('MultipleChoiceInput')
-        state_interaction_cust_args: state_domain.CustomizationArgsDictType = {
-            'showChoicesInShuffledOrder': {
-                'value': True
-            },
-            'choices': {
-                'value': [
-                    {
-                        'content_id': 'ca_choices_0',
-                        'html': '\u003cp\u003eoption 1\u003c/p\u003e'
-                    },
-                    {
-                        'content_id': 'ca_choices_1',
-                        'html': '1,000'
-                    },
-                    {
-                        'content_id': 'ca_choices_2',
-                        'html': '100'
-                    }
-                ]
-            }
-        }
-        init_state.update_interaction_customization_args(
-            state_interaction_cust_args)
-        # Set the default outcome.
-        default_outcome = state_domain.Outcome(
-            'Introduction', None, state_domain.SubtitledHtml(
-                'default_outcome', '<p>The default outcome.</p>'),
-            False, [], None, None
-        )
-        init_state.update_interaction_default_outcome(default_outcome)
-        # Set the translations.
-        written_translations_dict: state_domain.WrittenTranslationsDict = {
-            'translations_mapping': {
-                'content': {},
-                'default_outcome': {},
-                'ca_choices_0': {},
-                'ca_choices_1': {},
-                'ca_choices_2': {}
-            }
-        }
-        written_translations = state_domain.WrittenTranslations.from_dict(
-            written_translations_dict)
-        init_state.update_written_translations(written_translations)
-
-        # Choice 2 should not be returned as its value is numeric.
-        content_id_mapping_needing_translations = (
-            init_state.get_content_id_mapping_needing_translations('hi'))
-        self.assertEqual(
-            content_id_mapping_needing_translations[
-                'content'
-            ].content, '<p>This is content</p>')
-        self.assertEqual(
-            content_id_mapping_needing_translations[
-                'default_outcome'
-            ].content, '<p>The default outcome.</p>')
-        self.assertEqual(
-            content_id_mapping_needing_translations[
-                'ca_choices_0'
-            ].content, '\u003cp\u003eoption 1\u003c/p\u003e')
-        self.assertEqual(
-            content_id_mapping_needing_translations[
-                'ca_choices_1'
-            ].content, '1,000')
-        self.assertFalse(
-            'ca_choices_2' in content_id_mapping_needing_translations)
-
-    def test_content_id_existance_checks_work_correctly(self) -> None:
-        exploration = exp_domain.Exploration.create_default_exploration('0')
-        init_state = exploration.states[exploration.init_state_name]
-
-        self.assertEqual(init_state.has_content_id('content'), True)
-        with self.assertRaisesRegex(
-            ValueError, 'Content ID content0 does not exist'):
-            init_state.get_content_html('content0')
-        self.assertEqual(init_state.has_content_id('content0'), False)
-
-    def test_add_translation_works_correctly(self) -> None:
-        exploration = exp_domain.Exploration.create_default_exploration('0')
-        init_state = exploration.states[exploration.init_state_name]
-        init_state.update_content(
-            state_domain.SubtitledHtml.from_dict({
-                'content_id': 'content',
-                'html': '<p>This is content</p>'
-            }))
-
-        self.assertEqual(init_state.get_translation_counts(), {})
-
-        init_state.add_translation('content', 'hi', '<p>Translated text</p>')
-
-        self.assertEqual(init_state.get_translation_counts(), {'hi': 1})
-
-    def test_get_translation_counts_returns_correct_value(self) -> None:
-        state = state_domain.State.create_default_state(None)
-        state.update_content(
-            state_domain.SubtitledHtml.from_dict({
-                'content_id': 'content',
-                'html': '<p>This is content</p>'
-            }))
-
-        self.set_interaction_for_state(state, 'TextInput')
-
-        hints_list = [
-            state_domain.Hint(
-                state_domain.SubtitledHtml('hint_1', '<p>hint one</p>'))]
-        state.update_interaction_hints(hints_list)
-
-        solution_dict: state_domain.SolutionDict = {
-            'answer_is_exclusive': False,
-            'correct_answer': 'helloworld!',
-            'explanation': {
-                'content_id': 'solution',
-                'html': '<p>hello_world is a string</p>'
-            },
-        }
-
-        # Ruling out the possibility of None for mypy type checking.
-        assert state.interaction.id is not None
-        solution = state_domain.Solution.from_dict(
-            state.interaction.id, solution_dict)
-
-        state.update_interaction_solution(solution)
-        state.validate({}, True)
-        state.add_translation('hint_1', 'hi', 'Some translation')
-        state.add_translation('content', 'hi', 'Some translation')
-
-        self.assertEqual(state.get_translation_counts(), {'hi': 2})
-
-        # Adding interaction placeholder translation won't be reflected in
-        # get_translation_counts method.
-        state.add_translation('ca_placeholder_0', 'hi', 'Some translation')
-
-        self.assertEqual(state.get_translation_counts(), {'hi': 2})
-
-    def test_state_operations(self) -> None:
-        """Test adding, updating and checking existence of states."""
-        exploration = exp_domain.Exploration.create_default_exploration('eid')
-        self.assertNotIn('invalid_state_name', exploration.states)
-
-        self.assertEqual(len(exploration.states), 1)
-
-        default_state_name = exploration.init_state_name
-        exploration.rename_state(default_state_name, 'Renamed state')
-        self.assertEqual(len(exploration.states), 1)
-        self.assertEqual(exploration.init_state_name, 'Renamed state')
-
-        # Add a new state.
-        exploration.add_states(['State 2'])
-        self.assertEqual(len(exploration.states), 2)
-
-        # It is OK to rename a state to the same name.
-        exploration.rename_state('State 2', 'State 2')
-
-        # But it is not OK to add or rename a state using a name that already
-        # exists.
-        with self.assertRaisesRegex(ValueError, 'Duplicate state name'):
-            exploration.add_states(['State 2'])
-        with self.assertRaisesRegex(ValueError, 'Duplicate state name'):
-            exploration.rename_state('State 2', 'Renamed state')
-
-        # And it is OK to rename a state to 'END' (old terminal pseudostate). It
-        # is tested throughout this test because a lot of old behavior used to
-        # be specific to states named 'END'. These tests validate that is no
-        # longer the situation.
-        exploration.rename_state('State 2', 'END')
-
-        # Should successfully be able to name it back.
-        exploration.rename_state('END', 'State 2')
-
-        # The exploration now has exactly two states.
-        self.assertNotIn(default_state_name, exploration.states)
-        self.assertIn('Renamed state', exploration.states)
-        self.assertIn('State 2', exploration.states)
-
-        # Can successfully add 'END' state.
-        exploration.add_states(['END'])
-
-        # Should fail to rename like any other state.
-        with self.assertRaisesRegex(ValueError, 'Duplicate state name'):
-            exploration.rename_state('State 2', 'END')
-
-        # Ensure the other states are connected to END.
-        # Ruling out the possibility of None for mypy type checking.
-        assert (
-            exploration.states['Renamed state'].interaction.default_outcome is
-            not None
-        )
-        exploration.states[
-            'Renamed state'].interaction.default_outcome.dest = 'State 2'
-        assert (
-            exploration.states['State 2'].interaction.default_outcome is
-            not None
-        )
-        exploration.states['State 2'].interaction.default_outcome.dest = 'END'
-
-        # Ensure the other states have interactions.
-        self.set_interaction_for_state(
-            exploration.states['Renamed state'], 'TextInput')
-        self.set_interaction_for_state(
-            exploration.states['State 2'], 'TextInput')
-
-        # Other miscellaneous requirements for validation.
-        exploration.title = 'Title'
-        exploration.category = 'Category'
-        exploration.objective = 'Objective'
-
-        # The exploration should NOT be terminable even though it has a state
-        # called 'END' and everything else is connected to it.
-        with self.assertRaisesRegex(
-            Exception,
-            'This state does not have any interaction specified.'):
-            exploration.validate(strict=True)
-
-        # Renaming the node to something other than 'END' and giving it an
-        # EndExploration is enough to validate it, though it cannot have a
-        # default outcome or answer groups.
-        exploration.rename_state('END', 'AnotherEnd')
-        another_end_state = exploration.states['AnotherEnd']
-        self.set_interaction_for_state(another_end_state, 'EndExploration')
-        another_end_state.update_interaction_default_outcome(None)
-        exploration.validate(strict=True)
-
-        # Name it back for final tests.
-        exploration.rename_state('AnotherEnd', 'END')
-
->>>>>>> 7ad815df
         # Should be able to successfully delete it.
         exploration.delete_state('END')
         self.assertNotIn('END', exploration.states)
@@ -1876,67 +1289,6 @@
             '"{&amp;quot;raw_latex&amp;quot;: &amp;quot;+,-,-,+&amp;quot;, &'
             'amp;quot;svg_filename&amp;quot;: &amp;quot;&amp;quot;}"></oppia'
             '-noninteractive-math>')
-<<<<<<< HEAD
-=======
-        written_translations_dict_with_old_math_schema: (
-            state_domain.WrittenTranslationsDict
-        ) = {
-            'translations_mapping': {
-                'content1': {
-                    'en': {
-                        'data_format': 'html',
-                        'translation': html_with_old_math_schema,
-                        'needs_update': True
-                    },
-                    'hi': {
-                        'data_format': 'html',
-                        'translation': 'Hey!',
-                        'needs_update': False
-                    }
-                },
-                'feedback_1': {
-                    'hi': {
-                        'data_format': 'html',
-                        'translation': html_with_old_math_schema,
-                        'needs_update': False
-                    },
-                    'en': {
-                        'data_format': 'html',
-                        'translation': 'hello!',
-                        'needs_update': False
-                    }
-                }
-            }
-        }
-        written_translations_dict_with_new_math_schema = {
-            'translations_mapping': {
-                'content1': {
-                    'en': {
-                        'data_format': 'html',
-                        'translation': html_with_new_math_schema,
-                        'needs_update': True
-                    },
-                    'hi': {
-                        'data_format': 'html',
-                        'translation': 'Hey!',
-                        'needs_update': False
-                    }
-                },
-                'feedback_1': {
-                    'hi': {
-                        'data_format': 'html',
-                        'translation': html_with_new_math_schema,
-                        'needs_update': False
-                    },
-                    'en': {
-                        'data_format': 'html',
-                        'translation': 'hello!',
-                        'needs_update': False
-                    }
-                }
-            }
-        }
->>>>>>> 7ad815df
 
         answer_group_dict_with_old_math_schema: state_domain.AnswerGroupDict = {
             'outcome': {
@@ -2102,18 +1454,7 @@
                         'html': '<p>This is solution for state1</p>'
                     }
                 }
-<<<<<<< HEAD
-
             }
-=======
-            },
-            'recorded_voiceovers': {
-                'voiceovers_mapping': {}
-            },
-            'next_content_id_index': 0,
-            'written_translations': (
-                written_translations_dict_with_old_math_schema)
->>>>>>> 7ad815df
         }
 
         state_dict_with_new_math_schema = {
@@ -2192,18 +1533,7 @@
                         'html': '<p>This is solution for state1</p>'
                     }
                 }
-
-<<<<<<< HEAD
             }
-=======
-            },
-            'recorded_voiceovers': {
-                'voiceovers_mapping': {}
-            },
-            'next_content_id_index': 0,
-            'written_translations': (
-                written_translations_dict_with_new_math_schema)
->>>>>>> 7ad815df
         }
         self.assertEqual(
             state_domain.State.convert_html_fields_in_state(
@@ -2849,332 +2179,15 @@
                 add_math_content_to_math_rte_components),
             state_dict_with_new_math_schema)
 
-<<<<<<< HEAD
     def test_convert_html_fields_in_state_having_rule_spec_with_invalid_format(
-            self):
-        """Test the method for converting the HTML in a state
-        when the rule_spec has invalid html format.
-=======
-    def test_convert_html_fields_in_state_with_old_written_translations(
-        self
-    ) -> None:
-        """Test the method for converting all the HTML in a state having
-        written_translations in the old format. This is needed for converting
-        older snapshots (prior to state schema version 35) properly.
-
-        TODO(#11950): Remove this test once old schema migration functions are
-        deleted.
->>>>>>> 7ad815df
-        """
-        html_with_old_math_schema = (
-            '<p>Value</p><oppia-noninteractive-math raw_latex-with-value="&a'
-            'mp;quot;+,-,-,+&amp;quot;"></oppia-noninteractive-math>')
-<<<<<<< HEAD
-        answer_group_with_old_math_schema = [{
-=======
-        html_with_new_math_schema = (
-            '<p>Value</p><oppia-noninteractive-math math_content-with-value='
-            '"{&amp;quot;raw_latex&amp;quot;: &amp;quot;+,-,-,+&amp;quot;, &'
-            'amp;quot;svg_filename&amp;quot;: &amp;quot;&amp;quot;}"></oppia'
-            '-noninteractive-math>')
-        # Here, we are defining older version dictionary of WrittenTranslations
-        # that contains `html` key, but the type of this dict is defined
-        # according to the latest version of WrittenTranslations. So, while
-        # accessing keys that are removed from the latest version MyPy throws an
-        # error. Thus to avoid the error, we used ignore here.
-        written_translations_dict_with_old_math_schema_and_old_format: (
-            state_domain.WrittenTranslationsDict
-        ) = {
-            'translations_mapping': {
-                'content1': {
-                    'en': {  # type: ignore[typeddict-item]
-                        'html': html_with_old_math_schema,
-                        'needs_update': True
-                    },
-                    'hi': {  # type: ignore[typeddict-item]
-                        'html': 'Hey!',
-                        'needs_update': False
-                    }
-                },
-                'feedback_1': {
-                    'hi': {  # type: ignore[typeddict-item]
-                        'html': html_with_old_math_schema,
-                        'needs_update': False
-                    },
-                    'en': {  # type: ignore[typeddict-item]
-                        'html': 'hello!',
-                        'needs_update': False
-                    }
-                }
-            }
-        }
-        # Here, we are defining older version dictionary of WrittenTranslations
-        # that contains `html` key, but the type of this dict is defined
-        # according to the latest version of WrittenTranslations. So, while
-        # accessing keys that are removed from the latest version MyPy throws an
-        # error. Thus to avoid the error, we used ignore here.
-        written_translations_dict_with_new_math_schema_and_old_format: (
-            state_domain.WrittenTranslationsDict
-        ) = {
-            'translations_mapping': {
-                'content1': {
-                    'en': {  # type: ignore[typeddict-item]
-                        'html': html_with_new_math_schema,
-                        'needs_update': True
-                    },
-                    'hi': {  # type: ignore[typeddict-item]
-                        'html': 'Hey!',
-                        'needs_update': False
-                    }
-                },
-                'feedback_1': {
-                    'hi': {  # type: ignore[typeddict-item]
-                        'html': html_with_new_math_schema,
-                        'needs_update': False
-                    },
-                    'en': {  # type: ignore[typeddict-item]
-                        'html': 'hello!',
-                        'needs_update': False
-                    }
-                }
-            }
-        }
-
-        answer_group_dict_with_old_math_schema: state_domain.AnswerGroupDict = {
-            'outcome': {
-                'dest': 'Introduction',
-                'dest_if_really_stuck': None,
-                'feedback': {
-                    'content_id': 'feedback_1',
-                    'html': '<p>Feedback</p>'
-                },
-                'labelled_as_correct': False,
-                'param_changes': [],
-                'refresher_exploration_id': None,
-                'missing_prerequisite_skill_id': None
-            },
-            'rule_specs': [{
-                'inputs': {
-                    'x': [[html_with_old_math_schema]]
-                },
-                'rule_type': 'IsEqualToOrdering'
-            }],
-            'training_data': [],
-            'tagged_skill_misconception_id': None
-        }
-        answer_group_dict_with_new_math_schema: state_domain.AnswerGroupDict = {
-            'outcome': {
-                'dest': 'Introduction',
-                'dest_if_really_stuck': None,
-                'feedback': {
-                    'content_id': 'feedback_1',
-                    'html': '<p>Feedback</p>'
-                },
-                'labelled_as_correct': False,
-                'param_changes': [],
-                'refresher_exploration_id': None,
-                'missing_prerequisite_skill_id': None
-            },
-            'rule_specs': [{
-                'inputs': {
-                    'x': [[html_with_new_math_schema]]
-                },
-                'rule_type': 'IsEqualToOrdering'
-            }],
-            'training_data': [],
-            'tagged_skill_misconception_id': None
-        }
-        state_dict_with_old_math_schema: state_domain.StateDict = {
-            'content': {
-                'content_id': 'content', 'html': 'Hello!'
-            },
-            'param_changes': [],
-            'solicit_answer_details': False,
-            'card_is_checkpoint': False,
-            'linked_skill_id': None,
-            'classifier_model_id': None,
-            'interaction': {
-                'answer_groups': [answer_group_dict_with_old_math_schema],
-                'default_outcome': {
-                    'param_changes': [],
-                    'feedback': {
-                        'content_id': 'default_outcome',
-                        'html': (
-                            '<p><oppia-noninteractive-image filepath'
-                            '-with-value="&amp;quot;random.png&amp;'
-                            'quot;"></oppia-noninteractive-image>'
-                            'Hello this is test case to check '
-                            'image tag inside p tag</p>'
-                        )
-                    },
-                    'dest': 'Introduction',
-                    'dest_if_really_stuck': None,
-                    'refresher_exploration_id': None,
-                    'missing_prerequisite_skill_id': None,
-                    'labelled_as_correct': False
-                },
-                'customization_args': {
-                    'choices': {
-                        'value': [{
-                            'content_id': 'ca_choices_0',
-                            'html': html_with_old_math_schema
-                        }, {
-                            'content_id': 'ca_choices_1',
-                            'html': '<p>2</p>'
-                        }, {
-                            'content_id': 'ca_choices_2',
-                            'html': '<p>3</p>'
-                        }, {
-                            'content_id': 'ca_choices_3',
-                            'html': '<p>4</p>'
-                        }]
-                    },
-                    'allowMultipleItemsInSamePosition': {'value': True}
-                },
-                'confirmed_unclassified_answers': [],
-                'id': 'DragAndDropSortInput',
-                'hints': [
-                    {
-                        'hint_content': {
-                            'content_id': 'hint_1',
-                            'html': html_with_old_math_schema
-                        }
-                    },
-                    {
-                        'hint_content': {
-                            'content_id': 'hint_2',
-                            'html': html_with_old_math_schema
-                        }
-                    }
-                ],
-                'solution': {
-                    'answer_is_exclusive': True,
-                    'correct_answer': [
-                        [html_with_old_math_schema],
-                        ['<p>2</p>'],
-                        ['<p>3</p>'],
-                        ['<p>4</p>']
-                    ],
-                    'explanation': {
-                        'content_id': 'solution',
-                        'html': '<p>This is solution for state1</p>'
-                    }
-                }
-            },
-            'recorded_voiceovers': {
-                'voiceovers_mapping': {}
-            },
-            'next_content_id_index': 0,
-            'written_translations': (
-                written_translations_dict_with_old_math_schema_and_old_format)
-        }
-
-        state_dict_with_new_math_schema: state_domain.StateDict = {
-            'content': {
-                'content_id': 'content', 'html': 'Hello!'
-            },
-            'param_changes': [],
-            'solicit_answer_details': False,
-            'card_is_checkpoint': False,
-            'linked_skill_id': None,
-            'classifier_model_id': None,
-            'interaction': {
-                'answer_groups': [answer_group_dict_with_new_math_schema],
-                'default_outcome': {
-                    'param_changes': [],
-                    'feedback': {
-                        'content_id': 'default_outcome',
-                        'html': (
-                            '<p><oppia-noninteractive-image filepath'
-                            '-with-value="&amp;quot;random.png&amp;'
-                            'quot;"></oppia-noninteractive-image>'
-                            'Hello this is test case to check '
-                            'image tag inside p tag</p>'
-                        )
-                    },
-                    'dest': 'Introduction',
-                    'dest_if_really_stuck': None,
-                    'refresher_exploration_id': None,
-                    'missing_prerequisite_skill_id': None,
-                    'labelled_as_correct': False
-                },
-                'customization_args': {
-                    'choices': {
-                        'value': [{
-                            'content_id': 'ca_choices_0',
-                            'html': html_with_new_math_schema
-                        }, {
-                            'content_id': 'ca_choices_1',
-                            'html': '<p>2</p>'
-                        }, {
-                            'content_id': 'ca_choices_2',
-                            'html': '<p>3</p>'
-                        }, {
-                            'content_id': 'ca_choices_3',
-                            'html': '<p>4</p>'
-                        }]
-                    },
-                    'allowMultipleItemsInSamePosition': {'value': True}
-                },
-                'confirmed_unclassified_answers': [],
-                'id': 'DragAndDropSortInput',
-                'hints': [
-                    {
-                        'hint_content': {
-                            'content_id': 'hint_1',
-                            'html': html_with_new_math_schema
-                        }
-                    },
-                    {
-                        'hint_content': {
-                            'content_id': 'hint_2',
-                            'html': html_with_new_math_schema
-                        }
-                    }
-                ],
-                'solution': {
-                    'answer_is_exclusive': True,
-                    'correct_answer': [
-                        [html_with_new_math_schema],
-                        ['<p>2</p>'],
-                        ['<p>3</p>'],
-                        ['<p>4</p>']
-                    ],
-                    'explanation': {
-                        'content_id': 'solution',
-                        'html': '<p>This is solution for state1</p>'
-                    }
-                }
-
-            },
-            'recorded_voiceovers': {
-                'voiceovers_mapping': {}
-            },
-            'next_content_id_index': 0,
-            'written_translations': (
-                written_translations_dict_with_new_math_schema_and_old_format)
-        }
-        self.assertEqual(
-            state_domain.State.convert_html_fields_in_state(
-                state_dict_with_old_math_schema,
-                html_validation_service.
-                add_math_content_to_math_rte_components,
-                state_uses_old_rule_template_schema=True),
-            state_dict_with_new_math_schema)
-
-    def test_convert_html_fields_in_state_having_rule_spec_with_invalid_format(
-        self
-    ) -> None:
+            self) -> None:
         """Test the method for converting the HTML in a state
         when the rule_spec has invalid html format.
         """
         html_with_old_math_schema = (
             '<p>Value</p><oppia-noninteractive-math raw_latex-with-value="&a'
             'mp;quot;+,-,-,+&amp;quot;"></oppia-noninteractive-math>')
-        answer_group_with_old_math_schema: List[
-            state_domain.AnswerGroupDict
-        ] = [{
->>>>>>> 7ad815df
+        answer_group_with_old_math_schema = [{
             'rule_specs': [{
                 'rule_type': 'Equals',
                 'inputs': {
@@ -3759,40 +2772,7 @@
             with self.swap(audio_voiceover, 'duration_secs', -3.45):
                 audio_voiceover.validate()
 
-<<<<<<< HEAD
-    def test_hints_validation(self):
-=======
-    def test_written_translation_validation(self) -> None:
-        """Test validation of translation script."""
-        written_translation = state_domain.WrittenTranslation(
-            'html', 'Test.', True)
-        written_translation.validate()
-
-        with self.assertRaisesRegex(
-            AssertionError, 'Expected unicode HTML string, received 30'):
-            with self.swap(written_translation, 'translation', 30):
-                written_translation.validate()
-
-        with self.assertRaisesRegex(
-            utils.ValidationError, 'Expected needs_update to be a bool'
-        ):
-            with self.swap(written_translation, 'needs_update', 20):
-                written_translation.validate()
-
-        with self.assertRaisesRegex(
-            utils.ValidationError, 'Invalid data_format'
-        ):
-            with self.swap(written_translation, 'data_format', 'int'):
-                written_translation.validate()
-
-        with self.assertRaisesRegex(
-            utils.ValidationError, 'Invalid data_format'
-        ):
-            with self.swap(written_translation, 'data_format', 2):
-                written_translation.validate()
-
     def test_hints_validation(self) -> None:
->>>>>>> 7ad815df
         """Test validation of state hints."""
         exploration = exp_domain.Exploration.create_default_exploration('eid')
         content_id_generator = translation_domain.ContentIdGenerator(
@@ -3967,33 +2947,7 @@
             ):
                 exploration.validate()
 
-<<<<<<< HEAD
-    def test_validate_state_solicit_answer_details(self):
-=======
-    def test_validate_state_content_id_indexes(self) -> None:
-        exploration = exp_domain.Exploration.create_default_exploration('eid')
-        init_state = exploration.states[exploration.init_state_name]
-        init_state.update_interaction_id('MultipleChoiceInput')
-        init_state.update_interaction_customization_args({
-            'choices': {
-                'value': [{
-                    'content_id': 'ca_choices_10',
-                    'html': 'one'
-                }]
-            },
-            'showChoicesInShuffledOrder': {'value': True}
-        })
-        init_state.update_next_content_id_index(9)
-
-        with self.assertRaisesRegex(
-            utils.ValidationError,
-            'Expected all content id indexes to be less than the "next '
-            'content id index"'
-        ):
-            exploration.validate()
-
     def test_validate_state_solicit_answer_details(self) -> None:
->>>>>>> 7ad815df
         """Test validation of solicit_answer_details."""
         exploration = exp_domain.Exploration.create_default_exploration('eid')
         content_id_generator = translation_domain.ContentIdGenerator(
@@ -4271,51 +3225,6 @@
         self.assertEqual(len(captured_logs), 1)
         self.assertIn('Bad state dict: invalid_state_dict', captured_logs[0])
 
-<<<<<<< HEAD
-=======
-    def test_cannot_update_hints_with_content_id_not_in_written_translations(
-        self
-    ) -> None:
-        exploration = self.save_new_valid_exploration('exp_id', 'owner_id')
-        old_hints_list = [
-            state_domain.Hint(
-                state_domain.SubtitledHtml(
-                    'hint_1', '<p>Hello, this is html1 for state2</p>')
-            )
-        ]
-        new_hints_list = [
-            state_domain.Hint(
-                state_domain.SubtitledHtml(
-                    'hint_2', '<p>Hello, this is html2 for state2</p>')
-            )
-        ]
-
-        exploration.init_state.update_interaction_hints(old_hints_list)
-
-        written_translations_dict: state_domain.WrittenTranslationsDict = {
-            'translations_mapping': {
-                'content': {
-                    'hi': {
-                        'data_format': 'html',
-                        'translation': '<p>Test!</p>',
-                        'needs_update': True
-                    }
-                },
-                'default_outcome': {}
-            }
-        }
-        written_translations = (
-            state_domain.WrittenTranslations.from_dict(
-                written_translations_dict))
-
-        exploration.init_state.update_written_translations(written_translations)
-
-        with self.assertRaisesRegex(
-            Exception,
-            'The content_id hint_1 does not exist in written_translations'):
-            exploration.init_state.update_interaction_hints(new_hints_list)
-
->>>>>>> 7ad815df
     def test_cannot_update_hints_with_content_id_not_in_recorded_voiceovers(
         self
     ) -> None:
@@ -4358,58 +3267,6 @@
             'The content_id hint_1 does not exist in recorded_voiceovers'):
             exploration.init_state.update_interaction_hints(new_hints_list)
 
-<<<<<<< HEAD
-=======
-    def test_cannot_update_hints_with_new_content_id_in_written_translations(
-        self
-    ) -> None:
-        exploration = self.save_new_valid_exploration('exp_id', 'owner_id')
-        old_hints_list = [
-            state_domain.Hint(
-                state_domain.SubtitledHtml(
-                    'hint_1', '<p>Hello, this is html1 for state2</p>')
-            )
-        ]
-        new_hints_list = [
-            state_domain.Hint(
-                state_domain.SubtitledHtml(
-                    'hint_2', '<p>Hello, this is html2 for state2</p>')
-            )
-        ]
-
-        exploration.init_state.update_interaction_hints(old_hints_list)
-
-        written_translations_dict: state_domain.WrittenTranslationsDict = {
-            'translations_mapping': {
-                'hint_2': {
-                    'hi': {
-                        'data_format': 'html',
-                        'translation': '<p>Test!</p>',
-                        'needs_update': True
-                    }
-                },
-                'hint_1': {
-                    'hi': {
-                        'data_format': 'html',
-                        'translation': '<p>Test1!</p>',
-                        'needs_update': True
-                    }
-                },
-                'default_outcome': {}
-            }
-        }
-        written_translations = (
-            state_domain.WrittenTranslations.from_dict(
-                written_translations_dict))
-
-        exploration.init_state.update_written_translations(written_translations)
-
-        with self.assertRaisesRegex(
-            Exception,
-            'The content_id hint_2 already exists in written_translations'):
-            exploration.init_state.update_interaction_hints(new_hints_list)
-
->>>>>>> 7ad815df
     def test_cannot_update_hints_with_new_content_id_in_recorded_voiceovers(
         self
     ) -> None:
@@ -4718,16 +3575,10 @@
 
     def test_get_all_translatable_content_for_state_content(self) -> None:
         """Get all translatable fields for state content."""
-<<<<<<< HEAD
         state = state_domain.State.create_default_state(
             'state_1', 'content_0', 'default_outcome_1')
-        state_content_dict = {
+        state_content_dict: state_domain.SubtitledHtmlDict = {
             'content_id': 'content_0',
-=======
-        state = state_domain.State.create_default_state('state_1')
-        state_content_dict: state_domain.SubtitledHtmlDict = {
-            'content_id': 'content',
->>>>>>> 7ad815df
             'html': '<p>state content html</p>'
         }
         state.update_content(
@@ -4747,14 +3598,9 @@
         self
     ) -> None:
         """Get all the translatable fields for answer group."""
-<<<<<<< HEAD
         state = state_domain.State.create_default_state(
             'state_1', 'content_0', 'default_outcome_1')
-        state_answer_group = [
-=======
-        state = state_domain.State.create_default_state('state_1')
         state_answer_group: List[state_domain.AnswerGroup] = [
->>>>>>> 7ad815df
             state_domain.AnswerGroup(
                 state_domain.Outcome(
                     'destination', None, state_domain.SubtitledHtml(
@@ -4831,14 +3677,9 @@
 
     def test_get_all_translatable_content_for_solution(self) -> None:
         """Get all translatable fields for solution."""
-<<<<<<< HEAD
         state = state_domain.State.create_default_state(
             'state_1', 'content_0', 'default_outcome_1')
-        state_solution_dict = {
-=======
-        state = state_domain.State.create_default_state('state_1')
         state_solution_dict: state_domain.SolutionDict = {
->>>>>>> 7ad815df
             'answer_is_exclusive': True,
             'correct_answer': 'Answer1',
             'explanation': {
@@ -4866,14 +3707,9 @@
         self
     ) -> None:
         """Get all the translatable fields for customization args."""
-<<<<<<< HEAD
         state = state_domain.State.create_default_state(
             'state_1', 'content_0', 'default_outcome_1')
-        state_interaction_cust_args = {
-=======
-        state = state_domain.State.create_default_state('state_1')
         state_interaction_cust_args: state_domain.CustomizationArgsDictType = {
->>>>>>> 7ad815df
             'placeholder': {
                 'value': {
                     'content_id': 'ca_placeholder_0',
@@ -4894,14 +3730,9 @@
         self.assertItemsEqual(
             translatable_contents, ['Translatable cust args.'])
 
-<<<<<<< HEAD
     def test_get_all_translatable_content_for_html_in_cust_args(self):
         state = state_domain.State.create_default_state(
             'state_1', 'content_0', 'default_outcome_1')
-=======
-    def test_get_all_translatable_content_for_html_in_cust_args(self) -> None:
-        state = state_domain.State.create_default_state('state_1')
->>>>>>> 7ad815df
         state.update_interaction_id('MultipleChoiceInput')
         state_interaction_cust_args: state_domain.CustomizationArgsDictType = {
             'showChoicesInShuffledOrder': {
@@ -5040,395 +3871,6 @@
         })
 
 
-<<<<<<< HEAD
-=======
-class WrittenTranslationsDomainUnitTests(test_utils.GenericTestBase):
-    """Test methods operating on written transcripts."""
-
-    def test_data_formats_are_correct_and_complete(self) -> None:
-        translatable_class_names_in_data_formats = sorted(
-            state_domain.WrittenTranslation.
-            DATA_FORMAT_TO_TRANSLATABLE_OBJ_TYPE.values())
-        self.assertEqual(
-            translatable_class_names_in_data_formats,
-            translatable_object_registry.Registry.get_all_class_names())
-
-    def test_from_and_to_dict_works_correctly(self) -> None:
-        written_translations_dict: state_domain.WrittenTranslationsDict = {
-            'translations_mapping': {
-                'content1': {
-                    'en': {
-                        'data_format': 'html',
-                        'translation': 'hello',
-                        'needs_update': True
-                    },
-                    'hi': {
-                        'data_format': 'html',
-                        'translation': 'Hey!',
-                        'needs_update': False
-                    },
-                    'fr': {
-                        'data_format': 'set_of_normalized_string',
-                        'translation': ['test1', 'test2'],
-                        'needs_update': False
-                    },
-                },
-                'feedback_1': {
-                    'hi': {
-                        'data_format': 'html',
-                        'translation': 'Testing!',
-                        'needs_update': False
-                    },
-                    'en': {
-                        'data_format': 'html',
-                        'translation': 'hello!',
-                        'needs_update': False
-                    },
-                    'fr': {
-                        'data_format': 'set_of_normalized_string',
-                        'translation': ['test1', 'test2'],
-                        'needs_update': False
-                    }
-                }
-            }
-        }
-
-        written_translations = state_domain.WrittenTranslations.from_dict(
-            written_translations_dict)
-        self.assertEqual(
-            written_translations.to_dict(), written_translations_dict)
-
-    def test_get_content_ids_for_text_translation_return_correct_list_of_content_id(  # pylint: disable=line-too-long
-        self
-    ) -> None:
-        written_translations = state_domain.WrittenTranslations.from_dict({
-            'translations_mapping': {}
-        })
-        self.assertEqual(
-            written_translations.get_content_ids_for_text_translation(), [])
-
-        written_translations.add_content_id_for_translation('feedback_1')
-        written_translations.add_content_id_for_translation('feedback_2')
-        self.assertItemsEqual(
-            written_translations.get_content_ids_for_text_translation(), [
-                'feedback_2', 'feedback_1'])
-
-    def test_get_translated_content_in_non_existing_language_raise_error(
-        self
-    ) -> None:
-        written_translations = state_domain.WrittenTranslations.from_dict({
-            'translations_mapping': {
-                'content': {
-                    'en': {
-                        'data_format': 'html',
-                        'translation': '<p> In English.</p>',
-                        'needs_update': False
-                    }
-                }
-            }
-        })
-        translated_content = written_translations.get_translated_content(
-            'content', 'en')
-        self.assertEqual(translated_content, '<p> In English.</p>')
-
-        with self.assertRaisesRegex(
-            Exception, 'Translation for the given content_id content does not '
-            'exist in hi language code'):
-            written_translations.get_translated_content('content', 'hi')
-
-    def test_get_translated_content_for_invalid_content_id_raise_error(
-        self
-    ) -> None:
-        written_translations = state_domain.WrittenTranslations.from_dict({
-            'translations_mapping': {
-                'content': {
-                    'en': {
-                        'data_format': 'html',
-                        'translation': '<p> In English.</p>',
-                        'needs_update': False
-                    }
-                }
-            }
-        })
-        translated_content = written_translations.get_translated_content(
-            'content', 'en')
-        self.assertEqual(translated_content, '<p> In English.</p>')
-
-        with self.assertRaisesRegex(
-            Exception, 'Invalid content_id: invalid_id'):
-            written_translations.get_translated_content('invalid_id', 'hi')
-
-    def test_add_content_id_for_translations_adds_content_id(self) -> None:
-        written_translations = state_domain.WrittenTranslations.from_dict({
-            'translations_mapping': {}
-        })
-
-        self.assertEqual(
-            len(written_translations.get_content_ids_for_text_translation()), 0)
-
-        new_content_id = 'content_id'
-        written_translations.add_content_id_for_translation(new_content_id)
-
-        self.assertEqual(
-            len(written_translations.get_content_ids_for_text_translation()), 1)
-        self.assertEqual(
-            written_translations.get_content_ids_for_text_translation(),
-            ['content_id'])
-
-    # TODO(#13059): After we fully type the codebase we plan to get
-    # rid of the tests that intentionally test wrong inputs that we
-    # can normally catch by typing.
-    def test_add_content_id_for_translation_with_invalid_content_id_raise_error(
-        self
-    ) -> None:
-        written_translations = state_domain.WrittenTranslations.from_dict({
-            'translations_mapping': {}
-        })
-        invalid_content_id = 123
-        with self.assertRaisesRegex(
-            Exception, 'Expected content_id to be a string, received 123'):
-            written_translations.add_content_id_for_translation(
-                invalid_content_id)  # type: ignore[arg-type]
-
-    def test_add_content_id_for_translation_with_existing_content_id_raise_error( # pylint: disable=line-too-long
-        self
-    ) -> None:
-        written_translations_dict: state_domain.WrittenTranslationsDict = {
-            'translations_mapping': {
-                'feedback_1': {
-                    'en': {
-                        'data_format': 'html',
-                        'translation': 'hello!',
-                        'needs_update': False
-                    }
-                }
-            }
-        }
-
-        written_translations = state_domain.WrittenTranslations.from_dict(
-            written_translations_dict)
-        existing_content_id = 'feedback_1'
-        with self.assertRaisesRegex(
-            Exception, 'The content_id feedback_1 already exist.'):
-            written_translations.add_content_id_for_translation(
-                existing_content_id)
-
-    def test_delete_content_id_for_translations_deletes_content_id(
-        self
-    ) -> None:
-        old_written_translations_dict: state_domain.WrittenTranslationsDict = {
-            'translations_mapping': {
-                'content': {
-                    'en': {
-                        'data_format': 'html',
-                        'translation': 'hello!',
-                        'needs_update': False
-                    }
-                }
-            }
-        }
-
-        written_translations = state_domain.WrittenTranslations.from_dict(
-            old_written_translations_dict)
-        self.assertEqual(
-            len(written_translations.get_content_ids_for_text_translation()), 1)
-
-        written_translations.delete_content_id_for_translation('content')
-
-        self.assertEqual(
-            len(written_translations.get_content_ids_for_text_translation()), 0)
-
-    def test_delete_content_id_for_translation_with_nonexisting_content_id_raise_error(  # pylint: disable=line-too-long
-        self
-    ) -> None:
-        written_translations_dict: state_domain.WrittenTranslationsDict = {
-            'translations_mapping': {
-                'content': {}
-            }
-        }
-        written_translations = state_domain.WrittenTranslations.from_dict(
-            written_translations_dict)
-        nonexisting_content_id_to_delete = 'feedback_1'
-        with self.assertRaisesRegex(
-            Exception, 'The content_id feedback_1 does not exist.'):
-            written_translations.delete_content_id_for_translation(
-                nonexisting_content_id_to_delete)
-
-    # TODO(#13059): After we fully type the codebase we plan to get
-    # rid of the tests that intentionally test wrong inputs that we
-    # can normally catch by typing.
-    def test_delete_content_id_for_translation_with_invalid_content_id_raise_error(  # pylint: disable=line-too-long
-        self
-    ) -> None:
-        written_translations = state_domain.WrittenTranslations.from_dict({
-            'translations_mapping': {}
-        })
-        invalid_content_id_to_delete = 123
-        with self.assertRaisesRegex(
-            Exception, 'Expected content_id to be a string, '):
-            written_translations.delete_content_id_for_translation(
-                invalid_content_id_to_delete)  # type: ignore[arg-type]
-
-    # TODO(#13059): After we fully type the codebase we plan to get
-    # rid of the tests that intentionally test wrong inputs that we
-    # can normally catch by typing.
-    def test_validation_with_invalid_content_id_raise_error(self) -> None:
-        written_translations_dict: state_domain.WrittenTranslationsDict = {
-            'translations_mapping': {
-                123: {}  # type: ignore[dict-item]
-            }
-        }
-
-        written_translations = state_domain.WrittenTranslations.from_dict(
-            written_translations_dict)
-
-        with self.assertRaisesRegex(
-            Exception, 'Expected content_id to be a string, '):
-            written_translations.validate([123])  # type: ignore[list-item]
-
-    # TODO(#13059): After we fully type the codebase we plan to get
-    # rid of the tests that intentionally test wrong inputs that we
-    # can normally catch by typing.
-    def test_validate_non_dict_language_code_to_written_translation(
-        self
-    ) -> None:
-        written_translations = state_domain.WrittenTranslations({
-            'en': []  # type: ignore[dict-item]
-        })
-
-        with self.assertRaisesRegex(
-            Exception,
-            re.escape('Expected content_id value to be a dict, received []')):
-            written_translations.validate(None)
-
-    # TODO(#13059): After we fully type the codebase we plan to get
-    # rid of the tests that intentionally test wrong inputs that we
-    # can normally catch by typing.
-    def test_validation_with_invalid_type_language_code_raise_error(
-        self
-    ) -> None:
-        written_translations_dict: state_domain.WrittenTranslationsDict = {
-            'translations_mapping': {
-                'content': {
-                    123: {  # type: ignore[dict-item]
-                        'data_format': 'html',
-                        'translation': 'hello!',
-                        'needs_update': False
-                    }
-                }
-            }
-        }
-
-        written_translations = state_domain.WrittenTranslations.from_dict(
-            written_translations_dict)
-
-        with self.assertRaisesRegex(
-            Exception, 'Expected language_code to be a string, '):
-            written_translations.validate(['content'])
-
-    def test_validation_with_unknown_language_code_raise_error(self) -> None:
-        written_translations_dict: state_domain.WrittenTranslationsDict = {
-            'translations_mapping': {
-                'content': {
-                    'ed': {
-                        'data_format': 'html',
-                        'translation': 'hello!',
-                        'needs_update': False
-                    }
-                }
-            }
-        }
-
-        written_translations = state_domain.WrittenTranslations.from_dict(
-            written_translations_dict)
-
-        with self.assertRaisesRegex(Exception, 'Invalid language_code: ed'):
-            written_translations.validate(['content'])
-
-    def test_validation_with_invalid_content_id_list(self) -> None:
-        written_translations_dict: state_domain.WrittenTranslationsDict = {
-            'translations_mapping': {
-                'content': {
-                    'en': {
-                        'data_format': 'html',
-                        'translation': '<p>hello!</p>',
-                        'needs_update': False
-                    }
-                }
-            }
-        }
-
-        written_translations = state_domain.WrittenTranslations.from_dict(
-            written_translations_dict)
-
-        with self.assertRaisesRegex(
-            Exception,
-            re.escape(
-                'Expected state written_translations to match the listed '
-                'content ids [\'invalid_content\']')):
-            written_translations.validate(['invalid_content'])
-
-    def test_get_content_ids_that_are_correctly_translated(self) -> None:
-        written_translations_dict: state_domain.WrittenTranslationsDict = {
-            'translations_mapping': {
-                'content': {},
-                'hint_1': {}
-            }
-        }
-
-        written_translations = state_domain.WrittenTranslations.from_dict(
-            written_translations_dict)
-
-        self.assertEqual(
-            written_translations.get_content_ids_that_are_correctly_translated(
-                'hi'), [])
-
-    def test_get_content_ids_that_are_correctly_translated_with_some_existing_translations(  # pylint: disable=line-too-long
-        self
-    ) -> None:
-        written_translations_dict: state_domain.WrittenTranslationsDict = {
-            'translations_mapping': {
-                'content': {
-                    'hi': {
-                        'data_format': 'html',
-                        'translation': '<p>hello!</p>',
-                        'needs_update': False
-                    }
-                },
-                'hint_1': {}
-            }
-        }
-        written_translations = state_domain.WrittenTranslations.from_dict(
-            written_translations_dict)
-
-        self.assertEqual(
-            written_translations.get_content_ids_that_are_correctly_translated(
-                'hi'), ['content'])
-
-    def test_get_content_ids_that_are_correctly_translated_with_some_existing_translations_needs_update(  # pylint: disable=line-too-long
-        self
-    ) -> None:
-        written_translations_dict: state_domain.WrittenTranslationsDict = {
-            'translations_mapping': {
-                'content': {
-                    'hi': {
-                        'data_format': 'html',
-                        'translation': '<p>hello!</p>',
-                        'needs_update': True
-                    }
-                },
-                'hint_1': {}
-            }
-        }
-        written_translations = state_domain.WrittenTranslations.from_dict(
-            written_translations_dict)
-
-        self.assertEqual(
-            written_translations.get_content_ids_that_are_correctly_translated(
-                'hi'), [])
-
-
->>>>>>> 7ad815df
 class RecordedVoiceoversDomainUnitTests(test_utils.GenericTestBase):
     """Test methods operating on recorded voiceovers."""
 
