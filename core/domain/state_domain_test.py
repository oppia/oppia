# coding: utf-8
#
# Copyright 2018 The Oppia Authors. All Rights Reserved.
#
# Licensed under the Apache License, Version 2.0 (the "License");
# you may not use this file except in compliance with the License.
# You may obtain a copy of the License at
#
#      http://www.apache.org/licenses/LICENSE-2.0
#
# Unless required by applicable law or agreed to in writing, software
# distributed under the License is distributed on an "AS-IS" BASIS,
# WITHOUT WARRANTIES OR CONDITIONS OF ANY KIND, either express or implied.
# See the License for the specific language governing permissions and
# limitations under the License.

"""Tests for state domain objects and methods defined on them."""

from __future__ import absolute_import  # pylint: disable=import-only-modules
from __future__ import unicode_literals  # pylint: disable=import-only-modules

import functools
import json
import logging
import os
import re

from core.domain import exp_domain
from core.domain import exp_fetchers
from core.domain import exp_services
from core.domain import html_validation_service
from core.domain import interaction_registry
from core.domain import state_domain
from core.tests import test_utils
import feconf
import utils


def mock_get_filename_with_dimensions(filename, unused_exp_id):
    return html_validation_service.regenerate_image_filename_using_dimensions(
        filename, 490, 120)


class StateDomainUnitTests(test_utils.GenericTestBase):
    """Test methods operating on states."""

    def test_get_all_html_in_exploration_with_drag_and_drop_interaction(self):
        """Test the method for extracting all the HTML from a state having
        DragAndDropSortInput interaction.
        """
        exploration = exp_domain.Exploration.create_default_exploration(
            'exp_id')
        exploration.add_states(['State1'])
        state = exploration.states['State1']
        state_content_dict = {
            'content_id': 'content',
            'html': '<p>state content html</p>'
        }
        state_customization_args_dict = {
            'choices': {
                'value': [
                    {
                        'content_id': 'ca_choices_0',
                        'html': '<p>state customization arg html 1</p>'
                    }, {
                        'content_id': 'ca_choices_1',
                        'html': '<p>state customization arg html 2</p>'
                    }, {
                        'content_id': 'ca_choices_2',
                        'html': '<p>state customization arg html 3</p>'
                    }, {
                        'content_id': 'ca_choices_3',
                        'html': '<p>state customization arg html 4</p>'
                    }
                ]
            },
            'allowMultipleItemsInSamePosition': {
                'value': False
            }
        }

        state_answer_group_dict = {
            'outcome': {
                'dest': 'Introduction',
                'feedback': {
                    'content_id': 'feedback_1',
                    'html': '<p>State Feedback</p>'
                },
                'labelled_as_correct': False,
                'param_changes': [],
                'refresher_exploration_id': None,
                'missing_prerequisite_skill_id': None
            },
            'rule_specs': [{
                'inputs': {
                    'x': [['<p>IsEqualToOrdering rule_spec htmls</p>']]
                },
                'rule_type': 'IsEqualToOrdering'
            }, {
                'rule_type': 'HasElementXAtPositionY',
                'inputs': {
                    'x': '<p>HasElementXAtPositionY rule_spec html</p>',
                    'y': 2
                }
            }, {
                'rule_type': 'HasElementXBeforeElementY',
                'inputs': {
                    'x': '<p>x input for HasElementXAtPositionY rule_spec </p>',
                    'y': '<p>y input for HasElementXAtPositionY rule_spec </p>'
                }
            }, {
                'rule_type': 'IsEqualToOrderingWithOneItemAtIncorrectPosition',
                'inputs': {
                    'x': [[(
                        '<p>IsEqualToOrderingWithOneItemAtIncorrectPosition r'
                        'ule_spec htmls</p>')]]
                }
            }],
            'training_data': [],
            'tagged_skill_misconception_id': None
        }
        state_solution_dict = {
            'answer_is_exclusive': True,
            'correct_answer': [
                '<p>state customization arg html 1</p>',
                '<p>state customization arg html 2</p>',
                '<p>state customization arg html 3</p>',
                '<p>state customization arg html 4</p>'
            ],
            'explanation': {
                'content_id': 'solution',
                'html': '<p>This is solution for state1</p>'
            }
        }
        state_written_translations_dict = {
            'translations_mapping': {
                'content': {
                    'en': {
                        'data_format': 'html',
                        'translation':
                            '<p>state written_translation content-en</p>',
                        'needs_update': True
                    },
                    'hi': {
                        'data_format': 'html',
                        'translation':
                            '<p>state written_translation content-hi</p>',
                        'needs_update': False
                    }
                },
                'ca_choices_0': {
                    'hi': {
                        'data_format': 'html',
                        'translation':
                            ('<p>state written_translation ca_choices_0-hi'
                             '</p>'),
                        'needs_update': False
                    },
                    'en': {
                        'data_format': 'html',
                        'translation':
                            ('<p>state written_translation ca_choices_0'
                             '-en</p>'),
                        'needs_update': False
                    }
                },
                'ca_choices_1': {
                    'hi': {
                        'data_format': 'html',
                        'translation':
                            ('<p>state written_translation ca_choices_1-hi'
                             '</p>'),
                        'needs_update': False
                    },
                    'en': {
                        'data_format': 'html',
                        'translation':
                            ('<p>state written_translation ca_choices_1-en'
                             '</p>'),
                        'needs_update': False
                    }
                },
                'ca_choices_2': {
                    'hi': {
                        'data_format': 'html',
                        'translation':
                            ('<p>state written_translation ca_choices_2-hi'
                             '</p>'),
                        'needs_update': False
                    },
                    'en': {
                        'data_format': 'html',
                        'translation':
                            ('<p>state written_translation ca_choices_2-en'
                             '</p>'),
                        'needs_update': False
                    }
                },
                'ca_choices_3': {
                    'hi': {
                        'data_format': 'html',
                        'translation':
                            ('<p>state written_translation ca_choices_3-hi'
                             '</p>'),
                        'needs_update': False
                    },
                    'en': {
                        'data_format': 'html',
                        'translation':
                            ('<p>state written_translation ca_choices_3-en'
                             '</p>'),
                        'needs_update': False
                    }
                },
                'default_outcome': {
                    'hi': {
                        'data_format': 'html',
                        'translation':
                            '<p>state written_translation outcome-hi</p>',
                        'needs_update': False
                    },
                    'en': {
                        'data_format': 'html',
                        'translation':
                            '<p>state written_translation outcome-en</p>',
                        'needs_update': False
                    }
                },
                'feedback_1': {
                    'hi': {
                        'data_format': 'html',
                        'translation':
                            '<p>state written_translation feedback-hi</p>',
                        'needs_update': False
                    },
                    'en': {
                        'data_format': 'html',
                        'translation':
                            '<p>state written_translation feedback-en</p>',
                        'needs_update': False
                    }
                },
                'hint_1': {
                    'hi': {
                        'data_format': 'html',
                        'translation':
                            '<p>state written_translation hint_1-hi</p>',
                        'needs_update': False
                    },
                    'en': {
                        'data_format': 'html',
                        'translation':
                            '<p>state written_translation hint_1-en</p>',
                        'needs_update': False
                    }
                },
                'solution': {
                    'hi': {
                        'data_format': 'html',
                        'translation':
                            '<p>state written_translation solution-hi</p>',
                        'needs_update': False
                    },
                    'en': {
                        'data_format': 'html',
                        'translation':
                            '<p>state written_translation solution-en</p>',
                        'needs_update': False
                    }
                }
            }
        }
        state_hint_list = [
            state_domain.Hint(
                state_domain.SubtitledHtml(
                    'hint_1', '<p>Hello, this is html1 for hint 1</p>'
                )
            )
        ]

        state_solution_dict = {
            'answer_is_exclusive': True,
            'correct_answer': [
                ['<p>state customization arg html 1</p>'],
                ['<p>state customization arg html 2</p>'],
                ['<p>state customization arg html 3</p>'],
                ['<p>state customization arg html 4</p>']
            ],
            'explanation': {
                'content_id': 'solution',
                'html': '<p>This is solution for state1</p>'
            }
        }

        state.update_content(
            state_domain.SubtitledHtml.from_dict(state_content_dict))
        state.update_interaction_id('DragAndDropSortInput')
        state.update_interaction_customization_args(
            state_customization_args_dict)
        state.update_interaction_hints(state_hint_list)

        solution = state_domain.Solution.from_dict(
            state.interaction.id, state_solution_dict)
        state.update_interaction_solution(solution)
        state.update_interaction_answer_groups(
            [state_answer_group_dict])
        state.update_written_translations(
            state_domain.WrittenTranslations.from_dict(
                state_written_translations_dict))

        exp_services.save_new_exploration('owner_id', exploration)

        html_list = state.get_all_html_content_strings()
        self.assertEqual(
            html_list,
            [
                '<p>state written_translation solution-hi</p>',
                '<p>state written_translation solution-en</p>',
                '<p>state written_translation content-hi</p>',
                '<p>state written_translation content-en</p>',
                '<p>state written_translation feedback-hi</p>',
                '<p>state written_translation feedback-en</p>',
                '<p>state written_translation hint_1-hi</p>',
                '<p>state written_translation hint_1-en</p>',
                '<p>state written_translation outcome-hi</p>',
                '<p>state written_translation outcome-en</p>',
                '<p>state written_translation ca_choices_0-hi</p>',
                '<p>state written_translation ca_choices_0-en</p>',
                '<p>state written_translation ca_choices_1-hi</p>',
                '<p>state written_translation ca_choices_1-en</p>',
                '<p>state written_translation ca_choices_2-hi</p>',
                '<p>state written_translation ca_choices_2-en</p>',
                '<p>state written_translation ca_choices_3-hi</p>',
                '<p>state written_translation ca_choices_3-en</p>',
                '<p>State Feedback</p>',
                '<p>IsEqualToOrdering rule_spec htmls</p>',
                '<p>HasElementXAtPositionY rule_spec html</p>',
                '<p>y input for HasElementXAtPositionY rule_spec </p>',
                '<p>x input for HasElementXAtPositionY rule_spec </p>',
<<<<<<< HEAD
                ('<p>IsEqualToOrderingWithOneItemAtIncorrectPosition rule_spec '
                 'htmls</p>'),
=======
                (
                    '<p>IsEqualToOrderingWithOneItemAtIncorrectPosition rule_s'
                    'pec htmls</p>'),
>>>>>>> 40b800be
                '',
                '<p>Hello, this is html1 for hint 1</p>',
                '<p>This is solution for state1</p>',
                '<p>state customization arg html 1</p>',
                '<p>state customization arg html 2</p>',
                '<p>state customization arg html 3</p>',
                '<p>state customization arg html 4</p>',
                '<p>state customization arg html 1</p>',
                '<p>state customization arg html 2</p>',
                '<p>state customization arg html 3</p>',
                '<p>state customization arg html 4</p>',
                '<p>state content html</p>'])

    def test_get_all_html_in_exploration_with_text_input_interaction(self):
        """Test the method for extracting all the HTML from a state having
        TextInput interaction.
        """

        exploration = exp_domain.Exploration.create_default_exploration(
            'exp_id')
        exploration.add_states(['State1'])
        state = exploration.states['State1']

        state_content_dict = {
            'content_id': 'content',
            'html': '<p>state content html</p>'
        }
        state_answer_group_dict = {
            'outcome': {
                'dest': exploration.init_state_name,
                'feedback': {
                    'content_id': 'feedback_1',
                    'html': '<p>state outcome html</p>'
                },
                'labelled_as_correct': False,
                'param_changes': [],
                'refresher_exploration_id': None,
                'missing_prerequisite_skill_id': None
            },
            'rule_specs': [{
                'inputs': {
                    'x': 'Test'
                },
                'rule_type': 'Equals'
            }],
            'training_data': [],
            'tagged_skill_misconception_id': None
        }
        state_default_outcome = state_domain.Outcome(
            'State1', state_domain.SubtitledHtml(
                'default_outcome', '<p>Default outcome for State1</p>'),
            False, [], None, None
        )
        state_hint_list = [
            state_domain.Hint(
                state_domain.SubtitledHtml(
                    'hint_1', '<p>Hello, this is html1 for state1</p>'
                )
            ),
            state_domain.Hint(
                state_domain.SubtitledHtml(
                    'hint_2', '<p>Hello, this is html2 for state1</p>'
                )
            ),
        ]
        state_solution_dict = {
            'answer_is_exclusive': True,
            'correct_answer': 'Answer1',
            'explanation': {
                'content_id': 'solution',
                'html': '<p>This is solution for state1</p>'
            }
        }
        state_interaction_cust_args = {
            'placeholder': {
                'value': {
                    'content_id': 'ca_placeholder_0',
                    'unicode_str': ''
                }
            },
            'rows': {'value': 1}
        }

        state.update_content(
            state_domain.SubtitledHtml.from_dict(state_content_dict))
        state.update_interaction_id('TextInput')
        state.update_interaction_customization_args(state_interaction_cust_args)
        state.update_interaction_answer_groups(
            [state_answer_group_dict])
        state.update_interaction_default_outcome(state_default_outcome)
        state.update_interaction_hints(state_hint_list)
        solution = state_domain.Solution.from_dict(
            state.interaction.id, state_solution_dict)
        state.update_interaction_solution(solution)

        exp_services.save_new_exploration('owner_id', exploration)
        html_list = state.get_all_html_content_strings()
        self.assertEqual(
            html_list,
            [
                '<p>state outcome html</p>',
                '<p>Default outcome for State1</p>',
                '<p>Hello, this is html1 for state1</p>',
                '<p>Hello, this is html2 for state1</p>',
                '<p>This is solution for state1</p>',
                '<p>state content html</p>'])

    def test_get_all_html_in_exploration_with_item_selection_interaction(self):
        """Test the method for extracting all the HTML from a state having
        ItemSelectionInput interaction.
        """

        exploration = exp_domain.Exploration.create_default_exploration(
            'exp_id')
        exploration.add_states(['State1'])
        state = exploration.states['State1']

        state_content_dict = {
            'content_id': 'content',
            'html': '<p>state content html</p>'
        }
        state_customization_args_dict = {
            'maxAllowableSelectionCount': {
                'value': 1
            },
            'minAllowableSelectionCount': {
                'value': 1
            },
            'choices': {
                'value': [
                    {
                        'content_id': 'ca_choices_0',
                        'html': '<p>init_state customization arg html 1</p>'
                    }, {
                        'content_id': 'ca_choices_1',
                        'html': '<p>init_state customization arg html 2</p>'
                    }, {
                        'content_id': 'ca_choices_2',
                        'html': '<p>init_state customization arg html 3</p>'
                    }, {
                        'content_id': 'ca_choices_3',
                        'html': '<p>init_state customization arg html 4</p>'
                    },
                ]
            }
        }
        state_answer_groups = [{
            'rule_specs': [{
                'rule_type': 'Equals',
                'inputs': {
                    'x': ['<p>Equals rule_spec html</p>']
                }
            }, {
                'rule_type': 'ContainsAtLeastOneOf',
                'inputs': {
                    'x': ['<p>ContainsAtLeastOneOf rule_spec html</p>']
                }
            }, {
                'rule_type': 'IsProperSubsetOf',
                'inputs': {
                    'x': ['<p>IsProperSubsetOf rule_spec html</p>']
                }
            }, {
                'rule_type': 'DoesNotContainAtLeastOneOf',
                'inputs': {
                    'x': ['<p>DoesNotContainAtLeastOneOf rule_spec html</p>']
                }
            }],
            'outcome': {
                'dest': exploration.init_state_name,
                'feedback': {
                    'content_id': 'feedback',
                    'html': '<p>state outcome html</p>'
                },
                'param_changes': [],
                'labelled_as_correct': False,
                'refresher_exploration_id': None,
                'missing_prerequisite_skill_id': None
            },
            'training_data': [],
            'tagged_skill_misconception_id': None
        }]
        state_solution_dict = {
            'answer_is_exclusive': True,
            'correct_answer': [
                '<p>state customization arg html 1</p>',
                '<p>state customization arg html 2</p>',
                '<p>state customization arg html 3</p>',
                '<p>state customization arg html 4</p>'
            ],
            'explanation': {
                'content_id': 'solution',
                'html': '<p>This is solution for state1</p>'
            }
        }
        state_hint_list = [
            state_domain.Hint(
                state_domain.SubtitledHtml(
                    'hint_1', '<p>Hello, this is html1 for hint 1</p>'
                )
            )
        ]

        state.update_content(
            state_domain.SubtitledHtml.from_dict(state_content_dict))
        state.update_interaction_id('ItemSelectionInput')
        state.update_interaction_answer_groups(state_answer_groups)
        state.update_interaction_customization_args(
            state_customization_args_dict)
        state.update_interaction_hints(state_hint_list)

        solution = state_domain.Solution.from_dict(
            state.interaction.id, state_solution_dict)
        state.update_interaction_solution(solution)
        exp_services.save_new_exploration('owner_id', exploration)

        interaction = (
            interaction_registry.Registry.get_interaction_by_id(
                'ItemSelectionInput'))
        interaction.can_have_solution = True
        html_list = state.get_all_html_content_strings()
        self.assertEqual(
            html_list,
            [
                '<p>state outcome html</p>',
                '<p>Equals rule_spec html</p>',
                '<p>ContainsAtLeastOneOf rule_spec html</p>',
                '<p>IsProperSubsetOf rule_spec html</p>',
                '<p>DoesNotContainAtLeastOneOf rule_spec html</p>', '',
                '<p>Hello, this is html1 for hint 1</p>',
                '<p>This is solution for state1</p>',
                '<p>state customization arg html 1</p>',
                '<p>state customization arg html 2</p>',
                '<p>state customization arg html 3</p>',
                '<p>state customization arg html 4</p>',
                '<p>init_state customization arg html 1</p>',
                '<p>init_state customization arg html 2</p>',
                '<p>init_state customization arg html 3</p>',
                '<p>init_state customization arg html 4</p>',
                '<p>state content html</p>'])

    def test_rule_spec_with_invalid_html_format(self):
        """Test the method for extracting all the HTML from a state
        when the rule_spec has invalid html format.
        """

        exploration = exp_domain.Exploration.create_default_exploration(
            'exp_id')
        exploration.add_states(['State1'])
        state = exploration.states['State1']
        state_answer_groups = [{
            'rule_specs': [{
                'rule_type': 'Equals',
                'inputs': {
                    'x': ['<p>Equals rule_spec html</p>']
                }
            }, {
                'rule_type': 'ContainsAtLeastOneOf',
                'inputs': {
                    'x': ['<p>ContainsAtLeastOneOf rule_spec html</p>']
                }
            }, {
                'rule_type': 'IsProperSubsetOf',
                'inputs': {
                    'x': ['<p>IsProperSubsetOf rule_spec html</p>']
                }
            }, {
                'rule_type': 'DoesNotContainAtLeastOneOf',
                'inputs': {
                    'x': ['<p>DoesNotContainAtLeastOneOf rule_spec html</p>']
                }
            }],
            'outcome': {
                'dest': exploration.init_state_name,
                'feedback': {
                    'content_id': 'feedback',
                    'html': '<p>state outcome html</p>'
                },
                'param_changes': [],
                'labelled_as_correct': False,
                'refresher_exploration_id': None,
                'missing_prerequisite_skill_id': None
            },
            'training_data': [],
            'tagged_skill_misconception_id': None
        }]

        state.update_interaction_id('ItemSelectionInput')
        state.update_interaction_answer_groups(state_answer_groups)
        mock_html_field_types_to_rule_specs_dict = json.loads(
            utils.get_file_contents(
                feconf.HTML_FIELD_TYPES_TO_RULE_SPECS_FILE_PATH))
        for html_type_dict in (
                mock_html_field_types_to_rule_specs_dict.values()):
            html_type_dict['format'] = 'invalid format'

        def mock_get_file_contents(unused_file_path):
            return json.dumps(mock_html_field_types_to_rule_specs_dict)

        with self.swap(utils, 'get_file_contents', mock_get_file_contents):
            with self.assertRaisesRegexp(
                Exception,
                'The rule spec does not belong to a valid format.'):
                state.get_all_html_content_strings()

    def test_update_customization_args_with_invalid_content_id(self):
        """Test the method for updating interaction customization arguments
        when a content_id is invalid (set to None).
        """

        exploration = exp_domain.Exploration.create_default_exploration(
            'exp_id')
        exploration.add_states(['State1'])
        state = exploration.states['State1']
        state_customization_args_dict = {
            'maxAllowableSelectionCount': {
                'value': 1
            },
            'minAllowableSelectionCount': {
                'value': 1
            },
            'choices': {
                'value': [
                    {
                        'content_id': None,
                        'html': '<p>init_state customization arg html 1</p>'
                    }, {
                        'content_id': 'ca_choices_1',
                        'html': '<p>init_state customization arg html 2</p>'
                    }
                ]
            }
        }

        state.update_interaction_id('ItemSelectionInput')
        with self.assertRaisesRegexp(
            utils.ValidationError,
            'Expected content id to be a string, received None'
        ):
            state.update_interaction_customization_args(
                state_customization_args_dict)

    def test_rule_spec_with_html_having_invalid_input_variable(self):
        """Test the method for extracting all the HTML from a state
        when the rule_spec has html but the input variable is invalid.
        """

        exploration = exp_domain.Exploration.create_default_exploration(
            'exp_id')
        exploration.add_states(['State1'])
        state = exploration.states['State1']
        state_answer_groups = [{
            'rule_specs': [{
                'rule_type': 'Equals',
                'inputs': {
                    'x': ['<p>init_state customization arg html 1</p>']
                }
            }],
            'outcome': {
                'dest': exploration.init_state_name,
                'feedback': {
                    'content_id': 'feedback',
                    'html': '<p>state outcome html</p>'
                },
                'param_changes': [],
                'labelled_as_correct': False,
                'refresher_exploration_id': None,
                'missing_prerequisite_skill_id': None
            },
            'training_data': [],
            'tagged_skill_misconception_id': None
        }]
        state_customization_args_dict = {
            'maxAllowableSelectionCount': {
                'value': 1
            },
            'minAllowableSelectionCount': {
                'value': 1
            },
            'choices': {
                'value': [
                    {
                        'content_id': 'ca_choices_0',
                        'html': '<p>init_state customization arg html 1</p>'
                    }, {
                        'content_id': 'ca_choices_1',
                        'html': '<p>init_state customization arg html 2</p>'
                    }, {
                        'content_id': 'ca_choices_2',
                        'html': '<p>init_state customization arg html 3</p>'
                    }, {
                        'content_id': 'ca_choices_3',
                        'html': '<p>init_state customization arg html 4</p>'
                    }
                ]
            }
        }

        state.update_interaction_id('ItemSelectionInput')
        state.update_interaction_customization_args(
            state_customization_args_dict)
        state.update_interaction_answer_groups(state_answer_groups)

        mock_html_field_types_to_rule_specs_dict = json.loads(
            utils.get_file_contents(
                feconf.HTML_FIELD_TYPES_TO_RULE_SPECS_FILE_PATH))
        for html_type_dict in (
                mock_html_field_types_to_rule_specs_dict.values()):
            if html_type_dict['interactionId'] == 'ItemSelectionInput':
                html_type_dict['ruleTypes']['Equals']['htmlInputVariables'] = (
                    ['y'])

        def mock_get_file_contents(unused_file_path):
            return json.dumps(mock_html_field_types_to_rule_specs_dict)

        with self.swap(utils, 'get_file_contents', mock_get_file_contents):
            with self.assertRaisesRegexp(
                Exception,
                'Rule spec should have at least one valid input variable with '
                'Html in it.'):
                state.get_all_html_content_strings()

    def test_get_all_html_when_solution_has_invalid_answer_type(self):
        """Test the method for extracting all the HTML from a state
        when the interaction has a solution but the answer_type for the
        corrent_answer is invalid.
        """
        exploration = exp_domain.Exploration.create_default_exploration(
            'exp_id')
        exploration.add_states(['State1'])
        state = exploration.states['State1']
        state_content_dict = {
            'content_id': 'content',
            'html': '<p>state content html</p>'
        }
        state_customization_args_dict = {
            'choices': {
                'value': [
                    {
                        'content_id': 'ca_choices_0',
                        'html': '<p>state customization arg html 1</p>'
                    }, {
                        'content_id': 'ca_choices_1',
                        'html': '<p>state customization arg html 2</p>'
                    }, {
                        'content_id': 'ca_choices_2',
                        'html': '<p>state customization arg html 3</p>'
                    }, {
                        'content_id': 'ca_choices_3',
                        'html': '<p>state customization arg html 4</p>'
                    }
                ]
            },
            'allowMultipleItemsInSamePosition': {
                'value': False
            }
        }

        state_hint_list = [
            state_domain.Hint(
                state_domain.SubtitledHtml(
                    'hint_1', '<p>Hello, this is html1 for hint 1</p>'
                )
            )
        ]

        state_solution_dict = {
            'interaction_id': '',
            'answer_is_exclusive': True,
            'correct_answer': [
                ['<p>state customization arg html 1</p>'],
                ['<p>state customization arg html 2</p>'],
                ['<p>state customization arg html 3</p>'],
                ['<p>state customization arg html 4</p>']
            ],
            'explanation': {
                'content_id': 'solution',
                'html': '<p>This is solution for state1</p>'
            }
        }

        state.update_content(
            state_domain.SubtitledHtml.from_dict(state_content_dict))
        state.update_interaction_id('DragAndDropSortInput')
        state.update_interaction_customization_args(
            state_customization_args_dict)
        state.update_interaction_hints(state_hint_list)
        solution = state_domain.Solution.from_dict(
            state.interaction.id, state_solution_dict)
        state.update_interaction_solution(solution)
        exp_services.save_new_exploration('owner_id', exploration)

        interaction = (
            interaction_registry.Registry.get_interaction_by_id(
                'DragAndDropSortInput'))
        interaction.answer_type = 'DragAndDropHtmlString'
        with self.assertRaisesRegexp(
            Exception,
            'The solution does not have a valid '
            'correct_answer type.'):
            state.get_all_html_content_strings()

    def test_get_all_html_when_interaction_is_none(self):
        """Test the method for extracting all the HTML from a state
        when the state has no interaction.
        """
        exploration = exp_domain.Exploration.create_default_exploration(
            'exp_id')
        exploration.add_states(['State1'])
        state = exploration.states['State1']
        state_content_dict = {
            'content_id': 'content',
            'html': '<p>state content html</p>'
        }

        state.update_content(
            state_domain.SubtitledHtml.from_dict(state_content_dict))

        exp_services.save_new_exploration('owner_id', exploration)
        html_list = state.get_all_html_content_strings()
        self.assertEqual(html_list, ['', '<p>state content html</p>'])

    def test_export_state_to_dict(self):
        """Test exporting a state to a dict."""
        exploration = exp_domain.Exploration.create_default_exploration(
            'exp_id')
        exploration.add_states(['New state'])

        state_dict = exploration.states['New state'].to_dict()
        expected_dict = {
            'classifier_model_id': None,
            'content': {
                'content_id': 'content',
                'html': ''
            },
            'interaction': {
                'answer_groups': [],
                'confirmed_unclassified_answers': [],
                'customization_args': {},
                'default_outcome': {
                    'dest': 'New state',
                    'feedback': {
                        'content_id': 'default_outcome',
                        'html': ''
                    },
                    'labelled_as_correct': False,
                    'param_changes': [],
                    'refresher_exploration_id': None,
                    'missing_prerequisite_skill_id': None
                },
                'hints': [],
                'id': None,
                'solution': None,
            },
            'next_content_id_index': 0,
            'param_changes': [],
            'recorded_voiceovers': {
                'voiceovers_mapping': {
                    'content': {},
                    'default_outcome': {}
                }
            },
            'solicit_answer_details': False,
            'written_translations': {
                'translations_mapping': {
                    'content': {},
                    'default_outcome': {}
                }
            }
        }
        self.assertEqual(expected_dict, state_dict)

    def test_can_undergo_classification(self):
        """Test the can_undergo_classification() function."""
        exploration_id = 'eid'
        test_exp_filepath = os.path.join(
            feconf.TESTS_DATA_DIR, 'string_classifier_test.yaml')
        yaml_content = utils.get_file_contents(test_exp_filepath)
        assets_list = []
        exp_services.save_new_exploration_from_yaml_and_assets(
            feconf.SYSTEM_COMMITTER_ID, yaml_content, exploration_id,
            assets_list)

        exploration = exp_fetchers.get_exploration_by_id(exploration_id)
        state_with_training_data = exploration.states['Home']
        state_without_training_data = exploration.states['End']

        # A state with 786 training examples.
        self.assertTrue(
            state_with_training_data.can_undergo_classification())

        # A state with no training examples.
        self.assertFalse(
            state_without_training_data.can_undergo_classification())

    def test_get_training_data(self):
        """Test retrieval of training data."""
        exploration_id = 'eid'
        test_exp_filepath = os.path.join(
            feconf.SAMPLE_EXPLORATIONS_DIR, 'classifier_demo_exploration.yaml')
        yaml_content = utils.get_file_contents(test_exp_filepath)
        assets_list = []
        exp_services.save_new_exploration_from_yaml_and_assets(
            feconf.SYSTEM_COMMITTER_ID, yaml_content, exploration_id,
            assets_list)

        exploration = exp_fetchers.get_exploration_by_id(exploration_id)
        state = exploration.states['text']

        expected_training_data = [{
            'answer_group_index': 1,
            'answers': [u'cheerful', u'merry', u'ecstatic', u'glad',
                        u'overjoyed', u'pleased', u'thrilled', u'smile']}]

        observed_training_data = state.get_training_data()

        self.assertEqual(observed_training_data, expected_training_data)

    def test_get_content_html_with_correct_state_name_returns_html(self):
        exploration = exp_domain.Exploration.create_default_exploration('0')

        init_state = exploration.states[exploration.init_state_name]
        init_state.update_interaction_id('TextInput')
        hints_list = [
            state_domain.Hint(
                state_domain.SubtitledHtml('hint_1', '<p>hint one</p>')
            )
        ]
        init_state.update_interaction_hints(hints_list)

        self.assertEqual(
            init_state.get_content_html('hint_1'), '<p>hint one</p>')

        hints_list[0].hint_content.html = '<p>Changed hint one</p>'
        init_state.update_interaction_hints(hints_list)

        self.assertEqual(
            init_state.get_content_html('hint_1'), '<p>Changed hint one</p>')

    def test_rte_content_validation_for_android(self):
        exploration = exp_domain.Exploration.create_default_exploration('0')

        init_state = exploration.states[exploration.init_state_name]
        init_state.update_interaction_id('TextInput')
        solution_dict = {
            'answer_is_exclusive': False,
            'correct_answer': 'helloworld!',
            'explanation': {
                'content_id': 'solution',
                'html': (
                    '<p>Value</p><oppia-noninteractive-math math_content-with'
                    '-value="{&amp;quot;raw_latex&amp;quot;: &amp;quot;+,-,-,'
                    '+&amp;quot;, &amp;quot;svg_filename&amp;quot;: &amp;quot'
                    ';&amp;quot;}"></oppia-noninteractive-math>')
            },
        }

        solution = state_domain.Solution.from_dict(
            init_state.interaction.id, solution_dict
        )
        init_state.update_interaction_solution(solution)
        self.assertFalse(init_state.is_rte_content_supported_on_android())
        solution_dict['explanation']['html'] = ''
        init_state.update_interaction_solution(state_domain.Solution.from_dict(
            init_state.interaction.id, solution_dict))
        self.assertTrue(init_state.is_rte_content_supported_on_android())

        hints_list = []
        hints_list.append(
            state_domain.Hint(
                state_domain.SubtitledHtml(
                    'hint_1',
                    '<oppia-noninteractive-collapsible content-with-value='
                    '"&amp;quot;&amp;lt;p&amp;gt;Hello&amp;lt;/p&amp;gt;&amp;'
                    'quot;" heading-with-value="&amp;quot;SubCollapsible&amp;'
                    'quot;"></oppia-noninteractive-collapsible><p>&nbsp;</p>'
                )
            )
        )
        init_state.update_interaction_hints(hints_list)
        self.assertFalse(init_state.is_rte_content_supported_on_android())
        hints_list[0].hint_content.html = ''
        init_state.update_interaction_hints(hints_list)
        self.assertTrue(init_state.is_rte_content_supported_on_android())

        default_outcome = state_domain.Outcome(
            'Introduction', state_domain.SubtitledHtml(
                'default_outcome', (
                    '<p>Value</p><oppia-noninteractive-math math_content-with'
                    '-value="{&amp;quot;raw_latex&amp;quot;: &amp;quot;+,-,-,'
                    '+&amp;quot;, &amp;quot;svg_filename&amp;quot;: &amp;quot'
                    ';&amp;quot;}"></oppia-noninteractive-math>')),
            False, [], None, None
        )

        init_state.update_interaction_default_outcome(default_outcome)
        self.assertFalse(init_state.is_rte_content_supported_on_android())
        default_outcome.feedback.html = ''
        init_state.update_interaction_default_outcome(default_outcome)
        self.assertTrue(init_state.is_rte_content_supported_on_android())

        answer_group_dict = {
            'outcome': {
                'dest': exploration.init_state_name,
                'feedback': {
                    'content_id': 'feedback_1',
                    'html': (
                        '<oppia-noninteractive-tabs tab_contents-with-value'
                        '=\"[{&amp;quot;content&amp;quot;:&amp;quot;&amp;lt;p'
                        '&amp;gt;&amp;lt;i&amp;gt;lorem ipsum&amp;lt;/i&amp;'
                        'gt;&amp;lt;/p&amp;gt;&amp;quot;,&amp;quot;title&amp;'
                        'quot;:&amp;quot;hello&amp;quot;}]\">'
                        '</oppia-noninteractive-tabs>')
                },
                'labelled_as_correct': False,
                'param_changes': [],
                'refresher_exploration_id': None,
                'missing_prerequisite_skill_id': None
            },
            'rule_specs': [{
                'inputs': {
                    'x': 'Test'
                },
                'rule_type': 'Contains'
            }],
            'training_data': [],
            'tagged_skill_misconception_id': None
        }

        init_state.update_interaction_answer_groups(
            [answer_group_dict])
        self.assertFalse(init_state.is_rte_content_supported_on_android())
        answer_group_dict['outcome']['feedback']['html'] = (
            '<p><oppia-noninteractive-image caption-with-value="&amp;quot;'
            '&amp;quot;" filepath-with-value="&amp;quot;startBlue.png&amp;'
            'quot;" alt-with-value="&amp;quot;&amp;quot;">'
            '</oppia-noninteractive-image></p>')
        init_state.update_interaction_answer_groups(
            [answer_group_dict])
        self.assertTrue(init_state.is_rte_content_supported_on_android())

        init_state.update_content(
            state_domain.SubtitledHtml.from_dict({
                'content_id': 'content',
                'html': (
                    '<oppia-noninteractive-tabs tab_contents-with-value'
                    '=\"[{&amp;quot;content&amp;quot;:&amp;quot;&amp;lt;p'
                    '&amp;gt;&amp;lt;i&amp;gt;lorem ipsum&amp;lt;/i&amp;'
                    'gt;&amp;lt;/p&amp;gt;&amp;quot;,&amp;quot;title&amp;'
                    'quot;:&amp;quot;hello&amp;quot;}]\">'
                    '</oppia-noninteractive-tabs>')
            }))
        self.assertFalse(init_state.is_rte_content_supported_on_android())
        init_state.update_content(
            state_domain.SubtitledHtml.from_dict({
                'content_id': 'content',
                'html': (
                    '<p><oppia-noninteractive-link text-with-value="'
                    '&amp;quot;What is a link?&amp;quot;" url-with-'
                    'value="&amp;quot;htt://link.com&amp'
                    ';quot;"></oppia-noninteractive-link></p>')
            }))
        self.assertTrue(init_state.is_rte_content_supported_on_android())
        init_state.update_content(
            state_domain.SubtitledHtml.from_dict({
                'content_id': 'content',
                'html': (
                    '<p><oppia-noninteractive-skillreview text-with-value="'
                    '&amp;quot;&amp;quot;" skill_id-with-value="&amp;quot;'
                    '&amp;quot;"></oppia-noninteractive-skillreview></p>')
            }))
        self.assertTrue(init_state.is_rte_content_supported_on_android())

    def test_interaction_validation_for_android(self):
        exploration = exp_domain.Exploration.create_default_exploration('0')

        init_state = exploration.states[exploration.init_state_name]
        # Valid interactions.
        init_state.update_interaction_id('Continue')
        self.assertTrue(init_state.interaction.is_supported_on_android_app())
        init_state.update_interaction_id('DragAndDropSortInput')
        self.assertTrue(init_state.interaction.is_supported_on_android_app())
        init_state.update_interaction_id('EndExploration')
        self.assertTrue(init_state.interaction.is_supported_on_android_app())
        init_state.update_interaction_id('FractionInput')
        self.assertTrue(init_state.interaction.is_supported_on_android_app())
        init_state.update_interaction_id('ItemSelectionInput')
        self.assertTrue(init_state.interaction.is_supported_on_android_app())
        init_state.update_interaction_id('MultipleChoiceInput')
        self.assertTrue(init_state.interaction.is_supported_on_android_app())
        init_state.update_interaction_id('NumberWithUnits')
        self.assertTrue(init_state.interaction.is_supported_on_android_app())
        init_state.update_interaction_id('NumericInput')
        self.assertTrue(init_state.interaction.is_supported_on_android_app())
        init_state.update_interaction_id('TextInput')
        self.assertTrue(init_state.interaction.is_supported_on_android_app())

        # Invalid interactions.
        init_state.update_interaction_id('CodeRepl')
        self.assertFalse(init_state.interaction.is_supported_on_android_app())
        init_state.update_interaction_id('GraphInput')
        self.assertFalse(init_state.interaction.is_supported_on_android_app())
        init_state.update_interaction_id('ImageClickInput')
        self.assertFalse(init_state.interaction.is_supported_on_android_app())
        init_state.update_interaction_id('InteractiveMap')
        self.assertFalse(init_state.interaction.is_supported_on_android_app())
        init_state.update_interaction_id('LogicProof')
        self.assertFalse(init_state.interaction.is_supported_on_android_app())
        init_state.update_interaction_id('MathExpressionInput')
        self.assertFalse(init_state.interaction.is_supported_on_android_app())
        init_state.update_interaction_id('MusicNotesInput')
        self.assertFalse(init_state.interaction.is_supported_on_android_app())
        init_state.update_interaction_id('PencilCodeEditor')
        self.assertFalse(init_state.interaction.is_supported_on_android_app())
        init_state.update_interaction_id('SetInput')
        self.assertFalse(init_state.interaction.is_supported_on_android_app())

    def test_get_content_html_with_invalid_content_id_raise_error(self):
        exploration = exp_domain.Exploration.create_default_exploration('0')
        init_state = exploration.states[exploration.init_state_name]
        init_state.update_interaction_id('TextInput')
        hints_list = [
            state_domain.Hint(
                state_domain.SubtitledHtml('hint_1', '<p>hint one</p>')
            )
        ]
        init_state.update_interaction_hints(hints_list)

        self.assertEqual(
            init_state.get_content_html('hint_1'), '<p>hint one</p>')

        with self.assertRaisesRegexp(
            ValueError, 'Content ID Invalid id does not exist'):
            init_state.get_content_html('Invalid id')

    def test_get_content_id_mapping_needing_translations_with_existing_translations(self): # pylint: disable=line-too-long
        exploration = exp_domain.Exploration.create_default_exploration('0')
        init_state = exploration.states[exploration.init_state_name]
        init_state.update_content(
            state_domain.SubtitledHtml.from_dict({
                'content_id': 'content',
                'html': '<p>This is content</p>'
            }))
        init_state.update_interaction_id('TextInput')
        default_outcome = state_domain.Outcome(
            'Introduction', state_domain.SubtitledHtml(
                'default_outcome', '<p>The default outcome.</p>'),
            False, [], None, None
        )

        init_state.update_interaction_default_outcome(default_outcome)

        answer_group_dict = {
            'outcome': {
                'dest': exploration.init_state_name,
                'feedback': {
                    'content_id': 'feedback_1',
                    'html': '<p>Feedback</p>'
                },
                'labelled_as_correct': False,
                'param_changes': [],
                'refresher_exploration_id': None,
                'missing_prerequisite_skill_id': None
            },
            'rule_specs': [{
                'inputs': {
                    'x': 'Test'
                },
                'rule_type': 'Contains'
            }],
            'training_data': [],
            'tagged_skill_misconception_id': None
        }

        init_state.update_interaction_answer_groups(
            [answer_group_dict])
        hints_list = [
            state_domain.Hint(
                state_domain.SubtitledHtml('hint_1', '<p>hint one</p>')
            )
        ]
        init_state.update_interaction_hints(hints_list)

        solution_dict = {
            'answer_is_exclusive': False,
            'correct_answer': 'helloworld!',
            'explanation': {
                'content_id': 'solution',
                'html': '<p>hello_world is a string</p>'
            },
        }

        solution = state_domain.Solution.from_dict(
            init_state.interaction.id, solution_dict)
        init_state.update_interaction_solution(solution)


        written_translations_dict = {
            'translations_mapping': {
                'content': {
                    'hi': {
                        'data_format': 'html',
                        'translation': '<p>hello!</p>',
                        'needs_update': False
                    }
                },
                'hint_1': {},
                'default_outcome': {},
                'solution': {},
                'feedback_1': {}
            }
        }
        written_translations = state_domain.WrittenTranslations.from_dict(
            written_translations_dict)

        init_state.update_written_translations(written_translations)

        self.assertEqual(
            init_state.get_content_id_mapping_needing_translations('hi'), {
                'hint_1': '<p>hint one</p>',
                'solution': '<p>hello_world is a string</p>',
                'feedback_1': '<p>Feedback</p>',
                'default_outcome': '<p>The default outcome.</p>'
            })

    def test_add_translation_works_correctly(self):
        exploration = exp_domain.Exploration.create_default_exploration('0')
        init_state = exploration.states[exploration.init_state_name]
        init_state.update_content(
            state_domain.SubtitledHtml.from_dict({
                'content_id': 'content',
                'html': '<p>This is content</p>'
            }))

        self.assertEqual(init_state.get_translation_counts(), {})

        init_state.add_translation('content', 'hi', '<p>Translated text</p>')

        self.assertEqual(init_state.get_translation_counts(), {'hi': 1})

    def test_state_operations(self):
        """Test adding, updating and checking existence of states."""
        exploration = exp_domain.Exploration.create_default_exploration('eid')
        self.assertNotIn('invalid_state_name', exploration.states)

        self.assertEqual(len(exploration.states), 1)

        default_state_name = exploration.init_state_name
        exploration.rename_state(default_state_name, 'Renamed state')
        self.assertEqual(len(exploration.states), 1)
        self.assertEqual(exploration.init_state_name, 'Renamed state')

        # Add a new state.
        exploration.add_states(['State 2'])
        self.assertEqual(len(exploration.states), 2)

        # It is OK to rename a state to the same name.
        exploration.rename_state('State 2', 'State 2')

        # But it is not OK to add or rename a state using a name that already
        # exists.
        with self.assertRaisesRegexp(ValueError, 'Duplicate state name'):
            exploration.add_states(['State 2'])
        with self.assertRaisesRegexp(ValueError, 'Duplicate state name'):
            exploration.rename_state('State 2', 'Renamed state')

        # And it is OK to rename a state to 'END' (old terminal pseudostate). It
        # is tested throughout this test because a lot of old behavior used to
        # be specific to states named 'END'. These tests validate that is no
        # longer the situation.
        exploration.rename_state('State 2', 'END')

        # Should successfully be able to name it back.
        exploration.rename_state('END', 'State 2')

        # The exploration now has exactly two states.
        self.assertNotIn(default_state_name, exploration.states)
        self.assertIn('Renamed state', exploration.states)
        self.assertIn('State 2', exploration.states)

        # Can successfully add 'END' state.
        exploration.add_states(['END'])

        # Should fail to rename like any other state.
        with self.assertRaisesRegexp(ValueError, 'Duplicate state name'):
            exploration.rename_state('State 2', 'END')

        # Ensure the other states are connected to END.
        exploration.states[
            'Renamed state'].interaction.default_outcome.dest = 'State 2'
        exploration.states['State 2'].interaction.default_outcome.dest = 'END'

        # Ensure the other states have interactions.
        self.set_interaction_for_state(
            exploration.states['Renamed state'], 'TextInput')
        self.set_interaction_for_state(
            exploration.states['State 2'], 'TextInput')

        # Other miscellaneous requirements for validation.
        exploration.title = 'Title'
        exploration.category = 'Category'
        exploration.objective = 'Objective'

        # The exploration should NOT be terminable even though it has a state
        # called 'END' and everything else is connected to it.
        with self.assertRaisesRegexp(
            Exception,
            'This state does not have any interaction specified.'):
            exploration.validate(strict=True)

        # Renaming the node to something other than 'END' and giving it an
        # EndExploration is enough to validate it, though it cannot have a
        # default outcome or answer groups.
        exploration.rename_state('END', 'AnotherEnd')
        another_end_state = exploration.states['AnotherEnd']
        self.set_interaction_for_state(another_end_state, 'EndExploration')
        another_end_state.update_interaction_default_outcome(None)
        exploration.validate(strict=True)

        # Name it back for final tests.
        exploration.rename_state('AnotherEnd', 'END')

        # Should be able to successfully delete it.
        exploration.delete_state('END')
        self.assertNotIn('END', exploration.states)

    def test_update_solicit_answer_details(self):
        """Test updating solicit_answer_details."""
        state = state_domain.State.create_default_state('state_1')
        self.assertEqual(state.solicit_answer_details, False)
        state.update_solicit_answer_details(True)
        self.assertEqual(state.solicit_answer_details, True)

    def test_update_solicit_answer_details_with_non_bool_fails(self):
        """Test updating solicit_answer_details with non bool value."""
        exploration = exp_domain.Exploration.create_default_exploration('eid')
        init_state = exploration.states[exploration.init_state_name]
        self.assertEqual(init_state.solicit_answer_details, False)
        with self.assertRaisesRegexp(Exception, (
            'Expected solicit_answer_details to be a boolean, received')):
            init_state.update_solicit_answer_details('abc')
        init_state = exploration.states[exploration.init_state_name]
        self.assertEqual(init_state.solicit_answer_details, False)

    def test_convert_html_fields_in_state(self):
        """Test conversion of html strings in state."""
        state_dict = {
            'content': {
                'content_id': 'content', 'html': 'Hello!'
            },
            'param_changes': [],
            'content_ids_to_audio_translations': {'content': {}},
            'solicit_answer_details': False,
            'classifier_model_id': None,
            'interaction': {
                'solution': None,
                'answer_groups': [],
                'default_outcome': {
                    'param_changes': [], 'feedback': {
                        'content_id': 'default_outcome', 'html': (
                            '<p><oppia-noninteractive-image filepath'
                            '-with-value="&amp;quot;random.png&amp;'
                            'quot;"></oppia-noninteractive-image>'
                            'Hello this is test case to check '
                            'image tag inside p tag</p>'
                        )
                    },
                    'dest': 'Introduction',
                    'refresher_exploration_id': None,
                    'missing_prerequisite_skill_id': None,
                    'labelled_as_correct': False
                },
                'customization_args': {
                    'choices': {
                        'value': [{
                            'html': 'hello',
                            'content_id': 'ca_choices_0'
                        }]
                    },
                    'showChoicesInShuffledOrder': {'value': True}
                },
                'confirmed_unclassified_answers': [],
                'id': 'MultipleChoiceInput',
                'hints': []
            }
        }

        state_dict_in_textangular = {
            'content': {
                'content_id': 'content', 'html': '<p>Hello!</p>'
            },
            'param_changes': [],
            'content_ids_to_audio_translations': {'content': {}},
            'solicit_answer_details': False,
            'classifier_model_id': None,
            'interaction': {
                'solution': None,
                'answer_groups': [],
                'default_outcome': {
                    'param_changes': [], 'feedback': {
                        'content_id': 'default_outcome', 'html': (
                            '<p><oppia-noninteractive-image filepath'
                            '-with-value="&amp;quot;random.png&amp;'
                            'quot;"></oppia-noninteractive-image>'
                            'Hello this is test case to check '
                            'image tag inside p tag</p>'
                        )
                    },
                    'dest': 'Introduction',
                    'refresher_exploration_id': None,
                    'missing_prerequisite_skill_id': None,
                    'labelled_as_correct': False
                },
                'customization_args': {
                    'choices': {
                        'value': [{
                            'html': '<p>hello</p>',
                            'content_id': 'ca_choices_0'
                        }]
                    },
                    'showChoicesInShuffledOrder': {'value': True}
                },
                'confirmed_unclassified_answers': [],
                'id': 'MultipleChoiceInput',
                'hints': []
            }
        }

        state_dict_with_image_caption = {
            'content': {
                'content_id': 'content', 'html': '<p>Hello!</p>'
            },
            'param_changes': [],
            'content_ids_to_audio_translations': {'content': {}},
            'solicit_answer_details': False,
            'classifier_model_id': None,
            'interaction': {
                'solution': None,
                'answer_groups': [],
                'default_outcome': {
                    'param_changes': [], 'feedback': {
                        'content_id': 'default_outcome', 'html': (
                            '<p><oppia-noninteractive-image caption-'
                            'with-value="&amp;quot;&amp;quot;" filepath'
                            '-with-value="&amp;quot;random.png&amp;'
                            'quot;"></oppia-noninteractive-image>'
                            'Hello this is test case to check '
                            'image tag inside p tag</p>'
                        )
                    },
                    'dest': 'Introduction',
                    'refresher_exploration_id': None,
                    'missing_prerequisite_skill_id': None,
                    'labelled_as_correct': False
                },
                'customization_args': {
                    'choices': {
                        'value': [{
                            'html': '<p>hello</p>',
                            'content_id': 'ca_choices_0'
                        }]
                    },
                    'showChoicesInShuffledOrder': {'value': True}
                },
                'confirmed_unclassified_answers': [],
                'id': 'MultipleChoiceInput',
                'hints': []
            }
        }

        state_dict_with_image_dimensions = {
            'content': {
                'content_id': 'content', 'html': '<p>Hello!</p>'
            },
            'param_changes': [],
            'content_ids_to_audio_translations': {'content': {}},
            'solicit_answer_details': False,
            'classifier_model_id': None,
            'interaction': {
                'solution': None,
                'answer_groups': [],
                'default_outcome': {
                    'param_changes': [], 'feedback': {
                        'content_id': 'default_outcome', 'html': (
                            u'<p><oppia-noninteractive-image '
                            'caption-with-value="&amp;quot;&amp;quot;" '
                            'filepath-with-value="&amp;quot;'
                            'random_height_490_width_120.png&amp;'
                            'quot;"></oppia-noninteractive-image>Hello this '
                            'is test case to check image tag inside p tag</p>'
                        )
                    },
                    'dest': 'Introduction',
                    'refresher_exploration_id': None,
                    'missing_prerequisite_skill_id': None,
                    'labelled_as_correct': False
                },
                'customization_args': {
                    'choices': {
                        'value': [{
                            'html': '<p>hello</p>',
                            'content_id': 'ca_choices_0'
                        }]
                    },
                    'showChoicesInShuffledOrder': {'value': True}
                },
                'confirmed_unclassified_answers': [],
                'id': 'MultipleChoiceInput',
                'hints': []
            }
        }

        self.assertEqual(
            state_domain.State.convert_html_fields_in_state(
                state_dict,
                html_validation_service.convert_to_textangular),
            state_dict_in_textangular)

        self.assertEqual(
            state_domain.State.convert_html_fields_in_state(
                state_dict,
                html_validation_service.add_caption_attr_to_image),
            state_dict_with_image_caption)

        add_dimensions_to_image_tags = functools.partial(
            html_validation_service.add_dimensions_to_image_tags,
            'eid')

        with self.swap(
            html_validation_service, 'get_filename_with_dimensions',
            mock_get_filename_with_dimensions):

            self.assertEqual(
                state_domain.State.convert_html_fields_in_state(
                    state_dict, add_dimensions_to_image_tags),
                state_dict_with_image_dimensions)

    def test_convert_html_fields_in_state_with_drag_and_drop_interaction(self):
        """Test the method for converting all the HTML in a state having
        DragAndDropSortInput interaction.
        """
        html_with_old_math_schema = (
            '<p>Value</p><oppia-noninteractive-math raw_latex-with-value="&a'
            'mp;quot;+,-,-,+&amp;quot;"></oppia-noninteractive-math>')
        html_with_new_math_schema = (
            '<p>Value</p><oppia-noninteractive-math math_content-with-value='
            '"{&amp;quot;raw_latex&amp;quot;: &amp;quot;+,-,-,+&amp;quot;, &'
            'amp;quot;svg_filename&amp;quot;: &amp;quot;&amp;quot;}"></oppia'
            '-noninteractive-math>')
        written_translations_dict_with_old_math_schema = {
            'translations_mapping': {
                'content1': {
                    'en': {
                        'data_format': 'html',
                        'translation': html_with_old_math_schema,
                        'needs_update': True
                    },
                    'hi': {
                        'data_format': 'html',
                        'translation': 'Hey!',
                        'needs_update': False
                    }
                },
                'feedback_1': {
                    'hi': {
                        'data_format': 'html',
                        'translation': html_with_old_math_schema,
                        'needs_update': False
                    },
                    'en': {
                        'data_format': 'html',
                        'translation': 'hello!',
                        'needs_update': False
                    }
                }
            }
        }
        written_translations_dict_with_new_math_schema = {
            'translations_mapping': {
                'content1': {
                    'en': {
                        'data_format': 'html',
                        'translation': html_with_new_math_schema,
                        'needs_update': True
                    },
                    'hi': {
                        'data_format': 'html',
                        'translation': 'Hey!',
                        'needs_update': False
                    }
                },
                'feedback_1': {
                    'hi': {
                        'data_format': 'html',
                        'translation': html_with_new_math_schema,
                        'needs_update': False
                    },
                    'en': {
                        'data_format': 'html',
                        'translation': 'hello!',
                        'needs_update': False
                    }
                }
            }
        }


        answer_group_dict_with_old_math_schema = {
            'outcome': {
                'dest': 'Introduction',
                'feedback': {
                    'content_id': 'feedback_1',
                    'html': '<p>Feedback</p>'
                },
                'labelled_as_correct': False,
                'param_changes': [],
                'refresher_exploration_id': None,
                'missing_prerequisite_skill_id': None
            },
            'rule_specs': [{
                'inputs': {
                    'x': [[html_with_old_math_schema]]
                },
                'rule_type': 'IsEqualToOrdering'
            }, {
                'rule_type': 'HasElementXAtPositionY',
                'inputs': {
                    'x': html_with_old_math_schema,
                    'y': 2
                }
            }, {
                'rule_type': 'IsEqualToOrdering',
                'inputs': {
                    'x': [[html_with_old_math_schema]]
                }
            }, {
                'rule_type': 'HasElementXBeforeElementY',
                'inputs': {
                    'x': html_with_old_math_schema,
                    'y': html_with_old_math_schema
                }
            }, {
                'rule_type': 'IsEqualToOrderingWithOneItemAtIncorrectPosition',
                'inputs': {
                    'x': [[html_with_old_math_schema]]
                }
            }],
            'training_data': [],
            'tagged_skill_misconception_id': None
        }
        answer_group_dict_with_new_math_schema = {
            'outcome': {
                'dest': 'Introduction',
                'feedback': {
                    'content_id': 'feedback_1',
                    'html': '<p>Feedback</p>'
                },
                'labelled_as_correct': False,
                'param_changes': [],
                'refresher_exploration_id': None,
                'missing_prerequisite_skill_id': None
            },
            'rule_specs': [{
                'inputs': {
                    'x': [[html_with_new_math_schema]]
                },
                'rule_type': 'IsEqualToOrdering'
            }, {
                'rule_type': 'HasElementXAtPositionY',
                'inputs': {
                    'x': html_with_new_math_schema,
                    'y': 2
                }
            }, {
                'rule_type': 'IsEqualToOrdering',
                'inputs': {
                    'x': [[html_with_new_math_schema]]
                }
            }, {
                'rule_type': 'HasElementXBeforeElementY',
                'inputs': {
                    'x': html_with_new_math_schema,
                    'y': html_with_new_math_schema
                }
            }, {
                'rule_type': 'IsEqualToOrderingWithOneItemAtIncorrectPosition',
                'inputs': {
                    'x': [[html_with_new_math_schema]]
                }
            }],
            'training_data': [],
            'tagged_skill_misconception_id': None
        }
        state_dict_with_old_math_schema = {
            'content': {
                'content_id': 'content', 'html': 'Hello!'
            },
            'param_changes': [],
            'content_ids_to_audio_translations': {'content': {}},
            'solicit_answer_details': False,
            'classifier_model_id': None,
            'interaction': {
                'answer_groups': [answer_group_dict_with_old_math_schema],
                'default_outcome': {
                    'param_changes': [],
                    'feedback': {
                        'content_id': 'default_outcome',
                        'html': (
                            '<p><oppia-noninteractive-image filepath'
                            '-with-value="&amp;quot;random.png&amp;'
                            'quot;"></oppia-noninteractive-image>'
                            'Hello this is test case to check '
                            'image tag inside p tag</p>'
                        )
                    },
                    'dest': 'Introduction',
                    'refresher_exploration_id': None,
                    'missing_prerequisite_skill_id': None,
                    'labelled_as_correct': False
                },
                'customization_args': {
                    'choices': {
                        'value': [{
                            'content_id': 'ca_choices_0',
                            'html': html_with_old_math_schema
                        }, {
                            'content_id': 'ca_choices_1',
                            'html': '<p>2</p>'
                        }, {
                            'content_id': 'ca_choices_2',
                            'html': '<p>3</p>'
                        }, {
                            'content_id': 'ca_choices_3',
                            'html': '<p>4</p>'
                        }]
                    },
                    'allowMultipleItemsInSamePosition': {'value': True}
                },
                'confirmed_unclassified_answers': [],
                'id': 'DragAndDropSortInput',
                'hints': [
                    {
                        'hint_content': {
                            'content_id': 'hint_1',
                            'html': html_with_old_math_schema
                        }
                    },
                    {
                        'hint_content': {
                            'content_id': 'hint_2',
                            'html': html_with_old_math_schema
                        }
                    }
                ],
                'solution': {
                    'answer_is_exclusive': True,
                    'correct_answer': [
                        [html_with_old_math_schema],
                        ['<p>2</p>'],
                        ['<p>3</p>'],
                        ['<p>4</p>']
                    ],
                    'explanation': {
                        'content_id': 'solution',
                        'html': '<p>This is solution for state1</p>'
                    }
                }

            },
            'written_translations': (
                written_translations_dict_with_old_math_schema)
        }

        state_dict_with_new_math_schema = {
            'content': {
                'content_id': 'content', 'html': 'Hello!'
            },
            'param_changes': [],
            'content_ids_to_audio_translations': {'content': {}},
            'solicit_answer_details': False,
            'classifier_model_id': None,
            'interaction': {
                'answer_groups': [answer_group_dict_with_new_math_schema],
                'default_outcome': {
                    'param_changes': [],
                    'feedback': {
                        'content_id': 'default_outcome',
                        'html': (
                            '<p><oppia-noninteractive-image filepath'
                            '-with-value="&amp;quot;random.png&amp;'
                            'quot;"></oppia-noninteractive-image>'
                            'Hello this is test case to check '
                            'image tag inside p tag</p>'
                        )
                    },
                    'dest': 'Introduction',
                    'refresher_exploration_id': None,
                    'missing_prerequisite_skill_id': None,
                    'labelled_as_correct': False
                },
                'customization_args': {
                    'choices': {
                        'value': [{
                            'content_id': 'ca_choices_0',
                            'html': html_with_new_math_schema
                        }, {
                            'content_id': 'ca_choices_1',
                            'html': '<p>2</p>'
                        }, {
                            'content_id': 'ca_choices_2',
                            'html': '<p>3</p>'
                        }, {
                            'content_id': 'ca_choices_3',
                            'html': '<p>4</p>'
                        }]
                    },
                    'allowMultipleItemsInSamePosition': {'value': True}
                },
                'confirmed_unclassified_answers': [],
                'id': 'DragAndDropSortInput',
                'hints': [
                    {
                        'hint_content': {
                            'content_id': 'hint_1',
                            'html': html_with_new_math_schema
                        }
                    },
                    {
                        'hint_content': {
                            'content_id': 'hint_2',
                            'html': html_with_new_math_schema
                        }
                    }
                ],
                'solution': {
                    'answer_is_exclusive': True,
                    'correct_answer': [
                        [html_with_new_math_schema],
                        ['<p>2</p>'],
                        ['<p>3</p>'],
                        ['<p>4</p>']
                    ],
                    'explanation': {
                        'content_id': 'solution',
                        'html': '<p>This is solution for state1</p>'
                    }
                }

            },
            'written_translations': (
                written_translations_dict_with_new_math_schema)
        }
        self.assertEqual(
            state_domain.State.convert_html_fields_in_state(
                state_dict_with_old_math_schema,
                html_validation_service.
                add_math_content_to_math_rte_components),
            state_dict_with_new_math_schema)

    def test_convert_html_fields_in_state_with_item_selection_interaction(self):
        """Test the method for converting all the HTML in a state having
        ItemSelection interaction.
        """
        html_with_old_math_schema = (
            '<p>Value</p><oppia-noninteractive-math raw_latex-with-value="&a'
            'mp;quot;+,-,-,+&amp;quot;"></oppia-noninteractive-math>')
        html_with_new_math_schema = (
            '<p>Value</p><oppia-noninteractive-math math_content-with-value='
            '"{&amp;quot;raw_latex&amp;quot;: &amp;quot;+,-,-,+&amp;quot;, &'
            'amp;quot;svg_filename&amp;quot;: &amp;quot;&amp;quot;}"></oppia'
            '-noninteractive-math>')
        answer_group_with_old_math_schema = [{
            'rule_specs': [{
                'rule_type': 'Equals',
                'inputs': {
                    'x': [html_with_old_math_schema]
                }
            }, {
                'rule_type': 'ContainsAtLeastOneOf',
                'inputs': {
                    'x': [html_with_old_math_schema]
                }
            }, {
                'rule_type': 'IsProperSubsetOf',
                'inputs': {
                    'x': [html_with_old_math_schema]
                }
            }, {
                'rule_type': 'DoesNotContainAtLeastOneOf',
                'inputs': {
                    'x': [html_with_old_math_schema]
                }
            }],
            'outcome': {
                'dest': 'Introduction',
                'feedback': {
                    'content_id': 'feedback',
                    'html': html_with_old_math_schema
                },
                'param_changes': [],
                'labelled_as_correct': False,
                'refresher_exploration_id': None,
                'missing_prerequisite_skill_id': None
            },
            'training_data': [],
            'tagged_skill_misconception_id': None
        }]

        answer_group_with_new_math_schema = [{
            'rule_specs': [{
                'rule_type': 'Equals',
                'inputs': {
                    'x': [html_with_new_math_schema]
                }
            }, {
                'rule_type': 'ContainsAtLeastOneOf',
                'inputs': {
                    'x': [html_with_new_math_schema]
                }
            }, {
                'rule_type': 'IsProperSubsetOf',
                'inputs': {
                    'x': [html_with_new_math_schema]
                }
            }, {
                'rule_type': 'DoesNotContainAtLeastOneOf',
                'inputs': {
                    'x': [html_with_new_math_schema]
                }
            }],
            'outcome': {
                'dest': 'Introduction',
                'feedback': {
                    'content_id': 'feedback',
                    'html': html_with_new_math_schema
                },
                'param_changes': [],
                'labelled_as_correct': False,
                'refresher_exploration_id': None,
                'missing_prerequisite_skill_id': None
            },
            'training_data': [],
            'tagged_skill_misconception_id': None
        }]

        state_dict_with_old_math_schema = {
            'content': {
                'content_id': 'content', 'html': 'Hello!'
            },
            'param_changes': [],
            'content_ids_to_audio_translations': {'content': {}},
            'solicit_answer_details': False,
            'classifier_model_id': None,
            'interaction': {
                'solution': {
                    'answer_is_exclusive': True,
                    'correct_answer': [
                        html_with_old_math_schema,
                        '<p>state customization arg html 2</p>',
                        '<p>state customization arg html 3</p>',
                        '<p>state customization arg html 4</p>'
                    ],
                    'explanation': {
                        'content_id': 'solution',
                        'html': '<p>This is solution for state1</p>'
                    }
                },
                'answer_groups': answer_group_with_old_math_schema,
                'default_outcome': {
                    'param_changes': [],
                    'feedback': {
                        'content_id': 'default_outcome',
                        'html': (
                            '<p><oppia-noninteractive-image filepath'
                            '-with-value="&amp;quot;random.png&amp;'
                            'quot;"></oppia-noninteractive-image>'
                            'Hello this is test case to check '
                            'image tag inside p tag</p>'
                        )
                    },
                    'dest': 'Introduction',
                    'refresher_exploration_id': None,
                    'missing_prerequisite_skill_id': None,
                    'labelled_as_correct': False
                },
                'customization_args': {
                    'maxAllowableSelectionCount': {
                        'value': 1
                    },
                    'minAllowableSelectionCount': {
                        'value': 1
                    },
                    'choices': {
                        'value': [{
                            'content_id': 'ca_choices_0',
                            'html': '<p>init_state customization arg html 1</p>'
                        }, {
                            'content_id': 'ca_choices_1',
                            'html': html_with_old_math_schema
                        }, {
                            'content_id': 'ca_choices_2',
                            'html': '<p>init_state customization arg html 3</p>'
                        }, {
                            'content_id': 'ca_choices_3',
                            'html': '<p>init_state customization arg html 4</p>'
                        }]
                    }
                },
                'confirmed_unclassified_answers': [],
                'id': 'ItemSelectionInput',
                'hints': []
            }
        }

        state_dict_with_new_math_schema = {
            'content': {
                'content_id': 'content', 'html': 'Hello!'
            },
            'param_changes': [],
            'content_ids_to_audio_translations': {'content': {}},
            'solicit_answer_details': False,
            'classifier_model_id': None,
            'interaction': {
                'solution': {
                    'answer_is_exclusive': True,
                    'correct_answer': [
                        html_with_new_math_schema,
                        '<p>state customization arg html 2</p>',
                        '<p>state customization arg html 3</p>',
                        '<p>state customization arg html 4</p>'
                    ],
                    'explanation': {
                        'content_id': 'solution',
                        'html': '<p>This is solution for state1</p>'
                    }
                },
                'answer_groups': answer_group_with_new_math_schema,
                'default_outcome': {
                    'param_changes': [],
                    'feedback': {
                        'content_id': 'default_outcome',
                        'html': (
                            '<p><oppia-noninteractive-image filepath'
                            '-with-value="&amp;quot;random.png&amp;'
                            'quot;"></oppia-noninteractive-image>'
                            'Hello this is test case to check '
                            'image tag inside p tag</p>'
                        )
                    },
                    'dest': 'Introduction',
                    'refresher_exploration_id': None,
                    'missing_prerequisite_skill_id': None,
                    'labelled_as_correct': False
                },
                'customization_args': {
                    'maxAllowableSelectionCount': {
                        'value': 1
                    },
                    'minAllowableSelectionCount': {
                        'value': 1
                    },
                    'choices': {
                        'value': [{
                            'content_id': 'ca_choices_0',
                            'html': '<p>init_state customization arg html 1</p>'
                        }, {
                            'content_id': 'ca_choices_1',
                            'html': html_with_new_math_schema
                        }, {
                            'content_id': 'ca_choices_2',
                            'html': '<p>init_state customization arg html 3</p>'
                        }, {
                            'content_id': 'ca_choices_3',
                            'html': '<p>init_state customization arg html 4</p>'
                        }]
                    }
                },
                'confirmed_unclassified_answers': [],
                'id': 'ItemSelectionInput',
                'hints': []
            }
        }
        interaction = (
            interaction_registry.Registry.get_interaction_by_id(
                'ItemSelectionInput'))
        interaction.can_have_solution = True

        self.assertEqual(
            state_domain.State.convert_html_fields_in_state(
                state_dict_with_old_math_schema,
                html_validation_service.
                add_math_content_to_math_rte_components),
            state_dict_with_new_math_schema)

    def test_convert_html_fields_in_state_with_text_input_interaction(self):
        """Test the method for converting all the HTML in a state having
        TextInput interaction.
        """
        html_with_old_math_schema = (
            '<p>Value</p><oppia-noninteractive-math raw_latex-with-value="&a'
            'mp;quot;+,-,-,+&amp;quot;"></oppia-noninteractive-math>')
        html_with_new_math_schema = (
            '<p>Value</p><oppia-noninteractive-math math_content-with-value='
            '"{&amp;quot;raw_latex&amp;quot;: &amp;quot;+,-,-,+&amp;quot;, &'
            'amp;quot;svg_filename&amp;quot;: &amp;quot;&amp;quot;}"></oppia'
            '-noninteractive-math>')
        answer_group_with_old_math_schema = {
            'outcome': {
                'dest': 'Introduction',
                'feedback': {
                    'content_id': 'feedback_1',
                    'html': html_with_old_math_schema
                },
                'labelled_as_correct': False,
                'param_changes': [],
                'refresher_exploration_id': None,
                'missing_prerequisite_skill_id': None
            },
            'rule_specs': [{
                'inputs': {
                    'x': 'Test'
                },
                'rule_type': 'Equals'
            }],
            'training_data': [],
            'tagged_skill_misconception_id': None
        }
        answer_group_with_new_math_schema = {
            'outcome': {
                'dest': 'Introduction',
                'feedback': {
                    'content_id': 'feedback_1',
                    'html': html_with_new_math_schema
                },
                'labelled_as_correct': False,
                'param_changes': [],
                'refresher_exploration_id': None,
                'missing_prerequisite_skill_id': None
            },
            'rule_specs': [{
                'inputs': {
                    'x': 'Test'
                },
                'rule_type': 'Equals'
            }],
            'training_data': [],
            'tagged_skill_misconception_id': None
        }

        state_dict_with_old_math_schema = {
            'content': {
                'content_id': 'content', 'html': html_with_old_math_schema
            },
            'param_changes': [],
            'content_ids_to_audio_translations': {'content': {}},
            'solicit_answer_details': False,
            'classifier_model_id': None,
            'interaction': {
                'solution': {
                    'answer_is_exclusive': True,
                    'correct_answer': 'Answer1',
                    'explanation': {
                        'content_id': 'solution',
                        'html': html_with_old_math_schema
                    }
                },
                'answer_groups': [answer_group_with_old_math_schema],
                'default_outcome': {
                    'param_changes': [],
                    'feedback': {
                        'content_id': 'default_outcome',
                        'html': html_with_old_math_schema
                    },
                    'dest': 'Introduction',
                    'refresher_exploration_id': None,
                    'missing_prerequisite_skill_id': None,
                    'labelled_as_correct': False
                },
                'customization_args': {
                    'rows': {
                        'value': 1
                    },
                    'placeholder': {
                        'value': {
                            'content_id': 'ca_placeholder_0',
                            'unicode_str': ''
                        }
                    }
                },
                'confirmed_unclassified_answers': [],
                'id': 'TextInput',
                'hints': [
                    {
                        'hint_content': {
                            'content_id': 'hint_1',
                            'html': html_with_old_math_schema
                        }
                    },
                    {
                        'hint_content': {
                            'content_id': 'hint_2',
                            'html': html_with_old_math_schema
                        }
                    }]
            }
        }


        state_dict_with_new_math_schema = {
            'content': {
                'content_id': 'content', 'html': html_with_new_math_schema
            },
            'param_changes': [],
            'content_ids_to_audio_translations': {'content': {}},
            'solicit_answer_details': False,
            'classifier_model_id': None,
            'interaction': {
                'solution': {
                    'answer_is_exclusive': True,
                    'correct_answer': 'Answer1',
                    'explanation': {
                        'content_id': 'solution',
                        'html': html_with_new_math_schema
                    }
                },
                'answer_groups': [answer_group_with_new_math_schema],
                'default_outcome': {
                    'param_changes': [],
                    'feedback': {
                        'content_id': 'default_outcome',
                        'html': html_with_new_math_schema
                    },
                    'dest': 'Introduction',
                    'refresher_exploration_id': None,
                    'missing_prerequisite_skill_id': None,
                    'labelled_as_correct': False
                },
                'customization_args': {
                    'rows': {
                        'value': 1
                    },
                    'placeholder': {
                        'value': {
                            'content_id': 'ca_placeholder_0',
                            'unicode_str': ''
                        }
                    }
                },
                'confirmed_unclassified_answers': [],
                'id': 'TextInput',
                'hints': [
                    {
                        'hint_content': {
                            'content_id': 'hint_1',
                            'html': html_with_new_math_schema
                        }
                    },
                    {
                        'hint_content': {
                            'content_id': 'hint_2',
                            'html': html_with_new_math_schema
                        }
                    }]
            }
        }
        self.assertEqual(
            state_domain.State.convert_html_fields_in_state(
                state_dict_with_old_math_schema,
                html_validation_service.
                add_math_content_to_math_rte_components),
            state_dict_with_new_math_schema)

    def test_convert_html_fields_in_state_having_rule_spec_with_invalid_format(
            self):
        """Test the method for converting the HTML in a state
        when the rule_spec has invalid html format.
        """
        html_with_old_math_schema = (
            '<p>Value</p><oppia-noninteractive-math raw_latex-with-value="&a'
            'mp;quot;+,-,-,+&amp;quot;"></oppia-noninteractive-math>')
        answer_group_with_old_math_schema = [{
            'rule_specs': [{
                'rule_type': 'Equals',
                'inputs': {
                    'x': [html_with_old_math_schema]
                }
            }, {
                'rule_type': 'ContainsAtLeastOneOf',
                'inputs': {
                    'x': [html_with_old_math_schema]
                }
            }],
            'outcome': {
                'dest': 'Introduction',
                'feedback': {
                    'content_id': 'feedback',
                    'html': html_with_old_math_schema
                },
                'param_changes': [],
                'labelled_as_correct': False,
                'refresher_exploration_id': None,
                'missing_prerequisite_skill_id': None
            },
            'training_data': [],
            'tagged_skill_misconception_id': None
        }]

        state_dict_with_old_math_schema = {
            'content': {
                'content_id': 'content', 'html': 'Hello!'
            },
            'param_changes': [],
            'content_ids_to_audio_translations': {'content': {}},
            'solicit_answer_details': False,
            'classifier_model_id': None,
            'interaction': {
                'solution': None,
                'answer_groups': answer_group_with_old_math_schema,
                'default_outcome': {
                    'param_changes': [],
                    'feedback': {
                        'content_id': 'default_outcome',
                        'html': (
                            '<p><oppia-noninteractive-image filepath'
                            '-with-value="&amp;quot;random.png&amp;'
                            'quot;"></oppia-noninteractive-image>'
                            'Hello this is test case to check '
                            'image tag inside p tag</p>'
                        )
                    },
                    'dest': 'Introduction',
                    'refresher_exploration_id': None,
                    'missing_prerequisite_skill_id': None,
                    'labelled_as_correct': False
                },
                'customization_args': {
                    'maxAllowableSelectionCount': {
                        'value': 1
                    },
                    'minAllowableSelectionCount': {
                        'value': 1
                    },
                    'choices': {
                        'value': [
                            '<p>init_state customization arg html 1</p>',
                            html_with_old_math_schema,
                            '<p>init_state customization arg html 3</p>',
                            '<p>init_state customization arg html 4</p>'
                        ]
                    }
                },
                'confirmed_unclassified_answers': [],
                'id': 'ItemSelectionInput',
                'hints': []
            }
        }

        mock_html_field_types_to_rule_specs_dict = json.loads(
            utils.get_file_contents(
                feconf.HTML_FIELD_TYPES_TO_RULE_SPECS_FILE_PATH))
        for html_type_dict in (
                mock_html_field_types_to_rule_specs_dict.values()):
            html_type_dict['format'] = 'invalid format'

        def mock_get_file_contents(unused_file_path):
            return json.dumps(mock_html_field_types_to_rule_specs_dict)

        with self.swap(utils, 'get_file_contents', mock_get_file_contents):
            with self.assertRaisesRegexp(
                Exception,
                'The rule spec does not belong to a valid format.'):
                state_domain.State.convert_html_fields_in_state(
                    state_dict_with_old_math_schema,
                    html_validation_service.
                    add_math_content_to_math_rte_components)

    def test_convert_html_fields_in_rule_spec_with_invalid_input_variable(self):
        """Test the method for converting the HTML in a state
        when the rule_spec has invalid input variable.
        """
        html_with_old_math_schema = (
            '<p>Value</p><oppia-noninteractive-math raw_latex-with-value="&a'
            'mp;quot;+,-,-,+&amp;quot;"></oppia-noninteractive-math>')
        answer_group_with_old_math_schema = [{
            'rule_specs': [{
                'rule_type': 'Equals',
                'inputs': {
                    'x': [html_with_old_math_schema]
                }
            }, {
                'rule_type': 'ContainsAtLeastOneOf',
                'inputs': {
                    'x': [html_with_old_math_schema]
                }
            }],
            'outcome': {
                'dest': 'Introduction',
                'feedback': {
                    'content_id': 'feedback',
                    'html': html_with_old_math_schema
                },
                'param_changes': [],
                'labelled_as_correct': False,
                'refresher_exploration_id': None,
                'missing_prerequisite_skill_id': None
            },
            'training_data': [],
            'tagged_skill_misconception_id': None
        }]

        state_dict_with_old_math_schema = {
            'content': {
                'content_id': 'content', 'html': 'Hello!'
            },
            'param_changes': [],
            'content_ids_to_audio_translations': {'content': {}},
            'solicit_answer_details': False,
            'classifier_model_id': None,
            'interaction': {
                'solution': None,
                'answer_groups': answer_group_with_old_math_schema,
                'default_outcome': {
                    'param_changes': [],
                    'feedback': {
                        'content_id': 'default_outcome',
                        'html': (
                            '<p><oppia-noninteractive-image filepath'
                            '-with-value="&amp;quot;random.png&amp;'
                            'quot;"></oppia-noninteractive-image>'
                            'Hello this is test case to check '
                            'image tag inside p tag</p>'
                        )
                    },
                    'dest': 'Introduction',
                    'refresher_exploration_id': None,
                    'missing_prerequisite_skill_id': None,
                    'labelled_as_correct': False
                },
                'customization_args': {
                    'maxAllowableSelectionCount': {
                        'value': 1
                    },
                    'minAllowableSelectionCount': {
                        'value': 1
                    },
                    'choices': {
                        'value': [
                            '<p>init_state customization arg html 1</p>',
                            html_with_old_math_schema,
                            '<p>init_state customization arg html 3</p>',
                            '<p>init_state customization arg html 4</p>'
                        ]
                    }
                },
                'confirmed_unclassified_answers': [],
                'id': 'ItemSelectionInput',
                'hints': []
            }
        }

        mock_html_field_types_to_rule_specs_dict = json.loads(
            utils.get_file_contents(
                feconf.HTML_FIELD_TYPES_TO_RULE_SPECS_FILE_PATH))
        for html_type_dict in (
                mock_html_field_types_to_rule_specs_dict.values()):
            if html_type_dict['interactionId'] == 'ItemSelectionInput':
                html_type_dict['ruleTypes']['Equals']['htmlInputVariables'] = (
                    ['y'])

        def mock_get_file_contents(unused_file_path):
            return json.dumps(mock_html_field_types_to_rule_specs_dict)

        with self.swap(utils, 'get_file_contents', mock_get_file_contents):
            with self.assertRaisesRegexp(
                Exception,
                'Rule spec should have at least one valid input variable with '
                'Html in it.'):
                state_domain.State.convert_html_fields_in_state(
                    state_dict_with_old_math_schema,
                    html_validation_service.
                    add_math_content_to_math_rte_components)

    def test_convert_html_fields_in_rule_spec_with_invalid_correct_answer(self):
        """Test the method for converting the HTML in a state when the
        interaction solution has invalid answer type.
        """
        html_with_old_math_schema = (
            '<p>Value</p><oppia-noninteractive-math raw_latex-with-value="&a'
            'mp;quot;+,-,-,+&amp;quot;"></oppia-noninteractive-math>')

        state_dict_with_old_math_schema = {
            'content': {
                'content_id': 'content', 'html': html_with_old_math_schema
            },
            'param_changes': [],
            'content_ids_to_audio_translations': {'content': {}},
            'solicit_answer_details': False,
            'classifier_model_id': None,
            'interaction': {
                'solution': {
                    'interaction_id': '',
                    'answer_is_exclusive': True,
                    'correct_answer': 'Answer1',
                    'explanation': {
                        'content_id': 'solution',
                        'html': html_with_old_math_schema
                    }
                },
                'answer_groups': [],
                'default_outcome': {
                    'param_changes': [],
                    'feedback': {
                        'content_id': 'default_outcome',
                        'html': html_with_old_math_schema
                    },
                    'dest': 'Introduction',
                    'refresher_exploration_id': None,
                    'missing_prerequisite_skill_id': None,
                    'labelled_as_correct': False
                },
                'customization_args': {
                    'rows': {
                        'value': 1
                    },
                    'placeholder': {
                        'value': ''
                    }
                },
                'confirmed_unclassified_answers': [],
                'id': 'TextInput',
                'hints': [
                    {
                        'hint_content': {
                            'content_id': 'hint_1',
                            'html': html_with_old_math_schema
                        }
                    },
                    {
                        'hint_content': {
                            'content_id': 'hint_2',
                            'html': html_with_old_math_schema
                        }
                    }
                ]
            }
        }

        mock_html_field_types_to_rule_specs_dict = json.loads(
            utils.get_file_contents(
                feconf.HTML_FIELD_TYPES_TO_RULE_SPECS_FILE_PATH))
        mock_html_field_types_to_rule_specs_dict['NormalizedString'] = (
            mock_html_field_types_to_rule_specs_dict.pop('SetOfHtmlString'))

        def mock_get_file_contents(unused_file_path):
            return json.dumps(mock_html_field_types_to_rule_specs_dict)

        with self.swap(utils, 'get_file_contents', mock_get_file_contents):
            with self.assertRaisesRegexp(
                Exception,
                'The solution does not have a valid '
                'correct_answer type.'):
                state_domain.State.convert_html_fields_in_state(
                    state_dict_with_old_math_schema,
                    html_validation_service.
                    add_math_content_to_math_rte_components)

    def test_convert_html_fields_in_state_when_interaction_is_none(self):
        """Test the method for converting all the HTML in a state having
        no interaction.
        """
        html_with_old_math_schema = (
            '<p>Value</p><oppia-noninteractive-math raw_latex-with-value="&a'
            'mp;quot;+,-,-,+&amp;quot;"></oppia-noninteractive-math>')
        html_with_new_math_schema = (
            '<p>Value</p><oppia-noninteractive-math math_content-with-value='
            '"{&amp;quot;raw_latex&amp;quot;: &amp;quot;+,-,-,+&amp;quot;, &'
            'amp;quot;svg_filename&amp;quot;: &amp;quot;&amp;quot;}"></oppia'
            '-noninteractive-math>')

        state_dict_with_old_math_schema = {
            'content': {
                'content_id': 'content', 'html': html_with_old_math_schema
            },
            'param_changes': [],
            'content_ids_to_audio_translations': {'content': {}},
            'solicit_answer_details': False,
            'classifier_model_id': None,
            'interaction': {
                'solution': None,
                'answer_groups': [],
                'default_outcome': {
                    'param_changes': [],
                    'feedback': {
                        'content_id': 'default_outcome',
                        'html': html_with_old_math_schema
                    },
                    'dest': 'Introduction',
                    'refresher_exploration_id': None,
                    'missing_prerequisite_skill_id': None,
                    'labelled_as_correct': False
                },
                'customization_args': None,
                'confirmed_unclassified_answers': [],
                'id': None,
                'hints': [
                    {
                        'hint_content': {
                            'content_id': 'hint_1',
                            'html': html_with_old_math_schema
                        }
                    },
                    {
                        'hint_content': {
                            'content_id': 'hint_2',
                            'html': html_with_old_math_schema
                        }
                    }]
            }
        }

        state_dict_with_new_math_schema = {
            'content': {
                'content_id': 'content', 'html': html_with_new_math_schema
            },
            'param_changes': [],
            'content_ids_to_audio_translations': {'content': {}},
            'solicit_answer_details': False,
            'classifier_model_id': None,
            'interaction': {
                'solution': None,
                'answer_groups': [],
                'default_outcome': {
                    'param_changes': [],
                    'feedback': {
                        'content_id': 'default_outcome',
                        'html': html_with_new_math_schema
                    },
                    'dest': 'Introduction',
                    'refresher_exploration_id': None,
                    'missing_prerequisite_skill_id': None,
                    'labelled_as_correct': False
                },
                'customization_args': None,
                'confirmed_unclassified_answers': [],
                'id': None,
                'hints': [
                    {
                        'hint_content': {
                            'content_id': 'hint_1',
                            'html': html_with_new_math_schema
                        }
                    },
                    {
                        'hint_content': {
                            'content_id': 'hint_2',
                            'html': html_with_new_math_schema
                        }
                    }]
            }
        }
        solution_dict = {
            'answer_is_exclusive': True,
            'correct_answer': 'Answer1',
            'explanation': {
                'content_id': 'solution',
                'html': html_with_old_math_schema
            }
        }
        self.assertEqual(
            state_domain.State.convert_html_fields_in_state(
                state_dict_with_old_math_schema,
                html_validation_service.
                add_math_content_to_math_rte_components),
            state_dict_with_new_math_schema)
        # Assert that no action is performed on a solution dict when the
        # interaction ID is None.
        self.assertEqual(
            state_domain.Solution.convert_html_in_solution(
                None, solution_dict,
                html_validation_service.
                add_math_content_to_math_rte_components), solution_dict)

    def test_subtitled_html_validation_with_invalid_html_type(self):
        """Test validation of subtitled HTML with invalid html type."""
        subtitled_html = state_domain.SubtitledHtml(
            'content_id', '<p>some html</p>')
        subtitled_html.validate()

        with self.assertRaisesRegexp(
            utils.ValidationError, 'Invalid content HTML'
            ):
            with self.swap(subtitled_html, 'html', 20):
                subtitled_html.validate()

    def test_subtitled_html_validation_with_invalid_content(self):
        """Test validation of subtitled HTML with invalid content."""
        subtitled_html = state_domain.SubtitledHtml(
            'content_id', '<p>some html</p>')
        subtitled_html.validate()
        with self.assertRaisesRegexp(
            utils.ValidationError, 'Expected content id to be a string, ' +
            'received 20'):
            with self.swap(subtitled_html, 'content_id', 20):
                subtitled_html.validate()

    def test_subtitled_unicode_validation_with_invalid_html_type(self):
        """Test validation of subtitled unicode with invalid unicode type."""
        subtitled_unicode = state_domain.SubtitledUnicode(
            'content_id', 'some string')
        subtitled_unicode.validate()

        with self.assertRaisesRegexp(
            utils.ValidationError, 'Invalid content unicode'
            ):
            with self.swap(subtitled_unicode, 'unicode_str', 20):
                subtitled_unicode.validate()

    def test_subtitled_unicode_validation_with_invalid_content(self):
        """Test validation of subtitled unicode with invalid content."""
        subtitled_unicode = state_domain.SubtitledUnicode(
            'content_id', 'some html string')
        subtitled_unicode.validate()
        with self.assertRaisesRegexp(
            utils.ValidationError, 'Expected content id to be a string, ' +
            'received 20'):
            with self.swap(subtitled_unicode, 'content_id', 20):
                subtitled_unicode.validate()

    def test_voiceover_validation(self):
        """Test validation of voiceover."""
        audio_voiceover = state_domain.Voiceover('a.mp3', 20, True, 24.5)
        audio_voiceover.validate()

        with self.assertRaisesRegexp(
            utils.ValidationError, 'Expected audio filename to be a string'
            ):
            with self.swap(audio_voiceover, 'filename', 20):
                audio_voiceover.validate()
        with self.assertRaisesRegexp(
            utils.ValidationError, 'Invalid audio filename'
            ):
            with self.swap(audio_voiceover, 'filename', '.invalidext'):
                audio_voiceover.validate()
        with self.assertRaisesRegexp(
            utils.ValidationError, 'Invalid audio filename'
            ):
            with self.swap(audio_voiceover, 'filename', 'justanextension'):
                audio_voiceover.validate()
        with self.assertRaisesRegexp(
            utils.ValidationError, 'Invalid audio filename'
            ):
            with self.swap(audio_voiceover, 'filename', 'a.invalidext'):
                audio_voiceover.validate()

        with self.assertRaisesRegexp(
            utils.ValidationError, 'Expected file size to be an int'
            ):
            with self.swap(audio_voiceover, 'file_size_bytes', 'abc'):
                audio_voiceover.validate()
        with self.assertRaisesRegexp(
            utils.ValidationError, 'Invalid file size'
            ):
            with self.swap(audio_voiceover, 'file_size_bytes', -3):
                audio_voiceover.validate()

        with self.assertRaisesRegexp(
            utils.ValidationError, 'Expected needs_update to be a bool'
            ):
            with self.swap(audio_voiceover, 'needs_update', 'hello'):
                audio_voiceover.validate()
        with self.assertRaisesRegexp(
            utils.ValidationError, 'Expected duration_secs to be a float'
            ):
            with self.swap(audio_voiceover, 'duration_secs', 'test'):
                audio_voiceover.validate()
        with self.assertRaisesRegexp(
            utils.ValidationError, 'Expected duration_secs to be a float'
            ):
            with self.swap(audio_voiceover, 'duration_secs', 10):
                audio_voiceover.validate()
        with self.assertRaisesRegexp(
            utils.ValidationError,
            'Expected duration_secs to be positive number, '
            'or zero if not yet specified'
            ):
            with self.swap(audio_voiceover, 'duration_secs', -3.45):
                audio_voiceover.validate()

    def test_written_translation_validation(self):
        """Test validation of translation script."""
        written_translation = state_domain.WrittenTranslation(
            'html', 'Test.', True)
        written_translation.validate()

        with self.assertRaisesRegexp(
            utils.ValidationError, 'Invalid translation'):
            with self.swap(written_translation, 'translation', 30):
                written_translation.validate()

        with self.assertRaisesRegexp(
            utils.ValidationError, 'Expected needs_update to be a bool'
            ):
            with self.swap(written_translation, 'needs_update', 20):
                written_translation.validate()

    def test_hints_validation(self):
        """Test validation of state hints."""
        exploration = exp_domain.Exploration.create_default_exploration('eid')
        exploration.objective = 'Objective'
        init_state = exploration.states[exploration.init_state_name]
        self.set_interaction_for_state(init_state, 'TextInput')
        exploration.validate()

        hints_list = [
            state_domain.Hint(
                state_domain.SubtitledHtml('hint_1', '<p>hint one</p>')
            )
        ]
        init_state.update_interaction_hints(hints_list)

        solution_dict = {
            'answer_is_exclusive': False,
            'correct_answer': 'helloworld!',
            'explanation': {
                'content_id': 'solution',
                'html': '<p>hello_world is a string</p>'
            },
        }

        solution = state_domain.Solution.from_dict(
            init_state.interaction.id, solution_dict
        )
        init_state.update_interaction_solution(solution)
        exploration.validate()

        hints_list.append(
            state_domain.Hint(
                state_domain.SubtitledHtml('hint_2', '<p>new hint</p>')
            )
        )
        init_state.update_interaction_hints(hints_list)

        self.assertEqual(
            init_state.interaction.hints[1].hint_content.html,
            '<p>new hint</p>')

        hints_list.append(
            state_domain.Hint(
                state_domain.SubtitledHtml('hint_3', '<p>hint three</p>')
            )
        )
        init_state.update_interaction_hints(hints_list)

        del hints_list[1]
        init_state.update_interaction_hints(hints_list)

        self.assertEqual(len(init_state.interaction.hints), 2)
        exploration.validate()

    def test_solution_validation(self):
        """Test validation of state solution."""
        exploration = exp_domain.Exploration.create_default_exploration('eid')
        exploration.objective = 'Objective'
        init_state = exploration.states[exploration.init_state_name]
        self.set_interaction_for_state(init_state, 'TextInput')
        exploration.validate()

        # Solution should be set to None as default.
        self.assertEqual(init_state.interaction.solution, None)

        hints_list = [
            state_domain.Hint(
                state_domain.SubtitledHtml('hint_1', '')
            )
        ]
        init_state.update_interaction_hints(hints_list)
        solution_dict = {
            'answer_is_exclusive': False,
            'correct_answer': [0, 0],
            'explanation': {
                'content_id': 'solution',
                'html': '<p>hello_world is a string</p>'
            }
        }

        # Object type of answer must match that of correct_answer.
        with self.assertRaisesRegexp(
            AssertionError, r'Expected unicode string, received \[0, 0\]'):
            init_state.interaction.solution = (
                state_domain.Solution.from_dict(
                    init_state.interaction.id, solution_dict))

        solution_dict = {
            'answer_is_exclusive': False,
            'correct_answer': 'hello_world!',
            'explanation': {
                'content_id': 'solution',
                'html': '<p>hello_world is a string</p>'
            }
        }
        init_state.update_interaction_solution(
            state_domain.Solution.from_dict(
                init_state.interaction.id, solution_dict))
        exploration.validate()

    def test_validate_state_solicit_answer_details(self):
        """Test validation of solicit_answer_details."""
        exploration = exp_domain.Exploration.create_default_exploration('eid')
        init_state = exploration.states[exploration.init_state_name]
        self.assertEqual(init_state.solicit_answer_details, False)
        with self.assertRaisesRegexp(
            utils.ValidationError, 'Expected solicit_answer_details to be ' +
            'a boolean, received'):
            with self.swap(init_state, 'solicit_answer_details', 'abc'):
                exploration.validate()
        self.assertEqual(init_state.solicit_answer_details, False)
        self.set_interaction_for_state(init_state, 'Continue')
        self.assertEqual(init_state.interaction.id, 'Continue')
        exploration.validate()
        with self.assertRaisesRegexp(
            utils.ValidationError, 'The Continue interaction does not ' +
            'support soliciting answer details from learners.'):
            with self.swap(init_state, 'solicit_answer_details', True):
                exploration.validate()
        self.set_interaction_for_state(init_state, 'TextInput')
        self.assertEqual(init_state.interaction.id, 'TextInput')
        self.assertEqual(init_state.solicit_answer_details, False)
        exploration.validate()
        init_state.solicit_answer_details = True
        self.assertEqual(init_state.solicit_answer_details, True)
        exploration.validate()
        init_state = exploration.states[exploration.init_state_name]
        self.assertEqual(init_state.solicit_answer_details, True)

    def test_validate_solution_answer_is_exclusive(self):
        exploration = self.save_new_valid_exploration('exp_id', 'owner_id')

        # Solution should be set to None as default.
        self.assertEqual(exploration.init_state.interaction.solution, None)

        solution_dict = {
            'answer_is_exclusive': False,
            'correct_answer': 'hello_world!',
            'explanation': {
                'content_id': 'solution',
                'html': '<p>hello_world is a string</p>'
            }
        }
        hints_list = [
            state_domain.Hint(
                state_domain.SubtitledHtml('hint_1', '')
            )
        ]
        solution = state_domain.Solution.from_dict(
            exploration.init_state.interaction.id, solution_dict)
        exploration.init_state.update_interaction_hints(hints_list)
        exploration.init_state.update_interaction_solution(solution)
        exploration.validate()

        solution_dict = {
            'answer_is_exclusive': 1,
            'correct_answer': 'hello_world!',
            'explanation': {
                'content_id': 'solution',
                'html': '<p>hello_world is a string</p>'
            }
        }
        solution = state_domain.Solution.from_dict(
            exploration.init_state.interaction.id, solution_dict)
        exploration.init_state.update_interaction_solution(solution)
        with self.assertRaisesRegexp(
            Exception, 'Expected answer_is_exclusive to be bool, received 1'):
            exploration.validate()

    def test_validate_non_list_param_changes(self):
        exploration = self.save_new_valid_exploration('exp_id', 'owner_id')
        exploration.init_state.param_changes = 0

        with self.assertRaisesRegexp(
            Exception, 'Expected state param_changes to be a list, received 0'):
            exploration.init_state.validate(None, True)

    def test_validate_duplicate_content_id_with_answer_groups(self):
        exploration = self.save_new_valid_exploration('exp_id', 'owner_id')
        answer_group_dict = {
            'outcome': {
                'dest': exploration.init_state_name,
                'feedback': {
                    'content_id': 'feedback_1',
                    'html': '<p>Feedback</p>'
                },
                'labelled_as_correct': False,
                'param_changes': [],
                'refresher_exploration_id': None,
                'missing_prerequisite_skill_id': None
            },
            'rule_specs': [{
                'inputs': {
                    'x': 'Test'
                },
                'rule_type': 'Contains'
            }],
            'training_data': [],
            'tagged_skill_misconception_id': None
        }

        exploration.init_state.update_interaction_answer_groups(
            [answer_group_dict])
        exploration.init_state.update_content(
            state_domain.SubtitledHtml.from_dict({
                'content_id': 'feedback_1',
                'html': '<p>Feedback</p>'
            }))

        with self.assertRaisesRegexp(
            Exception, 'Found a duplicate content id feedback_1'):
            exploration.init_state.validate(None, True)

    def test_validate_duplicate_content_id_with_default_outcome(self):
        exploration = self.save_new_valid_exploration('exp_id', 'owner_id')
        default_outcome = state_domain.Outcome(
            'Introduction', state_domain.SubtitledHtml('default_outcome', ''),
            False, [], None, None
        )
        exploration.init_state.update_interaction_default_outcome(
            default_outcome
        )
        exploration.init_state.update_content(
            state_domain.SubtitledHtml.from_dict({
                'content_id': 'default_outcome',
                'html': ''
            }))

        with self.assertRaisesRegexp(
            Exception, 'Found a duplicate content id default_outcome'):
            exploration.init_state.validate(None, True)

    def test_validate_duplicate_content_id_with_hints(self):
        exploration = self.save_new_valid_exploration('exp_id', 'owner_id')
        hints_list = [
            state_domain.Hint(
                state_domain.SubtitledHtml('hint_1', '<p>some html</p>')
            )
        ]

        exploration.init_state.update_interaction_hints(hints_list)
        exploration.init_state.update_content(
            state_domain.SubtitledHtml.from_dict({
                'content_id': 'hint_1',
                'html': ''
            }))

        with self.assertRaisesRegexp(
            Exception, 'Found a duplicate content id hint_1'):
            exploration.init_state.validate(None, True)

    def test_validate_duplicate_content_id_with_solution(self):
        exploration = self.save_new_valid_exploration('exp_id', 'owner_id')
        subtitled_html = state_domain.SubtitledHtml('content_id', 'some html')

        hints_list = [state_domain.Hint(subtitled_html)]

        exploration.init_state.interaction.hints = hints_list
        solution_dict = {
            'answer_is_exclusive': True,
            'correct_answer': 'hello_world!',
            'explanation': {
                'content_id': 'solution',
                'html': '<p>hello_world is a string</p>'
            }
        }
        solution = state_domain.Solution.from_dict(
            exploration.init_state.interaction.id, solution_dict)
        exploration.init_state.update_interaction_solution(solution)
        exploration.init_state.update_content(
            state_domain.SubtitledHtml.from_dict({
                'content_id': 'solution',
                'html': ''
                }))

        with self.assertRaisesRegexp(
            Exception, 'Found a duplicate content id solution'):
            exploration.init_state.validate(None, True)

    def test_cannot_convert_state_dict_to_yaml_with_invalid_state_dict(self):
        observed_log_messages = []

        def _mock_logging_function(msg, *args):
            """Mocks logging.error()."""
            observed_log_messages.append(msg % args)

        logging_swap = self.swap(logging, 'info', _mock_logging_function)
        invalid_state_dict_assert_raises = self.assertRaisesRegexp(
            Exception, 'Could not convert state dict to YAML')

        exploration = self.save_new_valid_exploration('exp_id', 'owner_id')

        with logging_swap, invalid_state_dict_assert_raises:
            exploration.init_state.convert_state_dict_to_yaml(
                'invalid_state_dict', 10)

        self.assertEqual(
            observed_log_messages, ['Bad state dict: invalid_state_dict'])

    def test_cannot_update_hints_with_content_id_not_in_written_translations(
            self):
        exploration = self.save_new_valid_exploration('exp_id', 'owner_id')
        old_hints_list = [
            state_domain.Hint(
                state_domain.SubtitledHtml(
                    'hint_1', '<p>Hello, this is html1 for state2</p>')
            )
        ]
        new_hints_list = [
            state_domain.Hint(
                state_domain.SubtitledHtml(
                    'hint_2', '<p>Hello, this is html2 for state2</p>')
            )
        ]

        exploration.init_state.update_interaction_hints(old_hints_list)

        written_translations_dict = {
            'translations_mapping': {
                'content': {
                    'hi': {
                        'data_format': 'html',
                        'translation': '<p>Test!</p>',
                        'needs_update': True
                    }
                },
                'default_outcome': {}
            }
        }
        written_translations = (
            state_domain.WrittenTranslations.from_dict(
                written_translations_dict))

        exploration.init_state.update_written_translations(written_translations)

        with self.assertRaisesRegexp(
            Exception,
            'The content_id hint_1 does not exist in written_translations'):
            exploration.init_state.update_interaction_hints(new_hints_list)

    def test_cannot_update_hints_with_content_id_not_in_recorded_voiceovers(
            self):
        exploration = self.save_new_valid_exploration('exp_id', 'owner_id')
        old_hints_list = [
            state_domain.Hint(
                state_domain.SubtitledHtml(
                    'hint_1', '<p>Hello, this is html1 for state2</p>')
            )
        ]
        new_hints_list = [
            state_domain.Hint(
                state_domain.SubtitledHtml(
                    'hint_2', '<p>Hello, this is html2 for state2</p>')
            )
        ]

        exploration.init_state.update_interaction_hints(old_hints_list)

        recorded_voiceovers_dict = {
            'voiceovers_mapping': {
                'content': {
                    'en': {
                        'filename': 'filename3.mp3',
                        'file_size_bytes': 3000,
                        'needs_update': False,
                        'duration_secs': 8.1
                    }
                },
                'default_outcome': {}
            }
        }
        recorded_voiceovers = (
            state_domain.RecordedVoiceovers.from_dict(recorded_voiceovers_dict))

        exploration.init_state.update_recorded_voiceovers(recorded_voiceovers)

        with self.assertRaisesRegexp(
            Exception,
            'The content_id hint_1 does not exist in recorded_voiceovers'):
            exploration.init_state.update_interaction_hints(new_hints_list)

    def test_cannot_update_hints_with_new_content_id_in_written_translations(
            self):
        exploration = self.save_new_valid_exploration('exp_id', 'owner_id')
        old_hints_list = [
            state_domain.Hint(
                state_domain.SubtitledHtml(
                    'hint_1', '<p>Hello, this is html1 for state2</p>')
            )
        ]
        new_hints_list = [
            state_domain.Hint(
                state_domain.SubtitledHtml(
                    'hint_2', '<p>Hello, this is html2 for state2</p>')
            )
        ]

        exploration.init_state.update_interaction_hints(old_hints_list)

        written_translations_dict = {
            'translations_mapping': {
                'hint_2': {
                    'hi': {
                        'data_format': 'html',
                        'translation': '<p>Test!</p>',
                        'needs_update': True
                    }
                },
                'hint_1': {
                    'hi': {
                        'data_format': 'html',
                        'translation': '<p>Test1!</p>',
                        'needs_update': True
                    }
                },
                'default_outcome': {}
            }
        }
        written_translations = (
            state_domain.WrittenTranslations.from_dict(
                written_translations_dict))

        exploration.init_state.update_written_translations(written_translations)

        with self.assertRaisesRegexp(
            Exception,
            'The content_id hint_2 already exists in written_translations'):
            exploration.init_state.update_interaction_hints(new_hints_list)

    def test_cannot_update_hints_with_new_content_id_in_recorded_voiceovers(
            self):
        exploration = self.save_new_valid_exploration('exp_id', 'owner_id')
        old_hints_list = [
            state_domain.Hint(
                state_domain.SubtitledHtml(
                    'hint_1', '<p>Hello, this is html1 for state2</p>')
            )
        ]
        new_hints_list = [
            state_domain.Hint(
                state_domain.SubtitledHtml(
                    'hint_2', '<p>Hello, this is html2 for state2</p>')
            )
        ]

        exploration.init_state.update_interaction_hints(old_hints_list)

        recorded_voiceovers_dict = {
            'voiceovers_mapping': {
                'hint_1': {
                    'en': {
                        'filename': 'filename3.mp3',
                        'file_size_bytes': 3000,
                        'needs_update': False,
                        'duration_secs': 6.1
                    }
                },
                'hint_2': {
                    'en': {
                        'filename': 'filename4.mp3',
                        'file_size_bytes': 3000,
                        'needs_update': False,
                        'duration_secs': 7.5
                    }
                },
                'default_outcome': {}
            }
        }
        recorded_voiceovers = (
            state_domain.RecordedVoiceovers.from_dict(recorded_voiceovers_dict))

        exploration.init_state.update_recorded_voiceovers(recorded_voiceovers)

        with self.assertRaisesRegexp(
            Exception,
            'The content_id hint_2 already exists in recorded_voiceovers'):
            exploration.init_state.update_interaction_hints(new_hints_list)

    def test_cannot_update_interaction_solution_with_non_dict_solution(self):
        exploration = self.save_new_valid_exploration('exp_id', 'owner_id')
        hints_list = [
            state_domain.Hint(
                state_domain.SubtitledHtml(
                    'hint_1', '<p>Hello, this is html1 for state2</p>')
            )
        ]
        solution_dict = {
            'answer_is_exclusive': True,
            'correct_answer': u'hello_world!',
            'explanation': {
                'content_id': 'solution',
                'html': u'<p>hello_world is a string</p>'
            }
        }
        solution = state_domain.Solution.from_dict(
            exploration.init_state.interaction.id, solution_dict)
        exploration.init_state.update_interaction_hints(hints_list)
        exploration.init_state.update_interaction_solution(solution)

        self.assertEqual(
            exploration.init_state.interaction.solution.to_dict(),
            solution_dict)

        with self.assertRaisesRegexp(
            Exception, 'Expected solution to be a Solution object,'
            'recieved test string'):
            exploration.init_state.update_interaction_solution('test string')

    def test_update_interaction_solution_with_no_solution(self):
        exploration = self.save_new_valid_exploration('exp_id', 'owner_id')
        hints_list = [
            state_domain.Hint(
                state_domain.SubtitledHtml(
                    'hint_1', '<p>Hello, this is html1 for state2</p>'
                )
            )
        ]

        exploration.init_state.update_interaction_hints(hints_list)
        exploration.init_state.update_interaction_solution(None)

        self.assertIsNone(exploration.init_state.interaction.solution)

    def test_cannot_update_interaction_hints_with_non_list_hints(self):
        exploration = self.save_new_valid_exploration('exp_id', 'owner_id')

        with self.assertRaisesRegexp(
            Exception, 'Expected hints_list to be a list'):
            exploration.init_state.update_interaction_hints({})

    def test_cannot_update_non_list_interaction_confirmed_unclassified_answers(
            self):
        exploration = self.save_new_valid_exploration('exp_id', 'owner_id')

        with self.assertRaisesRegexp(
            Exception, 'Expected confirmed_unclassified_answers to be a list'):
            (
                exploration.init_state
                .update_interaction_confirmed_unclassified_answers({}))

    def test_update_interaction_confirmed_unclassified_answers(self):
        exploration = self.save_new_valid_exploration('exp_id', 'owner_id')
        answer_groups_list = [{
            'outcome': {
                'dest': exploration.init_state_name,
                'feedback': {
                    'content_id': 'feedback_1',
                    'html': '<p>Feedback</p>'
                },
                'labelled_as_correct': False,
                'param_changes': [],
                'refresher_exploration_id': None,
                'missing_prerequisite_skill_id': None
            },
            'rule_specs': [{
                'inputs': {
                    'x': 'Test'
                },
                'rule_type': 'Contains'
            }],
            'training_data': [],
            'tagged_skill_misconception_id': None
        }]

        self.assertEqual(
            exploration.init_state.interaction.confirmed_unclassified_answers,
            [])

        (
            exploration.init_state
            .update_interaction_confirmed_unclassified_answers(
                answer_groups_list)
        )

        self.assertEqual(
            exploration.init_state.interaction.confirmed_unclassified_answers,
            answer_groups_list)

    def test_cannot_update_non_list_interaction_answer_groups(self):
        exploration = self.save_new_valid_exploration('exp_id', 'owner_id')

        with self.assertRaisesRegexp(
            Exception, 'Expected interaction_answer_groups to be a list'):
            exploration.init_state.update_interaction_answer_groups(
                'invalid_answer_groups')

    def test_cannot_update_answer_groups_with_non_dict_rule_inputs(self):
        exploration = self.save_new_valid_exploration('exp_id', 'owner_id')
        answer_groups_list = [{
            'outcome': {
                'dest': exploration.init_state_name,
                'feedback': {
                    'content_id': 'feedback_1',
                    'html': '<p>Feedback</p>'
                },
                'labelled_as_correct': False,
                'param_changes': [],
                'refresher_exploration_id': None,
                'missing_prerequisite_skill_id': None
            },
            'rule_specs': [{
                'inputs': [],
                'rule_type': 'Contains'
            }],
            'training_data': [],
            'tagged_skill_misconception_id': None
        }]

        with self.assertRaisesRegexp(
            Exception, 'Expected rule_inputs to be a dict'):
            exploration.init_state.update_interaction_answer_groups(
                answer_groups_list)

    def test_cannot_update_answer_groups_with_non_list_rule_specs(self):
        exploration = self.save_new_valid_exploration('exp_id', 'owner_id')
        answer_groups_list = [{
            'outcome': {
                'dest': exploration.init_state_name,
                'feedback': {
                    'content_id': 'feedback_1',
                    'html': '<p>Feedback</p>'
                },
                'labelled_as_correct': False,
                'param_changes': [],
                'refresher_exploration_id': None,
                'missing_prerequisite_skill_id': None
            },
            'rule_specs': {},
            'training_data': [],
            'tagged_skill_misconception_id': None
        }]

        with self.assertRaisesRegexp(
            Exception, 'Expected answer group rule specs to be a list'):
            exploration.init_state.update_interaction_answer_groups(
                answer_groups_list)

    def test_cannot_update_answer_groups_with_invalid_rule_input_value(self):
        exploration = self.save_new_valid_exploration('exp_id', 'owner_id')
        answer_groups_list = [{
            'outcome': {
                'dest': exploration.init_state_name,
                'feedback': {
                    'content_id': 'feedback_1',
                    'html': '<p>Feedback</p>'
                },
                'labelled_as_correct': False,
                'param_changes': [],
                'refresher_exploration_id': None,
                'missing_prerequisite_skill_id': None
            },
            'rule_specs': [{
                'inputs': {
                    'x': []
                },
                'rule_type': 'Contains'
            }],
            'training_data': [],
            'tagged_skill_misconception_id': None
        }]

        with self.assertRaisesRegexp(
            Exception,
            re.escape(
                '[] has the wrong type. It should be a NormalizedString.')):
            exploration.init_state.update_interaction_answer_groups(
                answer_groups_list)

    def test_validate_rule_spec(self):
        observed_log_messages = []

        def _mock_logging_function(msg, *args):
            """Mocks logging.error()."""
            observed_log_messages.append(msg % args)

        logging_swap = self.swap(logging, 'warning', _mock_logging_function)

        exploration = self.save_new_valid_exploration('exp_id', 'owner_id')
        answer_groups = [{
            'outcome': {
                'dest': exploration.init_state_name,
                'feedback': {
                    'content_id': 'feedback_1',
                    'html': '<p>Feedback</p>'
                },
                'labelled_as_correct': False,
                'param_changes': [],
                'refresher_exploration_id': None,
                'missing_prerequisite_skill_id': None
            },
            'rule_specs': [{
                'inputs': {
                    'x': 'Test'
                },
                'rule_type': 'Contains'
            }],
            'training_data': [],
            'tagged_skill_misconception_id': None
        }]
        exploration.init_state.update_interaction_answer_groups(answer_groups)

        with logging_swap, self.assertRaisesRegexp(KeyError, 'u\'x\''):
            (
                exploration.init_state.interaction.answer_groups[0]
                .rule_specs[0].validate([], {})
            )

        self.assertEqual(
            observed_log_messages,
            [
                'RuleSpec \'Contains\' has inputs which are not recognized '
                'parameter names: set([u\'x\'])'
            ]
        )


class WrittenTranslationsDomainUnitTests(test_utils.GenericTestBase):
    """Test methods operating on written transcripts."""

    def test_from_and_to_dict_wroks_correctly(self):
        written_translations_dict = {
            'translations_mapping': {
                'content1': {
                    'en': {
                        'data_format': 'html',
                        'translation': 'hello',
                        'needs_update': True
                    },
                    'hi': {
                        'data_format': 'html',
                        'translation': 'Hey!',
                        'needs_update': False
                    }
                },
                'feedback_1': {
                    'hi': {
                        'data_format': 'html',
                        'translation': 'Testing!',
                        'needs_update': False
                    },
                    'en': {
                        'data_format': 'html',
                        'translation': 'hello!',
                        'needs_update': False
                    }
                }
            }
        }

        written_translations = state_domain.WrittenTranslations.from_dict(
            written_translations_dict)
        self.assertEqual(
            written_translations.to_dict(), written_translations_dict)

    def test_get_content_ids_for_text_translation_return_correct_list_of_content_id(self): # pylint: disable=line-too-long
        written_translations = state_domain.WrittenTranslations.from_dict({
            'translations_mapping': {}
        })
        self.assertEqual(
            written_translations.get_content_ids_for_text_translation(), [])

        written_translations.add_content_id_for_translation('feedback_1')
        written_translations.add_content_id_for_translation('feedback_2')
        self.assertEqual(
            written_translations.get_content_ids_for_text_translation(), [
                'feedback_2', 'feedback_1'])

    def test_get_translated_content_in_non_existing_language_raise_error(self):
        written_translations = state_domain.WrittenTranslations.from_dict({
            'translations_mapping': {
                'content': {
                    'en': {
                        'data_format': 'html',
                        'translation': '<p> In English.</p>',
                        'needs_update': False
                    }
                }
            }
        })
        translated_content = written_translations.get_translated_content(
            'content', 'en')
        self.assertEqual(translated_content, '<p> In English.</p>')

        with self.assertRaisesRegexp(
            Exception, 'Translation for the given content_id content does not '
            'exist in hi language code'):
            written_translations.get_translated_content('content', 'hi')

    def test_get_translated_content_for_invalid_content_id_raise_error(self):
        written_translations = state_domain.WrittenTranslations.from_dict({
            'translations_mapping': {
                'content': {
                    'en': {
                        'data_format': 'html',
                        'translation': '<p> In English.</p>',
                        'needs_update': False
                    }
                }
            }
        })
        translated_content = written_translations.get_translated_content(
            'content', 'en')
        self.assertEqual(translated_content, '<p> In English.</p>')

        with self.assertRaisesRegexp(
            Exception, 'Invalid content_id: invalid_id'):
            written_translations.get_translated_content('invalid_id', 'hi')

    def test_add_content_id_for_translations_adds_content_id(self):
        written_translations = state_domain.WrittenTranslations.from_dict({
            'translations_mapping': {}
        })

        self.assertEqual(
            len(written_translations.get_content_ids_for_text_translation()), 0)

        new_content_id = 'content_id'
        written_translations.add_content_id_for_translation(new_content_id)

        self.assertEqual(
            len(written_translations.get_content_ids_for_text_translation()), 1)
        self.assertEqual(
            written_translations.get_content_ids_for_text_translation(),
            ['content_id'])

    def test_add_content_id_for_translation_with_invalid_content_id_raise_error(
            self):
        written_translations = state_domain.WrittenTranslations.from_dict({
            'translations_mapping': {}
        })
        invalid_content_id = 123
        with self.assertRaisesRegexp(
            Exception, 'Expected content_id to be a string, received 123'):
            written_translations.add_content_id_for_translation(
                invalid_content_id)

    def test_add_content_id_for_translation_with_existing_content_id_raise_error( # pylint: disable=line-too-long
            self):
        written_translations_dict = {
            'translations_mapping': {
                'feedback_1': {
                    'en': {
                        'data_format': 'html',
                        'translation': 'hello!',
                        'needs_update': False
                    }
                }
            }
        }

        written_translations = state_domain.WrittenTranslations.from_dict(
            written_translations_dict)
        existing_content_id = 'feedback_1'
        with self.assertRaisesRegexp(
            Exception, 'The content_id feedback_1 already exist.'):
            written_translations.add_content_id_for_translation(
                existing_content_id)

    def test_delete_content_id_for_translations_deletes_content_id(self):
        old_written_translations_dict = {
            'translations_mapping': {
                'content': {
                    'en': {
                        'data_format': 'html',
                        'translation': 'hello!',
                        'needs_update': False
                    }
                }
            }
        }

        written_translations = state_domain.WrittenTranslations.from_dict(
            old_written_translations_dict)
        self.assertEqual(
            len(written_translations.get_content_ids_for_text_translation()), 1)

        written_translations.delete_content_id_for_translation('content')

        self.assertEqual(
            len(written_translations.get_content_ids_for_text_translation()), 0)

    def test_delete_content_id_for_translation_with_nonexisting_content_id_raise_error(self): # pylint: disable=line-too-long
        written_translations_dict = {
            'translations_mapping': {
                'content': {}
            }
        }
        written_translations = state_domain.WrittenTranslations.from_dict(
            written_translations_dict)
        nonexisting_content_id_to_delete = 'feedback_1'
        with self.assertRaisesRegexp(
            Exception, 'The content_id feedback_1 does not exist.'):
            written_translations.delete_content_id_for_translation(
                nonexisting_content_id_to_delete)

    def test_delete_content_id_for_translation_with_invalid_content_id_raise_error(self): # pylint: disable=line-too-long
        written_translations = state_domain.WrittenTranslations.from_dict({
            'translations_mapping': {}
        })
        invalid_content_id_to_delete = 123
        with self.assertRaisesRegexp(
            Exception, 'Expected content_id to be a string, '):
            written_translations.delete_content_id_for_translation(
                invalid_content_id_to_delete)

    def test_validation_with_invalid_content_id_raise_error(self):
        written_translations_dict = {
            'translations_mapping': {
                123: {}
            }
        }

        written_translations = state_domain.WrittenTranslations.from_dict(
            written_translations_dict)

        with self.assertRaisesRegexp(
            Exception, 'Expected content_id to be a string, '):
            written_translations.validate([123])

    def test_validate_non_dict_language_code_to_written_translation(self):
        written_translations = state_domain.WrittenTranslations({
            'en': []
        })

        with self.assertRaisesRegexp(
            Exception,
            re.escape('Expected content_id value to be a dict, received []')):
            written_translations.validate(None)

    def test_validation_with_invalid_type_language_code_raise_error(self):
        written_translations_dict = {
            'translations_mapping': {
                'content': {
                    123: {
                        'data_format': 'html',
                        'translation': 'hello!',
                        'needs_update': False
                    }
                }
            }
        }

        written_translations = state_domain.WrittenTranslations.from_dict(
            written_translations_dict)

        with self.assertRaisesRegexp(
            Exception, 'Expected language_code to be a string, '):
            written_translations.validate(['content'])

    def test_validation_with_unknown_language_code_raise_error(self):
        written_translations_dict = {
            'translations_mapping': {
                'content': {
                    'ed': {
                        'data_format': 'html',
                        'translation': 'hello!',
                        'needs_update': False
                    }
                }
            }
        }

        written_translations = state_domain.WrittenTranslations.from_dict(
            written_translations_dict)

        with self.assertRaisesRegexp(Exception, 'Invalid language_code: ed'):
            written_translations.validate(['content'])

    def test_validation_with_invalid_content_id_list(self):
        written_translations_dict = {
            'translations_mapping': {
                'content': {
                    'en': {
                        'data_format': 'html',
                        'translation': '<p>hello!</p>',
                        'needs_update': False
                    }
                }
            }
        }

        written_translations = state_domain.WrittenTranslations.from_dict(
            written_translations_dict)

        with self.assertRaisesRegexp(
            Exception,
            re.escape(
                'Expected state written_translations to match the listed '
                'content ids [\'invalid_content\']')):
            written_translations.validate([b'invalid_content'])

    def test_get_content_ids_that_are_correctly_translated(self):
        written_translations_dict = {
            'translations_mapping': {
                'content': {},
                'hint_1': {}
            }
        }

        written_translations = state_domain.WrittenTranslations.from_dict(
            written_translations_dict)

        self.assertEqual(
            written_translations.get_content_ids_that_are_correctly_translated(
                'hi'), [])

    def test_get_content_ids_that_are_correctly_translated_with_some_existing_translations(self): # pylint: disable=line-too-long
        written_translations_dict = {
            'translations_mapping': {
                'content': {
                    'hi': {
                        'data_format': 'html',
                        'translation': '<p>hello!</p>',
                        'needs_update': False
                    }
                },
                'hint_1': {}
            }
        }
        written_translations = state_domain.WrittenTranslations.from_dict(
            written_translations_dict)

        self.assertEqual(
            written_translations.get_content_ids_that_are_correctly_translated(
                'hi'), ['content'])

    def test_get_content_ids_that_are_correctly_translated_with_some_existing_translations_needs_update(self): # pylint: disable=line-too-long
        written_translations_dict = {
            'translations_mapping': {
                'content': {
                    'hi': {
                        'data_format': 'html',
                        'translation': '<p>hello!</p>',
                        'needs_update': True
                    }
                },
                'hint_1': {}
            }
        }
        written_translations = state_domain.WrittenTranslations.from_dict(
            written_translations_dict)

        self.assertEqual(
            written_translations.get_content_ids_that_are_correctly_translated(
                'hi'), [])


class RecordedVoiceoversDomainUnitTests(test_utils.GenericTestBase):
    """Test methods operating on recorded voiceovers."""

    def test_from_and_to_dict_wroks_correctly(self):
        recorded_voiceovers_dict = {
            'voiceovers_mapping': {
                'content1': {
                    'en': {
                        'filename': 'xyz.mp3',
                        'file_size_bytes': 123,
                        'needs_update': True,
                        'duration_secs': 1.1
                    },
                    'hi': {
                        'filename': 'abc.mp3',
                        'file_size_bytes': 1234,
                        'needs_update': False,
                        'duration_secs': 1.3
                    }
                },
                'feedback_1': {
                    'hi': {
                        'filename': 'xyz.mp3',
                        'file_size_bytes': 123,
                        'needs_update': False,
                        'duration_secs': 1.1
                    },
                    'en': {
                        'filename': 'xyz.mp3',
                        'file_size_bytes': 123,
                        'needs_update': False,
                        'duration_secs': 1.3
                    }
                }
            }
        }

        recorded_voiceovers = state_domain.RecordedVoiceovers.from_dict(
            recorded_voiceovers_dict)
        self.assertEqual(
            recorded_voiceovers.to_dict(), recorded_voiceovers_dict)

    def test_get_content_ids_for_voiceovers_return_correct_list_of_content_id(self): # pylint: disable=line-too-long
        recorded_voiceovers = state_domain.RecordedVoiceovers.from_dict({
            'voiceovers_mapping': {}
        })
        self.assertEqual(
            recorded_voiceovers.get_content_ids_for_voiceovers(), [])

        recorded_voiceovers.add_content_id_for_voiceover('feedback_1')
        recorded_voiceovers.add_content_id_for_voiceover('feedback_2')
        self.assertEqual(recorded_voiceovers.get_content_ids_for_voiceovers(), [
            'feedback_2', 'feedback_1'])

    def test_add_content_id_for_voiceovers_adds_content_id(self):
        recorded_voiceovers = state_domain.RecordedVoiceovers.from_dict({
            'voiceovers_mapping': {}
        })

        self.assertEqual(
            len(recorded_voiceovers.get_content_ids_for_voiceovers()), 0)

        new_content_id = 'content_id'
        recorded_voiceovers.add_content_id_for_voiceover(new_content_id)

        self.assertEqual(
            len(recorded_voiceovers.get_content_ids_for_voiceovers()), 1)
        self.assertEqual(
            recorded_voiceovers.get_content_ids_for_voiceovers(),
            ['content_id'])

    def test_add_content_id_for_voiceover_with_invalid_content_id_raise_error(
            self):
        recorded_voiceovers = state_domain.RecordedVoiceovers.from_dict({
            'voiceovers_mapping': {}
        })
        invalid_content_id = 123
        with self.assertRaisesRegexp(
            Exception, 'Expected content_id to be a string, received 123'):
            recorded_voiceovers.add_content_id_for_voiceover(
                invalid_content_id)

    def test_add_content_id_for_voiceover_with_existing_content_id_raise_error( # pylint: disable=line-too-long
            self):
        recorded_voiceovers_dict = {
            'voiceovers_mapping': {
                'feedback_1': {
                    'en': {
                        'filename': 'xyz.mp3',
                        'file_size_bytes': 123,
                        'needs_update': False,
                        'duration_secs': 1.1
                    }
                }
            }
        }

        recorded_voiceovers = state_domain.RecordedVoiceovers.from_dict(
            recorded_voiceovers_dict)
        existing_content_id = 'feedback_1'
        with self.assertRaisesRegexp(
            Exception, 'The content_id feedback_1 already exist.'):
            recorded_voiceovers.add_content_id_for_voiceover(
                existing_content_id)

    def test_delete_content_id_for_voiceovers_deletes_content_id(self):
        old_recorded_voiceovers_dict = {
            'voiceovers_mapping': {
                'content': {
                    'en': {
                        'filename': 'xyz.mp3',
                        'file_size_bytes': 123,
                        'needs_update': False,
                        'duration_secs': 1.1
                    }
                }
            }
        }

        recorded_voiceovers = state_domain.RecordedVoiceovers.from_dict(
            old_recorded_voiceovers_dict)
        self.assertEqual(
            len(recorded_voiceovers.get_content_ids_for_voiceovers()), 1)

        recorded_voiceovers.delete_content_id_for_voiceover('content')

        self.assertEqual(
            len(recorded_voiceovers.get_content_ids_for_voiceovers()), 0)

    def test_delete_content_id_for_voiceover_with_nonexisting_content_id_raise_error(self): # pylint: disable=line-too-long
        recorded_voiceovers_dict = {
            'voiceovers_mapping': {
                'content': {}
            }
        }
        recorded_voiceovers = state_domain.RecordedVoiceovers.from_dict(
            recorded_voiceovers_dict)
        nonexisting_content_id_to_delete = 'feedback_1'
        with self.assertRaisesRegexp(
            Exception, 'The content_id feedback_1 does not exist.'):
            recorded_voiceovers.delete_content_id_for_voiceover(
                nonexisting_content_id_to_delete)

    def test_delete_content_id_for_voiceover_with_invalid_content_id_raise_error(self): # pylint: disable=line-too-long
        recorded_voiceovers = state_domain.RecordedVoiceovers.from_dict({
            'voiceovers_mapping': {}
        })
        invalid_content_id_to_delete = 123
        with self.assertRaisesRegexp(
            Exception, 'Expected content_id to be a string, '):
            recorded_voiceovers.delete_content_id_for_voiceover(
                invalid_content_id_to_delete)

    def test_validation_with_invalid_content_id_raise_error(self):
        recorded_voiceovers_dict = {
            'voiceovers_mapping': {
                123: {}
            }
        }

        recorded_voiceovers = state_domain.RecordedVoiceovers.from_dict(
            recorded_voiceovers_dict)

        with self.assertRaisesRegexp(
            Exception, 'Expected content_id to be a string, '):
            recorded_voiceovers.validate([123])

    def test_validate_non_dict_language_code_to_voiceover(self):
        recorded_voiceovers = state_domain.RecordedVoiceovers({
            'en': []
        })

        with self.assertRaisesRegexp(
            Exception,
            re.escape('Expected content_id value to be a dict, received []')):
            recorded_voiceovers.validate(None)

    def test_validation_with_invalid_type_language_code_raise_error(self):
        recorded_voiceovers_dict = {
            'voiceovers_mapping': {
                'content': {
                    123: {
                        'filename': 'xyz.mp3',
                        'file_size_bytes': 123,
                        'needs_update': False,
                        'duration_secs': 1.1
                    }
                }
            }
        }

        recorded_voiceovers = state_domain.RecordedVoiceovers.from_dict(
            recorded_voiceovers_dict)

        with self.assertRaisesRegexp(
            Exception, 'Expected language_code to be a string, '):
            recorded_voiceovers.validate(['content'])

    def test_validation_with_unknown_language_code_raise_error(self):
        recorded_voiceovers_dict = {
            'voiceovers_mapping': {
                'content': {
                    'ed': {
                        'filename': 'xyz.mp3',
                        'file_size_bytes': 123,
                        'needs_update': False,
                        'duration_secs': 1.1
                    }
                }
            }
        }

        recorded_voiceovers = state_domain.RecordedVoiceovers.from_dict(
            recorded_voiceovers_dict)

        with self.assertRaisesRegexp(Exception, 'Invalid language_code: ed'):
            recorded_voiceovers.validate(['content'])

    def test_validation_with_invalid_content_id_list(self):
        recorded_voiceovers_dict = {
            'voiceovers_mapping': {
                'content': {
                    'en': {
                        'filename': 'xyz.mp3',
                        'file_size_bytes': 123,
                        'needs_update': False,
                        'duration_secs': 1.1
                    }
                }
            }
        }

        recorded_voiceovers = state_domain.RecordedVoiceovers.from_dict(
            recorded_voiceovers_dict)

        with self.assertRaisesRegexp(
            Exception,
            re.escape(
                'Expected state recorded_voiceovers to match the listed '
                'content ids [\'invalid_content\']')):
            recorded_voiceovers.validate([b'invalid_content'])


class VoiceoverDomainTests(test_utils.GenericTestBase):

    def setUp(self):
        super(VoiceoverDomainTests, self).setUp()
        self.voiceover = state_domain.Voiceover('filename.mp3', 10, False, 15.0)

    def test_validate_non_str_filename(self):
        self.voiceover.validate()
        self.voiceover.filename = 0
        with self.assertRaisesRegexp(
            Exception, 'Expected audio filename to be a string'):
            self.voiceover.validate()

    def test_validate_filename(self):
        self.voiceover.validate()
        self.voiceover.filename = 'invalid_filename'
        with self.assertRaisesRegexp(Exception, 'Invalid audio filename'):
            self.voiceover.validate()

    def test_validate_audio_extension(self):
        self.voiceover.validate()
        self.voiceover.filename = 'filename.png'
        with self.assertRaisesRegexp(
            Exception,
            re.escape(
                'Invalid audio filename: it should have one of the following '
                'extensions: %s'
                % list(feconf.ACCEPTED_AUDIO_EXTENSIONS.keys()))):
            self.voiceover.validate()

    def test_validate_non_int_file_size_bytes(self):
        self.voiceover.validate()
        self.voiceover.file_size_bytes = 'file_size_bytes'
        with self.assertRaisesRegexp(
            Exception, 'Expected file size to be an int'):
            self.voiceover.validate()

    def test_validate_negative_file_size_bytes(self):
        self.voiceover.validate()
        self.voiceover.file_size_bytes = -1
        with self.assertRaisesRegexp(Exception, 'Invalid file size'):
            self.voiceover.validate()

    def test_validate_non_bool_needs_update(self):
        self.voiceover.validate()
        self.voiceover.needs_update = 'needs_update'
        with self.assertRaisesRegexp(
            Exception, 'Expected needs_update to be a bool'):
            self.voiceover.validate()

    def test_validate_float_duration_secs(self):
        self.voiceover.validate()
        self.voiceover.duration_secs = 'duration_secs'
        with self.assertRaisesRegexp(
            Exception, 'Expected duration_secs to be a float'):
            self.voiceover.validate()

    def test_validate_int_duration_secs(self):
        self.voiceover.validate()
        self.voiceover.duration_secs = 10
        with self.assertRaisesRegexp(
            Exception, 'Expected duration_secs to be a float'):
            self.voiceover.validate()

    def test_validate_negative_duration_seconds(self):
        self.voiceover.validate()
        self.voiceover.duration_secs = -1.45
        with self.assertRaisesRegexp(
            Exception, 'Expected duration_secs to be positive number, '
            'or zero if not yet specified'):
            self.voiceover.validate()<|MERGE_RESOLUTION|>--- conflicted
+++ resolved
@@ -337,14 +337,9 @@
                 '<p>HasElementXAtPositionY rule_spec html</p>',
                 '<p>y input for HasElementXAtPositionY rule_spec </p>',
                 '<p>x input for HasElementXAtPositionY rule_spec </p>',
-<<<<<<< HEAD
-                ('<p>IsEqualToOrderingWithOneItemAtIncorrectPosition rule_spec '
-                 'htmls</p>'),
-=======
                 (
                     '<p>IsEqualToOrderingWithOneItemAtIncorrectPosition rule_s'
                     'pec htmls</p>'),
->>>>>>> 40b800be
                 '',
                 '<p>Hello, this is html1 for hint 1</p>',
                 '<p>This is solution for state1</p>',
