# coding: utf-8
#
# Copyright 2018 The Oppia Authors. All Rights Reserved.
#
# Licensed under the Apache License, Version 2.0 (the "License");
# you may not use this file except in compliance with the License.
# You may obtain a copy of the License at
#
#      http://www.apache.org/licenses/LICENSE-2.0
#
# Unless required by applicable law or agreed to in writing, software
# distributed under the License is distributed on an "AS-IS" BASIS,
# WITHOUT WARRANTIES OR CONDITIONS OF ANY KIND, either express or implied.
# See the License for the specific language governing permissions and
# limitations under the License.

"""Tests for state domain objects and methods defined on them."""
from __future__ import absolute_import  # pylint: disable=import-only-modules
from __future__ import unicode_literals  # pylint: disable=import-only-modules

import functools
import logging
import os
import re

from core.domain import exp_domain
from core.domain import exp_fetchers
from core.domain import exp_services
from core.domain import html_validation_service
from core.domain import state_domain
from core.tests import test_utils
import feconf
import utils


def mock_get_filename_with_dimensions(filename, unused_exp_id):
    return html_validation_service.regenerate_image_filename_using_dimensions(
        filename, 490, 120)


class StateDomainUnitTests(test_utils.GenericTestBase):
    """Test methods operating on states."""

    def test_get_all_html_content_strings(self):
        exploration = self.save_new_valid_exploration(
            'exp_id', 'owner_id', end_state_name='END',
            interaction_id='DragAndDropSortInput')

        list_of_sets_of_html_strings = ['<p>list_of_sets_of_html_strings</p>']
        answer_group_dict = {
            'outcome': {
                'dest': exploration.init_state_name,
                'feedback': {
                    'content_id': 'feedback_1',
                    'html': '<p>Feedback</p>'
                },
                'labelled_as_correct': False,
                'param_changes': [],
                'refresher_exploration_id': None,
                'missing_prerequisite_skill_id': None
            },
            'rule_specs': [{
                'inputs': {
                    'x': [list_of_sets_of_html_strings]
                },
                'rule_type': 'IsEqualToOrdering'
            }],
            'training_data': [],
            'tagged_skill_misconception_id': None
        }
        exploration.init_state.interaction.answer_groups = [
            state_domain.AnswerGroup.from_dict(answer_group_dict)]

        html_list = (
            exploration.init_state.interaction.get_all_html_content_strings())
        self.assertEqual(
            html_list,
            ['<p>Feedback</p>', '<p>list_of_sets_of_html_strings</p>', '', ''])

    def test_export_state_to_dict(self):
        """Test exporting a state to a dict."""
        exploration = exp_domain.Exploration.create_default_exploration(
            'exp_id')
        exploration.add_states(['New state'])

        state_dict = exploration.states['New state'].to_dict()
        expected_dict = {
            'classifier_model_id': None,
            'content': {
                'content_id': 'content',
                'html': ''
            },
            'interaction': {
                'answer_groups': [],
                'confirmed_unclassified_answers': [],
                'customization_args': {},
                'default_outcome': {
                    'dest': 'New state',
                    'feedback': {
                        'content_id': 'default_outcome',
                        'html': ''
                    },
                    'labelled_as_correct': False,
                    'param_changes': [],
                    'refresher_exploration_id': None,
                    'missing_prerequisite_skill_id': None
                },
                'hints': [],
                'id': None,
                'solution': None,
            },
            'param_changes': [],
            'recorded_voiceovers': {
                'voiceovers_mapping': {
                    'content': {},
                    'default_outcome': {}
                }
            },
            'solicit_answer_details': False,
            'written_translations': {
                'translations_mapping': {
                    'content': {},
                    'default_outcome': {}
                }
            }
        }
        self.assertEqual(expected_dict, state_dict)

    def test_can_undergo_classification(self):
        """Test the can_undergo_classification() function."""
        exploration_id = 'eid'
        test_exp_filepath = os.path.join(
            feconf.TESTS_DATA_DIR, 'string_classifier_test.yaml')
        yaml_content = utils.get_file_contents(test_exp_filepath)
        assets_list = []
        exp_services.save_new_exploration_from_yaml_and_assets(
            feconf.SYSTEM_COMMITTER_ID, yaml_content, exploration_id,
            assets_list)

        exploration = exp_fetchers.get_exploration_by_id(exploration_id)
        state_with_training_data = exploration.states['Home']
        state_without_training_data = exploration.states['End']

        # A state with 786 training examples.
        self.assertTrue(
            state_with_training_data.can_undergo_classification())

        # A state with no training examples.
        self.assertFalse(
            state_without_training_data.can_undergo_classification())

    def test_get_training_data(self):
        """Test retrieval of training data."""
        exploration_id = 'eid'
        test_exp_filepath = os.path.join(
            feconf.SAMPLE_EXPLORATIONS_DIR, 'classifier_demo_exploration.yaml')
        yaml_content = utils.get_file_contents(test_exp_filepath)
        assets_list = []
        exp_services.save_new_exploration_from_yaml_and_assets(
            feconf.SYSTEM_COMMITTER_ID, yaml_content, exploration_id,
            assets_list)

        exploration = exp_fetchers.get_exploration_by_id(exploration_id)
        state = exploration.states['text']

        expected_training_data = [{
            'answer_group_index': 1,
            'answers': [u'cheerful', u'merry', u'ecstatic', u'glad',
                        u'overjoyed', u'pleased', u'thrilled', u'smile']}]

        observed_training_data = state.get_training_data()

        self.assertEqual(observed_training_data, expected_training_data)

    def test_get_content_html_with_correct_state_name_returns_html(self):
        exploration = exp_domain.Exploration.create_default_exploration('0')

        init_state = exploration.states[exploration.init_state_name]
        init_state.update_interaction_id('TextInput')
        hints_list = []
        hints_list.append({
            'hint_content': {
                'content_id': 'hint_1',
                'html': '<p>hint one</p>'
            },
        })
        init_state.update_interaction_hints(hints_list)

        self.assertEqual(
            init_state.get_content_html('hint_1'), '<p>hint one</p>')

        hints_list[0]['hint_content']['html'] = '<p>Changed hint one</p>'
        init_state.update_interaction_hints(hints_list)

        self.assertEqual(
            init_state.get_content_html('hint_1'), '<p>Changed hint one</p>')

    def test_get_content_html_with_invalid_content_id_raise_error(self):
        exploration = exp_domain.Exploration.create_default_exploration('0')
        init_state = exploration.states[exploration.init_state_name]
        init_state.update_interaction_id('TextInput')
        hints_list = []
        hints_list.append({
            'hint_content': {
                'content_id': 'hint_1',
                'html': '<p>hint one</p>'
            },
        })
        init_state.update_interaction_hints(hints_list)

        self.assertEqual(
            init_state.get_content_html('hint_1'), '<p>hint one</p>')

        with self.assertRaisesRegexp(
            ValueError, 'Content ID Invalid id does not exist'):
            init_state.get_content_html('Invalid id')

    def test_get_content_id_mapping_needing_translations_with_existing_translations(self): # pylint: disable=line-too-long
        exploration = exp_domain.Exploration.create_default_exploration('0')
        init_state = exploration.states[exploration.init_state_name]
        init_state.update_content(
            state_domain.SubtitledHtml.from_dict({
                'content_id': 'content',
                'html': '<p>This is content</p>'
            }))
        init_state.update_interaction_id('TextInput')
        default_outcome_dict = {
            'dest': 'Introduction',
            'feedback': {
                'content_id': 'default_outcome',
                'html': '<p>The default outcome.</p>'},
            'labelled_as_correct': False,
            'missing_prerequisite_skill_id': None,
            'param_changes': [],
            'refresher_exploration_id': None
        }

        init_state.update_interaction_default_outcome(default_outcome_dict)

        answer_group_dict = {
            'outcome': {
                'dest': exploration.init_state_name,
                'feedback': {
                    'content_id': 'feedback_1',
                    'html': '<p>Feedback</p>'
                },
                'labelled_as_correct': False,
                'param_changes': [],
                'refresher_exploration_id': None,
                'missing_prerequisite_skill_id': None
            },
            'rule_specs': [{
                'inputs': {
                    'x': 'Test'
                },
                'rule_type': 'Contains'
            }],
            'training_data': [],
            'tagged_skill_misconception_id': None
        }

        init_state.update_interaction_answer_groups(
            [answer_group_dict])
        hints_list = []
        hints_list.append({
            'hint_content': {
                'content_id': 'hint_1',
                'html': '<p>hint one</p>'
            },
        })
        init_state.update_interaction_hints(hints_list)

        solution_dict = {
            'answer_is_exclusive': False,
            'correct_answer': 'helloworld!',
            'explanation': {
                'content_id': 'solution',
                'html': '<p>hello_world is a string</p>'
            },
        }

        init_state.update_interaction_solution(solution_dict)

        written_translations_dict = {
            'translations_mapping': {
                'content': {
                    'hi': {
                        'html': '<p>hello!</p>',
                        'needs_update': False
                    }
                },
                'hint_1': {},
                'default_outcome': {},
                'solution': {},
                'feedback_1': {}
            }
        }
        written_translations = state_domain.WrittenTranslations.from_dict(
            written_translations_dict)

        init_state.update_written_translations(written_translations)

        self.assertEqual(
            init_state.get_content_id_mapping_needing_translations('hi'), {
                'hint_1': '<p>hint one</p>',
                'solution': '<p>hello_world is a string</p>',
                'feedback_1': '<p>Feedback</p>',
                'default_outcome': '<p>The default outcome.</p>'
            })

    def test_add_translation_works_correctly(self):
        exploration = exp_domain.Exploration.create_default_exploration('0')
        init_state = exploration.states[exploration.init_state_name]
        init_state.update_content(
            state_domain.SubtitledHtml.from_dict({
                'content_id': 'content',
                'html': '<p>This is content</p>'
            }))

        self.assertEqual(init_state.get_translation_counts(), {})

        init_state.add_translation('content', 'hi', '<p>Translated text</p>')

        self.assertEqual(init_state.get_translation_counts(), {'hi': 1})

    def test_state_operations(self):
        """Test adding, updating and checking existence of states."""
        exploration = exp_domain.Exploration.create_default_exploration('eid')
        self.assertNotIn('invalid_state_name', exploration.states)

        self.assertEqual(len(exploration.states), 1)

        default_state_name = exploration.init_state_name
        exploration.rename_state(default_state_name, 'Renamed state')
        self.assertEqual(len(exploration.states), 1)
        self.assertEqual(exploration.init_state_name, 'Renamed state')

        # Add a new state.
        exploration.add_states(['State 2'])
        self.assertEqual(len(exploration.states), 2)

        # It is OK to rename a state to the same name.
        exploration.rename_state('State 2', 'State 2')

        # But it is not OK to add or rename a state using a name that already
        # exists.
        with self.assertRaisesRegexp(ValueError, 'Duplicate state name'):
            exploration.add_states(['State 2'])
        with self.assertRaisesRegexp(ValueError, 'Duplicate state name'):
            exploration.rename_state('State 2', 'Renamed state')

        # And it is OK to rename a state to 'END' (old terminal pseudostate). It
        # is tested throughout this test because a lot of old behavior used to
        # be specific to states named 'END'. These tests validate that is no
        # longer the situation.
        exploration.rename_state('State 2', 'END')

        # Should successfully be able to name it back.
        exploration.rename_state('END', 'State 2')

        # The exploration now has exactly two states.
        self.assertNotIn(default_state_name, exploration.states)
        self.assertIn('Renamed state', exploration.states)
        self.assertIn('State 2', exploration.states)

        # Can successfully add 'END' state.
        exploration.add_states(['END'])

        # Should fail to rename like any other state.
        with self.assertRaisesRegexp(ValueError, 'Duplicate state name'):
            exploration.rename_state('State 2', 'END')

        # Ensure the other states are connected to END.
        exploration.states[
            'Renamed state'].interaction.default_outcome.dest = 'State 2'
        exploration.states['State 2'].interaction.default_outcome.dest = 'END'

        # Ensure the other states have interactions.
        exploration.states['Renamed state'].update_interaction_id('TextInput')
        exploration.states['State 2'].update_interaction_id('TextInput')

        # Other miscellaneous requirements for validation.
        exploration.title = 'Title'
        exploration.category = 'Category'
        exploration.objective = 'Objective'

        # The exploration should NOT be terminable even though it has a state
        # called 'END' and everything else is connected to it.
        with self.assertRaises(Exception):
            exploration.validate(strict=True)

        # Renaming the node to something other than 'END' and giving it an
        # EndExploration is enough to validate it, though it cannot have a
        # default outcome or answer groups.
        exploration.rename_state('END', 'AnotherEnd')
        another_end_state = exploration.states['AnotherEnd']
        another_end_state.update_interaction_id('EndExploration')
        another_end_state.update_interaction_default_outcome(None)
        exploration.validate(strict=True)

        # Name it back for final tests.
        exploration.rename_state('AnotherEnd', 'END')

        # Should be able to successfully delete it.
        exploration.delete_state('END')
        self.assertNotIn('END', exploration.states)

    def test_update_solicit_answer_details(self):
        """Test updating solicit_answer_details."""
        state = state_domain.State.create_default_state('state_1')
        self.assertEqual(state.solicit_answer_details, False)
        state.update_solicit_answer_details(True)
        self.assertEqual(state.solicit_answer_details, True)

    def test_update_solicit_answer_details_with_non_bool_fails(self):
        """Test updating solicit_answer_details with non bool value."""
        exploration = exp_domain.Exploration.create_default_exploration('eid')
        init_state = exploration.states[exploration.init_state_name]
        self.assertEqual(init_state.solicit_answer_details, False)
        with self.assertRaisesRegexp(Exception, (
            'Expected solicit_answer_details to be a boolean, received')):
            init_state.update_solicit_answer_details('abc')
        init_state = exploration.states[exploration.init_state_name]
        self.assertEqual(init_state.solicit_answer_details, False)

    def test_convert_html_fields_in_state(self):
        """Test conversion of html strings in state."""
        state_dict = {
            'content': {
                'content_id': 'content', 'html': 'Hello!'
            },
            'param_changes': [],
            'content_ids_to_audio_translations': {'content': {}},
            'solicit_answer_details': False,
            'classifier_model_id': None,
            'interaction': {
                'solution': None,
                'answer_groups': [],
                'default_outcome': {
                    'param_changes': [], 'feedback': {
                        'content_id': 'default_outcome', 'html': (
                            '<p><oppia-noninteractive-image filepath'
                            '-with-value="&amp;quot;random.png&amp;'
                            'quot;"></oppia-noninteractive-image>'
                            'Hello this is test case to check '
                            'image tag inside p tag</p>'
                        )
                    },
                    'dest': 'Introduction',
                    'refresher_exploration_id': None,
                    'missing_prerequisite_skill_id': None,
                    'labelled_as_correct': False
                },
                'customization_args': {},
                'confirmed_unclassified_answers': [],
                'id': None,
                'hints': []
            }
        }

        state_dict_in_textangular = {
            'content': {
                'content_id': 'content', 'html': '<p>Hello!</p>'
            },
            'param_changes': [],
            'content_ids_to_audio_translations': {'content': {}},
            'solicit_answer_details': False,
            'classifier_model_id': None,
            'interaction': {
                'solution': None,
                'answer_groups': [],
                'default_outcome': {
                    'param_changes': [], 'feedback': {
                        'content_id': 'default_outcome', 'html': (
                            '<p><oppia-noninteractive-image filepath'
                            '-with-value="&amp;quot;random.png&amp;'
                            'quot;"></oppia-noninteractive-image>'
                            'Hello this is test case to check '
                            'image tag inside p tag</p>'
                        )
                    },
                    'dest': 'Introduction',
                    'refresher_exploration_id': None,
                    'missing_prerequisite_skill_id': None,
                    'labelled_as_correct': False
                },
                'customization_args': {},
                'confirmed_unclassified_answers': [],
                'id': None,
                'hints': []
            }
        }

        state_dict_with_image_caption = {
            'content': {
                'content_id': 'content', 'html': '<p>Hello!</p>'
            },
            'param_changes': [],
            'content_ids_to_audio_translations': {'content': {}},
            'solicit_answer_details': False,
            'classifier_model_id': None,
            'interaction': {
                'solution': None,
                'answer_groups': [],
                'default_outcome': {
                    'param_changes': [], 'feedback': {
                        'content_id': 'default_outcome', 'html': (
                            '<p><oppia-noninteractive-image caption-'
                            'with-value="&amp;quot;&amp;quot;" filepath'
                            '-with-value="&amp;quot;random.png&amp;'
                            'quot;"></oppia-noninteractive-image>'
                            'Hello this is test case to check '
                            'image tag inside p tag</p>'
                        )
                    },
                    'dest': 'Introduction',
                    'refresher_exploration_id': None,
                    'missing_prerequisite_skill_id': None,
                    'labelled_as_correct': False
                },
                'customization_args': {},
                'confirmed_unclassified_answers': [],
                'id': None,
                'hints': []
            }
        }

        state_dict_with_image_dimensions = {
            'content': {
                'content_id': 'content', 'html': '<p>Hello!</p>'
            },
            'param_changes': [],
            'content_ids_to_audio_translations': {'content': {}},
            'solicit_answer_details': False,
            'classifier_model_id': None,
            'interaction': {
                'solution': None,
                'answer_groups': [],
                'default_outcome': {
                    'param_changes': [], 'feedback': {
                        'content_id': 'default_outcome', 'html': (
                            u'<p><oppia-noninteractive-image '
                            'caption-with-value="&amp;quot;&amp;quot;" '
                            'filepath-with-value="&amp;quot;'
                            'random_height_490_width_120.png&amp;'
                            'quot;"></oppia-noninteractive-image>Hello this '
                            'is test case to check image tag inside p tag</p>'
                        )
                    },
                    'dest': 'Introduction',
                    'refresher_exploration_id': None,
                    'missing_prerequisite_skill_id': None,
                    'labelled_as_correct': False
                },
                'customization_args': {},
                'confirmed_unclassified_answers': [],
                'id': None,
                'hints': []
            }
        }

        self.assertEqual(
            state_domain.State.convert_html_fields_in_state(
                state_dict,
                html_validation_service.convert_to_textangular),
            state_dict_in_textangular)

        self.assertEqual(
            state_domain.State.convert_html_fields_in_state(
                state_dict,
                html_validation_service.add_caption_attr_to_image),
            state_dict_with_image_caption)

        add_dimensions_to_image_tags = functools.partial(
            html_validation_service.add_dimensions_to_image_tags,
            'eid')

        with self.swap(
            html_validation_service, 'get_filename_with_dimensions',
            mock_get_filename_with_dimensions):

            self.assertEqual(
                state_domain.State.convert_html_fields_in_state(
                    state_dict, add_dimensions_to_image_tags),
                state_dict_with_image_dimensions)

    def test_subtitled_html_validation_with_invalid_html_type(self):
        """Test validation of subtitled HTML with invalid html type."""
        subtitled_html = state_domain.SubtitledHtml(
            'content_id', '<p>some html</p>')
        subtitled_html.validate()

        with self.assertRaisesRegexp(
            utils.ValidationError, 'Invalid content HTML'
            ):
            with self.swap(subtitled_html, 'html', 20):
                subtitled_html.validate()

    def test_subtitled_html_validation_with_invalid_content(self):
        """Test validation of subtitled HTML with invalid content."""
        subtitled_html = state_domain.SubtitledHtml(
            'content_id', '<p>some html</p>')
        subtitled_html.validate()
        with self.assertRaisesRegexp(
            utils.ValidationError, 'Expected content id to be a string, ' +
            'received 20'):
            with self.swap(subtitled_html, 'content_id', 20):
                subtitled_html.validate()

    def test_voiceover_validation(self):
        """Test validation of voiceover."""
        audio_voiceover = state_domain.Voiceover('a.mp3', 20, True)
        audio_voiceover.validate()

        with self.assertRaisesRegexp(
            utils.ValidationError, 'Expected audio filename to be a string'
            ):
            with self.swap(audio_voiceover, 'filename', 20):
                audio_voiceover.validate()
        with self.assertRaisesRegexp(
            utils.ValidationError, 'Invalid audio filename'
            ):
            with self.swap(audio_voiceover, 'filename', '.invalidext'):
                audio_voiceover.validate()
        with self.assertRaisesRegexp(
            utils.ValidationError, 'Invalid audio filename'
            ):
            with self.swap(audio_voiceover, 'filename', 'justanextension'):
                audio_voiceover.validate()
        with self.assertRaisesRegexp(
            utils.ValidationError, 'Invalid audio filename'
            ):
            with self.swap(audio_voiceover, 'filename', 'a.invalidext'):
                audio_voiceover.validate()

        with self.assertRaisesRegexp(
            utils.ValidationError, 'Expected file size to be an int'
            ):
            with self.swap(audio_voiceover, 'file_size_bytes', 'abc'):
                audio_voiceover.validate()
        with self.assertRaisesRegexp(
            utils.ValidationError, 'Invalid file size'
            ):
            with self.swap(audio_voiceover, 'file_size_bytes', -3):
                audio_voiceover.validate()

        with self.assertRaisesRegexp(
            utils.ValidationError, 'Expected needs_update to be a bool'
            ):
            with self.swap(audio_voiceover, 'needs_update', 'hello'):
                audio_voiceover.validate()

    def test_written_translation_validation(self):
        """Test validation of translation script."""
        written_translation = state_domain.WrittenTranslation('Test.', True)
        written_translation.validate()

        with self.assertRaisesRegexp(
            utils.ValidationError, 'Invalid content HTML'):
            with self.swap(written_translation, 'html', 30):
                written_translation.validate()

        with self.assertRaisesRegexp(
            utils.ValidationError, 'Expected needs_update to be a bool'
            ):
            with self.swap(written_translation, 'needs_update', 20):
                written_translation.validate()

    def test_hints_validation(self):
        """Test validation of state hints."""
        exploration = exp_domain.Exploration.create_default_exploration('eid')
        exploration.objective = 'Objective'
        init_state = exploration.states[exploration.init_state_name]
        init_state.update_interaction_id('TextInput')
        exploration.validate()

        hints_list = []
        hints_list.append({
            'hint_content': {
                'content_id': 'hint_1',
                'html': '<p>hint one</p>'
            },
        })
        init_state.update_interaction_hints(hints_list)

        solution = {
            'answer_is_exclusive': False,
            'correct_answer': 'helloworld!',
            'explanation': {
                'content_id': 'solution',
                'html': '<p>hello_world is a string</p>'
            },
        }

        init_state.update_interaction_solution(solution)
        exploration.validate()

        hints_list.append({
            'hint_content': {
                'content_id': 'hint_2',
                'html': '<p>new hint</p>'
            }
        })
        init_state.update_interaction_hints(hints_list)

        self.assertEqual(
            init_state.interaction.hints[1].hint_content.html,
            '<p>new hint</p>')

        hints_list.append({
            'hint_content': {
                'content_id': 'hint_3',
                'html': '<p>hint three</p>'
            }
        })
        init_state.update_interaction_hints(hints_list)

        del hints_list[1]
        init_state.update_interaction_hints(hints_list)

        self.assertEqual(len(init_state.interaction.hints), 2)
        exploration.validate()

    def test_solution_validation(self):
        """Test validation of state solution."""
        exploration = exp_domain.Exploration.create_default_exploration('eid')
        exploration.objective = 'Objective'
        init_state = exploration.states[exploration.init_state_name]
        init_state.update_interaction_id('TextInput')
        exploration.validate()

        # Solution should be set to None as default.
        self.assertEqual(init_state.interaction.solution, None)

        hints_list = []
        hints_list.append({
            'hint_content': {
                'content_id': 'hint_1',
                'html': ''
            },
        })
        init_state.update_interaction_hints(hints_list)
        solution = {
            'answer_is_exclusive': False,
            'correct_answer': [0, 0],
            'explanation': {
                'content_id': 'solution',
                'html': '<p>hello_world is a string</p>'
            }
        }

        # Object type of answer must match that of correct_answer.
        with self.assertRaises(AssertionError):
            init_state.interaction.solution = (
                state_domain.Solution.from_dict(
                    init_state.interaction.id, solution))

        solution = {
            'answer_is_exclusive': False,
            'correct_answer': 'hello_world!',
            'explanation': {
                'content_id': 'solution',
                'html': '<p>hello_world is a string</p>'
            }
        }
        init_state.update_interaction_solution(solution)
        exploration.validate()

    def test_validate_state_solicit_answer_details(self):
        """Test validation of solicit_answer_details."""
        exploration = exp_domain.Exploration.create_default_exploration('eid')
        init_state = exploration.states[exploration.init_state_name]
        self.assertEqual(init_state.solicit_answer_details, False)
        with self.assertRaisesRegexp(
            utils.ValidationError, 'Expected solicit_answer_details to be ' +
            'a boolean, received'):
            with self.swap(init_state, 'solicit_answer_details', 'abc'):
                exploration.validate()
        self.assertEqual(init_state.solicit_answer_details, False)
        init_state.update_interaction_id('Continue')
        self.assertEqual(init_state.interaction.id, 'Continue')
        exploration.validate()
        with self.assertRaisesRegexp(
            utils.ValidationError, 'The Continue interaction does not ' +
            'support soliciting answer details from learners.'):
            with self.swap(init_state, 'solicit_answer_details', True):
                exploration.validate()
        init_state.update_interaction_id('TextInput')
        self.assertEqual(init_state.interaction.id, 'TextInput')
        self.assertEqual(init_state.solicit_answer_details, False)
        exploration.validate()
        init_state.solicit_answer_details = True
        self.assertEqual(init_state.solicit_answer_details, True)
        exploration.validate()
        init_state = exploration.states[exploration.init_state_name]
        self.assertEqual(init_state.solicit_answer_details, True)

    def test_validate_solution_answer_is_exclusive(self):
        exploration = self.save_new_valid_exploration('exp_id', 'owner_id')

        # Solution should be set to None as default.
        self.assertEqual(exploration.init_state.interaction.solution, None)

        hints_list = []
        solution = {
            'answer_is_exclusive': False,
            'correct_answer': 'hello_world!',
            'explanation': {
                'content_id': 'solution',
                'html': '<p>hello_world is a string</p>'
            }
        }
        hints_list.append({
            'hint_content': {
                'content_id': 'hint_1',
                'html': ''
            },
        })
        exploration.init_state.update_interaction_hints(hints_list)
        exploration.init_state.update_interaction_solution(solution)
        exploration.validate()

        solution = {
            'answer_is_exclusive': 1,
            'correct_answer': 'hello_world!',
            'explanation': {
                'content_id': 'solution',
                'html': '<p>hello_world is a string</p>'
            }
        }

        exploration.init_state.update_interaction_solution(solution)
        with self.assertRaisesRegexp(
            Exception, 'Expected answer_is_exclusive to be bool, received 1'):
            exploration.validate()

    def test_validate_non_list_param_changes(self):
        exploration = self.save_new_valid_exploration('exp_id', 'owner_id')
        exploration.init_state.param_changes = 0

        with self.assertRaisesRegexp(
            Exception, 'Expected state param_changes to be a list, received 0'):
            exploration.init_state.validate(None, True)

    def test_validate_duplicate_content_id_with_answer_groups(self):
        exploration = self.save_new_valid_exploration('exp_id', 'owner_id')
        answer_group_dict = {
            'outcome': {
                'dest': exploration.init_state_name,
                'feedback': {
                    'content_id': 'feedback_1',
                    'html': '<p>Feedback</p>'
                },
                'labelled_as_correct': False,
                'param_changes': [],
                'refresher_exploration_id': None,
                'missing_prerequisite_skill_id': None
            },
            'rule_specs': [{
                'inputs': {
                    'x': 'Test'
                },
                'rule_type': 'Contains'
            }],
            'training_data': [],
            'tagged_skill_misconception_id': None
        }

        exploration.init_state.update_interaction_answer_groups(
            [answer_group_dict])
        exploration.init_state.update_content(
            state_domain.SubtitledHtml.from_dict({
                'content_id': 'feedback_1',
                'html': '<p>Feedback</p>'
            }))

        with self.assertRaisesRegexp(
            Exception, 'Found a duplicate content id feedback_1'):
            exploration.init_state.validate(None, True)

    def test_validate_duplicate_content_id_with_default_outcome(self):
        exploration = self.save_new_valid_exploration('exp_id', 'owner_id')
        default_outcome_dict = {
            'dest': 'Introduction',
            'feedback': {
                'content_id': 'default_outcome',
                'html': ''},
            'labelled_as_correct': False,
            'missing_prerequisite_skill_id': None,
            'param_changes': [],
            'refresher_exploration_id': None
        }

        exploration.init_state.update_interaction_default_outcome(
            default_outcome_dict)
        exploration.init_state.update_content(
            state_domain.SubtitledHtml.from_dict({
                'content_id': 'default_outcome',
                'html': ''
            }))

        with self.assertRaisesRegexp(
            Exception, 'Found a duplicate content id default_outcome'):
            exploration.init_state.validate(None, True)

    def test_validate_duplicate_content_id_with_hints(self):
        exploration = self.save_new_valid_exploration('exp_id', 'owner_id')
        hints_list = [{
            'hint_content': {
                'content_id': 'hint_1',
                'html': '<p>some html</p>'
            }
        }]

        exploration.init_state.update_interaction_hints(hints_list)
        exploration.init_state.update_content(
            state_domain.SubtitledHtml.from_dict({
                'content_id': 'hint_1',
                'html': ''
            }))

        with self.assertRaisesRegexp(
            Exception, 'Found a duplicate content id hint_1'):
            exploration.init_state.validate(None, True)

    def test_validate_duplicate_content_id_with_solution(self):
        exploration = self.save_new_valid_exploration('exp_id', 'owner_id')
        subtitled_html = state_domain.SubtitledHtml('content_id', 'some html')

        hints_list = [state_domain.Hint(subtitled_html)]

        exploration.init_state.interaction.hints = hints_list
        solution = {
            'answer_is_exclusive': True,
            'correct_answer': 'hello_world!',
            'explanation': {
                'content_id': 'solution',
                'html': '<p>hello_world is a string</p>'
            }
        }

        exploration.init_state.update_interaction_solution(solution)
        exploration.init_state.update_content(
            state_domain.SubtitledHtml.from_dict({
                'content_id': 'solution',
                'html': ''
                }))

        with self.assertRaisesRegexp(
            Exception, 'Found a duplicate content id solution'):
            exploration.init_state.validate(None, True)

    def test_cannot_convert_state_dict_to_yaml_with_invalid_state_dict(self):
        observed_log_messages = []

        def _mock_logging_function(msg, *args):
            """Mocks logging.error()."""
            observed_log_messages.append(msg % args)

        logging_swap = self.swap(logging, 'info', _mock_logging_function)
        invalid_state_dict_assert_raises = self.assertRaisesRegexp(
            Exception, 'Could not convert state dict to YAML')

        exploration = self.save_new_valid_exploration('exp_id', 'owner_id')

        with logging_swap, invalid_state_dict_assert_raises:
            exploration.init_state.convert_state_dict_to_yaml(
                'invalid_state_dict', 10)

        self.assertEqual(
            observed_log_messages, ['Bad state dict: invalid_state_dict'])

    def test_cannot_update_hints_with_content_id_not_in_written_translations(
            self):
        exploration = self.save_new_valid_exploration('exp_id', 'owner_id')
        old_hints_list = [{
            'hint_content': {
                'content_id': 'hint_1',
                'html': '<p>Hello, this is html1 for state2</p>'
            }
        }]
        new_hints_list = [{
            'hint_content': {
                'content_id': 'hint_2',
                'html': '<p>Hello, this is html2 for state2</p>'
            }
        }]

        exploration.init_state.update_interaction_hints(old_hints_list)

        written_translations_dict = {
            'translations_mapping': {
                'content': {
                    'hi': {
                        'html': '<p>Test!</p>',
                        'needs_update': True
                    }
                },
                'default_outcome': {}
            }
        }
        written_translations = (
            state_domain.WrittenTranslations.from_dict(
                written_translations_dict))

        exploration.init_state.update_written_translations(written_translations)

        with self.assertRaisesRegexp(
            Exception,
            'The content_id hint_1 does not exist in written_translations'):
            exploration.init_state.update_interaction_hints(new_hints_list)

    def test_cannot_update_hints_with_content_id_not_in_recorded_voiceovers(
            self):
        exploration = self.save_new_valid_exploration('exp_id', 'owner_id')
        old_hints_list = [{
            'hint_content': {
                'content_id': 'hint_1',
                'html': '<p>Hello, this is html1 for state2</p>'
            }
        }]
        new_hints_list = [{
            'hint_content': {
                'content_id': 'hint_2',
                'html': '<p>Hello, this is html2 for state2</p>'
            }
        }]

        exploration.init_state.update_interaction_hints(old_hints_list)

        recorded_voiceovers_dict = {
            'voiceovers_mapping': {
                'content': {
                    'en': {
                        'filename': 'filename3.mp3',
                        'file_size_bytes': 3000,
                        'needs_update': False
                    }
                },
                'default_outcome': {}
            }
        }
        recorded_voiceovers = (
            state_domain.RecordedVoiceovers.from_dict(recorded_voiceovers_dict))

        exploration.init_state.update_recorded_voiceovers(recorded_voiceovers)

        with self.assertRaisesRegexp(
            Exception,
            'The content_id hint_1 does not exist in recorded_voiceovers'):
            exploration.init_state.update_interaction_hints(new_hints_list)

    def test_cannot_update_hints_with_new_content_id_in_written_translations(
            self):
        exploration = self.save_new_valid_exploration('exp_id', 'owner_id')
        old_hints_list = [{
            'hint_content': {
                'content_id': 'hint_1',
                'html': '<p>Hello, this is html1 for state2</p>'
            }
        }]
        new_hints_list = [{
            'hint_content': {
                'content_id': 'hint_2',
                'html': '<p>Hello, this is html2 for state2</p>'
            }
        }]

        exploration.init_state.update_interaction_hints(old_hints_list)

        written_translations_dict = {
            'translations_mapping': {
                'hint_2': {
                    'hi': {
                        'html': '<p>Test!</p>',
                        'needs_update': True
                    }
                },
                'hint_1': {
                    'hi': {
                        'html': '<p>Test1!</p>',
                        'needs_update': True
                    }
                },
                'default_outcome': {}
            }
        }
        written_translations = (
            state_domain.WrittenTranslations.from_dict(
                written_translations_dict))

        exploration.init_state.update_written_translations(written_translations)

        with self.assertRaisesRegexp(
            Exception,
            'The content_id hint_2 already exists in written_translations'):
            exploration.init_state.update_interaction_hints(new_hints_list)

    def test_cannot_update_hints_with_new_content_id_in_recorded_voiceovers(
            self):
        exploration = self.save_new_valid_exploration('exp_id', 'owner_id')
        old_hints_list = [{
            'hint_content': {
                'content_id': 'hint_1',
                'html': '<p>Hello, this is html1 for state2</p>'
            }
        }]
        new_hints_list = [{
            'hint_content': {
                'content_id': 'hint_2',
                'html': '<p>Hello, this is html2 for state2</p>'
            }
        }]

        exploration.init_state.update_interaction_hints(old_hints_list)

        recorded_voiceovers_dict = {
            'voiceovers_mapping': {
                'hint_1': {
                    'en': {
                        'filename': 'filename3.mp3',
                        'file_size_bytes': 3000,
                        'needs_update': False
                    }
                },
                'hint_2': {
                    'en': {
                        'filename': 'filename4.mp3',
                        'file_size_bytes': 3000,
                        'needs_update': False
                    }
                },
                'default_outcome': {}
            }
        }
        recorded_voiceovers = (
            state_domain.RecordedVoiceovers.from_dict(recorded_voiceovers_dict))

        exploration.init_state.update_recorded_voiceovers(recorded_voiceovers)

        with self.assertRaisesRegexp(
            Exception,
            'The content_id hint_2 already exists in recorded_voiceovers'):
            exploration.init_state.update_interaction_hints(new_hints_list)

    def test_cannot_update_interaction_solution_with_non_dict_solution(self):
        exploration = self.save_new_valid_exploration('exp_id', 'owner_id')
        hints_list = [{
            'hint_content': {
                'content_id': 'hint_1',
                'html': '<p>Hello, this is html1 for state2</p>'
            }
        }]
        solution = {
            'answer_is_exclusive': True,
            'correct_answer': u'hello_world!',
            'explanation': {
                'content_id': 'solution',
                'html': u'<p>hello_world is a string</p>'
            }
        }

        exploration.init_state.update_interaction_hints(hints_list)
        exploration.init_state.update_interaction_solution(solution)

        self.assertEqual(
            exploration.init_state.interaction.solution.to_dict(), solution)

        with self.assertRaisesRegexp(
            Exception, 'Expected solution to be a dict'):
            exploration.init_state.update_interaction_solution([])

    def test_update_interaction_solution_with_no_solution(self):
        exploration = self.save_new_valid_exploration('exp_id', 'owner_id')
        hints_list = [{
            'hint_content': {
                'content_id': 'hint_1',
                'html': '<p>Hello, this is html1 for state2</p>'
            }
        }]

        exploration.init_state.update_interaction_hints(hints_list)
        exploration.init_state.update_interaction_solution(None)

        self.assertIsNone(exploration.init_state.interaction.solution)

    def test_cannot_update_interaction_hints_with_non_list_hints(self):
        exploration = self.save_new_valid_exploration('exp_id', 'owner_id')

        with self.assertRaisesRegexp(
            Exception, 'Expected hints_list to be a list'):
            exploration.init_state.update_interaction_hints({})

    def test_cannot_update_non_list_interaction_confirmed_unclassified_answers(
            self):
        exploration = self.save_new_valid_exploration('exp_id', 'owner_id')

        with self.assertRaisesRegexp(
            Exception, 'Expected confirmed_unclassified_answers to be a list'):
            (
                exploration.init_state
                .update_interaction_confirmed_unclassified_answers({}))

    def test_update_interaction_confirmed_unclassified_answers(self):
        exploration = self.save_new_valid_exploration('exp_id', 'owner_id')
        answer_groups_list = [{
            'outcome': {
                'dest': exploration.init_state_name,
                'feedback': {
                    'content_id': 'feedback_1',
                    'html': '<p>Feedback</p>'
                },
                'labelled_as_correct': False,
                'param_changes': [],
                'refresher_exploration_id': None,
                'missing_prerequisite_skill_id': None
            },
            'rule_specs': [{
                'inputs': {
                    'x': 'Test'
                },
                'rule_type': 'Contains'
            }],
            'training_data': [],
            'tagged_skill_misconception_id': None
        }]

        self.assertEqual(
            exploration.init_state.interaction.confirmed_unclassified_answers,
            [])

        (
            exploration.init_state
            .update_interaction_confirmed_unclassified_answers(
                answer_groups_list)
        )

        self.assertEqual(
            exploration.init_state.interaction.confirmed_unclassified_answers,
            answer_groups_list)

    def test_cannot_update_non_dict_interaction_default_outcome(self):
        exploration = self.save_new_valid_exploration('exp_id', 'owner_id')

        with self.assertRaisesRegexp(
            Exception, 'Expected default_outcome_dict to be a dict'):
            exploration.init_state.update_interaction_default_outcome(
                'invalid_default_outcome')

    def test_cannot_update_non_list_interaction_answer_groups(self):
        exploration = self.save_new_valid_exploration('exp_id', 'owner_id')

        with self.assertRaisesRegexp(
            Exception, 'Expected interaction_answer_groups to be a list'):
            exploration.init_state.update_interaction_answer_groups(
                'invalid_answer_groups')

    def test_cannot_update_answer_groups_with_non_dict_rule_inputs(self):
        exploration = self.save_new_valid_exploration('exp_id', 'owner_id')
        answer_groups_list = [{
            'outcome': {
                'dest': exploration.init_state_name,
                'feedback': {
                    'content_id': 'feedback_1',
                    'html': '<p>Feedback</p>'
                },
                'labelled_as_correct': False,
                'param_changes': [],
                'refresher_exploration_id': None,
                'missing_prerequisite_skill_id': None
            },
            'rule_specs': [{
                'inputs': [],
                'rule_type': 'Contains'
            }],
            'training_data': [],
            'tagged_skill_misconception_id': None
        }]

        with self.assertRaisesRegexp(
            Exception, 'Expected rule_inputs to be a dict'):
            exploration.init_state.update_interaction_answer_groups(
                answer_groups_list)

    def test_cannot_update_answer_groups_with_non_list_rule_specs(self):
        exploration = self.save_new_valid_exploration('exp_id', 'owner_id')
        answer_groups_list = [{
            'outcome': {
                'dest': exploration.init_state_name,
                'feedback': {
                    'content_id': 'feedback_1',
                    'html': '<p>Feedback</p>'
                },
                'labelled_as_correct': False,
                'param_changes': [],
                'refresher_exploration_id': None,
                'missing_prerequisite_skill_id': None
            },
            'rule_specs': {},
            'training_data': [],
            'tagged_skill_misconception_id': None
        }]

        with self.assertRaisesRegexp(
            Exception, 'Expected answer group rule specs to be a list'):
            exploration.init_state.update_interaction_answer_groups(
                answer_groups_list)

    def test_cannot_update_answer_groups_with_invalid_rule_input_value(self):
        exploration = self.save_new_valid_exploration('exp_id', 'owner_id')
        answer_groups_list = [{
            'outcome': {
                'dest': exploration.init_state_name,
                'feedback': {
                    'content_id': 'feedback_1',
                    'html': '<p>Feedback</p>'
                },
                'labelled_as_correct': False,
                'param_changes': [],
                'refresher_exploration_id': None,
                'missing_prerequisite_skill_id': None
            },
            'rule_specs': [{
                'inputs': {
                    'x': []
                },
                'rule_type': 'Contains'
            }],
            'training_data': [],
            'tagged_skill_misconception_id': None
        }]

        with self.assertRaisesRegexp(
            Exception,
            re.escape(
                '[] has the wrong type. It should be a NormalizedString.')):
            exploration.init_state.update_interaction_answer_groups(
                answer_groups_list)

    def test_validate_rule_spec(self):
        observed_log_messages = []

        def _mock_logging_function(msg, *args):
            """Mocks logging.error()."""
            observed_log_messages.append(msg % args)

        logging_swap = self.swap(logging, 'warning', _mock_logging_function)

        exploration = self.save_new_valid_exploration('exp_id', 'owner_id')
        answer_groups = [{
            'outcome': {
                'dest': exploration.init_state_name,
                'feedback': {
                    'content_id': 'feedback_1',
                    'html': '<p>Feedback</p>'
                },
                'labelled_as_correct': False,
                'param_changes': [],
                'refresher_exploration_id': None,
                'missing_prerequisite_skill_id': None
            },
            'rule_specs': [{
                'inputs': {
                    'x': 'Test'
                },
                'rule_type': 'Contains'
            }],
            'training_data': [],
            'tagged_skill_misconception_id': None
        }]
        exploration.init_state.update_interaction_answer_groups(answer_groups)

        with logging_swap, self.assertRaises(KeyError):
            (
                exploration.init_state.interaction.answer_groups[0]
                .rule_specs[0].validate([], {})
            )

        self.assertEqual(
            observed_log_messages,
            [
                'RuleSpec \'Contains\' has inputs which are not recognized '
                'parameter names: set([u\'x\'])'
            ]
        )


class WrittenTranslationsDomainUnitTests(test_utils.GenericTestBase):
    """Test methods operating on written transcripts."""

    def test_from_and_to_dict_wroks_correctly(self):
        written_translations_dict = {
            'translations_mapping': {
                'content1': {
                    'en': {
                        'html': 'hello',
                        'needs_update': True
                    },
                    'hi': {
                        'html': 'Hey!',
                        'needs_update': False
                    }
                },
                'feedback_1': {
                    'hi': {
                        'html': 'Testing!',
                        'needs_update': False
                    },
                    'en': {
                        'html': 'hello!',
                        'needs_update': False
                    }
                }
            }
        }

        written_translations = state_domain.WrittenTranslations.from_dict(
            written_translations_dict)
        self.assertEqual(
            written_translations.to_dict(), written_translations_dict)

    def test_get_content_ids_for_text_translation_return_correct_list_of_content_id(self): # pylint: disable=line-too-long
        written_translations = state_domain.WrittenTranslations.from_dict({
            'translations_mapping': {}
        })
        self.assertEqual(
            written_translations.get_content_ids_for_text_translation(), [])

        written_translations.add_content_id_for_translation('feedback_1')
        written_translations.add_content_id_for_translation('feedback_2')
        self.assertEqual(
            written_translations.get_content_ids_for_text_translation(), [
                'feedback_2', 'feedback_1'])

    def test_get_translated_content_in_non_existing_language_raise_error(self):
        written_translations = state_domain.WrittenTranslations.from_dict({
            'translations_mapping': {
                'content': {
                    'en': {
                        'html': '<p> In English.</p>',
                        'needs_update': False
                    }
                }
            }
        })
        translated_content = written_translations.get_translated_content(
            'content', 'en')
        self.assertEqual(translated_content, '<p> In English.</p>')

        with self.assertRaisesRegexp(
<<<<<<< HEAD
            Exception, 'Translation for the give content_id content does not '
=======
            Exception, 'Translation for the given content_id content does not '
>>>>>>> e33cf5b6
            'exist in hi language code'):
            written_translations.get_translated_content('content', 'hi')

    def test_get_translated_content_for_invalid_content_id_raise_error(self):
        written_translations = state_domain.WrittenTranslations.from_dict({
            'translations_mapping': {
                'content': {
                    'en': {
                        'html': '<p> In English.</p>',
                        'needs_update': False
                    }
                }
            }
        })
        translated_content = written_translations.get_translated_content(
            'content', 'en')
        self.assertEqual(translated_content, '<p> In English.</p>')

        with self.assertRaisesRegexp(
            Exception, 'Invalid content_id: invalid_id'):
            written_translations.get_translated_content('invalid_id', 'hi')

    def test_add_content_id_for_translations_adds_content_id(self):
        written_translations = state_domain.WrittenTranslations.from_dict({
            'translations_mapping': {}
        })

        self.assertEqual(
            len(written_translations.get_content_ids_for_text_translation()), 0)

        new_content_id = 'content_id'
        written_translations.add_content_id_for_translation(new_content_id)

        self.assertEqual(
            len(written_translations.get_content_ids_for_text_translation()), 1)
        self.assertEqual(
            written_translations.get_content_ids_for_text_translation(),
            ['content_id'])

    def test_add_content_id_for_translation_with_invalid_content_id_raise_error(
            self):
        written_translations = state_domain.WrittenTranslations.from_dict({
            'translations_mapping': {}
        })
        invalid_content_id = 123
        with self.assertRaisesRegexp(
            Exception, 'Expected content_id to be a string, received 123'):
            written_translations.add_content_id_for_translation(
                invalid_content_id)

    def test_add_content_id_for_translation_with_existing_content_id_raise_error( # pylint: disable=line-too-long
            self):
        written_translations_dict = {
            'translations_mapping': {
                'feedback_1': {
                    'en': {
                        'html': 'hello!',
                        'needs_update': False
                    }
                }
            }
        }

        written_translations = state_domain.WrittenTranslations.from_dict(
            written_translations_dict)
        existing_content_id = 'feedback_1'
        with self.assertRaisesRegexp(
            Exception, 'The content_id feedback_1 already exist.'):
            written_translations.add_content_id_for_translation(
                existing_content_id)

    def test_delete_content_id_for_translations_deletes_content_id(self):
        old_written_translations_dict = {
            'translations_mapping': {
                'content': {
                    'en': {
                        'html': 'hello!',
                        'needs_update': False
                    }
                }
            }
        }

        written_translations = state_domain.WrittenTranslations.from_dict(
            old_written_translations_dict)
        self.assertEqual(
            len(written_translations.get_content_ids_for_text_translation()), 1)

        written_translations.delete_content_id_for_translation('content')

        self.assertEqual(
            len(written_translations.get_content_ids_for_text_translation()), 0)

    def test_delete_content_id_for_translation_with_nonexisting_content_id_raise_error(self): # pylint: disable=line-too-long
        written_translations_dict = {
            'translations_mapping': {
                'content': {}
            }
        }
        written_translations = state_domain.WrittenTranslations.from_dict(
            written_translations_dict)
        nonexisting_content_id_to_delete = 'feedback_1'
        with self.assertRaisesRegexp(
            Exception, 'The content_id feedback_1 does not exist.'):
            written_translations.delete_content_id_for_translation(
                nonexisting_content_id_to_delete)

    def test_delete_content_id_for_translation_with_invalid_content_id_raise_error(self): # pylint: disable=line-too-long
        written_translations = state_domain.WrittenTranslations.from_dict({
            'translations_mapping': {}
        })
        invalid_content_id_to_delete = 123
        with self.assertRaisesRegexp(
            Exception, 'Expected content_id to be a string, '):
            written_translations.delete_content_id_for_translation(
                invalid_content_id_to_delete)

    def test_validation_with_invalid_content_id_raise_error(self):
        written_translations_dict = {
            'translations_mapping': {
                123: {}
            }
        }

        written_translations = state_domain.WrittenTranslations.from_dict(
            written_translations_dict)

        with self.assertRaisesRegexp(
            Exception, 'Expected content_id to be a string, '):
            written_translations.validate([123])

    def test_validate_non_dict_language_code_to_written_translation(self):
        written_translations = state_domain.WrittenTranslations({
            'en': []
        })

        with self.assertRaisesRegexp(
            Exception,
            re.escape('Expected content_id value to be a dict, received []')):
            written_translations.validate(None)

    def test_validation_with_invalid_type_langauge_code_raise_error(self):
        written_translations_dict = {
            'translations_mapping': {
                'content': {
                    123: {
                        'html': 'hello!',
                        'needs_update': False
                    }
                }
            }
        }

        written_translations = state_domain.WrittenTranslations.from_dict(
            written_translations_dict)

        with self.assertRaisesRegexp(
            Exception, 'Expected language_code to be a string, '):
            written_translations.validate(['content'])

    def test_validation_with_unknown_langauge_code_raise_error(self):
        written_translations_dict = {
            'translations_mapping': {
                'content': {
                    'ed': {
                        'html': 'hello!',
                        'needs_update': False
                    }
                }
            }
        }

        written_translations = state_domain.WrittenTranslations.from_dict(
            written_translations_dict)

        with self.assertRaisesRegexp(Exception, 'Invalid language_code: ed'):
            written_translations.validate(['content'])

    def test_validation_with_invalid_content_id_list(self):
        written_translations_dict = {
            'translations_mapping': {
                'content': {
                    'en': {
                        'html': '<p>hello!</p>',
                        'needs_update': False
                    }
                }
            }
        }

        written_translations = state_domain.WrittenTranslations.from_dict(
            written_translations_dict)

        with self.assertRaisesRegexp(
            Exception,
            re.escape(
                'Expected state written_translations to match the listed '
                'content ids [\'invalid_content\']')):
            written_translations.validate([b'invalid_content'])

    def test_get_content_ids_that_are_correctly_translated(self):
        written_translations_dict = {
            'translations_mapping': {
                'content': {},
                'hint_1': {}
            }
        }

        written_translations = state_domain.WrittenTranslations.from_dict(
            written_translations_dict)

        self.assertEqual(
            written_translations.get_content_ids_that_are_correctly_translated(
                'hi'), [])

    def test_get_content_ids_that_are_correctly_translated_with_some_existing_translations(self): # pylint: disable=line-too-long
        written_translations_dict = {
            'translations_mapping': {
                'content': {
                    'hi': {
                        'html': '<p>hello!</p>',
                        'needs_update': False
                    }
                },
                'hint_1': {}
            }
        }
        written_translations = state_domain.WrittenTranslations.from_dict(
            written_translations_dict)

        self.assertEqual(
            written_translations.get_content_ids_that_are_correctly_translated(
                'hi'), ['content'])

    def test_get_content_ids_that_are_correctly_translated_with_some_existing_translations_needs_update(self): # pylint: disable=line-too-long
        written_translations_dict = {
            'translations_mapping': {
                'content': {
                    'hi': {
                        'html': '<p>hello!</p>',
                        'needs_update': True
                    }
                },
                'hint_1': {}
            }
        }
        written_translations = state_domain.WrittenTranslations.from_dict(
            written_translations_dict)

        self.assertEqual(
            written_translations.get_content_ids_that_are_correctly_translated(
                'hi'), [])


class RecordedVoiceoversDomainUnitTests(test_utils.GenericTestBase):
    """Test methods operating on recorded voiceovers."""

    def test_from_and_to_dict_wroks_correctly(self):
        recorded_voiceovers_dict = {
            'voiceovers_mapping': {
                'content1': {
                    'en': {
                        'filename': 'xyz.mp3',
                        'file_size_bytes': 123,
                        'needs_update': True
                    },
                    'hi': {
                        'filename': 'abc.mp3',
                        'file_size_bytes': 1234,
                        'needs_update': False
                    }
                },
                'feedback_1': {
                    'hi': {
                        'filename': 'xyz.mp3',
                        'file_size_bytes': 123,
                        'needs_update': False
                    },
                    'en': {
                        'filename': 'xyz.mp3',
                        'file_size_bytes': 123,
                        'needs_update': False
                    }
                }
            }
        }

        recorded_voiceovers = state_domain.RecordedVoiceovers.from_dict(
            recorded_voiceovers_dict)
        self.assertEqual(
            recorded_voiceovers.to_dict(), recorded_voiceovers_dict)

    def test_get_content_ids_for_voiceovers_return_correct_list_of_content_id(self): # pylint: disable=line-too-long
        recorded_voiceovers = state_domain.RecordedVoiceovers.from_dict({
            'voiceovers_mapping': {}
        })
        self.assertEqual(
            recorded_voiceovers.get_content_ids_for_voiceovers(), [])

        recorded_voiceovers.add_content_id_for_voiceover('feedback_1')
        recorded_voiceovers.add_content_id_for_voiceover('feedback_2')
        self.assertEqual(recorded_voiceovers.get_content_ids_for_voiceovers(), [
            'feedback_2', 'feedback_1'])

    def test_add_content_id_for_voiceovers_adds_content_id(self):
        recorded_voiceovers = state_domain.RecordedVoiceovers.from_dict({
            'voiceovers_mapping': {}
        })

        self.assertEqual(
            len(recorded_voiceovers.get_content_ids_for_voiceovers()), 0)

        new_content_id = 'content_id'
        recorded_voiceovers.add_content_id_for_voiceover(new_content_id)

        self.assertEqual(
            len(recorded_voiceovers.get_content_ids_for_voiceovers()), 1)
        self.assertEqual(
            recorded_voiceovers.get_content_ids_for_voiceovers(),
            ['content_id'])

    def test_add_content_id_for_voiceover_with_invalid_content_id_raise_error(
            self):
        recorded_voiceovers = state_domain.RecordedVoiceovers.from_dict({
            'voiceovers_mapping': {}
        })
        invalid_content_id = 123
        with self.assertRaisesRegexp(
            Exception, 'Expected content_id to be a string, received 123'):
            recorded_voiceovers.add_content_id_for_voiceover(
                invalid_content_id)

    def test_add_content_id_for_voiceover_with_existing_content_id_raise_error( # pylint: disable=line-too-long
            self):
        recorded_voiceovers_dict = {
            'voiceovers_mapping': {
                'feedback_1': {
                    'en': {
                        'filename': 'xyz.mp3',
                        'file_size_bytes': 123,
                        'needs_update': False
                    }
                }
            }
        }

        recorded_voiceovers = state_domain.RecordedVoiceovers.from_dict(
            recorded_voiceovers_dict)
        existing_content_id = 'feedback_1'
        with self.assertRaisesRegexp(
            Exception, 'The content_id feedback_1 already exist.'):
            recorded_voiceovers.add_content_id_for_voiceover(
                existing_content_id)

    def test_delete_content_id_for_voiceovers_deletes_content_id(self):
        old_recorded_voiceovers_dict = {
            'voiceovers_mapping': {
                'content': {
                    'en': {
                        'filename': 'xyz.mp3',
                        'file_size_bytes': 123,
                        'needs_update': False
                    }
                }
            }
        }

        recorded_voiceovers = state_domain.RecordedVoiceovers.from_dict(
            old_recorded_voiceovers_dict)
        self.assertEqual(
            len(recorded_voiceovers.get_content_ids_for_voiceovers()), 1)

        recorded_voiceovers.delete_content_id_for_voiceover('content')

        self.assertEqual(
            len(recorded_voiceovers.get_content_ids_for_voiceovers()), 0)

    def test_delete_content_id_for_voiceover_with_nonexisting_content_id_raise_error(self): # pylint: disable=line-too-long
        recorded_voiceovers_dict = {
            'voiceovers_mapping': {
                'content': {}
            }
        }
        recorded_voiceovers = state_domain.RecordedVoiceovers.from_dict(
            recorded_voiceovers_dict)
        nonexisting_content_id_to_delete = 'feedback_1'
        with self.assertRaisesRegexp(
            Exception, 'The content_id feedback_1 does not exist.'):
            recorded_voiceovers.delete_content_id_for_voiceover(
                nonexisting_content_id_to_delete)

    def test_delete_content_id_for_voiceover_with_invalid_content_id_raise_error(self): # pylint: disable=line-too-long
        recorded_voiceovers = state_domain.RecordedVoiceovers.from_dict({
            'voiceovers_mapping': {}
        })
        invalid_content_id_to_delete = 123
        with self.assertRaisesRegexp(
            Exception, 'Expected content_id to be a string, '):
            recorded_voiceovers.delete_content_id_for_voiceover(
                invalid_content_id_to_delete)

    def test_validation_with_invalid_content_id_raise_error(self):
        recorded_voiceovers_dict = {
            'voiceovers_mapping': {
                123: {}
            }
        }

        recorded_voiceovers = state_domain.RecordedVoiceovers.from_dict(
            recorded_voiceovers_dict)

        with self.assertRaisesRegexp(
            Exception, 'Expected content_id to be a string, '):
            recorded_voiceovers.validate([123])

    def test_validate_non_dict_language_code_to_voiceover(self):
        recorded_voiceovers = state_domain.RecordedVoiceovers({
            'en': []
        })

        with self.assertRaisesRegexp(
            Exception,
            re.escape('Expected content_id value to be a dict, received []')):
            recorded_voiceovers.validate(None)

    def test_validation_with_invalid_type_langauge_code_raise_error(self):
        recorded_voiceovers_dict = {
            'voiceovers_mapping': {
                'content': {
                    123: {
                        'filename': 'xyz.mp3',
                        'file_size_bytes': 123,
                        'needs_update': False
                    }
                }
            }
        }

        recorded_voiceovers = state_domain.RecordedVoiceovers.from_dict(
            recorded_voiceovers_dict)

        with self.assertRaisesRegexp(
            Exception, 'Expected language_code to be a string, '):
            recorded_voiceovers.validate(['content'])

    def test_validation_with_unknown_langauge_code_raise_error(self):
        recorded_voiceovers_dict = {
            'voiceovers_mapping': {
                'content': {
                    'ed': {
                        'filename': 'xyz.mp3',
                        'file_size_bytes': 123,
                        'needs_update': False
                    }
                }
            }
        }

        recorded_voiceovers = state_domain.RecordedVoiceovers.from_dict(
            recorded_voiceovers_dict)

        with self.assertRaisesRegexp(Exception, 'Invalid language_code: ed'):
            recorded_voiceovers.validate(['content'])

    def test_validation_with_invalid_content_id_list(self):
        recorded_voiceovers_dict = {
            'voiceovers_mapping': {
                'content': {
                    'en': {
                        'filename': 'xyz.mp3',
                        'file_size_bytes': 123,
                        'needs_update': False
                    }
                }
            }
        }

        recorded_voiceovers = state_domain.RecordedVoiceovers.from_dict(
            recorded_voiceovers_dict)

        with self.assertRaisesRegexp(
            Exception,
            re.escape(
                'Expected state recorded_voiceovers to match the listed '
                'content ids [\'invalid_content\']')):
            recorded_voiceovers.validate([b'invalid_content'])


class VoiceoverDomainTests(test_utils.GenericTestBase):

    def setUp(self):
        super(VoiceoverDomainTests, self).setUp()
        self.voiceover = state_domain.Voiceover('filename.mp3', 10, False)

    def test_validate_non_str_filename(self):
        self.voiceover.validate()
        self.voiceover.filename = 0
        with self.assertRaisesRegexp(
            Exception, 'Expected audio filename to be a string'):
            self.voiceover.validate()

    def test_validate_filename(self):
        self.voiceover.validate()
        self.voiceover.filename = 'invalid_filename'
        with self.assertRaisesRegexp(Exception, 'Invalid audio filename'):
            self.voiceover.validate()

    def test_validate_audio_extension(self):
        self.voiceover.validate()
        self.voiceover.filename = 'filename.png'
        with self.assertRaisesRegexp(
            Exception,
            re.escape(
                'Invalid audio filename: it should have one of the following '
                'extensions: %s'
                % list(feconf.ACCEPTED_AUDIO_EXTENSIONS.keys()))):
            self.voiceover.validate()

    def test_validate_non_int_file_size_bytes(self):
        self.voiceover.validate()
        self.voiceover.file_size_bytes = 'file_size_bytes'
        with self.assertRaisesRegexp(
            Exception, 'Expected file size to be an int'):
            self.voiceover.validate()

    def test_validate_negative_file_size_bytes(self):
        self.voiceover.validate()
        self.voiceover.file_size_bytes = -1
        with self.assertRaisesRegexp(Exception, 'Invalid file size'):
            self.voiceover.validate()

    def test_validate_non_bool_needs_update(self):
        self.voiceover.validate()
        self.voiceover.needs_update = 'needs_update'
        with self.assertRaisesRegexp(
            Exception, 'Expected needs_update to be a bool'):
            self.voiceover.validate()<|MERGE_RESOLUTION|>--- conflicted
+++ resolved
@@ -1448,11 +1448,7 @@
         self.assertEqual(translated_content, '<p> In English.</p>')
 
         with self.assertRaisesRegexp(
-<<<<<<< HEAD
-            Exception, 'Translation for the give content_id content does not '
-=======
             Exception, 'Translation for the given content_id content does not '
->>>>>>> e33cf5b6
             'exist in hi language code'):
             written_translations.get_translated_content('content', 'hi')
 
