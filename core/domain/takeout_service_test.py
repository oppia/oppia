--- conflicted
+++ resolved
@@ -1261,15 +1261,9 @@
             self.USER_ID_1)
         observed_data = user_takeout_object.user_data
         observed_images = user_takeout_object.user_images
-<<<<<<< HEAD
-        self.assertItemsEqual(observed_data, expected_data)
-        observed_json = json.dumps(observed_data)
-        expected_json = json.dumps(expected_data)
-=======
         self.assertItemsEqual(observed_data, expected_user_data)
         observed_json = json.dumps(observed_data)
         expected_json = json.dumps(expected_user_data)
->>>>>>> 61c90459
         self.assertItemsEqual(
             json.loads(observed_json), json.loads(expected_json))
         expected_images = [
