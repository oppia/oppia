--- conflicted
+++ resolved
@@ -47,6 +47,7 @@
     from mypy_imports import exp_models as exploration_models
     from mypy_imports import feedback_models
     from mypy_imports import improvements_models
+    from mypy_imports import learner_group_models
     from mypy_imports import question_models
     from mypy_imports import skill_models
     from mypy_imports import story_models
@@ -56,7 +57,6 @@
     from mypy_imports import user_models
 
 (
-<<<<<<< HEAD
     app_feedback_report_models,
     auth_models,
     base_models,
@@ -66,6 +66,7 @@
     exploration_models,
     feedback_models,
     improvements_models,
+    learner_group_models,
     question_models,
     skill_models,
     story_models,
@@ -83,6 +84,7 @@
     models.NAMES.exploration,
     models.NAMES.feedback,
     models.NAMES.improvements,
+    models.NAMES.learner_group,
     models.NAMES.question,
     models.NAMES.skill,
     models.NAMES.story,
@@ -90,21 +92,6 @@
     models.NAMES.suggestion,
     models.NAMES.topic,
     models.NAMES.user
-=======
-    app_feedback_report_models, auth_models, base_models, blog_models,
-    collection_models, config_models, email_models, exploration_models,
-    feedback_models, improvements_models, learner_group_models,
-    question_models, skill_models, story_models, subtopic_models,
-    suggestion_models, topic_models, user_models
-) = models.Registry.import_models([
-    models.NAMES.app_feedback_report, models.NAMES.auth,
-    models.NAMES.base_model, models.NAMES.blog, models.NAMES.collection,
-    models.NAMES.config, models.NAMES.email, models.NAMES.exploration,
-    models.NAMES.feedback, models.NAMES.improvements,
-    models.NAMES.learner_group, models.NAMES.question,
-    models.NAMES.skill, models.NAMES.story, models.NAMES.subtopic,
-    models.NAMES.suggestion, models.NAMES.topic, models.NAMES.user
->>>>>>> b8b33a4f
 ])
 
 
@@ -344,7 +331,6 @@
             }
         }
     ]
-<<<<<<< HEAD
     EXPLORATION_IDS: Final = ['exp_1']
     EXPLORATION_IDS_2: Final = ['exp_2']
     STORY_IDS: Final = ['12', '22', '32']
@@ -368,6 +354,7 @@
     STORY_ID_2: Final = 'story_id_2'
     COMPLETED_NODE_IDS_1: Final = ['node_id_1', 'node_id_2']
     COMPLETED_NODE_IDS_2: Final = ['node_id_3', 'node_id_4']
+    LEARNER_GROUP_ID: Final = 'learner_group_1'
     THREAD_ENTITY_TYPE: Final = feconf.ENTITY_TYPE_EXPLORATION
     THREAD_ENTITY_ID: Final = 'exp_id_2'
     THREAD_STATUS: Final = 'open'
@@ -380,47 +367,7 @@
     CHANGE_CMD: Dict[str, str] = {}
     SCORE_CATEGORY_1: Final = 'category_1'
     SCORE_CATEGORY_2: Final = 'category_2'
-    SCORE_CATEGORY: Final = (
-=======
-    EXPLORATION_IDS = ['exp_1']
-    EXPLORATION_IDS_2 = ['exp_2']
-    STORY_IDS = ['12', '22', '32']
-    STORY_IDS_2 = ['42', '52', '62']
-    TOPIC_IDS = ['11', '21', '31']
-    TOPIC_IDS_2 = ['41', '51', '61']
-    CREATOR_IDS = ['4', '8', '16']
-    CREATOR_USERNAMES = ['username4', 'username8', 'username16']
-    COLLECTION_IDS = ['23', '42', '4']
-    COLLECTION_IDS_2 = ['32', '44', '6']
-    TOPIC_IDS = ['12', '13', '14']
-    GENERAL_FEEDBACK_THREAD_IDS = ['42', '4', '8']
-    MESSAGE_IDS_READ_BY_USER = [0, 1]
-    SKILL_ID_1 = 'skill_id_1'
-    SKILL_ID_2 = 'skill_id_2'
-    SKILL_ID_3 = 'skill_id_3'
-    DEGREE_OF_MASTERY = 0.5
-    DEGREE_OF_MASTERY_2 = 0.6
-    EXP_VERSION = 1
-    STATE_NAME = 'state_name'
-    STORY_ID_1 = 'story_id_1'
-    STORY_ID_2 = 'story_id_2'
-    COMPLETED_NODE_IDS_1 = ['node_id_1', 'node_id_2']
-    COMPLETED_NODE_IDS_2 = ['node_id_3', 'node_id_4']
-    LEARNER_GROUP_ID = 'learner_group_1'
-    THREAD_ENTITY_TYPE = feconf.ENTITY_TYPE_EXPLORATION
-    THREAD_ENTITY_ID = 'exp_id_2'
-    THREAD_STATUS = 'open'
-    THREAD_SUBJECT = 'dummy subject'
-    THREAD_HAS_SUGGESTION = True
-    THREAD_SUMMARY = 'This is a great summary.'
-    THREAD_MESSAGE_COUNT = 0
-    MESSAGE_TEXT = 'Export test text.'
-    MESSAGE_RECEIEVED_VIA_EMAIL = False
-    CHANGE_CMD = {}
-    SCORE_CATEGORY_1 = 'category_1'
-    SCORE_CATEGORY_2 = 'category_2'
-    SCORE_CATEGORY = (
->>>>>>> b8b33a4f
+    SCORE_CATEGORY: str = (
         suggestion_models.SCORE_TYPE_TRANSLATION +
         suggestion_models.SCORE_CATEGORY_DELIMITER + 'English'
     )
@@ -451,7 +398,9 @@
     ENTRY_POINT_NAVIGATION_DRAWER: Final = 'navigation_drawer'
     TEXT_LANGUAGE_CODE_ENGLISH: Final = 'en'
     AUDIO_LANGUAGE_CODE_ENGLISH: Final = 'en'
-    ANDROID_REPORT_INFO: Final = {
+    ANDROID_REPORT_INFO: Dict[
+        str, Union[str, List[str], int, bool, Dict[str, str]]
+    ] = {
         'user_feedback_other_text_input': 'add an admin',
         'event_logs': ['event1', 'event2'],
         'logcat_logs': ['logcat1', 'logcat2'],
@@ -967,9 +916,6 @@
         blog_post_rights_for_post_2.update_timestamps()
         blog_post_rights_for_post_2.put()
 
-<<<<<<< HEAD
-    def set_up_trivial(self) -> None:
-=======
         learner_group_model = learner_group_models.LearnerGroupModel(
             id=self.LEARNER_GROUP_ID,
             title='sample title',
@@ -997,8 +943,7 @@
         learner_grp_user_model.update_timestamps()
         learner_grp_user_model.put()
 
-    def set_up_trivial(self):
->>>>>>> b8b33a4f
+    def set_up_trivial(self) -> None:
         """Setup for trivial test of export_data functionality."""
         user_models.UserSettingsModel(
             id=self.USER_ID_1,
@@ -1135,8 +1080,8 @@
         expected_blog_post_rights: Dict[str, List[str]] = {
             'editable_blog_post_ids': []
         }
-        expected_learner_group_model_data = {}
-        expected_learner_grp_user_model_data = {}
+        expected_learner_group_model_data: Dict[str, str] = {}
+        expected_learner_grp_user_model_data: Dict[str, str] = {}
 
         # Here, we used Any type because this dictionary contains other
         # different types of dictionaries whose values can vary from int
