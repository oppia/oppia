--- conflicted
+++ resolved
@@ -89,10 +89,7 @@
         1) Simulates skill mastery of user_1 and profile_1.
         2) Simulates completion of some activities of user_1 and profile_1.
         3) Simulates incomplete status of some activities.
-<<<<<<< HEAD
-=======
-        4) Creates user LearnerGoals.
->>>>>>> 4172bcc4
+        4) Creates user LearnerGoalsModel.
         5) Populates ExpUserLastPlaythroughModel of user.
         6) Creates user LearnerPlaylsts.
         7) Simulates collection progress of user.
@@ -375,10 +372,7 @@
         5) Creates an ExplorationUserDataModel.
         6) Simulates completion of some activities.
         7) Simulates incomplete status of some activities.
-<<<<<<< HEAD
-=======
-        8) Creates user LearnerGoals.
->>>>>>> 4172bcc4
+        8) Creates user LearnerGoalsModel.
         9) Populates ExpUserLastPlaythroughModel of user.
         10) Creates user LearnerPlaylsts.
         11) Simulates collection progress of user.
