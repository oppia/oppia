--- conflicted
+++ resolved
@@ -91,151 +91,6 @@
             yield (key, ['%d topics successfully migrated.' % (
                 sum(ast.literal_eval(v) for v in values))])
         else:
-<<<<<<< HEAD
-            yield (key, values)
-
-
-class InteractionsInStoriesAuditOneOffJob(jobs.BaseMapReduceOneOffJobManager):
-    """An audit job to report all interaction ids used in Story models
-    associated to a topic.
-    """
-
-    @classmethod
-    def entity_classes_to_map_over(cls):
-        return [topic_models.TopicModel]
-
-    @staticmethod
-    def map(item):
-        if not item.deleted:
-            topic = topic_fetchers.get_topic_from_model(item)
-            story_references = topic.get_all_story_references()
-            interaction_ids = set()
-
-            for story_reference in story_references:
-                story = story_fetchers.get_story_by_id(story_reference.story_id)
-                exp_ids = story.story_contents.get_all_linked_exp_ids()
-                explorations = exp_fetchers.get_multiple_explorations_by_id(
-                    exp_ids)
-                for exploration in explorations.values():
-                    for state in exploration.states.values():
-                        interaction_ids.add(state.interaction.id)
-            yield ('%s (%s)' % (topic.name, topic.id), list(interaction_ids))
-
-    @staticmethod
-    def reduce(key, values):
-        yield (key, values)
-
-
-class RemoveDeletedSkillsFromTopicOneOffJob(
-        jobs.BaseMapReduceOneOffJobManager):
-    """One-off job to remove deleted uncategorized skills linked to a topic."""
-
-    _DELETED_KEY = 'topic_deleted'
-    _PROCESSED_KEY = 'topic_processed'
-
-    @classmethod
-    def entity_classes_to_map_over(cls):
-        return [topic_models.TopicModel]
-
-    @staticmethod
-    def map(item):
-        if item.deleted:
-            yield (RemoveDeletedSkillsFromTopicOneOffJob._DELETED_KEY, 1)
-            return
-
-        # Note: the read will bring the topic up to the newest version.
-        topic = topic_fetchers.get_topic_by_id(item.id)
-        skill_ids_to_be_removed_from_subtopic = []
-        all_skill_ids_to_be_removed = []
-        commit_cmds = []
-
-        # This block of code removes deleted skills from subtopics, but keeps
-        # them in the topic.
-        for subtopic in topic.get_all_subtopics():
-            subtopic_skill_models = skill_models.SkillModel.get_multi(
-                subtopic['skill_ids'])
-            for skill_id, skill_model in python_utils.ZIP(
-                    subtopic['skill_ids'], subtopic_skill_models):
-                if skill_model is None:
-                    commit_cmds.append(topic_domain.TopicChange({
-                        'cmd': topic_domain.CMD_REMOVE_SKILL_ID_FROM_SUBTOPIC,
-                        'skill_id': skill_id,
-                        'subtopic_id': subtopic['id']
-                    }))
-                    skill_ids_to_be_removed_from_subtopic.append(skill_id)
-
-        all_skill_models = skill_models.SkillModel.get_multi(
-            topic.get_all_skill_ids())
-
-        # This block of code removes all deleted skills from topics.
-        for skill_id, skill_model in python_utils.ZIP(
-                topic.get_all_skill_ids(), all_skill_models):
-            if skill_model is None:
-                commit_cmds.append(topic_domain.TopicChange({
-                    'cmd': topic_domain.CMD_REMOVE_UNCATEGORIZED_SKILL_ID,
-                    'uncategorized_skill_id': skill_id
-                }))
-                all_skill_ids_to_be_removed.append(skill_id)
-        if commit_cmds:
-            topic_services.update_topic_and_subtopic_pages(
-                feconf.MIGRATION_BOT_USERNAME, item.id, commit_cmds,
-                'Remove deleted skill id.')
-            yield (
-                'Skill IDs deleted for topic %s:' % item.id,
-                all_skill_ids_to_be_removed)
-        yield (RemoveDeletedSkillsFromTopicOneOffJob._PROCESSED_KEY, 1)
-
-    @staticmethod
-    def reduce(key, values):
-        if key == RemoveDeletedSkillsFromTopicOneOffJob._DELETED_KEY:
-            yield (key, ['Encountered %d deleted topics.' % (
-                sum(ast.literal_eval(v) for v in values))])
-        elif key == RemoveDeletedSkillsFromTopicOneOffJob._PROCESSED_KEY:
-            yield (key, ['Processed %d topics.' % (
-                sum(ast.literal_eval(v) for v in values))])
-        else:
-            yield (key, values)
-
-
-class RegenerateTopicSummaryOneOffJob(jobs.BaseMapReduceOneOffJobManager):
-    """One-off job to regenerate topic summaries."""
-
-    _DELETED_KEY = 'topic_deleted'
-    _PROCESSED_KEY = 'topic_processed'
-    _ERROR_KEY = 'topic_errored'
-
-    @classmethod
-    def entity_classes_to_map_over(cls):
-        return [topic_models.TopicModel]
-
-    @staticmethod
-    def map(item):
-        if item.deleted:
-            yield (RegenerateTopicSummaryOneOffJob._DELETED_KEY, 1)
-            return
-
-        try:
-            topic_services.generate_topic_summary(item.id)
-        except Exception as e:
-            error_message = (
-                'Failed to create topic summary %s: %s' % (item.id, e))
-            logging.exception(error_message)
-            yield (
-                RegenerateTopicSummaryOneOffJob._ERROR_KEY,
-                error_message.encode('utf-8'))
-            return
-
-        yield (RegenerateTopicSummaryOneOffJob._PROCESSED_KEY, 1)
-
-    @staticmethod
-    def reduce(key, values):
-        if key == RegenerateTopicSummaryOneOffJob._DELETED_KEY:
-            yield (key, ['Encountered %d deleted topics.' % (
-                sum(ast.literal_eval(v) for v in values))])
-        elif key == RegenerateTopicSummaryOneOffJob._PROCESSED_KEY:
-            yield (key, ['Successfully processed %d topics.' % (
-                sum(ast.literal_eval(v) for v in values))])
-        else:
             yield (key, values)
 
 
@@ -287,7 +142,4 @@
 
     @staticmethod
     def reduce(key, values):
-        yield (key, values)
-=======
-            yield (key, values)
->>>>>>> 78626a99
+        yield (key, values)