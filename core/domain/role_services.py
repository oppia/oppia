# coding: utf-8
#
# Copyright 2017 The Oppia Authors. All Rights Reserved.
#
# Licensed under the Apache License, Version 2.0 (the "License");
# you may not use this file except in compliance with the License.
# You may obtain a copy of the License at
#
#      http://www.apache.org/licenses/LICENSE-2.0
#
# Unless required by applicable law or agreed to in writing, software
# distributed under the License is distributed on an "AS-IS" BASIS,
# WITHOUT WARRANTIES OR CONDITIONS OF ANY KIND, either express or implied.
# See the License for the specific language governing permissions and
# limitations under the License.

"""This module contains the structure of roles and actions,
actions permitted to the roles and the functions needed to access roles
and actions.
"""

from __future__ import absolute_import  # pylint: disable=import-only-modules
from __future__ import unicode_literals  # pylint: disable=import-only-modules

import copy
import math
import random
import time

from core.platform import models
import feconf

(audit_models,) = models.Registry.import_models([models.NAMES.audit])

# Actions that can be performed in the system.
ACTION_ACCEPT_ANY_SUGGESTION = 'ACCEPT_ANY_SUGGESTION'
ACTION_ACCEPT_ANY_VOICEOVER_APPLICATION = (
    'ACTION_ACCEPT_ANY_VOICEOVER_APPLICATION')
ACTION_ACCESS_CREATOR_DASHBOARD = 'ACCESS_CREATOR_DASHBOARD'
ACTION_ACCESS_LEARNER_DASHBOARD = 'ACCESS_LEARNER_DASHBOARD'
ACTION_ACCESS_MODERATOR_PAGE = 'ACCESS_MODERATOR_PAGE'
ACTION_ACCESS_RELEASE_COORDINATOR_PAGE = 'ACCESS_RELEASE_COORDINATOR_PAGE'
ACTION_ACCESS_TOPICS_AND_SKILLS_DASHBOARD = 'ACCESS_TOPICS_AND_SKILLS_DASHBOARD'
ACTION_CHANGE_TOPIC_STATUS = 'CHANGE_TOPIC_STATUS'
ACTION_CHANGE_STORY_STATUS = 'CHANGE_STORY_STATUS'
ACTION_CREATE_COLLECTION = 'CREATE_COLLECTION'
ACTION_CREATE_EXPLORATION = 'CREATE_EXPLORATION'
ACTION_CREATE_NEW_SKILL = 'CREATE_NEW_SKILL'
ACTION_CREATE_NEW_TOPIC = 'CREATE_NEW_TOPIC'
ACTION_MANAGE_QUESTION_SKILL_STATUS = 'MANAGE_QUESTION_SKILL_STATUS'
ACTION_DELETE_ANY_ACTIVITY = 'DELETE_ANY_ACTIVITY'
ACTION_DELETE_ANY_PUBLIC_ACTIVITY = 'DELETE_ANY_PUBLIC_ACTIVITY'
ACTION_DELETE_ANY_QUESTION = 'DELETE_ANY_QUESTION'
ACTION_DELETE_ANY_SKILL = 'DELETE_ANY_SKILL'
ACTION_DELETE_OWNED_PRIVATE_ACTIVITY = 'DELETE_OWNED_PRIVATE_ACTIVITY'
ACTION_DELETE_TOPIC = 'DELETE_TOPIC'
ACTION_EDIT_ANY_ACTIVITY = 'EDIT_ANY_ACTIVITY'
ACTION_EDIT_ANY_PUBLIC_ACTIVITY = 'EDIT_ANY_PUBLIC_ACTIVITY'
ACTION_EDIT_ANY_QUESTION = 'EDIT_ANY_QUESTION'
ACTION_EDIT_ANY_SKILL = 'EDIT_ANY_SKILL'
ACTION_EDIT_ANY_SUBTOPIC_PAGE = 'EDIT_ANY_SUBTOPIC_PAGE'
ACTION_EDIT_ANY_TOPIC = 'EDIT_ANY_TOPIC'
ACTION_EDIT_ANY_BLOG_POST = 'EDIT_ANY_BLOG_POST'
ACTION_RUN_ANY_JOB = 'RUN_ANY_JOB'
ACTION_EDIT_ANY_STORY = 'EDIT_ANY_STORY'
ACTION_EDIT_OWNED_ACTIVITY = 'EDIT_OWNED_ACTIVITY'
ACTION_EDIT_OWNED_TOPIC = 'EDIT_OWNED_TOPIC'
ACTION_EDIT_OWNED_STORY = 'EDIT_OWNED_STORY'
ACTION_EDIT_SKILL_DESCRIPTION = 'EDIT_SKILL_DESCRIPTION'
ACTION_EDIT_SKILL = 'EDIT_SKILL'
ACTION_FLAG_EXPLORATION = 'FLAG_EXPLORATION'
ACTION_MANAGE_ACCOUNT = 'MANAGE_ACCOUNT'
ACTION_MANAGE_EMAIL_DASHBOARD = 'MANAGE_EMAIL_DASHBOARD'
ACTION_MANAGE_MEMCACHE = 'MANAGE_MEMCACHE'
ACTION_MANAGE_QUESTION_RIGHTS = 'MANAGE_QUESTION_RIGHTS'
ACTION_MANAGE_TOPIC_RIGHTS = 'MANAGE_TOPIC_RIGHTS'
ACTION_MODIFY_CORE_ROLES_FOR_ANY_ACTIVITY = 'MODIFY_CORE_ROLES_FOR_ANY_ACTIVITY'
ACTION_MODIFY_CORE_ROLES_FOR_OWNED_ACTIVITY = (
    'MODIFY_CORE_ROLES_FOR_OWNED_ACTIVITY')
ACTION_PLAY_ANY_PRIVATE_ACTIVITY = 'PLAY_ANY_PRIVATE_ACTIVITY'
ACTION_PLAY_ANY_PUBLIC_ACTIVITY = 'PLAY_ANY_PUBLIC_ACTIVITY'
ACTION_PUBLISH_ANY_ACTIVITY = 'PUBLISH_ANY_ACTIVITY'
ACTION_PUBLISH_OWNED_ACTIVITY = 'PUBLISH_OWNED_ACTIVITY'
ACTION_PUBLISH_OWNED_SKILL = 'PUBLISH_OWNED_SKILL'
ACTION_RATE_ANY_PUBLIC_EXPLORATION = 'RATE_ANY_PUBLIC_EXPLORATION'
ACTION_SEND_MODERATOR_EMAILS = 'SEND_MODERATOR_EMAILS'
ACTION_SUBMIT_VOICEOVER_APPLICATION = 'ACTION_SUBMIT_VOICEOVER_APPLICATION'
ACTION_SUBSCRIBE_TO_USERS = 'SUBSCRIBE_TO_USERS'
ACTION_SUGGEST_CHANGES = 'SUGGEST_CHANGES'
ACTION_UNPUBLISH_ANY_PUBLIC_ACTIVITY = 'UNPUBLISH_ANY_PUBLIC_ACTIVITY'
<<<<<<< HEAD
ACTION_VISIT_ANY_QUESTION_EDITOR_PAGE = 'VISIT_ANY_QUESTION_EDITOR_PAGE'
ACTION_VISIT_ANY_TOPIC_EDITOR_PAGE = 'VISIT_ANY_TOPIC_EDITOR_PAGE'
=======
ACTION_VISIT_ANY_QUESTION_EDITOR = 'VISIT_ANY_QUESTION_EDITOR'
ACTION_VISIT_ANY_TOPIC_EDITOR = 'VISIT_ANY_TOPIC_EDITOR'
ACTION_CAN_MANAGE_VOICE_ARTIST = 'CAN_MANAGE_VOICE_ARTIST'
>>>>>>> 3c18cdfd

# Users can be updated to the following list of role IDs via admin interface.
#
# NOTE: LEARNER role should not be updated to any other role, hence do not
#   add it to the following list.
UPDATABLE_ROLES = [
    feconf.ROLE_ID_CURRICULUM_ADMIN,
    feconf.ROLE_ID_COLLECTION_EDITOR,
<<<<<<< HEAD
    feconf.ROLE_ID_FULL_USER,
=======
    feconf.ROLE_ID_EXPLORATION_EDITOR,
    feconf.ROLE_ID_VOICEOVER_ADMIN,
>>>>>>> 3c18cdfd
    feconf.ROLE_ID_MODERATOR,
    feconf.ROLE_ID_RELEASE_COORDINATOR,
    feconf.ROLE_ID_TOPIC_MANAGER
]

# Users can be viewed by following list of role IDs via admin interface.
#
# NOTE: Do not include LEARNER role in this list as it does not represent
#   role for a separate user account, but rather a profile within the account.
VIEWABLE_ROLES = [
    feconf.ROLE_ID_CURRICULUM_ADMIN,
    feconf.ROLE_ID_COLLECTION_EDITOR,
    feconf.ROLE_ID_VOICEOVER_ADMIN,
    feconf.ROLE_ID_MODERATOR,
    feconf.ROLE_ID_RELEASE_COORDINATOR,
    feconf.ROLE_ID_TOPIC_MANAGER
]

# The string corresponding to role IDs that should be visible to admin.
HUMAN_READABLE_ROLES = {
    feconf.ROLE_ID_CURRICULUM_ADMIN: 'curriculum admin',
    feconf.ROLE_ID_COLLECTION_EDITOR: 'collection editor',
<<<<<<< HEAD
    feconf.ROLE_ID_FULL_USER: 'exploration editor',
=======
    feconf.ROLE_ID_EXPLORATION_EDITOR: 'exploration editor',
    feconf.ROLE_ID_VOICEOVER_ADMIN: 'voiceover admin',
>>>>>>> 3c18cdfd
    feconf.ROLE_ID_GUEST: 'guest',
    feconf.ROLE_ID_MOBILE_LEARNER: 'learner',
    feconf.ROLE_ID_MODERATOR: 'moderator',
    feconf.ROLE_ID_RELEASE_COORDINATOR: 'release coordinator',
    feconf.ROLE_ID_TOPIC_MANAGER: 'topic manager'
}


<<<<<<< HEAD
# This dict represents all the actions that belong to a particular role.
_ROLE_ACTIONS = {
    feconf.ROLE_ID_CURRICULUM_ADMIN: [
        ACTION_ACCEPT_ANY_SUGGESTION,
        ACTION_ACCEPT_ANY_VOICEOVER_APPLICATION,
        ACTION_ACCESS_TOPICS_AND_SKILLS_DASHBOARD,
        ACTION_CHANGE_STORY_STATUS,
        ACTION_CHANGE_TOPIC_STATUS,
        ACTION_CREATE_NEW_SKILL,
        ACTION_CREATE_NEW_TOPIC,
        ACTION_DELETE_ANY_ACTIVITY,
        ACTION_DELETE_ANY_QUESTION,
        ACTION_DELETE_ANY_SKILL,
        ACTION_DELETE_TOPIC,
        ACTION_EDIT_ANY_ACTIVITY,
        ACTION_EDIT_ANY_QUESTION,
        ACTION_EDIT_ANY_STORY,
        ACTION_EDIT_ANY_SUBTOPIC_PAGE,
        ACTION_EDIT_ANY_TOPIC,
        ACTION_EDIT_SKILL,
        ACTION_EDIT_SKILL_DESCRIPTION,
        ACTION_EDIT_OWNED_TOPIC,
        ACTION_MANAGE_EMAIL_DASHBOARD,
        ACTION_MANAGE_QUESTION_SKILL_STATUS,
        ACTION_MANAGE_TOPIC_RIGHTS,
        ACTION_MODIFY_ROLES_FOR_ANY_ACTIVITY,
        ACTION_PUBLISH_ANY_ACTIVITY,
        ACTION_PUBLISH_OWNED_SKILL,
        ACTION_VISIT_ANY_QUESTION_EDITOR_PAGE,
        ACTION_VISIT_ANY_TOPIC_EDITOR_PAGE
    ],
    feconf.ROLE_ID_COLLECTION_EDITOR: [
        ACTION_CREATE_COLLECTION
    ],
    feconf.ROLE_ID_FULL_USER: [
        ACTION_ACCESS_CREATOR_DASHBOARD,
        ACTION_ACCESS_LEARNER_DASHBOARD,
        ACTION_CREATE_EXPLORATION,
        ACTION_DELETE_OWNED_PRIVATE_ACTIVITY,
        ACTION_EDIT_OWNED_ACTIVITY,
        ACTION_FLAG_EXPLORATION,
        ACTION_MANAGE_ACCOUNT,
        ACTION_MODIFY_ROLES_FOR_OWNED_ACTIVITY,
        ACTION_PLAY_ANY_PUBLIC_ACTIVITY,
        ACTION_PUBLISH_OWNED_ACTIVITY,
        ACTION_RATE_ANY_PUBLIC_EXPLORATION,
        ACTION_SUBSCRIBE_TO_USERS,
        ACTION_SUGGEST_CHANGES,
        ACTION_SUBMIT_VOICEOVER_APPLICATION
    ],
    feconf.ROLE_ID_GUEST: [
        ACTION_PLAY_ANY_PUBLIC_ACTIVITY
    ],
    feconf.ROLE_ID_MOBILE_LEARNER: [
        ACTION_PLAY_ANY_PUBLIC_ACTIVITY
    ],
    feconf.ROLE_ID_MODERATOR: [
        ACTION_ACCESS_MODERATOR_PAGE,
        ACTION_DELETE_ANY_ACTIVITY,
        ACTION_DELETE_ANY_PUBLIC_ACTIVITY,
        ACTION_EDIT_ANY_ACTIVITY,
        ACTION_EDIT_ANY_PUBLIC_ACTIVITY,
        ACTION_PLAY_ANY_PRIVATE_ACTIVITY,
        ACTION_SEND_MODERATOR_EMAILS,
        ACTION_UNPUBLISH_ANY_PUBLIC_ACTIVITY,
        ACTION_MODIFY_ROLES_FOR_ANY_ACTIVITY
    ],
    feconf.ROLE_ID_RELEASE_COORDINATOR: [
        ACTION_ACCESS_RELEASE_COORDINATOR_PAGE,
        ACTION_MANAGE_MEMCACHE,
        ACTION_RUN_ANY_JOB,
    ],
    feconf.ROLE_ID_TOPIC_MANAGER: [
        ACTION_ACCESS_TOPICS_AND_SKILLS_DASHBOARD,
        ACTION_DELETE_ANY_QUESTION,
        ACTION_EDIT_ANY_QUESTION,
        ACTION_EDIT_OWNED_STORY,
        ACTION_EDIT_OWNED_TOPIC,
        ACTION_EDIT_SKILL,
        ACTION_EDIT_ANY_SUBTOPIC_PAGE,
        ACTION_MANAGE_QUESTION_SKILL_STATUS,
        ACTION_VISIT_ANY_QUESTION_EDITOR_PAGE,
        ACTION_VISIT_ANY_TOPIC_EDITOR_PAGE
    ]
=======
# TODO(#12755): Remove this function once user roles are independent and
# doesn't need the _get_unique_actions_list to generate the unique actions.
# It is not expected to define a function before defining constants in the
# module. The _get_unique_actions_list function is needed here
# as it helps generating values for constants.
def _get_unique_actions_list(*actions):
    """Returns a list of unique actions out of the given list of actions.

    Args:
        *actions: list(str). List of actions which can contain duplicate items.

    Returns:
        list(str). A list of unique action strings.
    """
    return list(set(actions))


_GUEST_ALLOWED_ACTIONS = _get_unique_actions_list(
    ACTION_PLAY_ANY_PUBLIC_ACTIVITY)

_LEARNER_ALLOWED_ACTIONS = _get_unique_actions_list(
    ACTION_FLAG_EXPLORATION,
    ACTION_ACCESS_LEARNER_DASHBOARD,
    *_GUEST_ALLOWED_ACTIONS)

_EXPLORATION_EDITOR_ALLOWED_ACTIONS = _get_unique_actions_list(
    ACTION_ACCESS_CREATOR_DASHBOARD,
    ACTION_CREATE_EXPLORATION,
    ACTION_DELETE_OWNED_PRIVATE_ACTIVITY,
    ACTION_EDIT_OWNED_ACTIVITY,
    ACTION_SUBSCRIBE_TO_USERS,
    ACTION_MANAGE_ACCOUNT,
    ACTION_MODIFY_CORE_ROLES_FOR_OWNED_ACTIVITY,
    ACTION_PUBLISH_OWNED_ACTIVITY,
    ACTION_RATE_ANY_PUBLIC_EXPLORATION,
    ACTION_SUGGEST_CHANGES,
    ACTION_SUBMIT_VOICEOVER_APPLICATION,
    *_LEARNER_ALLOWED_ACTIONS)

_COLLECTION_EDITOR_ALLOWED_ACTIONS = _get_unique_actions_list(
    ACTION_CREATE_COLLECTION,
    *_EXPLORATION_EDITOR_ALLOWED_ACTIONS)

_TOPIC_MANAGER_ALLOWED_ACTIONS = _get_unique_actions_list(
    ACTION_ACCESS_TOPICS_AND_SKILLS_DASHBOARD,
    ACTION_DELETE_ANY_QUESTION,
    ACTION_EDIT_ANY_QUESTION,
    ACTION_EDIT_OWNED_STORY,
    ACTION_EDIT_OWNED_TOPIC,
    ACTION_EDIT_SKILLS,
    ACTION_EDIT_ANY_SUBTOPIC_PAGE,
    ACTION_MANAGE_QUESTION_SKILL_STATUS,
    ACTION_VISIT_ANY_QUESTION_EDITOR,
    ACTION_VISIT_ANY_TOPIC_EDITOR,
    *_COLLECTION_EDITOR_ALLOWED_ACTIONS)

_MODERATOR_ALLOWED_ACTIONS = _get_unique_actions_list(
    ACTION_ACCESS_MODERATOR_PAGE,
    ACTION_DELETE_ANY_PUBLIC_ACTIVITY,
    ACTION_EDIT_ANY_PUBLIC_ACTIVITY,
    ACTION_PLAY_ANY_PRIVATE_ACTIVITY,
    ACTION_SEND_MODERATOR_EMAILS,
    ACTION_UNPUBLISH_ANY_PUBLIC_ACTIVITY,
    *_TOPIC_MANAGER_ALLOWED_ACTIONS)

_RELEASE_COORDINATOR_ALLOWED_ACTIONS = _get_unique_actions_list(
    ACTION_ACCESS_RELEASE_COORDINATOR_PAGE,
    ACTION_MANAGE_MEMCACHE,
    ACTION_RUN_ANY_JOB,
    *_EXPLORATION_EDITOR_ALLOWED_ACTIONS)

_ADMIN_ALLOWED_ACTIONS = _get_unique_actions_list(
    ACTION_ACCEPT_ANY_SUGGESTION,
    ACTION_ACCEPT_ANY_VOICEOVER_APPLICATION,
    ACTION_CHANGE_STORY_STATUS,
    ACTION_CHANGE_TOPIC_STATUS,
    ACTION_CREATE_NEW_SKILL,
    ACTION_CREATE_NEW_TOPIC,
    ACTION_DELETE_ANY_ACTIVITY,
    ACTION_DELETE_ANY_SKILL,
    ACTION_DELETE_TOPIC,
    ACTION_EDIT_ANY_ACTIVITY,
    ACTION_EDIT_ANY_STORY,
    ACTION_EDIT_ANY_TOPIC,
    ACTION_EDIT_SKILLS,
    ACTION_EDIT_SKILL_DESCRIPTION,
    ACTION_MANAGE_EMAIL_DASHBOARD,
    ACTION_MANAGE_TOPIC_RIGHTS,
    ACTION_MODIFY_CORE_ROLES_FOR_ANY_ACTIVITY,
    ACTION_PUBLISH_ANY_ACTIVITY,
    ACTION_PUBLISH_OWNED_SKILL,
    *_MODERATOR_ALLOWED_ACTIONS)

_VOICEOVER_ADMIN_ALLOWED_ACTIONS = _get_unique_actions_list(
    ACTION_CAN_MANAGE_VOICE_ARTIST,
    *_EXPLORATION_EDITOR_ALLOWED_ACTIONS)

# This dict represents all the actions that belong to a particular role.
_ROLE_ACTIONS = {
    feconf.ROLE_ID_ADMIN: _ADMIN_ALLOWED_ACTIONS,
    feconf.ROLE_ID_BANNED_USER: [],
    feconf.ROLE_ID_COLLECTION_EDITOR: _COLLECTION_EDITOR_ALLOWED_ACTIONS,
    feconf.ROLE_ID_EXPLORATION_EDITOR: _EXPLORATION_EDITOR_ALLOWED_ACTIONS,
    feconf.ROLE_ID_GUEST: _GUEST_ALLOWED_ACTIONS,
    feconf.ROLE_ID_LEARNER: _LEARNER_ALLOWED_ACTIONS,
    feconf.ROLE_ID_MODERATOR: _MODERATOR_ALLOWED_ACTIONS,
    feconf.ROLE_ID_RELEASE_COORDINATOR: _RELEASE_COORDINATOR_ALLOWED_ACTIONS,
    feconf.ROLE_ID_TOPIC_MANAGER: _TOPIC_MANAGER_ALLOWED_ACTIONS,
    feconf.ROLE_ID_VOICEOVER_ADMIN: _VOICEOVER_ADMIN_ALLOWED_ACTIONS
>>>>>>> 3c18cdfd
}


def get_all_actions(roles):
    """Returns a list of all actions that can be performed by the given role.

    Args:
        roles: list(str). A list of strings defining the user roles.

    Returns:
        list(str). A list of actions accessible to the role.

    Raises:
        Exception. The given role does not exist.
    """
    role_actions = set()
    for role in roles:
        if role not in _ROLE_ACTIONS:
            raise Exception('Role %s does not exist.' % role)

        role_actions |= set(_ROLE_ACTIONS[role])

    return list(role_actions)


def get_role_actions():
    """Returns the possible role to actions items in the application.

    Returns:
        dict(str, list(str)). A dict presenting key as role and values as list
        of actions corresponding to the given role.
    """
    return copy.deepcopy(_ROLE_ACTIONS)


def log_role_query(user_id, intent, role=None, username=None):
    """Stores the query to role structure in RoleQueryAuditModel."""
    model_id = '%s.%s.%s.%s' % (
        user_id, int(math.floor(time.time())), intent, random.randint(0, 1000)
    )

    model = audit_models.RoleQueryAuditModel(
        id=model_id, user_id=user_id, intent=intent,
        role=role, username=username)
    model.update_timestamps()
    model.put()<|MERGE_RESOLUTION|>--- conflicted
+++ resolved
@@ -88,14 +88,9 @@
 ACTION_SUBSCRIBE_TO_USERS = 'SUBSCRIBE_TO_USERS'
 ACTION_SUGGEST_CHANGES = 'SUGGEST_CHANGES'
 ACTION_UNPUBLISH_ANY_PUBLIC_ACTIVITY = 'UNPUBLISH_ANY_PUBLIC_ACTIVITY'
-<<<<<<< HEAD
 ACTION_VISIT_ANY_QUESTION_EDITOR_PAGE = 'VISIT_ANY_QUESTION_EDITOR_PAGE'
 ACTION_VISIT_ANY_TOPIC_EDITOR_PAGE = 'VISIT_ANY_TOPIC_EDITOR_PAGE'
-=======
-ACTION_VISIT_ANY_QUESTION_EDITOR = 'VISIT_ANY_QUESTION_EDITOR'
-ACTION_VISIT_ANY_TOPIC_EDITOR = 'VISIT_ANY_TOPIC_EDITOR'
 ACTION_CAN_MANAGE_VOICE_ARTIST = 'CAN_MANAGE_VOICE_ARTIST'
->>>>>>> 3c18cdfd
 
 # Users can be updated to the following list of role IDs via admin interface.
 #
@@ -104,12 +99,8 @@
 UPDATABLE_ROLES = [
     feconf.ROLE_ID_CURRICULUM_ADMIN,
     feconf.ROLE_ID_COLLECTION_EDITOR,
-<<<<<<< HEAD
     feconf.ROLE_ID_FULL_USER,
-=======
-    feconf.ROLE_ID_EXPLORATION_EDITOR,
     feconf.ROLE_ID_VOICEOVER_ADMIN,
->>>>>>> 3c18cdfd
     feconf.ROLE_ID_MODERATOR,
     feconf.ROLE_ID_RELEASE_COORDINATOR,
     feconf.ROLE_ID_TOPIC_MANAGER
@@ -132,12 +123,8 @@
 HUMAN_READABLE_ROLES = {
     feconf.ROLE_ID_CURRICULUM_ADMIN: 'curriculum admin',
     feconf.ROLE_ID_COLLECTION_EDITOR: 'collection editor',
-<<<<<<< HEAD
     feconf.ROLE_ID_FULL_USER: 'exploration editor',
-=======
-    feconf.ROLE_ID_EXPLORATION_EDITOR: 'exploration editor',
     feconf.ROLE_ID_VOICEOVER_ADMIN: 'voiceover admin',
->>>>>>> 3c18cdfd
     feconf.ROLE_ID_GUEST: 'guest',
     feconf.ROLE_ID_MOBILE_LEARNER: 'learner',
     feconf.ROLE_ID_MODERATOR: 'moderator',
@@ -146,7 +133,6 @@
 }
 
 
-<<<<<<< HEAD
 # This dict represents all the actions that belong to a particular role.
 _ROLE_ACTIONS = {
     feconf.ROLE_ID_CURRICULUM_ADMIN: [
@@ -230,118 +216,8 @@
         ACTION_MANAGE_QUESTION_SKILL_STATUS,
         ACTION_VISIT_ANY_QUESTION_EDITOR_PAGE,
         ACTION_VISIT_ANY_TOPIC_EDITOR_PAGE
-    ]
-=======
-# TODO(#12755): Remove this function once user roles are independent and
-# doesn't need the _get_unique_actions_list to generate the unique actions.
-# It is not expected to define a function before defining constants in the
-# module. The _get_unique_actions_list function is needed here
-# as it helps generating values for constants.
-def _get_unique_actions_list(*actions):
-    """Returns a list of unique actions out of the given list of actions.
-
-    Args:
-        *actions: list(str). List of actions which can contain duplicate items.
-
-    Returns:
-        list(str). A list of unique action strings.
-    """
-    return list(set(actions))
-
-
-_GUEST_ALLOWED_ACTIONS = _get_unique_actions_list(
-    ACTION_PLAY_ANY_PUBLIC_ACTIVITY)
-
-_LEARNER_ALLOWED_ACTIONS = _get_unique_actions_list(
-    ACTION_FLAG_EXPLORATION,
-    ACTION_ACCESS_LEARNER_DASHBOARD,
-    *_GUEST_ALLOWED_ACTIONS)
-
-_EXPLORATION_EDITOR_ALLOWED_ACTIONS = _get_unique_actions_list(
-    ACTION_ACCESS_CREATOR_DASHBOARD,
-    ACTION_CREATE_EXPLORATION,
-    ACTION_DELETE_OWNED_PRIVATE_ACTIVITY,
-    ACTION_EDIT_OWNED_ACTIVITY,
-    ACTION_SUBSCRIBE_TO_USERS,
-    ACTION_MANAGE_ACCOUNT,
-    ACTION_MODIFY_CORE_ROLES_FOR_OWNED_ACTIVITY,
-    ACTION_PUBLISH_OWNED_ACTIVITY,
-    ACTION_RATE_ANY_PUBLIC_EXPLORATION,
-    ACTION_SUGGEST_CHANGES,
-    ACTION_SUBMIT_VOICEOVER_APPLICATION,
-    *_LEARNER_ALLOWED_ACTIONS)
-
-_COLLECTION_EDITOR_ALLOWED_ACTIONS = _get_unique_actions_list(
-    ACTION_CREATE_COLLECTION,
-    *_EXPLORATION_EDITOR_ALLOWED_ACTIONS)
-
-_TOPIC_MANAGER_ALLOWED_ACTIONS = _get_unique_actions_list(
-    ACTION_ACCESS_TOPICS_AND_SKILLS_DASHBOARD,
-    ACTION_DELETE_ANY_QUESTION,
-    ACTION_EDIT_ANY_QUESTION,
-    ACTION_EDIT_OWNED_STORY,
-    ACTION_EDIT_OWNED_TOPIC,
-    ACTION_EDIT_SKILLS,
-    ACTION_EDIT_ANY_SUBTOPIC_PAGE,
-    ACTION_MANAGE_QUESTION_SKILL_STATUS,
-    ACTION_VISIT_ANY_QUESTION_EDITOR,
-    ACTION_VISIT_ANY_TOPIC_EDITOR,
-    *_COLLECTION_EDITOR_ALLOWED_ACTIONS)
-
-_MODERATOR_ALLOWED_ACTIONS = _get_unique_actions_list(
-    ACTION_ACCESS_MODERATOR_PAGE,
-    ACTION_DELETE_ANY_PUBLIC_ACTIVITY,
-    ACTION_EDIT_ANY_PUBLIC_ACTIVITY,
-    ACTION_PLAY_ANY_PRIVATE_ACTIVITY,
-    ACTION_SEND_MODERATOR_EMAILS,
-    ACTION_UNPUBLISH_ANY_PUBLIC_ACTIVITY,
-    *_TOPIC_MANAGER_ALLOWED_ACTIONS)
-
-_RELEASE_COORDINATOR_ALLOWED_ACTIONS = _get_unique_actions_list(
-    ACTION_ACCESS_RELEASE_COORDINATOR_PAGE,
-    ACTION_MANAGE_MEMCACHE,
-    ACTION_RUN_ANY_JOB,
-    *_EXPLORATION_EDITOR_ALLOWED_ACTIONS)
-
-_ADMIN_ALLOWED_ACTIONS = _get_unique_actions_list(
-    ACTION_ACCEPT_ANY_SUGGESTION,
-    ACTION_ACCEPT_ANY_VOICEOVER_APPLICATION,
-    ACTION_CHANGE_STORY_STATUS,
-    ACTION_CHANGE_TOPIC_STATUS,
-    ACTION_CREATE_NEW_SKILL,
-    ACTION_CREATE_NEW_TOPIC,
-    ACTION_DELETE_ANY_ACTIVITY,
-    ACTION_DELETE_ANY_SKILL,
-    ACTION_DELETE_TOPIC,
-    ACTION_EDIT_ANY_ACTIVITY,
-    ACTION_EDIT_ANY_STORY,
-    ACTION_EDIT_ANY_TOPIC,
-    ACTION_EDIT_SKILLS,
-    ACTION_EDIT_SKILL_DESCRIPTION,
-    ACTION_MANAGE_EMAIL_DASHBOARD,
-    ACTION_MANAGE_TOPIC_RIGHTS,
-    ACTION_MODIFY_CORE_ROLES_FOR_ANY_ACTIVITY,
-    ACTION_PUBLISH_ANY_ACTIVITY,
-    ACTION_PUBLISH_OWNED_SKILL,
-    *_MODERATOR_ALLOWED_ACTIONS)
-
-_VOICEOVER_ADMIN_ALLOWED_ACTIONS = _get_unique_actions_list(
-    ACTION_CAN_MANAGE_VOICE_ARTIST,
-    *_EXPLORATION_EDITOR_ALLOWED_ACTIONS)
-
-# This dict represents all the actions that belong to a particular role.
-_ROLE_ACTIONS = {
-    feconf.ROLE_ID_ADMIN: _ADMIN_ALLOWED_ACTIONS,
-    feconf.ROLE_ID_BANNED_USER: [],
-    feconf.ROLE_ID_COLLECTION_EDITOR: _COLLECTION_EDITOR_ALLOWED_ACTIONS,
-    feconf.ROLE_ID_EXPLORATION_EDITOR: _EXPLORATION_EDITOR_ALLOWED_ACTIONS,
-    feconf.ROLE_ID_GUEST: _GUEST_ALLOWED_ACTIONS,
-    feconf.ROLE_ID_LEARNER: _LEARNER_ALLOWED_ACTIONS,
-    feconf.ROLE_ID_MODERATOR: _MODERATOR_ALLOWED_ACTIONS,
-    feconf.ROLE_ID_RELEASE_COORDINATOR: _RELEASE_COORDINATOR_ALLOWED_ACTIONS,
-    feconf.ROLE_ID_TOPIC_MANAGER: _TOPIC_MANAGER_ALLOWED_ACTIONS,
-    feconf.ROLE_ID_VOICEOVER_ADMIN: _VOICEOVER_ADMIN_ALLOWED_ACTIONS
->>>>>>> 3c18cdfd
+    ],
+    feconf.ROLE_ID_VOICEOVER_ADMIN: [ACTION_CAN_MANAGE_VOICE_ARTIST]
 }
 
 
