--- conflicted
+++ resolved
@@ -85,11 +85,7 @@
         pending_deletion_request_model.deletion_complete,
         pending_deletion_request_model.exploration_ids,
         pending_deletion_request_model.collection_ids,
-<<<<<<< HEAD
-        pending_deletion_request_model.activity_mappings,
-=======
         pending_deletion_request_model.entity_mappings
->>>>>>> 216c73f9
     )
 
 
@@ -111,21 +107,12 @@
     ):
         deletion_request.validate()
         deletion_request_dict = {
-<<<<<<< HEAD
-            "email": deletion_request.email,
-            "role": deletion_request.role,
-            "deletion_complete": deletion_request.deletion_complete,
-            "exploration_ids": deletion_request.exploration_ids,
-            "collection_ids": deletion_request.collection_ids,
-            "activity_mappings": deletion_request.activity_mappings,
-=======
             'email': deletion_request.email,
             'role': deletion_request.role,
             'deletion_complete': deletion_request.deletion_complete,
             'exploration_ids': deletion_request.exploration_ids,
             'collection_ids': deletion_request.collection_ids,
             'entity_mappings': deletion_request.entity_mappings
->>>>>>> 216c73f9
         }
         if deletion_request_model is not None:
             deletion_request_model.populate(**deletion_request_dict)
@@ -315,26 +302,14 @@
             models.NAMES.question,
             question_models.QuestionSnapshotMetadataModel,
             question_models.QuestionCommitLogEntryModel,
-<<<<<<< HEAD
-            "question_id",
-        )
-        _pseudonymize_activity_models(
-=======
             'question_id')
         _pseudonymize_entity_models(
->>>>>>> 216c73f9
             pending_deletion_request,
             models.NAMES.skill,
             skill_models.SkillSnapshotMetadataModel,
             skill_models.SkillCommitLogEntryModel,
-<<<<<<< HEAD
-            "skill_id",
-        )
-        _pseudonymize_activity_models(
-=======
             'skill_id')
         _pseudonymize_entity_models(
->>>>>>> 216c73f9
             pending_deletion_request,
             models.NAMES.story,
             story_models.StorySnapshotMetadataModel,
@@ -424,17 +399,6 @@
         pseudonymous user ID.
     """
     return {
-<<<<<<< HEAD
-        activity_id: user_models.PseudonymizedUserModel.get_new_id("")
-        for activity_id in activity_ids
-    }
-
-
-def _save_activity_mappings(
-    pending_deletion_request, activity_category, activity_ids
-):
-    """Save the activity mappings for some activity category into the pending
-=======
         entity_id: user_models.PseudonymizedUserModel.get_new_id('')
         for entity_id in entity_ids
     }
@@ -443,7 +407,6 @@
 def _save_entity_mappings(
         pending_deletion_request, entity_category, entity_ids):
     """Save the entity mappings for some entity category into the pending
->>>>>>> 216c73f9
     deletion request.
 
     Args:
@@ -453,20 +416,11 @@
             contain the entity IDs.
         entity_ids: list(str). The IDs for which to genetrate the mappings.
     """
-<<<<<<< HEAD
-    # The activity_mappings field might have only been partially generated, so
-    # we fill in the missing part for this activity category.
-    if activity_category not in pending_deletion_request.activity_mappings:
-        pending_deletion_request.activity_mappings[
-            activity_category
-        ] = _generate_activity_to_pseudonymized_ids_mapping(activity_ids)
-=======
     # The entity_mappings field might have only been partially generated, so
     # we fill in the missing part for this entity category.
     if entity_category not in pending_deletion_request.entity_mappings:
         pending_deletion_request.entity_mappings[entity_category] = (
             _generate_entity_to_pseudonymized_ids_mapping(entity_ids))
->>>>>>> 216c73f9
         save_pending_deletion_requests([pending_deletion_request])
 
 
@@ -495,8 +449,7 @@
             model_class.apply_deletion_policy(user_id)
 
 
-<<<<<<< HEAD
-def _collect_activity_ids_from_snapshots_and_commit(
+def _collect_entity_ids_from_snapshots_and_commit(
     user_id,
     snapshot_metadata_model_classes,
     commit_log_model_class,
@@ -548,7 +501,7 @@
     )
 
 
-def _collect_and_save_activity_ids_from_snapshots_and_commit(
+def _collect_and_save_entity_ids_from_snapshots_and_commit(
     pending_deletion_request,
     activity_category,
     snapshot_metadata_model_classes,
@@ -556,15 +509,6 @@
     commit_log_model_field_name,
 ):
     """Collect the activity IDs that for the user with user_id. Verify that each
-=======
-def _collect_entity_ids_from_snapshots_and_commit(
-        pending_deletion_request,
-        entity_category,
-        snapshot_metadata_model_classes,
-        commit_log_model_class,
-        commit_log_model_field_name):
-    """Collect the entity IDs that for the user with user_id. Verify that each
->>>>>>> 216c73f9
     snapshot has corresponding commit log.
 
     Args:
@@ -587,17 +531,16 @@
         model_ids,
         snapshot_metadata_models,
         commit_log_models,
-    ) = _collect_activity_ids_from_snapshots_and_commit(
+    ) = _collect_entity_ids_from_snapshots_and_commit(
         pending_deletion_request.user_id,
         snapshot_metadata_model_classes,
         commit_log_model_class,
         commit_log_model_field_name,
     )
 
-    _save_activity_mappings(
+    _save_entity_mappings(
         pending_deletion_request, activity_category, list(model_ids)
     )
-<<<<<<< HEAD
 
     return (snapshot_metadata_models, commit_log_models)
 
@@ -614,28 +557,13 @@
         config_models.PlatformParameterSnapshotMetadataModel,
     )
 
-    snapshot_metadata_models, _ = _collect_and_save_activity_ids_from_snapshots_and_commit(
+    snapshot_metadata_models, _ = _collect_and_save_entity_ids_from_snapshots_and_commit(
         pending_deletion_request,
         models.NAMES.config,
         snapshot_model_classes,
         None,
         None,
     )
-=======
-    if snapshot_metadata_ids != commit_log_ids:
-        logging.error(
-            'The commit log and snapshot %s IDs differ. '
-            'Snapshots without commit logs: %s, '
-            'Commit logs without snapshots: %s.',
-            entity_category,
-            list(snapshot_metadata_ids - commit_log_ids),
-            list(commit_log_ids - snapshot_metadata_ids))
-
-    _save_entity_mappings(
-        pending_deletion_request,
-        entity_category,
-        snapshot_metadata_ids | commit_log_ids)
->>>>>>> 216c73f9
 
     def _pseudonymize_models(activity_related_models, pseudonymized_id):
         """Pseudonymize user ID fields in the models.
@@ -678,16 +606,6 @@
             )
 
 
-<<<<<<< HEAD
-def _pseudonymize_activity_models(
-    pending_deletion_request,
-    activity_category,
-    snapshot_model_class,
-    commit_log_model_class,
-    commit_log_model_field_name,
-):
-    """Pseudonymize the activity models for the user with user_id.
-=======
 def _pseudonymize_entity_models(
         pending_deletion_request,
         entity_category,
@@ -695,7 +613,6 @@
         commit_log_model_class,
         commit_log_model_field_name):
     """Pseudonymize the entity models for the user with user_id.
->>>>>>> 216c73f9
 
     Args:
         pending_deletion_request: PendingDeletionRequest. The pending deletion
@@ -709,23 +626,14 @@
         commit_log_model_field_name: str. The name of the field holding the
             entity id in the corresponding commit log model.
     """
-<<<<<<< HEAD
-    snapshot_metadata_models, commit_log_models = _collect_and_save_activity_ids_from_snapshots_and_commit(
-        pending_deletion_request,
-        activity_category,
-        [snapshot_model_class],
-        commit_log_model_class,
-        commit_log_model_field_name,
-=======
     snapshot_metadata_models, commit_log_models = (
-        _collect_entity_ids_from_snapshots_and_commit(
+        _collect_and_save_entity_ids_from_snapshots_and_commit(
             pending_deletion_request,
             entity_category,
             [snapshot_model_class],
             commit_log_model_class,
             commit_log_model_field_name
         )
->>>>>>> 216c73f9
     )
 
     def _pseudonymize_models(entity_related_models, pseudonymized_id):
@@ -741,68 +649,18 @@
                 the models.
         """
         metadata_models = [
-<<<<<<< HEAD
-            model
-            for model in activity_related_models
-            if isinstance(model, snapshot_model_class)
-        ]
-=======
             model for model in entity_related_models
             if isinstance(model, snapshot_model_class)]
->>>>>>> 216c73f9
         for metadata_model in metadata_models:
             metadata_model.committer_id = pseudonymized_id
 
         commit_log_models = [
-<<<<<<< HEAD
-            model
-            for model in activity_related_models
-            if isinstance(model, commit_log_model_class)
-        ]
-=======
             model for model in entity_related_models
             if isinstance(model, commit_log_model_class)]
->>>>>>> 216c73f9
         for commit_log_model in commit_log_models:
             commit_log_model.user_id = pseudonymized_id
         ndb.put_multi(metadata_models + commit_log_models)
 
-<<<<<<< HEAD
-    activity_ids_to_pids = pending_deletion_request.activity_mappings[
-        activity_category
-    ]
-    for activity_id, pseudonymized_id in activity_ids_to_pids.items():
-        activity_related_models = [
-            model
-            for model in snapshot_metadata_models
-            if model.get_unversioned_instance_id() == activity_id
-        ] + [
-            model
-            for model in commit_log_models
-            if getattr(model, commit_log_model_field_name) == activity_id
-        ]
-        for i in python_utils.RANGE(
-            0, len(activity_related_models), MAX_NUMBER_OF_OPS_IN_TRANSACTION
-        ):
-            transaction_services.run_in_transaction(
-                _pseudonymize_models,
-                activity_related_models[
-                    i : i + MAX_NUMBER_OF_OPS_IN_TRANSACTION
-                ],
-                pseudonymized_id,
-            )
-
-
-def _pseudonymize_col_or_exp_models(
-    pending_deletion_request,
-    activity_category,
-    snapshot_metadata_model_class,
-    rights_snapshot_metadata_model_class,
-    rights_snapshot_content_model_class,
-    commit_log_model_class,
-    commit_log_model_field_name,
-):
-=======
     entity_ids_to_pids = (
         pending_deletion_request.entity_mappings[entity_category])
     for entity_id, pseudonymized_id in entity_ids_to_pids.items():
@@ -831,7 +689,6 @@
         rights_snapshot_content_model_class,
         commit_log_model_class,
         commit_log_model_field_name):
->>>>>>> 216c73f9
     """Pseudonymize the collection or exploration models for the user with
     user_id.
 
@@ -859,16 +716,8 @@
         rights_snapshot_metadata_model_class,
     )
 
-<<<<<<< HEAD
-    snapshot_metadata_models, commit_log_models = _collect_and_save_activity_ids_from_snapshots_and_commit(
-        pending_deletion_request,
-        activity_category,
-        metadata_model_classes,
-        commit_log_model_class,
-        commit_log_model_field_name,
-=======
     snapshot_metadata_models, commit_log_models = (
-        _collect_entity_ids_from_snapshots_and_commit(
+        _collect_and_save_entity_ids_from_snapshots_and_commit(
             pending_deletion_request,
             entity_category,
             [
@@ -878,7 +727,6 @@
             commit_log_model_class,
             commit_log_model_field_name
         )
->>>>>>> 216c73f9
     )
 
     def _pseudonymize_models(col_or_exp_related_models, pseudonymized_id):
@@ -900,13 +748,8 @@
         ]
         allowed_commands = (
             feconf.COLLECTION_RIGHTS_CHANGE_ALLOWED_COMMANDS
-<<<<<<< HEAD
-            if activity_category == models.NAMES.collection
-            else feconf.EXPLORATION_RIGHTS_CHANGE_ALLOWED_COMMANDS
-=======
             if entity_category == models.NAMES.collection else
             feconf.EXPLORATION_RIGHTS_CHANGE_ALLOWED_COMMANDS
->>>>>>> 216c73f9
         )
         for snapshot_metadata_model in snapshot_metadata_models:
             for commit_cmd in snapshot_metadata_model.commit_cmds:
@@ -962,14 +805,8 @@
             + commit_log_models
         )
 
-<<<<<<< HEAD
-    col_or_exp_ids_to_pids = pending_deletion_request.activity_mappings[
-        activity_category
-    ]
-=======
     col_or_exp_ids_to_pids = (
         pending_deletion_request.entity_mappings[entity_category])
->>>>>>> 216c73f9
     for col_or_exp_id, pseudonymized_id in col_or_exp_ids_to_pids.items():
         col_or_exp_related_snapshot_metadata_models = [
             model
@@ -1032,7 +869,7 @@
         subtopic_model_ids,
         subtopic_snapshot_metadata_models,
         subtopic_commit_log_models,
-    ) = _collect_activity_ids_from_snapshots_and_commit(
+    ) = _collect_entity_ids_from_snapshots_and_commit(
         pending_deletion_request.user_id,
         [topic_models.SubtopicPageSnapshotMetadataModel],
         topic_models.SubtopicPageCommitLogEntryModel,
@@ -1047,7 +884,7 @@
         for subtopic_model in subtopic_models
     }
     subtopic_topic_model_ids = set(subtopic_id_to_topic_id.values())
-    _save_activity_mappings(
+    _save_entity_mappings(
         pending_deletion_request,
         models.NAMES.topic,
         list(topic_model_ids | subtopic_topic_model_ids),
@@ -1220,14 +1057,8 @@
     ).fetch()
     feedback_ids |= set([model.id for model in general_suggestion_models])
 
-<<<<<<< HEAD
-    _save_activity_mappings(
-        pending_deletion_request, models.NAMES.feedback, feedback_ids
-    )
-=======
     _save_entity_mappings(
         pending_deletion_request, models.NAMES.feedback, feedback_ids)
->>>>>>> 216c73f9
 
     def _pseudonymize_models(feedback_related_models, pseudonymized_id):
         """Pseudonymize user ID fields in the models.
@@ -1279,14 +1110,8 @@
             + general_suggestion_models
         )
 
-<<<<<<< HEAD
-    feedback_ids_to_pids = pending_deletion_request.activity_mappings[
-        models.NAMES.feedback
-    ]
-=======
     feedback_ids_to_pids = (
         pending_deletion_request.entity_mappings[models.NAMES.feedback])
->>>>>>> 216c73f9
     for feedback_id, pseudonymized_id in feedback_ids_to_pids.items():
         feedback_related_models = (
             [
@@ -1337,14 +1162,8 @@
     ).fetch()
     suggestion_ids = set([model.id for model in voiceover_application_models])
 
-<<<<<<< HEAD
-    _save_activity_mappings(
-        pending_deletion_request, models.NAMES.suggestion, suggestion_ids
-    )
-=======
     _save_entity_mappings(
         pending_deletion_request, models.NAMES.suggestion, suggestion_ids)
->>>>>>> 216c73f9
 
     def _pseudonymize_models(voiceover_application_models):
         """Pseudonymize user ID fields in the models.
@@ -1368,14 +1187,8 @@
                 ]
         voiceover_application_class.put_multi(voiceover_application_models)
 
-<<<<<<< HEAD
-    suggestion_ids_to_pids = pending_deletion_request.activity_mappings[
-        models.NAMES.suggestion
-    ]
-=======
     suggestion_ids_to_pids = (
         pending_deletion_request.entity_mappings[models.NAMES.suggestion])
->>>>>>> 216c73f9
     for i in python_utils.RANGE(
         0, len(voiceover_application_models), MAX_NUMBER_OF_OPS_IN_TRANSACTION
     ):
