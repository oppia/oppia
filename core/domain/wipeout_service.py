# Copyright 2020 The Oppia Authors. All Rights Reserved.
#
# Licensed under the Apache License, Version 2.0 (the "License");
# you may not use this file except in compliance with the License.
# You may obtain a copy of the License at
#
#      http://www.apache.org/licenses/LICENSE-2.0
#
# Unless required by applicable law or agreed to in writing, software
# distributed under the License is distributed on an "AS-IS" BASIS,
# WITHOUT WARRANTIES OR CONDITIONS OF ANY KIND, either express or implied.
# See the License for the specific language governing permissions and
# limitations under the License.

"""Service for handling the user deletion process."""

from __future__ import absolute_import  # pylint: disable=import-only-modules
from __future__ import unicode_literals  # pylint: disable=import-only-modules

import logging
import re

from core.domain import collection_services
from core.domain import exp_fetchers
from core.domain import exp_services
from core.domain import rights_domain
from core.domain import rights_manager
from core.domain import role_services
from core.domain import topic_domain
from core.domain import topic_services
from core.domain import user_services
from core.domain import wipeout_domain
from core.platform import models
import feconf
import python_utils

from google.appengine.ext import ndb

current_user_services = models.Registry.import_current_user_services()
(
    base_models,
    collection_models,
    config_models,
    exp_models,
    feedback_models,
    question_models,
    skill_models,
    story_models,
    suggestion_models,
    topic_models,
    user_models
) = models.Registry.import_models([
    models.NAMES.base_model,
    models.NAMES.collection,
    models.NAMES.config,
    models.NAMES.exploration,
    models.NAMES.feedback,
    models.NAMES.question,
    models.NAMES.skill,
    models.NAMES.story,
    models.NAMES.suggestion,
    models.NAMES.topic,
    models.NAMES.user,
])
transaction_services = models.Registry.import_transaction_services()

MAX_NUMBER_OF_OPS_IN_TRANSACTION = 25


def get_pending_deletion_request(user_id):
    """Return the pending deletion request.

    Args:
        user_id: str. The unique ID of the user.

    Returns:
        PendingDeletionRequest. The pending deletion request domain object.
    """
    pending_deletion_request_model = (
        user_models.PendingDeletionRequestModel.get_by_id(user_id))
    return wipeout_domain.PendingDeletionRequest(
        pending_deletion_request_model.id,
        pending_deletion_request_model.email,
        pending_deletion_request_model.role,
        pending_deletion_request_model.deletion_complete,
        pending_deletion_request_model.exploration_ids,
        pending_deletion_request_model.collection_ids,
        pending_deletion_request_model.pseudonymizable_entity_mappings
    )


def save_pending_deletion_requests(pending_deletion_requests):
    """Save a list of pending deletion request domain objects as
    PendingDeletionRequestModel entities in the datastore.

    Args:
        pending_deletion_requests: list(PendingDeletionRequest). List of pending
            deletion request objects to be saved in the datastore.
    """
    user_ids = [request.user_id for request in pending_deletion_requests]
    pending_deletion_request_models = (
        user_models.PendingDeletionRequestModel.get_multi(
            user_ids, include_deleted=True))
    final_pending_deletion_request_models = []
    for deletion_request_model, deletion_request in python_utils.ZIP(
            pending_deletion_request_models, pending_deletion_requests):
        deletion_request.validate()
        deletion_request_dict = {
            'email': deletion_request.email,
            'role': deletion_request.role,
            'deletion_complete': deletion_request.deletion_complete,
            'exploration_ids': deletion_request.exploration_ids,
            'collection_ids': deletion_request.collection_ids,
            'pseudonymizable_entity_mappings': (
                deletion_request.pseudonymizable_entity_mappings)
        }
        if deletion_request_model is not None:
            deletion_request_model.populate(**deletion_request_dict)
        else:
            deletion_request_dict['id'] = deletion_request.user_id
            deletion_request_model = user_models.PendingDeletionRequestModel(
                **deletion_request_dict
            )
        final_pending_deletion_request_models.append(deletion_request_model)

    user_models.PendingDeletionRequestModel.put_multi(
        final_pending_deletion_request_models)


def delete_pending_deletion_request(user_id):
    """Delete PendingDeletionRequestModel entity in the datastore.

    Args:
        user_id: str. The unique ID of the user that
            the PendingDeletionRequestModel belongs to.
    """
    pending_deletion_request_model = (
        user_models.PendingDeletionRequestModel.get_by_id(user_id))
    pending_deletion_request_model.delete()


def pre_delete_user(user_id):
    """Prepare user for the full deletion.
        1. Mark all the activities that are private and solely owned by the user
           being deleted as deleted.
        2. Disable all the email preferences.
        3. Mark the user as to be deleted.
        4. Create PendingDeletionRequestModel for the user.

    Args:
        user_id: str. The id of the user to be deleted. If the user_id
            corresponds to a profile user then only that profile is deleted.
            For a full user, all of its associated profile users are deleted
            too.
    """
    pending_deletion_requests = []
    user_settings = user_services.get_user_settings(user_id, strict=True)

    linked_profile_user_ids = [
        user.user_id for
        user in
        user_services.get_all_profiles_auth_details_by_parent_user_id(user_id)
    ]
    profile_users_settings_list = user_services.get_users_settings(
        linked_profile_user_ids)
    for profile_user_settings in profile_users_settings_list:
        profile_id = profile_user_settings.user_id
        user_services.mark_user_for_deletion(profile_id)
        pending_deletion_requests.append(
            wipeout_domain.PendingDeletionRequest.create_default(
                profile_id,
                profile_user_settings.email,
                profile_user_settings.role,
                [],
                []
            )
        )
    explorations_to_be_deleted_ids = []
    collections_to_be_deleted_ids = []
    if user_settings.role != feconf.ROLE_ID_LEARNER:
        subscribed_exploration_summaries = (
            exp_fetchers.get_exploration_summaries_subscribed_to(
                user_id))

        explorations_to_be_deleted_ids = [
            exp_summary.id for exp_summary in subscribed_exploration_summaries
            if exp_summary.is_private()
            and exp_summary.is_solely_owned_by_user(user_id)]
        exp_services.delete_explorations(
            user_id, explorations_to_be_deleted_ids)

        # Release ownership of explorations that are public and are solely owned
        # by the to-be-deleted user.
        explorations_to_release_ownership_ids = [
            exp_summary.id for exp_summary in subscribed_exploration_summaries
            if not exp_summary.is_private()
            and exp_summary.is_solely_owned_by_user(user_id)]
        for exp_id in explorations_to_release_ownership_ids:
            rights_manager.release_ownership_of_exploration(
                user_services.get_system_user(), exp_id)

        explorations_to_remove_user_from_ids = [
            exp_summary.id for exp_summary in subscribed_exploration_summaries
            if not exp_summary.is_solely_owned_by_user(user_id)]
        for exp_id in explorations_to_remove_user_from_ids:
            rights_manager.deassign_role_for_exploration(
                user_services.get_system_user(), exp_id, user_id)

        subscribed_collection_summaries = (
            collection_services.get_collection_summaries_subscribed_to(
                user_id))
        collections_to_be_deleted_ids = [
            col_summary.id for col_summary in subscribed_collection_summaries
            if col_summary.is_private()
            and col_summary.is_solely_owned_by_user(user_id)]
        collection_services.delete_collections(
            user_id, collections_to_be_deleted_ids)

        # Release ownership of collections that are public and are solely owned
        # by the to-be-deleted user.
        collections_to_release_ownership_ids = [
            col_summary.id for col_summary in subscribed_collection_summaries
            if not col_summary.is_private()
            and col_summary.is_solely_owned_by_user(user_id)]
        for col_id in collections_to_release_ownership_ids:
            rights_manager.release_ownership_of_collection(
                user_services.get_system_user(), col_id)

        collections_to_remove_user_from_ids = [
            col_summary.id for col_summary in subscribed_collection_summaries
            if not col_summary.is_solely_owned_by_user(user_id)
        ]
        for col_id in collections_to_remove_user_from_ids:
            rights_manager.deassign_role_for_collection(
                user_services.get_system_user(), col_id, user_id)

        topic_services.deassign_user_from_all_topics(
            user_services.get_system_user(), user_id)

        # Set all the user's email preferences to False in order to disable all
        # ordinary emails that could be sent to the users.
        user_services.update_email_preferences(
            user_id, False, False, False, False)

    user_services.mark_user_for_deletion(user_id)
    pending_deletion_requests.append(
        wipeout_domain.PendingDeletionRequest.create_default(
            user_id,
            user_settings.email,
            user_settings.role,
            explorations_to_be_deleted_ids,
            collections_to_be_deleted_ids
        )
    )

    save_pending_deletion_requests(pending_deletion_requests)


def delete_user(pending_deletion_request):
    """Delete all the models for user specified in pending_deletion_request
    on the basis of the user role specified in the request.

    Args:
        pending_deletion_request: PendingDeletionRequest. The pending deletion
            request object for which to delete or pseudonymize all the models.
    """
    user_id = pending_deletion_request.user_id
    user_role = pending_deletion_request.role
    _delete_models(user_id, user_role, models.NAMES.user)
    _pseudonymize_config_models(pending_deletion_request)
    _delete_models(user_id, user_role, models.NAMES.feedback)
    _delete_models(user_id, user_role, models.NAMES.improvements)
    if user_role != feconf.ROLE_ID_LEARNER:
        _hard_delete_explorations_and_collections(pending_deletion_request)
        _pseudonymize_feedback_models(pending_deletion_request)
        _pseudonymize_suggestion_models(pending_deletion_request)
        _pseudonymize_activity_models_without_associated_rights_models(
            pending_deletion_request,
            models.NAMES.question,
            question_models.QuestionSnapshotMetadataModel,
            question_models.QuestionCommitLogEntryModel,
            'question_id')
        _pseudonymize_activity_models_without_associated_rights_models(
            pending_deletion_request,
            models.NAMES.skill,
            skill_models.SkillSnapshotMetadataModel,
            skill_models.SkillCommitLogEntryModel,
            'skill_id')
        _pseudonymize_activity_models_without_associated_rights_models(
            pending_deletion_request,
            models.NAMES.story,
            story_models.StorySnapshotMetadataModel,
            story_models.StoryCommitLogEntryModel,
            'story_id')
        _pseudonymize_activity_models_with_associated_rights_models(
            pending_deletion_request,
            models.NAMES.exploration,
            exp_models.ExplorationSnapshotMetadataModel,
            exp_models.ExplorationRightsSnapshotMetadataModel,
            exp_models.ExplorationRightsSnapshotContentModel,
            exp_models.ExplorationCommitLogEntryModel,
            'exploration_id')
        _pseudonymize_activity_models_with_associated_rights_models(
            pending_deletion_request,
            models.NAMES.collection,
            collection_models.CollectionSnapshotMetadataModel,
            collection_models.CollectionRightsSnapshotMetadataModel,
            collection_models.CollectionRightsSnapshotContentModel,
            collection_models.CollectionCommitLogEntryModel,
            'collection_id')
        _pseudonymize_topic_models(pending_deletion_request)
    _delete_models(user_id, user_role, models.NAMES.email)


def verify_user_deleted(pending_deletion_request):
    """Verify that all the models for user specified in pending_deletion_request
    are deleted.

    Args:
        pending_deletion_request: PendingDeletionRequest. The pending deletion
            request object to be saved in the datastore.

    Returns:
        bool. True if all the models were correctly deleted, False otherwise.
    """
    for model_class in models.Registry.get_all_storage_model_classes():
        if (
                model_class.get_deletion_policy() not in [
                    base_models.DELETION_POLICY.KEEP,
                    base_models.DELETION_POLICY.NOT_APPLICABLE
                ] and model_class.has_reference_to_user_id(
                    pending_deletion_request.user_id)
        ):
            return False
    return True


def _hard_delete_explorations_and_collections(pending_deletion_request):
    """Hard delete the exploration and collection models that are private and
    solely owned by the user.

    Args:
        pending_deletion_request: PendingDeletionRequest. The pending deletion
            request object for which to delete the explorations and collections.
    """
    exp_services.delete_explorations(
        pending_deletion_request.user_id,
        pending_deletion_request.exploration_ids,
        force_deletion=True)
    pending_deletion_request.exploration_ids = []
    save_pending_deletion_requests([pending_deletion_request])
    collection_services.delete_collections(
        pending_deletion_request.user_id,
        pending_deletion_request.collection_ids,
        force_deletion=True)
    pending_deletion_request.collection_ids = []
    save_pending_deletion_requests([pending_deletion_request])


def _generate_entity_to_pseudonymized_ids_mapping(entity_ids):
    """Generate mapping from entity IDs to pseudonymous user IDs.

    Args:
        entity_ids: list(str). List of entity IDs for which to generate new
            pseudonymous user IDs. The IDs are of entities (e.g. models in
            config, collection, skill, or suggestion) that were modified
            in some way by the user who is currently being deleted.

    Returns:
        dict(str, str). Mapping between the entity IDs and pseudonymous user
        IDs. For each entity (with distinct ID) we generate a new pseudonymous
        user ID.
    """
    return {
        entity_id: user_models.PseudonymizedUserModel.get_new_id('')
        for entity_id in entity_ids
    }


def _save_pseudonymizable_entity_mappings(
        pending_deletion_request, entity_category, entity_ids):
    """Save the entity mappings for some entity category into the pending
    deletion request.

    Args:
        pending_deletion_request: PendingDeletionRequest. The pending deletion
            request object to which to save the entity mappings.
        entity_category: models.NAMES. The category of the models that
            contain the entity IDs.
        entity_ids: list(str). The IDs for which to generate the mappings.
    """
    # The pseudonymizable_entity_mappings field might have only been partially
    # generated, so we fill in the missing part for this entity category.
    if (
            entity_category not in
            pending_deletion_request.pseudonymizable_entity_mappings):
        pending_deletion_request.pseudonymizable_entity_mappings[
            entity_category] = (
                _generate_entity_to_pseudonymized_ids_mapping(entity_ids))
        save_pending_deletion_requests([pending_deletion_request])


def _delete_models(user_id, user_role, module_name):
    """Delete all the models from the given module, for a given user.

    Args:
        user_id: str. The id of the user to be deleted.
        user_role: str. The role of the user to be deleted.
        module_name: models.NAMES. The name of the module containing the models
            that are being deleted.
    """
    for model_class in models.Registry.get_storage_model_classes([module_name]):
        deletion_policy = model_class.get_deletion_policy()
        lowest_role_for_class = model_class.get_lowest_supported_role()
        if (
                user_role != lowest_role_for_class and
                role_services.check_if_path_exists_in_roles_graph(
                    lowest_role_for_class, user_role) is False):
            continue

        if deletion_policy == base_models.DELETION_POLICY.DELETE:
            model_class.apply_deletion_policy(user_id)


def _collect_entity_ids_from_snapshots_and_commit(
        user_id,
        snapshot_metadata_model_classes,
        commit_log_model_class,
        commit_log_model_field_name):
    snapshot_metadata_models = []
    for snapshot_model_class in snapshot_metadata_model_classes:
        snapshot_metadata_models.extend(
            snapshot_model_class.query(
                ndb.OR(
                    snapshot_model_class.committer_id == user_id,
                    snapshot_model_class.commit_cmds_user_ids == user_id,
                    snapshot_model_class.content_user_ids == user_id,
                )
            ).fetch()
        )
    snapshot_metadata_ids = set(
        model.get_unversioned_instance_id()
        for model in snapshot_metadata_models)

    commit_log_ids = set()
    commit_log_models = []
    if commit_log_model_class is not None:
        commit_log_models = commit_log_model_class.query(
            commit_log_model_class.user_id == user_id
        ).fetch()
        commit_log_ids = set(
            getattr(model, commit_log_model_field_name)
            for model in commit_log_models)
        if snapshot_metadata_ids != commit_log_ids:
            logging.error(
                'The commit log model \'%s\' and snapshot models %s IDs '
                'differ. Snapshots without commit logs: %s, '
                'commit logs without snapshots: %s.',
                commit_log_model_class.__name__,
                [
                    snapshot_metadata_model_class.__name__
                    for snapshot_metadata_model_class
                    in snapshot_metadata_model_classes
                ],
                list(snapshot_metadata_ids - commit_log_ids),
                list(commit_log_ids - snapshot_metadata_ids)
            )
    return (
        snapshot_metadata_ids | commit_log_ids,
        snapshot_metadata_models,
        commit_log_models
    )


def _collect_and_save_entity_ids_from_snapshots_and_commit(
        pending_deletion_request,
        activity_category,
        snapshot_metadata_model_classes,
        commit_log_model_class,
        commit_log_model_field_name):
    """Collect the activity IDs that for the user with user_id. Verify that each
    snapshot has corresponding commit log.

    Args:
        pending_deletion_request: PendingDeletionRequest. The pending deletion
            request object for which to collect the entity IDs.
        activity_category: models.NAMES. The category of the models that are
            that contain the entity IDs.
        snapshot_metadata_model_classes: list(class). The snapshot metadata
            model classes that contain the entity IDs.
        commit_log_model_class: class. The metadata model classes that
            contains the entity IDs.
        commit_log_model_field_name: str. The name of the field holding the
            entity ID in the corresponding commit log model.

    Returns:
        (list(BaseSnapshotMetadataModel), list(BaseCommitLogEntryModel)).
        The tuple of snapshot metadata and commit log models.
    """
    (
        model_ids,
        snapshot_metadata_models,
        commit_log_models
    ) = _collect_entity_ids_from_snapshots_and_commit(
        pending_deletion_request.user_id,
        snapshot_metadata_model_classes,
        commit_log_model_class,
        commit_log_model_field_name
    )

    _save_pseudonymizable_entity_mappings(
        pending_deletion_request, activity_category, list(model_ids))

    return (snapshot_metadata_models, commit_log_models)


<<<<<<< HEAD
def _pseudonymize_config_models(pending_deletion_request):
    """Pseudonymize the config models for the user.

    Args:
        pending_deletion_request: PendingDeletionRequest. The pending deletion
            request object for which to pseudonymize the models.
    """
    snapshot_model_classes = (
        config_models.ConfigPropertySnapshotMetadataModel,
        config_models.PlatformParameterSnapshotMetadataModel)

    snapshot_metadata_models, _ = (
        _collect_and_save_entity_ids_from_snapshots_and_commit(
            pending_deletion_request,
            models.NAMES.config,
            snapshot_model_classes,
            None,
            None
        )
    )

    def _pseudonymize_models(activity_related_models, pseudonymized_id):
        """Pseudonymize user ID fields in the models.

        This function is run in a transaction, with the maximum number of
        activity_related_models being MAX_NUMBER_OF_OPS_IN_TRANSACTION.

        Args:
            activity_related_models: list(BaseModel). Models whose user IDs
                should be pseudonymized.
            pseudonymized_id: str. New pseudonymized user ID to be used for
                the models.
        """
        metadata_models = [
            model for model in activity_related_models
            if isinstance(model, snapshot_model_classes)]
        for metadata_model in metadata_models:
            metadata_model.committer_id = pseudonymized_id

        ndb.put_multi(metadata_models)

    config_ids_to_pids = (
        pending_deletion_request.pseudonymizable_entity_mappings[
            models.NAMES.config])
    for config_id, pseudonymized_id in config_ids_to_pids.items():
        config_related_models = [
            model for model in snapshot_metadata_models
            if model.get_unversioned_instance_id() == config_id]
        for i in python_utils.RANGE(
                0,
                len(config_related_models),
                MAX_NUMBER_OF_OPS_IN_TRANSACTION):
            transaction_services.run_in_transaction(
                _pseudonymize_models,
                config_related_models[i:i + MAX_NUMBER_OF_OPS_IN_TRANSACTION],
                pseudonymized_id
            )


def _pseudonymize_activity_models(
=======
def _pseudonymize_activity_models_without_associated_rights_models(
>>>>>>> 8b054373
        pending_deletion_request,
        activity_category,
        snapshot_model_class,
        commit_log_model_class,
        commit_log_model_field_name):
    """Pseudonymize the activity models for the user with user_id.

    Activity models are models that have a main VersionedModel,
    CommitLogEntryModel, and other additional models that mostly use the same ID
    as the main model (e.g. collection, exploration, question, skill, story,
    topic). Activity models with associated rights models, e.g. models in
    collections, explorations, and topics, should not be handled by this method
    but with _pseudonymize_activity_models_with_associated_rights_models.

    Args:
        pending_deletion_request: PendingDeletionRequest. The pending deletion
            request object for which to pseudonymize the models.
        activity_category: models.NAMES. The category of the models that are
            being pseudonymized.
        snapshot_model_class: class. The metadata model class that is being
            pseudonymized.
        commit_log_model_class: class. The commit log model class that is being
            pseudonymized.
        commit_log_model_field_name: str. The name of the field holding the
            activity id in the corresponding commit log model.
    """
    snapshot_metadata_models, commit_log_models = (
        _collect_and_save_entity_ids_from_snapshots_and_commit(
            pending_deletion_request,
            activity_category,
            [snapshot_model_class],
            commit_log_model_class,
            commit_log_model_field_name
        )
    )

    def _pseudonymize_models(activity_related_models, pseudonymized_id):
        """Pseudonymize user ID fields in the models.

        This function is run in a transaction, with the maximum number of
        activity_related_models being MAX_NUMBER_OF_OPS_IN_TRANSACTION.

        Args:
            activity_related_models: list(BaseModel). Models whose user IDs
                should be pseudonymized.
            pseudonymized_id: str. New pseudonymized user ID to be used for
                the models.
        """
        metadata_models = [
            model for model in activity_related_models
            if isinstance(model, snapshot_model_class)]
        for metadata_model in metadata_models:
            metadata_model.committer_id = pseudonymized_id

        commit_log_models = [
            model for model in activity_related_models
            if isinstance(model, commit_log_model_class)]
        for commit_log_model in commit_log_models:
            commit_log_model.user_id = pseudonymized_id
        ndb.put_multi(metadata_models + commit_log_models)

    activity_ids_to_pids = (
        pending_deletion_request.pseudonymizable_entity_mappings[
            activity_category])
    for activity_id, pseudonymized_id in activity_ids_to_pids.items():
        activity_related_models = [
            model for model in snapshot_metadata_models
            if model.get_unversioned_instance_id() == activity_id
        ] + [
            model for model in commit_log_models
            if getattr(model, commit_log_model_field_name) == activity_id
        ]
        for i in python_utils.RANGE(
                0,
                len(activity_related_models),
                MAX_NUMBER_OF_OPS_IN_TRANSACTION):
            transaction_services.run_in_transaction(
                _pseudonymize_models,
                activity_related_models[i:i + MAX_NUMBER_OF_OPS_IN_TRANSACTION],
                pseudonymized_id)


def _pseudonymize_activity_models_with_associated_rights_models(
        pending_deletion_request,
        activity_category,
        snapshot_metadata_model_class,
        rights_snapshot_metadata_model_class,
        rights_snapshot_content_model_class,
        commit_log_model_class,
        commit_log_model_field_name):
    """Pseudonymize the activity models with associated rights models for the
    user with user_id.

    Args:
        pending_deletion_request: PendingDeletionRequest. The pending deletion
            request object to be saved in the datastore.
        activity_category: models.NAMES. The category of the models that are
            being pseudonymized.
        snapshot_metadata_model_class:
            CollectionSnapshotMetadataModel|ExplorationSnapshotMetadataModel.
            The snapshot metadata model class.
        rights_snapshot_metadata_model_class:
            BaseSnapshotMetadataModel. The rights snapshot metadata model class.
        rights_snapshot_content_model_class:
            BaseSnapshotContentModel. The rights snapshot content model class.
        commit_log_model_class:
            CollectionCommitLogEntryModel|ExplorationCommitLogEntryModel.
            The commit log model class.
        commit_log_model_field_name: str. The name of the field holding the
            activity id in the corresponding commit log model.
    """
    user_id = pending_deletion_request.user_id
    metadata_model_classes = (
        snapshot_metadata_model_class,
        rights_snapshot_metadata_model_class)

    snapshot_metadata_models, commit_log_models = (
        _collect_and_save_entity_ids_from_snapshots_and_commit(
            pending_deletion_request,
            activity_category,
            [
                snapshot_metadata_model_class,
                rights_snapshot_metadata_model_class
            ],
            commit_log_model_class,
            commit_log_model_field_name
        )
    )

    def _pseudonymize_models(col_or_exp_related_models, pseudonymized_id):
        """Pseudonymize user ID fields in the models.

        This function is run in a transaction, with the maximum number of
        activity_related_models being MAX_NUMBER_OF_OPS_IN_TRANSACTION.

        Args:
            col_or_exp_related_models: list(BaseModel). Models whose user IDs
                should be pseudonymized.
            pseudonymized_id: str. New pseudonymized user ID to be used for
                the models.
        """
        pseudonymized_username = user_services.get_pseudonymous_username(
            pseudonymized_id)

        snapshot_metadata_models = [
            model for model in col_or_exp_related_models
            if isinstance(model, metadata_model_classes)]
        allowed_commands = (
            feconf.COLLECTION_RIGHTS_CHANGE_ALLOWED_COMMANDS
            if activity_category == models.NAMES.collection else
            feconf.EXPLORATION_RIGHTS_CHANGE_ALLOWED_COMMANDS
        )
        for snapshot_metadata_model in snapshot_metadata_models:
            for commit_cmd in snapshot_metadata_model.commit_cmds:
                user_id_attribute_names = python_utils.NEXT(
                    cmd['user_id_attribute_names']
                    for cmd in allowed_commands
                    if cmd['name'] == commit_cmd['cmd']
                )
                for user_id_attribute_name in user_id_attribute_names:
                    if commit_cmd[user_id_attribute_name] == user_id:
                        commit_cmd[user_id_attribute_name] = pseudonymized_id

            assign_commit_message_match = re.match(
                rights_domain.ASSIGN_ROLE_COMMIT_MESSAGE_REGEX,
                snapshot_metadata_model.commit_message)
            if assign_commit_message_match:
                snapshot_metadata_model.commit_message = (
                    rights_domain.ASSIGN_ROLE_COMMIT_MESSAGE_TEMPLATE % (
                        pseudonymized_username,
                        assign_commit_message_match.group(2),
                        assign_commit_message_match.group(3),
                    )
                )
            deassign_commit_message_match = re.match(
                rights_domain.DEASSIGN_ROLE_COMMIT_MESSAGE_REGEX,
                snapshot_metadata_model.commit_message)
            if deassign_commit_message_match:
                snapshot_metadata_model.commit_message = (
                    rights_domain.DEASSIGN_ROLE_COMMIT_MESSAGE_TEMPLATE % (
                        pseudonymized_username,
                        deassign_commit_message_match.group(2),
                    )
                )

            snapshot_metadata_model.content_user_ids = [
                pseudonymized_id if model_user_id == user_id else model_user_id
                for model_user_id in snapshot_metadata_model.content_user_ids
            ]
            snapshot_metadata_model.commit_cmds_user_ids = [
                pseudonymized_id if model_user_id == user_id else model_user_id
                for model_user_id
                in snapshot_metadata_model.commit_cmds_user_ids
            ]
            if user_id == snapshot_metadata_model.committer_id:
                snapshot_metadata_model.committer_id = pseudonymized_id

        rights_snapshot_content_models = [
            model
            for model in col_or_exp_related_models
            if isinstance(model, rights_snapshot_content_model_class)
        ]
        for rights_snapshot_content_model in rights_snapshot_content_models:
            model_dict = rights_snapshot_content_model.content
            for field_name in (
                'owner_ids', 'editor_ids', 'voice_artist_ids', 'viewer_ids'):
                model_dict[field_name] = [
                    pseudonymized_id if field_id == user_id else field_id
                    for field_id in model_dict[field_name]]
            rights_snapshot_content_model.content = model_dict

        commit_log_models = [
            model for model in col_or_exp_related_models
            if isinstance(model, commit_log_model_class)
        ]
        for commit_log_model in commit_log_models:
            commit_log_model.user_id = pseudonymized_id

        ndb.put_multi(
            snapshot_metadata_models +
            rights_snapshot_content_models +
            commit_log_models
        )

    col_or_exp_ids_to_pids = (
        pending_deletion_request.pseudonymizable_entity_mappings[
            activity_category])
    for col_or_exp_id, pseudonymized_id in col_or_exp_ids_to_pids.items():
        col_or_exp_related_snapshot_metadata_models = [
            model for model in snapshot_metadata_models
            if model.get_unversioned_instance_id() == col_or_exp_id]

        col_or_exp_related_rights_snapshots_ids = [
            model.id for model in col_or_exp_related_snapshot_metadata_models
            if isinstance(model, rights_snapshot_metadata_model_class)]
        col_or_exp_related_snapshot_content_models = (
            rights_snapshot_content_model_class.get_multi(
                col_or_exp_related_rights_snapshots_ids, include_deleted=True
            )
        )

        col_or_exp_related_models = (
            col_or_exp_related_snapshot_metadata_models +
            col_or_exp_related_snapshot_content_models +
            [
                model for model in commit_log_models
                if getattr(model, commit_log_model_field_name) == col_or_exp_id
            ]
        )

        for i in python_utils.RANGE(
                0,
                len(col_or_exp_related_models),
                MAX_NUMBER_OF_OPS_IN_TRANSACTION):
            transaction_services.run_in_transaction(
                _pseudonymize_models,
                col_or_exp_related_models[
                    i:i + MAX_NUMBER_OF_OPS_IN_TRANSACTION],
                pseudonymized_id
            )


def _pseudonymize_topic_models(pending_deletion_request):
    """Pseudonymize the topic models for the user with
    user_id.

    Args:
        pending_deletion_request: PendingDeletionRequest. The pending deletion
            request object to be saved in the datastore.
    """
    user_id = pending_deletion_request.user_id
    topic_metadata_model_classes = (
        topic_models.TopicSnapshotMetadataModel,
        topic_models.TopicRightsSnapshotMetadataModel)

    topic_model_ids, topic_snapshot_metadata_models, topic_commit_log_models = (
        _collect_entity_ids_from_snapshots_and_commit(
            pending_deletion_request.user_id,
            topic_metadata_model_classes,
            topic_models.TopicCommitLogEntryModel,
            'topic_id'
        )
    )
    (
        subtopic_model_ids,
        subtopic_snapshot_metadata_models,
        subtopic_commit_log_models,
    ) = _collect_entity_ids_from_snapshots_and_commit(
        pending_deletion_request.user_id,
        [topic_models.SubtopicPageSnapshotMetadataModel],
        topic_models.SubtopicPageCommitLogEntryModel,
        'subtopic_page_id'
    )

    subtopic_models = topic_models.SubtopicPageModel.get_multi(
        subtopic_model_ids, include_deleted=True)
    subtopic_id_to_topic_id = {
        subtopic_model.id: subtopic_model.topic_id
        for subtopic_model in subtopic_models
    }
    subtopic_topic_model_ids = set(subtopic_id_to_topic_id.values())
    _save_pseudonymizable_entity_mappings(
        pending_deletion_request,
        models.NAMES.topic,
        list(topic_model_ids | subtopic_topic_model_ids))

    def _pseudonymize_models(topic_related_models, pseudonymized_id):
        """Pseudonymize user ID fields in the models.

        This function is run in a transaction, with the maximum number of
        activity_related_models being MAX_NUMBER_OF_OPS_IN_TRANSACTION.

        Args:
            topic_related_models: list(BaseModel). Models whose user IDs should
                be pseudonymized.
            pseudonymized_id: str. New pseudonymized user ID to be used for
                the models.
        """
        pseudonymized_username = user_services.get_pseudonymous_username(
            pseudonymized_id)

        metadata_model_classes = (
            topic_metadata_model_classes +
            (topic_models.SubtopicPageSnapshotMetadataModel,))

        snapshot_metadata_models = [
            model for model in topic_related_models
            if isinstance(model, metadata_model_classes)]
        for snapshot_metadata_model in snapshot_metadata_models:
            for commit_cmd in snapshot_metadata_model.commit_cmds:
                user_id_attribute_names = python_utils.NEXT(
                    cmd['user_id_attribute_names']
                    for cmd in feconf.TOPIC_RIGHTS_CHANGE_ALLOWED_COMMANDS
                    if cmd['name'] == commit_cmd['cmd']
                )
                for user_id_attribute_name in user_id_attribute_names:
                    if commit_cmd[user_id_attribute_name] == user_id:
                        commit_cmd[user_id_attribute_name] = pseudonymized_id

            assign_commit_message_match = re.match(
                topic_domain.ASSIGN_ROLE_COMMIT_MESSAGE_REGEX,
                snapshot_metadata_model.commit_message)
            if assign_commit_message_match:
                snapshot_metadata_model.commit_message = (
                    topic_domain.ASSIGN_ROLE_COMMIT_MESSAGE_TEMPLATE % (
                        pseudonymized_username,
                        assign_commit_message_match.group(2),
                        assign_commit_message_match.group(3),
                    )
                )

            snapshot_metadata_model.content_user_ids = [
                pseudonymized_id if model_user_id == user_id else model_user_id
                for model_user_id in snapshot_metadata_model.content_user_ids]
            snapshot_metadata_model.commit_cmds_user_ids = [
                pseudonymized_id if model_user_id == user_id else model_user_id
                for model_user_id
                in snapshot_metadata_model.commit_cmds_user_ids]
            if user_id == snapshot_metadata_model.committer_id:
                snapshot_metadata_model.committer_id = pseudonymized_id

        rights_snapshot_content_models = [
            model for model in topic_related_models
            if isinstance(model, topic_models.TopicRightsSnapshotContentModel)]
        for rights_snapshot_content_model in rights_snapshot_content_models:
            model_dict = rights_snapshot_content_model.content
            model_dict['manager_ids'] = [
                pseudonymized_id if manager_id == user_id else manager_id
                for manager_id in model_dict['manager_ids']
            ]
            rights_snapshot_content_model.content = model_dict

        commit_log_models = [
            model for model in topic_related_models
            if isinstance(
                model,
                (
                    topic_models.TopicCommitLogEntryModel,
                    topic_models.SubtopicPageCommitLogEntryModel,
                ),
            )
        ]
        for commit_log_model in commit_log_models:
            commit_log_model.user_id = pseudonymized_id

        ndb.put_multi(
            snapshot_metadata_models +
            rights_snapshot_content_models +
            commit_log_models)

    topic_ids_to_pids = (
        pending_deletion_request.pseudonymizable_entity_mappings[
            models.NAMES.topic])
    for topic_id, pseudonymized_id in topic_ids_to_pids.items():
        topic_related_snapshot_metadata_models = [
            model for model in topic_snapshot_metadata_models
            if model.get_unversioned_instance_id() == topic_id]

        topic_related_rights_snapshots_ids = [
            model.id for model in topic_related_snapshot_metadata_models
            if isinstance(model, topic_models.TopicRightsSnapshotMetadataModel)]
        topic_related_snapshot_content_models = (
            topic_models.TopicRightsSnapshotContentModel.get_multi(
                topic_related_rights_snapshots_ids, include_deleted=True
            )
        )

        topic_related_models = (
            topic_related_snapshot_metadata_models +
            topic_related_snapshot_content_models +
            [
                model for model in subtopic_snapshot_metadata_models
                if subtopic_id_to_topic_id[
                    model.get_unversioned_instance_id()] == topic_id
            ] + [
                model for model in topic_commit_log_models
                if getattr(model, 'topic_id') == topic_id
            ] + [
                model for model in subtopic_commit_log_models
                if subtopic_id_to_topic_id[
                    getattr(model, 'subtopic_page_id')] == topic_id
            ]
        )

        for i in python_utils.RANGE(
                0, len(topic_related_models), MAX_NUMBER_OF_OPS_IN_TRANSACTION):
            transaction_services.run_in_transaction(
                _pseudonymize_models,
                topic_related_models[i:i + MAX_NUMBER_OF_OPS_IN_TRANSACTION],
                pseudonymized_id
            )


def _pseudonymize_feedback_models(pending_deletion_request):
    """Pseudonymize the feedback models for the user with user_id.

    Args:
        pending_deletion_request: PendingDeletionRequest. The pending deletion
            request object to be saved in the datastore.
    """
    user_id = pending_deletion_request.user_id

    # We want to preserve the same pseudonymous user ID on all the models
    # related to one feedback thread. So we collect all the users' feedback
    # thread models, feedback thread message models, and suggestion models; then
    # for each collection (e.g. a suggestion thread with a few messages) of
    # these models we generate a pseudonymous user ID and replace the user ID
    # with that pseudonymous user ID in all the models.
    feedback_thread_model_class = feedback_models.GeneralFeedbackThreadModel
    feedback_thread_models = feedback_thread_model_class.query(
        ndb.OR(
            feedback_thread_model_class.original_author_id == user_id,
            feedback_thread_model_class.last_nonempty_message_author_id
            == user_id
        )
    ).fetch()
    feedback_ids = set([model.id for model in feedback_thread_models])

    feedback_message_model_class = feedback_models.GeneralFeedbackMessageModel
    feedback_message_models = feedback_message_model_class.query(
        feedback_message_model_class.author_id == user_id).fetch()
    feedback_ids |= set([model.thread_id for model in feedback_message_models])

    suggestion_model_class = suggestion_models.GeneralSuggestionModel
    general_suggestion_models = suggestion_model_class.query(
        ndb.OR(
            suggestion_model_class.author_id == user_id,
            suggestion_model_class.final_reviewer_id == user_id
        )
    ).fetch()
    feedback_ids |= set([model.id for model in general_suggestion_models])

    _save_pseudonymizable_entity_mappings(
        pending_deletion_request, models.NAMES.feedback, feedback_ids)

    def _pseudonymize_models(feedback_related_models, pseudonymized_id):
        """Pseudonymize user ID fields in the models.

        This function is run in a transaction, with the maximum number of
        feedback_related_models being MAX_NUMBER_OF_OPS_IN_TRANSACTION.

        Args:
            feedback_related_models: list(BaseModel). Models whose user IDs
                should be pseudonymized.
            pseudonymized_id: str. New pseudonymized user ID to be used for
                the models.
        """
        feedback_thread_models = [
            model for model in feedback_related_models
            if isinstance(model, feedback_thread_model_class)
        ]
        for feedback_thread_model in feedback_thread_models:
            if feedback_thread_model.original_author_id == user_id:
                feedback_thread_model.original_author_id = pseudonymized_id
            if feedback_thread_model.last_nonempty_message_author_id == user_id:
                feedback_thread_model.last_nonempty_message_author_id = (
                    pseudonymized_id)

        feedback_message_models = [
            model for model in feedback_related_models
            if isinstance(model, feedback_message_model_class)]
        for feedback_message_model in feedback_message_models:
            feedback_message_model.author_id = pseudonymized_id

        general_suggestion_models = [
            model for model in feedback_related_models
            if isinstance(model, suggestion_model_class)]
        for general_suggestion_model in general_suggestion_models:
            if general_suggestion_model.author_id == user_id:
                general_suggestion_model.author_id = pseudonymized_id
            if general_suggestion_model.final_reviewer_id == user_id:
                general_suggestion_model.final_reviewer_id = pseudonymized_id

        ndb.put_multi(
            feedback_thread_models +
            feedback_message_models +
            general_suggestion_models)

    feedback_ids_to_pids = (
        pending_deletion_request.pseudonymizable_entity_mappings[
            models.NAMES.feedback])
    for feedback_id, pseudonymized_id in feedback_ids_to_pids.items():
        feedback_related_models = [
            model for model in feedback_thread_models
            if model.id == feedback_id
        ] + [
            model for model in feedback_message_models
            if model.thread_id == feedback_id
        ] + [
            model for model in general_suggestion_models
            if model.id == feedback_id
        ]
        for i in python_utils.RANGE(
                0,
                len(feedback_related_models),
                MAX_NUMBER_OF_OPS_IN_TRANSACTION):
            transaction_services.run_in_transaction(
                _pseudonymize_models,
                feedback_related_models[i:i + MAX_NUMBER_OF_OPS_IN_TRANSACTION],
                pseudonymized_id)


def _pseudonymize_suggestion_models(pending_deletion_request):
    """Pseudonymize the suggestion models for the user with user_id.

    Args:
        pending_deletion_request: PendingDeletionRequest. The pending deletion
            request object to be saved in the datastore.
    """
    user_id = pending_deletion_request.user_id
    voiceover_application_class = (
        suggestion_models.GeneralVoiceoverApplicationModel)

    voiceover_application_models = voiceover_application_class.query(
        ndb.OR(
            voiceover_application_class.author_id == user_id,
            voiceover_application_class.final_reviewer_id == user_id,
        )
    ).fetch()
    suggestion_ids = set([model.id for model in voiceover_application_models])

    _save_pseudonymizable_entity_mappings(
        pending_deletion_request, models.NAMES.suggestion, suggestion_ids)

    def _pseudonymize_models(voiceover_application_models):
        """Pseudonymize user ID fields in the models.

        This function is run in a transaction, with the maximum number of
        voiceover_application_models being MAX_NUMBER_OF_OPS_IN_TRANSACTION.

        Args:
            voiceover_application_models:
                list(GeneralVoiceoverApplicationModel). Models whose user IDs
                should be pseudonymized.
        """
        for voiceover_application_model in voiceover_application_models:
            if voiceover_application_model.author_id == user_id:
                voiceover_application_model.author_id = (
                    suggestion_ids_to_pids[voiceover_application_model.id])
            if voiceover_application_model.final_reviewer_id == user_id:
                voiceover_application_model.final_reviewer_id = (
                    suggestion_ids_to_pids[voiceover_application_model.id])
        voiceover_application_class.put_multi(voiceover_application_models)

    suggestion_ids_to_pids = (
        pending_deletion_request.pseudonymizable_entity_mappings[
            models.NAMES.suggestion])
    for i in python_utils.RANGE(
            0,
            len(voiceover_application_models),
            MAX_NUMBER_OF_OPS_IN_TRANSACTION):
        transaction_services.run_in_transaction(
            _pseudonymize_models,
            voiceover_application_models[i:i + MAX_NUMBER_OF_OPS_IN_TRANSACTION]
        )<|MERGE_RESOLUTION|>--- conflicted
+++ resolved
@@ -427,6 +427,25 @@
         snapshot_metadata_model_classes,
         commit_log_model_class,
         commit_log_model_field_name):
+    """Collect the entity IDs that for the user with user_id. Verify that each
+    snapshot has corresponding commit log.
+
+    Args:
+        user_id: str. The user for which to collect the entites.
+            model classes that contain the entity IDs.
+        commit_log_model_class: class. The metadata model classes that
+            contains the entity IDs.
+        commit_log_model_field_name: str. The name of the field holding the
+            entity ID in the corresponding commit log model.
+
+    Returns:
+        (
+            set(str),
+            list(BaseSnapshotMetadataModel),
+            list(BaseCommitLogEntryModel)
+        ).
+        The tuple of entity IDs, snapshot metadata, and commit log models.
+    """
     snapshot_metadata_models = []
     for snapshot_model_class in snapshot_metadata_model_classes:
         snapshot_metadata_models.extend(
@@ -478,8 +497,7 @@
         snapshot_metadata_model_classes,
         commit_log_model_class,
         commit_log_model_field_name):
-    """Collect the activity IDs that for the user with user_id. Verify that each
-    snapshot has corresponding commit log.
+    """Collect  and save the activity IDs that for the user with user_id.
 
     Args:
         pending_deletion_request: PendingDeletionRequest. The pending deletion
@@ -514,7 +532,6 @@
     return (snapshot_metadata_models, commit_log_models)
 
 
-<<<<<<< HEAD
 def _pseudonymize_config_models(pending_deletion_request):
     """Pseudonymize the config models for the user.
 
@@ -574,10 +591,7 @@
             )
 
 
-def _pseudonymize_activity_models(
-=======
 def _pseudonymize_activity_models_without_associated_rights_models(
->>>>>>> 8b054373
         pending_deletion_request,
         activity_category,
         snapshot_model_class,
@@ -783,7 +797,8 @@
         for rights_snapshot_content_model in rights_snapshot_content_models:
             model_dict = rights_snapshot_content_model.content
             for field_name in (
-                'owner_ids', 'editor_ids', 'voice_artist_ids', 'viewer_ids'):
+                    'owner_ids', 'editor_ids', 'voice_artist_ids', 'viewer_ids'
+            ):
                 model_dict[field_name] = [
                     pseudonymized_id if field_id == user_id else field_id
                     for field_id in model_dict[field_name]]
