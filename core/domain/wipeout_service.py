--- conflicted
+++ resolved
@@ -506,15 +506,8 @@
         commit_log_model_field_name
     )
 
-<<<<<<< HEAD
-    _save_activity_mappings(
+    _save_pseudonymizable_entity_mappings(
         pending_deletion_request, activity_category, list(model_ids))
-=======
-    _save_pseudonymizable_entity_mappings(
-        pending_deletion_request,
-        activity_category,
-        snapshot_metadata_ids | commit_log_ids)
->>>>>>> b4b23037
 
     return (snapshot_metadata_models, commit_log_models)
 
