# Copyright 2020 The Oppia Authors. All Rights Reserved.
#
# Licensed under the Apache License, Version 2.0 (the "License");
# you may not use this file except in compliance with the License.
# You may obtain a copy of the License at
#
#      http://www.apache.org/licenses/LICENSE-2.0
#
# Unless required by applicable law or agreed to in writing, software
# distributed under the License is distributed on an "AS-IS" BASIS,
# WITHOUT WARRANTIES OR CONDITIONS OF ANY KIND, either express or implied.
# See the License for the specific language governing permissions and
# limitations under the License.

"""Service for handling the user deletion process."""

from __future__ import absolute_import  # pylint: disable=import-only-modules
from __future__ import unicode_literals  # pylint: disable=import-only-modules

import logging

from core.domain import collection_services
from core.domain import exp_fetchers
from core.domain import exp_services
from core.domain import user_services
from core.domain import wipeout_domain
from core.platform import models
import feconf
import python_utils

from google.appengine.ext import ndb


current_user_services = models.Registry.import_current_user_services()
(
    base_models, feedback_models, improvements_models,
    question_models, skill_models, story_models,
    suggestion_models, user_models
) = models.Registry.import_models([
    models.NAMES.base_model, models.NAMES.feedback, models.NAMES.improvements,
    models.NAMES.question, models.NAMES.skill, models.NAMES.story,
    models.NAMES.suggestion, models.NAMES.user
])
transaction_services = models.Registry.import_transaction_services()

MAX_NUMBER_OF_OPS_IN_TRANSACTION = 25

PROFILE_SPECIFIC_USER_MODELS = [
    user_models.UserAuthDetailsModel, user_models.UserSkillMasteryModel,
    user_models.StoryProgressModel, user_models.CollectionProgressModel,
    user_models.LearnerPlaylistModel, user_models.ExpUserLastPlaythroughModel,
    user_models.UserSettingsModel, user_models.CompletedActivitiesModel,
    user_models.IncompleteActivitiesModel
]


def get_pending_deletion_request(user_id):
    """Return the pending deletion request.

    Args:
        user_id: str. The unique ID of the user.

    Returns:
        PendingDeletionRequest. The pending deletion request domain object.
    """
    pending_deletion_request_model = (
        user_models.PendingDeletionRequestModel.get_by_id(user_id))
    return wipeout_domain.PendingDeletionRequest(
        pending_deletion_request_model.id,
        pending_deletion_request_model.email,
        pending_deletion_request_model.role,
        pending_deletion_request_model.deletion_complete,
        pending_deletion_request_model.exploration_ids,
        pending_deletion_request_model.collection_ids,
        pending_deletion_request_model.activity_mappings
    )


def save_pending_deletion_requests(pending_deletion_requests):
    """Save a list of pending deletion request domain objects as
    PendingDeletionRequestModel entities in the datastore.

    Args:
        pending_deletion_requests: list(PendingDeletionRequest). List of pending
            deletion request objects to be saved in the datastore.
    """
    user_ids = [request.user_id for request in pending_deletion_requests]
    pending_deletion_request_models = (
        user_models.PendingDeletionRequestModel.get_multi(
            user_ids, include_deleted=True)
    )
    final_pending_deletion_request_models = []
    for deletion_request_model, deletion_request in python_utils.ZIP(
            pending_deletion_request_models, pending_deletion_requests):
        deletion_request.validate()
        deletion_request_dict = {
            'email': deletion_request.email,
            'role': deletion_request.role,
            'deletion_complete': deletion_request.deletion_complete,
            'exploration_ids': deletion_request.exploration_ids,
            'collection_ids': deletion_request.collection_ids,
            'activity_mappings': deletion_request.activity_mappings
        }
        if deletion_request_model is not None:
            deletion_request_model.populate(**deletion_request_dict)
        else:
            deletion_request_dict['id'] = deletion_request.user_id
            deletion_request_model = user_models.PendingDeletionRequestModel(
                **deletion_request_dict
            )
        final_pending_deletion_request_models.append(deletion_request_model)

    user_models.PendingDeletionRequestModel.put_multi(
        final_pending_deletion_request_models)


def delete_pending_deletion_request(user_id):
    """Delete PendingDeletionRequestModel entity in the datastore.

    Args:
        user_id: str. The unique ID of the user that
            the PendingDeletionRequestModel belongs to.
    """
    pending_deletion_request_model = (
        user_models.PendingDeletionRequestModel.get_by_id(user_id))
    pending_deletion_request_model.delete()


def pre_delete_user(user_id):
    """Prepare user for the full deletion.
        1. Mark all the activities that are private and solely owned by the user
           being deleted as deleted.
        2. Disable all the email preferences.
        3. Mark the user as to be deleted.
        4. Create PendingDeletionRequestModel for the user.

    Args:
        user_id: str. The id of the user to be deleted. If the user_id
            corresponds to a profile user then only that profile is deleted.
            For a full user, all of its associated profile users are deleted
            too.
    """
    pending_deletion_requests = []
    user_settings = user_services.get_user_settings(
        user_id, strict=True)

    linked_profile_user_ids = [
        user.user_id for user in
        user_services.get_all_profiles_auth_details_by_parent_user_id(user_id)
    ]
    profile_users_settings_list = user_services.get_users_settings(
        linked_profile_user_ids)
    for profile_user_settings in profile_users_settings_list:
        profile_id = profile_user_settings.user_id
        user_services.mark_user_for_deletion(profile_id)
        pending_deletion_requests.append(
            wipeout_domain.PendingDeletionRequest.create_default(
                profile_id,
                profile_user_settings.email,
                profile_user_settings.role,
                [],
                []
            )
        )

    explorations_to_be_deleted_ids = []
    collections_to_be_deleted_ids = []
    if user_settings.role != feconf.ROLE_ID_LEARNER:
        subscribed_exploration_summaries = (
            exp_fetchers.get_exploration_summaries_subscribed_to(
                user_id)
        )
        explorations_to_be_deleted_ids = [
            exp_summary.id for exp_summary in subscribed_exploration_summaries
            if exp_summary.is_private() and
            exp_summary.is_solely_owned_by_user(user_id)]
        exp_services.delete_explorations(
            user_id, explorations_to_be_deleted_ids)

        subscribed_collection_summaries = (
            collection_services.get_collection_summaries_subscribed_to(
                user_id)
        )
        collections_to_be_deleted_ids = [
            col_summary.id for col_summary in subscribed_collection_summaries
            if col_summary.is_private() and
            col_summary.is_solely_owned_by_user(user_id)]
        collection_services.delete_collections(
            user_id, collections_to_be_deleted_ids)

        # Set all the user's email preferences to False in order to disable all
        # ordinary emails that could be sent to the users.
        user_services.update_email_preferences(
            user_id, False, False, False, False)

    user_services.mark_user_for_deletion(user_id)
    pending_deletion_requests.append(
        wipeout_domain.PendingDeletionRequest.create_default(
            user_id,
            user_settings.email,
            user_settings.role,
            explorations_to_be_deleted_ids,
            collections_to_be_deleted_ids
        )
    )

    save_pending_deletion_requests(pending_deletion_requests)


def delete_user(pending_deletion_request):
    """Delete all the models for user specified in pending_deletion_request
    on the basis of the user role specified in the request.

    Args:
        pending_deletion_request: PendingDeletionRequest. The pending deletion
            request object for which to delete or pseudonymize all the models.
    """
<<<<<<< HEAD
    if pending_deletion_request.role == feconf.ROLE_ID_LEARNER:
        _delete_profile_user_models(pending_deletion_request.user_id)
    else:
        _delete_full_user_models(pending_deletion_request.user_id)
        _hard_delete_explorations_and_collections(pending_deletion_request)
        _delete_improvements_models(pending_deletion_request.user_id)
        _delete_activity_models(
            pending_deletion_request,
            models.NAMES.question,
            question_models.QuestionSnapshotMetadataModel,
            question_models.QuestionCommitLogEntryModel,
            'question_id')
        _delete_activity_models(
            pending_deletion_request,
            models.NAMES.skill,
            skill_models.SkillSnapshotMetadataModel,
            skill_models.SkillCommitLogEntryModel,
            'skill_id')
        _delete_activity_models(
            pending_deletion_request,
            models.NAMES.story,
            story_models.StorySnapshotMetadataModel,
            story_models.StoryCommitLogEntryModel,
            'story_id')
=======
    _delete_models(pending_deletion_request.user_id, models.NAMES.user)
    _hard_delete_explorations_and_collections(pending_deletion_request)
    _delete_models(pending_deletion_request.user_id, models.NAMES.improvements)
    _pseudonymize_feedback_models(pending_deletion_request)
    _pseudonymize_suggestion_models(pending_deletion_request)
    _pseudonymize_activity_models(
        pending_deletion_request,
        models.NAMES.question,
        question_models.QuestionSnapshotMetadataModel,
        question_models.QuestionCommitLogEntryModel,
        'question_id')
    _pseudonymize_activity_models(
        pending_deletion_request,
        models.NAMES.skill,
        skill_models.SkillSnapshotMetadataModel,
        skill_models.SkillCommitLogEntryModel,
        'skill_id')
    _pseudonymize_activity_models(
        pending_deletion_request,
        models.NAMES.story,
        story_models.StorySnapshotMetadataModel,
        story_models.StoryCommitLogEntryModel,
        'story_id')
>>>>>>> da537606


def verify_user_deleted(pending_deletion_request):
    """Verify that all the models for user specified in pending_deletion_request
    are deleted.

    Args:
        pending_deletion_request: PendingDeletionRequest. The pending deletion
            request object to be saved in the datastore.

    Returns:
        bool. True if all the models were correctly deleted, False otherwise.
    """
    user_id = pending_deletion_request.user_id
    role = pending_deletion_request.role
    if role == feconf.ROLE_ID_LEARNER:
        return _verify_profile_related_models_are_deleted(user_id)
    else:
        return all((
            _verify_basic_models_deleted(user_id),
            _verify_activity_models_deleted(user_id),
        ))


def _hard_delete_explorations_and_collections(pending_deletion_request):
    """Hard delete the exploration and collection models that are private and
    solely owned by the user.

    Args:
        pending_deletion_request: PendingDeletionRequest. The pending deletion
            request object for which to delete the explorations and collections.
    """
    exp_services.delete_explorations(
        pending_deletion_request.user_id,
        pending_deletion_request.exploration_ids,
        force_deletion=True)
    collection_services.delete_collections(
        pending_deletion_request.user_id,
        pending_deletion_request.collection_ids,
        force_deletion=True)


def _generate_activity_to_pseudonymized_ids_mapping(activity_ids):
    """Generate mapping from activity IDs to pseudonymous user IDs.

    Args:
        activity_ids: list(str). List of activity IDs for which to generate
            new pseudonymous user IDs. The IDs are of activities that were
            modified in some way by the user who is currently being deleted.

    Returns:
        dict(str, str). Mapping between the activity IDs and pseudonymous
        user IDs. For each activity (with distinct ID) we generate a new
        pseudonymous user ID.
    """
    return {
        activity_id: user_models.PseudonymizedUserModel.get_new_id('')
        for activity_id in activity_ids
    }


def _delete_models(user_id, module_name):
    """Delete all the models from the given module, for a given user.

    Args:
        user_id: str. The id of the user to be deleted.
        module_name: models.NAMES. The name of the module containing the models
            that are being deleted.
    """
    for model_class in models.Registry.get_storage_model_classes([module_name]):
        deletion_policy = model_class.get_deletion_policy()
        if deletion_policy == base_models.DELETION_POLICY.DELETE:
            model_class.apply_deletion_policy(user_id)


def _pseudonymize_activity_models(
        pending_deletion_request,
        activity_category,
        snapshot_model_class,
        commit_log_model_class,
        commit_log_model_field_name):
    """Pseudonymize the activity models for the user with user_id.

    Args:
        pending_deletion_request: PendingDeletionRequest. The pending deletion
            request object to be saved in the datastore.
        activity_category: models.NAMES. The category of the category that is
            being pseudonymized.
        snapshot_model_class: class. The metadata model class that is being
            pseudonymized.
        commit_log_model_class: class. The commit log model class that is being
            pseudonymized.
        commit_log_model_field_name: str. The name of the field holding the
            activity id in the corresponding commit log model.
    """
    user_id = pending_deletion_request.user_id
    metadata_models = snapshot_model_class.query(
        snapshot_model_class.committer_id == user_id
    ).fetch()
    activity_ids = set([
        model.get_unversioned_instance_id() for model in metadata_models])

    commit_log_models = commit_log_model_class.query(
        commit_log_model_class.user_id == user_id
    ).fetch()
    commit_log_ids = set(
        getattr(model, commit_log_model_field_name)
        for model in commit_log_models)
    if activity_ids != commit_log_ids:
        logging.error(
            'The commit log and snapshot %s IDs differ. '
            'Snapshots without commit logs: %s, '
            'Commit logs without snapshots: %s.',
            activity_category,
            list(activity_ids - commit_log_ids),
            list(commit_log_ids - activity_ids))

    activity_ids |= commit_log_ids
    # The activity_mappings field might have only been partially generated, so
    # we fill in the missing part for this activity category.
    if activity_category not in pending_deletion_request.activity_mappings:
        pending_deletion_request.activity_mappings[activity_category] = (
            _generate_activity_to_pseudonymized_ids_mapping(activity_ids))
        save_pending_deletion_requests([pending_deletion_request])

    def _pseudonymize_models(activity_related_models, pseudonymized_user_id):
        """Pseudonymize user ID fields in the models.

        This function is run in a transaction, with the maximum number of
        activity_related_models being MAX_NUMBER_OF_OPS_IN_TRANSACTION.

        Args:
            activity_related_models: list(BaseModel). Models whose user IDs
                should be pseudonymized.
            pseudonymized_user_id: str. New pseudonymized user ID to be used for
                the models.
        """
        metadata_models = [
            model for model in activity_related_models
            if isinstance(model, snapshot_model_class)]
        for metadata_model in metadata_models:
            metadata_model.committer_id = pseudonymized_user_id

        commit_log_models = [
            model for model in activity_related_models
            if isinstance(model, commit_log_model_class)]
        for commit_log_model in commit_log_models:
            commit_log_model.user_id = pseudonymized_user_id
        ndb.put_multi(metadata_models + commit_log_models)

    activity_ids_to_pids = (
        pending_deletion_request.activity_mappings[activity_category])
    for activity_id, pseudonymized_user_id in activity_ids_to_pids.items():
        activity_related_models = [
            model for model in metadata_models
            if model.get_unversioned_instance_id() == activity_id
        ] + [
            model for model in commit_log_models
            if getattr(model, commit_log_model_field_name) == activity_id
        ]
        for i in python_utils.RANGE(
                0,
                len(activity_related_models),
                MAX_NUMBER_OF_OPS_IN_TRANSACTION):
            transaction_services.run_in_transaction(
                _pseudonymize_models,
                activity_related_models[i:i + MAX_NUMBER_OF_OPS_IN_TRANSACTION],
                pseudonymized_user_id)


<<<<<<< HEAD
def _delete_full_user_models(user_id):
    """Delete the user models for the full user with the given user_id.

    Args:
        user_id: str. The id of the full user to be deleted.
    """
    for model_class in models.Registry.get_storage_model_classes(
            [models.NAMES.improvements, models.NAMES.user]):
        if (model_class.get_deletion_policy() not in
                [base_models.DELETION_POLICY.KEEP,
                 base_models.DELETION_POLICY.NOT_APPLICABLE]):
            model_class.apply_deletion_policy(user_id)


def _delete_profile_user_models(user_id):
    """Delete the user models for the profile user with the given user_id.

    Args:
        user_id: str. The id of the profile user to be deleted.
    """
    for model_class in PROFILE_SPECIFIC_USER_MODELS:
        if (model_class.get_deletion_policy() not in
                [base_models.DELETION_POLICY.KEEP,
                 base_models.DELETION_POLICY.NOT_APPLICABLE]):
            model_class.apply_deletion_policy(user_id)
=======
def _pseudonymize_feedback_models(pending_deletion_request):
    """Pseudonymize the activity models for the user with user_id.

    Args:
        pending_deletion_request: PendingDeletionRequest. The pending deletion
            request object to be saved in the datastore.
    """
    user_id = pending_deletion_request.user_id

    # We want to preserve the same pseudonymous user ID on all the models
    # related to one feedback thread. So we collect all the users' feedback
    # thread models, feedback thread message models, and suggestion models; then
    # for each collection (e.g. a suggestion thread with a few messages) of
    # these models we generate a pseudonymous user ID and replace the user ID
    # with that pseudonymous user ID in all the models.
    feedback_thread_model_class = feedback_models.GeneralFeedbackThreadModel
    feedback_thread_models = feedback_thread_model_class.query(ndb.OR(
        feedback_thread_model_class.original_author_id == user_id,
        feedback_thread_model_class.last_nonempty_message_author_id == user_id
    )).fetch()
    feedback_ids = set([model.id for model in feedback_thread_models])

    feedback_message_model_class = feedback_models.GeneralFeedbackMessageModel
    feedback_message_models = feedback_message_model_class.query(
        feedback_message_model_class.author_id == user_id
    ).fetch()
    feedback_ids |= set([model.thread_id for model in feedback_message_models])

    suggestion_model_class = suggestion_models.GeneralSuggestionModel
    general_suggestion_models = suggestion_model_class.query(ndb.OR(
        suggestion_model_class.author_id == user_id,
        suggestion_model_class.final_reviewer_id == user_id
    )).fetch()
    feedback_ids |= set([model.id for model in general_suggestion_models])

    # The activity_mappings field might have only been partially generated, so
    # we fill in the missing part for this activity category.
    if models.NAMES.feedback not in pending_deletion_request.activity_mappings:
        pending_deletion_request.activity_mappings[models.NAMES.feedback] = (
            _generate_activity_to_pseudonymized_ids_mapping(feedback_ids)
        )
        save_pending_deletion_request(pending_deletion_request)

    def _pseudonymize_models(feedback_related_models, pseudonymized_user_id):
        """Pseudonymize user ID fields in the models.

        This function is run in a transaction, with the maximum number of
        feedback_related_models being MAX_NUMBER_OF_OPS_IN_TRANSACTION.

        Args:
            feedback_related_models: list(BaseModel). Models whose user IDs
                should be pseudonymized.
            pseudonymized_user_id: str. New pseudonymized user ID to be used for
                the models.
        """
        feedback_thread_models = [
            model for model in feedback_related_models
            if isinstance(model, feedback_thread_model_class)]
        for feedback_thread_model in feedback_thread_models:
            if feedback_thread_model.original_author_id == user_id:
                feedback_thread_model.original_author_id = pseudonymized_user_id
            if feedback_thread_model.last_nonempty_message_author_id == user_id:
                feedback_thread_model.last_nonempty_message_author_id = (
                    pseudonymized_user_id)

        feedback_message_models = [
            model for model in feedback_related_models
            if isinstance(model, feedback_message_model_class)]
        for feedback_message_model in feedback_message_models:
            feedback_message_model.author_id = pseudonymized_user_id

        general_suggestion_models = [
            model for model in feedback_related_models
            if isinstance(model, suggestion_model_class)]
        for general_suggestion_model in general_suggestion_models:
            if general_suggestion_model.author_id == user_id:
                general_suggestion_model.author_id = pseudonymized_user_id
            if general_suggestion_model.final_reviewer_id == user_id:
                general_suggestion_model.final_reviewer_id = (
                    pseudonymized_user_id)

        ndb.put_multi(
            feedback_thread_models +
            feedback_message_models +
            general_suggestion_models
        )

    feedback_ids_to_pids = (
        pending_deletion_request.activity_mappings[models.NAMES.feedback])
    for feedback_id, pseudonymized_user_id in feedback_ids_to_pids.items():
        feedback_related_models = [
            model for model in feedback_thread_models
            if model.id == feedback_id
        ] + [
            model for model in feedback_message_models
            if model.thread_id == feedback_id
        ] + [
            model for model in general_suggestion_models
            if model.id == feedback_id
        ]
        for i in python_utils.RANGE(
                0,
                len(feedback_related_models),
                MAX_NUMBER_OF_OPS_IN_TRANSACTION):
            transaction_services.run_in_transaction(
                _pseudonymize_models,
                feedback_related_models[i:i + MAX_NUMBER_OF_OPS_IN_TRANSACTION],
                pseudonymized_user_id)


def _pseudonymize_suggestion_models(pending_deletion_request):
    """Pseudonymize the activity models for the user with user_id.

    Args:
        pending_deletion_request: PendingDeletionRequest. The pending deletion
            request object to be saved in the datastore.
    """
    user_id = pending_deletion_request.user_id

    voiceover_application_class = (
        suggestion_models.GeneralVoiceoverApplicationModel)
    voiceover_application_models = voiceover_application_class.query(ndb.OR(
        voiceover_application_class.author_id == user_id,
        voiceover_application_class.final_reviewer_id == user_id
    )).fetch()
    suggestion_ids = set([model.id for model in voiceover_application_models])

    # The activity_mappings field might have only been partially generated, so
    # we fill in the missing part for this activity category.
    if (
            models.NAMES.suggestion not in
            pending_deletion_request.activity_mappings):
        pending_deletion_request.activity_mappings[models.NAMES.suggestion] = (
            _generate_activity_to_pseudonymized_ids_mapping(suggestion_ids)
        )
        save_pending_deletion_request(pending_deletion_request)

    suggestion_ids_to_pids = (
        pending_deletion_request.activity_mappings[models.NAMES.suggestion])

    def _pseudonymize_models(voiceover_application_models):
        """Pseudonymize user ID fields in the models.

        This function is run in a transaction, with the maximum number of
        voiceover_application_models being MAX_NUMBER_OF_OPS_IN_TRANSACTION.

        Args:
            voiceover_application_models:
                list(GeneralVoiceoverApplicationModel). Models whose user IDs
                should be pseudonymized.
        """
        for voiceover_application_model in voiceover_application_models:
            if voiceover_application_model.author_id == user_id:
                voiceover_application_model.author_id = (
                    suggestion_ids_to_pids[voiceover_application_model.id]
                )
            if voiceover_application_model.final_reviewer_id == user_id:
                voiceover_application_model.final_reviewer_id = (
                    suggestion_ids_to_pids[voiceover_application_model.id]
                )
        voiceover_application_class.put_multi(voiceover_application_models)

    for i in python_utils.RANGE(
            0,
            len(voiceover_application_models),
            MAX_NUMBER_OF_OPS_IN_TRANSACTION):
        transaction_services.run_in_transaction(
            _pseudonymize_models,
            voiceover_application_models[
                i:i + MAX_NUMBER_OF_OPS_IN_TRANSACTION])
>>>>>>> da537606


def _verify_basic_models_deleted(user_id):
    """Verify that the models that do not represent any activity for the user
    with user_id are deleted.

    Args:
        user_id: str. The id of the user to be deleted.

    Returns:
        bool. True if all the improvements and user models were correctly
        deleted, False otherwise.
    """
    for model_class in models.Registry.get_storage_model_classes([
            models.NAMES.feedback,
            models.NAMES.improvements,
            models.NAMES.suggestion,
            models.NAMES.user
    ]):
        if (model_class.get_deletion_policy() not in
                [base_models.DELETION_POLICY.KEEP,
                 base_models.DELETION_POLICY.NOT_APPLICABLE] and
                model_class.has_reference_to_user_id(user_id)):
            return False
    return True


def _verify_profile_related_models_are_deleted(user_id):
    """Verify that all the models corresponding to the profile user with give
    user_id were correctly deleted.

    Args:
        user_id: str. The id of the profile user to be deleted.

    Returns:
        bool. True if all the user models for given profile user_id were
        correctly deleted, False otherwise.
    """
    for model_class in PROFILE_SPECIFIC_USER_MODELS:
        if (model_class.get_deletion_policy() not in
                [base_models.DELETION_POLICY.KEEP,
                 base_models.DELETION_POLICY.NOT_APPLICABLE] and
                model_class.has_reference_to_user_id(user_id)):
            return False
    return True


def _verify_activity_models_deleted(user_id):
    """Verify that the activity models (question, skill, story) for the user
    with user_id are deleted.

    Args:
        user_id: str. The id of the user to be deleted.

    Returns:
        bool. True if all the question models were correctly pseudonymized,
        False otherwise.
    """
    return not any((
        question_models.QuestionModel.has_reference_to_user_id(user_id),
        question_models.QuestionCommitLogEntryModel
        .has_reference_to_user_id(user_id),
        question_models.QuestionSummaryModel.has_reference_to_user_id(user_id),
        skill_models.SkillModel.has_reference_to_user_id(user_id),
        skill_models.SkillCommitLogEntryModel.has_reference_to_user_id(user_id),
        skill_models.SkillSummaryModel.has_reference_to_user_id(user_id),
        story_models.StoryModel.has_reference_to_user_id(user_id),
        story_models.StoryCommitLogEntryModel.has_reference_to_user_id(user_id),
        story_models.StorySummaryModel.has_reference_to_user_id(user_id),
    ))<|MERGE_RESOLUTION|>--- conflicted
+++ resolved
@@ -215,32 +215,6 @@
         pending_deletion_request: PendingDeletionRequest. The pending deletion
             request object for which to delete or pseudonymize all the models.
     """
-<<<<<<< HEAD
-    if pending_deletion_request.role == feconf.ROLE_ID_LEARNER:
-        _delete_profile_user_models(pending_deletion_request.user_id)
-    else:
-        _delete_full_user_models(pending_deletion_request.user_id)
-        _hard_delete_explorations_and_collections(pending_deletion_request)
-        _delete_improvements_models(pending_deletion_request.user_id)
-        _delete_activity_models(
-            pending_deletion_request,
-            models.NAMES.question,
-            question_models.QuestionSnapshotMetadataModel,
-            question_models.QuestionCommitLogEntryModel,
-            'question_id')
-        _delete_activity_models(
-            pending_deletion_request,
-            models.NAMES.skill,
-            skill_models.SkillSnapshotMetadataModel,
-            skill_models.SkillCommitLogEntryModel,
-            'skill_id')
-        _delete_activity_models(
-            pending_deletion_request,
-            models.NAMES.story,
-            story_models.StorySnapshotMetadataModel,
-            story_models.StoryCommitLogEntryModel,
-            'story_id')
-=======
     _delete_models(pending_deletion_request.user_id, models.NAMES.user)
     _hard_delete_explorations_and_collections(pending_deletion_request)
     _delete_models(pending_deletion_request.user_id, models.NAMES.improvements)
@@ -264,7 +238,6 @@
         story_models.StorySnapshotMetadataModel,
         story_models.StoryCommitLogEntryModel,
         'story_id')
->>>>>>> da537606
 
 
 def verify_user_deleted(pending_deletion_request):
@@ -435,33 +408,6 @@
                 pseudonymized_user_id)
 
 
-<<<<<<< HEAD
-def _delete_full_user_models(user_id):
-    """Delete the user models for the full user with the given user_id.
-
-    Args:
-        user_id: str. The id of the full user to be deleted.
-    """
-    for model_class in models.Registry.get_storage_model_classes(
-            [models.NAMES.improvements, models.NAMES.user]):
-        if (model_class.get_deletion_policy() not in
-                [base_models.DELETION_POLICY.KEEP,
-                 base_models.DELETION_POLICY.NOT_APPLICABLE]):
-            model_class.apply_deletion_policy(user_id)
-
-
-def _delete_profile_user_models(user_id):
-    """Delete the user models for the profile user with the given user_id.
-
-    Args:
-        user_id: str. The id of the profile user to be deleted.
-    """
-    for model_class in PROFILE_SPECIFIC_USER_MODELS:
-        if (model_class.get_deletion_policy() not in
-                [base_models.DELETION_POLICY.KEEP,
-                 base_models.DELETION_POLICY.NOT_APPLICABLE]):
-            model_class.apply_deletion_policy(user_id)
-=======
 def _pseudonymize_feedback_models(pending_deletion_request):
     """Pseudonymize the activity models for the user with user_id.
 
@@ -632,7 +578,6 @@
             _pseudonymize_models,
             voiceover_application_models[
                 i:i + MAX_NUMBER_OF_OPS_IN_TRANSACTION])
->>>>>>> da537606
 
 
 def _verify_basic_models_deleted(user_id):
