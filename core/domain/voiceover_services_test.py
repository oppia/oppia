--- conflicted
+++ resolved
@@ -368,81 +368,49 @@
 
     def setUp(self) -> None:
         super().setUp()
-<<<<<<< HEAD
-        self.voiceover1: voiceover_models.VoiceoverDict = {
-=======
         self.voiceover1: state_domain.VoiceoverDict = {
->>>>>>> ebb1d5dd
             'filename': 'filename1.mp3',
             'file_size_bytes': 3000,
             'needs_update': False,
             'duration_secs': 6.1
         }
-<<<<<<< HEAD
-        self.voiceover2: voiceover_models.VoiceoverDict = {
-=======
         self.voiceover2: state_domain.VoiceoverDict = {
->>>>>>> ebb1d5dd
             'filename': 'filename2.mp3',
             'file_size_bytes': 3500,
             'needs_update': False,
             'duration_secs': 5.9
         }
-<<<<<<< HEAD
-        self.voiceover3: voiceover_models.VoiceoverDict = {
-=======
         self.voiceover3: state_domain.VoiceoverDict = {
->>>>>>> ebb1d5dd
             'filename': 'filename3.mp3',
             'file_size_bytes': 3500,
             'needs_update': False,
             'duration_secs': 5.0
         }
-<<<<<<< HEAD
-        self.voiceover4: voiceover_models.VoiceoverDict = {
-=======
         self.voiceover4: state_domain.VoiceoverDict = {
->>>>>>> ebb1d5dd
             'filename': 'filename4.mp3',
             'file_size_bytes': 3500,
             'needs_update': False,
             'duration_secs': 3.0
         }
-<<<<<<< HEAD
-        self.voiceover5: voiceover_models.VoiceoverDict = {
-=======
         self.voiceover5: state_domain.VoiceoverDict = {
->>>>>>> ebb1d5dd
             'filename': 'filename5.mp3',
             'file_size_bytes': 3500,
             'needs_update': False,
             'duration_secs': 7.0
         }
-<<<<<<< HEAD
-        self.voiceover6: voiceover_models.VoiceoverDict = {
-=======
         self.voiceover6: state_domain.VoiceoverDict = {
->>>>>>> ebb1d5dd
             'filename': 'filename6.mp3',
             'file_size_bytes': 3500,
             'needs_update': False,
             'duration_secs': 5.0
         }
-<<<<<<< HEAD
-        self.voiceover7: voiceover_models.VoiceoverDict = {
-=======
         self.voiceover7: state_domain.VoiceoverDict = {
->>>>>>> ebb1d5dd
             'filename': 'filename7.mp3',
             'file_size_bytes': 3500,
             'needs_update': False,
             'duration_secs': 5.0
         }
-<<<<<<< HEAD
-        self.voiceover8: voiceover_models.VoiceoverDict = {
-=======
         self.voiceover8: state_domain.VoiceoverDict = {
->>>>>>> ebb1d5dd
             'filename': 'filename8.mp3',
             'file_size_bytes': 3500,
             'needs_update': False,
