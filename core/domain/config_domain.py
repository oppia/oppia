# coding: utf-8
#
# Copyright 2014 The Oppia Authors. All Rights Reserved.
#
# Licensed under the Apache License, Version 2.0 (the "License");
# you may not use this file except in compliance with the License.
# You may obtain a copy of the License at
#
#      http://www.apache.org/licenses/LICENSE-2.0
#
# Unless required by applicable law or agreed to in writing, software
# distributed under the License is distributed on an "AS-IS" BASIS,
# WITHOUT WARRANTIES OR CONDITIONS OF ANY KIND, either express or implied.
# See the License for the specific language governing permissions and
# limitations under the License.

"""Domain objects for configuration properties."""

from __future__ import absolute_import  # pylint: disable=import-only-modules
from __future__ import unicode_literals  # pylint: disable=import-only-modules

from core.domain import change_domain
from core.platform import models
import feconf
import python_utils
import schema_utils

(config_models,) = models.Registry.import_models([models.NAMES.config])
memcache_services = models.Registry.import_memcache_services()

CMD_CHANGE_PROPERTY_VALUE = 'change_property_value'

LIST_OF_FEATURED_TRANSLATION_LANGUAGES_DICTS_SCHEMA = {
    'type': 'list',
    'items': {
        'type': 'dict',
        'properties': [{
            'name': 'language_code',
            'schema': {
                'type': 'unicode',
                'validators': [{
                    'id': 'is_supported_audio_language_code',
                }]
            },
        }, {
            'name': 'explanation',
            'schema': {
                'type': 'unicode'
            }
        }]
    }
}

SET_OF_STRINGS_SCHEMA = {
    'type': 'list',
    'items': {
        'type': 'unicode',
    },
    'validators': [{
        'id': 'is_uniquified',
    }],
}

SET_OF_CLASSROOM_DICTS_SCHEMA = {
    'type': 'list',
    'items': {
        'type': 'dict',
        'properties': [{
            'name': 'name',
            'schema': {
                'type': 'unicode'
            }
        }, {
            'name': 'topic_ids',
            'schema': {
                'type': 'list',
                'items': {
                    'type': 'unicode',
                },
                'validators': [{
                    'id': 'is_uniquified',
                }]
            }
        }]
    }
}

VMID_SHARED_SECRET_KEY_SCHEMA = {
    'type': 'list',
    'items': {
        'type': 'dict',
        'properties': [{
            'name': 'vm_id',
            'schema': {
                'type': 'unicode'
            }
        }, {
            'name': 'shared_secret_key',
            'schema': {
                'type': 'unicode'
            }
        }]
    }
}

BOOL_SCHEMA = {
    'type': schema_utils.SCHEMA_TYPE_BOOL
}

UNICODE_SCHEMA = {
    'type': schema_utils.SCHEMA_TYPE_UNICODE
}

FLOAT_SCHEMA = {
    'type': schema_utils.SCHEMA_TYPE_FLOAT
}

INT_SCHEMA = {
    'type': schema_utils.SCHEMA_TYPE_INT
}


class ConfigPropertyChange(change_domain.BaseChange):
    """Domain object for changes made to a config property object.

    The allowed commands, together with the attributes:
        - 'change_property_value' (with new_value)
    """

    ALLOWED_COMMANDS = [{
        'name': CMD_CHANGE_PROPERTY_VALUE,
        'required_attribute_names': ['new_value'],
        'optional_attribute_names': []
    }]


class ConfigProperty(python_utils.OBJECT):
    """A property with a name and a default value.

    NOTE TO DEVELOPERS: These config properties are deprecated. Do not reuse
    these names:
    - about_page_youtube_video_id.
    - admin_email_address.
    - admin_ids.
    - admin_usernames.
    - allow_yaml_file_upload.
    - banned_usernames.
    - banner_alt_text.
    - before_end_body_tag_hook.
    - before_end_head_tag_hook.
    - carousel_slides_config.
    - collection_editor_whitelist.
    - contact_email_address.
    - contribute_gallery_page_announcement.
    - default_twitter_share_message_editor.
    - disabled_explorations.
    - editor_page_announcement.
    - editor_prerequisites_agreement.
    - embedded_google_group_url.
    - full_site_url.
    - moderator_ids.
    - moderator_request_forum_url.
    - moderator_usernames.
    - publicize_exploration_email_html_body.
    - sharing_options.
    - sharing_options_twitter_text.
    - sidebar_menu_additional_links.
    - site_forum_url.
    - social_media_buttons.
    - splash_page_exploration_id.
    - splash_page_exploration_version.
    - splash_page_youtube_video_id.
    - ssl_challenge_responses.
    - whitelisted_email_senders.
    """

    def __init__(self, name, schema, description, default_value):
        if Registry.get_config_property(name):
            raise Exception('Property with name %s already exists' % name)

        self._name = name
        self._schema = schema
        self._description = description
        self._default_value = schema_utils.normalize_against_schema(
            default_value, self._schema)

        Registry.init_config_property(self.name, self)

    @property
    def name(self):
        """Returns the name of the configuration property."""

        return self._name

    @property
    def schema(self):
        """Returns the schema of the configuration property."""

        return self._schema

    @property
    def description(self):
        """Returns the description of the configuration property."""

        return self._description

    @property
    def default_value(self):
        """Returns the default value of the configuration property."""

        return self._default_value

    @property
    def value(self):
        """Get the latest value from memcache, datastore, or use default."""

        memcached_items = memcache_services.get_multi([self.name])
        if self.name in memcached_items:
            return memcached_items[self.name]

        datastore_item = config_models.ConfigPropertyModel.get(
            self.name, strict=False)
        if datastore_item is not None:
            memcache_services.set_multi({
                datastore_item.id: datastore_item.value})
            return datastore_item.value

        return self.default_value

    def set_value(self, committer_id, raw_value):
        """Sets the value of the property. In general, this should not be
        called directly -- use config_services.set_property() instead.
        """
        value = self.normalize(raw_value)

        # Set value in datastore.
        model_instance = config_models.ConfigPropertyModel.get(
            self.name, strict=False)
        if model_instance is None:
            model_instance = config_models.ConfigPropertyModel(
                id=self.name)
        model_instance.value = value
        model_instance.commit(
            committer_id, [{
                'cmd': CMD_CHANGE_PROPERTY_VALUE,
                'new_value': value
            }])

        # Set value in memcache.
        memcache_services.set_multi({
            model_instance.id: model_instance.value})

    def normalize(self, value):
        """Validates the given object using the schema and normalizes if
        necessary.

        Args:
            value: The value of the configuration property.

        Returns:
            instance. The normalized object.
        """
        return schema_utils.normalize_against_schema(value, self._schema)


class Registry(python_utils.OBJECT):
    """Registry of all configuration properties."""

    # The keys of _config_registry are the property names, and the values are
    # ConfigProperty instances.
    _config_registry = {}

    @classmethod
    def init_config_property(cls, name, instance):
        """Initializes _config_registry with keys as the property names and
        values as instances of the specified property.

        Args:
            name: str. The name of the configuration property.
            instance: *. The instance of the configuration property.
        """
        cls._config_registry[name] = instance

    @classmethod
    def get_config_property(cls, name):
        """Returns the instance of the specified name of the configuration
        property.

        Args:
            name: str. The name of the configuration property.

        Returns:
            instance. The instance of the specified configuration property.
        """
        return cls._config_registry.get(name)

    @classmethod
    def get_config_property_schemas(cls):
        """Return a dict of editable config property schemas.

        The keys of the dict are config property names. The values are dicts
        with the following keys: schema, description, value.
        """
        schemas_dict = {}

        for (property_name, instance) in cls._config_registry.items():
            schemas_dict[property_name] = {
                'schema': instance.schema,
                'description': instance.description,
                'value': instance.value
            }

        return schemas_dict

    @classmethod
    def get_all_config_property_names(cls):
        """Return a list of all the config property names.

        Returns:
            list. The list of all config property names.
        """
        return list(cls._config_registry)


PROMO_BAR_ENABLED = ConfigProperty(
    'promo_bar_enabled', BOOL_SCHEMA,
    'Whether the promo bar should be enabled for all users', False)
PROMO_BAR_MESSAGE = ConfigProperty(
    'promo_bar_message', UNICODE_SCHEMA,
    'The message to show to all users if the promo bar is enabled', '')

VMID_SHARED_SECRET_KEY_MAPPING = ConfigProperty(
    'vmid_shared_secret_key_mapping', VMID_SHARED_SECRET_KEY_SCHEMA,
    'VMID and shared secret key corresponding to that VM',
    [{
        'vm_id': feconf.DEFAULT_VM_ID,
        'shared_secret_key': feconf.DEFAULT_VM_SHARED_SECRET
    }])

WHITELISTED_EXPLORATION_IDS_FOR_PLAYTHROUGHS = ConfigProperty(
    'whitelisted_exploration_ids_for_playthroughs',
    SET_OF_STRINGS_SCHEMA,
    'The set of exploration IDs for recording playthrough issues', [
        'umPkwp0L1M0-', 'MjZzEVOG47_1', '9trAQhj6uUC2', 'rfX8jNkPnA-1',
        '0FBWxCE5egOw', '670bU6d9JGBh', 'aHikhPlxYgOH', '-tMgcP1i_4au',
        'zW39GLG_BdN2', 'Xa3B_io-2WI5', '6Q6IyIDkjpYC', 'osw1m5Q3jK41'])

TOPIC_IDS_FOR_CLASSROOM_PAGES = ConfigProperty(
    'topic_ids_for_classroom_pages', SET_OF_CLASSROOM_DICTS_SCHEMA,
    'The set of topic IDs for each classroom page.', [{
        'name': 'math',
        'topic_ids': []
    }]
)

RECORD_PLAYTHROUGH_PROBABILITY = ConfigProperty(
    'record_playthrough_probability', FLOAT_SCHEMA,
    'The probability of recording playthroughs', 0.2)

IS_IMPROVEMENTS_TAB_ENABLED = ConfigProperty(
    'is_improvements_tab_enabled', BOOL_SCHEMA,
    'Exposes the Improvements Tab for creators in the exploration editor.',
    False)

ALWAYS_ASK_LEARNERS_FOR_ANSWER_DETAILS = ConfigProperty(
    'always_ask_learners_for_answer_details', BOOL_SCHEMA,
    'Always ask learners for answer details. For testing -- do not use',
    False)

CLASSROOM_PAGE_IS_SHOWN = ConfigProperty(
    'classroom_page_is_shown', BOOL_SCHEMA,
    'Show classroom components.', False)

FEATURED_TRANSLATION_LANGUAGES = ConfigProperty(
    'featured_translation_languages',
    LIST_OF_FEATURED_TRANSLATION_LANGUAGES_DICTS_SCHEMA,
    'Featured Translation Languages', []
)

HIGH_BOUNCE_RATE_TASK_STATE_BOUNCE_RATE_CREATION_THRESHOLD = ConfigProperty(
    'high_bounce_rate_task_state_bounce_rate_creation_threshold',
    FLOAT_SCHEMA,
    'The bounce-rate a state must exceed to create a new improvements task.',
    0.20)

HIGH_BOUNCE_RATE_TASK_STATE_BOUNCE_RATE_OBSOLETION_THRESHOLD = ConfigProperty(
    'high_bounce_rate_task_state_bounce_rate_obsoletion_threshold',
    FLOAT_SCHEMA,
    'The bounce-rate a state must fall under to discard its improvement task.',
    0.20)

HIGH_BOUNCE_RATE_TASK_MINIMUM_EXPLORATION_STARTS = ConfigProperty(
    'high_bounce_rate_task_minimum_exploration_starts',
    INT_SCHEMA,
    'The minimum number of times an exploration is started before it can '
    'generate high bounce-rate improvements tasks.',
<<<<<<< HEAD
    100)
=======
    100)

MAX_NUMBER_OF_SVGS_IN_MATH_SVGS_BATCH = ConfigProperty(
    'max_number_of_svgs_in_math_svgs_batch',
    INT_SCHEMA,
    'The maximum number of Math SVGs that can be send in a batch of math rich '
    'text svgs.',
    20)
>>>>>>> 0042aa54
<|MERGE_RESOLUTION|>--- conflicted
+++ resolved
@@ -394,9 +394,6 @@
     INT_SCHEMA,
     'The minimum number of times an exploration is started before it can '
     'generate high bounce-rate improvements tasks.',
-<<<<<<< HEAD
-    100)
-=======
     100)
 
 MAX_NUMBER_OF_SVGS_IN_MATH_SVGS_BATCH = ConfigProperty(
@@ -404,5 +401,4 @@
     INT_SCHEMA,
     'The maximum number of Math SVGs that can be send in a batch of math rich '
     'text svgs.',
-    20)
->>>>>>> 0042aa54
+    20)