--- conflicted
+++ resolved
@@ -72,7 +72,6 @@
                 'type': 'unicode'
             }
         }, {
-<<<<<<< HEAD
             'name': 'url_fragment',
             'schema': {
                 'type': 'unicode',
@@ -82,7 +81,8 @@
                     'id': 'has_length_at_most',
                     'max_value': constants.MAX_CHARS_IN_CLASSROOM_URL_FRAGMENT
                 }]
-=======
+            },
+        }, {
             'name': 'course_details',
             'schema': {
                 'type': 'unicode',
@@ -97,7 +97,6 @@
                 'ui_config': {
                     'rows': 5,
                 }
->>>>>>> 89c5f5ec
             }
         }, {
             'name': 'topic_ids',
@@ -378,14 +377,10 @@
     'classroom_pages_data', SET_OF_CLASSROOM_DICTS_SCHEMA,
     'The details for each classroom page.', [{
         'name': 'math',
-<<<<<<< HEAD
         'url_fragment': 'math',
-        'topic_ids': []
-=======
         'topic_ids': [],
         'course_details': '',
         'topic_list_intro': ''
->>>>>>> 89c5f5ec
     }]
 )
 
