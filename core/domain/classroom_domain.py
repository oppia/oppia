# coding: utf-8
#
# Copyright 2018 The Oppia Authors. All Rights Reserved.
#
# Licensed under the Apache License, Version 2.0 (the "License");
# you may not use this file except in compliance with the License.
# You may obtain a copy of the License at
#
#      http://www.apache.org/licenses/LICENSE-2.0
#
# Unless required by applicable law or agreed to in writing, software
# distributed under the License is distributed on an "AS-IS" BASIS,
# WITHOUT WARRANTIES OR CONDITIONS OF ANY KIND, either express or implied.
# See the License for the specific language governing permissions and
# limitations under the License.]

"""Domain objects for Classroom."""

from __future__ import absolute_import
from __future__ import unicode_literals

<<<<<<< HEAD
=======
from core import python_utils
>>>>>>> a0c63b07

class Classroom(object):
    """Domain object for a classroom."""

    def __init__(
            self, name, url_fragment, topic_ids,
            course_details, topic_list_intro):
        """Constructs a Classroom domain object.

        Args:
            name: str. The name of the classroom.
            url_fragment: str. The url fragment of the classroom.
            topic_ids: list(str). List of topic ids attached to the classroom.
            course_details: str. Course details for the classroom.
            topic_list_intro: str. Topic list introduction for the classroom.
        """
        self.name = name
        self.url_fragment = url_fragment
        self.topic_ids = topic_ids
        self.course_details = course_details
        self.topic_list_intro = topic_list_intro<|MERGE_RESOLUTION|>--- conflicted
+++ resolved
@@ -19,11 +19,6 @@
 from __future__ import absolute_import
 from __future__ import unicode_literals
 
-<<<<<<< HEAD
-=======
-from core import python_utils
->>>>>>> a0c63b07
-
 class Classroom(object):
     """Domain object for a classroom."""
 
