--- conflicted
+++ resolved
@@ -28,20 +28,14 @@
     core/domain/platform_parameter_list.py.
     """
 
-<<<<<<< HEAD
     EXPECTED_PARAM_NAMES = ['always_ask_learners_for_answer_details',
-=======
-    EXPECTED_PARAM_NAMES = ['dummy_feature_flag_for_e2e_tests',
-                            'dummy_parameter',
-                            'end_chapter_celebration',
-                            'checkpoint_celebration',
->>>>>>> ab07b500
                             'android_beta_landing_page',
                             'blog_pages',
                             'checkpoint_celebration',
                             'contributor_dashboard_accomplishments',
                             'diagnostic_test',
-                            'dummy_feature', 'dummy_parameter',
+                            'dummy_feature_flag_for_e2e_tests',
+                            'dummy_parameter',
                             'end_chapter_celebration',
                             'high_bounce_rate_task_minimum_exploration_starts',
                             (
