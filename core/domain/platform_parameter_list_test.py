--- conflicted
+++ resolved
@@ -35,11 +35,9 @@
                             'blog_pages',
                             'contributor_dashboard_accomplishments',
                             'diagnostic_test',
-<<<<<<< HEAD
+                            'serial_chapter_launch_curriculum_admin_view',
                             'show_translation_size']
-=======
-                            'serial_chapter_launch_curriculum_admin_view']
->>>>>>> a5730ed0
+
 
     def test_all_defined_parameters_are_valid(self) -> None:
         all_names = params.Registry.get_all_platform_parameter_names()
