# coding: utf-8
#
# Copyright 2014 The Oppia Authors. All Rights Reserved.
#
# Licensed under the Apache License, Version 2.0 (the "License");
# you may not use this file except in compliance with the License.
# You may obtain a copy of the License at
#
#      http://www.apache.org/licenses/LICENSE-2.0
#
# Unless required by applicable law or agreed to in writing, software
# distributed under the License is distributed on an "AS-IS" BASIS,
# WITHOUT WARRANTIES OR CONDITIONS OF ANY KIND, either express or implied.
# See the License for the specific language governing permissions and
# limitations under the License.

"""Tests for continuous computations relating to feedback analytics."""

from constants import constants
from core import jobs_registry
from core.domain import feedback_jobs_continuous
from core.domain import feedback_services
from core.platform import models
from core.platform.taskqueue import gae_taskqueue_services as taskqueue_services
from core.tests import test_utils
import feconf

(feedback_models,) = models.Registry.import_models([models.NAMES.feedback])


class ModifiedFeedbackAnalyticsAggregator(
        feedback_jobs_continuous.FeedbackAnalyticsAggregator):
    """A modified FeedbackAnalyticsAggregator that does not start a new batch
    job when the previous one has finished.
    """
    @classmethod
    def _get_batch_job_manager_class(cls):
        return ModifiedFeedbackAnalyticsMRJobManager

    @classmethod
    def _kickoff_batch_job_after_previous_one_ends(cls):
        pass


class ModifiedFeedbackAnalyticsMRJobManager(
        feedback_jobs_continuous.FeedbackAnalyticsMRJobManager):

    @classmethod
    def _get_continuous_computation_class(cls):
        return ModifiedFeedbackAnalyticsAggregator


class FeedbackAnalyticsAggregatorUnitTests(test_utils.GenericTestBase):
    """Tests for statistics aggregations.
    Note: We are testing realtime model and MR job separately because in the
    test environment the realtime datastore is not automatically cleared after
    a batch job completes.
    """
    ALL_CC_MANAGERS_FOR_TESTS = [ModifiedFeedbackAnalyticsAggregator]

    def _get_swap_context(self):
        return self.swap(
            jobs_registry, 'ALL_CONTINUOUS_COMPUTATION_MANAGERS',
            self.ALL_CC_MANAGERS_FOR_TESTS)

    def _run_job(self):
        self.process_and_flush_pending_tasks()
        ModifiedFeedbackAnalyticsAggregator.start_computation()
        self.assertEqual(
            self.count_jobs_in_taskqueue(
                taskqueue_services.QUEUE_NAME_CONTINUOUS_JOBS), 1)
        self.process_and_flush_pending_tasks()

    def _run_job_and_check_results(
            self, exp_id, expected_thread_analytics_dict):
        self._run_job()
        self.assertEqual(
            ModifiedFeedbackAnalyticsAggregator.get_thread_analytics(
                exp_id).to_dict(),
            expected_thread_analytics_dict)

    def test_no_threads_job_not_run(self):
        # Create a new exploration, but don't create any threads and don't even
        # start the MR job.
        with self._get_swap_context():
            exp_id = 'eid'
            self.save_new_valid_exploration(exp_id, 'owner')
            self.assertEqual(
                ModifiedFeedbackAnalyticsAggregator.get_thread_analytics(
                    exp_id).to_dict(), {
                        'num_open_threads': 0,
                        'num_total_threads': 0,
                    })

    def test_get_thread_analytics_multi(self):
        with self._get_swap_context():
            exp_id_1 = 'eid1'
            exp_id_2 = 'eid2'
            self.save_new_valid_exploration(exp_id_1, 'owner')
            self.save_new_valid_exploration(exp_id_2, 'owner')

            initial_feedback_threads = (
                ModifiedFeedbackAnalyticsAggregator.get_thread_analytics_multi(
                    [exp_id_1, exp_id_2]))
            self.assertEqual(len(initial_feedback_threads), 2)
            self.assertEqual(initial_feedback_threads[0].to_dict(), {
                'num_open_threads': 0,
                'num_total_threads': 0,
            })
            self.assertEqual(initial_feedback_threads[1].to_dict(), {
                'num_open_threads': 0,
                'num_total_threads': 0,
            })

            feedback_services.create_thread(
                'exploration', exp_id_1, None, 'owner', 'subject', 'text')
            self.process_and_flush_pending_tasks()
            feedback_threads = (
                ModifiedFeedbackAnalyticsAggregator.get_thread_analytics_multi(
                    [exp_id_1, exp_id_2]))
            self.assertEqual(len(feedback_threads), 2)
            self.assertEqual(feedback_threads[0].to_dict(), {
                'num_open_threads': 1,
                'num_total_threads': 1,
            })
            self.assertEqual(feedback_threads[1].to_dict(), {
                'num_open_threads': 0,
                'num_total_threads': 0,
            })

            self._run_job()
            feedback_threads_after_running_job = (
                ModifiedFeedbackAnalyticsAggregator.get_thread_analytics_multi(
                    [exp_id_1, exp_id_2]))
            self.assertEqual(len(feedback_threads_after_running_job), 2)
            self.assertEqual(feedback_threads_after_running_job[0].to_dict(), {
                'num_open_threads': 1,
                'num_total_threads': 1,
            })
            self.assertEqual(feedback_threads_after_running_job[1].to_dict(), {
                'num_open_threads': 0,
                'num_total_threads': 0,
            })

    def test_no_threads(self):
        with self._get_swap_context():
            exp_id = 'eid'
            self.save_new_valid_exploration(exp_id, 'owner')
            self._run_job_and_check_results(
                exp_id, {
                    'num_open_threads': 0,
                    'num_total_threads': 0,
                })

    def test_single_thread_single_exp(self):
        with self._get_swap_context():
            exp_id = 'eid'
            thread_id = 'exploration.eid.tid'
            self.save_new_valid_exploration(exp_id, 'owner')
            thread = feedback_models.GeneralFeedbackThreadModel.create(
                thread_id)
            thread.entity_type = feconf.ENTITY_TYPE_EXPLORATION
            thread.entity_id = exp_id
            thread.subject = 'subject'
            thread.put()
            with self.swap(
<<<<<<< HEAD
                constants, 'ENABLE_GENERALIZED_FEEDBACK_THREADS', False):
=======
                constants, 'ENABLE_GENERALIZED_FEEDBACK_THREADS', True):
>>>>>>> 465bf769
                self._run_job_and_check_results(
                    exp_id, {
                        'num_open_threads': 1,
                        'num_total_threads': 1,
                    })

    def test_multiple_threads_single_exp(self):
        with self._get_swap_context():
            exp_id = 'eid'
            thread_id_1 = 'exploration.eid.tid1'
            thread_id_2 = 'exploration.eid.tid2'
            self.save_new_valid_exploration(exp_id, 'owner')
            thread_1 = feedback_models.GeneralFeedbackThreadModel.create(
                thread_id_1)
            thread_1.entity_type = feconf.ENTITY_TYPE_EXPLORATION
            thread_1.entity_id = exp_id
            thread_1.subject = 'subject'
            thread_1.put()
            thread_2 = feedback_models.GeneralFeedbackThreadModel.create(
                thread_id_2)
            thread_2.entity_type = feconf.ENTITY_TYPE_EXPLORATION
            thread_2.entity_id = exp_id
            thread_2.subject = 'subject'
            thread_2.put()

            with self.swap(
<<<<<<< HEAD
                constants, 'ENABLE_GENERALIZED_FEEDBACK_THREADS', False):
=======
                constants, 'ENABLE_GENERALIZED_FEEDBACK_THREADS', True):
>>>>>>> 465bf769
                self._run_job_and_check_results(
                    exp_id, {
                        'num_open_threads': 2,
                        'num_total_threads': 2,
                    })

    def test_multiple_threads_multiple_exp(self):
        with self._get_swap_context():
            exp_id_1 = 'eid1'
            exp_id_2 = 'eid2'
            exp_id_3 = 'eid3'
            thread_id_1 = 'exploration.eid1.tid1'
            thread_id_2 = 'exploration.eid1.tid2'
            thread_id_3 = 'exploration.eid3.tid3'
            self.save_new_valid_exploration(exp_id_1, 'owner')
            self.save_new_valid_exploration(exp_id_2, 'owner')
            self.save_new_valid_exploration(exp_id_3, 'owner')

<<<<<<< HEAD
            thread_1 = feedback_models.FeedbackThreadModel.create(thread_id_1)
            thread_1.exploration_id = exp_id_1
=======
            thread_1 = feedback_models.GeneralFeedbackThreadModel.create(
                thread_id_1)
            thread_1.entity_type = feconf.ENTITY_TYPE_EXPLORATION
            thread_1.entity_id = exp_id_1
            thread_1.subject = 'subject'
>>>>>>> 465bf769
            thread_1.put()
            thread_2 = feedback_models.GeneralFeedbackThreadModel.create(
                thread_id_2)
            thread_2.entity_type = feconf.ENTITY_TYPE_EXPLORATION
            thread_2.entity_id = exp_id_1
            thread_2.subject = 'subject'
            thread_2.put()
            thread_3 = feedback_models.GeneralFeedbackThreadModel.create(
                thread_id_3)
            thread_3.entity_type = feconf.ENTITY_TYPE_EXPLORATION
            thread_3.entity_id = exp_id_3
            thread_3.subject = 'subject'
            thread_3.put()
            with self.swap(
<<<<<<< HEAD
                constants, 'ENABLE_GENERALIZED_FEEDBACK_THREADS', False):
=======
                constants, 'ENABLE_GENERALIZED_FEEDBACK_THREADS', True):
>>>>>>> 465bf769
                self.process_and_flush_pending_tasks()
                ModifiedFeedbackAnalyticsAggregator.start_computation()
                self.assertEqual(
                    self.count_jobs_in_taskqueue(
                        taskqueue_services.QUEUE_NAME_CONTINUOUS_JOBS), 1)
                self.process_and_flush_pending_tasks()
                # Do a multi call for all explorations and check for stats.
                feedback_analytics_multi = (
                    ModifiedFeedbackAnalyticsAggregator
                    .get_thread_analytics_multi([exp_id_1, exp_id_2, exp_id_3]))
            self.assertEqual(
                feedback_analytics_multi[0].to_dict(),
                {
                    'num_open_threads': 2,
                    'num_total_threads': 2,
                })
            self.assertEqual(
                feedback_analytics_multi[1].to_dict(),
                {
                    'num_open_threads': 0,
                    'num_total_threads': 0,
                })
            self.assertEqual(
                feedback_analytics_multi[2].to_dict(),
                {
                    'num_open_threads': 1,
                    'num_total_threads': 1,
                })
            # Do calls for each exploration separately and check for stats.
            self.assertEqual(
                ModifiedFeedbackAnalyticsAggregator.get_thread_analytics(
                    exp_id_1).to_dict(),
                {
                    'num_open_threads': 2,
                    'num_total_threads': 2,
                })
            self.assertEqual(
                ModifiedFeedbackAnalyticsAggregator.get_thread_analytics(
                    exp_id_2).to_dict(),
                {
                    'num_open_threads': 0,
                    'num_total_threads': 0,
                })
            self.assertEqual(
                ModifiedFeedbackAnalyticsAggregator.get_thread_analytics(
                    exp_id_3).to_dict(),
                {
                    'num_open_threads': 1,
                    'num_total_threads': 1,
                })

    def test_thread_closed_job_running(self):
        with self._get_swap_context():
            # Create test objects.
            user_id = 'uid'
            exp_id = 'eid'
            thread_id_1 = 'exploration.eid.tid1'
            self.save_new_valid_exploration(exp_id, 'owner')
            thread_1 = feedback_models.GeneralFeedbackThreadModel.create(
                thread_id_1)
            thread_1.entity_type = feconf.ENTITY_TYPE_EXPLORATION
            thread_1.entity_id = exp_id
            thread_1.subject = 'subject'
            thread_1.put()

            with self.swap(
<<<<<<< HEAD
                constants, 'ENABLE_GENERALIZED_FEEDBACK_THREADS', False):
=======
                constants, 'ENABLE_GENERALIZED_FEEDBACK_THREADS', True):
>>>>>>> 465bf769
                # Start job.
                self._run_job_and_check_results(
                    exp_id, {
                        'num_open_threads': 1,
                        'num_total_threads': 1,
                    })

                # Stop job.
                ModifiedFeedbackAnalyticsAggregator.stop_computation(user_id)
                self.assertEqual(
                    self.count_jobs_in_taskqueue(
                        taskqueue_services.QUEUE_NAME_CONTINUOUS_JOBS), 0)

                # Close thread.
                thread = feedback_models.GeneralFeedbackThreadModel.get_by_id(
                    thread_id_1)
                thread.status = feedback_models.STATUS_CHOICES_FIXED
                thread.put()

<<<<<<< HEAD
            # Restart job.
            with self.swap(
                constants, 'ENABLE_GENERALIZED_FEEDBACK_THREADS', False):
=======
>>>>>>> 465bf769
                self._run_job_and_check_results(
                    exp_id, {
                        'num_open_threads': 0,
                        'num_total_threads': 1,
                    })

    def test_thread_closed_reopened_again(self):
        with self._get_swap_context():
            # Create test objects.
            user_id = 'uid'
            exp_id = 'eid'
            thread_id_1 = 'exploration.eid.tid1'
            self.save_new_valid_exploration(exp_id, 'owner')
            thread_1 = feedback_models.GeneralFeedbackThreadModel.create(
                thread_id_1)
            thread_1.entity_type = feconf.ENTITY_TYPE_EXPLORATION
            thread_1.entity_id = exp_id
            thread_1.subject = 'subject'
            thread_1.put()

            with self.swap(
<<<<<<< HEAD
                constants, 'ENABLE_GENERALIZED_FEEDBACK_THREADS', False):
=======
                constants, 'ENABLE_GENERALIZED_FEEDBACK_THREADS', True):
>>>>>>> 465bf769
                # Start job.
                self._run_job_and_check_results(
                    exp_id, {
                        'num_open_threads': 1,
                        'num_total_threads': 1,
                    })
<<<<<<< HEAD

                # Stop job.
                ModifiedFeedbackAnalyticsAggregator.stop_computation(user_id)
            self.assertEqual(
                self.count_jobs_in_taskqueue(
                    taskqueue_services.QUEUE_NAME_CONTINUOUS_JOBS), 0)

            # Close thread.
            thread = feedback_models.FeedbackThreadModel.get_by_id(thread_id_1)
            thread.status = feedback_models.STATUS_CHOICES_FIXED
            thread.put()

            with self.swap(
                constants, 'ENABLE_GENERALIZED_FEEDBACK_THREADS', False):
                # Restart job.
                self._run_job_and_check_results(
                    exp_id, {
                        'num_open_threads': 0,
                        'num_total_threads': 1,
                    })

                # Stop job.
                ModifiedFeedbackAnalyticsAggregator.stop_computation(user_id)
            self.assertEqual(
                self.count_jobs_in_taskqueue(
                    taskqueue_services.QUEUE_NAME_CONTINUOUS_JOBS), 0)
=======
>>>>>>> 465bf769

                # Stop job.
                ModifiedFeedbackAnalyticsAggregator.stop_computation(user_id)
                self.assertEqual(
                    self.count_jobs_in_taskqueue(
                        taskqueue_services.QUEUE_NAME_CONTINUOUS_JOBS), 0)

                # Close thread.
                thread = feedback_models.GeneralFeedbackThreadModel.get_by_id(
                    thread_id_1)
                thread.status = feedback_models.STATUS_CHOICES_FIXED
                thread.put()

                # Restart job.
                self._run_job_and_check_results(
                    exp_id, {
                        'num_open_threads': 0,
                        'num_total_threads': 1,
                    })

<<<<<<< HEAD
            with self.swap(
                constants, 'ENABLE_GENERALIZED_FEEDBACK_THREADS', False):
=======
                # Stop job.
                ModifiedFeedbackAnalyticsAggregator.stop_computation(user_id)
                self.assertEqual(
                    self.count_jobs_in_taskqueue(
                        taskqueue_services.QUEUE_NAME_CONTINUOUS_JOBS), 0)

                # Reopen thread.
                thread = feedback_models.GeneralFeedbackThreadModel.get_by_id(
                    thread_id_1)
                thread.status = feedback_models.STATUS_CHOICES_OPEN
                thread.put()

>>>>>>> 465bf769
                # Restart job.
                self._run_job_and_check_results(
                    exp_id, {
                        'num_open_threads': 1,
                        'num_total_threads': 1,
                    })

    def test_thread_closed_status_changed(self):
        with self._get_swap_context():
            # Create test objects.
            user_id = 'uid'
            exp_id = 'eid'
            thread_id_1 = 'exploration.eid.tid1'
            self.save_new_valid_exploration(exp_id, 'owner')
            thread_1 = feedback_models.GeneralFeedbackThreadModel.create(
                thread_id_1)
            thread_1.entity_type = feconf.ENTITY_TYPE_EXPLORATION
            thread_1.entity_id = exp_id
            thread_1.subject = 'subject'
            thread_1.put()

            # Start job.
            with self.swap(
<<<<<<< HEAD
                constants, 'ENABLE_GENERALIZED_FEEDBACK_THREADS', False):
=======
                constants, 'ENABLE_GENERALIZED_FEEDBACK_THREADS', True):
>>>>>>> 465bf769
                self._run_job_and_check_results(
                    exp_id, {
                        'num_open_threads': 1,
                        'num_total_threads': 1,
                    })
<<<<<<< HEAD

                # Stop job.
                ModifiedFeedbackAnalyticsAggregator.stop_computation(user_id)
            self.assertEqual(
                self.count_jobs_in_taskqueue(
                    taskqueue_services.QUEUE_NAME_CONTINUOUS_JOBS), 0)

            # Close thread.
            thread = feedback_models.FeedbackThreadModel.get_by_id(thread_id_1)
            thread.status = feedback_models.STATUS_CHOICES_FIXED
            thread.put()

            # Restart job.
            with self.swap(
                constants, 'ENABLE_GENERALIZED_FEEDBACK_THREADS', False):
                self._run_job_and_check_results(
                    exp_id, {
                        'num_open_threads': 0,
                        'num_total_threads': 1,
                    })

                # Stop job.
                ModifiedFeedbackAnalyticsAggregator.stop_computation(user_id)
            self.assertEqual(
                self.count_jobs_in_taskqueue(
                    taskqueue_services.QUEUE_NAME_CONTINUOUS_JOBS), 0)
=======
>>>>>>> 465bf769

                # Stop job.
                ModifiedFeedbackAnalyticsAggregator.stop_computation(user_id)
                self.assertEqual(
                    self.count_jobs_in_taskqueue(
                        taskqueue_services.QUEUE_NAME_CONTINUOUS_JOBS), 0)

                # Close thread.
                thread = feedback_models.GeneralFeedbackThreadModel.get_by_id(
                    thread_id_1)
                thread.status = feedback_models.STATUS_CHOICES_FIXED
                thread.put()

                # Restart job.
                self._run_job_and_check_results(
                    exp_id, {
                        'num_open_threads': 0,
                        'num_total_threads': 1,
                    })

<<<<<<< HEAD
            # Restart job.
            with self.swap(
                constants, 'ENABLE_GENERALIZED_FEEDBACK_THREADS', False):
=======
                # Stop job.
                ModifiedFeedbackAnalyticsAggregator.stop_computation(user_id)
                self.assertEqual(
                    self.count_jobs_in_taskqueue(
                        taskqueue_services.QUEUE_NAME_CONTINUOUS_JOBS), 0)

                # Change thread status.
                thread = feedback_models.GeneralFeedbackThreadModel.get_by_id(
                    thread_id_1)
                thread.status = feedback_models.STATUS_CHOICES_IGNORED
                thread.put()

                # Restart job.
>>>>>>> 465bf769
                self._run_job_and_check_results(
                    exp_id, {
                        'num_open_threads': 0,
                        'num_total_threads': 1,
                    })


class RealtimeFeedbackAnalyticsUnitTests(test_utils.GenericTestBase):
    """Tests for realtime analytics of feedback models."""

    ALL_CC_MANAGERS_FOR_TESTS = [ModifiedFeedbackAnalyticsAggregator]

    def _get_swap_context(self):
        return self.swap(
            jobs_registry, 'ALL_CONTINUOUS_COMPUTATION_MANAGERS',
            self.ALL_CC_MANAGERS_FOR_TESTS)

    def _flush_tasks_and_check_analytics(
            self, exp_id, expected_thread_analytics_dict):
        self.process_and_flush_pending_tasks()
        self.assertEqual(
            ModifiedFeedbackAnalyticsAggregator.get_thread_analytics(
                exp_id).to_dict(), expected_thread_analytics_dict)

    def test_no_threads(self):
        with self._get_swap_context():
            exp_id = 'eid'
            self.save_new_valid_exploration(exp_id, 'owner')

            self._flush_tasks_and_check_analytics(
                exp_id, {
                    'num_open_threads': 0,
                    'num_total_threads': 0,
                })

    def test_single_thread_single_exp(self):
        with self._get_swap_context():
            # Create test objects.
            exp_id = 'eid'
            self.save_new_valid_exploration(exp_id, 'owner')

            # Trigger thread creation event.
            self.process_and_flush_pending_tasks()
            feedback_services.create_thread(
                'exploration', exp_id, 'a_state_name', None, 'a subject',
                'some text')

            self._flush_tasks_and_check_analytics(
                exp_id, {
                    'num_open_threads': 1,
                    'num_total_threads': 1,
                })

    def test_multiple_threads_single_exp(self):
        with self._get_swap_context():
            # Create test objects.
            exp_id = 'eid'
            self.save_new_valid_exploration(exp_id, 'owner')

            # Trigger thread creation events.
            self.process_and_flush_pending_tasks()
            feedback_services.create_thread(
                'exploration', exp_id, 'a_state_name', None, 'a subject',
                'some text')
            feedback_services.create_thread(
                'exploration', exp_id, 'a_state_name', None, 'a subject',
                'some text')

            self._flush_tasks_and_check_analytics(
                exp_id, {
                    'num_open_threads': 2,
                    'num_total_threads': 2,
                })

    def test_multiple_threads_multiple_exp(self):
        with self._get_swap_context():
            # Create test objects.
            exp_id_1 = 'eid1'
            exp_id_2 = 'eid2'
            self.save_new_valid_exploration(exp_id_1, 'owner')
            self.save_new_valid_exploration(exp_id_2, 'owner')

            # Trigger thread creation events.
            self.process_and_flush_pending_tasks()
            feedback_services.create_thread(
                'exploration', exp_id_1, 'a_state_name', None, 'a subject',
                'some text')
            feedback_services.create_thread(
                'exploration', exp_id_1, 'a_state_name', None, 'a subject',
                'some text')
            feedback_services.create_thread(
                'exploration', exp_id_2, 'a_state_name', None, 'a subject',
                'some text')
            feedback_services.create_thread(
                'exploration', exp_id_2, 'a_state_name', None, 'a subject',
                'some text')

            self._flush_tasks_and_check_analytics(
                exp_id_1, {
                    'num_open_threads': 2,
                    'num_total_threads': 2,
                })
            self._flush_tasks_and_check_analytics(
                exp_id_2, {
                    'num_open_threads': 2,
                    'num_total_threads': 2,
                })

    def test_thread_closed_job_running(self):
        with self._get_swap_context():
            # Create test objects.
            exp_id = 'eid'
            self.save_new_valid_exploration(exp_id, 'owner')

            # Trigger thread creation events.
            self.process_and_flush_pending_tasks()
            feedback_services.create_thread(
                'exploration', exp_id, 'a_state_name', None, 'a subject',
                'some text')
            self._flush_tasks_and_check_analytics(
                exp_id, {
                    'num_open_threads': 1,
                    'num_total_threads': 1,
                })

            # Trigger close event.
            threadlist = feedback_services.get_all_threads(
                'exploration', exp_id, False)
            thread_id = threadlist[0].id
            feedback_services.create_message(
                thread_id, 'author', feedback_models.STATUS_CHOICES_FIXED,
                None, 'some text')
            self._flush_tasks_and_check_analytics(
                exp_id, {
                    'num_open_threads': 0,
                    'num_total_threads': 1,
                })

    def test_thread_closed_reopened_again(self):
        with self._get_swap_context():
            # Create test objects.
            exp_id = 'eid'
            self.save_new_valid_exploration(exp_id, 'owner')

            # Trigger thread creation events.
            self.process_and_flush_pending_tasks()
            feedback_services.create_thread(
                'exploration', exp_id, 'a_state_name', None, 'a subject',
                'some text')

            self._flush_tasks_and_check_analytics(
                exp_id, {
                    'num_open_threads': 1,
                    'num_total_threads': 1,
                })

            # Trigger close event.
            threadlist = feedback_services.get_all_threads(
                'exploration', exp_id, False)
            thread_id = threadlist[0].id
            feedback_services.create_message(
                thread_id, 'author', feedback_models.STATUS_CHOICES_FIXED,
                None, 'some text')
            self._flush_tasks_and_check_analytics(
                exp_id, {
                    'num_open_threads': 0,
                    'num_total_threads': 1,
                })

            # Trigger reopen event.
            threadlist = feedback_services.get_all_threads(
                'exploration', exp_id, False)
            thread_id = threadlist[0].id
            feedback_services.create_message(
                thread_id, 'author', feedback_models.STATUS_CHOICES_OPEN,
                None, 'some text')
            self._flush_tasks_and_check_analytics(
                exp_id, {
                    'num_open_threads': 1,
                    'num_total_threads': 1,
                })

    def test_thread_closed_status_changed(self):
        with self._get_swap_context():
            # Create test objects.
            exp_id = 'eid'
            self.save_new_valid_exploration(exp_id, 'owner')

            # Trigger thread creation events.
            self.process_and_flush_pending_tasks()
            feedback_services.create_thread(
                'exploration', exp_id, 'a_state_name', None, 'a subject',
                'some text')

            self._flush_tasks_and_check_analytics(
                exp_id, {
                    'num_open_threads': 1,
                    'num_total_threads': 1,
                })

            # Trigger close event.
            threadlist = feedback_services.get_all_threads(
                'exploration', exp_id, False)
            thread_id = threadlist[0].id
            feedback_services.create_message(
                thread_id, 'author', feedback_models.STATUS_CHOICES_FIXED,
                None, 'some text')
            self._flush_tasks_and_check_analytics(
                exp_id, {
                    'num_open_threads': 0,
                    'num_total_threads': 1,
                })

            # Trigger thread status change event.
            threadlist = feedback_services.get_all_threads(
                'exploration', exp_id, False)
            thread_id = threadlist[0].id
            feedback_services.create_message(
                thread_id, 'author', feedback_models.STATUS_CHOICES_IGNORED,
                None, 'some text')
            self._flush_tasks_and_check_analytics(
                exp_id, {
                    'num_open_threads': 0,
                    'num_total_threads': 1,
                })

    def test_realtime_with_batch_computation(self):
        with self._get_swap_context():
            # Create test objects.
            user_id = 'uid'
            exp_id = 'eid'
            self.save_new_valid_exploration(exp_id, 'owner')
            feedback_services.create_thread(
                'exploration', exp_id, 'a_state_name', None, 'a subject',
                'some text')

            # Start job.
            self.process_and_flush_pending_tasks()
            ModifiedFeedbackAnalyticsAggregator.start_computation()
            self.assertEqual(
                self.count_jobs_in_taskqueue(
                    taskqueue_services.QUEUE_NAME_CONTINUOUS_JOBS), 1)
            self.process_and_flush_pending_tasks()

            # Stop job.
            ModifiedFeedbackAnalyticsAggregator.stop_computation(user_id)
            self.assertEqual(
                self.count_jobs_in_taskqueue(
                    taskqueue_services.QUEUE_NAME_CONTINUOUS_JOBS), 0)

            self._flush_tasks_and_check_analytics(
                exp_id, {
                    'num_open_threads': 1,
                    'num_total_threads': 1,
                })

            # Create another thread but don't start job.
            feedback_services.create_thread(
                'exploration', exp_id, 'a_state_name', None, 'a subject',
                'some text')
            self._flush_tasks_and_check_analytics(
                exp_id, {
                    'num_open_threads': 2,
                    'num_total_threads': 2,
                })<|MERGE_RESOLUTION|>--- conflicted
+++ resolved
@@ -164,11 +164,7 @@
             thread.subject = 'subject'
             thread.put()
             with self.swap(
-<<<<<<< HEAD
-                constants, 'ENABLE_GENERALIZED_FEEDBACK_THREADS', False):
-=======
                 constants, 'ENABLE_GENERALIZED_FEEDBACK_THREADS', True):
->>>>>>> 465bf769
                 self._run_job_and_check_results(
                     exp_id, {
                         'num_open_threads': 1,
@@ -195,11 +191,7 @@
             thread_2.put()
 
             with self.swap(
-<<<<<<< HEAD
-                constants, 'ENABLE_GENERALIZED_FEEDBACK_THREADS', False):
-=======
                 constants, 'ENABLE_GENERALIZED_FEEDBACK_THREADS', True):
->>>>>>> 465bf769
                 self._run_job_and_check_results(
                     exp_id, {
                         'num_open_threads': 2,
@@ -218,16 +210,11 @@
             self.save_new_valid_exploration(exp_id_2, 'owner')
             self.save_new_valid_exploration(exp_id_3, 'owner')
 
-<<<<<<< HEAD
-            thread_1 = feedback_models.FeedbackThreadModel.create(thread_id_1)
-            thread_1.exploration_id = exp_id_1
-=======
             thread_1 = feedback_models.GeneralFeedbackThreadModel.create(
                 thread_id_1)
             thread_1.entity_type = feconf.ENTITY_TYPE_EXPLORATION
             thread_1.entity_id = exp_id_1
             thread_1.subject = 'subject'
->>>>>>> 465bf769
             thread_1.put()
             thread_2 = feedback_models.GeneralFeedbackThreadModel.create(
                 thread_id_2)
@@ -242,11 +229,7 @@
             thread_3.subject = 'subject'
             thread_3.put()
             with self.swap(
-<<<<<<< HEAD
-                constants, 'ENABLE_GENERALIZED_FEEDBACK_THREADS', False):
-=======
                 constants, 'ENABLE_GENERALIZED_FEEDBACK_THREADS', True):
->>>>>>> 465bf769
                 self.process_and_flush_pending_tasks()
                 ModifiedFeedbackAnalyticsAggregator.start_computation()
                 self.assertEqual(
@@ -313,11 +296,7 @@
             thread_1.put()
 
             with self.swap(
-<<<<<<< HEAD
-                constants, 'ENABLE_GENERALIZED_FEEDBACK_THREADS', False):
-=======
                 constants, 'ENABLE_GENERALIZED_FEEDBACK_THREADS', True):
->>>>>>> 465bf769
                 # Start job.
                 self._run_job_and_check_results(
                     exp_id, {
@@ -337,12 +316,6 @@
                 thread.status = feedback_models.STATUS_CHOICES_FIXED
                 thread.put()
 
-<<<<<<< HEAD
-            # Restart job.
-            with self.swap(
-                constants, 'ENABLE_GENERALIZED_FEEDBACK_THREADS', False):
-=======
->>>>>>> 465bf769
                 self._run_job_and_check_results(
                     exp_id, {
                         'num_open_threads': 0,
@@ -364,46 +337,13 @@
             thread_1.put()
 
             with self.swap(
-<<<<<<< HEAD
-                constants, 'ENABLE_GENERALIZED_FEEDBACK_THREADS', False):
-=======
                 constants, 'ENABLE_GENERALIZED_FEEDBACK_THREADS', True):
->>>>>>> 465bf769
                 # Start job.
                 self._run_job_and_check_results(
                     exp_id, {
                         'num_open_threads': 1,
                         'num_total_threads': 1,
                     })
-<<<<<<< HEAD
-
-                # Stop job.
-                ModifiedFeedbackAnalyticsAggregator.stop_computation(user_id)
-            self.assertEqual(
-                self.count_jobs_in_taskqueue(
-                    taskqueue_services.QUEUE_NAME_CONTINUOUS_JOBS), 0)
-
-            # Close thread.
-            thread = feedback_models.FeedbackThreadModel.get_by_id(thread_id_1)
-            thread.status = feedback_models.STATUS_CHOICES_FIXED
-            thread.put()
-
-            with self.swap(
-                constants, 'ENABLE_GENERALIZED_FEEDBACK_THREADS', False):
-                # Restart job.
-                self._run_job_and_check_results(
-                    exp_id, {
-                        'num_open_threads': 0,
-                        'num_total_threads': 1,
-                    })
-
-                # Stop job.
-                ModifiedFeedbackAnalyticsAggregator.stop_computation(user_id)
-            self.assertEqual(
-                self.count_jobs_in_taskqueue(
-                    taskqueue_services.QUEUE_NAME_CONTINUOUS_JOBS), 0)
-=======
->>>>>>> 465bf769
 
                 # Stop job.
                 ModifiedFeedbackAnalyticsAggregator.stop_computation(user_id)
@@ -424,10 +364,6 @@
                         'num_total_threads': 1,
                     })
 
-<<<<<<< HEAD
-            with self.swap(
-                constants, 'ENABLE_GENERALIZED_FEEDBACK_THREADS', False):
-=======
                 # Stop job.
                 ModifiedFeedbackAnalyticsAggregator.stop_computation(user_id)
                 self.assertEqual(
@@ -440,7 +376,6 @@
                 thread.status = feedback_models.STATUS_CHOICES_OPEN
                 thread.put()
 
->>>>>>> 465bf769
                 # Restart job.
                 self._run_job_and_check_results(
                     exp_id, {
@@ -464,46 +399,12 @@
 
             # Start job.
             with self.swap(
-<<<<<<< HEAD
-                constants, 'ENABLE_GENERALIZED_FEEDBACK_THREADS', False):
-=======
                 constants, 'ENABLE_GENERALIZED_FEEDBACK_THREADS', True):
->>>>>>> 465bf769
                 self._run_job_and_check_results(
                     exp_id, {
                         'num_open_threads': 1,
                         'num_total_threads': 1,
                     })
-<<<<<<< HEAD
-
-                # Stop job.
-                ModifiedFeedbackAnalyticsAggregator.stop_computation(user_id)
-            self.assertEqual(
-                self.count_jobs_in_taskqueue(
-                    taskqueue_services.QUEUE_NAME_CONTINUOUS_JOBS), 0)
-
-            # Close thread.
-            thread = feedback_models.FeedbackThreadModel.get_by_id(thread_id_1)
-            thread.status = feedback_models.STATUS_CHOICES_FIXED
-            thread.put()
-
-            # Restart job.
-            with self.swap(
-                constants, 'ENABLE_GENERALIZED_FEEDBACK_THREADS', False):
-                self._run_job_and_check_results(
-                    exp_id, {
-                        'num_open_threads': 0,
-                        'num_total_threads': 1,
-                    })
-
-                # Stop job.
-                ModifiedFeedbackAnalyticsAggregator.stop_computation(user_id)
-            self.assertEqual(
-                self.count_jobs_in_taskqueue(
-                    taskqueue_services.QUEUE_NAME_CONTINUOUS_JOBS), 0)
-=======
->>>>>>> 465bf769
-
                 # Stop job.
                 ModifiedFeedbackAnalyticsAggregator.stop_computation(user_id)
                 self.assertEqual(
@@ -523,11 +424,6 @@
                         'num_total_threads': 1,
                     })
 
-<<<<<<< HEAD
-            # Restart job.
-            with self.swap(
-                constants, 'ENABLE_GENERALIZED_FEEDBACK_THREADS', False):
-=======
                 # Stop job.
                 ModifiedFeedbackAnalyticsAggregator.stop_computation(user_id)
                 self.assertEqual(
@@ -541,7 +437,6 @@
                 thread.put()
 
                 # Restart job.
->>>>>>> 465bf769
                 self._run_job_and_check_results(
                     exp_id, {
                         'num_open_threads': 0,
