--- conflicted
+++ resolved
@@ -1096,29 +1096,6 @@
     suggestion_models.SUGGESTION_TYPE_ADD_QUESTION: SuggestionAddQuestion
 }
 
-<<<<<<< HEAD
-class ReviewableSuggestionEmailContentInfo(python_utils.OBJECT):
-    """Stores key information that is used to create the email content for
-    notifying adminsand reviewers that there are suggestions that need to be
-    reviewed.
-
-    Attributes: 
-        suggestion_type: str. The type of the suggestion.
-        language_code: str|None. The language code of the suggestion or None if
-            it is not applicable.
-        suggestion_content: str. The question or translation of the suggestion.
-        submission_datetime: datetime.datetime. Date and time when the
-            suggestion was submitted for review.
-   """
-  
-    def __init__(
-            self, suggestion_type, language_code, suggestion_content,
-            out_for_review_on):
-        self.suggestion_type = suggestion_type
-        self.language_code = language_code
-        self.suggestion_content = suggestion_content
-        self.out_for_review_on = out_for_review_on
-=======
 
 class CommunityContributionStats(python_utils.OBJECT):
     """Domain object for the CommunityContributionStatsModel.
@@ -1224,4 +1201,24 @@
                 that are currently in review.
         """
         self.translation_suggestion_counts_by_lang_code[language_code] = count
->>>>>>> d5806038
+
+class ReviewableSuggestionEmailContentInfo(python_utils.OBJECT):
+    """Stores key information that is used to create the email content for
+    notifying admins and reviewers that there are suggestions that need to be
+    reviewed.
+    
+    Attributes: 
+        suggestion_type: str. The type of the suggestion.
+        language_code: str. The language code of the suggestion.
+        suggestion_content: str. The question or translation of the suggestion.
+        submission_datetime: datetime.datetime. Date and time when the
+            suggestion was submitted for review.
+    """
+  
+    def __init__(
+            self, suggestion_type, language_code, suggestion_content,
+            out_for_review_on):
+        self.suggestion_type = suggestion_type
+        self.language_code = language_code
+        self.suggestion_content = suggestion_content
+        self.out_for_review_on = out_for_review_on