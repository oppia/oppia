# Copyright 2018 The Oppia Authors. All Rights Reserved.
#
# Licensed under the Apache License, Version 2.0 (the "License");
# you may not use this file except in compliance with the License.
# You may obtain a copy of the License at
#
#      http://www.apache.org/licenses/LICENSE-2.0
#
# Unless required by applicable law or agreed to in writing, software
# distributed under the License is distributed on an "AS-IS" BASIS,
# WITHOUT WARRANTIES OR CONDITIONS OF ANY KIND, either express or implied.
# See the License for the specific language governing permissions and
# limitations under the License.

"""Registry for Oppia suggestions. Contains a BaseSuggestion class and
subclasses for each type of suggestion.
"""

from __future__ import annotations

import copy
import datetime

from core import feconf
from core import utils
from core.constants import constants
from core.domain import change_domain
from core.domain import config_domain
from core.domain import exp_domain
from core.domain import exp_fetchers
from core.domain import exp_services
from core.domain import fs_services
from core.domain import html_cleaner
from core.domain import question_domain
from core.domain import question_services
from core.domain import skill_domain
from core.domain import skill_fetchers
from core.domain import state_domain
from core.domain import user_services
from core.platform import models

from typing import (
    Any, Callable, Dict, List, Mapping, Optional, Sequence, Set, Type, Union
)
from typing_extensions import TypedDict

MYPY = False
if MYPY:  # pragma: no cover
    from mypy_imports import suggestion_models

(suggestion_models,) = models.Registry.import_models([models.NAMES.suggestion])


class BaseSuggestionDict(TypedDict):
    """Dictionary representing the BaseSuggestion object."""

    suggestion_id: str
    suggestion_type: str
    target_type: str
    target_id: str
    target_version_at_submission: int
    status: str
    author_name: str
    final_reviewer_id: Optional[str]
    change: Dict[str, change_domain.AcceptableChangeDictTypes]
    score_category: str
    language_code: str
    last_updated: float
    edited_by_reviewer: bool


class BaseSuggestion:
    """Base class for a suggestion.

    Attributes:
        suggestion_id: str. The ID of the suggestion.
        suggestion_type: str. The type of the suggestion.
        target_type: str. The type of target entity being edited.
        target_id: str. The ID of the target entity being edited.
        target_version_at_submission: int. The version number of the target
            entity at the time of creation of the suggestion.
        status: str. The status of the suggestion.
        author_id: str. The ID of the user who submitted the suggestion.
        final_reviewer_id: str. The ID of the reviewer who has accepted/rejected
            the suggestion.
        change: Change. The details of the suggestion. This should be an
            object of type ExplorationChange, TopicChange, etc.
        score_category: str. The scoring category for the suggestion.
        last_updated: datetime.datetime. Date and time when the suggestion
            was last updated.
        language_code: str|None. The ISO 639-1 code used to query suggestions
            by language, or None if the suggestion type is not queryable by
            language.
        edited_by_reviewer: bool. Whether the suggestion is edited by the
            reviewer.
    """

    # Here, we explicitly defined all the attributes that are used in
    # BaseSuggestion because in `to_dict`, `get_score_type` and other
    # methods too we are accessing these attributes but due to the lack
    # of definition in main implementation the types of these attributes
    # are not available which causes MyPy to throw undefined attribute
    # error for all attributes that are used in BaseSuggestion. Thus to
    # provide type-info to MyPy about these attributes, we defined them
    # as class variables.
    suggestion_id: str
    suggestion_type: str
    target_type: str
    target_id: str
    target_version_at_submission: int
    author_id: str
    change: change_domain.BaseChange
    score_category: str
    last_updated: datetime.datetime
    language_code: str
    edited_by_reviewer: bool
    image_context: str

    def __init__(self, status: str, final_reviewer_id: Optional[str]) -> None:
        """Initializes a Suggestion object."""
        self.status = status
        self.final_reviewer_id = final_reviewer_id

    def to_dict(self) -> BaseSuggestionDict:
        """Returns a dict representation of a suggestion object.

        Returns:
            dict. A dict representation of a suggestion object.
        """
        return {
            'suggestion_id': self.suggestion_id,
            'suggestion_type': self.suggestion_type,
            'target_type': self.target_type,
            'target_id': self.target_id,
            'target_version_at_submission': self.target_version_at_submission,
            'status': self.status,
            'author_name': self.get_author_name(),
            'final_reviewer_id': self.final_reviewer_id,
            'change': self.change.to_dict(),
            'score_category': self.score_category,
            'language_code': self.language_code,
            'last_updated': utils.get_time_in_millisecs(self.last_updated),
            'edited_by_reviewer': self.edited_by_reviewer
        }

    def get_score_type(self) -> str:
        """Returns the first part of the score category. The first part refers
        to the the type of scoring. The value of this part will be among
        suggestion_models.SCORE_TYPE_CHOICES.

        Returns:
            str. The first part of the score category.
        """
        return self.score_category.split(
            suggestion_models.SCORE_CATEGORY_DELIMITER)[0]

    def get_author_name(self) -> str:
        """Returns the author's username.

        Returns:
            str. The username of the author of the suggestion.
        """
        return user_services.get_username(self.author_id)

    def get_score_sub_type(self) -> str:
        """Returns the second part of the score category. The second part refers
        to the specific area where the author needs to be scored. This can be
        the category of the exploration, the language of the suggestion, or the
        skill linked to the question.

        Returns:
            str. The second part of the score category.
        """
        return self.score_category.split(
            suggestion_models.SCORE_CATEGORY_DELIMITER)[1]

    def set_suggestion_status_to_accepted(self) -> None:
        """Sets the status of the suggestion to accepted."""
        self.status = suggestion_models.STATUS_ACCEPTED

    def set_suggestion_status_to_in_review(self) -> None:
        """Sets the status of the suggestion to in review."""
        self.status = suggestion_models.STATUS_IN_REVIEW

    def set_suggestion_status_to_rejected(self) -> None:
        """Sets the status of the suggestion to rejected."""
        self.status = suggestion_models.STATUS_REJECTED

    def set_final_reviewer_id(self, reviewer_id: str) -> None:
        """Sets the final reviewer id of the suggestion to be reviewer_id.

        Args:
            reviewer_id: str. The ID of the user who completed the review.
        """
        self.final_reviewer_id = reviewer_id

    def validate(self) -> None:
        """Validates the BaseSuggestion object. Each subclass must implement
        this function.

        The subclasses must validate the change and score_category fields.

        Raises:
            ValidationError. One or more attributes of the BaseSuggestion object
                are invalid.
        """
        if (
                self.suggestion_type not in
                feconf.SUGGESTION_TYPE_CHOICES):
            raise utils.ValidationError(
                'Expected suggestion_type to be among allowed choices, '
                'received %s' % self.suggestion_type)

        if self.target_type not in feconf.SUGGESTION_TARGET_TYPE_CHOICES:
            raise utils.ValidationError(
                'Expected target_type to be among allowed choices, '
                'received %s' % self.target_type)

        if not isinstance(self.target_id, str):
            raise utils.ValidationError(
                'Expected target_id to be a string, received %s' % type(
                    self.target_id))

        if not isinstance(self.target_version_at_submission, int):
            raise utils.ValidationError(
                'Expected target_version_at_submission to be an int, '
                'received %s' % type(self.target_version_at_submission))

        if self.status not in suggestion_models.STATUS_CHOICES:
            raise utils.ValidationError(
                'Expected status to be among allowed choices, '
                'received %s' % self.status)

        if not isinstance(self.author_id, str):
            raise utils.ValidationError(
                'Expected author_id to be a string, received %s' % type(
                    self.author_id))

        if not utils.is_user_id_valid(
                self.author_id, allow_pseudonymous_id=True):
            raise utils.ValidationError(
                'Expected author_id to be in a valid user ID format, '
                'received %s' % self.author_id)

        if self.final_reviewer_id is not None:
            if not isinstance(self.final_reviewer_id, str):
                raise utils.ValidationError(
                    'Expected final_reviewer_id to be a string, received %s' %
                    type(self.final_reviewer_id))
            if not utils.is_user_id_valid(
                    self.final_reviewer_id,
                    allow_system_user_id=True,
                    allow_pseudonymous_id=True
            ):
                raise utils.ValidationError(
                    'Expected final_reviewer_id to be in a valid user ID '
                    'format, received %s' % self.final_reviewer_id)

        if not isinstance(self.score_category, str):
            raise utils.ValidationError(
                'Expected score_category to be a string, received %s' % type(
                    self.score_category))

        if (
                suggestion_models.SCORE_CATEGORY_DELIMITER not in
                self.score_category):
            raise utils.ValidationError(
                'Expected score_category to be of the form'
                ' score_type%sscore_sub_type, received %s' % (
                    suggestion_models.SCORE_CATEGORY_DELIMITER,
                    self.score_category))

        if (
                len(self.score_category.split(
                    suggestion_models.SCORE_CATEGORY_DELIMITER))) != 2:
            raise utils.ValidationError(
                'Expected score_category to be of the form'
                ' score_type%sscore_sub_type, received %s' % (
                    suggestion_models.SCORE_CATEGORY_DELIMITER,
                    self.score_category))

        if self.get_score_type() not in suggestion_models.SCORE_TYPE_CHOICES:
            raise utils.ValidationError(
                'Expected the first part of score_category to be among allowed'
                ' choices, received %s' % self.get_score_type())

    def accept(self, commit_msg: str) -> None:
        """Accepts the suggestion. Each subclass must implement this
        function.
        """
        raise NotImplementedError(
            'Subclasses of BaseSuggestion should implement accept.')

    def get_change_list_for_accepting_suggestion(
        self
    ) -> Sequence[change_domain.BaseChange]:
        """Before accepting the suggestion, a change_list needs to be generated
        from the change. Each subclass must implement this function.
        """
        raise NotImplementedError(
            'Subclasses of BaseSuggestion should implement '
            'get_change_list_for_accepting_suggestion.')

    def pre_accept_validate(self) -> None:
        """Performs referential validation. This function needs to be called
        before accepting the suggestion.
        """
        raise NotImplementedError(
            'Subclasses of BaseSuggestion should implement '
            'pre_accept_validate.')

    def populate_old_value_of_change(self) -> None:
        """Populates the old_value field of the change."""
        raise NotImplementedError(
            'Subclasses of BaseSuggestion should implement '
            'populate_old_value_of_change.')

    # Here we use type Any because sub-classes of BaseSuggestion can have
    # different Change classes. So, to allow every Change class we used Any
    # type here.
    def pre_update_validate(self, change: Any) -> None:
        """Performs the pre update validation. This function needs to be called
        before updating the suggestion.
        """
        raise NotImplementedError(
            'Subclasses of BaseSuggestion should implement '
            'pre_update_validate.')

    def get_all_html_content_strings(self) -> List[str]:
        """Gets all html content strings used in this suggestion."""
        raise NotImplementedError(
            'Subclasses of BaseSuggestion should implement '
            'get_all_html_content_strings.')

    def get_target_entity_html_strings(self) -> List[str]:
        """Gets all html content strings from target entity used in the
        suggestion.
        """
        raise NotImplementedError(
            'Subclasses of BaseSuggestion should implement '
            'get_target_entity_html_strings.')

    def get_new_image_filenames_added_in_suggestion(self) -> List[str]:
        """Returns the list of newly added image filenames in the suggestion.

        Returns:
            list(str). A list of newly added image filenames in the suggestion.
        """
        html_list = self.get_all_html_content_strings()
        all_image_filenames = (
            html_cleaner.get_image_filenames_from_html_strings(html_list))

        target_entity_html_list = self.get_target_entity_html_strings()
        target_image_filenames = (
            html_cleaner.get_image_filenames_from_html_strings(
                target_entity_html_list))

        new_image_filenames = utils.compute_list_difference(
            all_image_filenames, target_image_filenames)

        return new_image_filenames

    def _copy_new_images_to_target_entity_storage(self) -> None:
        """Copy newly added images in suggestion to the target entity
        storage.
        """
        new_image_filenames = self.get_new_image_filenames_added_in_suggestion()
        fs_services.copy_images(
            self.image_context, self.target_id, self.target_type,
            self.target_id, new_image_filenames)

    def convert_html_in_suggestion_change(
        self, conversion_fn: Callable[[str], str]
    ) -> None:
        """Checks for HTML fields in a suggestion change and converts it
        according to the conversion function.
        """
        raise NotImplementedError(
            'Subclasses of BaseSuggestion should implement '
            'convert_html_in_suggestion_change.')

    @property
    def is_handled(self) -> bool:
        """Returns if the suggestion has either been accepted or rejected.

        Returns:
            bool. Whether the suggestion has been handled or not.
        """
        return self.status != suggestion_models.STATUS_IN_REVIEW


class SuggestionEditStateContent(BaseSuggestion):
    """Domain object for a suggestion of type
    SUGGESTION_TYPE_EDIT_STATE_CONTENT.
    """

    def __init__(
        self,
        suggestion_id: str,
        target_id: str,
        target_version_at_submission: int,
        status: str,
        author_id: str,
        final_reviewer_id: Optional[str],
        change: Mapping[str, change_domain.AcceptableChangeDictTypes],
        score_category: str,
        language_code: Optional[str],
        edited_by_reviewer: bool,
        last_updated: Optional[datetime.datetime] = None
    ) -> None:
        """Initializes an object of type SuggestionEditStateContent
        corresponding to the SUGGESTION_TYPE_EDIT_STATE_CONTENT choice.
        """
        super().__init__(
            status, final_reviewer_id)
        self.suggestion_id = suggestion_id
        self.suggestion_type = (
            feconf.SUGGESTION_TYPE_EDIT_STATE_CONTENT)
        self.target_type = feconf.ENTITY_TYPE_EXPLORATION
        self.target_id = target_id
        self.target_version_at_submission = target_version_at_submission
        self.author_id = author_id
        self.change: exp_domain.EditExpStatePropertyContentCmd = (
            exp_domain.EditExpStatePropertyContentCmd(change)
        )
        self.score_category = score_category
        # Here we use MyPy ignore because in BaseSuggestion, language_code
        # is defined with only string type but here language_code is of
        # Optional[str] type because language_code can accept None values as
        # well. So, due to this conflict in types MyPy throws an `Incompatible
        # types in assignment` error. Thus to avoid the error, we used ignore.
        self.language_code = language_code  # type: ignore[assignment]
        # Here we use MyPy ignore because in BaseSuggestion, last_updated
        # is defined with only datetime type but here last_updated is of
        # Optional[datetime] type because last_updated can accept None
        # values as well. So, due to this conflict in types MyPy throws an
        # `Incompatible types in assignment` error. Thus to avoid the error,
        # we used ignore here.
        self.last_updated = last_updated  # type: ignore[assignment]
        self.edited_by_reviewer = edited_by_reviewer
        # Here we use MyPy ignore because in BaseSuggestion, image_context
        # is defined as string type attribute but currently, we don't
        # allow adding images in the "edit state content" suggestion,
        # so the image_context is None here and due to None MyPy throws
        # an `Incompatible types in assignment` error. Thus to avoid the
        # error, we used ignore here.
        self.image_context = None  # type: ignore[assignment]

    def validate(self) -> None:
        """Validates a suggestion object of type SuggestionEditStateContent.

        Raises:
            ValidationError. One or more attributes of the
                SuggestionEditStateContent object are invalid.
        """
        super().validate()

        if not isinstance(self.change, exp_domain.ExplorationChange):
            raise utils.ValidationError(
                'Expected change to be an ExplorationChange, received %s'
                % type(self.change))

        if self.get_score_type() != suggestion_models.SCORE_TYPE_CONTENT:
            raise utils.ValidationError(
                'Expected the first part of score_category to be %s '
                ', received %s' % (
                    suggestion_models.SCORE_TYPE_CONTENT,
                    self.get_score_type()))

        if self.change.cmd != exp_domain.CMD_EDIT_STATE_PROPERTY:
            raise utils.ValidationError(
                'Expected cmd to be %s, received %s' % (
                    exp_domain.CMD_EDIT_STATE_PROPERTY, self.change.cmd))

        if (self.change.property_name !=
                exp_domain.STATE_PROPERTY_CONTENT):
            raise utils.ValidationError(
                'Expected property_name to be %s, received %s' % (
                    exp_domain.STATE_PROPERTY_CONTENT,
                    self.change.property_name))

        # Suggestions of this type do not have an associated language code,
        # since they are not translation-related.
        if self.language_code is not None:
            raise utils.ValidationError(
                'Expected language_code to be None, received %s' % (
                    self.language_code))

    def pre_accept_validate(self) -> None:
        """Performs referential validation. This function needs to be called
        before accepting the suggestion.
        """
        self.validate()
        states = exp_fetchers.get_exploration_by_id(self.target_id).states
        if self.change.state_name not in states:
            raise utils.ValidationError(
                'Expected %s to be a valid state name' %
                self.change.state_name)

    def get_change_list_for_accepting_suggestion(
        self
    ) -> List[exp_domain.ExplorationChange]:
        """Gets a complete change for the suggestion.

        Returns:
            list(ExplorationChange). The change_list corresponding to the
            suggestion.
        """
        change = self.change
        exploration = exp_fetchers.get_exploration_by_id(self.target_id)
        old_content = (
            exploration.states[self.change.state_name].content.to_dict())

<<<<<<< HEAD
        # Here we use MyPy ignore because change is of type ExplorationChange
        # and all attributes on ExplorationChange are created dynamically except
        # cmd, so because of this MyPy is unable to recognize `old_value` as an
        # attribute of change and throwing `"ExplorationChange" has no
        # attribute "old_value"` error. Thus to avoid the error, we used
        # ignore here.
        change.old_value = old_content  # type: ignore[attr-defined]
        # Ruling out the possibility of any other type for mypy type checking.
        assert isinstance(change.new_value, dict)
=======
        change.old_value = old_content
>>>>>>> 40a1d9c0
        change.new_value['content_id'] = old_content['content_id']

        return [change]

    def populate_old_value_of_change(self) -> None:
        """Populates old value of the change."""
        exploration = exp_fetchers.get_exploration_by_id(self.target_id)
        if self.change.state_name not in exploration.states:
            # As the state doesn't exist now, we cannot find the content of the
            # state to populate the old_value field. So we set it as None.
            old_content = None
        else:
            old_content = (
                exploration.states[self.change.state_name].content.to_dict())

<<<<<<< HEAD
        # Here we use MyPy ignore because change is of type ExplorationChange
        # and all attributes on ExplorationChange are created dynamically except
        # cmd, so because of this MyPy is unable to recognize `old_value` as an
        # attribute of change and throwing  `"ExplorationChange" has no
        # attribute "old_value"` error. Thus to avoid the error, we used
        # ignore here.
        self.change.old_value = old_content  # type: ignore[attr-defined]
=======
        self.change.old_value = old_content
>>>>>>> 40a1d9c0

    def accept(self, commit_message: str) -> None:
        """Accepts the suggestion.

        Args:
            commit_message: str. The commit message.
        """
        change_list = self.get_change_list_for_accepting_suggestion()
        # Before calling this accept method we are already checking if user
        # with 'final_reviewer_id' exists or not.
        assert self.final_reviewer_id is not None
        exp_services.update_exploration(
            self.final_reviewer_id, self.target_id, change_list,
            commit_message, is_suggestion=True)

    def pre_update_validate(
        self, change: exp_domain.EditExpStatePropertyContentCmd
    ) -> None:
        """Performs the pre update validation. This function needs to be called
        before updating the suggestion.

        Args:
            change: ExplorationChange. The new change.

        Raises:
            ValidationError. Invalid new change.
        """
        if self.change.cmd != change.cmd:
            raise utils.ValidationError(
                'The new change cmd must be equal to %s' %
                self.change.cmd)
        if self.change.property_name != change.property_name:
            raise utils.ValidationError(
                'The new change property_name must be equal to %s' %
                self.change.property_name)
        if self.change.state_name != change.state_name:
            raise utils.ValidationError(
                'The new change state_name must be equal to %s' %
                self.change.state_name)
        if self.change.new_value['html'] == change.new_value['html']:
            raise utils.ValidationError(
                'The new html must not match the old html')

    def get_all_html_content_strings(self) -> List[str]:
        """Gets all html content strings used in this suggestion.

        Returns:
            list(str). The list of html content strings.
        """
        html_string_list = [self.change.new_value['html']]
        if self.change.old_value is not None:
            html_string_list.append(self.change.old_value['html'])
        return html_string_list

    def get_target_entity_html_strings(self) -> List[str]:
        """Gets all html content strings from target entity used in the
        suggestion.

        Returns:
            list(str). The list of html content strings from target entity used
            in the suggestion.
        """
        if self.change.old_value is not None:
            return [self.change.old_value['html']]

        return []

    def convert_html_in_suggestion_change(
        self, conversion_fn: Callable[[str], str]
    ) -> None:
        """Checks for HTML fields in a suggestion change and converts it
        according to the conversion function.

        Args:
            conversion_fn: function. The function to be used for converting the
                HTML.
        """
        if self.change.old_value is not None:
            self.change.old_value['html'] = (
                conversion_fn(self.change.old_value['html']))
        self.change.new_value['html'] = (
            conversion_fn(self.change.new_value['html']))


class SuggestionTranslateContent(BaseSuggestion):
    """Domain object for a suggestion of type
    SUGGESTION_TYPE_TRANSLATE_CONTENT.
    """

    def __init__(
        self,
        suggestion_id: str,
        target_id: str,
        target_version_at_submission: int,
        status: str,
        author_id: str,
        final_reviewer_id: Optional[str],
        change: Mapping[str, change_domain.AcceptableChangeDictTypes],
        score_category: str,
        language_code: str,
        edited_by_reviewer: bool,
        last_updated: Optional[datetime.datetime] = None
    ) -> None:
        """Initializes an object of type SuggestionTranslateContent
        corresponding to the SUGGESTION_TYPE_TRANSLATE_CONTENT choice.
        """
        super().__init__(
            status, final_reviewer_id)
        self.suggestion_id = suggestion_id
        self.suggestion_type = (
            feconf.SUGGESTION_TYPE_TRANSLATE_CONTENT)
        self.target_type = feconf.ENTITY_TYPE_EXPLORATION
        self.target_id = target_id
        self.target_version_at_submission = target_version_at_submission
        self.author_id = author_id
        self.change: exp_domain.AddWrittenTranslationCmd = (
            exp_domain.AddWrittenTranslationCmd(change)
        )
        self.score_category = score_category
        self.language_code = language_code
        # Here we use MyPy ignore because in BaseSuggestion, last_updated
        # is defined with only datetime type but here last_updated is of
        # Optional[datetime] type because last_updated can accept None
        # values as well. So, due to this conflict in types MyPy throwing
        # `Incompatible types in assignment` error. Thus to avoid the error,
        # we used ignore here.
        self.last_updated = last_updated  # type: ignore[assignment]
        self.edited_by_reviewer = edited_by_reviewer
        self.image_context = feconf.IMAGE_CONTEXT_EXPLORATION_SUGGESTIONS

    def validate(self) -> None:
        """Validates a suggestion object of type SuggestionTranslateContent.

        Raises:
            ValidationError. One or more attributes of the
                SuggestionTranslateContent object are invalid.
        """
        super().validate()

        if not isinstance(self.change, exp_domain.ExplorationChange):
            raise utils.ValidationError(
                'Expected change to be an ExplorationChange, received %s'
                % type(self.change))
        # The score sub_type needs to match the validation for exploration
        # category, i.e the second part of the score_category should match
        # the target exploration's category and we have a prod validation
        # for the same.
        if self.get_score_type() != suggestion_models.SCORE_TYPE_TRANSLATION:
            raise utils.ValidationError(
                'Expected the first part of score_category to be %s '
                ', received %s' % (
                    suggestion_models.SCORE_TYPE_TRANSLATION,
                    self.get_score_type()))

        # TODO(#12981): Write a one-off job to modify all existing translation
        # suggestions that use DEPRECATED_CMD_ADD_TRANSLATION to use
        # CMD_ADD_WRITTEN_TRANSLATION instead. Suggestions in the future will
        # only use CMD_ADD_WRITTEN_TRANSLATION. DEPRECATED_CMD_ADD_TRANSLATION
        # is added in the following check to support older suggestions.
        accepted_cmds = [
            exp_domain.DEPRECATED_CMD_ADD_TRANSLATION,
            exp_domain.CMD_ADD_WRITTEN_TRANSLATION
        ]
        if self.change.cmd not in accepted_cmds:
            raise utils.ValidationError(
                'Expected cmd to be %s, received %s' % (
                    exp_domain.CMD_ADD_WRITTEN_TRANSLATION, self.change.cmd))

        if not utils.is_supported_audio_language_code(
                self.change.language_code):
            raise utils.ValidationError(
                'Invalid language_code: %s' % self.change.language_code)

        if self.language_code is None:
            raise utils.ValidationError('language_code cannot be None')

        if self.language_code != self.change.language_code:
            raise utils.ValidationError(
                'Expected language_code to be %s, received %s' % (
                    self.change.language_code, self.language_code))

    def pre_update_validate(self, change: exp_domain.ExplorationChange) -> None:
        """Performs the pre update validation. This function needs to be called
        before updating the suggestion.

        Args:
            change: ExplorationChange. The new change.

        Raises:
            ValidationError. Invalid new change.
        """
        if self.change.cmd != change.cmd:
            raise utils.ValidationError(
                'The new change cmd must be equal to %s' %
                self.change.cmd)
        if self.change.state_name != change.state_name:
            raise utils.ValidationError(
                'The new change state_name must be equal to %s' %
                self.change.state_name)
        if self.change.content_html != change.content_html:
            raise utils.ValidationError(
                'The new change content_html must be equal to %s' %
                self.change.content_html)
        if self.change.language_code != change.language_code:
            raise utils.ValidationError(
                'The language code must be equal to %s' %
                self.change.language_code)

    def pre_accept_validate(self) -> None:
        """Performs referential validation. This function needs to be called
        before accepting the suggestion.
        """
        self.validate()
        exploration = exp_fetchers.get_exploration_by_id(self.target_id)
        if self.change.state_name not in exploration.states:
            raise utils.ValidationError(
                'Expected %s to be a valid state name' % self.change.state_name)

    def accept(self, commit_message: str) -> None:
        """Accepts the suggestion.

        Args:
            commit_message: str. The commit message.
        """
        # If the translation is for a set of strings, we don't want to process
        # the HTML strings for images.
        # Before calling this accept method we are already checking if user
        # with 'final_reviewer_id' exists or not.
        assert self.final_reviewer_id is not None
        if (
                hasattr(self.change, 'data_format') and
                state_domain.WrittenTranslation.is_data_format_list(
                    self.change.data_format)
        ):
            exp_services.update_exploration(
                self.final_reviewer_id, self.target_id, [self.change],
                commit_message, is_suggestion=True)
            return

        self._copy_new_images_to_target_entity_storage()
        exp_services.update_exploration(
            self.final_reviewer_id, self.target_id, [self.change],
            commit_message, is_suggestion=True)

    def get_all_html_content_strings(self) -> List[str]:
        """Gets all html content strings used in this suggestion.

        Returns:
            list(str). The list of html content strings.
        """
        content_strings = []
        if isinstance(self.change.translation_html, list):
            content_strings.extend(self.change.translation_html)
        else:
            content_strings.append(self.change.translation_html)
        if isinstance(self.change.content_html, list):
            content_strings.extend(self.change.content_html)
        else:
            content_strings.append(self.change.content_html)
        return content_strings

    def get_target_entity_html_strings(self) -> List[str]:
        """Gets all html content strings from target entity used in the
        suggestion.

        Returns:
            list(str). The list of html content strings from target entity used
            in the suggestion.
        """
        return [self.change.content_html]

    def convert_html_in_suggestion_change(
        self, conversion_fn: Callable[[str], str]
    ) -> None:
        """Checks for HTML fields in a suggestion change and converts it
        according to the conversion function.

        Args:
            conversion_fn: function. The function to be used for converting the
                HTML.
        """
<<<<<<< HEAD
        # Here we use MyPy ignore because change is of type ExplorationChange
        # and all attributes on ExplorationChange are created dynamically
        # except cmd, so due this MyPy is unable to recognize `content_html`
        # as an attribute of change and throwing `"ExplorationChange" has no
        # attribute "content_html"` error. Thus to avoid the error, we used
        # ignore here.
        self.change.content_html = (  # type: ignore[attr-defined]
            conversion_fn(self.change.content_html))
        # Here we use MyPy ignore because change is of type ExplorationChange
        # and all attributes on ExplorationChange are created dynamically
        # except cmd, so due this MyPy is unable to recognize `translation_html`
        # as an attribute of change and throwing `"ExplorationChange" has
        # no attribute "translation_html"` error. Thus to avoid the error,
        # we used ignore here.
        self.change.translation_html = (  # type: ignore[attr-defined]
=======
        self.change.content_html = (
            conversion_fn(self.change.content_html))
        self.change.translation_html = (
>>>>>>> 40a1d9c0
            conversion_fn(self.change.translation_html))


class SuggestionAddQuestion(BaseSuggestion):
    """Domain object for a suggestion of type SUGGESTION_TYPE_ADD_QUESTION.

    Attributes:
        suggestion_id: str. The ID of the suggestion.
        suggestion_type: str. The type of the suggestion.
        target_type: str. The type of target entity being edited, for this
            subclass, target type is 'skill'.
        target_id: str. The ID of the skill the question was submitted to.
        target_version_at_submission: int. The version number of the target
            topic at the time of creation of the suggestion.
        status: str. The status of the suggestion.
        author_id: str. The ID of the user who submitted the suggestion.
        final_reviewer_id: str. The ID of the reviewer who has accepted/rejected
            the suggestion.
        change_cmd: QuestionChange. The change associated with the suggestion.
        score_category: str. The scoring category for the suggestion.
        last_updated: datetime.datetime. Date and time when the suggestion
            was last updated.
        language_code: str. The ISO 639-1 code used to query suggestions
            by language. In this case it is the language code of the question.
        edited_by_reviewer: bool. Whether the suggestion is edited by the
            reviewer.
    """

    def __init__(
        self,
        suggestion_id: str,
        target_id: str,
        target_version_at_submission: int,
        status: str,
        author_id: str,
        final_reviewer_id: Optional[str],
        change: Mapping[str, change_domain.AcceptableChangeDictTypes],
        score_category: str,
        language_code: str,
        edited_by_reviewer: bool,
        last_updated: Optional[datetime.datetime] = None
    ) -> None:
        """Initializes an object of type SuggestionAddQuestion
        corresponding to the SUGGESTION_TYPE_ADD_QUESTION choice.
        """
        super().__init__(status, final_reviewer_id)
        self.suggestion_id = suggestion_id
        self.suggestion_type = feconf.SUGGESTION_TYPE_ADD_QUESTION
        self.target_type = feconf.ENTITY_TYPE_SKILL
        self.target_id = target_id
        self.target_version_at_submission = target_version_at_submission
        self.author_id = author_id
        self.change: question_domain.CreateNewFullySpecifiedQuestionSuggestionCmd = (  # pylint: disable=line-too-long
            question_domain.CreateNewFullySpecifiedQuestionSuggestionCmd(change)
        )
        self.score_category = score_category
        self.language_code = language_code
        # Here we use MyPy ignore because in BaseSuggestion, last_updated
        # is defined with only datetime type but here last_updated is of
        # Optional[datetime] type because last_updated can accept None
        # values as well. So, due to this conflict in types MyPy throwing
        # `Incompatible types in assignment` error. Thus to avoid the error,
        # we used ignore here.
        self.last_updated = last_updated  # type: ignore[assignment]
        self.image_context = feconf.IMAGE_CONTEXT_QUESTION_SUGGESTIONS
        self._update_change_to_latest_state_schema_version()
        self.edited_by_reviewer = edited_by_reviewer

    def _update_change_to_latest_state_schema_version(self) -> None:
        """Holds the responsibility of performing a step-by-step, sequential
        update of the state structure inside the change_cmd based on the schema
        version of the current state dictionary.

        Raises:
            Exception. The state_schema_version of suggestion cannot be
                processed.
        """
        question_dict: question_domain.QuestionDict = self.change.question_dict

        state_schema_version = question_dict[
            'question_state_data_schema_version']

        versioned_question_state: question_domain.VersionedQuestionStateDict = {
            'state_schema_version': state_schema_version,
            'state': copy.deepcopy(
                question_dict['question_state_data'])
        }

        if not (25 <= state_schema_version
                <= feconf.CURRENT_STATE_SCHEMA_VERSION):
            raise utils.ValidationError(
                'Expected state schema version to be in between 25 and %d, '
                'received %s.' % (
                    feconf.CURRENT_STATE_SCHEMA_VERSION, state_schema_version))

        while state_schema_version < feconf.CURRENT_STATE_SCHEMA_VERSION:
            question_domain.Question.update_state_from_model(
                versioned_question_state, state_schema_version)
            state_schema_version += 1

        self.change.question_dict['question_state_data'] = (
            versioned_question_state['state'])
        self.change.question_dict['question_state_data_schema_version'] = (
            state_schema_version)

    def validate(self) -> None:
        """Validates a suggestion object of type SuggestionAddQuestion.

        Raises:
            ValidationError. One or more attributes of the SuggestionAddQuestion
                object are invalid.
        """
        super().validate()

        if self.get_score_type() != suggestion_models.SCORE_TYPE_QUESTION:
            raise utils.ValidationError(
                'Expected the first part of score_category to be "%s" '
                ', received "%s"' % (
                    suggestion_models.SCORE_TYPE_QUESTION,
                    self.get_score_type()))
        if not isinstance(
                self.change, question_domain.QuestionSuggestionChange):
            raise utils.ValidationError(
                'Expected change to be an instance of QuestionSuggestionChange')

        if not self.change.cmd:
            raise utils.ValidationError('Expected change to contain cmd')

        if (
                self.change.cmd !=
                question_domain.CMD_CREATE_NEW_FULLY_SPECIFIED_QUESTION):
            raise utils.ValidationError('Expected cmd to be %s, obtained %s' % (
                question_domain.CMD_CREATE_NEW_FULLY_SPECIFIED_QUESTION,
                self.change.cmd))

        if not self.change.question_dict:
            raise utils.ValidationError(
                'Expected change to contain question_dict')

        question_dict: question_domain.QuestionDict = self.change.question_dict

        if self.language_code != constants.DEFAULT_LANGUAGE_CODE:
            raise utils.ValidationError(
                'Expected language_code to be %s, received %s' % (
                    constants.DEFAULT_LANGUAGE_CODE, self.language_code))

        if self.language_code != question_dict['language_code']:
            raise utils.ValidationError(
                'Expected question language_code(%s) to be same as suggestion '
                'language_code(%s)' % (
                    question_dict['language_code'],
                    self.language_code))

        if not self.change.skill_difficulty:
            raise utils.ValidationError(
                'Expected change to contain skill_difficulty')

        skill_difficulties = list(
            constants.SKILL_DIFFICULTY_LABEL_TO_FLOAT.values())
        if self._get_skill_difficulty() not in skill_difficulties:
            raise utils.ValidationError(
                'Expected change skill_difficulty to be one of %s, found %s '
                % (skill_difficulties, self._get_skill_difficulty()))

        # Here we use MyPy ignore because here we are building Question
        # domain object only for validation purpose, so 'question_id' is
        # provided as None which causes MyPy to throw 'invalid argument
        # type' error. Thus, to avoid the error, we used ignore here.
        question = question_domain.Question(
            None,  # type: ignore[arg-type]
            state_domain.State.from_dict(
                question_dict['question_state_data']
            ),
            question_dict['question_state_data_schema_version'],
            question_dict['language_code'],
            # Here we use MyPy ignore because here we are building Question
            # domain object only for validation purpose, so 'version' is
            # provided as None which causes MyPy to throw 'invalid argument
            # type' error. Thus, to avoid the error, we use ignore here.
            None,  # type: ignore[arg-type]
            question_dict['linked_skill_ids'],
            question_dict['inapplicable_skill_misconception_ids'])
        question_state_data_schema_version = (
            question_dict['question_state_data_schema_version'])
        if question_state_data_schema_version != (
                feconf.CURRENT_STATE_SCHEMA_VERSION):
            raise utils.ValidationError(
                'Expected question state schema version to be %s, received '
                '%s' % (
                    feconf.CURRENT_STATE_SCHEMA_VERSION,
                    question_state_data_schema_version))
        question.partial_validate()

    def pre_accept_validate(self) -> None:
        """Performs referential validation. This function needs to be called
        before accepting the suggestion.
        """
        if self.change.skill_id is None:
            raise utils.ValidationError('Expected change to contain skill_id')
        self.validate()

        skill_domain.Skill.require_valid_skill_id(self.change.skill_id)
        skill = skill_fetchers.get_skill_by_id(
            self.change.skill_id, strict=False)
        if skill is None:
            raise utils.ValidationError(
                'The skill with the given id doesn\'t exist.')

    # Here we use MyPy ignore because the signature of this method
    # doesn't match with BaseSuggestion's method. In BaseSuggestion,
    # this method returns a list of BaseChange classes but in this
    # sub-class 'SuggestionAddQuestion', we are not returning anything
    # which causes conflict in both function signatures, and due to this
    # MyPy throws an error. Thus, to avoid the error, we used ignore here.
    def get_change_list_for_accepting_suggestion(self) -> None:  # type: ignore[override]
        pass

    def accept(self, unused_commit_message: str) -> None:
        """Accepts the suggestion.

        Args:
            unused_commit_message: str. This parameter is passed in for
                consistency with the existing suggestions. As a default commit
                message is used in the add_question function, the arg is unused.
        """
        question_dict: question_domain.QuestionDict = self.change.question_dict
        question_dict['version'] = 1
        question_dict['id'] = (
            question_services.get_new_question_id())
        question_dict['linked_skill_ids'] = [self.change.skill_id]
        question = question_domain.Question.from_dict(question_dict)
        question.validate()

        # Images need to be stored in the storage path corresponding to the
        # question.
        new_image_filenames = self.get_new_image_filenames_added_in_suggestion()

        # Image for interaction with Image Region is not included as an html
        # string. This image is included in the imagePath in customization args.
        # Other interactions such as Item Selection, Multiple Choice, Drag and
        # Drop Sort have ck editor that includes the images of the interactions
        # so that references for those images are included as html strings.
        if question.question_state_data.interaction.id == 'ImageClickInput':
            # TODO(#15982): Currently, we have broader type for interaction
            # customization args and due to this we have to use assert to
            # narrow down the type. So, once each customization_arg is defined
            # explicitly, we can remove this todo.
            assert isinstance(
                question.question_state_data.interaction.customization_args[
                    'imageAndRegions'].value, dict
            )
            new_image_filenames.append(
                question.question_state_data.interaction.customization_args[
                    'imageAndRegions'].value['imagePath'])
        fs_services.copy_images(
            self.image_context, self.target_id, feconf.ENTITY_TYPE_QUESTION,
            question_dict['id'], new_image_filenames)

        question_services.add_question(self.author_id, question)

        skill = skill_fetchers.get_skill_by_id(
            self.change.skill_id, strict=False)
        if skill is None:
            raise utils.ValidationError(
                'The skill with the given id doesn\'t exist.')
        question_services.create_new_question_skill_link(
            self.author_id, question_dict['id'], self.change.skill_id,
            self._get_skill_difficulty())

    def populate_old_value_of_change(self) -> None:
        """Populates old value of the change."""
        pass

    def pre_update_validate(
        self,
        change: Union[
            question_domain.CreateNewFullySpecifiedQuestionSuggestionCmd,
            question_domain.CreateNewFullySpecifiedQuestionCmd
        ]
    ) -> None:
        """Performs the pre update validation. This functions need to be called
        before updating the suggestion.

        Args:
            change: QuestionChange. The new change.

        Raises:
            ValidationError. Invalid new change.
        """
        if self.change.cmd != change.cmd:
            raise utils.ValidationError(
                'The new change cmd must be equal to %s' %
                self.change.cmd)
        if self.change.skill_id != change.skill_id:
            raise utils.ValidationError(
                'The new change skill_id must be equal to %s' %
                self.change.skill_id)

        if (self.change.skill_difficulty == change.skill_difficulty) and (
                self.change.question_dict == change.question_dict):
            raise utils.ValidationError(
                'At least one of the new skill_difficulty or question_dict '
                'should be changed.')

    def _get_skill_difficulty(self) -> float:
        """Returns the suggestion's skill difficulty."""
        return self.change.skill_difficulty

    def get_all_html_content_strings(self) -> List[str]:
        """Gets all html content strings used in this suggestion.

        Returns:
            list(str). The list of html content strings.
        """
        question_dict: question_domain.QuestionDict = self.change.question_dict
        state_object = (
            state_domain.State.from_dict(
                question_dict['question_state_data']))
        html_string_list = state_object.get_all_html_content_strings()
        return html_string_list

    def get_target_entity_html_strings(self) -> List[str]:
        """Gets all html content strings from target entity used in the
        suggestion.
        """
        return []

    def convert_html_in_suggestion_change(
        self, conversion_fn: Callable[[str], str]
    ) -> None:
        """Checks for HTML fields in the suggestion change and converts it
        according to the conversion function.

        Args:
            conversion_fn: function. The function to be used for converting the
                HTML.
        """
        question_dict: question_domain.QuestionDict = self.change.question_dict
        question_dict['question_state_data'] = (
            state_domain.State.convert_html_fields_in_state(
                question_dict['question_state_data'],
                conversion_fn,
                state_uses_old_interaction_cust_args_schema=(
                    question_dict[
                        'question_state_data_schema_version'] < 38),
                state_uses_old_rule_template_schema=(
                    question_dict[
                        'question_state_data_schema_version'] < 45)
            )
        )


class BaseVoiceoverApplicationDict(TypedDict):
    """Dictionary representing the BaseVoiceoverApplication object."""

    voiceover_application_id: str
    target_type: str
    target_id: str
    status: str
    author_name: str
    final_reviewer_name: Optional[str]
    language_code: str
    filename: str
    content: str
    rejection_message: Optional[str]


class BaseVoiceoverApplication:
    """Base class for a voiceover application."""

    # Here, we explicitly defined all the attributes that are used in
    # BaseVoiceoverApplication because in `to_dict`, `get_author_name`
    # and other methods too we are accessing these attributes but due
    # to the lack of definition in main implementation the types of
    # these attributes are not available which causes MyPy to throw
    # undefined attribute error for all attributes that are used in
    # BaseVoiceoverApplication. Thus to provide the type-info to MyPy
    # about these attributes, we defined them as class variables.
    voiceover_application_id: str
    target_type: str
    target_id: str
    status: str
    author_id: str
    final_reviewer_id: Optional[str]
    language_code: str
    filename: str
    content: str
    rejection_message: Optional[str]

    def __init__(self) -> None:
        """Initializes a GeneralVoiceoverApplication object."""
        raise NotImplementedError(
            'Subclasses of BaseVoiceoverApplication should implement __init__.')

    def to_dict(self) -> BaseVoiceoverApplicationDict:
        """Returns a dict representation of a voiceover application object.

        Returns:
            dict. A dict representation of a voiceover application object.
        """
        return {
            'voiceover_application_id': self.voiceover_application_id,
            'target_type': self.target_type,
            'target_id': self.target_id,
            'status': self.status,
            'author_name': self.get_author_name(),
            'final_reviewer_name': (
                None if self.final_reviewer_id is None else (
                    self.get_final_reviewer_name())),
            'language_code': self.language_code,
            'content': self.content,
            'filename': self.filename,
            'rejection_message': self.rejection_message
        }

    def get_author_name(self) -> str:
        """Returns the author's username.

        Returns:
            str. The username of the author of the voiceover application.
        """
        return user_services.get_username(self.author_id)

    def get_final_reviewer_name(self) -> str:
        """Returns the reviewer's username.

        Returns:
            str. The username of the reviewer of the voiceover application.
        """
        # In `to_dict` method we are calling this method only when
        # final_reviewer_id exists. So, here final_reviewer_id is
        # never going to None and to just narrow down the type from
        # Optional[str] to str, we used assertion here.
        assert self.final_reviewer_id is not None
        return user_services.get_username(self.final_reviewer_id)

    def validate(self) -> None:
        """Validates the BaseVoiceoverApplication object.

        Raises:
            ValidationError. One or more attributes of the
                BaseVoiceoverApplication object are invalid.
        """

        if self.target_type not in feconf.SUGGESTION_TARGET_TYPE_CHOICES:
            raise utils.ValidationError(
                'Expected target_type to be among allowed choices, '
                'received %s' % self.target_type)

        if not isinstance(self.target_id, str):
            raise utils.ValidationError(
                'Expected target_id to be a string, received %s' % type(
                    self.target_id))

        if self.status not in suggestion_models.STATUS_CHOICES:
            raise utils.ValidationError(
                'Expected status to be among allowed choices, '
                'received %s' % self.status)

        if not isinstance(self.author_id, str):
            raise utils.ValidationError(
                'Expected author_id to be a string, received %s' % type(
                    self.author_id))
        if self.status == suggestion_models.STATUS_IN_REVIEW:
            if self.final_reviewer_id is not None:
                raise utils.ValidationError(
                    'Expected final_reviewer_id to be None as the '
                    'voiceover application is not yet handled.')
        else:
            if not isinstance(self.final_reviewer_id, str):
                raise utils.ValidationError(
                    'Expected final_reviewer_id to be a string, received %s' % (
                        type(self.final_reviewer_id)))
            if self.status == suggestion_models.STATUS_REJECTED:
                if not isinstance(self.rejection_message, str):
                    raise utils.ValidationError(
                        'Expected rejection_message to be a string for a '
                        'rejected application, received %s' % type(
                            self.final_reviewer_id))
            if self.status == suggestion_models.STATUS_ACCEPTED:
                if self.rejection_message is not None:
                    raise utils.ValidationError(
                        'Expected rejection_message to be None for the '
                        'accepted voiceover application, received %s' % (
                            self.rejection_message))

        if not isinstance(self.language_code, str):
            raise utils.ValidationError(
                'Expected language_code to be a string, received %s' %
                self.language_code)
        if not utils.is_supported_audio_language_code(self.language_code):
            raise utils.ValidationError(
                'Invalid language_code: %s' % self.language_code)

        if not isinstance(self.filename, str):
            raise utils.ValidationError(
                'Expected filename to be a string, received %s' % type(
                    self.filename))

        if not isinstance(self.content, str):
            raise utils.ValidationError(
                'Expected content to be a string, received %s' % type(
                    self.content))

    def accept(self, reviewer_id: str) -> None:
        """Accepts the voiceover application. Each subclass must implement this
        function.
        """
        raise NotImplementedError(
            'Subclasses of BaseVoiceoverApplication should implement accept.')

    def reject(self, reviewer_id: str, rejection_message: str) -> None:
        """Rejects the voiceover application. Each subclass must implement this
        function.
        """
        raise NotImplementedError(
            'Subclasses of BaseVoiceoverApplication should implement reject.')

    @property
    def is_handled(self) -> bool:
        """Returns true if the voiceover application has either been accepted or
        rejected.

        Returns:
            bool. Whether the voiceover application has been handled or not.
        """
        return self.status != suggestion_models.STATUS_IN_REVIEW


class ExplorationVoiceoverApplication(BaseVoiceoverApplication):
    """Domain object for a voiceover application for exploration."""

    def __init__( # pylint: disable=super-init-not-called
        self,
        voiceover_application_id: str,
        target_id: str,
        status: str,
        author_id: str,
        final_reviewer_id: Optional[str],
        language_code: str,
        filename: str,
        content: str,
        rejection_message: Optional[str]
    ) -> None:
        """Initializes a ExplorationVoiceoverApplication domain object.

        Args:
            voiceover_application_id: str. The ID of the voiceover application.
            target_id: str. The ID of the target entity.
            status: str. The status of the voiceover application.
            author_id: str. The ID of the user who submitted the voiceover
                application.
            final_reviewer_id: str|None. The ID of the reviewer who has
                accepted/rejected the voiceover application.
            language_code: str. The language code for the voiceover application.
            filename: str. The filename of the voiceover audio.
            content: str. The html content which is voiceover in the
                application.
            rejection_message: str|None. The plain text message submitted by the
                reviewer while rejecting the application or None, if status is
                accepted.
        """
        self.voiceover_application_id = voiceover_application_id
        self.target_type = feconf.ENTITY_TYPE_EXPLORATION
        self.target_id = target_id
        self.status = status
        self.author_id = author_id
        self.final_reviewer_id = final_reviewer_id
        self.language_code = language_code
        self.filename = filename
        self.content = content
        self.rejection_message = rejection_message

    def accept(self, reviewer_id: str) -> None:
        """Accepts the voiceover application and updates the final_reviewer_id.

        Args:
            reviewer_id: str. The user ID of the reviewer.
        """
        self.final_reviewer_id = reviewer_id
        self.status = suggestion_models.STATUS_ACCEPTED
        self.validate()

    def reject(self, reviewer_id: str, rejection_message: str) -> None:
        """Rejects the voiceover application, updates the final_reviewer_id and
        adds rejection message.

        Args:
            reviewer_id: str. The user ID of the reviewer.
            rejection_message: str. The rejection message submitted by the
                reviewer.
        """
        self.status = suggestion_models.STATUS_REJECTED
        self.final_reviewer_id = reviewer_id
        self.rejection_message = rejection_message
        self.validate()


VOICEOVER_APPLICATION_TARGET_TYPE_TO_DOMAIN_CLASSES: Dict[
    str, Type[ExplorationVoiceoverApplication]
] = {
    feconf.ENTITY_TYPE_EXPLORATION: (
        ExplorationVoiceoverApplication)
}

SUGGESTION_TYPES_TO_DOMAIN_CLASSES: Dict[
    str,
    Union[
        Type[SuggestionEditStateContent],
        Type[SuggestionTranslateContent],
        Type[SuggestionAddQuestion]
    ]
] = {
    feconf.SUGGESTION_TYPE_EDIT_STATE_CONTENT: (
        SuggestionEditStateContent),
    feconf.SUGGESTION_TYPE_TRANSLATE_CONTENT: (
        SuggestionTranslateContent),
    feconf.SUGGESTION_TYPE_ADD_QUESTION: SuggestionAddQuestion
}


class CommunityContributionStats:
    """Domain object for the CommunityContributionStatsModel.

    Attributes:
        translation_reviewer_counts_by_lang_code: dict. A dictionary where the
            keys represent the language codes that translation suggestions are
            offered in and the values correspond to the total number of
            reviewers who have permission to review translation suggestions in
            that language.
        translation_suggestion_counts_by_lang_code: dict. A dictionary where
            the keys represent the language codes that translation suggestions
            are offered in and the values correspond to the total number of
            translation suggestions that are currently in review in that
            language.
        question_reviewer_count: int. The total number of reviewers who have
            permission to review question suggestions.
        question_suggestion_count: int. The total number of question
            suggestions that are currently in review.
    """

    def __init__(
        self,
        translation_reviewer_counts_by_lang_code: Dict[str, int],
        translation_suggestion_counts_by_lang_code: Dict[str, int],
        question_reviewer_count: int,
        question_suggestion_count: int
    ) -> None:
        self.translation_reviewer_counts_by_lang_code = (
            translation_reviewer_counts_by_lang_code
        )
        self.translation_suggestion_counts_by_lang_code = (
            translation_suggestion_counts_by_lang_code
        )
        self.question_reviewer_count = question_reviewer_count
        self.question_suggestion_count = question_suggestion_count

    def validate(self) -> None:
        """Validates the CommunityContributionStats object.

        Raises:
            ValidationError. One or more attributes of the
                CommunityContributionStats object is invalid.
        """
        for language_code, reviewer_count in (
                self.translation_reviewer_counts_by_lang_code.items()):
            # Translation languages are a part of audio languages.
            if not utils.is_supported_audio_language_code(language_code):
                raise utils.ValidationError(
                    'Invalid language code for the translation reviewer '
                    'counts: %s.' % language_code
                )
            if not isinstance(reviewer_count, int):
                raise utils.ValidationError(
                    'Expected the translation reviewer count to be '
                    'an integer for %s language code, received: %s.' % (
                        language_code, reviewer_count)
                )
            if reviewer_count < 0:
                raise utils.ValidationError(
                    'Expected the translation reviewer count to be '
                    'non-negative for %s language code, received: %s.' % (
                        language_code, reviewer_count)
                )

        for language_code, suggestion_count in (
                self.translation_suggestion_counts_by_lang_code.items()):
            # Translation languages are a part of audio languages.
            if not utils.is_supported_audio_language_code(language_code):
                raise utils.ValidationError(
                    'Invalid language code for the translation suggestion '
                    'counts: %s.' % language_code
                )
            if not isinstance(suggestion_count, int):
                raise utils.ValidationError(
                    'Expected the translation suggestion count to be '
                    'an integer for %s language code, received: %s.' % (
                        language_code, suggestion_count)
                )
            if suggestion_count < 0:
                raise utils.ValidationError(
                    'Expected the translation suggestion count to be '
                    'non-negative for %s language code, received: %s.' % (
                        language_code, suggestion_count)
                )

        if not isinstance(self.question_reviewer_count, int):
            raise utils.ValidationError(
                'Expected the question reviewer count to be an integer, '
                'received: %s.' % self.question_reviewer_count
            )
        if self.question_reviewer_count < 0:
            raise utils.ValidationError(
                'Expected the question reviewer count to be non-negative, '
                'received: %s.' % (self.question_reviewer_count)
            )

        if not isinstance(self.question_suggestion_count, int):
            raise utils.ValidationError(
                'Expected the question suggestion count to be an integer, '
                'received: %s.' % self.question_suggestion_count
            )
        if self.question_suggestion_count < 0:
            raise utils.ValidationError(
                'Expected the question suggestion count to be non-negative, '
                'received: %s.' % (self.question_suggestion_count)
            )

    def set_translation_reviewer_count_for_language_code(
        self, language_code: str, count: int
    ) -> None:
        """Sets the translation reviewer count to be count, for the given
        language code.

        Args:
            language_code: str. The translation suggestion language code that
                reviewers have the rights to review.
            count: int. The number of reviewers that have the rights to review
                translation suggestions in language_code.
        """
        self.translation_reviewer_counts_by_lang_code[language_code] = count

    def set_translation_suggestion_count_for_language_code(
        self, language_code: str, count: int
    ) -> None:
        """Sets the translation suggestion count to be count, for the language
        code given.

        Args:
            language_code: str. The translation suggestion language code.
            count: int. The number of translation suggestions in language_code
                that are currently in review.
        """
        self.translation_suggestion_counts_by_lang_code[language_code] = count

    def are_translation_reviewers_needed_for_lang_code(
        self, lang_code: str
    ) -> bool:
        """Returns whether or not more reviewers are needed to review
        translation suggestions in the given language code. Translation
        suggestions in a given language need more reviewers if the number of
        translation suggestions in that language divided by the number of
        translation reviewers in that language is greater than
        config_domain.MAX_NUMBER_OF_SUGGESTIONS_PER_REVIEWER.

        Args:
            lang_code: str. The language code of the translation
                suggestions.

        Returns:
            bool. Whether or not more reviewers are needed to review
            translation suggestions in the given language code.
       """
        if lang_code not in self.translation_suggestion_counts_by_lang_code:
            return False

        if lang_code not in self.translation_reviewer_counts_by_lang_code:
            return True

        number_of_reviewers = (
            self.translation_reviewer_counts_by_lang_code[lang_code])
        number_of_suggestions = (
            self.translation_suggestion_counts_by_lang_code[lang_code])
        return bool(
            number_of_suggestions > (
                config_domain.MAX_NUMBER_OF_SUGGESTIONS_PER_REVIEWER.value * (
                    number_of_reviewers)))

    def get_translation_language_codes_that_need_reviewers(self) -> Set[str]:
        """Returns the language codes where more reviewers are needed to review
        translations in those language codes. Translation suggestions in a
        given language need more reviewers if the number of translation
        suggestions in that language divided by the number of translation
        reviewers in that language is greater than
        config_domain.MAX_NUMBER_OF_SUGGESTIONS_PER_REVIEWER.

        Returns:
            set. A set of of the language codes where more translation reviewers
            are needed.
        """
        language_codes_that_need_reviewers = set()
        for language_code in self.translation_suggestion_counts_by_lang_code:
            if self.are_translation_reviewers_needed_for_lang_code(
                    language_code):
                language_codes_that_need_reviewers.add(language_code)
        return language_codes_that_need_reviewers

    def are_question_reviewers_needed(self) -> bool:
        """Returns whether or not more reviewers are needed to review question
        suggestions. Question suggestions need more reviewers if the number of
        question suggestions divided by the number of question reviewers is
        greater than config_domain.MAX_NUMBER_OF_SUGGESTIONS_PER_REVIEWER.

        Returns:
            bool. Whether or not more reviewers are needed to review
            question suggestions.
       """
        if self.question_suggestion_count == 0:
            return False

        if self.question_reviewer_count == 0:
            return True

        return bool(
            self.question_suggestion_count > (
                config_domain.MAX_NUMBER_OF_SUGGESTIONS_PER_REVIEWER.value * (
                    self.question_reviewer_count)))


class TranslationContributionStatsDict(TypedDict):
    """Dictionary representing the TranslationContributionStats object."""

    language_code: Optional[str]
    contributor_user_id: Optional[str]
    topic_id: Optional[str]
    submitted_translations_count: int
    submitted_translation_word_count: int
    accepted_translations_count: int
    accepted_translations_without_reviewer_edits_count: int
    accepted_translation_word_count: int
    rejected_translations_count: int
    rejected_translation_word_count: int
    contribution_dates: Set[datetime.date]


class TranslationContributionStats:
    """Domain object for the TranslationContributionStatsModel."""

    def __init__(
        self,
        language_code: Optional[str],
        contributor_user_id: Optional[str],
        topic_id: Optional[str],
        submitted_translations_count: int,
        submitted_translation_word_count: int,
        accepted_translations_count: int,
        accepted_translations_without_reviewer_edits_count: int,
        accepted_translation_word_count: int,
        rejected_translations_count: int,
        rejected_translation_word_count: int,
        contribution_dates: Set[datetime.date]
    ) -> None:
        self.language_code = language_code
        self.contributor_user_id = contributor_user_id
        self.topic_id = topic_id
        self.submitted_translations_count = submitted_translations_count
        self.submitted_translation_word_count = submitted_translation_word_count
        self.accepted_translations_count = accepted_translations_count
        self.accepted_translations_without_reviewer_edits_count = (
            accepted_translations_without_reviewer_edits_count
        )
        self.accepted_translation_word_count = accepted_translation_word_count
        self.rejected_translations_count = rejected_translations_count
        self.rejected_translation_word_count = rejected_translation_word_count
        self.contribution_dates = contribution_dates

    @classmethod
    def create_default(
        cls,
        language_code: Optional[str] = None,
        contributor_user_id: Optional[str] = None,
        topic_id: Optional[str] = None
    ) -> TranslationContributionStats:
        """Create default translation contribution stats.

        Args:
            language_code: str. The language code for which are these stats
                generated.
            contributor_user_id: str. User ID of the contributor to which
                these stats belong.
            topic_id: str. ID of the topic for which were
                the translations created.

        Returns:
            TranslationContributionStats. Default translation contribution
            stats.
        """
        return cls(
            language_code, contributor_user_id, topic_id,
            0, 0, 0, 0, 0, 0, 0, set()
        )

    def to_dict(self) -> TranslationContributionStatsDict:
        """Returns a dict representation of a TranslationContributionStats
        domain object.

        Returns:
            dict. A dict representation of a TranslationContributionStats
            domain object.
        """
        return {
            'language_code': self.language_code,
            'contributor_user_id': self.contributor_user_id,
            'topic_id': self.topic_id,
            'submitted_translations_count': self.submitted_translations_count,
            'submitted_translation_word_count': (
                self.submitted_translation_word_count),
            'accepted_translations_count': self.accepted_translations_count,
            'accepted_translations_without_reviewer_edits_count': (
                self.accepted_translations_without_reviewer_edits_count),
            'accepted_translation_word_count': (
                self.accepted_translation_word_count),
            'rejected_translations_count': self.rejected_translations_count,
            'rejected_translation_word_count': (
                self.rejected_translation_word_count),
            'contribution_dates': self.contribution_dates
        }


class TranslationReviewStatsDict(TypedDict):
    """Dictionary representing the TranslationReviewStats object."""

    language_code: str
    contributor_user_id: str
    topic_id: str
    reviewed_translations_count: int
    reviewed_translation_word_count: int
    accepted_translations_count: int
    accepted_translations_with_reviewer_edits_count: int
    first_contribution_date: datetime.date
    last_contribution_date: datetime.date


class TranslationReviewStats:
    """Domain object for the TranslationReviewStatsModel."""

    def __init__(
        self,
        language_code: str,
        contributor_user_id: str,
        topic_id: str,
        reviewed_translations_count: int,
        reviewed_translation_word_count: int,
        accepted_translations_count: int,
        accepted_translations_with_reviewer_edits_count: int,
        first_contribution_date: datetime.date,
        last_contribution_date: datetime.date
    ) -> None:
        self.language_code = language_code
        self.contributor_user_id = contributor_user_id
        self.topic_id = topic_id
        self.reviewed_translations_count = reviewed_translations_count
        self.reviewed_translation_word_count = reviewed_translation_word_count
        self.accepted_translations_count = accepted_translations_count
        self.accepted_translations_with_reviewer_edits_count = (
            accepted_translations_with_reviewer_edits_count
        )
        self.first_contribution_date = first_contribution_date
        self.last_contribution_date = last_contribution_date

    def to_dict(self) -> TranslationReviewStatsDict:
        """Returns a dict representation of a TranslationReviewStats
        domain object.

        Returns:
            dict. A dict representation of a TranslationReviewStats
            domain object.
        """
        return {
            'language_code': self.language_code,
            'contributor_user_id': self.contributor_user_id,
            'topic_id': self.topic_id,
            'reviewed_translations_count': self.reviewed_translations_count,
            'reviewed_translation_word_count': (
                self.reviewed_translation_word_count),
            'accepted_translations_count': self.accepted_translations_count,
            'accepted_translations_with_reviewer_edits_count': (
                self.accepted_translations_with_reviewer_edits_count),
            'first_contribution_date': self.first_contribution_date,
            'last_contribution_date': self.last_contribution_date,
        }


class QuestionContributionStatsDict(TypedDict):
    """Dictionary representing the QuestionContributionStats object."""

    contributor_user_id: str
    topic_id: str
    submitted_questions_count: int
    accepted_questions_count: int
    accepted_questions_without_reviewer_edits_count: int
    first_contribution_date: datetime.date
    last_contribution_date: datetime.date


class QuestionContributionStats:
    """Domain object for the QuestionContributionStatsModel."""

    def __init__(
        self,
        contributor_user_id: str,
        topic_id: str,
        submitted_questions_count: int,
        accepted_questions_count: int,
        accepted_questions_without_reviewer_edits_count: int,
        first_contribution_date: datetime.date,
        last_contribution_date: datetime.date
    ) -> None:
        self.contributor_user_id = contributor_user_id
        self.topic_id = topic_id
        self.submitted_questions_count = submitted_questions_count
        self.accepted_questions_count = accepted_questions_count
        self.accepted_questions_without_reviewer_edits_count = (
            accepted_questions_without_reviewer_edits_count
        )
        self.first_contribution_date = first_contribution_date
        self.last_contribution_date = last_contribution_date

    def to_dict(self) -> QuestionContributionStatsDict:
        """Returns a dict representation of a QuestionContributionStats
        domain object.

        Returns:
            dict. A dict representation of a QuestionContributionStats
            domain object.
        """
        return {
            'contributor_user_id': self.contributor_user_id,
            'topic_id': self.topic_id,
            'submitted_questions_count': self.submitted_questions_count,
            'accepted_questions_count': (
                self.accepted_questions_count),
            'accepted_questions_without_reviewer_edits_count': (
                self.accepted_questions_without_reviewer_edits_count),
            'first_contribution_date': (
                self.first_contribution_date),
            'last_contribution_date': self.last_contribution_date
        }


class QuestionReviewStatsDict(TypedDict):
    """Dictionary representing the QuestionReviewStats object."""

    contributor_user_id: str
    topic_id: str
    reviewed_questions_count: int
    accepted_questions_count: int
    accepted_questions_with_reviewer_edits_count: int
    first_contribution_date: datetime.date
    last_contribution_date: datetime.date


class QuestionReviewStats:
    """Domain object for the QuestionReviewStatsModel."""

    def __init__(
        self,
        contributor_user_id: str,
        topic_id: str,
        reviewed_questions_count: int,
        accepted_questions_count: int,
        accepted_questions_with_reviewer_edits_count: int,
        first_contribution_date: datetime.date,
        last_contribution_date: datetime.date
    ) -> None:
        self.contributor_user_id = contributor_user_id
        self.topic_id = topic_id
        self.reviewed_questions_count = reviewed_questions_count
        self.accepted_questions_count = accepted_questions_count
        self.accepted_questions_with_reviewer_edits_count = (
            accepted_questions_with_reviewer_edits_count
        )
        self.first_contribution_date = first_contribution_date
        self.last_contribution_date = last_contribution_date

    def to_dict(self) -> QuestionReviewStatsDict:
        """Returns a dict representation of a QuestionContributionStats
        domain object.

        Returns:
            dict. A dict representation of a QuestionContributionStats
            domain object.
        """
        return {
            'contributor_user_id': self.contributor_user_id,
            'topic_id': self.topic_id,
            'reviewed_questions_count': self.reviewed_questions_count,
            'accepted_questions_count': (
                self.accepted_questions_count),
            'accepted_questions_with_reviewer_edits_count': (
                self.accepted_questions_with_reviewer_edits_count),
            'first_contribution_date': (
                self.first_contribution_date),
            'last_contribution_date': self.last_contribution_date
        }


class ContributorMilestoneEmailInfo:
    """Encapsulates key information that is used to create the email content for
    notifying contributors about milestones they achieved.

    Attributes:
        contributor_user_id: str. The ID of the contributor.
        language_code: str|None. The language code of the suggestion.
        contribution_type: str. The type of the contribution i.e.
            translation or question.
        contribution_sub_type: str. The sub type of the contribution
            i.e. submissions/acceptances/reviews/edits.
        rank_name: str. The name of the rank that the contributor achieved.
    """

    def __init__(
        self,
        contributor_user_id: str,
        contribution_type: str,
        contribution_subtype: str,
        language_code: Optional[str],
        rank_name: str
    ) -> None:
        self.contributor_user_id = contributor_user_id
        self.contribution_type = contribution_type
        self.contribution_subtype = contribution_subtype
        self.language_code = language_code
        self.rank_name = rank_name


class ContributorStatsSummaryDict(TypedDict):
    """Dictionary representing the ContributorStatsSummary object."""

    contributor_user_id: str
    translation_contribution_stats: List[TranslationContributionStatsDict]
    question_contribution_stats: List[QuestionContributionStatsDict]
    translation_review_stats: List[TranslationReviewStatsDict]
    question_review_stats: List[QuestionReviewStatsDict]


class ContributorStatsSummary:
    """Encapsulates key information that is used to send to the frontend
    regarding contributor stats.

    Attributes:
        contributor_user_id: str. The ID of the contributor.
        translation_contribution_stats: list(TranslationContributionStats). A
            list of TranslationContributionStats corresponding to the user.
        question_contribution_stats: list(QuestionContributionStats). A list of
            QuestionContributionStats corresponding to the user.
        translation_review_stats: list(TranslationReviewStats). A list of
            TranslationReviewStats corresponding to the user.
        question_review_stats: list(QuestionReviewStats). A list of
            QuestionReviewStats  corresponding to the user.
    """

    def __init__(
        self,
        contributor_user_id: str,
        translation_contribution_stats: List[TranslationContributionStats],
        question_contribution_stats: List[QuestionContributionStats],
        translation_review_stats: List[TranslationReviewStats],
        question_review_stats: List[QuestionReviewStats]
    ) -> None:
        self.contributor_user_id = contributor_user_id
        self.translation_contribution_stats = translation_contribution_stats
        self.question_contribution_stats = question_contribution_stats
        self.translation_review_stats = translation_review_stats
        self.question_review_stats = question_review_stats

    def to_dict(self) -> ContributorStatsSummaryDict:
        """Returns a dict representation of a ContributorStatsSummary
        domain object.

        Returns:
            dict. A dict representation of a ContributorStatsSummary
            domain object.
        """
        return {
            'contributor_user_id': self.contributor_user_id,
            'translation_contribution_stats': [
                stats.to_dict() for stats in (
                    self.translation_contribution_stats)],
            'question_contribution_stats': [
                stats.to_dict() for stats in self.question_contribution_stats],
            'translation_review_stats': [
                stats.to_dict() for stats in self.translation_review_stats],
            'question_review_stats': [
                stats.to_dict() for stats in self.question_review_stats]
        }


class ReviewableSuggestionEmailInfo:
    """Encapsulates key information that is used to create the email content for
    notifying admins and reviewers that there are suggestions that need to be
    reviewed.

    Attributes:
        suggestion_type: str. The type of the suggestion.
        language_code: str. The language code of the suggestion.
        suggestion_content: str. The suggestion content that is emphasized for
            a user when they are viewing a list of suggestions on the
            Contributor Dashboard.
        submission_datetime: datetime.datetime. Date and time when the
            suggestion was submitted for review.
    """

    def __init__(
        self,
        suggestion_type: str,
        language_code: str,
        suggestion_content: str,
        submission_datetime: datetime.datetime
    ) -> None:
        self.suggestion_type = suggestion_type
        self.language_code = language_code
        self.suggestion_content = suggestion_content
        self.submission_datetime = submission_datetime<|MERGE_RESOLUTION|>--- conflicted
+++ resolved
@@ -511,19 +511,7 @@
         old_content = (
             exploration.states[self.change.state_name].content.to_dict())
 
-<<<<<<< HEAD
-        # Here we use MyPy ignore because change is of type ExplorationChange
-        # and all attributes on ExplorationChange are created dynamically except
-        # cmd, so because of this MyPy is unable to recognize `old_value` as an
-        # attribute of change and throwing `"ExplorationChange" has no
-        # attribute "old_value"` error. Thus to avoid the error, we used
-        # ignore here.
-        change.old_value = old_content  # type: ignore[attr-defined]
-        # Ruling out the possibility of any other type for mypy type checking.
-        assert isinstance(change.new_value, dict)
-=======
         change.old_value = old_content
->>>>>>> 40a1d9c0
         change.new_value['content_id'] = old_content['content_id']
 
         return [change]
@@ -539,17 +527,7 @@
             old_content = (
                 exploration.states[self.change.state_name].content.to_dict())
 
-<<<<<<< HEAD
-        # Here we use MyPy ignore because change is of type ExplorationChange
-        # and all attributes on ExplorationChange are created dynamically except
-        # cmd, so because of this MyPy is unable to recognize `old_value` as an
-        # attribute of change and throwing  `"ExplorationChange" has no
-        # attribute "old_value"` error. Thus to avoid the error, we used
-        # ignore here.
-        self.change.old_value = old_content  # type: ignore[attr-defined]
-=======
         self.change.old_value = old_content
->>>>>>> 40a1d9c0
 
     def accept(self, commit_message: str) -> None:
         """Accepts the suggestion.
@@ -831,27 +809,9 @@
             conversion_fn: function. The function to be used for converting the
                 HTML.
         """
-<<<<<<< HEAD
-        # Here we use MyPy ignore because change is of type ExplorationChange
-        # and all attributes on ExplorationChange are created dynamically
-        # except cmd, so due this MyPy is unable to recognize `content_html`
-        # as an attribute of change and throwing `"ExplorationChange" has no
-        # attribute "content_html"` error. Thus to avoid the error, we used
-        # ignore here.
-        self.change.content_html = (  # type: ignore[attr-defined]
-            conversion_fn(self.change.content_html))
-        # Here we use MyPy ignore because change is of type ExplorationChange
-        # and all attributes on ExplorationChange are created dynamically
-        # except cmd, so due this MyPy is unable to recognize `translation_html`
-        # as an attribute of change and throwing `"ExplorationChange" has
-        # no attribute "translation_html"` error. Thus to avoid the error,
-        # we used ignore here.
-        self.change.translation_html = (  # type: ignore[attr-defined]
-=======
         self.change.content_html = (
             conversion_fn(self.change.content_html))
         self.change.translation_html = (
->>>>>>> 40a1d9c0
             conversion_fn(self.change.translation_html))
 
 
