# coding: utf-8
#
# Copyright 2014 The Oppia Authors. All Rights Reserved.
#
# Licensed under the Apache License, Version 2.0 (the "License");
# you may not use this file except in compliance with the License.
# You may obtain a copy of the License at
#
#      http://www.apache.org/licenses/LICENSE-2.0
#
# Unless required by applicable law or agreed to in writing, software
# distributed under the License is distributed on an "AS-IS" BASIS,
# WITHOUT WARRANTIES OR CONDITIONS OF ANY KIND, either express or implied.
# See the License for the specific language governing permissions and
# limitations under the License.

"""Unit tests for core.domain.exp_fetchers."""

from __future__ import annotations

from core import feconf
from core.domain import caching_services
from core.domain import exp_domain
from core.domain import exp_fetchers
from core.domain import exp_services
from core.domain import translation_domain
from core.domain import state_domain
from core.domain import user_services
from core.platform import models
from core.tests import test_utils

from typing_extensions import Final

MYPY = False
if MYPY: # pragma: no cover
    from mypy_imports import exp_models

(exp_models,) = models.Registry.import_models([models.NAMES.exploration])


class ExplorationRetrievalTests(test_utils.GenericTestBase):
    """Test the exploration retrieval methods."""

    EXP_1_ID: Final = 'exploration_1_id'
    EXP_2_ID: Final = 'exploration_2_id'
    EXP_3_ID: Final = 'exploration_3_id'

    def setUp(self) -> None:
        super().setUp()
        self.signup(self.OWNER_EMAIL, self.OWNER_USERNAME)
        self.owner_id = self.get_user_id_from_email(self.OWNER_EMAIL)
        self.exploration_1 = self.save_new_default_exploration(
            self.EXP_1_ID, self.owner_id, title='Aa')
        self.content_id_generator_1 = translation_domain.ContentIdGenerator(
            self.exploration_1.next_content_id_index
        )
        self.exploration_2 = self.save_new_default_exploration(
            self.EXP_2_ID, self.owner_id, title='Bb')
        self.exploration_3 = self.save_new_default_exploration(
            self.EXP_3_ID, self.owner_id, title='Cc')

    def test_get_exploration_summaries_matching_ids(self) -> None:
        summaries = exp_fetchers.get_exploration_summaries_matching_ids([
            self.EXP_1_ID, self.EXP_2_ID, self.EXP_3_ID, 'nonexistent'])
        # Here, we are Ruling out the possibility of None for individual
        # elements of the list. Because `summaries` is of List[Optional[...]]
        # type.
        assert summaries[0] is not None
        self.assertEqual(summaries[0].title, self.exploration_1.title)
        assert summaries[1] is not None
        self.assertEqual(summaries[1].title, self.exploration_2.title)
        assert summaries[2] is not None
        self.assertEqual(summaries[2].title, self.exploration_3.title)
        self.assertIsNone(summaries[3])

    def test_get_exploration_summaries_subscribed_to(self) -> None:
        summaries = exp_fetchers.get_exploration_summaries_subscribed_to(
            self.owner_id)
        self.assertEqual(summaries[0].title, self.exploration_1.title)
        self.assertEqual(summaries[1].title, self.exploration_2.title)
        self.assertEqual(summaries[2].title, self.exploration_3.title)

    def test_get_new_exploration_id(self) -> None:
        self.assertIsNotNone(
            exp_fetchers.get_new_exploration_id()
        )

    def test_get_new_unique_progress_url_id(self) -> None:
        self.assertIsNotNone(
            exp_fetchers.get_new_unique_progress_url_id()
        )

    def test_get_exploration_summary_by_id(self) -> None:
        fake_eid = 'fake_eid'
        fake_exp = exp_fetchers.get_exploration_summary_by_id(
            fake_eid, strict=False
        )
        self.assertIsNone(fake_exp)
        exp_summary = exp_fetchers.get_exploration_summary_by_id(
            self.EXP_1_ID
        )
        self.assertIsNotNone(exp_summary)
        self.assertEqual(exp_summary.id, self.EXP_1_ID)

    def test_get_exploration_summaries_from_models(self) -> None:
        exp_ids = [self.EXP_1_ID, self.EXP_2_ID, self.EXP_3_ID]
        exp_summary_models = []
        exp_summary_models_with_none = exp_models.ExpSummaryModel.get_multi(
            exp_ids
        )
        for model in exp_summary_models_with_none:
            # Ruling out the possibility of None for mypy type checking.
            assert model is not None
            exp_summary_models.append(model)

        exp_summary_dict = (
            exp_fetchers.get_exploration_summaries_from_models(
                exp_summary_models
            )
        )
        for key in exp_summary_dict:
            self.assertIn(key, exp_ids)

    def test_retrieval_of_fake_exploration(self) -> None:
        self.assertIsNone(
            exp_fetchers.get_exploration_by_id('fake_eid', strict=False)
        )

    def test_get_exploration_summaries_where_user_has_role(self) -> None:
        exp_ids = [self.EXP_1_ID, self.EXP_2_ID, self.EXP_3_ID]
        exp_summaries = (
            exp_fetchers.get_exploration_summaries_where_user_has_role(
                self.owner_id
            ))
        self.assertEqual(len(exp_summaries), 3)
        for exp_summary in exp_summaries:
            self.assertIn(exp_summary.id, exp_ids)

    def test_retrieval_of_explorations(self) -> None:
        """Test the get_exploration_by_id() method."""
        with self.assertRaisesRegex(Exception, 'Entity .* not found'):
            exp_fetchers.get_exploration_by_id('fake_eid')

        retrieved_exploration = (
            exp_fetchers.get_exploration_by_id(self.EXP_1_ID))
        self.assertEqual(self.exploration_1.id, retrieved_exploration.id)
        self.assertEqual(self.exploration_1.title, retrieved_exploration.title)

        with self.assertRaisesRegex(
            Exception,
            'Entity for class ExplorationModel with id fake_exploration'
            ' not found'):
            exp_fetchers.get_exploration_by_id('fake_exploration')

    def test_retrieval_of_multiple_exploration_versions_for_fake_exp_id(
        self
    ) -> None:
        with self.assertRaisesRegex(
            ValueError, 'The given entity_id fake_exp_id is invalid'):
            (
                exp_fetchers
                .get_multiple_versioned_exp_interaction_ids_mapping_by_version(
                    'fake_exp_id', [1, 2, 3]))

    def test_retrieval_of_exp_versions_for_invalid_state_schema_version(
        self
    ) -> None:
        error_regex = (
            'Exploration\\(id=%s, version=%s, states_schema_version=%s\\) '
                'does not match the latest schema version %s' % (
                    self.EXP_1_ID,
                    '1',
                    '52',
                    '60'
                )
        )
        with self.swap(feconf, 'CURRENT_STATE_SCHEMA_VERSION', 60):
            with self.assertRaisesRegex(Exception, error_regex):
                (
                exp_fetchers
                .get_multiple_versioned_exp_interaction_ids_mapping_by_version(
                    self.EXP_1_ID, [1])
                )

    def test_retrieval_of_multiple_exploration_versions(self) -> None:
        # Update exploration to version 2.
<<<<<<< HEAD
        change_list = [
            exp_domain.ExplorationChange({
                'cmd': exp_domain.CMD_ADD_STATE,
                'state_name': 'New state',
                'content_id_for_state_content': (
                    self.content_id_generator_1.generate(
                        translation_domain.ContentType.CONTENT)
                ),
                'content_id_for_default_outcome': (
                    self.content_id_generator_1.generate(
                        translation_domain.ContentType.DEFAULT_OUTCOME))
            }),
            exp_domain.ExplorationChange({
                'cmd': 'edit_exploration_property',
                'property_name': 'next_content_id_index',
                'new_value': self.content_id_generator_1.next_content_id_index
            })]
=======
        change_list = [exp_domain.ExplorationChange({
            'cmd': exp_domain.CMD_ADD_STATE,
            'state_name': 'New state',
        })]
>>>>>>> 7ad815df
        exp_services.update_exploration(
            feconf.SYSTEM_COMMITTER_ID, self.EXP_1_ID, change_list, '')

        # Update exploration to version 3.
        change_list = [exp_domain.ExplorationChange({
            'cmd': exp_domain.CMD_ADD_STATE,
            'state_name': 'New state 2',
<<<<<<< HEAD
            'content_id_for_state_content': (
                    self.content_id_generator_1.generate(
                        translation_domain.ContentType.CONTENT)
                ),
                'content_id_for_default_outcome': (
                    self.content_id_generator_1.generate(
                        translation_domain.ContentType.DEFAULT_OUTCOME))
            }),
            exp_domain.ExplorationChange({
                'cmd': 'edit_exploration_property',
                'property_name': 'next_content_id_index',
                'new_value': self.content_id_generator_1.next_content_id_index
            })]
=======
        })]
>>>>>>> 7ad815df
        exp_services.update_exploration(
            feconf.SYSTEM_COMMITTER_ID, self.EXP_1_ID, change_list, '')

        exploration_latest = exp_fetchers.get_exploration_by_id(self.EXP_1_ID)
        latest_version = exploration_latest.version

        explorations = (
            exp_fetchers
            .get_multiple_versioned_exp_interaction_ids_mapping_by_version(
                self.EXP_1_ID, list(range(1, latest_version + 1)))
        )

        self.assertEqual(len(explorations), 3)
        self.assertEqual(explorations[0].version, 1)
        self.assertEqual(explorations[1].version, 2)
        self.assertEqual(explorations[2].version, 3)

    def test_version_number_errors_for_get_multiple_exploration_versions(
        self
    ) -> None:
        # Update exploration to version 2.
        change_list = [exp_domain.ExplorationChange({
            'cmd': exp_domain.CMD_ADD_STATE,
            'state_name': 'New state',
<<<<<<< HEAD
            'content_id_for_state_content': (
                    self.content_id_generator_1.generate(
                        translation_domain.ContentType.CONTENT)
                ),
                'content_id_for_default_outcome': (
                    self.content_id_generator_1.generate(
                        translation_domain.ContentType.DEFAULT_OUTCOME))
            }),
            exp_domain.ExplorationChange({
                'cmd': 'edit_exploration_property',
                'property_name': 'next_content_id_index',
                'new_value': self.content_id_generator_1.next_content_id_index
            })]
=======
        })]
>>>>>>> 7ad815df
        exp_services.update_exploration(
            feconf.SYSTEM_COMMITTER_ID, self.EXP_1_ID, change_list, '')

        # Update exploration to version 3.
        change_list = [exp_domain.ExplorationChange({
            'cmd': exp_domain.CMD_ADD_STATE,
            'state_name': 'New state 2',
<<<<<<< HEAD
            'content_id_for_state_content': (
                    self.content_id_generator_1.generate(
                        translation_domain.ContentType.CONTENT)
                ),
                'content_id_for_default_outcome': (
                    self.content_id_generator_1.generate(
                        translation_domain.ContentType.DEFAULT_OUTCOME))
            }),
            exp_domain.ExplorationChange({
                'cmd': 'edit_exploration_property',
                'property_name': 'next_content_id_index',
                'new_value': self.content_id_generator_1.next_content_id_index
            })]
=======
        })]
>>>>>>> 7ad815df
        exp_services.update_exploration(
            feconf.SYSTEM_COMMITTER_ID, self.EXP_1_ID, change_list, '')

        with self.assertRaisesRegex(
            ValueError,
            'Requested version number 4 cannot be higher than the current '
            'version number 3.'):
            (
                exp_fetchers
                .get_multiple_versioned_exp_interaction_ids_mapping_by_version(
                    self.EXP_1_ID, [1, 2, 3, 4]))

        # TODO(#13059): After we fully type the codebase we plan to get
        # rid of the tests that intentionally test wrong inputs that we
        # can normally catch by typing.
        with self.assertRaisesRegex(
            ValueError,
            'At least one version number is invalid'):
            (
                exp_fetchers
                .get_multiple_versioned_exp_interaction_ids_mapping_by_version(
                    self.EXP_1_ID, [1, 2, 2.5, 3]))  # type: ignore[list-item]

    def test_retrieval_of_multiple_uncached_explorations(self) -> None:
        exp_ids = [self.EXP_1_ID, self.EXP_2_ID, self.EXP_3_ID]
        caching_services.delete_multi(
            caching_services.CACHE_NAMESPACE_EXPLORATION, None, exp_ids)
        uncached_explorations = exp_fetchers.get_multiple_explorations_by_id(
         exp_ids, False
        )
        self.assertEqual(len(uncached_explorations), 3)
        for key in uncached_explorations:
            self.assertIn(key, uncached_explorations)

    def test_retrieval_of_multiple_explorations(self) -> None:
        exps = {}
        chars = 'abcde'
        exp_ids = ['%s%s' % (self.EXP_1_ID, c) for c in chars]
        for _id in exp_ids:
            exp = self.save_new_valid_exploration(_id, self.owner_id)
            exps[_id] = exp

        result = exp_fetchers.get_multiple_explorations_by_id(
            exp_ids)
        for _id in exp_ids:
            self.assertEqual(result[_id].title, exps[_id].title)

        # Test retrieval of non-existent ids.
        result = exp_fetchers.get_multiple_explorations_by_id(
            exp_ids + ['doesnt_exist'], strict=False
        )
        for _id in exp_ids:
            self.assertEqual(result[_id].title, exps[_id].title)

        self.assertNotIn('doesnt_exist', result)

        with self.assertRaisesRegex(
            Exception,
            'Couldn\'t find explorations with the following ids:\n'
            'doesnt_exist'):
            exp_fetchers.get_multiple_explorations_by_id(
                exp_ids + ['doesnt_exist'])

    def test_exploration_user_data_is_none_before_starting_exploration(
        self
    ) -> None:
        auth_id = 'test_id'
        user_email = 'test@email.com'
        user_id = user_services.create_new_user(auth_id, user_email).user_id
        self.assertIsNone(exp_fetchers.get_exploration_user_data(
            user_id, self.EXP_1_ID))

    def test_get_exploration_user_data(self) -> None:
        auth_id = 'test_id'
        username = 'testname'
        user_email = 'test@email.com'
        user_id = user_services.create_new_user(auth_id, user_email).user_id
        user_services.set_username(user_id, username)

        user_services.update_learner_checkpoint_progress(
            user_id, self.EXP_1_ID, 'Introduction', 1)
        expected_user_data_dict = {
            'rating': None,
            'rated_on': None,
            'draft_change_list': None,
            'draft_change_list_last_updated': None,
            'draft_change_list_exp_version': None,
            'draft_change_list_id': 0,
            'mute_suggestion_notifications': (
                feconf.DEFAULT_SUGGESTION_NOTIFICATIONS_MUTED_PREFERENCE),
            'mute_feedback_notifications': (
                feconf.DEFAULT_FEEDBACK_NOTIFICATIONS_MUTED_PREFERENCE),
            'furthest_reached_checkpoint_exp_version': 1,
            'furthest_reached_checkpoint_state_name': 'Introduction',
            'most_recently_reached_checkpoint_exp_version': 1,
            'most_recently_reached_checkpoint_state_name': 'Introduction'
        }
        exp_user_data = exp_fetchers.get_exploration_user_data(
            user_id, self.EXP_1_ID)
        # Ruling out the possibility of None for mypy type checking.
        assert exp_user_data is not None
        self.assertEqual(expected_user_data_dict, exp_user_data.to_dict())

    def test_get_exploration_version_history(self) -> None:
        version_history = exp_fetchers.get_exploration_version_history(
            self.EXP_1_ID, 2
        )

        self.assertIsNone(version_history)

        exp_services.update_exploration(
            self.owner_id, self.EXP_1_ID, [
                exp_domain.ExplorationChange({
                    'cmd': exp_domain.CMD_ADD_STATE,
                    'state_name': 'New state'
                })
            ], 'A commit message.'
        )
        version_history = exp_fetchers.get_exploration_version_history(
            self.EXP_1_ID, 2
        )

        self.assertIsNotNone(version_history)
        if version_history is not None:
            self.assertEqual(version_history.committer_ids, [self.owner_id])
            self.assertEqual(
                version_history.state_version_history['New state'].to_dict(),
                state_domain.StateVersionHistory(
                    None, None, self.owner_id
                ).to_dict()
            )


class LoggedOutUserProgressTests(test_utils.GenericTestBase):
    """Tests the fetching of the logged-out user progress."""

    UNIQUE_PROGRESS_URL_ID = 'pid123'
    EXP_1_ID = 'exploration_1_id'

    def setUp(self) -> None:
        super().setUp()
        self.signup(self.OWNER_EMAIL, self.OWNER_USERNAME)
        self.owner_id = self.get_user_id_from_email(self.OWNER_EMAIL)
        self.exploration_1 = self.save_new_default_exploration(
            self.EXP_1_ID, self.owner_id, title='Aa')

    def test_get_logged_out_user_progress(self) -> None:

        logged_out_user_data = exp_fetchers.get_logged_out_user_progress(
            self.UNIQUE_PROGRESS_URL_ID)
        self.assertIsNone(logged_out_user_data)

        exp_services.update_logged_out_user_progress(
            self.EXP_1_ID, self.UNIQUE_PROGRESS_URL_ID, 'Introduction', 1)

        expected_progress_dict = {
            'exploration_id': self.EXP_1_ID,
            'furthest_reached_checkpoint_state_name': 'Introduction',
            'furthest_reached_checkpoint_exp_version': 1,
            'most_recently_reached_checkpoint_state_name': 'Introduction',
            'most_recently_reached_checkpoint_exp_version': 1,
            'last_updated': None
        }
        logged_out_user_data = exp_fetchers.get_logged_out_user_progress(
            self.UNIQUE_PROGRESS_URL_ID)
        # Ruling out the possibility of None for mypy type checking.
        assert logged_out_user_data is not None
        self.assertEqual(
            expected_progress_dict['exploration_id'],
            logged_out_user_data.exploration_id)
        self.assertEqual(
            expected_progress_dict['furthest_reached_checkpoint_state_name'],
            logged_out_user_data.furthest_reached_checkpoint_state_name)
        self.assertEqual(
            expected_progress_dict['furthest_reached_checkpoint_exp_version'],
            logged_out_user_data.furthest_reached_checkpoint_exp_version)
        self.assertEqual(
            expected_progress_dict['most_recently_reached_checkpoint_state_name'], # pylint: disable=line-too-long
            logged_out_user_data.most_recently_reached_checkpoint_state_name)
        self.assertEqual(
            expected_progress_dict['most_recently_reached_checkpoint_exp_version'], # pylint: disable=line-too-long
            logged_out_user_data.most_recently_reached_checkpoint_exp_version)


class ExplorationConversionPipelineTests(test_utils.GenericTestBase):
    """Tests the exploration model -> exploration conversion pipeline."""

    OLD_EXP_ID: Final = 'exp_id0'
    NEW_EXP_ID: Final = 'exp_id1'

    UPGRADED_EXP_YAML: Final = (
        """author_notes: ''
auto_tts_enabled: false
blurb: ''
category: Algebra
correctness_feedback_enabled: false
edits_allowed: true
init_state_name: Introduction
language_code: en
objective: An objective
param_changes: []
param_specs: {}
schema_version: %d
states:
  End:
    card_is_checkpoint: false
    classifier_model_id: null
    content:
      content_id: content
      html: ''
    interaction:
      answer_groups: []
      confirmed_unclassified_answers: []
      customization_args:
        recommendedExplorationIds:
          value: []
      default_outcome: null
      hints: []
      id: EndExploration
      solution: null
    linked_skill_id: null
    next_content_id_index: 0
    param_changes: []
    recorded_voiceovers:
      voiceovers_mapping:
        content: {}
    solicit_answer_details: false
    written_translations:
      translations_mapping:
        content: {}
  %s:
    card_is_checkpoint: true
    classifier_model_id: null
    content:
      content_id: content
      html: ''
    interaction:
      answer_groups: []
      confirmed_unclassified_answers: []
      customization_args:
        placeholder:
          value:
            content_id: ca_placeholder_0
            unicode_str: ''
        rows:
          value: 1
      default_outcome:
        dest: End
        dest_if_really_stuck: null
        feedback:
          content_id: default_outcome
          html: ''
        labelled_as_correct: false
        missing_prerequisite_skill_id: null
        param_changes: []
        refresher_exploration_id: null
      hints: []
      id: TextInput
      solution: null
    linked_skill_id: null
    next_content_id_index: 1
    param_changes: []
    recorded_voiceovers:
      voiceovers_mapping:
        ca_placeholder_0: {}
        content: {}
        default_outcome: {}
    solicit_answer_details: false
    written_translations:
      translations_mapping:
        ca_placeholder_0: {}
        content: {}
        default_outcome: {}
states_schema_version: %d
tags: []
title: Old Title
""") % (
    exp_domain.Exploration.CURRENT_EXP_SCHEMA_VERSION,
    feconf.DEFAULT_INIT_STATE_NAME,
    feconf.CURRENT_STATE_SCHEMA_VERSION)

    ALBERT_EMAIL: Final = 'albert@example.com'
    ALBERT_NAME: Final = 'albert'

    def setUp(self) -> None:
        super().setUp()

        # Setup user who will own the test explorations.
        self.signup(self.ALBERT_EMAIL, self.ALBERT_NAME)
        self.albert_id = self.get_user_id_from_email(self.ALBERT_EMAIL)

        # Create exploration that uses an old states schema version and ensure
        # it is properly converted.
        swap_states_schema_41 = self.swap(
            feconf, 'CURRENT_STATE_SCHEMA_VERSION', 41)
        swap_exp_schema_46 = self.swap(
            exp_domain.Exploration, 'CURRENT_EXP_SCHEMA_VERSION', 46)
        with swap_states_schema_41, swap_exp_schema_46:
            self.save_new_valid_exploration(
                self.OLD_EXP_ID, self.albert_id, title='Old Title',
                end_state_name='End')

        # Create standard exploration that should not be converted.
        new_exp = self.save_new_valid_exploration(
            self.NEW_EXP_ID, self.albert_id)
        self._up_to_date_yaml = new_exp.to_yaml()

        # Clear the cache to prevent fetches of old data under the previous
        # state schema version scheme.
        caching_services.delete_multi(
            caching_services.CACHE_NAMESPACE_EXPLORATION, None,
            [self.OLD_EXP_ID, self.NEW_EXP_ID])

    def test_converts_exp_model_with_default_states_schema_version(
        self
    ) -> None:
        exploration = exp_fetchers.get_exploration_by_id(self.OLD_EXP_ID)
        self.assertEqual(
            exploration.states_schema_version,
            feconf.CURRENT_STATE_SCHEMA_VERSION)
        self.assertEqual(exploration.to_yaml(), self.UPGRADED_EXP_YAML)

    def test_does_not_convert_up_to_date_exploration(self) -> None:
        exploration = exp_fetchers.get_exploration_by_id(self.NEW_EXP_ID)
        self.assertEqual(
            exploration.states_schema_version,
            feconf.CURRENT_STATE_SCHEMA_VERSION)
        self.assertEqual(exploration.to_yaml(), self._up_to_date_yaml)

    def test_migration_with_invalid_state_schema(self) -> None:
        self.save_new_valid_exploration('fake_eid', self.albert_id)
        swap_earlier_state_to_60 = (
            self.swap(feconf, 'EARLIEST_SUPPORTED_STATE_SCHEMA_VERSION', 60)
        )
        swap_current_state_61 = self.swap(
            feconf, 'CURRENT_STATE_SCHEMA_VERSION', 61)
        with swap_earlier_state_to_60, swap_current_state_61:
            exploration_model = exp_models.ExplorationModel.get(
            'fake_eid', strict=True, version=None)
            error_regex = (
            'Sorry, we can only process v%d\\-v%d exploration state schemas at '
            'present.' % (
            feconf.EARLIEST_SUPPORTED_STATE_SCHEMA_VERSION,
            feconf.CURRENT_STATE_SCHEMA_VERSION)
            )
            with self.assertRaisesRegex(Exception, error_regex):
                exp_fetchers.get_exploration_from_model(exploration_model)

    def test_migration_then_reversion_maintains_valid_exploration(self) -> None:
        """This integration test simulates the behavior of the domain layer
        prior to the introduction of a states schema. In particular, it deals
        with an exploration that was created before any states schema
        migrations occur. The exploration is constructed using multiple change
        lists, then a migration is run. The test thereafter tests if
        reverting to a version prior to the migration still maintains a valid
        exploration. It tests both the exploration domain object and the
        exploration model stored in the datastore for validity.
        Note: It is important to distinguish between when the test is testing
        the exploration domain versus its model. It is operating at the domain
        layer when using exp_fetchers.get_exploration_by_id. Otherwise, it
        loads the model explicitly using exp_models.ExplorationModel.get and
        then converts it to an exploration domain object for validation using
        exp_fetchers.get_exploration_from_model. This is NOT the same process
        as exp_fetchers.get_exploration_by_id as it skips many steps which
        include the conversion pipeline (which is crucial to this test).
        """
        exp_id: str = 'exp_id2'
        end_state_name: str = 'End'

        # Create an exploration with an old states schema version.
        swap_states_schema_41 = self.swap(
            feconf, 'CURRENT_STATE_SCHEMA_VERSION', 41)
        swap_exp_schema_46 = self.swap(
            exp_domain.Exploration, 'CURRENT_EXP_SCHEMA_VERSION', 46)
        with swap_states_schema_41, swap_exp_schema_46:
            self.save_new_valid_exploration(
                exp_id, self.albert_id, title='Old Title',
                end_state_name=end_state_name)
        caching_services.delete_multi(
            caching_services.CACHE_NAMESPACE_EXPLORATION, None,
            [exp_id])

        # Load the exploration without using the conversion pipeline. All of
        # these changes are to happen on an exploration with states schema
        # version 41.
        exploration_model = exp_models.ExplorationModel.get(
            exp_id, strict=True, version=None)

        # In version 1, the title was 'Old title'.
        # In version 2, the title becomes 'New title'.
        exploration_model.title = 'New title'
        exploration_model.commit(self.albert_id, 'Changed title.', [])

        # Version 2 of exploration.
        exploration_model = exp_models.ExplorationModel.get(
            exp_id, strict=True, version=None)

        # Store state id mapping model for new exploration.
        exp_fetchers.get_exploration_from_model(exploration_model)

        # In version 3, a new state is added.
        exploration_model.states['New state'] = {
            'solicit_answer_details': False,
            'written_translations': {
                'translations_mapping': {
                    'content': {},
                    'default_outcome': {},
                    'ca_placeholder_0': {},
                }
            },
            'recorded_voiceovers': {
                'voiceovers_mapping': {
                    'content': {},
                    'default_outcome': {},
                    'ca_placeholder_0': {},
                }
            },
            'param_changes': [],
            'classifier_model_id': None,
            'content': {
                'content_id': 'content_0',
                'html': '<p>Unicode Characters 😍😍😍😍</p>'
            },
            'next_content_id_index': 5,
            'interaction': {
                'answer_groups': [],
                'confirmed_unclassified_answers': [],
                'customization_args': {
                    'buttonText': {
                        'value': {
                            'content_id': 'ca_placeholder_0',
                            'unicode_str': 'Click me!',
                        },
                    },
                },
                'default_outcome': {
                    'dest': end_state_name,
                    'feedback': {
                        'content_id': 'default_outcome',
                        'html': '',
                    },
                    'labelled_as_correct': False,
                    'missing_prerequisite_skill_id': None,
                    'param_changes': [],
                    'refresher_exploration_id': None,
                },
                'hints': [],
                'id': 'Continue',
                'solution': None,
            },
        }

        # Properly link in the new state to avoid an invalid exploration.
        init_state = exploration_model.states[feconf.DEFAULT_INIT_STATE_NAME]
        init_state['interaction']['default_outcome']['dest'] = 'New state'

        exploration_model.commit('committer_id_v3', 'Added new state', [])

        # Version 3 of exploration.
        exploration_model = exp_models.ExplorationModel.get(
            exp_id, strict=True, version=None)

        # Version 4 is an upgrade based on the migration job.
        commit_cmds = [exp_domain.ExplorationChange({
            'cmd': exp_domain.CMD_MIGRATE_STATES_SCHEMA_TO_LATEST_VERSION,
            'from_version': str(exploration_model.states_schema_version),
            'to_version': str(feconf.CURRENT_STATE_SCHEMA_VERSION)
        })]
        exp_services.update_exploration(
            feconf.MIGRATION_BOT_USERNAME, exploration_model.id, commit_cmds,
            'Update exploration states from schema version %d to %d.' % (
                exploration_model.states_schema_version,
                feconf.CURRENT_STATE_SCHEMA_VERSION))

        # Verify the latest version of the exploration has the most up-to-date
        # states schema version.
        exploration_model = exp_models.ExplorationModel.get(
            exp_id, strict=True, version=None)
        exploration = exp_fetchers.get_exploration_from_model(
            exploration_model, run_conversion=False)
        self.assertEqual(
            exploration.states_schema_version,
            feconf.CURRENT_STATE_SCHEMA_VERSION)

        # The exploration should be valid after conversion.
        exploration.validate(strict=True)

        # Version 5 is a reversion to version 1.
        exp_services.revert_exploration('committer_id_v4', exp_id, 4, 1)

        # The exploration model itself should now be the old version
        # (pre-migration).
        exploration_model = exp_models.ExplorationModel.get(
            exp_id, strict=True, version=None)
        self.assertEqual(exploration_model.states_schema_version, 41)

        # The exploration domain object should be updated since it ran through
        # the conversion pipeline.
        exploration = exp_fetchers.get_exploration_by_id(exp_id)

        # The reversion after migration should still be an up-to-date
        # exploration. exp_fetchers.get_exploration_by_id will automatically
        # keep it up-to-date.
        self.assertEqual(exploration.to_yaml(), self.UPGRADED_EXP_YAML)

        # The exploration should be valid after reversion.
        exploration.validate(strict=True)

        snapshots_metadata = exp_services.get_exploration_snapshots_metadata(
            exp_id)

        # These are used to verify the correct history has been recorded after
        # both migration and reversion.
        commit_dict_5 = {
            'committer_id': 'committer_id_v4',
            'commit_message': 'Reverted exploration to version 1',
            'version_number': 5,
        }
        commit_dict_4 = {
            'committer_id': feconf.MIGRATION_BOT_USERNAME,
            'commit_message':
                'Update exploration states from schema version 41 to %d.' %
                feconf.CURRENT_STATE_SCHEMA_VERSION,
            'commit_cmds': [{
                'cmd': exp_domain.CMD_MIGRATE_STATES_SCHEMA_TO_LATEST_VERSION,
                'from_version': '41',
                'to_version': str(feconf.CURRENT_STATE_SCHEMA_VERSION)
            }],
            'version_number': 4,
        }

        # Ensure there have been 5 commits.
        self.assertEqual(len(snapshots_metadata), 5)

        # Ensure the correct commit logs were entered during both migration and
        # reversion. Also, ensure the correct commit command was written during
        # migration.
        # These asserts check whether one dict is subset of the other.
        # The format is assertDictEqual(a, {**a, **b}) where a is the superset
        # and b is the subset.
        self.assertDictEqual(
            snapshots_metadata[3], {**snapshots_metadata[3], **commit_dict_4})
        self.assertDictEqual(
            snapshots_metadata[4], {**snapshots_metadata[4], **commit_dict_5})
        self.assertLess(
            snapshots_metadata[3]['created_on_ms'],
            snapshots_metadata[4]['created_on_ms'])

        # Ensure that if a converted, then reverted, then converted exploration
        # is saved, it will be the up-to-date version within the datastore.
        exp_services.update_exploration(
            self.albert_id, exp_id, [], 'Resave after reversion')
        exploration_model = exp_models.ExplorationModel.get(
            exp_id, strict=True, version=None)
        exploration = exp_fetchers.get_exploration_from_model(
            exploration_model, run_conversion=False)

        # This exploration should be both up-to-date and valid.
        self.assertEqual(exploration.to_yaml(), self.UPGRADED_EXP_YAML)
        exploration.validate()<|MERGE_RESOLUTION|>--- conflicted
+++ resolved
@@ -184,7 +184,6 @@
 
     def test_retrieval_of_multiple_exploration_versions(self) -> None:
         # Update exploration to version 2.
-<<<<<<< HEAD
         change_list = [
             exp_domain.ExplorationChange({
                 'cmd': exp_domain.CMD_ADD_STATE,
@@ -202,12 +201,6 @@
                 'property_name': 'next_content_id_index',
                 'new_value': self.content_id_generator_1.next_content_id_index
             })]
-=======
-        change_list = [exp_domain.ExplorationChange({
-            'cmd': exp_domain.CMD_ADD_STATE,
-            'state_name': 'New state',
-        })]
->>>>>>> 7ad815df
         exp_services.update_exploration(
             feconf.SYSTEM_COMMITTER_ID, self.EXP_1_ID, change_list, '')
 
@@ -215,23 +208,19 @@
         change_list = [exp_domain.ExplorationChange({
             'cmd': exp_domain.CMD_ADD_STATE,
             'state_name': 'New state 2',
-<<<<<<< HEAD
             'content_id_for_state_content': (
                     self.content_id_generator_1.generate(
                         translation_domain.ContentType.CONTENT)
                 ),
-                'content_id_for_default_outcome': (
-                    self.content_id_generator_1.generate(
-                        translation_domain.ContentType.DEFAULT_OUTCOME))
+            'content_id_for_default_outcome': (
+                self.content_id_generator_1.generate(
+                    translation_domain.ContentType.DEFAULT_OUTCOME))
             }),
             exp_domain.ExplorationChange({
                 'cmd': 'edit_exploration_property',
                 'property_name': 'next_content_id_index',
                 'new_value': self.content_id_generator_1.next_content_id_index
             })]
-=======
-        })]
->>>>>>> 7ad815df
         exp_services.update_exploration(
             feconf.SYSTEM_COMMITTER_ID, self.EXP_1_ID, change_list, '')
 
@@ -256,23 +245,19 @@
         change_list = [exp_domain.ExplorationChange({
             'cmd': exp_domain.CMD_ADD_STATE,
             'state_name': 'New state',
-<<<<<<< HEAD
             'content_id_for_state_content': (
                     self.content_id_generator_1.generate(
                         translation_domain.ContentType.CONTENT)
                 ),
-                'content_id_for_default_outcome': (
-                    self.content_id_generator_1.generate(
-                        translation_domain.ContentType.DEFAULT_OUTCOME))
+            'content_id_for_default_outcome': (
+                self.content_id_generator_1.generate(
+                    translation_domain.ContentType.DEFAULT_OUTCOME))
             }),
             exp_domain.ExplorationChange({
                 'cmd': 'edit_exploration_property',
                 'property_name': 'next_content_id_index',
                 'new_value': self.content_id_generator_1.next_content_id_index
             })]
-=======
-        })]
->>>>>>> 7ad815df
         exp_services.update_exploration(
             feconf.SYSTEM_COMMITTER_ID, self.EXP_1_ID, change_list, '')
 
@@ -280,23 +265,19 @@
         change_list = [exp_domain.ExplorationChange({
             'cmd': exp_domain.CMD_ADD_STATE,
             'state_name': 'New state 2',
-<<<<<<< HEAD
             'content_id_for_state_content': (
                     self.content_id_generator_1.generate(
                         translation_domain.ContentType.CONTENT)
                 ),
-                'content_id_for_default_outcome': (
-                    self.content_id_generator_1.generate(
-                        translation_domain.ContentType.DEFAULT_OUTCOME))
+            'content_id_for_default_outcome': (
+                self.content_id_generator_1.generate(
+                    translation_domain.ContentType.DEFAULT_OUTCOME))
             }),
             exp_domain.ExplorationChange({
                 'cmd': 'edit_exploration_property',
                 'property_name': 'next_content_id_index',
                 'new_value': self.content_id_generator_1.next_content_id_index
             })]
-=======
-        })]
->>>>>>> 7ad815df
         exp_services.update_exploration(
             feconf.SYSTEM_COMMITTER_ID, self.EXP_1_ID, change_list, '')
 
