--- conflicted
+++ resolved
@@ -51,12 +51,9 @@
         self.owner_id = self.get_user_id_from_email(self.OWNER_EMAIL)  # type: ignore[no-untyped-call]
         self.exploration_1 = self.save_new_default_exploration(
             self.EXP_1_ID, self.owner_id, title='Aa')
-<<<<<<< HEAD
         self.content_id_generator_1 = translation_domain.ContentIdGenerator(
             self.exploration_1.next_content_id_index
         )
-=======
->>>>>>> 940969c1
         self.exploration_2 = self.save_new_default_exploration(
             self.EXP_2_ID, self.owner_id, title='Bb')
         self.exploration_3 = self.save_new_default_exploration(
