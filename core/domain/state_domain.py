# coding: utf-8
#
# Copyright 2018 The Oppia Authors. All Rights Reserved.
#
# Licensed under the Apache License, Version 2.0 (the "License");
# you may not use this file except in compliance with the License.
# You may obtain a copy of the License at
#
#      http://www.apache.org/licenses/LICENSE-2.0
#
# Unless required by applicable law or agreed to in writing, software
# distributed under the License is distributed on an "AS-IS" BASIS,
# WITHOUT WARRANTIES OR CONDITIONS OF ANY KIND, either express or implied.
# See the License for the specific language governing permissions and
# limitations under the License.

"""Domain object for states and their constituents."""

from __future__ import absolute_import  # pylint: disable=import-only-modules
from __future__ import unicode_literals  # pylint: disable=import-only-modules

import collections
import copy
import json
import logging

from constants import constants
from core.domain import android_validation_constants
from core.domain import customization_args_util
from core.domain import html_cleaner
from core.domain import interaction_registry
from core.domain import param_domain
import feconf
import python_utils
import utils


class AnswerGroup(python_utils.OBJECT):
    """Value object for an answer group. Answer groups represent a set of rules
    dictating whether a shared feedback should be shared with the user. These
    rules are ORed together. Answer groups may also support a classifier
    that involve soft matching of answers to a set of training data and/or
    example answers dictated by the creator.
    """

    def to_dict(self):
        """Returns a dict representing this AnswerGroup domain object.

        Returns:
            dict. A dict, mapping all fields of AnswerGroup instance.
        """
        return {
            'rule_specs': [rule_spec.to_dict()
                           for rule_spec in self.rule_specs],
            'outcome': self.outcome.to_dict(),
            'training_data': self.training_data,
            'tagged_skill_misconception_id': self.tagged_skill_misconception_id
        }

    @classmethod
    def from_dict(cls, answer_group_dict):
        """Return a AnswerGroup domain object from a dict.

        Args:
            answer_group_dict: dict. The dict representation of AnswerGroup
                object.

        Returns:
            AnswerGroup. The corresponding AnswerGroup domain object.
        """
        return cls(
            Outcome.from_dict(answer_group_dict['outcome']),
            [RuleSpec.from_dict(rs) for rs in answer_group_dict['rule_specs']],
            answer_group_dict['training_data'],
            answer_group_dict['tagged_skill_misconception_id']
        )

    def __init__(
            self, outcome, rule_specs, training_data,
            tagged_skill_misconception_id):
        """Initializes a AnswerGroup domain object.

        Args:
            outcome: Outcome. The outcome corresponding to the answer group.
            rule_specs: list(RuleSpec). List of rule specifications.
            training_data: list(*). List of answers belonging to training
                data of this answer group.
            tagged_skill_misconception_id: str or None. The format is
                '<skill_id>-<misconception_id>', where skill_id is the skill ID
                of the tagged misconception and misconception_id is the id of
                the tagged misconception for the answer group. It is not None
                only when a state is part of a Question object that
                tests a particular skill.
        """
        self.rule_specs = [RuleSpec(
            rule_spec.rule_type, rule_spec.inputs
        ) for rule_spec in rule_specs]

        self.outcome = outcome
        self.training_data = training_data
        self.tagged_skill_misconception_id = tagged_skill_misconception_id

    def validate(self, interaction, exp_param_specs_dict):
        """Verifies that all rule classes are valid, and that the AnswerGroup
        only has one classifier rule.

        Args:
            interaction: InteractionInstance. The interaction object.
            exp_param_specs_dict: dict. A dict of all parameters used in the
                exploration. Keys are parameter names and values are ParamSpec
                value objects with an object type property (obj_type).

        Raises:
            ValidationError: One or more attributes of the AnswerGroup are
                invalid.
            ValidationError: The AnswerGroup contains more than one classifier
                rule.
        """
        if not isinstance(self.rule_specs, list):
            raise utils.ValidationError(
                'Expected answer group rules to be a list, received %s'
                % self.rule_specs)

        if self.tagged_skill_misconception_id is not None:
            if not isinstance(
                    self.tagged_skill_misconception_id,
                    python_utils.BASESTRING):
                raise utils.ValidationError(
                    'Expected tagged skill misconception id to be a str, '
                    'received %s' % self.tagged_skill_misconception_id)
            if self.tagged_skill_misconception_id.count('-') != 1:
                raise utils.ValidationError(
                    'Expected the format of tagged skill misconception id '
                    'to be <skill_id>-<misconception_id>, received %s'
                    % self.tagged_skill_misconception_id)

        if len(self.rule_specs) == 0 and len(self.training_data) == 0:
            raise utils.ValidationError(
                'There must be at least one rule or training data for each'
                ' answer group.')

        for rule_spec in self.rule_specs:
            if rule_spec.rule_type not in interaction.rules_dict:
                raise utils.ValidationError(
                    'Unrecognized rule type: %s' % rule_spec.rule_type)

            rule_spec.validate(
                interaction.get_rule_param_list(rule_spec.rule_type),
                exp_param_specs_dict)

        self.outcome.validate()

    def get_all_html_content_strings(self):
        """Get all html content strings in the AnswerGroup.

        Returns:
            list(str). The list of all html content strings in the interaction.
        """
        html_list = []

        outcome_html = self.outcome.feedback.html
        html_list = html_list + [outcome_html]
        # TODO(#9413): Find a way to include a reference to the interaction
        # type in the Draft change lists.
        # See issue: https://github.com/oppia/oppia/issues/9413. We cannot use
        # the interaction-id from the rules_index_dict until issue-9413 has
        # been fixed, because this method has no reference to the interaction
        # type and draft changes use this method. The rules_index_dict below
        # is used to figure out the assembly of the html in the rulespecs.

        html_field_types_to_rule_specs_dict = json.loads(
            utils.get_file_contents(
                feconf.HTML_FIELD_TYPES_TO_RULE_SPECS_FILE_PATH))

        for rule_spec in self.rule_specs:
            for interaction_and_rule_details in (
                    html_field_types_to_rule_specs_dict.values()):
                rule_type_has_html = (
                    rule_spec.rule_type in
                    interaction_and_rule_details['ruleTypes'].keys())
                if rule_type_has_html:
                    html_type_format = interaction_and_rule_details['format']
                    input_variables_from_html_mapping = (
                        interaction_and_rule_details['ruleTypes'][
                            rule_spec.rule_type][
                                'htmlInputVariables'])
                    input_variable_match_found = False
                    for input_variable in rule_spec.inputs.keys():
                        if input_variable in input_variables_from_html_mapping:
                            input_variable_match_found = True
                            rule_input_variable = (
                                rule_spec.inputs[input_variable])
                            if (html_type_format ==
                                    feconf.HTML_RULE_VARIABLE_FORMAT_STRING):
                                html_list = html_list + [rule_input_variable]
                            elif (html_type_format ==
                                  feconf.HTML_RULE_VARIABLE_FORMAT_SET):
                                # Here we are checking the type of the
                                # rule_specs.inputs because the rule type
                                # 'Equals' is used by other interactions as
                                # well which don't have HTML and we don't have
                                # a reference to the interaction ID.
                                if isinstance(rule_input_variable, list):
                                    for value in rule_input_variable:
                                        if isinstance(
                                                value, python_utils.BASESTRING):
                                            html_list = html_list + [value]
                            elif (html_type_format ==
                                  feconf.
                                  HTML_RULE_VARIABLE_FORMAT_LIST_OF_SETS):
                                for rule_spec_html in rule_input_variable:
                                    html_list = html_list + rule_spec_html
                            else:
                                raise Exception(
                                    'The rule spec does not belong to a valid'
                                    ' format.')
                    if not input_variable_match_found:
                        raise Exception(
                            'Rule spec should have at least one valid input '
                            'variable with Html in it.')

        return html_list

<<<<<<< HEAD
    @staticmethod
    def convert_html_in_answer_group(answer_group_dict, conversion_fn):
        """Checks for HTML fields in an answer group dict and converts it
        according to the conversion function.

        Args:
            answer_group_dict: dict. The answer group dict.
            conversion_fn: function. The function to be used for converting the
                HTML.

        Returns:
            dict. The converted answer group dict.
        """
        answer_group_dict['outcome']['feedback']['html'] = conversion_fn(
            answer_group_dict['outcome']['feedback']['html'])
        for rule_spec_index, rule_spec in enumerate(
                answer_group_dict['rule_specs']):
            answer_group_dict['rule_specs'][rule_spec_index] = (
                RuleSpec.convert_html_in_rule_spec(
                    rule_spec, conversion_fn))
        return answer_group_dict

=======
>>>>>>> 3a96c05d

class Hint(python_utils.OBJECT):
    """Value object representing a hint."""

    def __init__(self, hint_content):
        """Constructs a Hint domain object.

        Args:
            hint_content: SubtitledHtml. The hint text and ID referring to the
                other assets for this content.
        """
        self.hint_content = hint_content

    def to_dict(self):
        """Returns a dict representing this Hint domain object.

        Returns:
            dict. A dict mapping the field of Hint instance.
        """
        return {
            'hint_content': self.hint_content.to_dict(),
        }

    @classmethod
    def from_dict(cls, hint_dict):
        """Return a Hint domain object from a dict.

        Args:
            hint_dict: dict. The dict representation of Hint object.

        Returns:
            Hint. The corresponding Hint domain object.
        """
        return cls(SubtitledHtml.from_dict(hint_dict['hint_content']))

    def validate(self):
        """Validates all properties of Hint."""
        self.hint_content.validate()

    @staticmethod
    def convert_html_in_hint(hint_dict, conversion_fn):
        """Checks for HTML fields in the hints and converts it
        according to the conversion function.

        Args:
            hint_dict: dict. The hints dict.
            conversion_fn: function. The function to be used for converting the
                HTML.

        Returns:
            dict. The converted hints dict.
        """
        hint_dict['hint_content']['html'] = (
            conversion_fn(hint_dict['hint_content']['html']))
        return hint_dict


class Solution(python_utils.OBJECT):
    """Value object representing a solution.

    A solution consists of answer_is_exclusive, correct_answer and an
    explanation.When answer_is_exclusive is True, this indicates that it is
    the only correct answer; when it is False, this indicates that it is one
    possible answer. correct_answer records an answer that enables the learner
    to progress to the next card and explanation is an HTML string containing
    an explanation for the solution.
    """

    def __init__(
            self, interaction_id, answer_is_exclusive,
            correct_answer, explanation):
        """Constructs a Solution domain object.

        Args:
            interaction_id: str. The interaction id.
            answer_is_exclusive: bool. True if is the only correct answer;
                False if is one of possible answer.
            correct_answer: *. The correct answer; this answer
                enables the learner to progress to the next card. The type of
                correct_answer is determined by the value of
                BaseInteraction.answer_type. Some examples for the types are
                list(set(str)), list(str), str, dict(str, str), etc.
            explanation: SubtitledHtml. Contains text and text id to link audio
                translations for the solution's explanation.
        """
        self.answer_is_exclusive = answer_is_exclusive
        self.correct_answer = (
            interaction_registry.Registry.get_interaction_by_id(
                interaction_id).normalize_answer(correct_answer))
        self.explanation = explanation

    def to_dict(self):
        """Returns a dict representing this Solution domain object.

        Returns:
            dict. A dict mapping all fields of Solution instance.
        """
        return {
            'answer_is_exclusive': self.answer_is_exclusive,
            'correct_answer': self.correct_answer,
            'explanation': self.explanation.to_dict(),
        }

    @classmethod
    def from_dict(cls, interaction_id, solution_dict):
        """Return a Solution domain object from a dict.

        Args:
            interaction_id: str. The interaction id.
            solution_dict: dict. The dict representation of Solution object.

        Returns:
            Solution. The corresponding Solution domain object.
        """
        return cls(
            interaction_id,
            solution_dict['answer_is_exclusive'],
            interaction_registry.Registry.get_interaction_by_id(
                interaction_id).normalize_answer(
                    solution_dict['correct_answer']),
            SubtitledHtml.from_dict(solution_dict['explanation']))

    def validate(self, interaction_id):
        """Validates all properties of Solution.

        Args:
            interaction_id: str. The interaction id.

        Raises:
            ValidationError: One or more attributes of the Solution are not
            valid.
        """
        if not isinstance(self.answer_is_exclusive, bool):
            raise utils.ValidationError(
                'Expected answer_is_exclusive to be bool, received %s' %
                self.answer_is_exclusive)
        interaction_registry.Registry.get_interaction_by_id(
            interaction_id).normalize_answer(self.correct_answer)
        self.explanation.validate()

    @staticmethod
    def convert_html_in_solution(interaction_id, solution_dict, conversion_fn):
        """Checks for HTML fields in a solution and convert it according
        to the conversion function.

        Args:
            solution_dict: dict. The Solution dict.
            conversion_fn: function. The function to be used for converting the
                HTML.

        Returns:
            dict. The converted Solution dict.
        """
        if interaction_id is None:
            return solution_dict

        interaction = (
            interaction_registry.Registry.get_interaction_by_id(
                interaction_id))

        solution_dict['explanation']['html'] = (
            conversion_fn(solution_dict['explanation']['html']))

        if interaction.can_have_solution:
            html_field_types_to_rule_specs_dict = json.loads(
                utils.get_file_contents(
                    feconf.HTML_FIELD_TYPES_TO_RULE_SPECS_FILE_PATH))

            if solution_dict['correct_answer']:
                for html_type in html_field_types_to_rule_specs_dict.keys():
                    if html_type == interaction.answer_type:
                        if (
                                html_type ==
                                feconf.ANSWER_TYPE_LIST_OF_SETS_OF_HTML):
                            for list_index, html_list in enumerate(
                                    solution_dict['correct_answer']):
                                for answer_html_index, answer_html in enumerate(
                                        html_list):
                                    solution_dict['correct_answer'][list_index][
                                        answer_html_index] = (
                                            conversion_fn(answer_html))
                        elif html_type == feconf.ANSWER_TYPE_SET_OF_HTML:
                            for answer_html_index, answer_html in enumerate(
                                    solution_dict['correct_answer']):
                                solution_dict['correct_answer'][
                                    answer_html_index] = (
                                        conversion_fn(answer_html))
                        else:
                            raise Exception(
                                'The solution does not have a valid '
                                'correct_answer type.')

        return solution_dict


class InteractionInstance(python_utils.OBJECT):
    """Value object for an instance of an interaction."""

    # The default interaction used for a new state.
    _DEFAULT_INTERACTION_ID = None

    def to_dict(self):
        """Returns a dict representing this InteractionInstance domain object.

        Returns:
            dict. A dict mapping all fields of InteractionInstance instance.
        """
        return {
            'id': self.id,
            'customization_args': (
                {} if self.id is None else
                customization_args_util.get_full_customization_args(
                    self.customization_args,
                    interaction_registry.Registry.get_interaction_by_id(
                        self.id).customization_arg_specs)),
            'answer_groups': [group.to_dict() for group in self.answer_groups],
            'default_outcome': (
                self.default_outcome.to_dict()
                if self.default_outcome is not None
                else None),
            'confirmed_unclassified_answers': (
                self.confirmed_unclassified_answers),
            'hints': [hint.to_dict() for hint in self.hints],
            'solution': self.solution.to_dict() if self.solution else None,
        }

    @classmethod
    def from_dict(cls, interaction_dict):
        """Return a InteractionInstance domain object from a dict.

        Args:
            interaction_dict: dict. The dict representation of
                InteractionInstance object.

        Returns:
            InteractionInstance. The corresponding InteractionInstance domain
            object.
        """
        default_outcome_dict = (
            Outcome.from_dict(interaction_dict['default_outcome'])
            if interaction_dict['default_outcome'] is not None else None)
        solution_dict = (
            Solution.from_dict(
                interaction_dict['id'], interaction_dict['solution'])
            if (interaction_dict['solution'] and interaction_dict['id'])
            else None)

        return cls(
            interaction_dict['id'],
            interaction_dict['customization_args'],
            [AnswerGroup.from_dict(h)
             for h in interaction_dict['answer_groups']],
            default_outcome_dict,
            interaction_dict['confirmed_unclassified_answers'],
            [Hint.from_dict(h) for h in interaction_dict['hints']],
            solution_dict)

    def __init__(
            self, interaction_id, customization_args, answer_groups,
            default_outcome, confirmed_unclassified_answers, hints, solution):
        """Initializes a InteractionInstance domain object.

        Args:
            interaction_id: str. The interaction id.
            customization_args: dict. The customization dict. The keys are
                names of customization_args and the values are dicts with a
                single key, 'value', whose corresponding value is the value of
                the customization arg.
            answer_groups: list(AnswerGroup). List of answer groups of the
                interaction instance.
            default_outcome: Outcome. The default outcome of the interaction
                instance.
            confirmed_unclassified_answers: list(AnswerGroup). List of answers
                which have been confirmed to be associated with the default
                outcome.
            hints: list(Hint). List of hints for this interaction.
            solution: Solution. A possible solution for the question asked in
                this interaction.
        """
        self.id = interaction_id
        # Customization args for the interaction's view. Parts of these
        # args may be Jinja templates that refer to state parameters.
        # This is a dict: the keys are names of customization_args and the
        # values are dicts with a single key, 'value', whose corresponding
        # value is the value of the customization arg.
        self.customization_args = customization_args
        self.answer_groups = answer_groups
        self.default_outcome = default_outcome
        self.confirmed_unclassified_answers = confirmed_unclassified_answers
        self.hints = hints
        self.solution = solution

    @property
    def is_terminal(self):
        """Determines if this interaction type is terminal. If no ID is set for
        this interaction, it is assumed to not be terminal.

        Returns:
            bool. Whether the interaction is terminal.
        """
        return self.id and interaction_registry.Registry.get_interaction_by_id(
            self.id).is_terminal

    def is_supported_on_android_app(self):
        """Determines whether the interaction is a valid interaction that is
        supported by the Android app.

        Returns:
            bool. Whether the interaction is supported by the Android app.
        """
        if self.id:
            return (
                self.id in
                android_validation_constants.VALID_INTERACTION_IDS)

        return True

    def is_rte_content_supported_on_android(
            self, require_valid_component_names):
        """Determines whether the RTE content in interaction answer groups,
        hints and solution is supported by Android app.

        Args:
            require_valid_component_names: function. Function to check
                whether the RTE tags in the html string are whitelisted.

        Returns:
            bool. Whether the RTE content is valid.
        """
        for answer_group in self.answer_groups:
            if require_valid_component_names(
                    answer_group.outcome.feedback.html):
                return False

        if (
                self.default_outcome and self.default_outcome.feedback and
                require_valid_component_names(
                    self.default_outcome.feedback.html)):
            return False

        for hint in self.hints:
            if require_valid_component_names(hint.hint_content.html):
                return False

        if (
                self.solution and self.solution.explanation and
                require_valid_component_names(
                    self.solution.explanation.html)):
            return False

        return True

    def get_all_outcomes(self):
        """Returns a list of all outcomes of this interaction, taking into
        consideration every answer group and the default outcome.

        Returns:
            list(Outcome). List of all outcomes of this interaction.
        """
        outcomes = []
        for answer_group in self.answer_groups:
            outcomes.append(answer_group.outcome)
        if self.default_outcome is not None:
            outcomes.append(self.default_outcome)
        return outcomes

    def validate(self, exp_param_specs_dict):
        """Validates various properties of the InteractionInstance.

        Args:
            exp_param_specs_dict: dict. A dict of specified parameters used in
                the exploration. Keys are parameter names and values are
                ParamSpec value objects with an object type property(obj_type).
                Is used to validate AnswerGroup objects.

        Raises:
            ValidationError: One or more attributes of the InteractionInstance
            are invalid.
        """
        if not isinstance(self.id, python_utils.BASESTRING):
            raise utils.ValidationError(
                'Expected interaction id to be a string, received %s' %
                self.id)
        try:
            interaction = interaction_registry.Registry.get_interaction_by_id(
                self.id)
        except KeyError:
            raise utils.ValidationError('Invalid interaction id: %s' % self.id)

        customization_args_util.validate_customization_args_and_values(
            'interaction', self.id, self.customization_args,
            interaction.customization_arg_specs)

        if not isinstance(self.answer_groups, list):
            raise utils.ValidationError(
                'Expected answer groups to be a list, received %s.'
                % self.answer_groups)
        if not self.is_terminal and self.default_outcome is None:
            raise utils.ValidationError(
                'Non-terminal interactions must have a default outcome.')
        if self.is_terminal and self.default_outcome is not None:
            raise utils.ValidationError(
                'Terminal interactions must not have a default outcome.')
        if self.is_terminal and self.answer_groups:
            raise utils.ValidationError(
                'Terminal interactions must not have any answer groups.')

        for answer_group in self.answer_groups:
            answer_group.validate(interaction, exp_param_specs_dict)
        if self.default_outcome is not None:
            self.default_outcome.validate()

        if not isinstance(self.hints, list):
            raise utils.ValidationError(
                'Expected hints to be a list, received %s'
                % self.hints)
        for hint in self.hints:
            hint.validate()

        if self.solution:
            self.solution.validate(self.id)

        if self.solution and not self.hints:
            raise utils.ValidationError(
                'Hint(s) must be specified if solution is specified')

    @classmethod
    def create_default_interaction(cls, default_dest_state_name):
        """Create a default InteractionInstance domain object:
            - customization_args: empty dictionary;
            - answer_groups: empty list;
            - default_outcome: dest is set to 'default_dest_state_name' and
                feedback and param_changes are initialized as empty lists;
            - confirmed_unclassified_answers: empty list;

        Args:
            default_dest_state_name: str. The default destination state.

        Returns:
            InteractionInstance. The corresponding InteractionInstance domain
            object with default values.
        """
        default_outcome = Outcome(
            default_dest_state_name,
            SubtitledHtml.create_default_subtitled_html(
                feconf.DEFAULT_OUTCOME_CONTENT_ID), False, {}, None, None)

        return cls(
            cls._DEFAULT_INTERACTION_ID, {}, [], default_outcome, [], [], {})

    def get_all_html_content_strings(self):
        """Get all html content strings in the interaction.

        Returns:
            list(str): The list of all html content strings in the interaction.
        """
        html_list = []

        for answer_group in self.answer_groups:
            html_list = html_list + answer_group.get_all_html_content_strings()

        if self.default_outcome:
            default_outcome_html = self.default_outcome.feedback.html
            html_list = html_list + [default_outcome_html]

        for hint in self.hints:
            hint_html = hint.hint_content.html
            html_list = html_list + [hint_html]

        if self.id is None:
            return html_list

        interaction = (
            interaction_registry.Registry.get_interaction_by_id(
                self.id))

        if self.solution and interaction.can_have_solution:
            solution_html = self.solution.explanation.html
            html_list = html_list + [solution_html]
            html_field_types_to_rule_specs_dict = json.loads(
                utils.get_file_contents(
                    feconf.HTML_FIELD_TYPES_TO_RULE_SPECS_FILE_PATH))

            if self.solution.correct_answer:
                for html_type in html_field_types_to_rule_specs_dict.keys():
                    if html_type == interaction.answer_type:
                        if (
                                html_type ==
                                feconf.ANSWER_TYPE_LIST_OF_SETS_OF_HTML):
                            for value in self.solution.correct_answer:
                                html_list = html_list + value
                        elif html_type == feconf.ANSWER_TYPE_SET_OF_HTML:
                            for value in self.solution.correct_answer:
                                html_list = html_list + [value]
                        else:
                            raise Exception(
                                'The solution does not have a valid '
                                'correct_answer type.')


        if self.id in (
                'ItemSelectionInput', 'MultipleChoiceInput',
                'DragAndDropSortInput'):
            customization_args_html_list = (
                self.customization_args['choices']['value'])
            html_list = html_list + customization_args_html_list

        return html_list


class Outcome(python_utils.OBJECT):
    """Value object representing an outcome of an interaction. An outcome
    consists of a destination state, feedback to show the user, and any
    parameter changes.
    """

    def to_dict(self):
        """Returns a dict representing this Outcome domain object.

        Returns:
            dict. A dict, mapping all fields of Outcome instance.
        """
        return {
            'dest': self.dest,
            'feedback': self.feedback.to_dict(),
            'labelled_as_correct': self.labelled_as_correct,
            'param_changes': [
                param_change.to_dict() for param_change in self.param_changes],
            'refresher_exploration_id': self.refresher_exploration_id,
            'missing_prerequisite_skill_id': self.missing_prerequisite_skill_id
        }

    @classmethod
    def from_dict(cls, outcome_dict):
        """Return a Outcome domain object from a dict.

        Args:
            outcome_dict: dict. The dict representation of Outcome object.

        Returns:
            Outcome. The corresponding Outcome domain object.
        """
        return cls(
            outcome_dict['dest'],
            SubtitledHtml.from_dict(outcome_dict['feedback']),
            outcome_dict['labelled_as_correct'],
            [param_domain.ParamChange(
                param_change['name'], param_change['generator_id'],
                param_change['customization_args'])
             for param_change in outcome_dict['param_changes']],
            outcome_dict['refresher_exploration_id'],
            outcome_dict['missing_prerequisite_skill_id']
        )

    def __init__(
            self, dest, feedback, labelled_as_correct, param_changes,
            refresher_exploration_id, missing_prerequisite_skill_id):
        """Initializes a Outcome domain object.

        Args:
            dest: str. The name of the destination state.
            feedback: SubtitledHtml. Feedback to give to the user if this rule
                is triggered.
            labelled_as_correct: bool. Whether this outcome has been labelled
                by the creator as corresponding to a "correct" answer.
            param_changes: list(ParamChange). List of exploration-level
                parameter changes to make if this rule is triggered.
            refresher_exploration_id: str or None. An optional exploration ID
                to redirect the learner to if they seem to lack understanding
                of a prerequisite concept. This should only exist if the
                destination state for this outcome is a self-loop.
            missing_prerequisite_skill_id: str or None. The id of the skill that
                this answer group tests. If this is not None, the exploration
                player would redirect to this skill when a learner receives this
                outcome.
        """
        # Id of the destination state.
        # TODO(sll): Check that this state actually exists.
        self.dest = dest
        # Feedback to give the reader if this rule is triggered.
        self.feedback = feedback
        # Whether this outcome has been labelled by the creator as
        # corresponding to a "correct" answer.
        self.labelled_as_correct = labelled_as_correct
        # Exploration-level parameter changes to make if this rule is
        # triggered.
        self.param_changes = param_changes or []
        # An optional exploration ID to redirect the learner to if they lack
        # understanding of a prerequisite concept. This should only exist if
        # the destination state for this outcome is a self-loop.
        self.refresher_exploration_id = refresher_exploration_id
        # An optional skill id whose concept card would be shown to the learner
        # when the learner receives this outcome.
        self.missing_prerequisite_skill_id = missing_prerequisite_skill_id

    def validate(self):
        """Validates various properties of the Outcome.

        Raises:
            ValidationError: One or more attributes of the Outcome are invalid.
        """
        self.feedback.validate()

        if not isinstance(self.labelled_as_correct, bool):
            raise utils.ValidationError(
                'The "labelled_as_correct" field should be a boolean, received '
                '%s' % self.labelled_as_correct)

        if self.missing_prerequisite_skill_id is not None:
            if not isinstance(
                    self.missing_prerequisite_skill_id,
                    python_utils.BASESTRING):
                raise utils.ValidationError(
                    'Expected outcome missing_prerequisite_skill_id to be a '
                    'string, received %s' % self.missing_prerequisite_skill_id)

        if not isinstance(self.param_changes, list):
            raise utils.ValidationError(
                'Expected outcome param_changes to be a list, received %s'
                % self.param_changes)
        for param_change in self.param_changes:
            param_change.validate()

        if self.refresher_exploration_id is not None:
            if not isinstance(
                    self.refresher_exploration_id, python_utils.BASESTRING):
                raise utils.ValidationError(
                    'Expected outcome refresher_exploration_id to be a string, '
                    'received %s' % self.refresher_exploration_id)

    @staticmethod
    def convert_html_in_outcome(outcome_dict, conversion_fn):
        """Checks for HTML fields in the outcome and converts it
        according to the conversion function.

        Args:
            outcome_dict: dict. The outcome dict.
            conversion_fn: function. The function to be used for converting the
                HTML.

        Returns:
            dict. The converted outcome dict.
        """
        outcome_dict['feedback']['html'] = (
            conversion_fn(outcome_dict['feedback']['html']))
        return outcome_dict


class Voiceover(python_utils.OBJECT):
    """Value object representing an voiceover."""

    def to_dict(self):
        """Returns a dict representing this Voiceover domain object.

        Returns:
            dict. A dict, mapping all fields of Voiceover instance.
        """
        return {
            'filename': self.filename,
            'file_size_bytes': self.file_size_bytes,
            'needs_update': self.needs_update,
            'duration_secs': self.duration_secs
        }

    @classmethod
    def from_dict(cls, voiceover_dict):
        """Return a Voiceover domain object from a dict.

        Args:
            voiceover_dict: dict. The dict representation of
                Voiceover object.

        Returns:
            Voiceover. The corresponding Voiceover domain object.
        """
        return cls(
            voiceover_dict['filename'],
            voiceover_dict['file_size_bytes'],
            voiceover_dict['needs_update'],
            voiceover_dict['duration_secs'])

    def __init__(self, filename, file_size_bytes, needs_update, duration_secs):
        """Initializes a Voiceover domain object.

        Args:
            filename: str. The corresponding voiceover file path.
            file_size_bytes: int. The file size, in bytes. Used to display
                potential bandwidth usage to the learner before they download
                the file.
            needs_update: bool. Whether voiceover is marked for needing review.
            duration_secs: float. The duration in seconds for the voiceover
                recording.
        """
        # str. The corresponding audio file path, e.g.
        # "content-en-2-h7sjp8s.mp3".
        self.filename = filename
        # int. The file size, in bytes. Used to display potential bandwidth
        # usage to the learner before they download the file.
        self.file_size_bytes = file_size_bytes
        # bool. Whether audio is marked for needing review.
        self.needs_update = needs_update
        # float. The duration in seconds for the voiceover recording.
        self.duration_secs = duration_secs

    def validate(self):
        """Validates properties of the Voiceover.

        Raises:
            ValidationError: One or more attributes of the Voiceover are
            invalid.
        """
        if not isinstance(self.filename, python_utils.BASESTRING):
            raise utils.ValidationError(
                'Expected audio filename to be a string, received %s' %
                self.filename)
        dot_index = self.filename.rfind('.')
        if dot_index == -1 or dot_index == 0:
            raise utils.ValidationError(
                'Invalid audio filename: %s' % self.filename)
        extension = self.filename[dot_index + 1:]
        if extension not in feconf.ACCEPTED_AUDIO_EXTENSIONS:
            raise utils.ValidationError(
                'Invalid audio filename: it should have one of '
                'the following extensions: %s. Received: %s'
                % (list(feconf.ACCEPTED_AUDIO_EXTENSIONS.keys()),
                   self.filename))

        if not isinstance(self.file_size_bytes, int):
            raise utils.ValidationError(
                'Expected file size to be an int, received %s' %
                self.file_size_bytes)
        if self.file_size_bytes <= 0:
            raise utils.ValidationError(
                'Invalid file size: %s' % self.file_size_bytes)

        if not isinstance(self.needs_update, bool):
            raise utils.ValidationError(
                'Expected needs_update to be a bool, received %s' %
                self.needs_update)
        if not isinstance(self.duration_secs, float):
            raise utils.ValidationError(
                'Expected duration_secs to be a float, received %s' %
                self.duration_secs)
        if self.duration_secs < 0:
            raise utils.ValidationError(
                'Expected duration_secs to be positive number, '
                'or zero if not yet specified %s' %
                self.duration_secs)


class WrittenTranslation(python_utils.OBJECT):
    """Value object representing a written translation for a content."""

    def __init__(self, html, needs_update):
        """Initializes a WrittenTranslation domain object.

        Args:
            html: str. A piece of user submitted HTML. This is cleaned in such
                a way as to contain a restricted set of HTML tags.
            needs_update: bool. Whether html is marked for needing review.
        """
        self.html = html_cleaner.clean(html)
        self.needs_update = needs_update

    def to_dict(self):
        """Returns a dict representing this WrittenTranslation domain object.

        Returns:
            dict. A dict, mapping all fields of WrittenTranslation instance.
        """
        return {
            'html': self.html,
            'needs_update': self.needs_update,
        }

    @classmethod
    def from_dict(cls, written_translation_dict):
        """Return a WrittenTranslation domain object from a dict.

        Args:
            written_translation_dict: dict. The dict representation of
                WrittenTranslation object.

        Returns:
            WrittenTranslation. The corresponding WrittenTranslation domain
            object.
        """
        return cls(
            written_translation_dict['html'],
            written_translation_dict['needs_update'])

    def validate(self):
        """Validates properties of the WrittenTranslation.

        Raises:
            ValidationError: One or more attributes of the WrittenTranslation
            are invalid.
        """
        if not isinstance(self.html, python_utils.BASESTRING):
            raise utils.ValidationError(
                'Invalid content HTML: %s' % self.html)

        if not isinstance(self.needs_update, bool):
            raise utils.ValidationError(
                'Expected needs_update to be a bool, received %s' %
                self.needs_update)


class WrittenTranslations(python_utils.OBJECT):
    """Value object representing a content translations which stores
    translated contents of all state contents (like hints, feedback etc.) in
    different languages linked through their content_id.
    """

    def __init__(self, translations_mapping):
        """Initializes a WrittenTranslations domain object.

        Args:
            translations_mapping: dict. A dict mapping the content Ids
                to the dicts which is the map of abbreviated code of the
                languages to WrittenTranslation objects.
        """
        self.translations_mapping = translations_mapping

    def to_dict(self):
        """Returns a dict representing this WrittenTranslations domain object.

        Returns:
            dict. A dict, mapping all fields of WrittenTranslations instance.
        """
        translations_mapping = {}
        for (content_id, language_code_to_written_translation) in (
                self.translations_mapping.items()):
            translations_mapping[content_id] = {}
            for (language_code, written_translation) in (
                    language_code_to_written_translation.items()):
                translations_mapping[content_id][language_code] = (
                    written_translation.to_dict())
        written_translations_dict = {
            'translations_mapping': translations_mapping
        }

        return written_translations_dict

    @classmethod
    def from_dict(cls, written_translations_dict):
        """Return a WrittenTranslations domain object from a dict.

        Args:
            written_translations_dict: dict. The dict representation of
                WrittenTranslations object.

        Returns:
            WrittenTranslations. The corresponding WrittenTranslations domain
            object.
        """
        translations_mapping = {}
        for (content_id, language_code_to_written_translation) in (
                written_translations_dict['translations_mapping'].items()):
            translations_mapping[content_id] = {}
            for (language_code, written_translation) in (
                    language_code_to_written_translation.items()):
                translations_mapping[content_id][language_code] = (
                    WrittenTranslation.from_dict(written_translation))

        return cls(translations_mapping)

    def get_content_ids_that_are_correctly_translated(self, language_code):
        """Returns a list of content ids in which a correct translation is
        available in the given language.

        Args:
            language_code: str. The abbreviated code of the language.

        Return:
            list(str). A list of content ids in which the translations are
                available in the given language.
        """
        correctly_translated_content_ids = []
        for content_id, translations in self.translations_mapping.items():
            if language_code in translations and not (
                    translations[language_code].needs_update):
                correctly_translated_content_ids.append(content_id)

        return correctly_translated_content_ids

    def add_translation(self, content_id, language_code, html):
        """Adds a translation for the given content id in a given language.

        Args:
            content_id: str. The id of the content.
            language_code: str. The language code of the translated html.
            html: str. The translated html.
        """
        written_translation = WrittenTranslation(html, False)
        self.translations_mapping[content_id][language_code] = (
            written_translation)

    def validate(self, expected_content_id_list):
        """Validates properties of the WrittenTranslations.

        Args:
            expected_content_id_list: A list of content id which are expected to
            be inside they WrittenTranslations.

        Raises:
            ValidationError: One or more attributes of the WrittenTranslations
            are invalid.
        """
        if expected_content_id_list is not None:
            if not set(self.translations_mapping.keys()) == (
                    set(expected_content_id_list)):
                raise utils.ValidationError(
                    'Expected state written_translations to match the listed '
                    'content ids %s, found %s' % (
                        expected_content_id_list,
                        list(self.translations_mapping.keys()))
                    )

        for (content_id, language_code_to_written_translation) in (
                self.translations_mapping.items()):
            if not isinstance(content_id, python_utils.BASESTRING):
                raise utils.ValidationError(
                    'Expected content_id to be a string, received %s'
                    % content_id)
            if not isinstance(language_code_to_written_translation, dict):
                raise utils.ValidationError(
                    'Expected content_id value to be a dict, received %s'
                    % language_code_to_written_translation)
            for (language_code, written_translation) in (
                    language_code_to_written_translation.items()):
                if not isinstance(language_code, python_utils.BASESTRING):
                    raise utils.ValidationError(
                        'Expected language_code to be a string, received %s'
                        % language_code)
                # Currently, we assume written translations are used by the
                # voice-artist to voiceover the translated text so written
                # translations can be in supported audio/voiceover languages.
                allowed_language_codes = [language['id'] for language in (
                    constants.SUPPORTED_AUDIO_LANGUAGES)]
                if language_code not in allowed_language_codes:
                    raise utils.ValidationError(
                        'Invalid language_code: %s' % language_code)

                written_translation.validate()

    def get_content_ids_for_text_translation(self):
        """Returns a list of content_id available for text translation.

        Returns:
            list(str). A list of content id available for text translation.
        """
        return list(self.translations_mapping.keys())

    def get_translated_content(self, content_id, language_code):
        """Returns the translated content for the given content_id in the given
        language.

        Args:
            content_id: str. The ID of the content.
            language_code: str. The language code for the translated content.

        Returns:
            str. The translated content for a given content id in a language.

        Raises:
            Exception: Translation doesn't exist in the given language.
            Exception: The given content id doesn't exist.
        """
        if content_id in self.translations_mapping:
            if language_code in self.translations_mapping[content_id]:
                return self.translations_mapping[content_id][language_code].html
            else:
                raise Exception(
                    'Translation for the given content_id %s does not exist in '
                    '%s language code' % (content_id, language_code))
        else:
            raise Exception('Invalid content_id: %s' % content_id)

    def add_content_id_for_translation(self, content_id):
        """Adds a content id as a key for the translation into the
        content_translation dict.

        Args:
            content_id: str. The id representing a subtitled html.

        Raises:
            Exception: The content id isn't a string.
        """
        if not isinstance(content_id, python_utils.BASESTRING):
            raise Exception(
                'Expected content_id to be a string, received %s' % content_id)
        if content_id in self.translations_mapping:
            raise Exception(
                'The content_id %s already exist.' % content_id)
        else:
            self.translations_mapping[content_id] = {}

    def delete_content_id_for_translation(self, content_id):
        """Deletes a content id from the content_translation dict.

        Args:
            content_id: str. The id representing a subtitled html.

        Raises:
            Exception: The content id isn't a string.
        """
        if not isinstance(content_id, python_utils.BASESTRING):
            raise Exception(
                'Expected content_id to be a string, received %s' % content_id)
        if content_id not in self.translations_mapping:
            raise Exception(
                'The content_id %s does not exist.' % content_id)
        else:
            self.translations_mapping.pop(content_id, None)

    def get_translation_counts(self):
        """Return a dict representing the number of translation available in a
        languages in which there exist at least one translation in the
        WrittenTranslation object.

        Returns:
            dict(str, int). A dict with language code as a key and number of
            translation available in that language as the value.
        """
        translation_counts = collections.defaultdict(int)
        for translations in self.translations_mapping.values():
            for language, translation in translations.items():
                if not translation.needs_update:
                    translation_counts[language] += 1

        return translation_counts

    def get_all_html_content_strings(self):
<<<<<<< HEAD
        """Gets all html content strings used in the written translations.
=======
        """Gets all html content strings used in the WrittenTranslations.
>>>>>>> 3a96c05d

        Returns:
            list(str). The list of html content strings.
        """
        html_string_list = []
        for translations in self.translations_mapping.values():
            for translation in translations.values():
                html_string_list.append(translation.html)
        return html_string_list

<<<<<<< HEAD
    @staticmethod
    def convert_html_in_written_translations(
            written_translations_dict, conversion_fn):
        """Checks for HTML fields in the written translations and converts it
        according to the conversion function.

        Args:
            written_translations_dict: dict. The written translations dict.
            conversion_fn: function. The function to be used for converting the
                HTML.

        Returns:
            dict. The converted written translations dict.
        """
        for content_id, language_code_to_written_translation in (
                written_translations_dict['translations_mapping'].items()):
            for language_code in (
                    language_code_to_written_translation.keys()):
                written_translations_dict['translations_mapping'][
                    content_id][language_code]['html'] = conversion_fn(
                        written_translations_dict['translations_mapping'][
                            content_id][language_code]['html'])
        return written_translations_dict

=======
>>>>>>> 3a96c05d

class RecordedVoiceovers(python_utils.OBJECT):
    """Value object representing a recorded voiceovers which stores voiceover of
    all state contents (like hints, feedback etc.) in different languages linked
    through their content_id.
    """

    def __init__(self, voiceovers_mapping):
        """Initializes a RecordedVoiceovers domain object.

          Args:
            voiceovers_mapping: dict. A dict mapping the content Ids
                to the dicts which is the map of abbreviated code of the
                languages to the Voiceover objects.
        """
        self.voiceovers_mapping = voiceovers_mapping

    def to_dict(self):
        """Returns a dict representing this RecordedVoiceovers domain object.

        Returns:
            dict. A dict, mapping all fields of RecordedVoiceovers instance.
        """
        voiceovers_mapping = {}
        for (content_id, language_code_to_voiceover) in (
                self.voiceovers_mapping.items()):
            voiceovers_mapping[content_id] = {}
            for (language_code, voiceover) in (
                    language_code_to_voiceover.items()):
                voiceovers_mapping[content_id][language_code] = (
                    voiceover.to_dict())
        recorded_voiceovers_dict = {
            'voiceovers_mapping': voiceovers_mapping
        }

        return recorded_voiceovers_dict

    @classmethod
    def from_dict(cls, recorded_voiceovers_dict):
        """Return a RecordedVoiceovers domain object from a dict.

        Args:
            recorded_voiceovers_dict: dict. The dict representation of
                RecordedVoiceovers object.

        Returns:
            RecordedVoiceovers. The corresponding RecordedVoiceovers domain
            object.
        """
        voiceovers_mapping = {}
        for (content_id, language_code_to_voiceover) in (
                recorded_voiceovers_dict['voiceovers_mapping'].items()):
            voiceovers_mapping[content_id] = {}
            for (language_code, voiceover) in (
                    language_code_to_voiceover.items()):
                voiceovers_mapping[content_id][language_code] = (
                    Voiceover.from_dict(voiceover))

        return cls(voiceovers_mapping)

    def validate(self, expected_content_id_list):
        """Validates properties of the RecordedVoiceovers.

        Args:
            expected_content_id_list: A list of content id which are expected to
            be inside they RecordedVoiceovers.

        Raises:
            ValidationError: One or more attributes of the RecordedVoiceovers
            are invalid.
        """
        if expected_content_id_list is not None:
            if not set(self.voiceovers_mapping.keys()) == (
                    set(expected_content_id_list)):
                raise utils.ValidationError(
                    'Expected state recorded_voiceovers to match the listed '
                    'content ids %s, found %s' % (
                        expected_content_id_list,
                        list(self.voiceovers_mapping.keys()))
                    )

        for (content_id, language_code_to_voiceover) in (
                self.voiceovers_mapping.items()):
            if not isinstance(content_id, python_utils.BASESTRING):
                raise utils.ValidationError(
                    'Expected content_id to be a string, received %s'
                    % content_id)
            if not isinstance(language_code_to_voiceover, dict):
                raise utils.ValidationError(
                    'Expected content_id value to be a dict, received %s'
                    % language_code_to_voiceover)
            for (language_code, voiceover) in (
                    language_code_to_voiceover.items()):
                if not isinstance(language_code, python_utils.BASESTRING):
                    raise utils.ValidationError(
                        'Expected language_code to be a string, received %s'
                        % language_code)
                allowed_language_codes = [language['id'] for language in (
                    constants.SUPPORTED_AUDIO_LANGUAGES)]
                if language_code not in allowed_language_codes:
                    raise utils.ValidationError(
                        'Invalid language_code: %s' % language_code)

                voiceover.validate()

    def get_content_ids_for_voiceovers(self):
        """Returns a list of content_id available for voiceover.

        Returns:
            list(str). A list of content id available for voiceover.
        """
        return list(self.voiceovers_mapping.keys())

    def strip_all_existing_voiceovers(self):
        """Strips all existing voiceovers from the voiceovers_mapping."""
        for content_id in self.voiceovers_mapping.keys():
            self.voiceovers_mapping[content_id] = {}

    def add_content_id_for_voiceover(self, content_id):
        """Adds a content id as a key for the voiceover into the
        voiceovers_mapping dict.

        Args:
            content_id: str. The id representing a subtitled html.

        Raises:
            Exception: The content id isn't a string.
            Exception: The content id already exist in the voiceovers_mapping
                dict.
        """
        if not isinstance(content_id, python_utils.BASESTRING):
            raise Exception(
                'Expected content_id to be a string, received %s' % content_id)
        if content_id in self.voiceovers_mapping:
            raise Exception(
                'The content_id %s already exist.' % content_id)

        self.voiceovers_mapping[content_id] = {}

    def delete_content_id_for_voiceover(self, content_id):
        """Deletes a content id from the voiceovers_mapping dict.

        Args:
            content_id: str. The id representing a subtitled html.

        Raises:
            Exception: The content id isn't a string.
            Exception: The content id does not exist in the voiceovers_mapping
                dict.
        """
        if not isinstance(content_id, python_utils.BASESTRING):
            raise Exception(
                'Expected content_id to be a string, received %s' % content_id)
        if content_id not in self.voiceovers_mapping:
            raise Exception(
                'The content_id %s does not exist.' % content_id)
        else:
            self.voiceovers_mapping.pop(content_id, None)


class RuleSpec(python_utils.OBJECT):
    """Value object representing a rule specification."""

    def to_dict(self):
        """Returns a dict representing this RuleSpec domain object.

        Returns:
            dict. A dict, mapping all fields of RuleSpec instance.
        """
        return {
            'rule_type': self.rule_type,
            'inputs': self.inputs,
        }

    @classmethod
    def from_dict(cls, rulespec_dict):
        """Return a RuleSpec domain object from a dict.

        Args:
            rulespec_dict: dict. The dict representation of RuleSpec object.

        Returns:
            RuleSpec. The corresponding RuleSpec domain object.
        """
        return cls(
            rulespec_dict['rule_type'],
            rulespec_dict['inputs']
        )

    def __init__(self, rule_type, inputs):
        """Initializes a RuleSpec domain object.

        Args:
            rule_type: str. The rule type, e.g. "CodeContains" or "Equals". A
                full list of rule types can be found in
                extensions/interactions/rule_templates.json.
            inputs: dict. The values of the parameters needed in order to fully
                specify the rule. The keys for this dict can be deduced from
                the relevant description field in
                extensions/interactions/rule_templates.json -- they are
                enclosed in {{...}} braces.
        """
        self.rule_type = rule_type
        self.inputs = inputs

    def validate(self, rule_params_list, exp_param_specs_dict):
        """Validates a RuleSpec value object. It ensures the inputs dict does
        not refer to any non-existent parameters and that it contains values
        for all the parameters the rule expects.

        Args:
            rule_params_list: A list of parameters used by the rule represented
                by this RuleSpec instance, to be used to validate the inputs of
                this RuleSpec. Each element of the list represents a single
                parameter and is a tuple with two elements:
                    0: The name (string) of the parameter.
                    1: The typed object instance for that
                        parameter (e.g. Real).
            exp_param_specs_dict: A dict of specified parameters used in this
                exploration. Keys are parameter names and values are ParamSpec
                value objects with an object type property (obj_type). RuleSpec
                inputs may have a parameter value which refers to one of these
                exploration parameters.

        Raises:
            ValidationError: One or more attributes of the RuleSpec are
            invalid.
        """
        if not isinstance(self.inputs, dict):
            raise utils.ValidationError(
                'Expected inputs to be a dict, received %s' % self.inputs)
        input_key_set = set(self.inputs.keys())
        param_names_set = set([rp[0] for rp in rule_params_list])
        leftover_input_keys = input_key_set - param_names_set
        leftover_param_names = param_names_set - input_key_set

        # Check if there are input keys which are not rule parameters.
        if leftover_input_keys:
            logging.warning(
                'RuleSpec \'%s\' has inputs which are not recognized '
                'parameter names: %s' % (self.rule_type, leftover_input_keys))

        # Check if there are missing parameters.
        if leftover_param_names:
            raise utils.ValidationError(
                'RuleSpec \'%s\' is missing inputs: %s'
                % (self.rule_type, leftover_param_names))

        rule_params_dict = {rp[0]: rp[1] for rp in rule_params_list}
        for (param_name, param_value) in self.inputs.items():
            param_obj = rule_params_dict[param_name]
            # Validate the parameter type given the value.
            if isinstance(
                    param_value,
                    python_utils.BASESTRING) and '{{' in param_value:
                # Value refers to a parameter spec. Cross-validate the type of
                # the parameter spec with the rule parameter.
                start_brace_index = param_value.index('{{') + 2
                end_brace_index = param_value.index('}}')
                param_spec_name = param_value[
                    start_brace_index:end_brace_index]
                if param_spec_name not in exp_param_specs_dict:
                    raise utils.ValidationError(
                        'RuleSpec \'%s\' has an input with name \'%s\' which '
                        'refers to an unknown parameter within the '
                        'exploration: %s' % (
                            self.rule_type, param_name, param_spec_name))
                # TODO(bhenning): The obj_type of the param_spec
                # (exp_param_specs_dict[param_spec_name]) should be validated
                # to be the same as param_obj.__name__ to ensure the rule spec
                # can accept the type of the parameter.
            else:
                # Otherwise, a simple parameter value needs to be normalizable
                # by the parameter object in order to be valid.
                param_obj.normalize(param_value)

    @staticmethod
    def convert_html_in_rule_spec(rule_spec_dict, conversion_fn):
        """Checks for HTML fields in a Rule Spec and converts it according
        to the conversion function.

        Args:
            rule_spec_dict: dict. The Rule Spec dict.
            conversion_fn: function. The function to be used for converting the
                HTML.

        Returns:
            dict. The converted Rule Spec dict.
        """
        html_field_types_to_rule_specs_dict = json.loads(
            utils.get_file_contents(
                feconf.HTML_FIELD_TYPES_TO_RULE_SPECS_FILE_PATH))

        for interaction_and_rule_details in (
                html_field_types_to_rule_specs_dict.values()):
            rule_type_has_html = (
                rule_spec_dict['rule_type'] in
                interaction_and_rule_details['ruleTypes'].keys())
            if rule_type_has_html:
                html_type_format = interaction_and_rule_details['format']
                input_variables_from_html_mapping = (
                    interaction_and_rule_details['ruleTypes'][
                        rule_spec_dict['rule_type']][
                            'htmlInputVariables'])
                input_variable_match_found = False
                for input_variable in rule_spec_dict['inputs'].keys():
                    if input_variable in input_variables_from_html_mapping:
                        input_variable_match_found = True
                        rule_input_variable = (
                            rule_spec_dict['inputs'][input_variable])
                        if (html_type_format ==
                                feconf.HTML_RULE_VARIABLE_FORMAT_STRING):
                            rule_spec_dict['inputs'][input_variable] = (
                                conversion_fn(
                                    rule_spec_dict['inputs'][input_variable]))
                        elif (html_type_format ==
                              feconf.HTML_RULE_VARIABLE_FORMAT_SET):
                            # Here we are checking the type of the
                            # rule_specs.inputs because the rule type
                            # 'Equals' is used by other interactions as
                            # well which don't have HTML and we don't have
                            # a reference to the interaction ID.
                            if isinstance(rule_input_variable, list):
                                for value_index, value in enumerate(
                                        rule_input_variable):
                                    if isinstance(
                                            value, python_utils.BASESTRING):
                                        rule_spec_dict['inputs'][
                                            input_variable][value_index] = (
                                                conversion_fn(value))
                        elif (html_type_format ==
                              feconf.
                              HTML_RULE_VARIABLE_FORMAT_LIST_OF_SETS):
                            for list_index, html_list in enumerate(
                                    rule_spec_dict['inputs'][input_variable]):
                                for rule_html_index, rule_html in enumerate(
                                        html_list):
                                    rule_spec_dict['inputs'][input_variable][
                                        list_index][rule_html_index] = (
                                            conversion_fn(rule_html))
                        else:
                            raise Exception(
                                'The rule spec does not belong to a valid'
                                ' format.')
                if not input_variable_match_found:
                    raise Exception(
                        'Rule spec should have at least one valid input '
                        'variable with Html in it.')


        return rule_spec_dict


class SubtitledHtml(python_utils.OBJECT):
    """Value object representing subtitled HTML."""

    def __init__(self, content_id, html):
        """Initializes a SubtitledHtml domain object.

        Args:
            content_id: str. A unique id referring to the other assets for this
                content.
            html: str. A piece of user submitted HTML. This is cleaned in such
                a way as to contain a restricted set of HTML tags.
        """
        self.content_id = content_id
        self.html = html_cleaner.clean(html)
        self.validate()

    def to_dict(self):
        """Returns a dict representing this SubtitledHtml domain object.

        Returns:
            dict. A dict, mapping all fields of SubtitledHtml instance.
        """
        return {
            'content_id': self.content_id,
            'html': self.html
        }

    @classmethod
    def from_dict(cls, subtitled_html_dict):
        """Return a SubtitledHtml domain object from a dict.

        Args:
            subtitled_html_dict: dict. The dict representation of SubtitledHtml
                object.

        Returns:
            SubtitledHtml. The corresponding SubtitledHtml domain object.
        """
        return cls(
            subtitled_html_dict['content_id'], subtitled_html_dict['html'])

    def validate(self):
        """Validates properties of the SubtitledHtml.

        Raises:
            ValidationError: One or more attributes of the SubtitledHtml are
            invalid.
        """
        if not isinstance(self.content_id, python_utils.BASESTRING):
            raise utils.ValidationError(
                'Expected content id to be a string, received %s' %
                self.content_id)

        if not isinstance(self.html, python_utils.BASESTRING):
            raise utils.ValidationError(
                'Invalid content HTML: %s' % self.html)

    @classmethod
    def create_default_subtitled_html(cls, content_id):
        """Create a default SubtitledHtml domain object.

        Args:
            content_id: str. the id of the content.

        Returns:
            SubtitledHtml. A default SubtitledHtml domain object, some
            attribute of that object will be ''.
        """
        return cls(content_id, '')


class State(python_utils.OBJECT):
    """Domain object for a state."""

    def __init__(
            self, content, param_changes, interaction, recorded_voiceovers,
            written_translations, solicit_answer_details,
            classifier_model_id=None):
        """Initializes a State domain object.

        Args:
            content: SubtitledHtml. The contents displayed to the reader in this
                state.
            param_changes: list(ParamChange). Parameter changes associated with
                this state.
            interaction: InteractionInstance. The interaction instance
                associated with this state.
            recorded_voiceovers: RecordedVoiceovers. The recorded voiceovers for
                the state contents and translations.
            written_translations: WrittenTranslations. The written translations
                for the state contents.
            solicit_answer_details: bool. Whether the creator wants to ask
                for answer details from the learner about why they picked a
                particular answer while playing the exploration.
            classifier_model_id: str or None. The classifier model ID
                associated with this state, if applicable.
        """
        # The content displayed to the reader in this state.
        self.content = content
        # Parameter changes associated with this state.
        self.param_changes = [param_domain.ParamChange(
            param_change.name, param_change.generator.id,
            param_change.customization_args
        ) for param_change in param_changes]
        # The interaction instance associated with this state.
        self.interaction = InteractionInstance(
            interaction.id, interaction.customization_args,
            interaction.answer_groups, interaction.default_outcome,
            interaction.confirmed_unclassified_answers,
            interaction.hints, interaction.solution)
        self.classifier_model_id = classifier_model_id
        self.recorded_voiceovers = recorded_voiceovers
        self.written_translations = written_translations
        self.solicit_answer_details = solicit_answer_details

    def validate(self, exp_param_specs_dict, allow_null_interaction):
        """Validates various properties of the State.

        Args:
            exp_param_specs_dict: dict or None. A dict of specified parameters
                used in this exploration. Keys are parameter names and values
                are ParamSpec value objects with an object type
                property(obj_type). It is None if the state belongs to a
                question.
            allow_null_interaction: bool. Whether this state's interaction is
                allowed to be unspecified.

        Raises:
            ValidationError: One or more attributes of the State are invalid.
        """
        self.content.validate()

        if not isinstance(self.param_changes, list):
            raise utils.ValidationError(
                'Expected state param_changes to be a list, received %s'
                % self.param_changes)
        for param_change in self.param_changes:
            param_change.validate()

        if not allow_null_interaction and self.interaction.id is None:
            raise utils.ValidationError(
                'This state does not have any interaction specified.')
        elif self.interaction.id is not None:
            self.interaction.validate(exp_param_specs_dict)

        content_id_list = []
        content_id_list.append(self.content.content_id)
        for answer_group in self.interaction.answer_groups:
            feedback_content_id = answer_group.outcome.feedback.content_id
            if feedback_content_id in content_id_list:
                raise utils.ValidationError(
                    'Found a duplicate content id %s' % feedback_content_id)
            content_id_list.append(feedback_content_id)
        if self.interaction.default_outcome:
            default_outcome_content_id = (
                self.interaction.default_outcome.feedback.content_id)
            if default_outcome_content_id in content_id_list:
                raise utils.ValidationError(
                    'Found a duplicate content id %s'
                    % default_outcome_content_id)
            content_id_list.append(default_outcome_content_id)
        for hint in self.interaction.hints:
            hint_content_id = hint.hint_content.content_id
            if hint_content_id in content_id_list:
                raise utils.ValidationError(
                    'Found a duplicate content id %s' % hint_content_id)
            content_id_list.append(hint_content_id)
        if self.interaction.solution:
            solution_content_id = (
                self.interaction.solution.explanation.content_id)
            if solution_content_id in content_id_list:
                raise utils.ValidationError(
                    'Found a duplicate content id %s' % solution_content_id)
            content_id_list.append(solution_content_id)

        if not isinstance(self.solicit_answer_details, bool):
            raise utils.ValidationError(
                'Expected solicit_answer_details to be a boolean, '
                'received %s' % self.solicit_answer_details)
        if self.solicit_answer_details:
            if self.interaction.id in (
                    constants.INTERACTION_IDS_WITHOUT_ANSWER_DETAILS):
                raise utils.ValidationError(
                    'The %s interaction does not support soliciting '
                    'answer details from learners.' % (self.interaction.id))

        self.written_translations.validate(content_id_list)
        self.recorded_voiceovers.validate(content_id_list)

    def get_content_html(self, content_id):
        """Returns the content belongs to a given content id of the object.

        Args:
            content_id: str. The id of the content.

        Returns:
            str. The html content corresponding to the given content id.

        Raises:
            ValueError: The given content_id does not exist.
        """
        content_id_to_html = self._get_all_translatable_content()
        if content_id not in content_id_to_html:
            raise ValueError('Content ID %s does not exist' % content_id)

        return content_id_to_html[content_id]

    def is_rte_content_supported_on_android(self):
        """Checks whether the RTE components used in the state are supported by
        Android.

        Returns:
            bool. Whether the RTE components in the state is valid.
        """
        def require_valid_component_names(html):
            """Checks if the provided html string contains only whitelisted
            RTE tags.

            Args:
                html: str. The html string.

            Returns:
                bool. Whether all RTE tags in the html are whitelisted.
            """
            component_name_prefix = 'oppia-noninteractive-'
            component_names = set([
                component['id'].replace(component_name_prefix, '')
                for component in html_cleaner.get_rte_components(html)])
            return any(component_names.difference(
                android_validation_constants.VALID_RTE_COMPONENTS))

        if self.content and require_valid_component_names(
                self.content.html):
            return False

        return self.interaction.is_rte_content_supported_on_android(
            require_valid_component_names)

    def get_training_data(self):
        """Retrieves training data from the State domain object.

        Returns:
            list(dict). A list of dicts, each of which has two key-value pairs.
                One pair maps 'answer_group_index' to the index of the answer
                group and the other maps 'answers' to the answer group's
                training data.
        """
        state_training_data_by_answer_group = []
        for (answer_group_index, answer_group) in enumerate(
                self.interaction.answer_groups):
            if answer_group.training_data:
                answers = copy.deepcopy(answer_group.training_data)
                state_training_data_by_answer_group.append({
                    'answer_group_index': answer_group_index,
                    'answers': answers
                })
        return state_training_data_by_answer_group

    def can_undergo_classification(self):
        """Checks whether the answers for this state satisfy the preconditions
        for a ML model to be trained.

        Returns:
            bool: True, if the conditions are satisfied.
        """
        training_examples_count = 0
        labels_count = 0
        training_examples_count += len(
            self.interaction.confirmed_unclassified_answers)
        for answer_group in self.interaction.answer_groups:
            training_examples_count += len(answer_group.training_data)
            labels_count += 1
        if ((training_examples_count >= feconf.MIN_TOTAL_TRAINING_EXAMPLES) and
                (labels_count >= feconf.MIN_ASSIGNED_LABELS)):
            return True
        return False

    @classmethod
    def convert_state_dict_to_yaml(cls, state_dict, width):
        """Converts the given state dict to yaml format.

        Args:
            state_dict: dict. A dict representing a state in an exploration.
            width: int. The maximum number of characters in a line for the
                returned YAML string.

        Returns:
            str. The YAML version of the state_dict.

        Raises:
            Exception: The state_dict does not represent a valid state.
        """
        try:
            # Check if the state_dict can be converted to a State.
            state = cls.from_dict(state_dict)
        except Exception:
            logging.info(
                'Bad state dict: %s' % python_utils.UNICODE(state_dict))
            raise Exception('Could not convert state dict to YAML.')

        return python_utils.yaml_from_dict(state.to_dict(), width=width)

    def get_translation_counts(self):
        """Return a dict representing the number of translations available in a
        languages in which there exists at least one translation in the state
        object.

        Returns:
            dict(str, int). A dict with language code as a key and number of
            translations available in that language as the value.
        """
        return self.written_translations.get_translation_counts()

    def get_content_count(self):
        """Returns the number of distinct content fields available in the
        object.

        Returns:
            int. The number of distinct content fields available in the state.
        """
        return len(self.written_translations.translations_mapping)

    def _update_content_ids_in_assets(self, old_ids_list, new_ids_list):
        """Adds or deletes content ids in assets i.e, other parts of state
        object such as recorded_voiceovers and written_translations.

        Args:
            old_ids_list: list(str). A list of content ids present earlier
                within the substructure (like answer groups, hints etc.) of
                state.
            new_ids_list: list(str). A list of content ids currently present
                within the substructure (like answer groups, hints etc.) of
                state.
        """
        content_ids_to_delete = set(old_ids_list) - set(new_ids_list)
        content_ids_to_add = set(new_ids_list) - set(old_ids_list)
        content_ids_for_text_translations = (
            self.written_translations.get_content_ids_for_text_translation())
        content_ids_for_voiceovers = (
            self.recorded_voiceovers.get_content_ids_for_voiceovers())
        for content_id in content_ids_to_delete:
            if not content_id in content_ids_for_voiceovers:
                raise Exception(
                    'The content_id %s does not exist in recorded_voiceovers.'
                    % content_id)
            elif not content_id in content_ids_for_text_translations:
                raise Exception(
                    'The content_id %s does not exist in written_translations.'
                    % content_id)
            else:
                self.recorded_voiceovers.delete_content_id_for_voiceover(
                    content_id)
                self.written_translations.delete_content_id_for_translation(
                    content_id)

        for content_id in content_ids_to_add:
            if content_id in content_ids_for_voiceovers:
                raise Exception(
                    'The content_id %s already exists in recorded_voiceovers'
                    % content_id)
            elif content_id in content_ids_for_text_translations:
                raise Exception(
                    'The content_id %s already exists in written_translations.'
                    % content_id)
            else:
                self.recorded_voiceovers.add_content_id_for_voiceover(
                    content_id)
                self.written_translations.add_content_id_for_translation(
                    content_id)

    def add_translation(self, content_id, language_code, translation_html):
        """Adds translation to a given content id in a specific language.

        Args:
            content_id: str. The id of the content.
            language_code: str. The language code.
            translation_html: str. The translated html content.
        """
        translation_html = html_cleaner.clean(translation_html)
        self.written_translations.add_translation(
            content_id, language_code, translation_html)

    def update_content(self, content):
        """Update the content of this state.

        Args:
            content: SubtitledHtml. Representation of updated content.
        """
        # TODO(sll): Must sanitize all content in RTE component attrs.
        self.content = content

    def update_param_changes(self, param_changes):
        """Update the param_changes dict attribute.

        Args:
            param_changes: list(ParamChange). List of param_change domain
            objects that represents ParamChange domain object.
        """
        self.param_changes = param_changes

    def update_interaction_id(self, interaction_id):
        """Update the interaction id attribute.

        Args:
            interaction_id: str. The new interaction id to set.
        """
        self.interaction.id = interaction_id
        # TODO(sll): This should also clear interaction.answer_groups (except
        # for the default rule). This is somewhat mitigated because the client
        # updates interaction_answer_groups directly after this, but we should
        # fix it.

    def update_interaction_customization_args(self, customization_args):
        """Update the customization_args of InteractionInstance domain object.

        Args:
            customization_args: dict. The new customization_args to set.
        """
        self.interaction.customization_args = customization_args

    def update_interaction_answer_groups(self, answer_groups_list):
        """Update the list of AnswerGroup in IteractioInstancen domain object.

        Args:
            answer_groups_list: list(dict). List of dicts that represent
                AnswerGroup domain object.
        """
        if not isinstance(answer_groups_list, list):
            raise Exception(
                'Expected interaction_answer_groups to be a list, received %s'
                % answer_groups_list)

        interaction_answer_groups = []
        old_content_id_list = [
            answer_group.outcome.feedback.content_id for answer_group in (
                self.interaction.answer_groups)]
        # TODO(yanamal): Do additional calculations here to get the
        # parameter changes, if necessary.
        for answer_group_dict in answer_groups_list:
            rule_specs_list = answer_group_dict['rule_specs']
            if not isinstance(rule_specs_list, list):
                raise Exception(
                    'Expected answer group rule specs to be a list, '
                    'received %s' % rule_specs_list)

            answer_group = AnswerGroup(
                Outcome.from_dict(answer_group_dict['outcome']), [],
                answer_group_dict['training_data'],
                answer_group_dict['tagged_skill_misconception_id'])
            for rule_dict in rule_specs_list:
                rule_spec = RuleSpec.from_dict(rule_dict)

                # Normalize and store the rule params.
                rule_inputs = rule_spec.inputs
                if not isinstance(rule_inputs, dict):
                    raise Exception(
                        'Expected rule_inputs to be a dict, received %s'
                        % rule_inputs)
                for param_name, value in rule_inputs.items():
                    param_type = (
                        interaction_registry.Registry.get_interaction_by_id(
                            self.interaction.id
                        ).get_rule_param_type(rule_spec.rule_type, param_name))

                    if (isinstance(value, python_utils.BASESTRING) and
                            '{{' in value and '}}' in value):
                        # TODO(jacobdavis11): Create checks that all parameters
                        # referred to exist and have the correct types.
                        normalized_param = value
                    else:
                        try:
                            normalized_param = param_type.normalize(value)
                        except Exception:
                            raise Exception(
                                '%s has the wrong type. It should be a %s.' %
                                (value, param_type.__name__))
                    rule_inputs[param_name] = normalized_param

                answer_group.rule_specs.append(rule_spec)
            interaction_answer_groups.append(answer_group)
        self.interaction.answer_groups = interaction_answer_groups

        new_content_id_list = [
            answer_group.outcome.feedback.content_id for answer_group in (
                self.interaction.answer_groups)]
        self._update_content_ids_in_assets(
            old_content_id_list, new_content_id_list)

    def update_interaction_default_outcome(self, default_outcome):
        """Update the default_outcome of InteractionInstance domain object.

        Args:
            default_outcome: Outcome. Object representing the new Outcome.
        """
        old_content_id_list = []
        new_content_id_list = []
        if self.interaction.default_outcome:
            old_content_id_list.append(
                self.interaction.default_outcome.feedback.content_id)

        if default_outcome:
            self.interaction.default_outcome = default_outcome
            new_content_id_list.append(
                self.interaction.default_outcome.feedback.content_id)
        else:
            self.interaction.default_outcome = None

        self._update_content_ids_in_assets(
            old_content_id_list, new_content_id_list)

    def update_interaction_confirmed_unclassified_answers(
            self, confirmed_unclassified_answers):
        """Update the confirmed_unclassified_answers of IteractionInstance
        domain object.

        Args:
            confirmed_unclassified_answers: list(AnswerGroup). The new list of
                answers which have been confirmed to be associated with the
                default outcome.

        Raises:
            Exception: 'confirmed_unclassified_answers' is not a list.
        """
        if not isinstance(confirmed_unclassified_answers, list):
            raise Exception(
                'Expected confirmed_unclassified_answers to be a list,'
                ' received %s' % confirmed_unclassified_answers)
        self.interaction.confirmed_unclassified_answers = (
            confirmed_unclassified_answers)

    def update_interaction_hints(self, hints_list):
        """Update the list of hints.

        Args:
            hints_list: list(Hint). A list of Hint objects.

        Raises:
            Exception: 'hints_list' is not a list.
        """
        if not isinstance(hints_list, list):
            raise Exception(
                'Expected hints_list to be a list, received %s'
                % hints_list)
        old_content_id_list = [
            hint.hint_content.content_id for hint in self.interaction.hints]
        self.interaction.hints = copy.deepcopy(hints_list)

        new_content_id_list = [
            hint.hint_content.content_id for hint in self.interaction.hints]
        self._update_content_ids_in_assets(
            old_content_id_list, new_content_id_list)

    def update_interaction_solution(self, solution):
        """Update the solution of interaction.

        Args:
            solution: Solution. Object of class Solution.

        Raises:
            Exception: 'solution' is not a domain object.
        """
        old_content_id_list = []
        new_content_id_list = []
        if self.interaction.solution:
            old_content_id_list.append(
                self.interaction.solution.explanation.content_id)

        if solution is not None:
            if not isinstance(solution, Solution):
                raise Exception(
                    'Expected solution to be a Solution object,recieved %s'
                    % solution)
            self.interaction.solution = solution
            new_content_id_list.append(
                self.interaction.solution.explanation.content_id)
        else:
            self.interaction.solution = None

        self._update_content_ids_in_assets(
            old_content_id_list, new_content_id_list)

    def update_recorded_voiceovers(self, recorded_voiceovers):
        """Update the recorded_voiceovers of a state.

        Args:
            recorded_voiceovers: RecordedVoiceovers. The new RecordedVoiceovers
                object for the state.
        """
        self.recorded_voiceovers = recorded_voiceovers

    def update_written_translations(self, written_translations):
        """Update the written_translations of a state.

        Args:
            written_translations: WrittenTranslations. The new
                WrittenTranslations object for the state.
        """
        self.written_translations = written_translations

    def update_solicit_answer_details(self, solicit_answer_details):
        """Update the solicit_answer_details of a state.

        Args:
            solicit_answer_details: bool. The new value of
                solicit_answer_details for the state.
        """
        if not isinstance(solicit_answer_details, bool):
            raise Exception(
                'Expected solicit_answer_details to be a boolean, received %s'
                % solicit_answer_details)
        self.solicit_answer_details = solicit_answer_details

    def _get_all_translatable_content(self):
        """Returns all content which can be translated into different languages.

        Returns:
            dict(str, str). Returns a dict with key as content id and content
            html as the value.
        """
        content_id_to_html = {}

        content_id_to_html[self.content.content_id] = self.content.html

        # TODO(#6178): Remove empty html checks once we add a validation
        # check that ensures each content in state should be non-empty html.
        default_outcome = self.interaction.default_outcome
        if default_outcome is not None and default_outcome.feedback.html != '':
            content_id_to_html[default_outcome.feedback.content_id] = (
                default_outcome.feedback.html)

        for answer_group in self.interaction.answer_groups:
            if answer_group.outcome.feedback.html != '':
                content_id_to_html[answer_group.outcome.feedback.content_id] = (
                    answer_group.outcome.feedback.html)

        for hint in self.interaction.hints:
            if hint.hint_content.html != '':
                content_id_to_html[hint.hint_content.content_id] = (
                    hint.hint_content.html)

        solution = self.interaction.solution
        if solution is not None and solution.explanation.html != '':
            content_id_to_html[solution.explanation.content_id] = (
                solution.explanation.html)

        return content_id_to_html

    def get_content_id_mapping_needing_translations(self, language_code):
        """Returns all text html which can be translated in the given language.

        Args:
            language_code: str. The abbreviated code of the language.

        Returns:
            dict(str, str). A dict with key as content id and value as the
            content html.
        """
        content_id_to_html = self._get_all_translatable_content()
        available_translation_content_ids = (
            self.written_translations
            .get_content_ids_that_are_correctly_translated(language_code))

        for content_id in available_translation_content_ids:
            del content_id_to_html[content_id]

        # TODO(#7571): Add functionality to return the list of
        # translations which needs update.

        return content_id_to_html


    def to_dict(self):
        """Returns a dict representing this State domain object.

        Returns:
            dict. A dict mapping all fields of State instance.
        """
        return {
            'content': self.content.to_dict(),
            'param_changes': [param_change.to_dict()
                              for param_change in self.param_changes],
            'interaction': self.interaction.to_dict(),
            'classifier_model_id': self.classifier_model_id,
            'recorded_voiceovers': self.recorded_voiceovers.to_dict(),
            'written_translations': self.written_translations.to_dict(),
            'solicit_answer_details': self.solicit_answer_details
        }

    @classmethod
    def from_dict(cls, state_dict):
        """Return a State domain object from a dict.

        Args:
            state_dict: dict. The dict representation of State object.

        Returns:
            State. The corresponding State domain object.
        """
        return cls(
            SubtitledHtml.from_dict(state_dict['content']),
            [param_domain.ParamChange.from_dict(param)
             for param in state_dict['param_changes']],
            InteractionInstance.from_dict(state_dict['interaction']),
            RecordedVoiceovers.from_dict(state_dict['recorded_voiceovers']),
            WrittenTranslations.from_dict(state_dict['written_translations']),
            state_dict['solicit_answer_details'],
            state_dict['classifier_model_id'])

    @classmethod
    def create_default_state(
            cls, default_dest_state_name, is_initial_state=False):
        """Return a State domain object with default value.

        Args:
            default_dest_state_name: str. The default destination state.
            is_initial_state: bool. Whether this state represents the initial
                state of an exploration.

        Returns:
            State. The corresponding State domain object.
        """
        content_html = (
            feconf.DEFAULT_INIT_STATE_CONTENT_STR if is_initial_state else '')
        content_id = feconf.DEFAULT_NEW_STATE_CONTENT_ID
        return cls(
            SubtitledHtml(content_id, content_html),
            [],
            InteractionInstance.create_default_interaction(
                default_dest_state_name),
            RecordedVoiceovers.from_dict(copy.deepcopy(
                feconf.DEFAULT_RECORDED_VOICEOVERS)),
            WrittenTranslations.from_dict(
                copy.deepcopy(feconf.DEFAULT_WRITTEN_TRANSLATIONS)),
            False)

    @classmethod
    def convert_html_fields_in_state(cls, state_dict, conversion_fn):
        """Applies a conversion function on all the html strings in a state
        to migrate them to a desired state.

        Args:
            state_dict: dict. The dict representation of State object.
            conversion_fn: function. The conversion function to be applied on
                the states_dict.

        Returns:
            dict. The converted state_dict.
        """
        state_dict['content']['html'] = (
            conversion_fn(state_dict['content']['html']))
        if state_dict['interaction']['default_outcome']:
            state_dict['interaction']['default_outcome'] = (
                Outcome.convert_html_in_outcome(
                    state_dict['interaction']['default_outcome'],
                    conversion_fn))

        for answer_group_index, answer_group in enumerate(
                state_dict['interaction']['answer_groups']):
            state_dict['interaction']['answer_groups'][answer_group_index] = (
                AnswerGroup.convert_html_in_answer_group(
                    answer_group, conversion_fn))

        if 'written_translations' in state_dict.keys():
            state_dict['written_translations'] = (
                WrittenTranslations.
                convert_html_in_written_translations(
                    state_dict['written_translations'], conversion_fn))

        for hint_index, hint in enumerate(state_dict['interaction']['hints']):
            state_dict['interaction']['hints'][hint_index] = (
                Hint.convert_html_in_hint(hint, conversion_fn))

        if state_dict['interaction']['solution']:
            state_dict['interaction']['solution'] = (
                Solution.convert_html_in_solution(
                    state_dict['interaction']['id'],
                    state_dict['interaction']['solution'], conversion_fn))

        if state_dict['interaction']['id'] in (
                'ItemSelectionInput', 'MultipleChoiceInput',
                'DragAndDropSortInput'):
            for value_index, value in enumerate(
                    state_dict['interaction']['customization_args'][
                        'choices']['value']):
                state_dict['interaction']['customization_args']['choices'][
                    'value'][value_index] = conversion_fn(value)

        return state_dict

<<<<<<< HEAD
=======
        return state_dict

>>>>>>> 3a96c05d
    def get_all_html_content_strings(self):
        """Get all html content strings in the state.

        Returns:
            list(str). The list of all html content strings in the interaction.
        """
        html_list = (
            self.written_translations.get_all_html_content_strings() +
            self.interaction.get_all_html_content_strings() + [
                self.content.html])
        return html_list<|MERGE_RESOLUTION|>--- conflicted
+++ resolved
@@ -221,7 +221,6 @@
 
         return html_list
 
-<<<<<<< HEAD
     @staticmethod
     def convert_html_in_answer_group(answer_group_dict, conversion_fn):
         """Checks for HTML fields in an answer group dict and converts it
@@ -244,8 +243,7 @@
                     rule_spec, conversion_fn))
         return answer_group_dict
 
-=======
->>>>>>> 3a96c05d
+
 
 class Hint(python_utils.OBJECT):
     """Value object representing a hint."""
@@ -1280,11 +1278,7 @@
         return translation_counts
 
     def get_all_html_content_strings(self):
-<<<<<<< HEAD
-        """Gets all html content strings used in the written translations.
-=======
         """Gets all html content strings used in the WrittenTranslations.
->>>>>>> 3a96c05d
 
         Returns:
             list(str). The list of html content strings.
@@ -1295,18 +1289,15 @@
                 html_string_list.append(translation.html)
         return html_string_list
 
-<<<<<<< HEAD
     @staticmethod
     def convert_html_in_written_translations(
             written_translations_dict, conversion_fn):
         """Checks for HTML fields in the written translations and converts it
         according to the conversion function.
-
         Args:
             written_translations_dict: dict. The written translations dict.
             conversion_fn: function. The function to be used for converting the
                 HTML.
-
         Returns:
             dict. The converted written translations dict.
         """
@@ -1320,8 +1311,6 @@
                             content_id][language_code]['html'])
         return written_translations_dict
 
-=======
->>>>>>> 3a96c05d
 
 class RecordedVoiceovers(python_utils.OBJECT):
     """Value object representing a recorded voiceovers which stores voiceover of
@@ -2464,11 +2453,6 @@
 
         return state_dict
 
-<<<<<<< HEAD
-=======
-        return state_dict
-
->>>>>>> 3a96c05d
     def get_all_html_content_strings(self):
         """Get all html content strings in the state.
 
