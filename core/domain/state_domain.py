# coding: utf-8
#
# Copyright 2018 The Oppia Authors. All Rights Reserved.
#
# Licensed under the Apache License, Version 2.0 (the "License");
# you may not use this file except in compliance with the License.
# You may obtain a copy of the License at
#
#      http://www.apache.org/licenses/LICENSE-2.0
#
# Unless required by applicable law or agreed to in writing, software
# distributed under the License is distributed on an "AS-IS" BASIS,
# WITHOUT WARRANTIES OR CONDITIONS OF ANY KIND, either express or implied.
# See the License for the specific language governing permissions and
# limitations under the License.

"""Domain object for states and their constituents."""

import copy
import logging
import re

from constants import constants
from core.domain import customization_args_util
from core.domain import html_cleaner
from core.domain import interaction_registry
from core.domain import param_domain
import feconf
import jinja_utils
import utils


class AnswerGroup(object):
    """Value object for an answer group. Answer groups represent a set of rules
    dictating whether a shared feedback should be shared with the user. These
    rules are ORed together. Answer groups may also support a classifier
    that involve soft matching of answers to a set of training data and/or
    example answers dictated by the creator.
    """

    def to_dict(self):
        """Returns a dict representing this AnswerGroup domain object.

        Returns:
            dict. A dict, mapping all fields of AnswerGroup instance.
        """
        return {
            'rule_specs': [rule_spec.to_dict()
                           for rule_spec in self.rule_specs],
            'outcome': self.outcome.to_dict(),
            'training_data': self.training_data,
            'tagged_misconception_id': self.tagged_misconception_id
        }

    @classmethod
    def from_dict(cls, answer_group_dict):
        """Return a AnswerGroup domain object from a dict.

        Args:
            answer_group_dict: dict. The dict representation of AnswerGroup
                object.

        Returns:
            AnswerGroup. The corresponding AnswerGroup domain object.
        """
        return cls(
            Outcome.from_dict(answer_group_dict['outcome']),
            [RuleSpec.from_dict(rs) for rs in answer_group_dict['rule_specs']],
            answer_group_dict['training_data'],
            answer_group_dict['tagged_misconception_id']
        )

    def __init__(
            self, outcome, rule_specs, training_data, tagged_misconception_id):
        """Initializes a AnswerGroup domain object.

        Args:
            outcome: Outcome. The outcome corresponding to the answer group.
            rule_specs: list(RuleSpec). List of rule specifications.
            training_data: list(*). List of answers belonging to training
                data of this answer group.
            tagged_misconception_id: int or None. The id of the tagged
                misconception for the answer group, when a state is part of a
                Question object that tests a particular skill.
        """
        self.rule_specs = [RuleSpec(
            rule_spec.rule_type, rule_spec.inputs
        ) for rule_spec in rule_specs]

        self.outcome = outcome
        self.training_data = training_data
        self.tagged_misconception_id = tagged_misconception_id

    def validate(self, interaction, exp_param_specs_dict):
        """Verifies that all rule classes are valid, and that the AnswerGroup
        only has one classifier rule.

        Args:
            interaction: InteractionInstance. The interaction object.
            exp_param_specs_dict: dict. A dict of all parameters used in the
                exploration. Keys are parameter names and values are ParamSpec
                value objects with an object type property (obj_type).

        Raises:
            ValidationError: One or more attributes of the AnswerGroup are
                invalid.
            ValidationError: The AnswerGroup contains more than one classifier
                rule.
        """
        if not isinstance(self.rule_specs, list):
            raise utils.ValidationError(
                'Expected answer group rules to be a list, received %s'
                % self.rule_specs)

        if self.tagged_misconception_id is not None:
            if not isinstance(self.tagged_misconception_id, int):
                raise utils.ValidationError(
                    'Expected tagged misconception id to be an int, '
                    'received %s' % self.tagged_misconception_id)

        if len(self.rule_specs) == 0 and len(self.training_data) == 0:
            raise utils.ValidationError(
                'There must be at least one rule or training data for each'
                ' answer group.')

        for rule_spec in self.rule_specs:
            if rule_spec.rule_type not in interaction.rules_dict:
                raise utils.ValidationError(
                    'Unrecognized rule type: %s' % rule_spec.rule_type)

            rule_spec.validate(
                interaction.get_rule_param_list(rule_spec.rule_type),
                exp_param_specs_dict)

        self.outcome.validate()


class Hint(object):
    """Value object representing a hint."""

    def __init__(self, hint_content):
        """Constructs a Hint domain object.

        Args:
            hint_content: SubtitledHtml. The hint text and ID referring to the
                other assets for this content.
        """
        self.hint_content = hint_content

    def to_dict(self):
        """Returns a dict representing this Hint domain object.

        Returns:
            dict. A dict mapping the field of Hint instance.
        """
        return {
            'hint_content': self.hint_content.to_dict(),
        }

    @classmethod
    def from_dict(cls, hint_dict):
        """Return a Hint domain object from a dict.

        Args:
            hint_dict: dict. The dict representation of Hint object.

        Returns:
            Hint. The corresponding Hint domain object.
        """
        return cls(SubtitledHtml.from_dict(hint_dict['hint_content']))

    def validate(self):
        """Validates all properties of Hint."""
        self.hint_content.validate()


class Image(object):
    """Value object representing the image for the state."""
    def __init__(self, src, placeholder, author_id, instructions):
        """Constructs an Image domain object.

        Args:
            src: str. The source of an image.
            placeholder: bool. Is image a placeholder.
            author_id: str. Id of an author which uploads an image.
            instructions: str. Instructions for the image which needs in place
                of a placeholder.
        """
        self.src = src
        self.placeholder = placeholder
        self.author_id = author_id
        self.instructions = instructions
        self.validate()

    def to_dict(self):
        """Returns a dict representing this Image domain object.

        Returns:
            dict. A dict, mapping all fields of Image instance.
        """
        image = {}
        image['src'] = self.src
        image['placeholder'] = self.placeholder
        image['author_id'] = self.author_id
        image['instructions'] = self.instructions
        return image

    @classmethod
    def from_dict(cls, image_info):
        """Return an Imagedomain object from a dict.

        Args:
            image_info: dict. The dict representation of
                Image object.

        Returns:
            Image. The corresponding ImageAssets domain
            object.
        """
        src = image_info['src']
        placeholder = image_info['placeholder']
        author_id = image_info['author_id']
        instructions = image_info['instructions']

        return cls(src, placeholder, author_id, instructions)

    def validate(self):
        """Validates all properties of an Image.

        Raises:
            ValidationError: One or more attributes of the ImageAssets are not
            valid.
        """
        # src_re = r'^[A-Za-z0-9+/]*\.((png)|(jpeg)|(gif)|(jpg))$'
        # if not re.match(src_re, self.src):
        #     raise utils.ValidationError(
        #         'Invalid image_src, received %s' % self.src)
        if not isinstance(self.src, basestring):
            raise utils.ValidationError(
                'Invalid image_src, received %s' % self.src)
        if not isinstance(self.author_id, basestring):
            raise utils.ValidationError(
                'Expected author_id to be str, received %s' %
                self.author_id)
        if not isinstance(self.placeholder, bool):
            raise utils.ValidationError(
                'Expected placeholder to be bool, received %s' %
                self.placeholder)
        if not isinstance(self.instructions, basestring):
            raise utils.ValidationError(
                'Expected instructions to be string,' +
                'received %s' %self.instructions)


class ImageAssets(object):
    """Value object representing the images for the state."""
    def __init__(self, image_mapping):
        """Constructs a ImageAssets domain object.

        Args:
            image_mapping: dict. The dict representation of
                ImageAssets mapping.
        """
        self.image_mapping = image_mapping
        self.validate()

    def validate(self):
        """Validates all properties of ImageAssets.

        Raises:
            ValidationError: One or more attributes of the ImageAssets are not
            valid.
        """
        for image_id in self.image_mapping:
            image = self.image_mapping[image_id]
            image.validate()

    def to_dict(self):
        """Returns a dict representing this ImageAssets domain object.

        Returns:
            dict. A dict, mapping all fields of ImageAssets instance.
        """
        image_assets = {}
        image_mapping = {}

        for image_id in self.image_mapping:
            image = self.image_mapping[image_id]
            image_mapping[image_id] = image.to_dict()

        image_assets['image_mapping'] = image_mapping
        return image_assets

    @classmethod
    def from_dict(cls, image_assets_dict):
        """Return a ImageAssets domain object from a dict.

        Args:
            image_assets_dict: dict. The dict representation of
                ImageAssets object.

        Returns:
            ImageAssets. The corresponding ImageAssets domain
            object.
        """
        image_mapping = {}
        for image_id in image_assets_dict['image_mapping'].iterkeys():
            image_info = image_assets_dict['image_mapping'][image_id]
            image_mapping[image_id] = Image.from_dict(image_info)

        return cls(image_mapping)

    def add_image(self, image_id, image_info):
        """Adds default image object in state.

        Args:
            image_id: int. The image_id of an image.
            image_info: dict. The dicts representation of image info.
        """
        if image_id in self.image_mapping:
            raise utils.ValidationError('Image Id already exist. %s' %
                                        image_id)

        # Reason for converting image_id to int, is to check that
        # image_id is numeric or not.
        try:
            image_id = int(image_id)
            image_id = unicode(image_id)
        except ValueError:
            raise utils.ValidationError('Invalid image Id')

        src = image_info['src']
        placeholder = image_info['placeholder']
        author_id = image_info['author_id']
        instructions = image_info['instructions']

        image = Image(src, placeholder, author_id, instructions)
        self.image_mapping[image_id] = image

    def delete_image(self, image_id):
        """Deletes an image from the state.

        Args:
            image_id: str. ID of an image.
        """
        image_id = unicode(image_id)
        del self.image_mapping[image_id]

    def get_all_image_ids(self):
        """Returns all image ids of images in the state.

        Returns:
            set. Set of image ids of all the images present in the state.
        """
        return self.image_mapping.keys()


class Solution(object):
    """Value object representing a solution.

    A solution consists of answer_is_exclusive, correct_answer and an
    explanation.When answer_is_exclusive is True, this indicates that it is
    the only correct answer; when it is False, this indicates that it is one
    possible answer. correct_answer records an answer that enables the learner
    to progress to the next card and explanation is an HTML string containing
    an explanation for the solution.
    """

    def __init__(
            self, interaction_id, answer_is_exclusive,
            correct_answer, explanation):
        """Constructs a Solution domain object.

        Args:
            interaction_id: str. The interaction id.
            answer_is_exclusive: bool. True if is the only correct answer;
                False if is one of possible answer.
            correct_answer: str. The correct answer; this answer enables the
                learner to progress to the next card.
            explanation: SubtitledHtml. Contains text and text id to link audio
                translations for the solution's explanation.
        """
        self.answer_is_exclusive = answer_is_exclusive
        self.correct_answer = (
            interaction_registry.Registry.get_interaction_by_id(
                interaction_id).normalize_answer(correct_answer))
        self.explanation = explanation

    def to_dict(self):
        """Returns a dict representing this Solution domain object.

        Returns:
            dict. A dict mapping all fields of Solution instance.
        """
        return {
            'answer_is_exclusive': self.answer_is_exclusive,
            'correct_answer': self.correct_answer,
            'explanation': self.explanation.to_dict(),
        }

    @classmethod
    def from_dict(cls, interaction_id, solution_dict):
        """Return a Solution domain object from a dict.

        Args:
            interaction_id: str. The interaction id.
            solution_dict: dict. The dict representation of Solution object.

        Returns:
            Solution. The corresponding Solution domain object.
        """
        return cls(
            interaction_id,
            solution_dict['answer_is_exclusive'],
            interaction_registry.Registry.get_interaction_by_id(
                interaction_id).normalize_answer(
                    solution_dict['correct_answer']),
            SubtitledHtml.from_dict(solution_dict['explanation']))

    def validate(self, interaction_id):
        """Validates all properties of Solution.

        Args:
            interaction_id: str. The interaction id.

        Raises:
            ValidationError: One or more attributes of the Solution are not
            valid.
        """
        if not isinstance(self.answer_is_exclusive, bool):
            raise utils.ValidationError(
                'Expected answer_is_exclusive to be bool, received %s' %
                self.answer_is_exclusive)
        interaction_registry.Registry.get_interaction_by_id(
            interaction_id).normalize_answer(self.correct_answer)
        self.explanation.validate()


class InteractionInstance(object):
    """Value object for an instance of an interaction."""

    # The default interaction used for a new state.
    _DEFAULT_INTERACTION_ID = None

    def to_dict(self):
        """Returns a dict representing this InteractionInstance domain object.

        Returns:
            dict. A dict mapping all fields of InteractionInstance instance.
        """
        return {
            'id': self.id,
            'customization_args': (
                {} if self.id is None else
                customization_args_util.get_full_customization_args(
                    self.customization_args,
                    interaction_registry.Registry.get_interaction_by_id(
                        self.id).customization_arg_specs)),
            'answer_groups': [group.to_dict() for group in self.answer_groups],
            'default_outcome': (
                self.default_outcome.to_dict()
                if self.default_outcome is not None
                else None),
            'confirmed_unclassified_answers': (
                self.confirmed_unclassified_answers),
            'hints': [hint.to_dict() for hint in self.hints],
            'solution': self.solution.to_dict() if self.solution else None,
        }

    @classmethod
    def from_dict(cls, interaction_dict):
        """Return a InteractionInstance domain object from a dict.

        Args:
            interaction_dict: dict. The dict representation of
                InteractionInstance object.

        Returns:
            InteractionInstance. The corresponding InteractionInstance domain
            object.
        """
        default_outcome_dict = (
            Outcome.from_dict(interaction_dict['default_outcome'])
            if interaction_dict['default_outcome'] is not None else None)
        solution_dict = (
            Solution.from_dict(
                interaction_dict['id'], interaction_dict['solution'])
            if (interaction_dict['solution'] and interaction_dict['id'])
            else None)

        return cls(
            interaction_dict['id'],
            interaction_dict['customization_args'],
            [AnswerGroup.from_dict(h)
             for h in interaction_dict['answer_groups']],
            default_outcome_dict,
            interaction_dict['confirmed_unclassified_answers'],
            [Hint.from_dict(h) for h in interaction_dict['hints']],
            solution_dict)

    def __init__(
            self, interaction_id, customization_args, answer_groups,
            default_outcome, confirmed_unclassified_answers, hints, solution):
        """Initializes a InteractionInstance domain object.

        Args:
            interaction_id: str. The interaction id.
            customization_args: dict. The customization dict. The keys are
                names of customization_args and the values are dicts with a
                single key, 'value', whose corresponding value is the value of
                the customization arg.
            answer_groups: list(AnswerGroup). List of answer groups of the
                interaction instance.
            default_outcome: Outcome. The default outcome of the interaction
                instance.
            confirmed_unclassified_answers: list(AnswerGroup). List of answers
                which have been confirmed to be associated with the default
                outcome.
            hints: list(Hint). List of hints for this interaction.
            solution: Solution. A possible solution for the question asked in
                this interaction.
        """
        self.id = interaction_id
        # Customization args for the interaction's view. Parts of these
        # args may be Jinja templates that refer to state parameters.
        # This is a dict: the keys are names of customization_args and the
        # values are dicts with a single key, 'value', whose corresponding
        # value is the value of the customization arg.
        self.customization_args = customization_args
        self.answer_groups = answer_groups
        self.default_outcome = default_outcome
        self.confirmed_unclassified_answers = confirmed_unclassified_answers
        self.hints = hints
        self.solution = solution

    @property
    def is_terminal(self):
        """Determines if this interaction type is terminal. If no ID is set for
        this interaction, it is assumed to not be terminal.

        Returns:
            bool. Whether the interaction is terminal.
        """
        return self.id and interaction_registry.Registry.get_interaction_by_id(
            self.id).is_terminal

    def get_all_outcomes(self):
        """Returns a list of all outcomes of this interaction, taking into
        consideration every answer group and the default outcome.

        Returns:
            list(Outcome). List of all outcomes of this interaction.
        """
        outcomes = []
        for answer_group in self.answer_groups:
            outcomes.append(answer_group.outcome)
        if self.default_outcome is not None:
            outcomes.append(self.default_outcome)
        return outcomes

    def validate(self, exp_param_specs_dict):
        """Validates various properties of the InteractionInstance.

        Args:
            exp_param_specs_dict: dict. A dict of specified parameters used in
                the exploration. Keys are parameter names and values are
                ParamSpec value objects with an object type property(obj_type).
                Is used to validate AnswerGroup objects.

        Raises:
            ValidationError: One or more attributes of the InteractionInstance
            are invalid.
        """
        if not isinstance(self.id, basestring):
            raise utils.ValidationError(
                'Expected interaction id to be a string, received %s' %
                self.id)
        try:
            interaction = interaction_registry.Registry.get_interaction_by_id(
                self.id)
        except KeyError:
            raise utils.ValidationError('Invalid interaction id: %s' % self.id)

        customization_args_util.validate_customization_args_and_values(
            'interaction', self.id, self.customization_args,
            interaction.customization_arg_specs)

        if not isinstance(self.answer_groups, list):
            raise utils.ValidationError(
                'Expected answer groups to be a list, received %s.'
                % self.answer_groups)
        if not self.is_terminal and self.default_outcome is None:
            raise utils.ValidationError(
                'Non-terminal interactions must have a default outcome.')
        if self.is_terminal and self.default_outcome is not None:
            raise utils.ValidationError(
                'Terminal interactions must not have a default outcome.')
        if self.is_terminal and self.answer_groups:
            raise utils.ValidationError(
                'Terminal interactions must not have any answer groups.')

        for answer_group in self.answer_groups:
            answer_group.validate(interaction, exp_param_specs_dict)
        if self.default_outcome is not None:
            self.default_outcome.validate()

        if not isinstance(self.hints, list):
            raise utils.ValidationError(
                'Expected hints to be a list, received %s'
                % self.hints)
        for hint in self.hints:
            hint.validate()

        if self.solution:
            self.solution.validate(self.id)

        if self.solution and not self.hints:
            raise utils.ValidationError(
                'Hint(s) must be specified if solution is specified')

    @classmethod
    def create_default_interaction(cls, default_dest_state_name):
        """Create a default InteractionInstance domain object:
            - customization_args: empty dictionary;
            - answer_groups: empty list;
            - default_outcome: dest is set to 'default_dest_state_name' and
                feedback and param_changes are initialized as empty lists;
            - confirmed_unclassified_answers: empty list;

        Args:
            default_dest_state_name: str. The default destination state.

        Returns:
            InteractionInstance. The corresponding InteractionInstance domain
            object with default values.
        """
        default_outcome = Outcome(
            default_dest_state_name,
            SubtitledHtml.create_default_subtitled_html(
                feconf.DEFAULT_OUTCOME_CONTENT_ID), False, {}, None, None)

        return cls(
            cls._DEFAULT_INTERACTION_ID, {}, [], default_outcome, [], [], {})


    def get_all_html_content_strings(self):
        """Get all html content strings in the interaction.

        Returns:
            list(str): The list of all html content strings in the interaction.
        """
        html_list = []

        for answer_group in self.answer_groups:
            outcome_html = answer_group.outcome.feedback.html
            html_list = html_list + [outcome_html]

        # Note that ItemSelectionInput replicates the customization arg HTML
        # in its answer groups.
        if self.id == 'ItemSelectionInput':
            for answer_group in self.answer_groups:
                for rule_spec in answer_group.rule_specs:
                    rule_spec_html = rule_spec.inputs['x']
                    html_list = html_list + rule_spec_html

        if self.id == 'DragAndDropSortInput':
            for answer_group in self.answer_groups:
                for rule_spec in answer_group.rule_specs:
                    rule_spec_html_list = rule_spec.inputs['x']
                    for rule_spec_html in rule_spec_html_list:
                        html_list = html_list + rule_spec_html

        if self.default_outcome:
            default_outcome_html = self.default_outcome.feedback.html
            html_list = html_list + [default_outcome_html]

        for hint in self.hints:
            hint_html = hint.hint_content.html
            html_list = html_list + [hint_html]

        if self.solution:
            solution_html = self.solution.explanation.html
            html_list = html_list + [solution_html]

        if self.id in (
                'ItemSelectionInput', 'MultipleChoiceInput',
                'DragAndDropSortInput'):
            try:
                customization_args_html_list = (
                    self.customization_args['choices']['value'])
                html_list = html_list + customization_args_html_list
            except KeyError:
                return html_list

        return html_list


class Outcome(object):
    """Value object representing an outcome of an interaction. An outcome
    consists of a destination state, feedback to show the user, and any
    parameter changes.
    """

    def to_dict(self):
        """Returns a dict representing this Outcome domain object.

        Returns:
            dict. A dict, mapping all fields of Outcome instance.
        """
        return {
            'dest': self.dest,
            'feedback': self.feedback.to_dict(),
            'labelled_as_correct': self.labelled_as_correct,
            'param_changes': [
                param_change.to_dict() for param_change in self.param_changes],
            'refresher_exploration_id': self.refresher_exploration_id,
            'missing_prerequisite_skill_id': self.missing_prerequisite_skill_id
        }

    @classmethod
    def from_dict(cls, outcome_dict):
        """Return a Outcome domain object from a dict.

        Args:
            outcome_dict: dict. The dict representation of Outcome object.

        Returns:
            Outcome. The corresponding Outcome domain object.
        """
        return cls(
            outcome_dict['dest'],
            SubtitledHtml.from_dict(outcome_dict['feedback']),
            outcome_dict['labelled_as_correct'],
            [param_domain.ParamChange(
                param_change['name'], param_change['generator_id'],
                param_change['customization_args'])
             for param_change in outcome_dict['param_changes']],
            outcome_dict['refresher_exploration_id'],
            outcome_dict['missing_prerequisite_skill_id']
        )

    def __init__(
            self, dest, feedback, labelled_as_correct, param_changes,
            refresher_exploration_id, missing_prerequisite_skill_id):
        """Initializes a Outcome domain object.

        Args:
            dest: str. The name of the destination state.
            feedback: SubtitledHtml. Feedback to give to the user if this rule
                is triggered.
            labelled_as_correct: bool. Whether this outcome has been labelled
                by the creator as corresponding to a "correct" answer.
            param_changes: list(ParamChange). List of exploration-level
                parameter changes to make if this rule is triggered.
            refresher_exploration_id: str or None. An optional exploration ID
                to redirect the learner to if they seem to lack understanding
                of a prerequisite concept. This should only exist if the
                destination state for this outcome is a self-loop.
            missing_prerequisite_skill_id: str or None. The id of the skill that
                this answer group tests. If this is not None, the exploration
                player would redirect to this skill when a learner receives this
                outcome.
        """
        # Id of the destination state.
        # TODO(sll): Check that this state actually exists.
        self.dest = dest
        # Feedback to give the reader if this rule is triggered.
        self.feedback = feedback
        # Whether this outcome has been labelled by the creator as
        # corresponding to a "correct" answer.
        self.labelled_as_correct = labelled_as_correct
        # Exploration-level parameter changes to make if this rule is
        # triggered.
        self.param_changes = param_changes or []
        # An optional exploration ID to redirect the learner to if they lack
        # understanding of a prerequisite concept. This should only exist if
        # the destination state for this outcome is a self-loop.
        self.refresher_exploration_id = refresher_exploration_id
        # An optional skill id whose concept card would be shown to the learner
        # when the learner receives this outcome.
        self.missing_prerequisite_skill_id = missing_prerequisite_skill_id

    def validate(self):
        """Validates various properties of the Outcome.

        Raises:
            ValidationError: One or more attributes of the Outcome are invalid.
        """
        self.feedback.validate()

        if not isinstance(self.labelled_as_correct, bool):
            raise utils.ValidationError(
                'The "labelled_as_correct" field should be a boolean, received '
                '%s' % self.labelled_as_correct)

        if self.missing_prerequisite_skill_id is not None:
            if not isinstance(self.missing_prerequisite_skill_id, basestring):
                raise utils.ValidationError(
                    'Expected outcome missing_prerequisite_skill_id to be a '
                    'string, received %s' % self.missing_prerequisite_skill_id)

        if not isinstance(self.param_changes, list):
            raise utils.ValidationError(
                'Expected outcome param_changes to be a list, received %s'
                % self.param_changes)
        for param_change in self.param_changes:
            param_change.validate()

        if self.refresher_exploration_id is not None:
            if not isinstance(self.refresher_exploration_id, basestring):
                raise utils.ValidationError(
                    'Expected outcome refresher_exploration_id to be a string, '
                    'received %s' % self.refresher_exploration_id)


# TODO(DubeySandeep): Remove AudioTranslation class after removing
# content_ids_to_audio_translations from Skill class.
class AudioTranslation(object):
    """Value object representing an audio translation."""

    def to_dict(self):
        """Returns a dict representing this AudioTranslation domain object.

        Returns:
            dict. A dict, mapping all fields of AudioTranslation instance.
        """
        return {
            'filename': self.filename,
            'file_size_bytes': self.file_size_bytes,
            'needs_update': self.needs_update,
        }

    @classmethod
    def from_dict(cls, audio_translation_dict):
        """Return a AudioTranslation domain object from a dict.

        Args:
            audio_translation_dict: dict. The dict representation of
                AudioTranslation object.

        Returns:
            AudioTranslation. The corresponding AudioTranslation domain object.
        """
        return cls(
            audio_translation_dict['filename'],
            audio_translation_dict['file_size_bytes'],
            audio_translation_dict['needs_update'])

    def __init__(self, filename, file_size_bytes, needs_update):
        """Initializes a AudioTranslation domain object.

        Args:
            filename: str. The corresponding audio file path.
            file_size_bytes: int. The file size, in bytes. Used to display
                potential bandwidth usage to the learner before they download
                the file.
            needs_update: bool. Whether audio is marked for needing review.
        """
        # str. The corresponding audio file path, e.g.
        # "content-en-2-h7sjp8s.mp3".
        self.filename = filename
        # int. The file size, in bytes. Used to display potential bandwidth
        # usage to the learner before they download the file.
        self.file_size_bytes = file_size_bytes
        # bool. Whether audio is marked for needing review.
        self.needs_update = needs_update

    def validate(self):
        """Validates properties of the AudioTranslation.

        Raises:
            ValidationError: One or more attributes of the AudioTranslation are
            invalid.
        """
        if not isinstance(self.filename, basestring):
            raise utils.ValidationError(
                'Expected audio filename to be a string, received %s' %
                self.filename)
        dot_index = self.filename.rfind('.')
        if dot_index == -1 or dot_index == 0:
            raise utils.ValidationError(
                'Invalid audio filename: %s' % self.filename)
        extension = self.filename[dot_index + 1:]
        if extension not in feconf.ACCEPTED_AUDIO_EXTENSIONS:
            raise utils.ValidationError(
                'Invalid audio filename: it should have one of '
                'the following extensions: %s. Received: %s'
                % (feconf.ACCEPTED_AUDIO_EXTENSIONS.keys(), self.filename))

        if not isinstance(self.file_size_bytes, int):
            raise utils.ValidationError(
                'Expected file size to be an int, received %s' %
                self.file_size_bytes)
        if self.file_size_bytes <= 0:
            raise utils.ValidationError(
                'Invalid file size: %s' % self.file_size_bytes)

        if not isinstance(self.needs_update, bool):
            raise utils.ValidationError(
                'Expected needs_update to be a bool, received %s' %
                self.needs_update)


class Voiceover(object):
    """Value object representing an voiceover."""

    def to_dict(self):
        """Returns a dict representing this Voiceover domain object.

        Returns:
            dict. A dict, mapping all fields of Voiceover instance.
        """
        return {
            'filename': self.filename,
            'file_size_bytes': self.file_size_bytes,
            'needs_update': self.needs_update,
        }

    @classmethod
    def from_dict(cls, voiceover_dict):
        """Return a Voiceover domain object from a dict.

        Args:
            voiceover_dict: dict. The dict representation of
                Voiceover object.

        Returns:
            Voiceover. The corresponding Voiceover domain object.
        """
        return cls(
            voiceover_dict['filename'],
            voiceover_dict['file_size_bytes'],
            voiceover_dict['needs_update'])

    def __init__(self, filename, file_size_bytes, needs_update):
        """Initializes a Voiceover domain object.

        Args:
            filename: str. The corresponding voiceover file path.
            file_size_bytes: int. The file size, in bytes. Used to display
                potential bandwidth usage to the learner before they download
                the file.
            needs_update: bool. Whether voiceover is marked for needing review.
        """
        # str. The corresponding audio file path, e.g.
        # "content-en-2-h7sjp8s.mp3".
        self.filename = filename
        # int. The file size, in bytes. Used to display potential bandwidth
        # usage to the learner before they download the file.
        self.file_size_bytes = file_size_bytes
        # bool. Whether audio is marked for needing review.
        self.needs_update = needs_update

    def validate(self):
        """Validates properties of the Voiceover.

        Raises:
            ValidationError: One or more attributes of the Voiceover are
            invalid.
        """
        if not isinstance(self.filename, basestring):
            raise utils.ValidationError(
                'Expected audio filename to be a string, received %s' %
                self.filename)
        dot_index = self.filename.rfind('.')
        if dot_index == -1 or dot_index == 0:
            raise utils.ValidationError(
                'Invalid audio filename: %s' % self.filename)
        extension = self.filename[dot_index + 1:]
        if extension not in feconf.ACCEPTED_AUDIO_EXTENSIONS:
            raise utils.ValidationError(
                'Invalid audio filename: it should have one of '
                'the following extensions: %s. Received: %s'
                % (feconf.ACCEPTED_AUDIO_EXTENSIONS.keys(), self.filename))

        if not isinstance(self.file_size_bytes, int):
            raise utils.ValidationError(
                'Expected file size to be an int, received %s' %
                self.file_size_bytes)
        if self.file_size_bytes <= 0:
            raise utils.ValidationError(
                'Invalid file size: %s' % self.file_size_bytes)

        if not isinstance(self.needs_update, bool):
            raise utils.ValidationError(
                'Expected needs_update to be a bool, received %s' %
                self.needs_update)


class WrittenTranslation(object):
    """Value object representing a written translation for a content."""

    def __init__(self, html, needs_update):
        """Initializes a WrittenTranslation domain object.

        Args:
            html: str. A piece of user submitted HTML. This is cleaned in such
                a way as to contain a restricted set of HTML tags.
            needs_update: bool. Whether html is marked for needing review.
        """
        self.html = html_cleaner.clean(html)
        self.needs_update = needs_update

    def to_dict(self):
        """Returns a dict representing this WrittenTranslation domain object.

        Returns:
            dict. A dict, mapping all fields of WrittenTranslation instance.
        """
        return {
            'html': self.html,
            'needs_update': self.needs_update,
        }

    @classmethod
    def from_dict(cls, written_translation_dict):
        """Return a WrittenTranslation domain object from a dict.

        Args:
            written_translation_dict: dict. The dict representation of
                WrittenTranslation object.

        Returns:
            WrittenTranslation. The corresponding WrittenTranslation domain
            object.
        """
        return cls(
            written_translation_dict['html'],
            written_translation_dict['needs_update'])

    def validate(self):
        """Validates properties of the WrittenTranslation.

        Raises:
            ValidationError: One or more attributes of the WrittenTranslation
            are invalid.
        """
        if not isinstance(self.html, basestring):
            raise utils.ValidationError(
                'Invalid content HTML: %s' % self.html)

        if not isinstance(self.needs_update, bool):
            raise utils.ValidationError(
                'Expected needs_update to be a bool, received %s' %
                self.needs_update)


class WrittenTranslations(object):
    """Value object representing a content translations which stores
    translated contents of all state contents (like hints, feedback etc.) in
    different languages linked through their content_id.
    """

    def __init__(self, translations_mapping):
        """Initializes a WrittenTranslations domain object."""
        self.translations_mapping = translations_mapping

    def to_dict(self):
        """Returns a dict representing this WrittenTranslations domain object.

        Returns:
            dict. A dict, mapping all fields of WrittenTranslations instance.
        """
        translations_mapping = {}
        for (content_id, language_code_to_written_translation) in (
                self.translations_mapping.iteritems()):
            translations_mapping[content_id] = {}
            for (language_code, written_translation) in (
                    language_code_to_written_translation.iteritems()):
                translations_mapping[content_id][language_code] = (
                    written_translation.to_dict())
        written_translations_dict = {
            'translations_mapping': translations_mapping
        }

        return written_translations_dict

    @classmethod
    def from_dict(cls, written_translations_dict):
        """Return a WrittenTranslations domain object from a dict.

        Args:
            written_translations_dict: dict. The dict representation of
                WrittenTranslations object.

        Returns:
            WrittenTranslations. The corresponding WrittenTranslations domain
            object.
        """
        translations_mapping = {}
        for (content_id, language_code_to_written_translation) in (
                written_translations_dict['translations_mapping'].iteritems()):
            translations_mapping[content_id] = {}
            for (language_code, written_translation) in (
                    language_code_to_written_translation.iteritems()):
                translations_mapping[content_id][language_code] = (
                    WrittenTranslation.from_dict(written_translation))

        return cls(translations_mapping)

    def validate(self, expected_content_id_list):
        """Validates properties of the WrittenTranslations.

        Args:
            expected_content_id_list: A list of content id which are expected to
            be inside they WrittenTranslations.

        Raises:
            ValidationError: One or more attributes of the WrittenTranslations
            are invalid.
        """
        if expected_content_id_list is not None:
            if not set(self.translations_mapping.keys()) == (
                    set(expected_content_id_list)):
                raise utils.ValidationError(
                    'Expected state written_translations to match the listed '
                    'content ids %s, found %s' % (
                        expected_content_id_list,
                        self.translations_mapping.keys())
                    )

        for (content_id, language_code_to_written_translation) in (
                self.translations_mapping.iteritems()):
            if not isinstance(content_id, basestring):
                raise utils.ValidationError(
                    'Expected content_id to be a string, received %s'
                    % content_id)
            if not isinstance(language_code_to_written_translation, dict):
                raise utils.ValidationError(
                    'Expected content_id value to be a dict, received %s'
                    % language_code_to_written_translation)
            for (language_code, written_translation) in (
                    language_code_to_written_translation.iteritems()):
                if not isinstance(language_code, basestring):
                    raise utils.ValidationError(
                        'Expected language_code to be a string, received %s'
                        % language_code)
                # Currently, we assume written translations are used by the
                # voice-artist to voiceover the translated text so written
                # translations can be in supported audio/voiceover languages.
                allowed_language_codes = [language['id'] for language in (
                    constants.SUPPORTED_AUDIO_LANGUAGES)]
                if language_code not in allowed_language_codes:
                    raise utils.ValidationError(
                        'Invalid language_code: %s' % language_code)

                written_translation.validate()

    def get_content_ids_for_text_translation(self):
        """Returns a list of content_id available for text translation.

        Returns:
            list(str). A list of content id available for text translation.
        """
        return self.translations_mapping.keys()

    def add_content_id_for_translation(self, content_id):
        """Adds a content id as a key for the translation into the
        content_translation dict.

        Args:
            content_id: str. The id representing a subtitled html.

        Raises:
            Exception: The content id isn't a string.
        """
        if not isinstance(content_id, basestring):
            raise Exception(
                'Expected content_id to be a string, received %s' % content_id)
        if content_id in self.translations_mapping:
            raise Exception(
                'The content_id %s already exist.' % content_id)
        else:
            self.translations_mapping[content_id] = {}

    def delete_content_id_for_translation(self, content_id):
        """Deletes a content id from the content_translation dict.

        Args:
            content_id: str. The id representing a subtitled html.

        Raises:
            Exception: The content id isn't a string.
        """
        if not isinstance(content_id, basestring):
            raise Exception(
                'Expected content_id to be a string, received %s' % content_id)
        if content_id not in self.translations_mapping:
            raise Exception(
                'The content_id %s does not exist.' % content_id)
        else:
            self.translations_mapping.pop(content_id, None)


class RecordedVoiceovers(object):
    """Value object representing a recorded voiceovers which stores voiceover of
    all state contents (like hints, feedback etc.) in different languages linked
    through their content_id.
    """

    def __init__(self, voiceovers_mapping):
        """Initializes a RecordedVoiceovers domain object."""
        self.voiceovers_mapping = voiceovers_mapping

    def to_dict(self):
        """Returns a dict representing this RecordedVoiceovers domain object.

        Returns:
            dict. A dict, mapping all fields of RecordedVoiceovers instance.
        """
        voiceovers_mapping = {}
        for (content_id, language_code_to_voiceover) in (
                self.voiceovers_mapping.iteritems()):
            voiceovers_mapping[content_id] = {}
            for (language_code, voiceover) in (
                    language_code_to_voiceover.iteritems()):
                voiceovers_mapping[content_id][language_code] = (
                    voiceover.to_dict())
        recorded_voiceovers_dict = {
            'voiceovers_mapping': voiceovers_mapping
        }

        return recorded_voiceovers_dict

    @classmethod
    def from_dict(cls, recorded_voiceovers_dict):
        """Return a RecordedVoiceovers domain object from a dict.

        Args:
            recorded_voiceovers_dict: dict. The dict representation of
                RecordedVoiceovers object.

        Returns:
            RecordedVoiceovers. The corresponding RecordedVoiceovers domain
            object.
        """
        voiceovers_mapping = {}
        for (content_id, language_code_to_voiceover) in (
                recorded_voiceovers_dict['voiceovers_mapping'].iteritems()):
            voiceovers_mapping[content_id] = {}
            for (language_code, voiceover) in (
                    language_code_to_voiceover.iteritems()):
                voiceovers_mapping[content_id][language_code] = (
                    Voiceover.from_dict(voiceover))

        return cls(voiceovers_mapping)

    def validate(self, expected_content_id_list):
        """Validates properties of the RecordedVoiceovers.

        Args:
            expected_content_id_list: A list of content id which are expected to
            be inside they RecordedVoiceovers.

        Raises:
            ValidationError: One or more attributes of the RecordedVoiceovers
            are invalid.
        """
        if expected_content_id_list is not None:
            if not set(self.voiceovers_mapping.keys()) == (
                    set(expected_content_id_list)):
                raise utils.ValidationError(
                    'Expected state recorded_voiceovers to match the listed '
                    'content ids %s, found %s' % (
                        expected_content_id_list,
                        self.voiceovers_mapping.keys())
                    )

        for (content_id, language_code_to_voiceover) in (
                self.voiceovers_mapping.iteritems()):
            if not isinstance(content_id, basestring):
                raise utils.ValidationError(
                    'Expected content_id to be a string, received %s'
                    % content_id)
            if not isinstance(language_code_to_voiceover, dict):
                raise utils.ValidationError(
                    'Expected content_id value to be a dict, received %s'
                    % language_code_to_voiceover)
            for (language_code, voiceover) in (
                    language_code_to_voiceover.iteritems()):
                if not isinstance(language_code, basestring):
                    raise utils.ValidationError(
                        'Expected language_code to be a string, received %s'
                        % language_code)
                allowed_language_codes = [language['id'] for language in (
                    constants.SUPPORTED_AUDIO_LANGUAGES)]
                if language_code not in allowed_language_codes:
                    raise utils.ValidationError(
                        'Invalid language_code: %s' % language_code)

                voiceover.validate()

    def get_content_ids_for_voiceovers(self):
        """Returns a list of content_id available for voiceover.

        Returns:
            list(str). A list of content id available for voiceover.
        """
        return self.voiceovers_mapping.keys()

    def strip_all_existing_voiceovers(self):
        """Strips all existing voiceovers from the voiceovers_mapping."""
        for content_id in self.voiceovers_mapping.keys():
            self.voiceovers_mapping[content_id] = {}

    def add_content_id_for_voiceover(self, content_id):
        """Adds a content id as a key for the voiceover into the
        voiceovers_mapping dict.

        Args:
            content_id: str. The id representing a subtitled html.

        Raises:
            Exception: The content id isn't a string.
            Exception: The content id already exist in the voiceovers_mapping
                dict.
        """
        if not isinstance(content_id, basestring):
            raise Exception(
                'Expected content_id to be a string, received %s' % content_id)
        if content_id in self.voiceovers_mapping:
            raise Exception(
                'The content_id %s already exist.' % content_id)

        self.voiceovers_mapping[content_id] = {}

    def delete_content_id_for_voiceover(self, content_id):
        """Deletes a content id from the voiceovers_mapping dict.

        Args:
            content_id: str. The id representing a subtitled html.

        Raises:
            Exception: The content id isn't a string.
            Exception: The content id does not exist in the voiceovers_mapping
                dict.
        """
        if not isinstance(content_id, basestring):
            raise Exception(
                'Expected content_id to be a string, received %s' % content_id)
        if content_id not in self.voiceovers_mapping:
            raise Exception(
                'The content_id %s does not exist.' % content_id)
        else:
            self.voiceovers_mapping.pop(content_id, None)


class RuleSpec(object):
    """Value object representing a rule specification."""

    def to_dict(self):
        """Returns a dict representing this RuleSpec domain object.

        Returns:
            dict. A dict, mapping all fields of RuleSpec instance.
        """
        return {
            'rule_type': self.rule_type,
            'inputs': self.inputs,
        }

    @classmethod
    def from_dict(cls, rulespec_dict):
        """Return a RuleSpec domain object from a dict.

        Args:
            rulespec_dict: dict. The dict representation of RuleSpec object.

        Returns:
            RuleSpec. The corresponding RuleSpec domain object.
        """
        return cls(
            rulespec_dict['rule_type'],
            rulespec_dict['inputs']
        )

    def __init__(self, rule_type, inputs):
        """Initializes a RuleSpec domain object.

        Args:
            rule_type: str. The rule type, e.g. "CodeContains" or "Equals". A
                full list of rule types can be found in
                extensions/interactions/rule_templates.json.
            inputs: dict. The values of the parameters needed in order to fully
                specify the rule. The keys for this dict can be deduced from
                the relevant description field in
                extensions/interactions/rule_templates.json -- they are
                enclosed in {{...}} braces.
        """
        self.rule_type = rule_type
        self.inputs = inputs

    def validate(self, rule_params_list, exp_param_specs_dict):
        """Validates a RuleSpec value object. It ensures the inputs dict does
        not refer to any non-existent parameters and that it contains values
        for all the parameters the rule expects.

        Args:
            rule_params_list: A list of parameters used by the rule represented
                by this RuleSpec instance, to be used to validate the inputs of
                this RuleSpec. Each element of the list represents a single
                parameter and is a tuple with two elements:
                    0: The name (string) of the parameter.
                    1: The typed object instance for that
                        parameter (e.g. Real).
            exp_param_specs_dict: A dict of specified parameters used in this
                exploration. Keys are parameter names and values are ParamSpec
                value objects with an object type property (obj_type). RuleSpec
                inputs may have a parameter value which refers to one of these
                exploration parameters.

        Raises:
            ValidationError: One or more attributes of the RuleSpec are
            invalid.
        """
        if not isinstance(self.inputs, dict):
            raise utils.ValidationError(
                'Expected inputs to be a dict, received %s' % self.inputs)
        input_key_set = set(self.inputs.keys())
        param_names_set = set([rp[0] for rp in rule_params_list])
        leftover_input_keys = input_key_set - param_names_set
        leftover_param_names = param_names_set - input_key_set

        # Check if there are input keys which are not rule parameters.
        if leftover_input_keys:
            logging.warning(
                'RuleSpec \'%s\' has inputs which are not recognized '
                'parameter names: %s' % (self.rule_type, leftover_input_keys))

        # Check if there are missing parameters.
        if leftover_param_names:
            raise utils.ValidationError(
                'RuleSpec \'%s\' is missing inputs: %s'
                % (self.rule_type, leftover_param_names))

        rule_params_dict = {rp[0]: rp[1] for rp in rule_params_list}
        for (param_name, param_value) in self.inputs.iteritems():
            param_obj = rule_params_dict[param_name]
            # Validate the parameter type given the value.
            if isinstance(param_value, basestring) and '{{' in param_value:
                # Value refers to a parameter spec. Cross-validate the type of
                # the parameter spec with the rule parameter.
                start_brace_index = param_value.index('{{') + 2
                end_brace_index = param_value.index('}}')
                param_spec_name = param_value[
                    start_brace_index:end_brace_index]
                if param_spec_name not in exp_param_specs_dict:
                    raise utils.ValidationError(
                        'RuleSpec \'%s\' has an input with name \'%s\' which '
                        'refers to an unknown parameter within the '
                        'exploration: %s' % (
                            self.rule_type, param_name, param_spec_name))
                # TODO(bhenning): The obj_type of the param_spec
                # (exp_param_specs_dict[param_spec_name]) should be validated
                # to be the same as param_obj.__name__ to ensure the rule spec
                # can accept the type of the parameter.
            else:
                # Otherwise, a simple parameter value needs to be normalizable
                # by the parameter object in order to be valid.
                param_obj.normalize(param_value)


class SubtitledHtml(object):
    """Value object representing subtitled HTML."""

    def __init__(self, content_id, html):
        """Initializes a SubtitledHtml domain object.

        Args:
            content_id: str. A unique id referring to the other assets for this
                content.
            html: str. A piece of user submitted HTML. This is cleaned in such
                a way as to contain a restricted set of HTML tags.
        """
        self.content_id = content_id
        self.html = html_cleaner.clean(html)
        self.validate()

    def to_dict(self):
        """Returns a dict representing this SubtitledHtml domain object.

        Returns:
            dict. A dict, mapping all fields of SubtitledHtml instance.
        """
        return {
            'content_id': self.content_id,
            'html': self.html
        }

    @classmethod
    def from_dict(cls, subtitled_html_dict):
        """Return a SubtitledHtml domain object from a dict.

        Args:
            subtitled_html_dict: dict. The dict representation of SubtitledHtml
                object.

        Returns:
            SubtitledHtml. The corresponding SubtitledHtml domain object.
        """
        return cls(
            subtitled_html_dict['content_id'], subtitled_html_dict['html'])

    def validate(self):
        """Validates properties of the SubtitledHtml.

        Raises:
            ValidationError: One or more attributes of the SubtitledHtml are
            invalid.
        """
        if not isinstance(self.content_id, basestring):
            raise utils.ValidationError(
                'Expected content id to be a string, received %s' %
                self.content_id)

        # TODO(sll): Add HTML sanitization checking.
        # TODO(sll): Validate customization args for rich-text components.
        if not isinstance(self.html, basestring):
            raise utils.ValidationError(
                'Invalid content HTML: %s' % self.html)

    def to_html(self, params):
        """Exports this SubtitledHTML object to an HTML string. The HTML is
        parameterized using the parameters in `params`.

        Args:
            params: dict. The keys are the parameter names and the values are
                the values of parameters.

        Raises:
            Exception: 'params' is not a dict.

        Returns:
            str. The HTML string that results after stripping
                out unrecognized tags and attributes.
        """
        if not isinstance(params, dict):
            raise Exception(
                'Expected context params for parsing subtitled HTML to be a '
                'dict, received %s' % params)

        return html_cleaner.clean(jinja_utils.parse_string(self.html, params))

    @classmethod
    def create_default_subtitled_html(cls, content_id):
        """Create a default SubtitledHtml domain object."""
        return cls(content_id, '')


class State(object):
    """Domain object for a state."""

    def __init__(
<<<<<<< HEAD
            self, content, param_changes, interaction, image_assets,
            recorded_voiceovers, written_translations,
=======
            self, content, param_changes, interaction, recorded_voiceovers,
            written_translations, solicit_answer_details,
>>>>>>> 7cdd42cb
            classifier_model_id=None):
        """Initializes a State domain object.

        Args:
            content: SubtitledHtml. The contents displayed to the reader in this
                state.
            param_changes: list(ParamChange). Parameter changes associated with
                this state.
            interaction: InteractionInstance. The interaction instance
                associated with this state.
            image_assets: ImageAssets. The images for the state
                contents.
            recorded_voiceovers: RecordedVoiceovers. The recorded voiceovers for
                the state contents and translations.
            written_translations: WrittenTranslations. The written translations
                for the state contents.
            solicit_answer_details: bool. Whether the creator wants to ask
                for answer details from the learner about why they picked a
                particular answer while playing the exploration.
            classifier_model_id: str or None. The classifier model ID
                associated with this state, if applicable.
        """
        # The content displayed to the reader in this state.
        self.content = content
        # Parameter changes associated with this state.
        self.param_changes = [param_domain.ParamChange(
            param_change.name, param_change.generator.id,
            param_change.customization_args
        ) for param_change in param_changes]
        # The interaction instance associated with this state.
        self.interaction = InteractionInstance(
            interaction.id, interaction.customization_args,
            interaction.answer_groups, interaction.default_outcome,
            interaction.confirmed_unclassified_answers,
            interaction.hints, interaction.solution)
        self.classifier_model_id = classifier_model_id
        self.image_assets = image_assets
        self.recorded_voiceovers = recorded_voiceovers
        self.written_translations = written_translations
        self.solicit_answer_details = solicit_answer_details

    def validate(
            self, exp_param_specs_dict, image_counter,
            allow_null_interaction):
        """Validates various properties of the State.

        Args:
            exp_param_specs_dict: dict or None. A dict of specified parameters
                used in this exploration. Keys are parameter names and values
                are ParamSpec value objects with an object type
                property(obj_type). It is None if the state belongs to a
                question.
            image_counter: str. Counter for an image ids.
            allow_null_interaction: bool. Whether this state's interaction is
                allowed to be unspecified.

        Raises:
            ValidationError: One or more attributes of the State are invalid.
        """
        self.content.validate()

        if not isinstance(self.param_changes, list):
            raise utils.ValidationError(
                'Expected state param_changes to be a list, received %s'
                % self.param_changes)
        for param_change in self.param_changes:
            param_change.validate()

        if not allow_null_interaction and self.interaction.id is None:
            raise utils.ValidationError(
                'This state does not have any interaction specified.')
        elif self.interaction.id is not None:
            self.interaction.validate(exp_param_specs_dict)

        content_id_list = []
        content_id_list.append(self.content.content_id)
        for answer_group in self.interaction.answer_groups:
            feedback_content_id = answer_group.outcome.feedback.content_id
            if feedback_content_id in content_id_list:
                raise utils.ValidationError(
                    'Found a duplicate content id %s' % feedback_content_id)
            content_id_list.append(feedback_content_id)
        if self.interaction.default_outcome:
            default_outcome_content_id = (
                self.interaction.default_outcome.feedback.content_id)
            if default_outcome_content_id in content_id_list:
                raise utils.ValidationError(
                    'Found a duplicate content id %s'
                    % default_outcome_content_id)
            content_id_list.append(default_outcome_content_id)
        for hint in self.interaction.hints:
            hint_content_id = hint.hint_content.content_id
            if hint_content_id in content_id_list:
                raise utils.ValidationError(
                    'Found a duplicate content id %s' % hint_content_id)
            content_id_list.append(hint_content_id)
        if self.interaction.solution:
            solution_content_id = (
                self.interaction.solution.explanation.content_id)
            if solution_content_id in content_id_list:
                raise utils.ValidationError(
                    'Found a duplicate content id %s' % solution_content_id)
            content_id_list.append(solution_content_id)

<<<<<<< HEAD
        # Validation for image ids.
        # Things validated are.
        #   1) Format of image id.
        #   2) ImageID should be less then image counter.
        #   3) Is more then one image id exist or not.
        image_ids = self.image_assets.get_all_image_ids()
        copied_image_ids = copy.deepcopy(image_ids)
        for image_id in image_ids:
            if not isinstance(image_id, unicode):
                raise utils.ValidationError(
                    'Expected image_id to be unicode, received %s' %
                    type(image_id))
            if image_id > image_counter:
                utils.ValidationError(
                    'Found image id to be greater then image counter %s' %
                    image_id)
            copied_image_ids.remove(image_id)
            if image_id in copied_image_ids:
                raise utils.ValidationError(
                    'Found a duplicate image id %s' % image_id)

        self.image_assets.validate()
=======
        if not isinstance(self.solicit_answer_details, bool):
            raise utils.ValidationError(
                'Expected solicit_answer_details to be a boolean, '
                'received %s' % self.solicit_answer_details)
        if self.solicit_answer_details:
            if self.interaction.id in (
                    feconf.INTERACTION_IDS_WITHOUT_ANSWER_DETAILS):
                raise utils.ValidationError(
                    'The %s interaction does not support soliciting '
                    'answer details from learners.' % (self.interaction.id))

>>>>>>> 7cdd42cb
        self.written_translations.validate(content_id_list)
        self.recorded_voiceovers.validate(content_id_list)

    def get_training_data(self):
        """Retrieves training data from the State domain object."""
        state_training_data_by_answer_group = []
        for (answer_group_index, answer_group) in enumerate(
                self.interaction.answer_groups):
            if answer_group.training_data:
                answers = copy.deepcopy(answer_group.training_data)
                state_training_data_by_answer_group.append({
                    'answer_group_index': answer_group_index,
                    'answers': answers
                })
        return state_training_data_by_answer_group

    def can_undergo_classification(self):
        """Checks whether the answers for this state satisfy the preconditions
        for a ML model to be trained.

        Returns:
            bool: True, if the conditions are satisfied.
        """
        training_examples_count = 0
        labels_count = 0
        training_examples_count += len(
            self.interaction.confirmed_unclassified_answers)
        for answer_group in self.interaction.answer_groups:
            training_examples_count += len(answer_group.training_data)
            labels_count += 1
        if ((training_examples_count >= feconf.MIN_TOTAL_TRAINING_EXAMPLES) and
                (labels_count >= feconf.MIN_ASSIGNED_LABELS)):
            return True
        return False

    @classmethod
    def convert_state_dict_to_yaml(cls, state_dict, width):
        """Converts the given state dict to yaml format.

        Args:
            state_dict: dict. A dict representing a state in an exploration.
            width: int. The maximum number of characters in a line for the
                returned YAML string.

        Returns:
            str. The YAML version of the state_dict.

        Raises:
            Exception: The state_dict does not represent a valid state.
        """
        try:
            # Check if the state_dict can be converted to a State.
            state = cls.from_dict(state_dict)
        except Exception:
            logging.info('Bad state dict: %s' % str(state_dict))
            raise Exception('Could not convert state dict to YAML.')

        return utils.yaml_from_dict(state.to_dict(), width=width)

    def _update_content_ids_in_assets(self, old_ids_list, new_ids_list):
        """Adds or deletes content ids in assets i.e, other parts of state
        object such as recorded_voiceovers and written_translations.

        Args:
            old_ids_list: list(str). A list of content ids present earlier
                within the substructure (like answer groups, hints etc.) of
                state.
            new_ids_list: list(str). A list of content ids currently present
                within the substructure (like answer groups, hints etc.) of
                state.
        """
        content_ids_to_delete = set(old_ids_list) - set(new_ids_list)
        content_ids_to_add = set(new_ids_list) - set(old_ids_list)
        content_ids_for_text_translations = (
            self.written_translations.get_content_ids_for_text_translation())
        content_ids_for_voiceovers = (
            self.recorded_voiceovers.get_content_ids_for_voiceovers())
        for content_id in content_ids_to_delete:
            if not content_id in content_ids_for_voiceovers:
                raise Exception(
                    'The content_id %s does not exist in recorded_voiceovers.'
                    % content_id)
            elif not content_id in content_ids_for_text_translations:
                raise Exception(
                    'The content_id %s does not exist in written_translations.'
                    % content_id)
            else:
                self.recorded_voiceovers.delete_content_id_for_voiceover(
                    content_id)
                self.written_translations.delete_content_id_for_translation(
                    content_id)

        for content_id in content_ids_to_add:
            if content_id in content_ids_for_voiceovers:
                raise Exception(
                    'The content_id %s already exists in recorded_voiceovers'
                    % content_id)
            elif content_id in content_ids_for_text_translations:
                raise Exception(
                    'The content_id %s does not exist in written_translations.'
                    % content_id)
            else:
                self.recorded_voiceovers.add_content_id_for_voiceover(
                    content_id)
                self.written_translations.add_content_id_for_translation(
                    content_id)

    def update_content(self, content_dict):
        """Update the content of this state.

        Args:
            content_dict: dict. The dict representation of SubtitledHtml
                object.
        """
        # TODO(sll): Must sanitize all content in RTE component attrs.
        self.content = SubtitledHtml.from_dict(content_dict)

    def update_param_changes(self, param_change_dicts):
        """Update the param_changes dict attribute.

        Args:
            param_change_dicts: list(dict). List of param_change dicts that
                represent ParamChange domain object.
        """
        self.param_changes = [
            param_domain.ParamChange.from_dict(param_change_dict)
            for param_change_dict in param_change_dicts]

    def update_interaction_id(self, interaction_id):
        """Update the interaction id attribute.

        Args:
            interaction_id: str. The new interaction id to set.
        """
        self.interaction.id = interaction_id
        # TODO(sll): This should also clear interaction.answer_groups (except
        # for the default rule). This is somewhat mitigated because the client
        # updates interaction_answer_groups directly after this, but we should
        # fix it.

    def update_interaction_customization_args(self, customization_args):
        """Update the customization_args of InteractionInstance domain object.

        Args:
            customization_args: dict. The new customization_args to set.
        """
        self.interaction.customization_args = customization_args

    def update_interaction_answer_groups(self, answer_groups_list):
        """Update the list of AnswerGroup in IteractioInstancen domain object.

        Args:
            answer_groups_list: list(dict). List of dicts that represent
                AnswerGroup domain object.
        """
        if not isinstance(answer_groups_list, list):
            raise Exception(
                'Expected interaction_answer_groups to be a list, received %s'
                % answer_groups_list)

        interaction_answer_groups = []
        old_content_id_list = [
            answer_group.outcome.feedback.content_id for answer_group in (
                self.interaction.answer_groups)]
        # TODO(yanamal): Do additional calculations here to get the
        # parameter changes, if necessary.
        for answer_group_dict in answer_groups_list:
            rule_specs_list = answer_group_dict['rule_specs']
            if not isinstance(rule_specs_list, list):
                raise Exception(
                    'Expected answer group rule specs to be a list, '
                    'received %s' % rule_specs_list)

            answer_group = AnswerGroup(
                Outcome.from_dict(answer_group_dict['outcome']), [],
                answer_group_dict['training_data'],
                answer_group_dict['tagged_misconception_id'])
            for rule_dict in rule_specs_list:
                rule_spec = RuleSpec.from_dict(rule_dict)

                # Normalize and store the rule params.
                rule_inputs = rule_spec.inputs
                if not isinstance(rule_inputs, dict):
                    raise Exception(
                        'Expected rule_inputs to be a dict, received %s'
                        % rule_inputs)
                for param_name, value in rule_inputs.iteritems():
                    param_type = (
                        interaction_registry.Registry.get_interaction_by_id(
                            self.interaction.id
                        ).get_rule_param_type(rule_spec.rule_type, param_name))

                    if (isinstance(value, basestring) and
                            '{{' in value and '}}' in value):
                        # TODO(jacobdavis11): Create checks that all parameters
                        # referred to exist and have the correct types.
                        normalized_param = value
                    else:
                        try:
                            normalized_param = param_type.normalize(value)
                        except TypeError:
                            raise Exception(
                                '%s has the wrong type. It should be a %s.' %
                                (value, param_type.__name__))
                    rule_inputs[param_name] = normalized_param

                answer_group.rule_specs.append(rule_spec)
            interaction_answer_groups.append(answer_group)
        self.interaction.answer_groups = interaction_answer_groups

        new_content_id_list = [
            answer_group.outcome.feedback.content_id for answer_group in (
                self.interaction.answer_groups)]
        self._update_content_ids_in_assets(
            old_content_id_list, new_content_id_list)

    def update_interaction_default_outcome(self, default_outcome_dict):
        """Update the default_outcome of InteractionInstance domain object.

        Args:
            default_outcome_dict: dict. Dict that represents Outcome domain
                object.
        """
        old_content_id_list = []
        new_content_id_list = []
        if self.interaction.default_outcome:
            old_content_id_list.append(
                self.interaction.default_outcome.feedback.content_id)

        if default_outcome_dict:
            if not isinstance(default_outcome_dict, dict):
                raise Exception(
                    'Expected default_outcome_dict to be a dict, received %s'
                    % default_outcome_dict)
            self.interaction.default_outcome = Outcome.from_dict(
                default_outcome_dict)
            new_content_id_list.append(
                self.interaction.default_outcome.feedback.content_id)
        else:
            self.interaction.default_outcome = None

        self._update_content_ids_in_assets(
            old_content_id_list, new_content_id_list)

    def update_interaction_confirmed_unclassified_answers(
            self, confirmed_unclassified_answers):
        """Update the confirmed_unclassified_answers of IteractionInstance
        domain object.

        Args:
            confirmed_unclassified_answers: list(AnswerGroup). The new list of
                answers which have been confirmed to be associated with the
                default outcome.

        Raises:
            Exception: 'confirmed_unclassified_answers' is not a list.
        """
        if not isinstance(confirmed_unclassified_answers, list):
            raise Exception(
                'Expected confirmed_unclassified_answers to be a list,'
                ' received %s' % confirmed_unclassified_answers)
        self.interaction.confirmed_unclassified_answers = (
            confirmed_unclassified_answers)

    def update_interaction_hints(self, hints_list):
        """Update the list of hints.

        Args:
            hints_list: list(dict). A list of dict; each dict represents a Hint
                object.

        Raises:
            Exception: 'hints_list' is not a list.
        """
        if not isinstance(hints_list, list):
            raise Exception(
                'Expected hints_list to be a list, received %s'
                % hints_list)
        old_content_id_list = [
            hint.hint_content.content_id for hint in self.interaction.hints]
        self.interaction.hints = [
            Hint.from_dict(hint_dict)
            for hint_dict in hints_list]

        new_content_id_list = [
            hint.hint_content.content_id for hint in self.interaction.hints]
        self._update_content_ids_in_assets(
            old_content_id_list, new_content_id_list)

    def update_interaction_solution(self, solution_dict):
        """Update the solution of interaction.

        Args:
            solution_dict: dict or None. The dict representation of
                Solution object.

        Raises:
            Exception: 'solution_dict' is not a dict.
        """
        old_content_id_list = []
        new_content_id_list = []
        if self.interaction.solution:
            old_content_id_list.append(
                self.interaction.solution.explanation.content_id)

        if solution_dict is not None:
            if not isinstance(solution_dict, dict):
                raise Exception(
                    'Expected solution to be a dict, received %s'
                    % solution_dict)
            self.interaction.solution = Solution.from_dict(
                self.interaction.id, solution_dict)
            new_content_id_list.append(
                self.interaction.solution.explanation.content_id)
        else:
            self.interaction.solution = None

        self._update_content_ids_in_assets(
            old_content_id_list, new_content_id_list)

    def update_recorded_voiceovers(self, recorded_voiceovers):
        """Update the recorded_voiceovers of a state.

        Args:
            recorded_voiceovers: RecordedVoiceovers. The new RecordedVoiceovers
                object for the state.
        """
        self.recorded_voiceovers = recorded_voiceovers

    def update_written_translations(self, written_translations):
        """Update the written_translations of a state.

        Args:
            written_translations: WrittenTranslations. The new
                WrittenTranslations object for the state.
        """
        self.written_translations = written_translations

    def update_solicit_answer_details(self, solicit_answer_details):
        """Update the solicit_answer_details of a state.

        Args:
            solicit_answer_details: bool. The new value of
                solicit_answer_details for the state.
        """
        if not isinstance(solicit_answer_details, bool):
            raise Exception(
                'Expected solicit_answer_details to be a boolean, received %s'
                % solicit_answer_details)
        self.solicit_answer_details = solicit_answer_details

    def to_dict(self):
        """Returns a dict representing this State domain object.

        Returns:
            dict. A dict mapping all fields of State instance.
        """
        return {
            'content': self.content.to_dict(),
            'param_changes': [param_change.to_dict()
                              for param_change in self.param_changes],
            'interaction': self.interaction.to_dict(),
            'classifier_model_id': self.classifier_model_id,
            'image_assets': self.image_assets.to_dict(),
            'recorded_voiceovers': self.recorded_voiceovers.to_dict(),
            'written_translations': self.written_translations.to_dict(),
            'solicit_answer_details': self.solicit_answer_details
        }

    @classmethod
    def from_dict(cls, state_dict):
        """Return a State domain object from a dict.

        Args:
            state_dict: dict. The dict representation of State object.

        Returns:
            State. The corresponding State domain object.
        """
        return cls(
            SubtitledHtml.from_dict(state_dict['content']),
            [param_domain.ParamChange.from_dict(param)
             for param in state_dict['param_changes']],
            InteractionInstance.from_dict(state_dict['interaction']),
            ImageAssets.from_dict(state_dict['image_assets']),
            RecordedVoiceovers.from_dict(state_dict['recorded_voiceovers']),
            WrittenTranslations.from_dict(state_dict['written_translations']),
            state_dict['solicit_answer_details'],
            state_dict['classifier_model_id'])

    @classmethod
    def create_default_state(
            cls, default_dest_state_name, is_initial_state=False):
        """Return a State domain object with default value.

        Args:
            default_dest_state_name: str. The default destination state.
            is_initial_state: bool. Whether this state represents the initial
                state of an exploration.

        Returns:
            State. The corresponding State domain object.
        """
        content_html = (
            feconf.DEFAULT_INIT_STATE_CONTENT_STR if is_initial_state else '')
        content_id = feconf.DEFAULT_NEW_STATE_CONTENT_ID
        return cls(
            SubtitledHtml(content_id, content_html),
            [],
            InteractionInstance.create_default_interaction(
                default_dest_state_name),
            ImageAssets.from_dict(copy.deepcopy(feconf.DEFAULT_IMAGE_ASSETS)),
            RecordedVoiceovers.from_dict(copy.deepcopy(
                feconf.DEFAULT_RECORDED_VOICEOVERS)),
            WrittenTranslations.from_dict(
                copy.deepcopy(feconf.DEFAULT_WRITTEN_TRANSLATIONS)),
            False)

    @classmethod
    def convert_html_fields_in_state(cls, state_dict, conversion_fn):
        """Applies a conversion function on all the html strings in a state
        to migrate them to a desired state.

        Args:
            state_dict: dict. The dict representation of State object.
            conversion_fn: function. The conversion function to be applied on
                the states_dict.

        Returns:
            dict. The converted state_dict.
        """
        state_dict['content']['html'] = (
            conversion_fn(state_dict['content']['html']))
        if state_dict['interaction']['default_outcome']:
            interaction_feedback_html = state_dict[
                'interaction']['default_outcome']['feedback']['html']
            state_dict['interaction']['default_outcome']['feedback'][
                'html'] = conversion_fn(interaction_feedback_html)

        for answer_group_index, answer_group in enumerate(
                state_dict['interaction']['answer_groups']):
            answer_group_html = answer_group['outcome']['feedback']['html']
            state_dict['interaction']['answer_groups'][
                answer_group_index]['outcome']['feedback']['html'] = (
                    conversion_fn(answer_group_html))
            if state_dict['interaction']['id'] == 'ItemSelectionInput':
                for rule_spec_index, rule_spec in enumerate(
                        answer_group['rule_specs']):
                    for x_index, x in enumerate(rule_spec['inputs']['x']):
                        state_dict['interaction']['answer_groups'][
                            answer_group_index]['rule_specs'][
                                rule_spec_index]['inputs']['x'][x_index] = (
                                    conversion_fn(x))
        for hint_index, hint in enumerate(
                state_dict['interaction']['hints']):
            hint_html = hint['hint_content']['html']
            state_dict['interaction']['hints'][hint_index][
                'hint_content']['html'] = conversion_fn(hint_html)

        if state_dict['interaction']['solution']:
            solution_html = state_dict[
                'interaction']['solution']['explanation']['html']
            state_dict['interaction']['solution']['explanation']['html'] = (
                conversion_fn(solution_html))

        if state_dict['interaction']['id'] in (
                'ItemSelectionInput', 'MultipleChoiceInput'):
            for value_index, value in enumerate(
                    state_dict['interaction']['customization_args'][
                        'choices']['value']):
                state_dict['interaction']['customization_args'][
                    'choices']['value'][value_index] = conversion_fn(value)

        return state_dict<|MERGE_RESOLUTION|>--- conflicted
+++ resolved
@@ -1551,14 +1551,9 @@
     """Domain object for a state."""
 
     def __init__(
-<<<<<<< HEAD
             self, content, param_changes, interaction, image_assets,
             recorded_voiceovers, written_translations,
-=======
-            self, content, param_changes, interaction, recorded_voiceovers,
-            written_translations, solicit_answer_details,
->>>>>>> 7cdd42cb
-            classifier_model_id=None):
+            solicit_answer_details, classifier_model_id=None):
         """Initializes a State domain object.
 
         Args:
@@ -1662,7 +1657,6 @@
                     'Found a duplicate content id %s' % solution_content_id)
             content_id_list.append(solution_content_id)
 
-<<<<<<< HEAD
         # Validation for image ids.
         # Things validated are.
         #   1) Format of image id.
@@ -1685,7 +1679,7 @@
                     'Found a duplicate image id %s' % image_id)
 
         self.image_assets.validate()
-=======
+
         if not isinstance(self.solicit_answer_details, bool):
             raise utils.ValidationError(
                 'Expected solicit_answer_details to be a boolean, '
@@ -1697,7 +1691,6 @@
                     'The %s interaction does not support soliciting '
                     'answer details from learners.' % (self.interaction.id))
 
->>>>>>> 7cdd42cb
         self.written_translations.validate(content_id_list)
         self.recorded_voiceovers.validate(content_id_list)
 
