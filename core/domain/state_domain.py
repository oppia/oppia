# coding: utf-8
#
# Copyright 2018 The Oppia Authors. All Rights Reserved.
#
# Licensed under the Apache License, Version 2.0 (the "License");
# you may not use this file except in compliance with the License.
# You may obtain a copy of the License at
#
#      http://www.apache.org/licenses/LICENSE-2.0
#
# Unless required by applicable law or agreed to in writing, software
# distributed under the License is distributed on an "AS-IS" BASIS,
# WITHOUT WARRANTIES OR CONDITIONS OF ANY KIND, either express or implied.
# See the License for the specific language governing permissions and
# limitations under the License.

"""Domain object for states and their constituents."""

from __future__ import annotations

import copy
import itertools
import logging
import math
import re

from core import android_validation_constants
from core import feconf
from core import schema_utils
from core import utils
from core.constants import constants
from core.domain import customization_args_util
from core.domain import param_domain
from core.domain import translation_domain
from extensions import domain
from extensions.objects.models import objects

from typing import (
<<<<<<< HEAD
    Any, Callable, Dict, Iterator, List, Mapping, Optional, Tuple, Type, Union,
    cast, overload
)
from typing_extensions import Literal, TypedDict
=======
    Any, Callable, Dict, Final, List, Literal, Mapping, Optional, Tuple, Type,
    TypedDict, TypeVar, Union, cast, overload
)
>>>>>>> 28c39666

from core.domain import html_cleaner  # pylint: disable=invalid-import-from # isort:skip
from core.domain import interaction_registry  # pylint: disable=invalid-import-from # isort:skip
from core.domain import rules_registry  # pylint: disable=invalid-import-from # isort:skip

MYPY = False
if MYPY:  # pragma: no cover
    from extensions.interactions import base

_GenericCustomizationArgType = TypeVar('_GenericCustomizationArgType')

# TODO(#14537): Refactor this file and remove imports marked
# with 'invalid-import-from'.


# The `AllowedRuleSpecInputTypes` is union of allowed types that a
# RuleSpec's inputs dictionary can accept for it's values.
AllowedRuleSpecInputTypes = Union[
    str,
    int,
    float,
    List[str],
    List[List[str]],
    # Here we use type Any because some rule specs have deeply nested types,
    # such as for the `NumberWithUnits` interaction.
    Mapping[
        str, Union[str, List[str], int, bool, float, Dict[str, int], List[Any]]
    ],
]


class TrainingDataDict(TypedDict):
    """Type for the training data dictionary."""

    answer_group_index: int
    answers: List[str]


class AnswerGroupDict(TypedDict):
    """Dictionary representing the AnswerGroup object."""

    outcome: OutcomeDict
    rule_specs: List[RuleSpecDict]
    training_data: List[str]
    tagged_skill_misconception_id: Optional[str]


class StateVersionHistoryDict(TypedDict):
    """Dictionary representing the StateVersionHistory object."""

    previously_edited_in_version: Optional[int]
    state_name_in_previous_version: Optional[str]
    committer_id: str


AcceptableCorrectAnswerTypes = Union[
    List[List[str]], List[str], str, Dict[str, str], int, None
]


class AnswerGroup(translation_domain.BaseTranslatableObject):
    """Value object for an answer group. Answer groups represent a set of rules
    dictating whether a shared feedback should be shared with the user. These
    rules are ORed together. Answer groups may also support a classifier
    that involve soft matching of answers to a set of training data and/or
    example answers dictated by the creator.
    """

    def __init__(
        self,
        outcome: Outcome,
        rule_specs: List[RuleSpec],
        training_data: List[str],
        tagged_skill_misconception_id: Optional[str]
    ) -> None:
        """Initializes a AnswerGroup domain object.

        Args:
            outcome: Outcome. The outcome corresponding to the answer group.
            rule_specs: list(RuleSpec). List of rule specifications.
            training_data: list(*). List of answers belonging to training
                data of this answer group.
            tagged_skill_misconception_id: str or None. The format is
                '<skill_id>-<misconception_id>', where skill_id is the skill ID
                of the tagged misconception and misconception_id is the id of
                the tagged misconception for the answer group. It is not None
                only when a state is part of a Question object that
                tests a particular skill.
        """
        self.rule_specs = [RuleSpec(
            rule_spec.rule_type, rule_spec.inputs
        ) for rule_spec in rule_specs]
        self.outcome = outcome
        self.training_data = training_data
        self.tagged_skill_misconception_id = tagged_skill_misconception_id

    def get_translatable_contents_collection(
        self, **kwargs: Optional[str]
    ) -> translation_domain.TranslatableContentsCollection:
        """Get all translatable fields in the answer group.

        Returns:
            translatable_contents_collection: TranslatableContentsCollection.
            An instance of TranslatableContentsCollection class.
        """
        translatable_contents_collection = (
            translation_domain.TranslatableContentsCollection())

        if self.outcome is not None:
            (
                translatable_contents_collection
                .add_fields_from_translatable_object(self.outcome)
            )
        # TODO(#16256): Instead of hardcoding interactions name here,
        # Interaction can have a flag indicating whether the rule_specs can have
        # translations.
        for rule_spec in self.rule_specs:
            if kwargs['interaction_id'] not in ['TextInput', 'SetInput']:
                break
            (
                translatable_contents_collection
                .add_fields_from_translatable_object(
                    rule_spec,
                    interaction_id=kwargs['interaction_id'])
            )
        return translatable_contents_collection

    def to_dict(self) -> AnswerGroupDict:
        """Returns a dict representing this AnswerGroup domain object.

        Returns:
            dict. A dict, mapping all fields of AnswerGroup instance.
        """
        return {
            'rule_specs': [rule_spec.to_dict()
                           for rule_spec in self.rule_specs],
            'outcome': self.outcome.to_dict(),
            'training_data': self.training_data,
            'tagged_skill_misconception_id': self.tagged_skill_misconception_id
        }

    # TODO(#16467): Remove `validate` argument after validating all Question
    # states by writing a migration and audit job. As the validation for
    # answer group is common between Exploration and Question and the Question
    # data is not yet migrated, we do not want to call the validations
    # while we load the Question.
    @classmethod
    def from_dict(
        cls, answer_group_dict: AnswerGroupDict, validate: bool = True
    ) -> AnswerGroup:
        """Return a AnswerGroup domain object from a dict.

        Args:
            answer_group_dict: dict. The dict representation of AnswerGroup
                object.
            validate: bool. False, when the validations should not be called.

        Returns:
            AnswerGroup. The corresponding AnswerGroup domain object.
        """
        return cls(
            Outcome.from_dict(answer_group_dict['outcome'], validate=validate),
            [RuleSpec.from_dict(rs)
             for rs in answer_group_dict['rule_specs']],
            answer_group_dict['training_data'],
            answer_group_dict['tagged_skill_misconception_id']
        )

    def validate(
        self,
        interaction: base.BaseInteraction,
        exp_param_specs_dict: Dict[str, param_domain.ParamSpec],
        *,
        tagged_skill_misconception_id_required: bool = False,
    ) -> None:
        """Verifies that all rule classes are valid, and that the AnswerGroup
        only has one classifier rule.

        Args:
            interaction: BaseInteraction. The interaction object.
            exp_param_specs_dict: dict. A dict of all parameters used in the
                exploration. Keys are parameter names and values are ParamSpec
                value objects with an object type property (obj_type).
            tagged_skill_misconception_id_required: bool. The 'tagged_skill_
                misconception_id' is required or not.

        Raises:
            ValidationError. One or more attributes of the AnswerGroup are
                invalid.
            ValidationError. The AnswerGroup contains more than one classifier
                rule.
            ValidationError. The tagged_skill_misconception_id is not valid.
        """
        if not isinstance(self.rule_specs, list):
            raise utils.ValidationError(
                'Expected answer group rules to be a list, received %s'
                % self.rule_specs)

        if (
            self.tagged_skill_misconception_id is not None and
            not tagged_skill_misconception_id_required
        ):
            raise utils.ValidationError(
                'Expected tagged skill misconception id to be None, '
                'received %s' % self.tagged_skill_misconception_id)

        if (
            self.tagged_skill_misconception_id is not None and
            tagged_skill_misconception_id_required
        ):
            if not isinstance(self.tagged_skill_misconception_id, str):
                raise utils.ValidationError(
                    'Expected tagged skill misconception id to be a str, '
                    'received %s' % self.tagged_skill_misconception_id)

            if not re.match(
                    constants.VALID_SKILL_MISCONCEPTION_ID_REGEX,
                    self.tagged_skill_misconception_id):
                raise utils.ValidationError(
                    'Expected the format of tagged skill misconception id '
                    'to be <skill_id>-<misconception_id>, received %s'
                    % self.tagged_skill_misconception_id)

        if len(self.rule_specs) == 0:
            raise utils.ValidationError(
                'There must be at least one rule for each answer group.')

        for rule_spec in self.rule_specs:
            if rule_spec.rule_type not in interaction.rules_dict:
                raise utils.ValidationError(
                    'Unrecognized rule type: %s' % rule_spec.rule_type)
            rule_spec.validate(
                interaction.get_rule_param_list(rule_spec.rule_type),
                exp_param_specs_dict)

        self.outcome.validate()

    @staticmethod
    def convert_html_in_answer_group(
        answer_group_dict: AnswerGroupDict,
        conversion_fn: Callable[[str], str],
        html_field_types_to_rule_specs: Dict[
            str, rules_registry.RuleSpecsExtensionDict
        ]
    ) -> AnswerGroupDict:
        """Checks for HTML fields in an answer group dict and converts it
        according to the conversion function.

        Args:
            answer_group_dict: dict. The answer group dict.
            conversion_fn: function. The function to be used for converting the
                HTML.
            html_field_types_to_rule_specs: dict. A dictionary that specifies
                the locations of html fields in rule specs. It is defined as a
                mapping of rule input types to a dictionary containing
                interaction id, format, and rule types. See
                html_field_types_to_rule_specs_state_v41.json for an example.

        Returns:
            dict. The converted answer group dict.
        """
        answer_group_dict['outcome']['feedback']['html'] = conversion_fn(
            answer_group_dict['outcome']['feedback']['html'])

        for rule_spec_index, rule_spec in enumerate(
                answer_group_dict['rule_specs']):
            answer_group_dict['rule_specs'][rule_spec_index] = (
                RuleSpec.convert_html_in_rule_spec(
                    rule_spec, conversion_fn, html_field_types_to_rule_specs))

        return answer_group_dict


class HintDict(TypedDict):
    """Dictionary representing the Hint object."""

    hint_content: SubtitledHtmlDict


class Hint(translation_domain.BaseTranslatableObject):
    """Value object representing a hint."""

    def __init__(
        self,
        hint_content: SubtitledHtml
    ) -> None:
        """Constructs a Hint domain object.

        Args:
            hint_content: SubtitledHtml. The hint text and ID referring to the
                other assets for this content.
        """
        self.hint_content = hint_content

    def get_translatable_contents_collection(
        self,
        **kwargs: Optional[str]
    ) -> translation_domain.TranslatableContentsCollection:
        """Get all translatable fields in the hint.

        Returns:
            translatable_contents_collection: TranslatableContentsCollection.
            An instance of TranslatableContentsCollection class.
        """
        translatable_contents_collection = (
            translation_domain.TranslatableContentsCollection())

        translatable_contents_collection.add_translatable_field(
            self.hint_content.content_id,
            translation_domain.ContentType.HINT,
            translation_domain.TranslatableContentFormat.HTML,
            self.hint_content.html)
        return translatable_contents_collection

    def to_dict(self) -> HintDict:
        """Returns a dict representing this Hint domain object.

        Returns:
            dict. A dict mapping the field of Hint instance.
        """
        return {
            'hint_content': self.hint_content.to_dict(),
        }

    # TODO(#16467): Remove `validate` argument after validating all Question
    # states by writing a migration and audit job. As the validation for
    # hint is common between Exploration and Question and the Question
    # data is not yet migrated, we do not want to call the validations
    # while we load the Question.
    @classmethod
    def from_dict(cls, hint_dict: HintDict, validate: bool = True) -> Hint:
        """Return a Hint domain object from a dict.

        Args:
            hint_dict: dict. The dict representation of Hint object.
            validate: bool. False, when the validations should not be called.

        Returns:
            Hint. The corresponding Hint domain object.
        """
        hint_content = SubtitledHtml.from_dict(hint_dict['hint_content'])
        if validate:
            hint_content.validate()
        return cls(hint_content)

    def validate(self) -> None:
        """Validates all properties of Hint."""
        self.hint_content.validate()

    @staticmethod
    def convert_html_in_hint(
        hint_dict: HintDict, conversion_fn: Callable[[str], str]
    ) -> HintDict:
        """Checks for HTML fields in the hints and converts it
        according to the conversion function.

        Args:
            hint_dict: dict. The hints dict.
            conversion_fn: function. The function to be used for converting the
                HTML.

        Returns:
            dict. The converted hints dict.
        """
        hint_dict['hint_content']['html'] = (
            conversion_fn(hint_dict['hint_content']['html']))
        return hint_dict


class SolutionDict(TypedDict):
    """Dictionary representing the Solution object."""

    answer_is_exclusive: bool
    correct_answer: AcceptableCorrectAnswerTypes
    explanation: SubtitledHtmlDict


class Solution(translation_domain.BaseTranslatableObject):
    """Value object representing a solution.

    A solution consists of answer_is_exclusive, correct_answer and an
    explanation.When answer_is_exclusive is True, this indicates that it is
    the only correct answer; when it is False, this indicates that it is one
    possible answer. correct_answer records an answer that enables the learner
    to progress to the next card and explanation is an HTML string containing
    an explanation for the solution.
    """

    def __init__(
        self,
        interaction_id: str,
        answer_is_exclusive: bool,
        correct_answer: AcceptableCorrectAnswerTypes,
        explanation: SubtitledHtml
    ) -> None:
        """Constructs a Solution domain object.

        Args:
            interaction_id: str. The interaction id.
            answer_is_exclusive: bool. True if is the only correct answer;
                False if is one of possible answer.
            correct_answer: *. The correct answer; this answer
                enables the learner to progress to the next card. The type of
                correct_answer is determined by the value of
                BaseInteraction.answer_type. Some examples for the types are
                list(set(str)), list(str), str, dict(str, str), etc.
            explanation: SubtitledHtml. Contains text and text id to link audio
                translations for the solution's explanation.
        """
        self.answer_is_exclusive = answer_is_exclusive
        self.correct_answer = (
            interaction_registry.Registry.get_interaction_by_id(
                interaction_id).normalize_answer(correct_answer))
        self.explanation = explanation

    def get_translatable_contents_collection(
        self,
        **kwargs: Optional[str]
    ) -> translation_domain.TranslatableContentsCollection:
        """Get all translatable fields in the solution.

        Returns:
            translatable_contents_collection: TranslatableContentsCollection.
            An instance of TranslatableContentsCollection class.
        """
        translatable_contents_collection = (
            translation_domain.TranslatableContentsCollection())

        translatable_contents_collection.add_translatable_field(
            self.explanation.content_id,
            translation_domain.ContentType.SOLUTION,
            translation_domain.TranslatableContentFormat.HTML,
            self.explanation.html)
        return translatable_contents_collection

    def to_dict(self) -> SolutionDict:
        """Returns a dict representing this Solution domain object.

        Returns:
            dict. A dict mapping all fields of Solution instance.
        """
        return {
            'answer_is_exclusive': self.answer_is_exclusive,
            'correct_answer': self.correct_answer,
            'explanation': self.explanation.to_dict(),
        }

    # TODO(#16467): Remove `validate` argument after validating all Question
    # states by writing a migration and audit job. As the validation for
    # solution is common between Exploration and Question and the Question
    # data is not yet migrated, we do not want to call the validations
    # while we load the Question.
    @classmethod
    def from_dict(
        cls,
        interaction_id: str,
        solution_dict: SolutionDict,
        validate: bool = True
    ) -> Solution:
        """Return a Solution domain object from a dict.

        Args:
            interaction_id: str. The interaction id.
            solution_dict: dict. The dict representation of Solution object.
            validate: bool. False, when the validations should not be called.

        Returns:
            Solution. The corresponding Solution domain object.
        """
        explanation = SubtitledHtml.from_dict(solution_dict['explanation'])
        if validate:
            explanation.validate()
        return cls(
            interaction_id,
            solution_dict['answer_is_exclusive'],
            interaction_registry.Registry.get_interaction_by_id(
                interaction_id).normalize_answer(
                    solution_dict['correct_answer']),
            explanation)

    def validate(self, interaction_id: str) -> None:
        """Validates all properties of Solution.

        Args:
            interaction_id: str. The interaction id.

        Raises:
            ValidationError. One or more attributes of the Solution are not
                valid.
        """
        if not isinstance(self.answer_is_exclusive, bool):
            raise utils.ValidationError(
                'Expected answer_is_exclusive to be bool, received %s' %
                self.answer_is_exclusive)
        interaction_registry.Registry.get_interaction_by_id(
            interaction_id).normalize_answer(self.correct_answer)
        self.explanation.validate()

    @staticmethod
    def convert_html_in_solution(
        interaction_id: Optional[str],
        solution_dict: SolutionDict,
        conversion_fn: Callable[[str], str],
        html_field_types_to_rule_specs: Dict[
            str, rules_registry.RuleSpecsExtensionDict
        ],
        interaction_spec: base.BaseInteractionDict
    ) -> SolutionDict:
        """Checks for HTML fields in a solution and convert it according
        to the conversion function.

        Args:
            interaction_id: Optional[str]. The interaction id.
            solution_dict: dict. The Solution dict.
            conversion_fn: function. The function to be used for converting the
                HTML.
            html_field_types_to_rule_specs: dict. A dictionary that specifies
                the locations of html fields in rule specs. It is defined as a
                mapping of rule input types to a dictionary containing
                interaction id, format, and rule types. See
                html_field_types_to_rule_specs_state_v41.json for an example.
            interaction_spec: dict. The specification for the interaction.

        Returns:
            dict. The converted Solution dict.

        Raises:
            Exception. The Solution dict has an invalid answer type.
        """
        if interaction_id is None:
            return solution_dict

        solution_dict['explanation']['html'] = (
            conversion_fn(solution_dict['explanation']['html']))

        if interaction_spec['can_have_solution']:
            if solution_dict['correct_answer']:
                for html_type in html_field_types_to_rule_specs.keys():
                    if html_type == interaction_spec['answer_type']:

                        if (
                                html_type ==
                                feconf.ANSWER_TYPE_LIST_OF_SETS_OF_HTML):

                            # Here correct_answer can only be of type
                            # List[List[str]] because here html_type is
                            # 'ListOfSetsOfHtmlStrings'.
                            assert isinstance(
                                solution_dict['correct_answer'], list
                            )
                            for list_index, html_list in enumerate(
                                    solution_dict['correct_answer']):
                                assert isinstance(html_list, list)
                                for answer_html_index, answer_html in enumerate(
                                        html_list):
                                    # Here we use cast because above assert
                                    # conditions forces correct_answer to be of
                                    # type List[List[str]].
                                    correct_answer = cast(
                                        List[List[str]],
                                        solution_dict['correct_answer']
                                    )
                                    correct_answer[list_index][
                                        answer_html_index] = (
                                            conversion_fn(answer_html))
                        elif html_type == feconf.ANSWER_TYPE_SET_OF_HTML:
                            # Here correct_answer can only be of type
                            # List[str] because here html_type is
                            # 'SetOfHtmlString'.
                            assert isinstance(
                                solution_dict['correct_answer'], list
                            )
                            for answer_html_index, answer_html in enumerate(
                                    solution_dict['correct_answer']):
                                assert isinstance(answer_html, str)
                                # Here we use cast because above assert
                                # conditions forces correct_answer to be of
                                # type List[str].
                                set_of_html_correct_answer = cast(
                                    List[str],
                                    solution_dict['correct_answer']
                                )
                                set_of_html_correct_answer[
                                    answer_html_index] = (
                                        conversion_fn(answer_html))
                        else:
                            raise Exception(
                                'The solution does not have a valid '
                                'correct_answer type.')

        return solution_dict


class InteractionInstanceDict(TypedDict):
    """Dictionary representing the InteractionInstance object."""

    id: Optional[str]
    customization_args: CustomizationArgsDictType
    answer_groups: List[AnswerGroupDict]
    default_outcome: Optional[OutcomeDict]
    confirmed_unclassified_answers: List[AnswerGroup]
    hints: List[HintDict]
    solution: Optional[SolutionDict]


class InteractionInstance(translation_domain.BaseTranslatableObject):
    """Value object for an instance of an interaction."""

    class RangeVariableDict(TypedDict):
        """Dictionary representing the range variable for the NumericInput
        interaction.
        """

        ans_group_index: int
        rule_spec_index: int
        lower_bound: Optional[float]
        upper_bound: Optional[float]
        lb_inclusive: bool
        ub_inclusive: bool

    class MatchedDenominatorDict(TypedDict):
        """Dictionary representing the matched denominator variable for the
        FractionInput interaction.
        """

        ans_group_index: int
        rule_spec_index: int
        denominator: int

    # The default interaction used for a new state.
    _DEFAULT_INTERACTION_ID = None

    def __init__(
        self,
        interaction_id: Optional[str],
        customization_args: Dict[str, InteractionCustomizationArg],
        answer_groups: List[AnswerGroup],
        default_outcome: Optional[Outcome],
        confirmed_unclassified_answers: List[AnswerGroup],
        hints: List[Hint],
        solution: Optional[Solution]
    ) -> None:
        """Initializes a InteractionInstance domain object.

        Args:
            interaction_id: Optional[str]. The interaction id.
            customization_args: dict. The customization dict. The keys are
                names of customization_args and the values are dicts with a
                single key, 'value', whose corresponding value is the value of
                the customization arg.
            answer_groups: list(AnswerGroup). List of answer groups of the
                interaction instance.
            default_outcome: Optional[Outcome]. The default outcome of the
                interaction instance, or None if no default outcome exists
                for the interaction.
            confirmed_unclassified_answers: list(*). List of answers which have
                been confirmed to be associated with the default outcome.
            hints: list(Hint). List of hints for this interaction.
            solution: Solution|None. A possible solution for the question asked
                in this interaction, or None if no solution exists for the
                interaction.
        """
        self.id = interaction_id
        # Customization args for the interaction's view. Parts of these
        # args may be Jinja templates that refer to state parameters.
        # This is a dict: the keys are names of customization_args and the
        # values are dicts with a single key, 'value', whose corresponding
        # value is the value of the customization arg.
        self.customization_args = customization_args
        self.answer_groups = answer_groups
        self.default_outcome = default_outcome
        self.confirmed_unclassified_answers = confirmed_unclassified_answers
        self.hints = hints
        self.solution = solution

    def get_translatable_contents_collection(
        self,
        **kwargs: Optional[str]
    ) -> translation_domain.TranslatableContentsCollection:
        """Get all translatable fields in the interaction instance.

        Returns:
            translatable_contents_collection: TranslatableContentsCollection.
            An instance of TranslatableContentsCollection class.
        """
        translatable_contents_collection = (
            translation_domain.TranslatableContentsCollection())

        if self.default_outcome is not None:
            (
                translatable_contents_collection
                .add_fields_from_translatable_object(self.default_outcome)
            )
        for answer_group in self.answer_groups:
            (
                translatable_contents_collection
                .add_fields_from_translatable_object(
                    answer_group,
                    interaction_id=self.id
                )
            )
        for customization_arg in self.customization_args.values():
            (
                translatable_contents_collection
                .add_fields_from_translatable_object(
                    customization_arg,
                    interaction_id=self.id)
            )
        for hint in self.hints:
            (
                translatable_contents_collection
                .add_fields_from_translatable_object(hint)
            )
        if self.solution is not None:
            (
                translatable_contents_collection
                .add_fields_from_translatable_object(self.solution)
            )
        return translatable_contents_collection

    def to_dict(self) -> InteractionInstanceDict:
        """Returns a dict representing this InteractionInstance domain object.

        Returns:
            dict. A dict mapping all fields of InteractionInstance instance.
        """

        # customization_args_dict here indicates a dict that maps customization
        # argument names to a customization argument dict, the dict
        # representation of InteractionCustomizationArg.
        customization_args_dict = {}
        if self.id:
            for ca_name in self.customization_args:
                customization_args_dict[ca_name] = (
                    self.customization_args[
                        ca_name].to_customization_arg_dict()
                )

        # Consistent with other usages of to_dict() across the codebase, all
        # values below are plain Python data structures and not domain objects,
        # despite the names of the keys. This applies to customization_args_dict
        # below.
        return {
            'id': self.id,
            'customization_args': customization_args_dict,
            'answer_groups': [group.to_dict() for group in self.answer_groups],
            'default_outcome': (
                self.default_outcome.to_dict()
                if self.default_outcome is not None
                else None),
            'confirmed_unclassified_answers': (
                self.confirmed_unclassified_answers),
            'hints': [hint.to_dict() for hint in self.hints],
            'solution': self.solution.to_dict() if self.solution else None,
        }

    # TODO(#16467): Remove `validate` argument after validating all Question
    # states by writing a migration and audit job. As the validation for
    # interaction is common between Exploration and Question and the Question
    # data is not yet migrated, we do not want to call the validations
    # while we load the Question.
    @classmethod
    def from_dict(
        cls, interaction_dict: InteractionInstanceDict, validate: bool = True
    ) -> InteractionInstance:
        """Return a InteractionInstance domain object from a dict.

        Args:
            interaction_dict: dict. The dict representation of
                InteractionInstance object.
            validate: bool. False, when the validations should not be called.

        Returns:
            InteractionInstance. The corresponding InteractionInstance domain
            object.
        """
        default_outcome_dict = (
            Outcome.from_dict(
                interaction_dict['default_outcome'], validate=validate)
            if interaction_dict['default_outcome'] is not None else None)
        solution_dict = (
            Solution.from_dict(
                interaction_dict['id'], interaction_dict['solution'],
                validate=validate)
            if (
                interaction_dict['solution'] is not None and
                interaction_dict['id'] is not None
            )
            else None)

        customization_args = (
            InteractionInstance
            .convert_customization_args_dict_to_customization_args(
                interaction_dict['id'],
                interaction_dict['customization_args']
            )
        )

        return cls(
            interaction_dict['id'],
            customization_args,
            (
                [AnswerGroup.from_dict(h, validate=validate)
                for h in interaction_dict['answer_groups']]
            ),
            default_outcome_dict,
            interaction_dict['confirmed_unclassified_answers'],
            (
                [Hint.from_dict(h, validate=validate)
                for h in interaction_dict['hints']]
            ),
            solution_dict)

    @property
    def is_terminal(self) -> bool:
        """Determines if this interaction type is terminal. If no ID is set for
        this interaction, it is assumed to not be terminal.

        Returns:
            bool. Whether the interaction is terminal.
        """
        return bool(
            self.id and interaction_registry.Registry.get_interaction_by_id(
                self.id
            ).is_terminal
        )

    @property
    def is_linear(self) -> bool:
        """Determines if this interaction type is linear.

        Returns:
            bool. Whether the interaction is linear.
        """
        return interaction_registry.Registry.get_interaction_by_id(
            self.id).is_linear

    def is_supported_on_android_app(self) -> bool:
        """Determines whether the interaction is a valid interaction that is
        supported by the Android app.

        Returns:
            bool. Whether the interaction is supported by the Android app.
        """
        return (
            self.id is None or
            self.id in android_validation_constants.VALID_INTERACTION_IDS
        )

    def is_rte_content_supported_on_android(
        self, require_valid_component_names: Callable[[str], bool]
    ) -> bool:
        """Determines whether the RTE content in interaction answer groups,
        hints and solution is supported by Android app.

        Args:
            require_valid_component_names: function. Function to check
                whether the RTE tags in the html string are whitelisted.

        Returns:
            bool. Whether the RTE content is valid.
        """
        for answer_group in self.answer_groups:
            if require_valid_component_names(
                    answer_group.outcome.feedback.html):
                return False

        if (
                self.default_outcome and self.default_outcome.feedback and
                require_valid_component_names(
                    self.default_outcome.feedback.html)):
            return False

        for hint in self.hints:
            if require_valid_component_names(hint.hint_content.html):
                return False

        if (
                self.solution and self.solution.explanation and
                require_valid_component_names(
                    self.solution.explanation.html)):
            return False

        return True

    def get_all_outcomes(self) -> List[Outcome]:
        """Returns a list of all outcomes of this interaction, taking into
        consideration every answer group and the default outcome.

        Returns:
            list(Outcome). List of all outcomes of this interaction.
        """
        outcomes = []
        for answer_group in self.answer_groups:
            outcomes.append(answer_group.outcome)
        if self.default_outcome is not None:
            outcomes.append(self.default_outcome)
        return outcomes

    def _validate_continue_interaction(self) -> None:
        """Validates Continue interaction."""
        # Here we use cast because we are narrowing down the type from various
        # customization args value types to 'SubtitledUnicode' type, and this
        # is done because here we are accessing 'buttontext' key from continue
        # customization arg whose value is always of SubtitledUnicode type.
        button_text_subtitled_unicode = cast(
            SubtitledUnicode,
            self.customization_args['buttonText'].value
        )
        text_value = button_text_subtitled_unicode.unicode_str
        if len(text_value) > 20:
            raise utils.ValidationError(
                'The `continue` interaction text length should be atmost '
                '20 characters.'
            )

    def _validate_end_interaction(self) -> None:
        """Validates End interaction."""
        # Here we use cast because we are narrowing down the type
        # from various customization args value types to List[str]
        # type, and this is done because here we are accessing
        # 'recommendedExplorationIds' key from EndExploration
        # customization arg whose value is always of List[str] type.
        recc_exp_ids = cast(
            List[str],
            self.customization_args['recommendedExplorationIds'].value
        )
        if len(recc_exp_ids) > 3:
            raise utils.ValidationError(
                'The total number of recommended explorations inside End '
                'interaction should be atmost 3.'
            )

    def _validates_choices_should_be_unique_and_nonempty(
        self, choices: List[SubtitledHtml]
    ) -> None:
        """Validates that the choices should be unique and non empty.

        Args:
            choices: List[state_domain.SubtitledHtml]. Choices that needs to
                be validated.

        Raises:
            utils.ValidationError. Choice is empty.
            utils.ValidationError. Choice is duplicate.
        """
        seen_choices = []
        for choice in choices:
            if html_cleaner.is_html_empty(choice.html):
                raise utils.ValidationError(
                    'Choices should be non empty.'
                )

            if choice.html not in seen_choices:
                seen_choices.append(choice.html)
            else:
                raise utils.ValidationError(
                    'Choices should be unique.'
                )

    def _set_lower_and_upper_bounds(
        self,
        range_var: RangeVariableDict,
        lower_bound: float,
        upper_bound: float,
        *,
        lb_inclusive: bool,
        ub_inclusive: bool
    ) -> None:
        """Sets the lower and upper bounds for the range_var.

        Args:
            range_var: RangeVariableDict. Variable used to keep track of each
                range.
            lower_bound: float. The lower bound.
            upper_bound: float. The upper bound.
            lb_inclusive: bool. If lower bound is inclusive.
            ub_inclusive: bool. If upper bound is inclusive.
        """
        range_var['lower_bound'] = lower_bound
        range_var['upper_bound'] = upper_bound
        range_var['lb_inclusive'] = lb_inclusive
        range_var['ub_inclusive'] = ub_inclusive

    def _is_enclosed_by(
        self, test_range: RangeVariableDict, base_range: RangeVariableDict
    ) -> bool:
        """Returns `True` when `test_range` variable lies within
        `base_range` variable.

        Args:
            test_range: RangeVariableDictDict. It represents the variable for
                which we have to check the range.
            base_range: RangeVariableDictDict. It is the variable to which
                the range is compared.

        Returns:
            bool. Returns True if test_range lies
            within base_range.
        """
        if (
            base_range['lower_bound'] is None or
            test_range['lower_bound'] is None or
            base_range['upper_bound'] is None or
            test_range['upper_bound'] is None
        ):
            return False

        lb_satisfied = (
            base_range['lower_bound'] < test_range['lower_bound'] or
            (
                base_range['lower_bound'] == test_range['lower_bound'] and
                (not test_range['lb_inclusive'] or base_range['lb_inclusive'])
            )
        )
        ub_satisfied = (
            base_range['upper_bound'] > test_range['upper_bound'] or
            (
                base_range['upper_bound'] == test_range['upper_bound'] and
                (not test_range['ub_inclusive'] or base_range['ub_inclusive'])
            )
        )
        return lb_satisfied and ub_satisfied

    def _should_check_range_criteria(
        self, earlier_rule: RuleSpec, later_rule: RuleSpec
    ) -> bool:
        """Compares the rule types of two rule specs to determine whether
        to check for range enclosure.

        Args:
            earlier_rule: RuleSpec. Previous rule.
            later_rule: RuleSpec. Current rule.

        Returns:
            bool. Returns True if the rules passes the range criteria check.
        """
        if earlier_rule.rule_type in (
            'HasDenominatorEqualTo', 'IsEquivalentTo', 'IsLessThan',
            'IsEquivalentToAndInSimplestForm', 'IsGreaterThan'
        ):
            return True

        return later_rule.rule_type in (
            'HasDenominatorEqualTo', 'IsLessThan', 'IsGreaterThan'
        )

    def _get_rule_value_of_fraction_interaction(
        self, rule_spec: RuleSpec
    ) -> float:
        """Returns rule value of the rule_spec of FractionInput interaction so
        that we can keep track of rule's range.

        Args:
            rule_spec: RuleSpec. Rule spec of an answer group.

        Returns:
            rule_value_f: float. The value of the rule spec.
        """
        rule_value_f = rule_spec.inputs['f']
        value: float = (
            rule_value_f['wholeNumber'] +
            float(rule_value_f['numerator']) / rule_value_f['denominator']
        )
        return value

    def _validate_numeric_input(self, strict: bool = False) -> None:
        """Validates the NumericInput interaction.

        Args:
            strict: bool. If True, the exploration is assumed to be published.

        Raises:
            ValidationError. Duplicate rules are present.
            ValidationError. Rule having a solution that is subset of previous
                rules' solution.
            ValidationError. The 'tol' value in 'IsWithinTolerance' is negetive.
            ValidationError. The 'a' is greater than or equal to 'b' in
                'IsInclusivelyBetween' rule.
        """
        lower_infinity = float('-inf')
        upper_infinity = float('inf')
        ranges: List[InteractionInstance.RangeVariableDict] = []
        rule_spec_till_now: List[RuleSpecDict] = []

        for ans_group_index, answer_group in enumerate(self.answer_groups):
            for rule_spec_index, rule_spec in enumerate(
                answer_group.rule_specs
            ):
                # Rule should not be duplicate.
                if rule_spec.to_dict() in rule_spec_till_now and strict:
                    raise utils.ValidationError(
                        f'The rule \'{rule_spec_index}\' of answer group '
                        f'\'{ans_group_index}\' of NumericInput '
                        f'interaction is already present.'
                    )
                rule_spec_till_now.append(rule_spec.to_dict())
                # All rules should have solutions that is not subset of
                # previous rules' solutions.
                range_var: InteractionInstance.RangeVariableDict = {
                    'ans_group_index': int(ans_group_index),
                    'rule_spec_index': int(rule_spec_index),
                    'lower_bound': None,
                    'upper_bound': None,
                    'lb_inclusive': False,
                    'ub_inclusive': False
                }

                if rule_spec.rule_type == 'IsLessThanOrEqualTo':
                    rule_value = float(rule_spec.inputs['x'])
                    self._set_lower_and_upper_bounds(
                        range_var,
                        lower_infinity,
                        rule_value,
                        lb_inclusive=False,
                        ub_inclusive=True
                    )

                elif rule_spec.rule_type == 'IsGreaterThanOrEqualTo':
                    rule_value = float(rule_spec.inputs['x'])
                    self._set_lower_and_upper_bounds(
                        range_var,
                        rule_value,
                        upper_infinity,
                        lb_inclusive=True,
                        ub_inclusive=False
                    )

                elif rule_spec.rule_type == 'Equals':
                    rule_value = float(rule_spec.inputs['x'])
                    self._set_lower_and_upper_bounds(
                        range_var,
                        rule_value,
                        rule_value,
                        lb_inclusive=True,
                        ub_inclusive=True
                    )

                elif rule_spec.rule_type == 'IsLessThan':
                    rule_value = float(rule_spec.inputs['x'])
                    self._set_lower_and_upper_bounds(
                        range_var,
                        lower_infinity,
                        rule_value,
                        lb_inclusive=False,
                        ub_inclusive=False
                    )

                elif rule_spec.rule_type == 'IsGreaterThan':
                    rule_value = float(rule_spec.inputs['x'])
                    self._set_lower_and_upper_bounds(
                        range_var,
                        rule_value,
                        upper_infinity,
                        lb_inclusive=False,
                        ub_inclusive=False
                    )

                elif rule_spec.rule_type == 'IsWithinTolerance':
                    rule_value_x = float(rule_spec.inputs['x'])
                    rule_value_tol = float(rule_spec.inputs['tol'])
                    if rule_value_tol <= 0.0:
                        raise utils.ValidationError(
                            f'The rule \'{rule_spec_index}\' of answer '
                            f'group \'{ans_group_index}\' having '
                            f'rule type \'IsWithinTolerance\' '
                            f'have \'tol\' value less than or equal to '
                            f'zero in NumericInput interaction.'
                        )
                    self._set_lower_and_upper_bounds(
                        range_var,
                        rule_value_x - rule_value_tol,
                        rule_value_x + rule_value_tol,
                        lb_inclusive=True,
                        ub_inclusive=True
                    )

                elif rule_spec.rule_type == 'IsInclusivelyBetween':
                    rule_value_a = float(rule_spec.inputs['a'])
                    rule_value_b = float(rule_spec.inputs['b'])
                    if rule_value_a >= rule_value_b and strict:
                        raise utils.ValidationError(
                            f'The rule \'{rule_spec_index}\' of answer '
                            f'group \'{ans_group_index}\' having '
                            f'rule type \'IsInclusivelyBetween\' '
                            f'have `a` value greater than `b` value '
                            f'in NumericInput interaction.'
                        )
                    self._set_lower_and_upper_bounds(
                        range_var,
                        rule_value_a,
                        rule_value_b,
                        lb_inclusive=True,
                        ub_inclusive=True
                    )

                for range_ele in ranges:
                    if self._is_enclosed_by(range_var, range_ele) and strict:
                        raise utils.ValidationError(
                            f'Rule \'{rule_spec_index}\' from answer '
                            f'group \'{ans_group_index}\' will never be '
                            f'matched because it is made redundant '
                            f'by the above rules'
                        )

                ranges.append(range_var)

    def _validate_fraction_input(self, strict: bool = False) -> None:
        """Validates the FractionInput interaction.

        Args:
            strict: bool. If True, the exploration is assumed to be published.

        Raises:
            ValidationError. Duplicate rules are present.
            ValidationError. Solution is not in simplest form when the
                'simplest form' setting is turned on.
            ValidationError. Solution is not in proper form, having values
                like 1 2/3 when the 'proper form' setting is turned on.
            ValidationError. Solution is not in proper form, when the 'proper
                form' setting is turned on.
            ValidationError. The 'IsExactlyEqualTo' rule have integral value
                when 'allow non zero integers' setting is off.
            ValidationError. Rule have solution that is subset of previous
                rules' solutions.
            ValidationError. The 'HasFractionalPartExactlyEqualTo' rule comes
                after 'HasDenominatorEqualTo' rule where the fractional
                denominator is equal to 'HasDenominatorEqualTo' rule value.
        """
        ranges: List[InteractionInstance.RangeVariableDict] = []
        matched_denominator_list: List[
            InteractionInstance.MatchedDenominatorDict] = []
        rule_spec_till_now: List[RuleSpecDict] = []
        inputs_without_fractions = [
            'HasDenominatorEqualTo',
            'HasNumeratorEqualTo',
            'HasIntegerPartEqualTo',
            'HasNoFractionalPart'
        ]
        rules_that_can_have_improper_fractions = [
            'IsExactlyEqualTo',
            'HasFractionalPartExactlyEqualTo'
        ]
        lower_infinity = float('-inf')
        upper_infinity = float('inf')
        allow_non_zero_integ_part = (
            self.customization_args['allowNonzeroIntegerPart'].value)
        allow_imp_frac = self.customization_args['allowImproperFraction'].value
        require_simple_form = (
            self.customization_args['requireSimplestForm'].value)

        for ans_group_index, answer_group in enumerate(self.answer_groups):
            for rule_spec_index, rule_spec in enumerate(
                answer_group.rule_specs
            ):
                # Rule should not be duplicate.
                if rule_spec.to_dict() in rule_spec_till_now and strict:
                    raise utils.ValidationError(
                        f'The rule \'{rule_spec_index}\' of answer group '
                        f'\'{ans_group_index}\' of FractionInput '
                        f'interaction is already present.'
                    )
                rule_spec_till_now.append(rule_spec.to_dict())

                if rule_spec.rule_type not in inputs_without_fractions:
                    num = rule_spec.inputs['f']['numerator']
                    den = rule_spec.inputs['f']['denominator']
                    whole = rule_spec.inputs['f']['wholeNumber']

                    # Solution should be in simplest form if the `simplest form`
                    # setting is turned on.
                    if require_simple_form and strict:
                        d = math.gcd(num, den)
                        val_num = num // d
                        val_den = den // d
                        if val_num != num and val_den != den:
                            raise utils.ValidationError(
                                f'The rule \'{rule_spec_index}\' of '
                                f'answer group \'{ans_group_index}\' do '
                                f'not have value in simple form '
                                f'in FractionInput interaction.'
                            )

                    if (
                        strict and
                        not allow_imp_frac and
                        den <= num and
                        (
                            rule_spec.rule_type in
                            rules_that_can_have_improper_fractions
                        )
                    ):
                        raise utils.ValidationError(
                            f'The rule \'{rule_spec_index}\' of '
                            f'answer group \'{ans_group_index}\' do '
                            f'not have value in proper fraction '
                            f'in FractionInput interaction.'
                        )

                # All rules should have solutions that is not subset of
                # previous rules' solutions.
                range_var: InteractionInstance.RangeVariableDict = {
                    'ans_group_index': int(ans_group_index),
                    'rule_spec_index': int(rule_spec_index),
                    'lower_bound': None,
                    'upper_bound': None,
                    'lb_inclusive': False,
                    'ub_inclusive': False
                }
                matched_denominator: (
                    InteractionInstance.MatchedDenominatorDict
                ) = {
                    'ans_group_index': int(ans_group_index),
                    'rule_spec_index': int(rule_spec_index),
                    'denominator': 0
                }

                if rule_spec.rule_type in (
                    'IsEquivalentTo', 'IsExactlyEqualTo',
                    'IsEquivalentToAndInSimplestForm'
                ):
                    if (
                        rule_spec.rule_type == 'IsExactlyEqualTo' and
                        not allow_non_zero_integ_part and
                        whole != 0 and
                        strict
                    ):
                        raise utils.ValidationError(
                            f'The rule \'{rule_spec_index}\' of '
                            f'answer group \'{ans_group_index}\' has '
                            f'non zero integer part '
                            f'in FractionInput interaction.'
                        )
                    rule_value_f = (
                        self._get_rule_value_of_fraction_interaction(rule_spec))
                    self._set_lower_and_upper_bounds(
                        range_var,
                        rule_value_f,
                        rule_value_f,
                        lb_inclusive=True,
                        ub_inclusive=True
                    )

                if rule_spec.rule_type == 'IsGreaterThan':
                    rule_value_f = (
                        self._get_rule_value_of_fraction_interaction(rule_spec))
                    self._set_lower_and_upper_bounds(
                        range_var,
                        rule_value_f,
                        upper_infinity,
                        lb_inclusive=False,
                        ub_inclusive=False
                    )

                if rule_spec.rule_type == 'IsLessThan':
                    rule_value_f = (
                        self._get_rule_value_of_fraction_interaction(rule_spec))
                    self._set_lower_and_upper_bounds(
                        range_var,
                        lower_infinity,
                        rule_value_f,
                        lb_inclusive=False,
                        ub_inclusive=False
                    )

                if rule_spec.rule_type == 'HasDenominatorEqualTo':
                    rule_value_x = int(rule_spec.inputs['x'])
                    matched_denominator['denominator'] = rule_value_x

                for range_ele in ranges:
                    earlier_rule = (
                        self.answer_groups[range_ele['ans_group_index']]
                        .rule_specs[range_ele['rule_spec_index']]
                    )
                    if (
                        self._should_check_range_criteria(
                            earlier_rule, rule_spec) and
                        self._is_enclosed_by(range_var, range_ele) and
                        strict
                    ):
                        raise utils.ValidationError(
                            f'Rule \'{rule_spec_index}\' from answer '
                            f'group \'{ans_group_index}\' of '
                            f'FractionInput interaction will '
                            f'never be matched because it is '
                            f'made redundant by the above rules'
                        )

                # `HasFractionalPartExactlyEqualTo` rule should always come
                # before `HasDenominatorEqualTo` rule where the fractional
                # denominator is equal to `HasDenominatorEqualTo` rule value.
                for den in matched_denominator_list:
                    if (
                        den is not None and rule_spec.rule_type ==
                        'HasFractionalPartExactlyEqualTo' and
                        den['denominator'] ==
                        rule_spec.inputs['f']['denominator']
                    ):
                        raise utils.ValidationError(
                            f'Rule \'{rule_spec_index}\' from answer '
                            f'group \'{ans_group_index}\' of '
                            f'FractionInput interaction having '
                            f'rule type HasFractionalPart'
                            f'ExactlyEqualTo will '
                            f'never be matched because it is '
                            f'made redundant by the above rules'
                        )

                ranges.append(range_var)
                matched_denominator_list.append(matched_denominator)

    def _validate_number_with_units_input(self, strict: bool = False) -> None:
        """Validates the NumberWithUnitsInput interaction.

        Args:
            strict: bool. If True, the exploration is assumed to be published.

        Raises:
            ValidationError. Duplicate rules are present.
            ValidationError. The 'IsEqualTo' rule comes after 'IsEquivalentTo'
                rule having same values.
        """
        number_with_units_rules = []
        rule_spec_till_now: List[RuleSpecDict] = []

        for ans_group_index, answer_group in enumerate(self.answer_groups):
            for rule_spec_index, rule_spec in enumerate(
                answer_group.rule_specs
            ):
                # Rule should not be duplicate.
                if rule_spec.to_dict() in rule_spec_till_now and strict:
                    raise utils.ValidationError(
                        f'The rule \'{rule_spec_index}\' of answer group '
                        f'\'{ans_group_index}\' of NumberWithUnitsInput '
                        f'interaction is already present.'
                    )
                rule_spec_till_now.append(rule_spec.to_dict())

                # `IsEqualTo` rule should not come after `IsEquivalentTo` rule.
                if rule_spec.rule_type == 'IsEquivalentTo':
                    number_with_units_rules.append(rule_spec.inputs['f'])
                if (
                    rule_spec.rule_type == 'IsEqualTo' and
                    rule_spec.inputs['f'] in number_with_units_rules and
                    strict
                ):
                    raise utils.ValidationError(
                        f'The rule \'{rule_spec_index}\' of answer '
                        f'group \'{ans_group_index}\' has '
                        f'rule type equal is coming after '
                        f'rule type equivalent having same value '
                        f'in FractionInput interaction.'
                    )

    def _validate_multi_choice_input(self, strict: bool = False) -> None:
        """Validates the MultipleChoiceInput interaction.

        Args:
            strict: bool. If True, the exploration is assumed to be published.

        Raises:
            ValidationError. Duplicate rules are present.
            ValidationError. Answer choices are empty or duplicate.
        """
        rule_spec_till_now: List[RuleSpecDict] = []

        # Here we use cast because we are narrowing the down the
        # type from various types of cust. args values, and here
        # we sure that the type is always going to be List[SubtitledHtml]
        # because 'MultipleChoiceInput' cust. arg objects always contain
        # 'choices' key with List[SubtitledHtml] types of values.
        choices = cast(
            List[SubtitledHtml],
            self.customization_args['choices'].value
        )
        self._validates_choices_should_be_unique_and_nonempty(choices)

        for ans_group_index, answer_group in enumerate(self.answer_groups):
            for rule_spec_index, rule_spec in enumerate(
                answer_group.rule_specs
            ):
                # Rule should not be duplicate.
                if rule_spec.to_dict() in rule_spec_till_now and strict:
                    raise utils.ValidationError(
                        f'The rule \'{rule_spec_index}\' of answer group '
                        f'\'{ans_group_index}\' of MultipleChoiceInput '
                        f'interaction is already present.'
                    )
                rule_spec_till_now.append(rule_spec.to_dict())

    def _validate_item_selec_input(self, strict: bool = False) -> None:
        """Validates the ItemSelectionInput interaction.

        Args:
            strict: bool. If True, the exploration is assumed to be published.

        Raises:
            ValidationError. Duplicate rules are present.
            ValidationError. The 'Equals' rule does not have value between min
                and max number of selections.
            ValidationError. Minimum number of selections value is greater
                than maximum number of selections value.
            ValidationError. Not enough choices to have minimum number of
                selections.
            ValidationError. Answer choices are empty or duplicate.
        """
        # Here we use cast because we are narrowing down the type from
        # various allowed cust. arg types to 'int', and here we are sure
        # that the type is always going to be int because 'ItemInputSelection'
        # customization args always contains 'minAllowableSelectionCount' key
        # with int type of values.
        min_value = cast(
            int,
            self.customization_args['minAllowableSelectionCount'].value
        )
        # Here we use cast because we are narrowing down the type from
        # various allowed cust. arg types to 'int', and here we are sure
        # that the type is always going to be int because 'ItemInputSelection'
        # customization args always contains 'maxAllowableSelectionCount' key
        # with int type of values.
        max_value = cast(
            int,
            self.customization_args['maxAllowableSelectionCount'].value
        )
        rule_spec_till_now: List[RuleSpecDict] = []

        # Here we use cast because we are narrowing down the type from
        # various allowed cust. arg types to 'List[SubtitledHtml]',
        # and here we are sure that the type is always going to be
        # List[SubtitledHtml] because 'ItemInputSelection' customization
        # args always contains 'choices' key with List[SubtitledHtml]
        # type of values.
        choices = cast(
            List[SubtitledHtml], self.customization_args['choices'].value
        )
        self._validates_choices_should_be_unique_and_nonempty(choices)

        # Minimum number of selections should be no greater than maximum
        # number of selections.
        if min_value > max_value:
            raise utils.ValidationError(
                f'Min value which is {str(min_value)} '
                f'is greater than max value '
                f'which is {str(max_value)} '
                f'in ItemSelectionInput interaction.'
            )

        # There should be enough choices to have minimum number
        # of selections.
        if len(choices) < min_value:
            raise utils.ValidationError(
                f'Number of choices which is {str(len(choices))} '
                f'is lesser than the '
                f'min value selection which is {str(min_value)} '
                f'in ItemSelectionInput interaction.'
            )

        for ans_group_index, answer_group in enumerate(self.answer_groups):
            for rule_spec_index, rule_spec in enumerate(
                answer_group.rule_specs
            ):
                # Rule should not be duplicate.
                if rule_spec.to_dict() in rule_spec_till_now and strict:
                    raise utils.ValidationError(
                        f'The rule {rule_spec_index} of answer group '
                        f'{ans_group_index} of ItemSelectionInput interaction '
                        f'is already present.'
                    )
                rule_spec_till_now.append(rule_spec.to_dict())

                # `Equals` should have between min and max number of selections.
                if rule_spec.rule_type == 'Equals':
                    if (
                        strict and
                        (
                            len(rule_spec.inputs['x']) < min_value or
                            len(rule_spec.inputs['x']) > max_value
                        )
                    ):
                        raise utils.ValidationError(
                            f'Selected choices of rule \'{rule_spec_index}\' '
                            f'of answer group \'{ans_group_index}\' '
                            f'either less than min_selection_value '
                            f'or greater than max_selection_value '
                            f'in ItemSelectionInput interaction.'
                        )

    def _validate_drag_and_drop_input(self, strict: bool = False) -> None:
        """Validates the DragAndDropInput interaction.

        Args:
            strict: bool. If True, the exploration is assumed to be published.

        Raises:
            ValidationError. Duplicate rules are present.
            ValidationError. Multiple items at the same place when the setting
                is turned off.
            ValidationError. The 'IsEqualToOrderingWithOneItemAtIncorrect
                Position' rule present when 'multiple items at same place'
                setting turned off.
            ValidationError. In 'HasElementXBeforeElementY' rule, 'X' value
                is equal to 'Y' value.
            ValidationError. The 'IsEqualToOrdering' rule have empty values.
            ValidationError. The 'IsEqualToOrdering' rule comes after
                'HasElementXAtPositionY' where element 'X' is present at
                position 'Y' in 'IsEqualToOrdering' rule.
            ValidationError. Less than 2 items are present.
            ValidationError. Answer choices are empty or duplicate.
        """
        multi_item_value = (
            self.customization_args
            ['allowMultipleItemsInSamePosition'].value)
        ele_x_at_y_rules = []
        rule_spec_till_now: List[RuleSpecDict] = []
        equal_ordering_one_at_incorec_posn = []

        # Here we use cast because we are narrowing down the type from
        # various allowed cust. arg types to 'List[SubtitledHtml]',
        # and here we are sure that the type is always going to be
        # List[SubtitledHtml] because 'DragAndDrop' customization
        # args always contains 'choices' key with List[SubtitledHtml]
        # type of values.
        choices = cast(
            List[SubtitledHtml],
            self.customization_args['choices'].value
        )
        if len(choices) < 2:
            raise utils.ValidationError(
                'There should be atleast 2 values inside DragAndDrop '
                'interaction.'
            )

        self._validates_choices_should_be_unique_and_nonempty(choices)

        for ans_group_index, answer_group in enumerate(self.answer_groups):
            for rule_spec_index, rule_spec in enumerate(
                answer_group.rule_specs
            ):
                # Rule should not be duplicate.
                if rule_spec.to_dict() in rule_spec_till_now and strict:
                    raise utils.ValidationError(
                        f'The rule \'{rule_spec_index}\' of answer group '
                        f'\'{ans_group_index}\' of DragAndDropInput '
                        f'interaction is already present.'
                    )
                rule_spec_till_now.append(rule_spec.to_dict())

                if (
                    strict and
                    not multi_item_value and (
                    rule_spec.rule_type ==
                    'IsEqualToOrderingWithOneItemAtIncorrectPosition')
                ):
                    raise utils.ValidationError(
                        f'The rule \'{rule_spec_index}\' '
                        f'of answer group \'{ans_group_index}\' '
                        f'having rule type - IsEqualToOrderingWith'
                        f'OneItemAtIncorrectPosition should not '
                        f'be there when the '
                        f'multiple items in same position '
                        f'setting is turned off '
                        f'in DragAndDropSortInput interaction.'
                    )

                # Multiple items cannot be in the same place iff the
                # `allow multiple items at same place` setting is turned off.
                if not multi_item_value and strict:
                    for ele in rule_spec.inputs['x']:
                        if len(ele) > 1:
                            raise utils.ValidationError(
                                f'The rule \'{rule_spec_index}\' of '
                                f'answer group \'{ans_group_index}\' '
                                f'have multiple items at same place '
                                f'when multiple items in same '
                                f'position settings is turned off '
                                f'in DragAndDropSortInput interaction.'
                            )

                if (
                    rule_spec.rule_type == 'HasElementXBeforeElementY' and
                    rule_spec.inputs['x'] == rule_spec.inputs['y'] and
                    strict
                ):
                    raise utils.ValidationError(
                        f'The rule \'{rule_spec_index}\' of '
                        f'answer group \'{ans_group_index}\', '
                        f'the value 1 and value 2 cannot be '
                        f'same when rule type is '
                        f'HasElementXBeforeElementY '
                        f'of DragAndDropSortInput interaction.'
                    )

                if rule_spec.rule_type == 'HasElementXAtPositionY':
                    element = rule_spec.inputs['x']
                    position = rule_spec.inputs['y']
                    ele_x_at_y_rules.append(
                        {'element': element, 'position': position}
                    )

                if (
                    rule_spec.rule_type ==
                    'IsEqualToOrderingWithOneItemAtIncorrectPosition'
                ):
                    equal_ordering_one_at_incorec_posn.append(
                        rule_spec.inputs['x']
                    )

                if rule_spec.rule_type == 'IsEqualToOrdering':
                    # `IsEqualToOrdering` rule should not have empty values.
                    if len(rule_spec.inputs['x']) <= 0:
                        raise utils.ValidationError(
                            f'The rule \'{rule_spec_index}\'of '
                            f'answer group \'{ans_group_index}\', '
                            f'having rule type IsEqualToOrdering '
                            f'should not have empty values.'
                        )
                    if strict:
                        # `IsEqualToOrdering` rule should always come before
                        # `HasElementXAtPositionY` where element `X` is present
                        # at position `Y` in `IsEqualToOrdering` rule.
                        for ele in ele_x_at_y_rules:
                            ele_position = ele['position']
                            ele_element = ele['element']

                            if ele_position > len(rule_spec.inputs['x']):
                                continue

                            rule_choice = rule_spec.inputs['x'][
                                ele_position - 1]
                            for choice in rule_choice:
                                if choice == ele_element:
                                    raise utils.ValidationError(
                                        f'Rule - {rule_spec_index} of '
                                        f'answer group {ans_group_index} '
                                        f'will never be match '
                                        f'because it is made redundant by the '
                                        f'HasElementXAtPositionY rule above.'
                                    )
                        # `IsEqualToOrdering` should always come before
                        # `IsEqualToOrderingWithOneItemAtIncorrectPosition` when
                        # they are off by one value.
                        item_to_layer_idx = {}
                        for layer_idx, layer in enumerate(
                            rule_spec.inputs['x']
                        ):
                            for item in layer:
                                item_to_layer_idx[item] = layer_idx

                        for ele in equal_ordering_one_at_incorec_posn:
                            wrong_positions = 0
                            for layer_idx, layer in enumerate(ele):
                                for item in layer:
                                    if layer_idx != item_to_layer_idx[item]:
                                        wrong_positions += 1
                            if wrong_positions <= 1:
                                raise utils.ValidationError(
                                    f'Rule - {rule_spec_index} of answer '
                                    f'group {ans_group_index} will never '
                                    f'be match because it is made '
                                    f'redundant by the IsEqualToOrdering'
                                    f'WithOneItemAtIncorrectPosition '
                                    f'rule above.'
                                )

    def _validate_text_input(self, strict: bool = False) -> None:
        """Validates the TextInput interaction.

        Args:
            strict: bool. If True, the exploration is assumed to be published.

        Raises:
            ValidationError. Text input height is not >= 1 and <= 10.
            ValidationError. Duplicate rules are present.
            ValidationError. The 'Contains' rule comes before another 'Contains'
                rule, where 'Contains' rule string is a substring of other
                rules string.
            ValidationError. The 'Contains' rule comes before 'StartsWith'
                rule, where 'Contains' rule string is a substring of other
                rules string.
            ValidationError. The 'Contains' rule comes before 'Equals'
                rule, where 'Contains' rule string is a substring of other
                rules string.
            ValidationError. The 'StartsWith' rule comes before the 'Equals'
                rule where the 'StartsWith' rule string is a prefix of other
                rules string.
            ValidationError. The 'StartsWith' rule comes before the another
                'StartsWith' rule where the 'StartsWith' rule string is
                a prefix of other rules string.
        """
        rule_spec_till_now: List[RuleSpecDict] = []
        seen_strings_contains: List[List[str]] = []
        seen_strings_startswith: List[List[str]] = []

        # Here we use cast because we are narrowing down the type from
        # various allowed cust. arg types to 'int', and here we are sure
        # that the type is always going to be int because 'TextInput'
        # customization args always contain 'rows' key with int type
        # of values.
        rows_value = cast(int, self.customization_args['rows'].value)
        if rows_value < 1 or rows_value > 10:
            raise utils.ValidationError(
                'Rows value in Text interaction should be between 1 and 10.'
            )

        for ans_group_idx, answer_group in enumerate(self.answer_groups):
            for rule_spec_idx, rule_spec in enumerate(answer_group.rule_specs):
                # Rule should not be duplicate.
                if rule_spec.to_dict() in rule_spec_till_now and strict:
                    raise utils.ValidationError(
                        f'The rule \'{rule_spec_idx}\' of answer group '
                        f'\'{ans_group_idx}\' of TextInput interaction '
                        f'is already present.'
                    )
                rule_spec_till_now.append(rule_spec.to_dict())

                if rule_spec.rule_type == 'Contains':
                    if not strict:
                        continue
                    rule_values = rule_spec.inputs['x']['normalizedStrSet']
                    # `Contains` should always come after another
                    # `Contains` rule where the first contains rule
                    # strings is a substring of the other contains
                    # rule strings.
                    for contain_rule_ele in seen_strings_contains:
                        for contain_rule_string in contain_rule_ele:
                            for rule_value in rule_values:
                                if contain_rule_string in rule_value:
                                    raise utils.ValidationError(
                                        f'Rule - \'{rule_spec_idx}\' of answer '
                                        f'group - \'{ans_group_idx}\' having '
                                        f'rule type \'{rule_spec.rule_type}\' '
                                        f'will never be matched because it '
                                        f'is made redundant by the above '
                                        f'\'contains\' rule.'
                                    )

                    seen_strings_contains.append(
                        rule_spec.inputs['x']['normalizedStrSet'])

                if rule_spec.rule_type == 'StartsWith':
                    if not strict:
                        continue
                    rule_values = rule_spec.inputs['x']['normalizedStrSet']
                    # `StartsWith` rule should always come after another
                    # `StartsWith` rule where the first starts-with string
                    # is the prefix of the other starts-with string.
                    for start_with_rule_ele in seen_strings_startswith:
                        for start_with_rule_string in start_with_rule_ele:
                            for rule_value in rule_values:
                                if rule_value.startswith(
                                    start_with_rule_string
                                ):
                                    raise utils.ValidationError(
                                        f'Rule - \'{rule_spec_idx}\' of answer '
                                        f'group - \'{ans_group_idx}\' having '
                                        f'rule type \'{rule_spec.rule_type}\' '
                                        f'will never be matched because it '
                                        f'is made redundant by the above '
                                        f'\'StartsWith\' rule.'
                                    )

                    # `Contains` should always come after `StartsWith` rule
                    # where the contains rule strings is a substring
                    # of the `StartsWith` rule string.
                    for contain_rule_ele in seen_strings_contains:
                        for contain_rule_string in contain_rule_ele:
                            for rule_value in rule_values:
                                if contain_rule_string in rule_value:
                                    raise utils.ValidationError(
                                        f'Rule - \'{rule_spec_idx}\' of answer '
                                        f'group - \'{ans_group_idx}\' having '
                                        f'rule type \'{rule_spec.rule_type}\' '
                                        f'will never be matched because it '
                                        f'is made redundant by the above '
                                        f'\'contains\' rule.'
                                    )

                    seen_strings_startswith.append(rule_values)

                if rule_spec.rule_type == 'Equals':
                    if not strict:
                        continue
                    rule_values = rule_spec.inputs['x']['normalizedStrSet']
                    # `Contains` should always come after `Equals` rule
                    # where the contains rule strings is a substring
                    # of the `Equals` rule string.
                    for contain_rule_ele in seen_strings_contains:
                        for contain_rule_string in contain_rule_ele:
                            for rule_value in rule_values:
                                if contain_rule_string in rule_value:
                                    raise utils.ValidationError(
                                        f'Rule - \'{rule_spec_idx}\' of answer '
                                        f'group - \'{ans_group_idx}\' having '
                                        f'rule type \'{rule_spec.rule_type}\' '
                                        f'will never be matched because it '
                                        f'is made redundant by the above '
                                        f'\'contains\' rule.'
                                    )

                    # `Startswith` should always come after the `Equals`
                    # rule where a `starts-with` string is a prefix of the
                    # `Equals` rule's string.
                    for start_with_rule_ele in seen_strings_startswith:
                        for start_with_rule_string in start_with_rule_ele:
                            for rule_value in rule_values:
                                if rule_value.startswith(
                                    start_with_rule_string
                                ):
                                    raise utils.ValidationError(
                                        f'Rule - \'{rule_spec_idx}\' of answer '
                                        f'group - \'{ans_group_idx}\' having '
                                        f'rule type \'{rule_spec.rule_type}\' '
                                        f'will never be matched because it '
                                        f'is made redundant by the above '
                                        f'\'StartsWith\' rule.'
                                    )

    def validate(
        self,
        exp_param_specs_dict: Dict[str, param_domain.ParamSpec],
        *,
        tagged_skill_misconception_id_required: bool = False,
        strict: bool = False
    ) -> None:
        """Validates various properties of the InteractionInstance.

        Args:
            exp_param_specs_dict: dict. A dict of specified parameters used in
                the exploration. Keys are parameter names and values are
                ParamSpec value objects with an object type property(obj_type).
                Is used to validate AnswerGroup objects.
            tagged_skill_misconception_id_required: bool. The 'tagged_skill_
                misconception_id' is required or not.
            strict: bool. Tells if the validation is strict or not.

        Raises:
            ValidationError. One or more attributes of the InteractionInstance
                are invalid.
        """
        if not isinstance(self.id, str):
            raise utils.ValidationError(
                'Expected interaction id to be a string, received %s' %
                self.id)
        try:
            interaction = interaction_registry.Registry.get_interaction_by_id(
                self.id)
        except KeyError as e:
            raise utils.ValidationError(
                'Invalid interaction id: %s' % self.id) from e

        self._validate_customization_args()

        if not isinstance(self.answer_groups, list):
            raise utils.ValidationError(
                'Expected answer groups to be a list, received %s.'
                % self.answer_groups)
        if not self.is_terminal and self.default_outcome is None:
            raise utils.ValidationError(
                'Non-terminal interactions must have a default outcome.')
        if self.is_terminal and self.default_outcome is not None:
            raise utils.ValidationError(
                'Terminal interactions must not have a default outcome.')
        if self.is_terminal and self.answer_groups:
            raise utils.ValidationError(
                'Terminal interactions must not have any answer groups.')
        if self.is_linear and self.answer_groups:
            raise utils.ValidationError(
                'Linear interactions must not have any answer groups.')

        for answer_group in self.answer_groups:
            answer_group.validate(
                interaction, exp_param_specs_dict,
                tagged_skill_misconception_id_required=(
                    tagged_skill_misconception_id_required))
        if self.default_outcome is not None:
            self.default_outcome.validate()

        if not isinstance(self.hints, list):
            raise utils.ValidationError(
                'Expected hints to be a list, received %s'
                % self.hints)
        for hint in self.hints:
            hint.validate()

        if self.solution:
            self.solution.validate(self.id)

        # TODO(#16236): Find a way to encode these checks more declaratively.
        # Conceptually the validation code should go in each interaction
        # and as inside the interaction the code is very declarative we need
        # to figure out a way to put these validations following the
        # same format.
        # TODO(#16490): Move the validations with strict mode together in every
        # interaction.
        interaction_id_to_strict_validation_func = {
            'NumericInput': self._validate_numeric_input,
            'FractionInput': self._validate_fraction_input,
            'NumberWithUnits': self._validate_number_with_units_input,
            'MultipleChoiceInput': self._validate_multi_choice_input,
            'ItemSelectionInput': self._validate_item_selec_input,
            'DragAndDropSortInput': self._validate_drag_and_drop_input,
            'TextInput': self._validate_text_input
        }
        interaction_id_to_non_strict_validation_func = {
            'Continue': self._validate_continue_interaction,
            'EndExploration': self._validate_end_interaction
        }

        if self.id in interaction_id_to_strict_validation_func:
            interaction_id_to_strict_validation_func[self.id](strict)

        elif self.id in interaction_id_to_non_strict_validation_func:
            interaction_id_to_non_strict_validation_func[self.id]()

    def _validate_customization_args(self) -> None:
        """Validates the customization arguments keys and values using
        customization_args_util.validate_customization_args_and_values().
        """
        # Because validate_customization_args_and_values() takes in
        # customization argument values that are dictionaries, we first convert
        # the InteractionCustomizationArg domain objects into dictionaries
        # before passing it to the method.

        # First, do some basic validation.
        if not isinstance(self.customization_args, dict):
            raise utils.ValidationError(
                'Expected customization args to be a dict, received %s'
                % self.customization_args)

        # customization_args_dict here indicates a dict that maps customization
        # argument names to a customization argument dict, the dict
        # representation of InteractionCustomizationArg.
        customization_args_dict = {}
        if self.id:
            for ca_name in self.customization_args:
                try:
                    customization_args_dict[ca_name] = (
                        self.customization_args[
                            ca_name].to_customization_arg_dict()
                    )
                except AttributeError as e:
                    raise utils.ValidationError(
                        'Expected customization arg value to be a '
                        'InteractionCustomizationArg domain object, '
                        'received %s' % self.customization_args[ca_name]
                    ) from e

        # Here, we are asserting that interaction_id is never going to be None,
        # Because this is a private method and before calling this method we are
        # already checking if interaction_id exists or not.
        assert self.id is not None
        interaction = interaction_registry.Registry.get_interaction_by_id(
            self.id)
        customization_args_util.validate_customization_args_and_values(
            'interaction', self.id, customization_args_dict,
            interaction.customization_arg_specs)

        self.customization_args = (
            InteractionInstance
            .convert_customization_args_dict_to_customization_args(
                self.id,
                customization_args_dict
            )
        )

    @classmethod
    def create_default_interaction(
        cls,
        default_dest_state_name: Optional[str],
        content_id_for_default_outcome: str
    ) -> InteractionInstance:
        """Create a default InteractionInstance domain object:
            - customization_args: empty dictionary;
            - answer_groups: empty list;
            - default_outcome: dest is set to 'default_dest_state_name' and
                feedback and param_changes are initialized as empty lists;
            - confirmed_unclassified_answers: empty list;

        Args:
            default_dest_state_name: str|None. The default destination state, or
                None if no default destination is provided.
            content_id_for_default_outcome: str. The content id for the default
                outcome.

        Returns:
            InteractionInstance. The corresponding InteractionInstance domain
            object with default values.
        """
        default_outcome = Outcome(
            default_dest_state_name,
            None,
            SubtitledHtml.create_default_subtitled_html(
                content_id_for_default_outcome), False, [], None, None)

        return cls(
            cls._DEFAULT_INTERACTION_ID, {}, [], default_outcome, [], [], None)

    @staticmethod
    def convert_html_in_interaction(
        interaction_dict: InteractionInstanceDict,
        ca_specs_dict: List[domain.CustomizationArgSpecsDict],
        conversion_fn: Callable[[str], str]
    ) -> InteractionInstanceDict:
        """Checks for HTML fields in the interaction and converts it
        according to the conversion function.

        Args:
            interaction_dict: dict. The interaction dict.
            ca_specs_dict: dict. The customization args dict.
            conversion_fn: function. The function to be used for converting the
                HTML.

        Returns:
            dict. The converted interaction dict.
        """
        def wrapped_conversion_fn(
            value: SubtitledHtml, schema_obj_type: str
        ) -> SubtitledHtml:
            """Applies the conversion function to the SubtitledHtml values.

            Args:
                value: SubtitledHtml|SubtitledUnicode. The value in the
                    customization argument value to be converted.
                schema_obj_type: str. The schema obj_type for the customization
                    argument value, which is one of 'SubtitledUnicode' or
                    'SubtitledHtml'.

            Returns:
                SubtitledHtml|SubtitledUnicode. The converted SubtitledHtml
                object, if schema_type is 'SubititledHtml', otherwise the
                unmodified SubtitledUnicode object.
            """
            if schema_obj_type == schema_utils.SCHEMA_OBJ_TYPE_SUBTITLED_HTML:
                value.html = conversion_fn(value.html)
            return value

        # Convert the customization_args to a dictionary of customization arg
        # name to InteractionCustomizationArg, so that we can utilize
        # InteractionCustomizationArg helper functions.
        # Then, convert back to original dict format afterwards, at the end.
        customization_args = (
            InteractionCustomizationArg
            .convert_cust_args_dict_to_cust_args_based_on_specs(
                interaction_dict['customization_args'],
                ca_specs_dict)
        )

        for ca_spec in ca_specs_dict:
            ca_spec_name = ca_spec['name']
            customization_args[ca_spec_name].value = (
                InteractionCustomizationArg.traverse_by_schema_and_convert(
                    ca_spec['schema'],
                    customization_args[ca_spec_name].value,
                    wrapped_conversion_fn
                )
            )

        # customization_args_dict here indicates a dict that maps customization
        # argument names to a customization argument dict, the dict
        # representation of InteractionCustomizationArg.
        customization_args_dict = {}
        for ca_name in customization_args:
            customization_args_dict[ca_name] = (
                customization_args[ca_name].to_customization_arg_dict())

        interaction_dict['customization_args'] = customization_args_dict
        return interaction_dict

    @staticmethod
    def convert_customization_args_dict_to_customization_args(
        interaction_id: Optional[str],
        customization_args_dict: CustomizationArgsDictType,
        state_schema_version: int = feconf.CURRENT_STATE_SCHEMA_VERSION
    ) -> Dict[str, InteractionCustomizationArg]:
        """Converts customization arguments dictionary to customization
        arguments. This is done by converting each customization argument to a
        InteractionCustomizationArg domain object.

        Args:
            interaction_id: str. The interaction id.
            customization_args_dict: dict. A dictionary of customization
                argument name to a customization argument dict, which is a dict
                of the single key 'value' to the value of the customization
                argument.
            state_schema_version: int. The state schema version.

        Returns:
            dict. A dictionary of customization argument names to the
            InteractionCustomizationArg domain object's.
        """
        all_interaction_ids = (
            interaction_registry.Registry.get_all_interaction_ids()
        )
        interaction_id_is_valid = interaction_id not in all_interaction_ids
        if interaction_id_is_valid or interaction_id is None:
            return {}

        ca_specs_dict = (
            interaction_registry.Registry
            .get_all_specs_for_state_schema_version(
                state_schema_version,
                can_fetch_latest_specs=True
            )[interaction_id]['customization_arg_specs']
        )

        return (
            InteractionCustomizationArg
            .convert_cust_args_dict_to_cust_args_based_on_specs(
                customization_args_dict, ca_specs_dict))


class InteractionCustomizationArg(translation_domain.BaseTranslatableObject):
    """Object representing an interaction's customization argument.
    Any SubtitledHtml or SubtitledUnicode values in the customization argument
    value are represented as their respective domain objects here, rather than a
    SubtitledHtml dict or SubtitledUnicode dict.
    """

    def __init__(
        self,
        value: UnionOfCustomizationArgsDictValues,
        schema: Dict[
            str, Union[SubtitledHtmlDict, SubtitledUnicodeDict, str]
        ]
    ) -> None:
        """Initializes a InteractionCustomizationArg domain object.

        Args:
            value: *. The value of the interaction customization argument.
            schema: dict. The schema defining the specification of the value.
        """
        self.value = value
        self.schema = schema

    def get_translatable_contents_collection(
        self,
        **kwargs: Optional[str]
    ) -> translation_domain.TranslatableContentsCollection:
        """Get all translatable fields in the interaction customization args.

        Returns:
            translatable_contents_collection: TranslatableContentsCollection.
            An instance of TranslatableContentsCollection class.
        """
        translatable_contents_collection = (
            translation_domain.TranslatableContentsCollection())

        subtitled_htmls = self.get_subtitled_html()
        for subtitled_html in subtitled_htmls:
            translatable_contents_collection.add_translatable_field(
                subtitled_html.content_id,
                translation_domain.ContentType.INTERACTION,
                translation_domain.TranslatableContentFormat.HTML,
                subtitled_html.html,
                kwargs['interaction_id'])

        subtitled_unicodes = self.get_subtitled_unicode()
        for subtitled_unicode in subtitled_unicodes:
            translatable_contents_collection.add_translatable_field(
                subtitled_unicode.content_id,
                translation_domain.ContentType.INTERACTION,
                translation_domain.TranslatableContentFormat.UNICODE_STRING,
                subtitled_unicode.unicode_str,
                kwargs['interaction_id'])
        return translatable_contents_collection

    def to_customization_arg_dict(self) -> Dict[
        str, UnionOfCustomizationArgsDictValues
    ]:
        """Converts a InteractionCustomizationArgument domain object to a
        customization argument dictionary. This is done by
        traversing the customization argument schema, and converting
        SubtitledUnicode to unicode and SubtitledHtml to html where appropriate.
        """
        @overload
        def convert_content_to_dict(
            ca_value: SubtitledHtml, unused_schema_obj_type: str
        ) -> SubtitledHtmlDict: ...

        @overload
        def convert_content_to_dict(
            ca_value: SubtitledUnicode, unused_schema_obj_type: str
        ) -> SubtitledUnicodeDict: ...

        def convert_content_to_dict(
            ca_value: Union[SubtitledHtml, SubtitledUnicode],
            unused_schema_obj_type: str
        ) -> Union[SubtitledHtmlDict, SubtitledUnicodeDict]:
            """Conversion function used to convert SubtitledHtml to
            SubtitledHtml dicts and SubtitledUnicode to SubtitledUnicode dicts.

            Args:
                ca_value: SubtitledHtml|SubtitledUnicode. A SubtitledUnicode or
                    SubtitledHtml value found inside the customization
                    argument value.
                unused_schema_obj_type: str. The schema obj_type for the
                    customization argument value, which is one
                    of 'SubtitledUnicode' or 'SubtitledHtml'.

            Returns:
                dict. The customization argument value converted to a dict.
            """
            return ca_value.to_dict()

        return {
            'value': InteractionCustomizationArg.traverse_by_schema_and_convert(
                self.schema,
                copy.deepcopy(self.value),
                convert_content_to_dict
            )
        }

    # Here we use type Any because argument 'ca_schema' can accept schema
    # dictionaries that can contain values of types str, List, Dict and other
    # types too.
    @classmethod
    def from_customization_arg_dict(
        cls,
        ca_dict: Dict[str, UnionOfCustomizationArgsDictValues],
        ca_schema: Dict[str, Any]
    ) -> InteractionCustomizationArg:
        """Converts a customization argument dictionary to an
        InteractionCustomizationArgument domain object. This is done by
        traversing the customization argument schema, and converting
        unicode to SubtitledUnicode and html to SubtitledHtml where appropriate.

        Args:
            ca_dict: dict. The customization argument dictionary. A dict of the
                single key 'value' to the value of the customization argument.
            ca_schema: dict. The schema that defines the customization argument
                value.

        Returns:
            InteractionCustomizationArg. The customization argument domain
            object.
        """
        @overload
        def convert_content_to_domain_obj(
            ca_value: Dict[str, str],
            schema_obj_type: Literal['SubtitledUnicode']
        ) -> SubtitledUnicode: ...

        @overload
        def convert_content_to_domain_obj(
            ca_value: Dict[str, str],
            schema_obj_type: Literal['SubtitledHtml']
        ) -> SubtitledHtml: ...

        def convert_content_to_domain_obj(
            ca_value: Dict[str, str], schema_obj_type: str
        ) -> Union[SubtitledHtml, SubtitledUnicode]:
            """Conversion function used to convert SubtitledHtml dicts to
            SubtitledHtml and SubtitledUnicode dicts to SubtitledUnicode.

            Args:
                ca_value: dict. Value of customization argument.
                schema_obj_type: str. The schema obj_type for the customization
                    argument value, which is one of 'SubtitledUnicode' or
                    'SubtitledHtml'.

            Returns:
                dict. The unmodified customization argument value.
            """
            if (
                    schema_obj_type ==
                    schema_utils.SCHEMA_OBJ_TYPE_SUBTITLED_UNICODE
            ):
                class_obj: Union[
                    SubtitledUnicode, SubtitledHtml
                ] = SubtitledUnicode(
                    ca_value['content_id'], ca_value['unicode_str'])

            if schema_obj_type == schema_utils.SCHEMA_OBJ_TYPE_SUBTITLED_HTML:
                class_obj = SubtitledHtml(
                    ca_value['content_id'], ca_value['html'])
            return class_obj

        ca_value = InteractionCustomizationArg.traverse_by_schema_and_convert(
            ca_schema,
            copy.deepcopy(ca_dict['value']),
            convert_content_to_domain_obj
        )

        return cls(ca_value, ca_schema)

    def get_subtitled_unicode(self) -> List[SubtitledUnicode]:
        """Get all SubtitledUnicode(s) in the customization argument.

        Returns:
            list(SubtitledUnicode). A list of SubtitledUnicode.
        """
        return InteractionCustomizationArg.traverse_by_schema_and_get(
            self.schema,
            self.value,
            [schema_utils.SCHEMA_OBJ_TYPE_SUBTITLED_UNICODE],
            lambda x: x
        )

    def get_subtitled_html(self) -> List[SubtitledHtml]:
        """Get all SubtitledHtml(s) in the customization argument.

        Returns:
            list(SubtitledHtml). A list of SubtitledHtml.
        """
        return InteractionCustomizationArg.traverse_by_schema_and_get(
            self.schema,
            self.value,
            [schema_utils.SCHEMA_OBJ_TYPE_SUBTITLED_HTML],
            lambda x: x
        )

    def get_content_ids(self) -> List[str]:
        """Get all content_ids from SubtitledHtml and SubtitledUnicode in the
        customization argument.

        Returns:
            list(str). A list of content_ids.
        """
        return InteractionCustomizationArg.traverse_by_schema_and_get(
            self.schema,
            self.value,
            [schema_utils.SCHEMA_OBJ_TYPE_SUBTITLED_UNICODE,
             schema_utils.SCHEMA_OBJ_TYPE_SUBTITLED_HTML],
            lambda x: x.content_id
        )

    def validate_subtitled_html(self) -> None:
        """Calls the validate method on all SubtitledHtml domain objects in
        the customization arguments.
        """
        def validate_html(subtitled_html: SubtitledHtml) -> None:
            """A dummy value extractor that calls the validate method on
            the passed SubtitledHtml domain object.
            """
            subtitled_html.validate()

        InteractionCustomizationArg.traverse_by_schema_and_get(
            self.schema,
            self.value,
            [schema_utils.SCHEMA_OBJ_TYPE_SUBTITLED_HTML],
            validate_html
        )

    # Here we use type Any because the argument `schema` can accept
    # schema dicts and those schema dictionaries can have nested dict
    # structure.
    @staticmethod
    def traverse_by_schema_and_convert(
        schema: Dict[str, Any],
        value: _GenericCustomizationArgType,
        conversion_fn: AcceptableConversionFnType
    ) -> _GenericCustomizationArgType:
        """Helper function that recursively traverses an interaction
        customization argument spec to locate any SubtitledHtml or
        SubtitledUnicode objects, and applies a conversion function to the
        customization argument value.

        Args:
            schema: dict. The customization dict to be modified: dict
                with a single key, 'value', whose corresponding value is the
                value of the customization arg.
            value: dict. The current nested customization argument value to be
                modified.
            conversion_fn: function. The function to be used for converting the
                content. It is passed the customization argument value and
                schema obj_type, which is one of 'SubtitledUnicode' or
                'SubtitledHtml'.

        Returns:
            dict. The converted customization dict.
        """
        is_subtitled_html_spec = (
            schema['type'] == schema_utils.SCHEMA_TYPE_CUSTOM and
            schema['obj_type'] ==
            schema_utils.SCHEMA_OBJ_TYPE_SUBTITLED_HTML)
        is_subtitled_unicode_spec = (
            schema['type'] == schema_utils.SCHEMA_TYPE_CUSTOM and
            schema['obj_type'] ==
            schema_utils.SCHEMA_OBJ_TYPE_SUBTITLED_UNICODE)

        if is_subtitled_html_spec or is_subtitled_unicode_spec:
            # Here we use MyPy ignore because here we are assigning
            # Optional[str] type to generic type variable, and passing
            # generic variable to conversion function.
            value = conversion_fn(value, schema['obj_type'])  # type: ignore[assignment, arg-type]
        elif schema['type'] == schema_utils.SCHEMA_TYPE_LIST:
            assert isinstance(value, list)
            # Here we use MyPy ignore because here we are assigning List type
            # to generic type variable.
            value = [  # type: ignore[assignment]
                InteractionCustomizationArg.traverse_by_schema_and_convert(
                    schema['items'],
                    value_element,
                    conversion_fn
                ) for value_element in value
            ]
        elif schema['type'] == schema_utils.SCHEMA_TYPE_DICT:
            assert isinstance(value, dict)
            for property_spec in schema['properties']:
                name = property_spec['name']
                value[name] = (
                    InteractionCustomizationArg.traverse_by_schema_and_convert(
                        property_spec['schema'],
                        value[name],
                        conversion_fn)
                )

        return value

    # TODO(#15982): Here we use type Any because `value` argument can accept
    # values of customization arg and that values can be of type Dict[Dict[..]],
    # str, int, bool and other types too, and for argument `schema` we used Any
    # type because values in schema dictionary can be of type str, List, Dict
    # and other types too.
    @staticmethod
    def traverse_by_schema_and_get(
        schema: Dict[str, Any],
        value: Any,
        obj_types_to_search_for: List[str],
        value_extractor: Union[Callable[..., str], Callable[..., None]]
    ) -> List[Any]:
        """Recursively traverses an interaction customization argument spec to
        locate values with schema obj_type in obj_types_to_search_for, and
        extracting the value using a value_extractor function.

        Args:
            schema: dict. The customization dict to be modified: dict
                with a single key, 'value', whose corresponding value is the
                value of the customization arg.
            value: dict. The current nested customization argument value to be
                modified.
            obj_types_to_search_for: list(str). The obj types to search for. If
                this list contains the current obj type, the value is passed to
                value_extractor and the results are collected.
            value_extractor: function. The function that extracts the wanted
                computed value from each value that matches the obj_types. It
                accepts one parameter, the value that matches the search object
                type, and returns a desired computed value.

        Returns:
            list(*). A list of the extracted values returned from
            value_extractor, which is run on any values that have a schema type
            equal to 'custom' and have a obj_type in obj_types_to_search_for.
            Because value_extractor can return any type, the result is a list of
            any type.
        """
        result = []
        schema_type = schema['type']

        if (
                schema_type == schema_utils.SCHEMA_TYPE_CUSTOM and
                schema['obj_type'] in obj_types_to_search_for
        ):
            result.append(value_extractor(value))
        elif schema_type == schema_utils.SCHEMA_TYPE_LIST:
            result = list(itertools.chain.from_iterable([
                InteractionCustomizationArg.traverse_by_schema_and_get(
                    schema['items'],
                    value_element,
                    obj_types_to_search_for,
                    value_extractor
                ) for value_element in value]))
        elif schema_type == schema_utils.SCHEMA_TYPE_DICT:
            result = list(itertools.chain.from_iterable([
                InteractionCustomizationArg.traverse_by_schema_and_get(
                    property_spec['schema'],
                    value[property_spec['name']],
                    obj_types_to_search_for,
                    value_extractor
                ) for property_spec in schema['properties']]))

        return result

    @staticmethod
    def convert_cust_args_dict_to_cust_args_based_on_specs(
        ca_dict: CustomizationArgsDictType,
        ca_specs_dict: List[domain.CustomizationArgSpecsDict]
    ) -> Dict[str, InteractionCustomizationArg]:
        """Converts customization arguments dictionary to customization
        arguments. This is done by converting each customization argument to a
        InteractionCustomizationArg domain object.

        Args:
            ca_dict: dict. A dictionary of customization
                argument name to a customization argument dict, which is a dict
                of the single key 'value' to the value of the customization
                argument.
            ca_specs_dict: dict. A dictionary of customization argument specs.

        Returns:
            dict. A dictionary of customization argument names to the
            InteractionCustomizationArg domain object's.
        """
        return {
            spec['name']: (
                InteractionCustomizationArg.from_customization_arg_dict(
                    ca_dict[spec['name']],
                    spec['schema']
                )
            ) for spec in ca_specs_dict
        }


class OutcomeDict(TypedDict):
    """Dictionary representing the Outcome object."""

    dest: Optional[str]
    dest_if_really_stuck: Optional[str]
    feedback: SubtitledHtmlDict
    labelled_as_correct: bool
    param_changes: List[param_domain.ParamChangeDict]
    refresher_exploration_id: Optional[str]
    missing_prerequisite_skill_id: Optional[str]


class Outcome(translation_domain.BaseTranslatableObject):
    """Value object representing an outcome of an interaction. An outcome
    consists of a destination state, feedback to show the user, and any
    parameter changes.
    """

    def __init__(
        self,
        dest: Optional[str],
        dest_if_really_stuck: Optional[str],
        feedback: SubtitledHtml,
        labelled_as_correct: bool,
        param_changes: List[param_domain.ParamChange],
        refresher_exploration_id: Optional[str],
        missing_prerequisite_skill_id: Optional[str]
    ) -> None:
        """Initializes a Outcome domain object.

        Args:
            dest: str. The name of the destination state.
            dest_if_really_stuck: str or None. The name of the optional state
                to redirect the learner to strengthen their concepts.
            feedback: SubtitledHtml. Feedback to give to the user if this rule
                is triggered.
            labelled_as_correct: bool. Whether this outcome has been labelled
                by the creator as corresponding to a "correct" answer.
            param_changes: list(ParamChange). List of exploration-level
                parameter changes to make if this rule is triggered.
            refresher_exploration_id: str or None. An optional exploration ID
                to redirect the learner to if they seem to lack understanding
                of a prerequisite concept. This should only exist if the
                destination state for this outcome is a self-loop.
            missing_prerequisite_skill_id: str or None. The id of the skill that
                this answer group tests. If this is not None, the exploration
                player would redirect to this skill when a learner receives this
                outcome.
        """
        # Id of the destination state.
        # TODO(sll): Check that this state actually exists.
        self.dest = dest
        # An optional destination state to redirect the learner to
        # strengthen their concepts corresponding to a particular card.
        self.dest_if_really_stuck = dest_if_really_stuck
        # Feedback to give the reader if this rule is triggered.
        self.feedback = feedback
        # Whether this outcome has been labelled by the creator as
        # corresponding to a "correct" answer.
        self.labelled_as_correct = labelled_as_correct
        # Exploration-level parameter changes to make if this rule is
        # triggered.
        self.param_changes = param_changes or []
        # An optional exploration ID to redirect the learner to if they lack
        # understanding of a prerequisite concept. This should only exist if
        # the destination state for this outcome is a self-loop.
        self.refresher_exploration_id = refresher_exploration_id
        # An optional skill id whose concept card would be shown to the learner
        # when the learner receives this outcome.
        self.missing_prerequisite_skill_id = missing_prerequisite_skill_id

    def get_translatable_contents_collection(
        self,
        **kwargs: Optional[str]
    ) -> translation_domain.TranslatableContentsCollection:
        """Get all translatable fields in the outcome.

        Returns:
            translatable_contents_collection: TranslatableContentsCollection.
            An instance of TranslatableContentsCollection class.
        """
        translatable_contents_collection = (
            translation_domain.TranslatableContentsCollection())

        translatable_contents_collection.add_translatable_field(
            self.feedback.content_id,
            translation_domain.ContentType.FEEDBACK,
            translation_domain.TranslatableContentFormat.HTML,
            self.feedback.html)
        return translatable_contents_collection

    def to_dict(self) -> OutcomeDict:
        """Returns a dict representing this Outcome domain object.

        Returns:
            dict. A dict, mapping all fields of Outcome instance.
        """
        return {
            'dest': self.dest,
            'dest_if_really_stuck': self.dest_if_really_stuck,
            'feedback': self.feedback.to_dict(),
            'labelled_as_correct': self.labelled_as_correct,
            'param_changes': [
                param_change.to_dict() for param_change in self.param_changes],
            'refresher_exploration_id': self.refresher_exploration_id,
            'missing_prerequisite_skill_id': self.missing_prerequisite_skill_id
        }

    # TODO(#16467): Remove `validate` argument after validating all Question
    # states by writing a migration and audit job. As the validation for
    # outcome is common between Exploration and Question and the Question
    # data is not yet migrated, we do not want to call the validations
    # while we load the Question.
    @classmethod
    def from_dict(
        cls, outcome_dict: OutcomeDict, validate: bool = True
    ) -> Outcome:
        """Return a Outcome domain object from a dict.

        Args:
            outcome_dict: dict. The dict representation of Outcome object.
            validate: bool. False, when the validations should not be called.

        Returns:
            Outcome. The corresponding Outcome domain object.
        """
        feedback = SubtitledHtml.from_dict(outcome_dict['feedback'])
        if validate:
            feedback.validate()
        return cls(
            outcome_dict['dest'],
            outcome_dict['dest_if_really_stuck'],
            feedback,
            outcome_dict['labelled_as_correct'],
            [param_domain.ParamChange(
                param_change['name'], param_change['generator_id'],
                param_change['customization_args'])
             for param_change in outcome_dict['param_changes']],
            outcome_dict['refresher_exploration_id'],
            outcome_dict['missing_prerequisite_skill_id']
        )

    def validate(self) -> None:
        """Validates various properties of the Outcome.

        Raises:
            ValidationError. One or more attributes of the Outcome are invalid.
        """
        self.feedback.validate()

        if not isinstance(self.labelled_as_correct, bool):
            raise utils.ValidationError(
                'The "labelled_as_correct" field should be a boolean, received '
                '%s' % self.labelled_as_correct)

        if self.missing_prerequisite_skill_id is not None:
            if not isinstance(self.missing_prerequisite_skill_id, str):
                raise utils.ValidationError(
                    'Expected outcome missing_prerequisite_skill_id to be a '
                    'string, received %s' % self.missing_prerequisite_skill_id)

        if not isinstance(self.param_changes, list):
            raise utils.ValidationError(
                'Expected outcome param_changes to be a list, received %s'
                % self.param_changes)
        for param_change in self.param_changes:
            param_change.validate()

        if self.refresher_exploration_id is not None:
            if not isinstance(self.refresher_exploration_id, str):
                raise utils.ValidationError(
                    'Expected outcome refresher_exploration_id to be a string, '
                    'received %s' % self.refresher_exploration_id)

    @staticmethod
    def convert_html_in_outcome(
        outcome_dict: OutcomeDict, conversion_fn: Callable[[str], str]
    ) -> OutcomeDict:
        """Checks for HTML fields in the outcome and converts it
        according to the conversion function.

        Args:
            outcome_dict: dict. The outcome dict.
            conversion_fn: function. The function to be used for converting the
                HTML.

        Returns:
            dict. The converted outcome dict.
        """
        outcome_dict['feedback']['html'] = (
            conversion_fn(outcome_dict['feedback']['html']))
        return outcome_dict


class VoiceoverDict(TypedDict):
    """Dictionary representing the Voiceover object."""

    filename: str
    file_size_bytes: int
    needs_update: bool
    duration_secs: float


class Voiceover:
    """Value object representing an voiceover."""

    def to_dict(self) -> VoiceoverDict:
        """Returns a dict representing this Voiceover domain object.

        Returns:
            dict. A dict, mapping all fields of Voiceover instance.
        """
        return {
            'filename': self.filename,
            'file_size_bytes': self.file_size_bytes,
            'needs_update': self.needs_update,
            'duration_secs': self.duration_secs
        }

    @classmethod
    def from_dict(cls, voiceover_dict: VoiceoverDict) -> Voiceover:
        """Return a Voiceover domain object from a dict.

        Args:
            voiceover_dict: dict. The dict representation of
                Voiceover object.

        Returns:
            Voiceover. The corresponding Voiceover domain object.
        """
        return cls(
            voiceover_dict['filename'],
            voiceover_dict['file_size_bytes'],
            voiceover_dict['needs_update'],
            voiceover_dict['duration_secs'])

    def __init__(
        self,
        filename: str,
        file_size_bytes: int,
        needs_update: bool,
        duration_secs: float
    ) -> None:
        """Initializes a Voiceover domain object.

        Args:
            filename: str. The corresponding voiceover file path.
            file_size_bytes: int. The file size, in bytes. Used to display
                potential bandwidth usage to the learner before they download
                the file.
            needs_update: bool. Whether voiceover is marked for needing review.
            duration_secs: float. The duration in seconds for the voiceover
                recording.
        """
        # str. The corresponding audio file path, e.g.
        # "content-en-2-h7sjp8s.mp3".
        self.filename = filename
        # int. The file size, in bytes. Used to display potential bandwidth
        # usage to the learner before they download the file.
        self.file_size_bytes = file_size_bytes
        # bool. Whether audio is marked for needing review.
        self.needs_update = needs_update
        # float. The duration in seconds for the voiceover recording.
        self.duration_secs = duration_secs

    def validate(self) -> None:
        """Validates properties of the Voiceover.

        Raises:
            ValidationError. One or more attributes of the Voiceover are
                invalid.
        """
        if not isinstance(self.filename, str):
            raise utils.ValidationError(
                'Expected audio filename to be a string, received %s' %
                self.filename)
        dot_index = self.filename.rfind('.')
        if dot_index in (-1, 0):
            raise utils.ValidationError(
                'Invalid audio filename: %s' % self.filename)
        extension = self.filename[dot_index + 1:]
        if extension not in feconf.ACCEPTED_AUDIO_EXTENSIONS:
            raise utils.ValidationError(
                'Invalid audio filename: it should have one of '
                'the following extensions: %s. Received: %s' % (
                    list(feconf.ACCEPTED_AUDIO_EXTENSIONS.keys()),
                    self.filename))

        if not isinstance(self.file_size_bytes, int):
            raise utils.ValidationError(
                'Expected file size to be an int, received %s' %
                self.file_size_bytes)
        if self.file_size_bytes <= 0:
            raise utils.ValidationError(
                'Invalid file size: %s' % self.file_size_bytes)

        if not isinstance(self.needs_update, bool):
            raise utils.ValidationError(
                'Expected needs_update to be a bool, received %s' %
                self.needs_update)
        if not isinstance(self.duration_secs, (float, int)):
            raise utils.ValidationError(
                'Expected duration_secs to be a float, received %s' %
                self.duration_secs)
        if self.duration_secs < 0:
            raise utils.ValidationError(
                'Expected duration_secs to be positive number, '
                'or zero if not yet specified %s' %
                self.duration_secs)


class RecordedVoiceoversDict(TypedDict):
    """Dictionary representing the RecordedVoiceovers object."""

    voiceovers_mapping: Dict[str, Dict[str, VoiceoverDict]]


class RecordedVoiceovers:
    """Value object representing a recorded voiceovers which stores voiceover of
    all state contents (like hints, feedback etc.) in different languages linked
    through their content_id.
    """

    def __init__(
        self, voiceovers_mapping: Dict[str, Dict[str, Voiceover]]
    ) -> None:
        """Initializes a RecordedVoiceovers domain object.

        Args:
            voiceovers_mapping: dict. A dict mapping the content Ids
                to the dicts which is the map of abbreviated code of the
                languages to the Voiceover objects.
        """
        self.voiceovers_mapping = voiceovers_mapping

    def to_dict(self) -> RecordedVoiceoversDict:
        """Returns a dict representing this RecordedVoiceovers domain object.

        Returns:
            dict. A dict, mapping all fields of RecordedVoiceovers instance.
        """
        voiceovers_mapping: Dict[str, Dict[str, VoiceoverDict]] = {}
        for (content_id, language_code_to_voiceover) in (
                self.voiceovers_mapping.items()):
            voiceovers_mapping[content_id] = {}
            for (language_code, voiceover) in (
                    language_code_to_voiceover.items()):
                voiceovers_mapping[content_id][language_code] = (
                    voiceover.to_dict())
        recorded_voiceovers_dict: RecordedVoiceoversDict = {
            'voiceovers_mapping': voiceovers_mapping
        }

        return recorded_voiceovers_dict

    @classmethod
    def from_dict(
        cls, recorded_voiceovers_dict: RecordedVoiceoversDict
    ) -> RecordedVoiceovers:
        """Return a RecordedVoiceovers domain object from a dict.

        Args:
            recorded_voiceovers_dict: dict. The dict representation of
                RecordedVoiceovers object.

        Returns:
            RecordedVoiceovers. The corresponding RecordedVoiceovers domain
            object.
        """
        voiceovers_mapping: Dict[str, Dict[str, Voiceover]] = {}
        for (content_id, language_code_to_voiceover) in (
                recorded_voiceovers_dict['voiceovers_mapping'].items()):
            voiceovers_mapping[content_id] = {}
            for (language_code, voiceover) in (
                    language_code_to_voiceover.items()):
                voiceovers_mapping[content_id][language_code] = (
                    Voiceover.from_dict(voiceover))

        return cls(voiceovers_mapping)

    def validate(self, expected_content_id_list: Optional[List[str]]) -> None:
        """Validates properties of the RecordedVoiceovers.

        Args:
            expected_content_id_list: list(str)|None. A list of content id which
                are expected to be inside the RecordedVoiceovers.

        Raises:
            ValidationError. One or more attributes of the RecordedVoiceovers
                are invalid.
        """
        if expected_content_id_list is not None:
            if not set(self.voiceovers_mapping.keys()) == (
                    set(expected_content_id_list)):
                raise utils.ValidationError(
                    'Expected state recorded_voiceovers to match the listed '
                    'content ids %s, found %s' % (
                        expected_content_id_list,
                        list(self.voiceovers_mapping.keys()))
                    )

        for (content_id, language_code_to_voiceover) in (
                self.voiceovers_mapping.items()):
            if not isinstance(content_id, str):
                raise utils.ValidationError(
                    'Expected content_id to be a string, received %s'
                    % content_id)
            if not isinstance(language_code_to_voiceover, dict):
                raise utils.ValidationError(
                    'Expected content_id value to be a dict, received %s'
                    % language_code_to_voiceover)
            for (language_code, voiceover) in (
                    language_code_to_voiceover.items()):
                if not isinstance(language_code, str):
                    raise utils.ValidationError(
                        'Expected language_code to be a string, received %s'
                        % language_code)
                allowed_language_codes = [language['id'] for language in (
                    constants.SUPPORTED_AUDIO_LANGUAGES)]
                if language_code not in allowed_language_codes:
                    raise utils.ValidationError(
                        'Invalid language_code: %s' % language_code)

                voiceover.validate()

    def get_content_ids_for_voiceovers(self) -> List[str]:
        """Returns a list of content_id available for voiceover.

        Returns:
            list(str). A list of content id available for voiceover.
        """
        return list(self.voiceovers_mapping.keys())

    def strip_all_existing_voiceovers(self) -> None:
        """Strips all existing voiceovers from the voiceovers_mapping."""
        for content_id in self.voiceovers_mapping.keys():
            self.voiceovers_mapping[content_id] = {}

    def add_content_id_for_voiceover(self, content_id: str) -> None:
        """Adds a content id as a key for the voiceover into the
        voiceovers_mapping dict.

        Args:
            content_id: str. The id representing a subtitled html.

        Raises:
            Exception. The content id isn't a string.
            Exception. The content id already exist in the voiceovers_mapping
                dict.
        """
        if not isinstance(content_id, str):
            raise Exception(
                'Expected content_id to be a string, received %s' % content_id)
        if content_id in self.voiceovers_mapping:
            raise Exception(
                'The content_id %s already exist.' % content_id)

        self.voiceovers_mapping[content_id] = {}

    def delete_content_id_for_voiceover(self, content_id: str) -> None:
        """Deletes a content id from the voiceovers_mapping dict.

        Args:
            content_id: str. The id representing a subtitled html.

        Raises:
            Exception. The content id isn't a string.
            Exception. The content id does not exist in the voiceovers_mapping
                dict.
        """
        if not isinstance(content_id, str):
            raise Exception(
                'Expected content_id to be a string, received %s' % content_id)
        if content_id not in self.voiceovers_mapping:
            raise Exception(
                'The content_id %s does not exist.' % content_id)

        self.voiceovers_mapping.pop(content_id, None)


class RuleSpecDict(TypedDict):
    """Dictionary representing the RuleSpec object."""

    rule_type: str
    inputs: Dict[str, AllowedRuleSpecInputTypes]


class RuleSpec(translation_domain.BaseTranslatableObject):
    """Value object representing a rule specification."""

    def __init__(
        self,
        rule_type: str,
        inputs: Mapping[str, AllowedRuleSpecInputTypes]
    ) -> None:
        """Initializes a RuleSpec domain object.

        Args:
            rule_type: str. The rule type, e.g. "CodeContains" or "Equals". A
                full list of rule types can be found in
                extensions/interactions/rule_templates.json.
            inputs: dict. The values of the parameters needed in order to fully
                specify the rule. The keys for this dict can be deduced from
                the relevant description field in
                extensions/interactions/rule_templates.json -- they are
                enclosed in {{...}} braces.
        """
        self.rule_type = rule_type
        # Here, we are narrowing down the type from Mapping to Dict. Because
        # Mapping is used just to accept the different types of allowed Dicts.
        assert isinstance(inputs, dict)
        self.inputs = inputs

    def get_translatable_contents_collection(
        self,
        **kwargs: Optional[str]
    ) -> translation_domain.TranslatableContentsCollection:
        """Get all translatable fields in the rule spec.

        Returns:
            translatable_contents_collection: TranslatableContentsCollection.
            An instance of TranslatableContentsCollection class.
        """
        translatable_contents_collection = (
            translation_domain.TranslatableContentsCollection())

        for input_value in self.inputs.values():
            if 'normalizedStrSet' in input_value:
                translatable_contents_collection.add_translatable_field(
                    input_value['contentId'],
                    translation_domain.ContentType.RULE,
                    translation_domain.TranslatableContentFormat
                    .SET_OF_NORMALIZED_STRING,
                    input_value['normalizedStrSet'],
                    kwargs['interaction_id'],
                    self.rule_type)
            if 'unicodeStrSet' in input_value:
                translatable_contents_collection.add_translatable_field(
                    input_value['contentId'],
                    translation_domain.ContentType.RULE,
                    translation_domain.TranslatableContentFormat
                    .SET_OF_UNICODE_STRING,
                    input_value['unicodeStrSet'],
                    kwargs['interaction_id'],
                    self.rule_type)
        return translatable_contents_collection

    def to_dict(self) -> RuleSpecDict:
        """Returns a dict representing this RuleSpec domain object.

        Returns:
            dict. A dict, mapping all fields of RuleSpec instance.
        """
        return {
            'rule_type': self.rule_type,
            'inputs': self.inputs,
        }

    @classmethod
    def from_dict(cls, rulespec_dict: RuleSpecDict) -> RuleSpec:
        """Return a RuleSpec domain object from a dict.

        Args:
            rulespec_dict: dict. The dict representation of RuleSpec object.

        Returns:
            RuleSpec. The corresponding RuleSpec domain object.
        """
        return cls(
            rulespec_dict['rule_type'],
            rulespec_dict['inputs']
        )

    def validate(
        self,
        rule_params_list: List[Tuple[str, Type[objects.BaseObject]]],
        exp_param_specs_dict: Dict[str, param_domain.ParamSpec]
    ) -> None:
        """Validates a RuleSpec value object. It ensures the inputs dict does
        not refer to any non-existent parameters and that it contains values
        for all the parameters the rule expects.

        Args:
            rule_params_list: list(str, object(*)). A list of parameters used by
                the rule represented by this RuleSpec instance, to be used to
                validate the inputs of this RuleSpec. Each element of the list
                represents a single parameter and is a tuple with two elements:
                    0: The name (string) of the parameter.
                    1: The typed object instance for that
                        parameter (e.g. Real).
            exp_param_specs_dict: dict. A dict of specified parameters used in
                this exploration. Keys are parameter names and values are
                ParamSpec value objects with an object type property (obj_type).
                RuleSpec inputs may have a parameter value which refers to one
                of these exploration parameters.

        Raises:
            ValidationError. One or more attributes of the RuleSpec are
                invalid.
        """
        if not isinstance(self.inputs, dict):
            raise utils.ValidationError(
                'Expected inputs to be a dict, received %s' % self.inputs)
        input_key_set = set(self.inputs.keys())
        param_names_set = set(rp[0] for rp in rule_params_list)
        leftover_input_keys = input_key_set - param_names_set
        leftover_param_names = param_names_set - input_key_set

        # Check if there are input keys which are not rule parameters.
        if leftover_input_keys:
            logging.warning(
                'RuleSpec \'%s\' has inputs which are not recognized '
                'parameter names: %s' % (self.rule_type, leftover_input_keys))

        # Check if there are missing parameters.
        if leftover_param_names:
            raise utils.ValidationError(
                'RuleSpec \'%s\' is missing inputs: %s'
                % (self.rule_type, leftover_param_names))

        rule_params_dict = {rp[0]: rp[1] for rp in rule_params_list}
        for (param_name, param_value) in self.inputs.items():
            param_obj = rule_params_dict[param_name]
            # Validate the parameter type given the value.
            if isinstance(param_value, str) and '{{' in param_value:
                # Value refers to a parameter spec. Cross-validate the type of
                # the parameter spec with the rule parameter.
                start_brace_index = param_value.index('{{') + 2
                end_brace_index = param_value.index('}}')
                param_spec_name = param_value[
                    start_brace_index:end_brace_index]
                if param_spec_name not in exp_param_specs_dict:
                    raise utils.ValidationError(
                        'RuleSpec \'%s\' has an input with name \'%s\' which '
                        'refers to an unknown parameter within the '
                        'exploration: %s' % (
                            self.rule_type, param_name, param_spec_name))
                # TODO(bhenning): The obj_type of the param_spec
                # (exp_param_specs_dict[param_spec_name]) should be validated
                # to be the same as param_obj.__name__ to ensure the rule spec
                # can accept the type of the parameter.
            else:
                # Otherwise, a simple parameter value needs to be normalizable
                # by the parameter object in order to be valid.
                param_obj.normalize(param_value)

    @staticmethod
    def convert_html_in_rule_spec(
        rule_spec_dict: RuleSpecDict,
        conversion_fn: Callable[[str], str],
        html_field_types_to_rule_specs: Dict[
            str, rules_registry.RuleSpecsExtensionDict
        ]
    ) -> RuleSpecDict:
        """Checks for HTML fields in a Rule Spec and converts it according
        to the conversion function.

        Args:
            rule_spec_dict: dict. The Rule Spec dict.
            conversion_fn: function. The function to be used for converting the
                HTML.
            html_field_types_to_rule_specs: dict. A dictionary that specifies
                the locations of html fields in rule specs. It is defined as a
                mapping of rule input types to a dictionary containing
                interaction id, format, and rule types. See
                html_field_types_to_rule_specs_state_v41.json for an example.

        Returns:
            dict. The converted Rule Spec dict.

        Raises:
            Exception. The Rule spec has an invalid format.
            Exception. The Rule spec has no valid input variable
                with HTML in it.
        """
        # TODO(#9413): Find a way to include a reference to the interaction
        # type in the Draft change lists.
        # See issue: https://github.com/oppia/oppia/issues/9413. We cannot use
        # the interaction-id from the rules_index_dict until issue-9413 has
        # been fixed, because this method has no reference to the interaction
        # type and draft changes use this method. The rules_index_dict below
        # is used to figure out the assembly of the html in the rulespecs.
        for interaction_and_rule_details in (
                html_field_types_to_rule_specs.values()):
            rule_type_has_html = (
                rule_spec_dict['rule_type'] in
                interaction_and_rule_details['ruleTypes'].keys())
            if rule_type_has_html:
                html_type_format = interaction_and_rule_details['format']
                input_variables_from_html_mapping = (
                    interaction_and_rule_details['ruleTypes'][
                        rule_spec_dict['rule_type']][
                            'htmlInputVariables'])
                input_variable_match_found = False
                for input_variable in rule_spec_dict['inputs'].keys():
                    if input_variable in input_variables_from_html_mapping:
                        input_variable_match_found = True
                        rule_input_variable = (
                            rule_spec_dict['inputs'][input_variable])
                        if (html_type_format ==
                                feconf.HTML_RULE_VARIABLE_FORMAT_STRING):
                            input_value = (
                                rule_spec_dict['inputs'][input_variable]
                            )
                            # Ruling out the possibility of any other type for
                            # mypy type checking.
                            assert isinstance(input_value, str)
                            rule_spec_dict['inputs'][input_variable] = (
                                conversion_fn(input_value))
                        elif (html_type_format ==
                              feconf.HTML_RULE_VARIABLE_FORMAT_SET):
                            # Here we are checking the type of the
                            # rule_specs.inputs because the rule type
                            # 'Equals' is used by other interactions as
                            # well which don't have HTML and we don't have
                            # a reference to the interaction ID.
                            if isinstance(rule_input_variable, list):
                                for value_index, value in enumerate(
                                        rule_input_variable):
                                    if isinstance(value, str):
                                        # Here we use cast because above assert
                                        # conditions forces 'inputs' to be of
                                        # type Dict[str, List[str]].
                                        variable_format_set_input = cast(
                                            Dict[str, List[str]],
                                            rule_spec_dict['inputs']
                                        )
                                        variable_format_set_input[
                                            input_variable][value_index] = (
                                                conversion_fn(value))
                        elif (html_type_format ==
                              feconf.HTML_RULE_VARIABLE_FORMAT_LIST_OF_SETS):
                            input_variable_list = (
                                rule_spec_dict['inputs'][input_variable]
                            )
                            # Ruling out the possibility of any other type for
                            # mypy type checking.
                            assert isinstance(input_variable_list, list)
                            for list_index, html_list in enumerate(
                                    input_variable_list):
                                for rule_html_index, rule_html in enumerate(
                                        html_list):
                                    # Here we use cast because above assert
                                    # conditions forces 'inputs' to be of
                                    # type Dict[str, List[List[str]]].
                                    list_of_sets_inputs = cast(
                                        Dict[str, List[List[str]]],
                                        rule_spec_dict['inputs']
                                    )
                                    list_of_sets_inputs[input_variable][
                                        list_index][rule_html_index] = (
                                            conversion_fn(rule_html))
                        else:
                            raise Exception(
                                'The rule spec does not belong to a valid'
                                ' format.')
                if not input_variable_match_found:
                    raise Exception(
                        'Rule spec should have at least one valid input '
                        'variable with Html in it.')

        return rule_spec_dict


class SubtitledHtmlDict(TypedDict):
    """Dictionary representing the SubtitledHtml object."""

    content_id: str
    html: str


class SubtitledHtml:
    """Value object representing subtitled HTML."""

    def __init__(
        self,
        content_id: str,
        html: str
    ) -> None:
        """Initializes a SubtitledHtml domain object. Note that initializing
        the SubtitledHtml object does not clean the html. This is because we
        sometimes need to initialize SubtitledHtml and migrate the contained
        html from an old schema, but the cleaner would remove invalid tags
        and attributes before having a chance to migrate it. An example where
        this functionality is required is
        InteractionInstance.convert_html_in_interaction. Before saving the
        SubtitledHtml object, validate() should be called for validation and
        cleaning of the html.

        Args:
            content_id: str. A unique id referring to the other assets for this
                content.
            html: str. A piece of user-submitted HTML. Note that this is NOT
                cleaned in such a way as to contain a restricted set of HTML
                tags. To clean it, the validate() method must be called.
        """
        self.content_id = content_id
        self.html = html

    def to_dict(self) -> SubtitledHtmlDict:
        """Returns a dict representing this SubtitledHtml domain object.

        Returns:
            dict. A dict, mapping all fields of SubtitledHtml instance.
        """
        return {
            'content_id': self.content_id,
            'html': self.html
        }

    @classmethod
    def from_dict(cls, subtitled_html_dict: SubtitledHtmlDict) -> SubtitledHtml:
        """Return a SubtitledHtml domain object from a dict.

        Args:
            subtitled_html_dict: dict. The dict representation of SubtitledHtml
                object.

        Returns:
            SubtitledHtml. The corresponding SubtitledHtml domain object.
        """
        return cls(
            subtitled_html_dict['content_id'], subtitled_html_dict['html'])

    def validate(self) -> None:
        """Validates properties of the SubtitledHtml, and cleans the html.

        Raises:
            ValidationError. One or more attributes of the SubtitledHtml are
                invalid.
        """
        if not isinstance(self.content_id, str):
            raise utils.ValidationError(
                'Expected content id to be a string, received %s' %
                self.content_id)

        if not isinstance(self.html, str):
            raise utils.ValidationError(
                'Invalid content HTML: %s' % self.html)

        self.html = html_cleaner.clean(self.html)

        html_cleaner.validate_rte_tags(self.html)
        html_cleaner.validate_tabs_and_collapsible_rte_tags(self.html)

    @classmethod
    def create_default_subtitled_html(cls, content_id: str) -> SubtitledHtml:
        """Create a default SubtitledHtml domain object.

        Args:
            content_id: str. The id of the content.

        Returns:
            SubtitledHtml. A default SubtitledHtml domain object, some
            attribute of that object will be ''.
        """
        return cls(content_id, '')


class SubtitledUnicodeDict(TypedDict):
    """Dictionary representing the SubtitledUnicode object."""

    content_id: str
    unicode_str: str


class SubtitledUnicode:
    """Value object representing subtitled unicode."""

    def __init__(self, content_id: str, unicode_str: str) -> None:
        """Initializes a SubtitledUnicode domain object.

        Args:
            content_id: str. A unique id referring to the other assets for this
                content.
            unicode_str: str. A piece of user-submitted unicode.
        """
        self.content_id = content_id
        self.unicode_str = unicode_str
        self.validate()

    def to_dict(self) -> SubtitledUnicodeDict:
        """Returns a dict representing this SubtitledUnicode domain object.

        Returns:
            dict. A dict, mapping all fields of SubtitledUnicode instance.
        """
        return {
            'content_id': self.content_id,
            'unicode_str': self.unicode_str
        }

    @classmethod
    def from_dict(
        cls, subtitled_unicode_dict: SubtitledUnicodeDict
    ) -> SubtitledUnicode:
        """Return a SubtitledUnicode domain object from a dict.

        Args:
            subtitled_unicode_dict: dict. The dict representation of
                SubtitledUnicode object.

        Returns:
            SubtitledUnicode. The corresponding SubtitledUnicode domain object.
        """
        return cls(
            subtitled_unicode_dict['content_id'],
            subtitled_unicode_dict['unicode_str']
        )

    def validate(self) -> None:
        """Validates properties of the SubtitledUnicode.

        Raises:
            ValidationError. One or more attributes of the SubtitledUnicode are
                invalid.
        """
        if not isinstance(self.content_id, str):
            raise utils.ValidationError(
                'Expected content id to be a string, received %s' %
                self.content_id)

        if not isinstance(self.unicode_str, str):
            raise utils.ValidationError(
                'Invalid content unicode: %s' % self.unicode_str)

    @classmethod
    def create_default_subtitled_unicode(
        cls, content_id: str
    ) -> SubtitledUnicode:
        """Create a default SubtitledUnicode domain object.

        Args:
            content_id: str. The id of the content.

        Returns:
            SubtitledUnicode. A default SubtitledUnicode domain object.
        """
        return cls(content_id, '')


DomainObjectCustomizationArgsConversionFnTypes = Union[
    Callable[[SubtitledHtml, str], SubtitledHtml],
    Callable[[SubtitledHtml, str], SubtitledHtmlDict],
    Callable[[SubtitledUnicode, str], SubtitledUnicodeDict],
    Callable[[SubtitledHtml, str], List[str]]
]

DictCustomizationArgsConversionFnTypes = Union[
    Callable[[Dict[str, str], Literal['SubtitledUnicode']], SubtitledUnicode],
    Callable[[Dict[str, str], Literal['SubtitledHtml']], SubtitledHtml]
]

AcceptableConversionFnType = Union[
    DomainObjectCustomizationArgsConversionFnTypes,
    DictCustomizationArgsConversionFnTypes
]


class StateDict(TypedDict):
    """Dictionary representing the State object."""

    content: SubtitledHtmlDict
    param_changes: List[param_domain.ParamChangeDict]
    interaction: InteractionInstanceDict
    recorded_voiceovers: RecordedVoiceoversDict
    solicit_answer_details: bool
    card_is_checkpoint: bool
    linked_skill_id: Optional[str]
    classifier_model_id: Optional[str]


class State(translation_domain.BaseTranslatableObject):
    """Domain object for a state."""

    def __init__(
        self,
        content: SubtitledHtml,
        param_changes: List[param_domain.ParamChange],
        interaction: InteractionInstance,
        recorded_voiceovers: RecordedVoiceovers,
        solicit_answer_details: bool,
        card_is_checkpoint: bool,
        linked_skill_id: Optional[str] = None,
        classifier_model_id: Optional[str] = None
    ) -> None:
        """Initializes a State domain object.

        Args:
            content: SubtitledHtml. The contents displayed to the reader in this
                state.
            param_changes: list(ParamChange). Parameter changes associated with
                this state.
            interaction: InteractionInstance. The interaction instance
                associated with this state.
            recorded_voiceovers: RecordedVoiceovers. The recorded voiceovers for
                the state contents and translations.
            solicit_answer_details: bool. Whether the creator wants to ask
                for answer details from the learner about why they picked a
                particular answer while playing the exploration.
            card_is_checkpoint: bool. If the card is marked as a checkpoint by
                the creator or not.
            linked_skill_id: str or None. The linked skill ID associated with
                this state.
            classifier_model_id: str or None. The classifier model ID
                associated with this state, if applicable.
        """
        # The content displayed to the reader in this state.
        self.content = content
        # Parameter changes associated with this state.
        self.param_changes = [param_domain.ParamChange(
            param_change.name, param_change.generator.id,
            param_change.customization_args
        ) for param_change in param_changes]
        # The interaction instance associated with this state.
        self.interaction = InteractionInstance(
            interaction.id, interaction.customization_args,
            interaction.answer_groups, interaction.default_outcome,
            interaction.confirmed_unclassified_answers,
            interaction.hints, interaction.solution)
        self.classifier_model_id = classifier_model_id
        self.recorded_voiceovers = recorded_voiceovers
        self.linked_skill_id = linked_skill_id
        self.solicit_answer_details = solicit_answer_details
        self.card_is_checkpoint = card_is_checkpoint

    def get_translatable_contents_collection(
        self,
        **kwargs: Optional[str]
    ) -> translation_domain.TranslatableContentsCollection:
        """Get all translatable fields in the state.

        Returns:
            translatable_contents_collection: TranslatableContentsCollection.
            An instance of TranslatableContentsCollection class.
        """
        translatable_contents_collection = (
            translation_domain.TranslatableContentsCollection())

        translatable_contents_collection.add_translatable_field(
            self.content.content_id,
            translation_domain.ContentType.CONTENT,
            translation_domain.TranslatableContentFormat.HTML,
            self.content.html)
        translatable_contents_collection.add_fields_from_translatable_object(
            self.interaction)
        return translatable_contents_collection

    def validate(
        self,
        exp_param_specs_dict: Optional[Dict[str, param_domain.ParamSpec]],
        allow_null_interaction: bool,
        *,
        tagged_skill_misconception_id_required: bool = False,
        strict: bool = False
    ) -> None:
        """Validates various properties of the State.

        Args:
            exp_param_specs_dict: dict or None. A dict of specified parameters
                used in this exploration. Keys are parameter names and values
                are ParamSpec value objects with an object type
                property(obj_type). It is None if the state belongs to a
                question.
            allow_null_interaction: bool. Whether this state's interaction is
                allowed to be unspecified.
            tagged_skill_misconception_id_required: bool. The 'tagged_skill_
                misconception_id' is required or not.
            strict: bool. Tells if the exploration is strict or not.

        Raises:
            ValidationError. One or more attributes of the State are invalid.
        """
        self.content.validate()
        if exp_param_specs_dict:
            param_specs_dict = exp_param_specs_dict
        else:
            param_specs_dict = {}

        if not isinstance(self.param_changes, list):
            raise utils.ValidationError(
                'Expected state param_changes to be a list, received %s'
                % self.param_changes)
        for param_change in self.param_changes:
            param_change.validate()

        if not allow_null_interaction and self.interaction.id is None:
            raise utils.ValidationError(
                'This state does not have any interaction specified.')
        if self.interaction.id is not None:
            self.interaction.validate(
                param_specs_dict,
                tagged_skill_misconception_id_required=(
                    tagged_skill_misconception_id_required),
                strict=strict)

        if not isinstance(self.solicit_answer_details, bool):
            raise utils.ValidationError(
                'Expected solicit_answer_details to be a boolean, '
                'received %s' % self.solicit_answer_details)
        if self.solicit_answer_details:
            if self.interaction.id in (
                    constants.INTERACTION_IDS_WITHOUT_ANSWER_DETAILS):
                raise utils.ValidationError(
                    'The %s interaction does not support soliciting '
                    'answer details from learners.' % (self.interaction.id))

        if not isinstance(self.card_is_checkpoint, bool):
            raise utils.ValidationError(
                'Expected card_is_checkpoint to be a boolean, '
                'received %s' % self.card_is_checkpoint)

        self.recorded_voiceovers.validate(self.get_translatable_content_ids())

        if self.linked_skill_id is not None:
            if not isinstance(self.linked_skill_id, str):
                raise utils.ValidationError(
                    'Expected linked_skill_id to be a str, '
                    'received %s.' % self.linked_skill_id)

    def is_rte_content_supported_on_android(self) -> bool:
        """Checks whether the RTE components used in the state are supported by
        Android.

        Returns:
            bool. Whether the RTE components in the state is valid.
        """
        def require_valid_component_names(html: str) -> bool:
            """Checks if the provided html string contains only whitelisted
            RTE tags.

            Args:
                html: str. The html string.

            Returns:
                bool. Whether all RTE tags in the html are whitelisted.
            """
            component_name_prefix = 'oppia-noninteractive-'
            component_names = set(
                component['id'].replace(component_name_prefix, '')
                for component in html_cleaner.get_rte_components(html))
            return any(component_names.difference(
                android_validation_constants.VALID_RTE_COMPONENTS))

        if self.content and require_valid_component_names(
                self.content.html):
            return False

        return self.interaction.is_rte_content_supported_on_android(
            require_valid_component_names)

    def get_training_data(self) -> List[TrainingDataDict]:
        """Retrieves training data from the State domain object.

        Returns:
            list(dict). A list of dicts, each of which has two key-value pairs.
            One pair maps 'answer_group_index' to the index of the answer
            group and the other maps 'answers' to the answer group's
            training data.
        """
        state_training_data_by_answer_group: List[TrainingDataDict] = []
        for (answer_group_index, answer_group) in enumerate(
                self.interaction.answer_groups):
            if answer_group.training_data:
                answers = copy.deepcopy(answer_group.training_data)
                state_training_data_by_answer_group.append({
                    'answer_group_index': answer_group_index,
                    'answers': answers
                })
        return state_training_data_by_answer_group

    def can_undergo_classification(self) -> bool:
        """Checks whether the answers for this state satisfy the preconditions
        for a ML model to be trained.

        Returns:
            bool. True, if the conditions are satisfied.
        """
        training_examples_count = 0
        labels_count = 0
        training_examples_count += len(
            self.interaction.confirmed_unclassified_answers)
        for answer_group in self.interaction.answer_groups:
            training_examples_count += len(answer_group.training_data)
            labels_count += 1
        if (training_examples_count >= feconf.MIN_TOTAL_TRAINING_EXAMPLES
                and (labels_count >= feconf.MIN_ASSIGNED_LABELS)):
            return True
        return False

    @classmethod
    def convert_state_dict_to_yaml(
        cls, state_dict: StateDict, width: int
    ) -> str:
        """Converts the given state dict to yaml format.

        Args:
            state_dict: dict. A dict representing a state in an exploration.
            width: int. The maximum number of characters in a line for the
                returned YAML string.

        Returns:
            str. The YAML version of the state_dict.

        Raises:
            Exception. The state dict does not represent a valid state.
        """
        try:
            # Check if the state_dict can be converted to a State.
            state = cls.from_dict(state_dict)
        except Exception as e:
            logging.exception('Bad state dict: %s' % str(state_dict))
            raise e

        return utils.yaml_from_dict(state.to_dict(), width=width)

    def _update_content_ids_in_assets(
        self, old_ids_list: List[str], new_ids_list: List[str]
    ) -> None:
        """Adds or deletes content ids in assets i.e, other parts of state
        object such as recorded_voiceovers.

        Args:
            old_ids_list: list(str). A list of content ids present earlier
                within the substructure (like answer groups, hints etc.) of
                state.
            new_ids_list: list(str). A list of content ids currently present
                within the substructure (like answer groups, hints etc.) of
                state.

        Raises:
            Exception. The content to be deleted doesn't exist.
            Exception. The content to be added already exists.
        """
        content_ids_to_delete = set(old_ids_list) - set(new_ids_list)
        content_ids_to_add = set(new_ids_list) - set(old_ids_list)
        content_ids_for_voiceovers = (
            self.recorded_voiceovers.get_content_ids_for_voiceovers())
        for content_id in content_ids_to_delete:
            if not content_id in content_ids_for_voiceovers:
                raise Exception(
                    'The content_id %s does not exist in recorded_voiceovers.'
                    % content_id)

            self.recorded_voiceovers.delete_content_id_for_voiceover(content_id)

        for content_id in content_ids_to_add:
            if content_id in content_ids_for_voiceovers:
                raise Exception(
                    'The content_id %s already exists in recorded_voiceovers'
                    % content_id)

            self.recorded_voiceovers.add_content_id_for_voiceover(content_id)

    def update_content(self, content: SubtitledHtml) -> None:
        """Update the content of this state.

        Args:
            content: SubtitledHtml. Representation of updated content.
        """
        old_content_id = self.content.content_id
        # TODO(sll): Must sanitize all content in RTE component attrs.
        self.content = content
        self._update_content_ids_in_assets(
            [old_content_id], [self.content.content_id])

    def update_param_changes(
        self, param_changes: List[param_domain.ParamChange]
    ) -> None:
        """Update the param_changes dict attribute.

        Args:
            param_changes: list(ParamChange). List of param_change domain
                objects that represents ParamChange domain object.
        """
        self.param_changes = param_changes

    def update_interaction_id(self, interaction_id: Optional[str]) -> None:
        """Update the interaction id attribute.

        Args:
            interaction_id: str|None. The new interaction id to set.
        """
        if self.interaction.id:
            old_content_id_list = [
                answer_group.outcome.feedback.content_id for answer_group in (
                    self.interaction.answer_groups)]

            for answer_group in self.interaction.answer_groups:
                for rule_spec in answer_group.rule_specs:
                    for param_name, value in rule_spec.inputs.items():
                        param_type = (
                            interaction_registry.Registry.get_interaction_by_id(
                                self.interaction.id
                            ).get_rule_param_type(
                                rule_spec.rule_type, param_name))

                        if issubclass(
                                param_type, objects.BaseTranslatableObject
                        ):
                            old_content_id_list.append(value['contentId'])

            self._update_content_ids_in_assets(
                old_content_id_list, [])

        self.interaction.id = interaction_id
        self.interaction.answer_groups = []

    def update_linked_skill_id(self, linked_skill_id: Optional[str]) -> None:
        """Update the state linked skill id attribute.

        Args:
            linked_skill_id: str|None. The linked skill id to state.
        """
        self.linked_skill_id = linked_skill_id

    def update_interaction_customization_args(
        self,
        customization_args_mapping: Mapping[
            str, Mapping[str, UnionOfCustomizationArgsDictValues]
        ]
    ) -> None:
        """Update the customization_args of InteractionInstance domain object.

        Args:
            customization_args_mapping: dict. The new customization_args to set.

        Raises:
            Exception. The customization arguments are not unique.
        """
        # Here we use cast because for argument 'customization_args_mapping'
        # we have used Mapping type because we want to allow
        # 'update_interaction_customization_args' method to accept different
        # subtypes of customization_arg dictionaries, but the problem with
        # Mapping is that the Mapping does not allow to update(or set) values
        # because Mapping is a read-only type. To overcome this issue, we
        # narrowed down the type from Mapping to Dict by using cast so that
        # while updating or setting a new value MyPy will not throw any error.
        customization_args_dict = cast(
            CustomizationArgsDictType, customization_args_mapping
        )
        customization_args = (
            InteractionInstance.
            convert_customization_args_dict_to_customization_args(
                self.interaction.id,
                customization_args_dict)
        )
        for ca_name in customization_args:
            customization_args[ca_name].validate_subtitled_html()

        old_content_id_list = list(itertools.chain.from_iterable([
            self.interaction.customization_args[ca_name].get_content_ids()
            for ca_name in self.interaction.customization_args]))

        self.interaction.customization_args = customization_args
        new_content_id_list = list(itertools.chain.from_iterable([
            self.interaction.customization_args[ca_name].get_content_ids()
            for ca_name in self.interaction.customization_args]))

        if len(new_content_id_list) != len(set(new_content_id_list)):
            raise Exception(
                'All customization argument content_ids should be unique. '
                'Content ids received: %s' % new_content_id_list)

        self._update_content_ids_in_assets(
            old_content_id_list, new_content_id_list)

    def update_interaction_answer_groups(
        self, answer_groups_list: List[AnswerGroup]
    ) -> None:
        """Update the list of AnswerGroup in InteractionInstance domain object.

        Args:
            answer_groups_list: list(AnswerGroup). List of AnswerGroup domain
                objects.

        Raises:
            Exception. Type of AnswerGroup domain objects is not as expected.
        """
        if not isinstance(answer_groups_list, list):
            raise Exception(
                'Expected interaction_answer_groups to be a list, received %s'
                % answer_groups_list)

        interaction_answer_groups = []
        new_content_id_list = []
        old_content_id_list = [
            answer_group.outcome.feedback.content_id for answer_group in (
                self.interaction.answer_groups)]

        for answer_group in self.interaction.answer_groups:
            for rule_spec in answer_group.rule_specs:
                for param_name, value in rule_spec.inputs.items():
                    param_type = (
                        interaction_registry.Registry.get_interaction_by_id(
                            self.interaction.id
                        ).get_rule_param_type(rule_spec.rule_type, param_name))

                    if issubclass(param_type, objects.BaseTranslatableObject):
                        old_content_id_list.append(value['contentId'])

        # TODO(yanamal): Do additional calculations here to get the
        # parameter changes, if necessary.
        for answer_group in answer_groups_list:
            rule_specs_list = answer_group.rule_specs
            if not isinstance(rule_specs_list, list):
                raise Exception(
                    'Expected answer group rule specs to be a list, '
                    'received %s' % rule_specs_list)

            answer_group.rule_specs = []
            interaction_answer_groups.append(answer_group)

            for rule_spec in rule_specs_list:

                # Normalize and store the rule params.
                rule_inputs = rule_spec.inputs
                if not isinstance(rule_inputs, dict):
                    raise Exception(
                        'Expected rule_inputs to be a dict, received %s'
                        % rule_inputs)
                for param_name, value in rule_inputs.items():
                    param_type = (
                        interaction_registry.Registry.get_interaction_by_id(
                            self.interaction.id
                        ).get_rule_param_type(rule_spec.rule_type, param_name))

                    if (isinstance(value, str) and
                            '{{' in value and '}}' in value):
                        # TODO(jacobdavis11): Create checks that all parameters
                        # referred to exist and have the correct types.
                        normalized_param = value
                    else:
                        if issubclass(
                                param_type,
                                objects.BaseTranslatableObject
                        ):
                            new_content_id_list.append(value['contentId'])

                        try:
                            normalized_param = param_type.normalize(value)
                        except Exception as e:
                            raise Exception(
                                'Value has the wrong type. It should be a %s. '
                                'The value is %s' %
                                (param_type.__name__, value)) from e

                    rule_inputs[param_name] = normalized_param

                answer_group.rule_specs.append(rule_spec)
        self.interaction.answer_groups = interaction_answer_groups

        new_content_id_list += [
            answer_group.outcome.feedback.content_id for answer_group in (
                self.interaction.answer_groups)]
        self._update_content_ids_in_assets(
            old_content_id_list, new_content_id_list)

    def update_interaction_default_outcome(
        self, default_outcome: Optional[Outcome]
    ) -> None:
        """Update the default_outcome of InteractionInstance domain object.

        Args:
            default_outcome: Outcome. Object representing the new Outcome.
        """
        old_content_id_list = []
        new_content_id_list = []
        if self.interaction.default_outcome:
            old_content_id_list.append(
                self.interaction.default_outcome.feedback.content_id)

        if default_outcome:
            self.interaction.default_outcome = default_outcome
            new_content_id_list.append(
                self.interaction.default_outcome.feedback.content_id)
        else:
            self.interaction.default_outcome = None

        self._update_content_ids_in_assets(
            old_content_id_list, new_content_id_list)

    def update_interaction_confirmed_unclassified_answers(
        self, confirmed_unclassified_answers: List[AnswerGroup]
    ) -> None:
        """Update the confirmed_unclassified_answers of IteractionInstance
        domain object.

        Args:
            confirmed_unclassified_answers: list(AnswerGroup). The new list of
                answers which have been confirmed to be associated with the
                default outcome.

        Raises:
            Exception. Given answers is not of type list.
        """
        if not isinstance(confirmed_unclassified_answers, list):
            raise Exception(
                'Expected confirmed_unclassified_answers to be a list,'
                ' received %s' % confirmed_unclassified_answers)
        self.interaction.confirmed_unclassified_answers = (
            confirmed_unclassified_answers)

    def update_interaction_hints(self, hints_list: List[Hint]) -> None:
        """Update the list of hints.

        Args:
            hints_list: list(Hint). A list of Hint objects.

        Raises:
            Exception. The 'hints_list' is not a list.
        """
        if not isinstance(hints_list, list):
            raise Exception(
                'Expected hints_list to be a list, received %s'
                % hints_list)
        old_content_id_list = [
            hint.hint_content.content_id for hint in self.interaction.hints]
        self.interaction.hints = copy.deepcopy(hints_list)

        new_content_id_list = [
            hint.hint_content.content_id for hint in self.interaction.hints]
        self._update_content_ids_in_assets(
            old_content_id_list, new_content_id_list)

    def update_interaction_solution(
        self, solution: Optional[Solution]
    ) -> None:
        """Update the solution of interaction.

        Args:
            solution: Solution|None. Object of class Solution.

        Raises:
            Exception. The 'solution' is not a domain object.
        """
        old_content_id_list = []
        new_content_id_list = []
        if self.interaction.solution:
            old_content_id_list.append(
                self.interaction.solution.explanation.content_id)

        if solution is not None:
            if not isinstance(solution, Solution):
                raise Exception(
                    'Expected solution to be a Solution object,received %s'
                    % solution)
            self.interaction.solution = solution
            new_content_id_list.append(
                self.interaction.solution.explanation.content_id)
        else:
            self.interaction.solution = None

        self._update_content_ids_in_assets(
            old_content_id_list, new_content_id_list)

    def update_recorded_voiceovers(
        self, recorded_voiceovers: RecordedVoiceovers
    ) -> None:
        """Update the recorded_voiceovers of a state.

        Args:
            recorded_voiceovers: RecordedVoiceovers. The new RecordedVoiceovers
                object for the state.
        """
        self.recorded_voiceovers = recorded_voiceovers

    def update_solicit_answer_details(
        self, solicit_answer_details: bool
    ) -> None:
        """Update the solicit_answer_details of a state.

        Args:
            solicit_answer_details: bool. The new value of
                solicit_answer_details for the state.

        Raises:
            Exception. The argument is not of type bool.
        """
        if not isinstance(solicit_answer_details, bool):
            raise Exception(
                'Expected solicit_answer_details to be a boolean, received %s'
                % solicit_answer_details)
        self.solicit_answer_details = solicit_answer_details

    def update_card_is_checkpoint(self, card_is_checkpoint: bool) -> None:
        """Update the card_is_checkpoint field of a state.

        Args:
            card_is_checkpoint: bool. The new value of
                card_is_checkpoint for the state.

        Raises:
            Exception. The argument is not of type bool.
        """
        if not isinstance(card_is_checkpoint, bool):
            raise Exception(
                'Expected card_is_checkpoint to be a boolean, received %s'
                % card_is_checkpoint)
        self.card_is_checkpoint = card_is_checkpoint

    def to_dict(self) -> StateDict:
        """Returns a dict representing this State domain object.

        Returns:
            dict. A dict mapping all fields of State instance.
        """
        return {
            'content': self.content.to_dict(),
            'param_changes': [param_change.to_dict()
                              for param_change in self.param_changes],
            'interaction': self.interaction.to_dict(),
            'classifier_model_id': self.classifier_model_id,
            'linked_skill_id': self.linked_skill_id,
            'recorded_voiceovers': self.recorded_voiceovers.to_dict(),
            'solicit_answer_details': self.solicit_answer_details,
            'card_is_checkpoint': self.card_is_checkpoint
        }

    # TODO(#16467): Remove `validate` argument after validating all Question
    # states by writing a migration and audit job. As the validation for
    # states is common between Exploration and Question and the Question
    # data is not yet migrated, we do not want to call the validations
    # while we load the Question.
    @classmethod
    def from_dict(cls, state_dict: StateDict, validate: bool = True) -> State:
        """Return a State domain object from a dict.

        Args:
            state_dict: dict. The dict representation of State object.
            validate: bool. False, when the validations should not be called.

        Returns:
            State. The corresponding State domain object.
        """
        content = SubtitledHtml.from_dict(state_dict['content'])
        if validate:
            content.validate()
        return cls(
            content,
            [param_domain.ParamChange.from_dict(param)
             for param in state_dict['param_changes']],
            InteractionInstance.from_dict(
                state_dict['interaction'], validate=validate),
            RecordedVoiceovers.from_dict(state_dict['recorded_voiceovers']),
            state_dict['solicit_answer_details'],
            state_dict['card_is_checkpoint'],
            state_dict['linked_skill_id'],
            state_dict['classifier_model_id'])

    @classmethod
    def create_default_state(
        cls,
        default_dest_state_name: Optional[str],
        content_id_for_state_content: str,
        content_id_for_default_outcome: str,
        is_initial_state: bool = False
    ) -> State:
        """Return a State domain object with default value.

        Args:
            default_dest_state_name: str|None. The default destination state, or
                None if no default destination state is defined.
            is_initial_state: bool. Whether this state represents the initial
                state of an exploration.
            content_id_for_state_content: str. The content id for the content.
            content_id_for_default_outcome: str. The content id for the default
                outcome.

        Returns:
            State. The corresponding State domain object.
        """
        content_html = (
            feconf.DEFAULT_INIT_STATE_CONTENT_STR if is_initial_state else '')

        recorded_voiceovers = RecordedVoiceovers({})
        recorded_voiceovers.add_content_id_for_voiceover(
            content_id_for_state_content)
        recorded_voiceovers.add_content_id_for_voiceover(
            content_id_for_default_outcome)

        return cls(
            SubtitledHtml(content_id_for_state_content, content_html),
            [],
            InteractionInstance.create_default_interaction(
                default_dest_state_name, content_id_for_default_outcome),
            recorded_voiceovers, False, is_initial_state)

    @classmethod
    def convert_html_fields_in_state(
        cls,
        state_dict: StateDict,
        conversion_fn: Callable[[str], str],
        state_schema_version: int = feconf.CURRENT_STATE_SCHEMA_VERSION,
        state_uses_old_interaction_cust_args_schema: bool = False,
        state_uses_old_rule_template_schema: bool = False
    ) -> StateDict:
        """Applies a conversion function on all the html strings in a state
        to migrate them to a desired state.

        Args:
            state_dict: dict. The dict representation of State object.
            conversion_fn: function. The conversion function to be applied on
                the states_dict.
            state_schema_version: int. The state schema version.
            state_uses_old_interaction_cust_args_schema: bool. Whether the
                interaction customization arguments contain SubtitledHtml
                and SubtitledUnicode dicts (should be True if prior to state
                schema v36).
            state_uses_old_rule_template_schema: bool. Whether the rule inputs
                contain html in the form of DragAndDropHtmlString,
                SetOfHtmlString, or ListOfSetsOfHtmlString (shoud be True if
                prior to state schema v42).

        Returns:
            dict. The converted state_dict.
        """
        state_dict['content']['html'] = (
            conversion_fn(state_dict['content']['html']))
        if state_dict['interaction']['default_outcome'] is not None:
            state_dict['interaction']['default_outcome'] = (
                Outcome.convert_html_in_outcome(
                    state_dict['interaction']['default_outcome'],
                    conversion_fn))

        if state_uses_old_rule_template_schema:
            # We need to retrieve an older version of
            # html_field_types_to_rule_specs to properly convert html, since
            # after state schema v41, some html fields were removed.
            html_field_types_to_rule_specs = (
                rules_registry.Registry.get_html_field_types_to_rule_specs(
                    state_schema_version=41))
        else:
            html_field_types_to_rule_specs = (
                rules_registry.Registry.get_html_field_types_to_rule_specs())

        for answer_group_index, answer_group in enumerate(
                state_dict['interaction']['answer_groups']):
            state_dict['interaction']['answer_groups'][answer_group_index] = (
                AnswerGroup.convert_html_in_answer_group(
                    answer_group, conversion_fn, html_field_types_to_rule_specs)
            )

        for hint_index, hint in enumerate(state_dict['interaction']['hints']):
            state_dict['interaction']['hints'][hint_index] = (
                Hint.convert_html_in_hint(hint, conversion_fn))

        interaction_id = state_dict['interaction']['id']
        all_interaction_ids = (
            interaction_registry.Registry.get_all_interaction_ids()
        )
        interaction_id_is_valid = interaction_id not in all_interaction_ids
        if interaction_id_is_valid or interaction_id is None:
            return state_dict

        if state_dict['interaction']['solution'] is not None:
            if state_uses_old_rule_template_schema:
                interaction_spec = (
                    interaction_registry.Registry
                    .get_all_specs_for_state_schema_version(41)[
                        interaction_id]
                )
            else:
                interaction_spec = (
                    interaction_registry.Registry
                    .get_all_specs()[interaction_id]
                )
            state_dict['interaction']['solution'] = (
                Solution.convert_html_in_solution(
                    state_dict['interaction']['id'],
                    state_dict['interaction']['solution'],
                    conversion_fn,
                    html_field_types_to_rule_specs,
                    interaction_spec))

        if state_uses_old_interaction_cust_args_schema:
            # We need to retrieve an older version of interaction_specs to
            # properly convert html, since past state schema v35,
            # some html and unicode customization arguments were replaced with
            # SubtitledHtml and SubtitledUnicode.
            ca_specs = (
                interaction_registry.Registry
                .get_all_specs_for_state_schema_version(35)[
                    interaction_id]['customization_arg_specs']
            )

            interaction_customization_arg_has_html = False
            for customization_arg_spec in ca_specs:
                schema = customization_arg_spec['schema']
                if (schema['type'] == schema_utils.SCHEMA_TYPE_LIST and
                        schema['items']['type'] ==
                        schema_utils.SCHEMA_TYPE_HTML):
                    interaction_customization_arg_has_html = True

            if interaction_customization_arg_has_html:
                if 'choices' in (
                    state_dict['interaction']['customization_args'].keys()
                ):
                    # Here we use cast because the above 'if' condition
                    # forces every cust. args' 'choices' key to have type
                    # Dict[str, List[str]].
                    html_choices_ca_dict = cast(
                        Dict[str, List[str]],
                        state_dict['interaction']['customization_args'][
                            'choices']
                    )
                    html_choices_ca_dict['value'] = ([
                        conversion_fn(html)
                        for html in html_choices_ca_dict['value']
                    ])
        else:
            ca_specs_dict = (
                interaction_registry.Registry
                .get_all_specs_for_state_schema_version(
                    state_schema_version,
                    can_fetch_latest_specs=True
                )[interaction_id]['customization_arg_specs']
            )
            state_dict['interaction'] = (
                InteractionInstance.convert_html_in_interaction(
                    state_dict['interaction'],
                    ca_specs_dict,
                    conversion_fn
                ))

        return state_dict

    def get_content_html(self, content_id: str) -> Union[str, List[str]]:
        """Returns the content belongs to a given content id of the object.

        Args:
            content_id: str. The id of the content.

        Returns:
            str. The html content corresponding to the given content id.

        Raises:
            ValueError. The given content_id does not exist.
        """
        content_id_to_translatable_content = (
            self.get_translatable_contents_collection()
            .content_id_to_translatable_content)

        if content_id not in content_id_to_translatable_content:
            raise ValueError('Content ID %s does not exist' % content_id)

        return content_id_to_translatable_content[content_id].content_value

    @classmethod
    def traverse_v54_state_dict_for_contents(
        cls,
        state_dict: StateDict
    ) -> Iterator[Tuple[
        Union[SubtitledHtmlDict, Dict[str, Union[str, List[str]]]],
        translation_domain.ContentType,
        Optional[str]
    ]]:
        """This method iterates throughout the state dict and yields the value
        for each field. The yielded value is used for generating and updating
        the content-ids for the fields in the state in their respective methods.

        Args:
            state_dict: StateDict. State object represented in the dict format.

        Yields:
            (str|list(str), str). A tuple containing content and content-id.
        """
        yield (
            state_dict['content'],
            translation_domain.ContentType.CONTENT,
            None)

        interaction = state_dict['interaction']

        default_outcome = interaction['default_outcome']
        if default_outcome is not None:
            yield (
                default_outcome['feedback'],
                translation_domain.ContentType.DEFAULT_OUTCOME,
                None)

        answer_groups = interaction['answer_groups']
        for answer_group in answer_groups:
            outcome = answer_group['outcome']
            yield (
                outcome['feedback'],
                translation_domain.ContentType.FEEDBACK,
                None)

            if interaction['id'] not in ['TextInput', 'SetInput']:
                continue

            for rule_spec in answer_group['rule_specs']:
                for input_name in sorted(rule_spec['inputs'].keys()):
                    input_value = rule_spec['inputs'][input_name]
                    if not isinstance(input_value, dict):
                        continue
                    if 'normalizedStrSet' in input_value:
                        yield (
                            input_value,
                            translation_domain.ContentType.RULE,
                            'input')
                    if 'unicodeStrSet' in input_value:
                        yield (
                            input_value,
                            translation_domain.ContentType.RULE,
                            'input')

        for hint in interaction['hints']:
            yield (
                hint['hint_content'], translation_domain.ContentType.HINT, None)

        solution = interaction['solution']
        if solution is not None:
            yield (
                solution['explanation'],
                translation_domain.ContentType.SOLUTION,
                None)

        interaction_id = interaction['id']
        customisation_args = interaction['customization_args']
        interaction_specs = (
            interaction_registry.Registry
                .get_all_specs_for_state_schema_version(
                    feconf.CURRENT_STATE_SCHEMA_VERSION,
                    can_fetch_latest_specs=True
               )
        )
        if interaction_id in interaction_specs:
            ca_specs_dict = interaction_specs[interaction_id][
                'customization_arg_specs']
            for spec in ca_specs_dict:
                customisation_arg = customisation_args[spec['name']]
                contents = (
                    InteractionCustomizationArg.traverse_by_schema_and_get(
                        spec['schema'], customisation_arg['value'], [
                            schema_utils.SCHEMA_OBJ_TYPE_SUBTITLED_UNICODE,
                            schema_utils.SCHEMA_OBJ_TYPE_SUBTITLED_HTML],
                        lambda x: x
                    )
                )
                for content in contents:
                    yield (
                        content,
                        translation_domain.ContentType.CUSTOMIZATION_ARG,
                        spec['name']
                    )

    @classmethod
    def update_old_content_id_to_new_content_id_in_v54_states(
        cls,
        states_dict: Dict[str, StateDict]
    ) -> Tuple[Dict[str, StateDict], int]:
        """Updates the old content-ids from the state fields like hints,
        solution, etc with the newly generated content id.

        Args:
            states_dict: list(dict(State)). List of dictionaries, where each
                dict represents a state object.

        Returns:
            states_dict: list(dict(State)). List of state dicts, with updated
            content-ids.
        """
        PossibleContentIdsType = Union[str, List[str], List[List[str]]]

        def _replace_content_id(
            old_id: PossibleContentIdsType,
            id_mapping: Dict[str, str]
        ) -> str:
            """Replace old Id with the new Id."""
            assert isinstance(old_id, str)

            # INVALID_CONTENT_ID doesn't corresponds to any existing content in
            # the state. Such Ids cannot be replaced with any new id.
            if old_id == feconf.INVALID_CONTENT_ID:
                return old_id

            return id_mapping[old_id]

        object_content_ids_replacers: Dict[
            str,
            Callable[
                [PossibleContentIdsType, Dict[str, str]], PossibleContentIdsType
            ]
        ] = {}

        object_content_ids_replacers['TranslatableHtmlContentId'] = (
           _replace_content_id)

        object_content_ids_replacers['SetOfTranslatableHtmlContentIds'] = (
            lambda ids_set, id_mapping: [
                _replace_content_id(old_id, id_mapping)
                for old_id in ids_set
            ]
        )
        object_content_ids_replacers[
                'ListOfSetsOfTranslatableHtmlContentIds'] = (
            lambda items, id_mapping: [
                [_replace_content_id(old_id, id_mapping)for old_id in ids_set]
                for ids_set in items
            ]
        )
        content_id_generator = translation_domain.ContentIdGenerator()
        for state_name in sorted(states_dict.keys()):
            state: StateDict = states_dict[state_name]
            new_voiceovers_mapping: Dict[str, Dict[str, VoiceoverDict]] = {}
            old_to_new_content_id: Dict[str, str] = {}
            old_voiceovers_mapping = state['recorded_voiceovers'][
                'voiceovers_mapping']

            for content, content_type, extra_prefix in (
                cls.traverse_v54_state_dict_for_contents(state)
            ):
                new_content_id = content_id_generator.generate(
                    content_type, extra_prefix=extra_prefix)
                content_id_key = 'content_id'
                if content_type == translation_domain.ContentType.RULE:
                    content_id_key = 'contentId'

                # Here we use MyPy ignore because the content Id key for the
                # contents in the rule inputs is contentId instead of
                # content_id.
                old_content_id = content[content_id_key]  # type: ignore[misc]
                # Here we use MyPy ignore because the content Id key for the
                # contents in the rule inputs is contentId instead of
                # content_id.
                content[content_id_key] = new_content_id  # type: ignore[index]

                assert isinstance(old_content_id, str)
                old_to_new_content_id[old_content_id] = new_content_id

                new_voiceovers_mapping[new_content_id] = old_voiceovers_mapping[
                    old_content_id]

            state['recorded_voiceovers']['voiceovers_mapping'] = (
                new_voiceovers_mapping
            )

            interaction_specs = (
                interaction_registry.Registry
                    .get_all_specs_for_state_schema_version(
                        feconf.CURRENT_STATE_SCHEMA_VERSION,
                        can_fetch_latest_specs=True
                )
            )
            interaction_id = state['interaction']['id']
            if interaction_id is None:
                continue

            interaction = state['interaction']
            answer_groups = interaction['answer_groups']
            rule_descriptions = interaction_specs[interaction_id][
                'rule_descriptions']
            answer_type = interaction_specs[interaction_id]['answer_type']

            if interaction['solution']:
                solution_dict = interaction['solution']
                assert solution_dict is not None
                if answer_type in object_content_ids_replacers:
                    # Here we use cast because correct_answer can be of
                    # different types but the 'if' case above covers only for
                    # the PossibleContentIdsType.
                    correct_answer = cast(
                        PossibleContentIdsType, solution_dict['correct_answer'])
                    solution_dict['correct_answer'] = (
                        object_content_ids_replacers[answer_type](
                            correct_answer, old_to_new_content_id
                        )
                    )

            if not rule_descriptions:
                continue

            rules_variables = {
                name: re.findall(r'\{\{(.+?)\|(.+?)\}\}', description)
                for name, description in rule_descriptions.items()
            }

            for answer_group in answer_groups:
                for rule_spec in answer_group['rule_specs']:
                    rule_inputs = rule_spec['inputs']
                    rule_type = rule_spec['rule_type']
                    for key, value_class in rules_variables[rule_type]:
                        if value_class not in object_content_ids_replacers:
                            continue
                        # Here we use cast because rule input can be a dict but
                        # the 'if' case above covers only for the
                        # PossibleContentIdsType.
                        rule_input = cast(
                            PossibleContentIdsType, rule_inputs[key])
                        rule_inputs[key] = object_content_ids_replacers[
                            value_class](rule_input, old_to_new_content_id)

        return states_dict, content_id_generator.next_content_id_index

    @classmethod
    def generate_old_content_id_to_new_content_id_in_v54_states(
        cls,
        states_dict: Dict[str, StateDict]
    ) -> Tuple[Dict[str, Dict[str, str]], int]:
        """Generates the new content-id for each state field based on
        next_content_id_index variable.

        Args:
            states_dict: list(dict(State)). List of dictionaries, where each
                dict represents a state object.

        Returns:
            (dict(str, dict(str, str)), str). A tuple with the first field as a
            dict and the second field is the value of the next_content_id_index.
            The first field is a dict with state name as a key and
            old-content-id to new-content-id dict as a value.
        """
        content_id_generator = translation_domain.ContentIdGenerator()
        states_to_content_id = {}

        for state_name in sorted(states_dict.keys()):
            old_id_to_new_id: Dict[str, str] = {}

            for content, content_type, extra_prefix in (
                cls.traverse_v54_state_dict_for_contents(
                    states_dict[state_name])
            ):
                if content_type == translation_domain.ContentType.RULE:
                    # Here we use MyPy ignore because the content Id key for the
                    # contents in the rule inputs is contentId instead of
                    # content_id.
                    content_id = content['contentId']  # type: ignore[misc]
                else:
                    content_id = content['content_id']

                assert isinstance(content_id, str)
                old_id_to_new_id[content_id] = content_id_generator.generate(
                    content_type, extra_prefix=extra_prefix)

            states_to_content_id[state_name] = old_id_to_new_id

        return (
            states_to_content_id,
            content_id_generator.next_content_id_index
        )

    def has_content_id(self, content_id: str) -> bool:
        """Returns whether a given content ID is available in the translatable
        content.

        Args:
            content_id: str. The content ID that needs to be checked for the
                availability.

        Returns:
            bool. A boolean that indicates the availability of the content ID
            in the translatable content.
        """

        available_translate_content = (
            self.get_translatable_contents_collection()
            .content_id_to_translatable_content)
        return bool(content_id in available_translate_content)


class StateVersionHistory:
    """Class to represent an element of the version history list of a state.
    The version history list of a state is the list of exploration versions
    in which the state has been edited.

    Attributes:
        previously_edited_in_version: int. The version number of the
            exploration in which the state was previously edited.
        state_name_in_previous_version: str. The name of the state in the
            previously edited version. It is useful in case of state renames.
        committer_id: str. The id of the user who committed the changes in the
            previously edited version.
    """

    def __init__(
        self,
        previously_edited_in_version: Optional[int],
        state_name_in_previous_version: Optional[str],
        committer_id: str
    ) -> None:
        """Initializes the StateVersionHistory domain object.

        Args:
            previously_edited_in_version: int. The version number of the
                exploration on which the state was previously edited.
            state_name_in_previous_version: str. The name of the state in the
                previously edited version. It is useful in case of state
                renames.
            committer_id: str. The id of the user who committed the changes in
                the previously edited version.
        """
        self.previously_edited_in_version = previously_edited_in_version
        self.state_name_in_previous_version = state_name_in_previous_version
        self.committer_id = committer_id

    def to_dict(self) -> StateVersionHistoryDict:
        """Returns a dict representation of the StateVersionHistory domain
        object.

        Returns:
            dict. The dict representation of the StateVersionHistory domain
            object.
        """
        return {
            'previously_edited_in_version': self.previously_edited_in_version,
            'state_name_in_previous_version': (
                self.state_name_in_previous_version),
            'committer_id': self.committer_id
        }

    @classmethod
    def from_dict(
        cls,
        state_version_history_dict: StateVersionHistoryDict
    ) -> StateVersionHistory:
        """Return a StateVersionHistory domain object from a dict.

        Args:
            state_version_history_dict: dict. The dict representation of
                StateVersionHistory object.

        Returns:
            StateVersionHistory. The corresponding StateVersionHistory domain
            object.
        """
        return cls(
            state_version_history_dict['previously_edited_in_version'],
            state_version_history_dict['state_name_in_previous_version'],
            state_version_history_dict['committer_id']
        )


# Note: This union type depends on several classes like SubtitledHtml,
# SubtitledHtmlDict, SubtitledUnicode and SubtitledUnicodeDict. So, it
# has to be defined after those classes are defined, otherwise backend
# tests will fail with 'module has no attribute' error.
UnionOfCustomizationArgsDictValues = Union[
    str,
    int,
    bool,
    List[str],
    List[SubtitledHtml],
    List[SubtitledHtmlDict],
    SubtitledHtmlDict,
    SubtitledUnicode,
    SubtitledUnicodeDict,
    domain.ImageAndRegionDict,
    domain.GraphDict
]


# Note: This Dict type depends on UnionOfCustomizationArgsDictValues so it
# has to be defined after UnionOfCustomizationArgsDictValues is defined,
# otherwise backend tests will fail with 'module has no attribute' error.
CustomizationArgsDictType = Dict[
    str, Dict[str, UnionOfCustomizationArgsDictValues]
]<|MERGE_RESOLUTION|>--- conflicted
+++ resolved
@@ -36,16 +36,9 @@
 from extensions.objects.models import objects
 
 from typing import (
-<<<<<<< HEAD
-    Any, Callable, Dict, Iterator, List, Mapping, Optional, Tuple, Type, Union,
-    cast, overload
+    Any, Callable, Dict, Iterator, List, Literal, Mapping, Optional, Tuple,
+    Type, TypedDict, TypeVar, Union, cast, overload
 )
-from typing_extensions import Literal, TypedDict
-=======
-    Any, Callable, Dict, Final, List, Literal, Mapping, Optional, Tuple, Type,
-    TypedDict, TypeVar, Union, cast, overload
-)
->>>>>>> 28c39666
 
 from core.domain import html_cleaner  # pylint: disable=invalid-import-from # isort:skip
 from core.domain import interaction_registry  # pylint: disable=invalid-import-from # isort:skip
