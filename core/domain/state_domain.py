--- conflicted
+++ resolved
@@ -75,15 +75,6 @@
         self.training_data = training_data
         self.tagged_skill_misconception_id = tagged_skill_misconception_id
 
-<<<<<<< HEAD
-    def _register_all_translatable_fields(self) -> None:
-        """Registers all of translatable field/objects in the answer group."""
-
-        if self.outcome is not None:
-            self._register_translatable_object(self.outcome)
-        for rule_spec in self.rule_specs:
-            self._register_translatable_object(rule_spec)
-=======
     def get_translatable_contents_collection(
         self
     ) -> translation_domain.TranslatableContentsCollection:
@@ -96,7 +87,6 @@
         for rule_spec in self.rule_specs:
             translatable_contents_collection.add_translatable_object(rule_spec)
         return translatable_contents_collection
->>>>>>> bc293da2
 
     def to_dict(self):
         """Returns a dict representing this AnswerGroup domain object.
@@ -297,15 +287,6 @@
         """
         self.hint_content = hint_content
 
-<<<<<<< HEAD
-    def _register_all_translatable_fields(self) -> None:
-        """Registers all of the translatable fields/objects in the hint."""
-
-        self._register_translatable_field(
-            translation_domain.TRANSLATABLE_CONTENT_FORMAT_HTML,
-            self.hint_content.content_id,
-            self.hint_content.html)
-=======
     def get_translatable_contents_collection(
         self
     ) -> translation_domain.TranslatableContentsCollection:
@@ -317,7 +298,6 @@
             self.hint_content.content_id,
             self.hint_content.html)
         return translatable_contents_collection
->>>>>>> bc293da2
 
     def to_dict(self):
         """Returns a dict representing this Hint domain object.
@@ -399,15 +379,6 @@
                 interaction_id).normalize_answer(correct_answer))
         self.explanation = explanation
 
-<<<<<<< HEAD
-    def _register_all_translatable_fields(self) -> None:
-        """Registers all of the translatable fields/objects in the solution."""
-
-        self._register_translatable_field(
-            translation_domain.TRANSLATABLE_CONTENT_FORMAT_HTML,
-            self.explanation.content_id,
-            self.explanation.html)
-=======
     def get_translatable_contents_collection(
         self
     ) -> translation_domain.TranslatableContentsCollection:
@@ -419,7 +390,6 @@
             self.explanation.content_id,
             self.explanation.html)
         return translatable_contents_collection
->>>>>>> bc293da2
 
     def to_dict(self):
         """Returns a dict representing this Solution domain object.
@@ -570,22 +540,6 @@
         self.hints = hints
         self.solution = solution
 
-<<<<<<< HEAD
-    def _register_all_translatable_fields(self) -> None:
-        """Registers all of the translatable fields/objects in the interaction
-        instance.
-        """
-        if self.default_outcome is not None:
-            self._register_translatable_object(self.default_outcome)
-        for answer_group in self.answer_groups:
-            self._register_translatable_object(answer_group)
-        for ca_dict in self.customization_args.values():
-            self._register_translatable_object(ca_dict)
-        for hint in self.hints:
-            self._register_translatable_object(hint)
-        if self.solution is not None:
-            self._register_translatable_object(self.solution)
-=======
     def get_translatable_contents_collection(
         self
     ) -> translation_domain.TranslatableContentsCollection:
@@ -607,7 +561,6 @@
             translatable_contents_collection.add_translatable_object(
                 self.solution)
         return translatable_contents_collection
->>>>>>> bc293da2
 
     def to_dict(self):
         """Returns a dict representing this InteractionInstance domain object.
@@ -1055,13 +1008,6 @@
         self.value = value
         self.schema = schema
 
-<<<<<<< HEAD
-    def _register_all_translatable_fields(self) -> None:
-        """Registers all of the translatable fields/objects in the interaction
-        customization args.
-        """
-
-=======
     def get_translatable_contents_collection(
         self
     ) -> translation_domain.TranslatableContentsCollection:
@@ -1070,38 +1016,24 @@
         """
         translatable_contents_collection = (
             translation_domain.TranslatableContentsCollection())
->>>>>>> bc293da2
         subtitled_htmls = self.get_subtitled_html()
         for subtitled_html in subtitled_htmls:
             html_string = subtitled_html.html
             # Make sure we don't include content that only consists of
             # numbers. See issue #13055.
             if not html_string.isnumeric():
-<<<<<<< HEAD
-                self._register_translatable_field(
-                    translation_domain.TRANSLATABLE_CONTENT_FORMAT_HTML,
-=======
                 translatable_contents_collection.add_translatable_field(
                     translation_domain.TranslatableContentFormat.HTML,
->>>>>>> bc293da2
                     subtitled_html.content_id,
                     html_string)
 
         subtitled_unicodes = self.get_subtitled_unicode()
         for subtitled_unicode in subtitled_unicodes:
-<<<<<<< HEAD
-            self._register_translatable_field(
-                translation_domain
-                .TRANSLATABLE_CONTENT_FORMAT_UNICODE_STRING,
-                subtitled_unicode.content_id,
-                subtitled_unicode.unicode_str)
-=======
             translatable_contents_collection.add_translatable_field(
                 translation_domain.TranslatableContentFormat.UNICODE_STRING,
                 subtitled_unicode.content_id,
                 subtitled_unicode.unicode_str)
         return translatable_contents_collection
->>>>>>> bc293da2
 
     def to_customization_arg_dict(self):
         """Converts a InteractionCustomizationArgument domain object to a
@@ -1439,15 +1371,6 @@
         # when the learner receives this outcome.
         self.missing_prerequisite_skill_id = missing_prerequisite_skill_id
 
-<<<<<<< HEAD
-    def _register_all_translatable_fields(self) -> None:
-        """Registers all of the translatable fields/objects in the outcome."""
-
-        self._register_translatable_field(
-            translation_domain.TRANSLATABLE_CONTENT_FORMAT_HTML,
-            self.feedback.content_id,
-            self.feedback.html)
-=======
     def get_translatable_contents_collection(
         self
     ) -> translation_domain.TranslatableContentsCollection:
@@ -1459,7 +1382,6 @@
             self.feedback.content_id,
             self.feedback.html)
         return translatable_contents_collection
->>>>>>> bc293da2
 
     def to_dict(self):
         """Returns a dict representing this Outcome domain object.
@@ -1831,24 +1753,6 @@
         self.rule_type = rule_type
         self.inputs = inputs
 
-<<<<<<< HEAD
-    def _register_all_translatable_fields(self) -> None:
-        """Registers all of the translatable fields/objects in the rule spec."""
-
-        for input_value in self.inputs.values():
-            if 'normalizedStrSet' in input_value:
-                self._register_translatable_field(
-                    translation_domain
-                    .TRANSLATABLE_CONTENT_FORMAT_SET_OF_NORMALIZED_STRING,
-                    input_value['contentId'],
-                    input_value['normalizedStrSet'])
-            if 'unicodeStrSet' in input_value:
-                self._register_translatable_field(
-                    translation_domain
-                    .TRANSLATABLE_CONTENT_FORMAT_SET_OF_UNICODE_STRING,
-                    input_value['contentId'],
-                    input_value['unicodeStrSet'])
-=======
     def get_translatable_contents_collection(
         self
     ) -> translation_domain.TranslatableContentsCollection:
@@ -1869,7 +1773,6 @@
                     input_value['contentId'],
                     input_value['unicodeStrSet'])
         return translatable_contents_collection
->>>>>>> bc293da2
 
     def to_dict(self):
         """Returns a dict representing this RuleSpec domain object.
@@ -2298,15 +2201,6 @@
         self.solicit_answer_details = solicit_answer_details
         self.card_is_checkpoint = card_is_checkpoint
 
-    def _register_all_translatable_fields(self) -> None:
-        """Registers all of the translatable fields/objects in the state."""
-
-        self._register_translatable_field(
-            translation_domain.TRANSLATABLE_CONTENT_FORMAT_HTML,
-            self.content.content_id,
-            self.content.html)
-        self._register_translatable_object(self.interaction)
-
     def get_translatable_contents_collection(
         self
     ) -> translation_domain.TranslatableContentsCollection:
