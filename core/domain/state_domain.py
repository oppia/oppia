--- conflicted
+++ resolved
@@ -1168,11 +1168,7 @@
         return translation_counts
 
     def get_all_html_content_strings(self):
-<<<<<<< HEAD
-        """Gets all html content strings used in the written translations.
-=======
         """Gets all html content strings used in the WrittenTranslations.
->>>>>>> 3a96c05d
 
         Returns:
             list(str). The list of html content strings.
