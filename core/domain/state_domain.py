--- conflicted
+++ resolved
@@ -605,11 +605,7 @@
 class InteractionInstanceDict(TypedDict):
     """Dictionary representing the InteractionInstance object."""
 
-<<<<<<< HEAD
     id: Optional[str]
-=======
-    id: str
->>>>>>> 9be985db
     customization_args: Dict[str, Dict[str, Any]]
     answer_groups: List[AnswerGroupDict]
     default_outcome: OutcomeDict
