--- conflicted
+++ resolved
@@ -2302,14 +2302,9 @@
 
     def __init__(
             self, content, param_changes, interaction, recorded_voiceovers,
-<<<<<<< HEAD
-            written_translations, solicit_answer_details,
+            written_translations, solicit_answer_details, card_is_checkpoint,
             next_content_id_index, linked_skill_id=None,
             classifier_model_id=None):
-=======
-            written_translations, solicit_answer_details, card_is_checkpoint,
-            next_content_id_index, classifier_model_id=None):
->>>>>>> 1c068971
         """Initializes a State domain object.
 
         Args:
@@ -2753,6 +2748,10 @@
         Args:
             linked_skill_id: str. The linked skill id to state.
         """
+        if not isinstance(linked_skill_id, str):
+            raise Exception(
+                'Expected linked_skill_id to be a string, received %s'
+                % linked_skill_id)
         self.linked_skill_id = linked_skill_id
 
     def update_interaction_customization_args(self, customization_args_dict):
