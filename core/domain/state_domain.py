# coding: utf-8
#
# Copyright 2018 The Oppia Authors. All Rights Reserved.
#
# Licensed under the Apache License, Version 2.0 (the "License");
# you may not use this file except in compliance with the License.
# You may obtain a copy of the License at
#
#      http://www.apache.org/licenses/LICENSE-2.0
#
# Unless required by applicable law or agreed to in writing, software
# distributed under the License is distributed on an "AS-IS" BASIS,
# WITHOUT WARRANTIES OR CONDITIONS OF ANY KIND, either express or implied.
# See the License for the specific language governing permissions and
# limitations under the License.

"""Domain object for states and their constituents."""

from __future__ import annotations

import collections
import copy
import itertools
import logging
import math
import re

from core import android_validation_constants
from core import feconf
from core import schema_utils
from core import utils
from core.constants import constants
from core.domain import customization_args_util
from core.domain import param_domain
from core.domain import translation_domain
from extensions.objects.models import objects

from typing import (
    Any, Callable, Dict, List, Mapping, Optional, Tuple, Type, Union,
    cast, overload
)
from typing_extensions import Final, Literal, TypedDict

from core.domain import html_cleaner  # pylint: disable=invalid-import-from # isort:skip
from core.domain import interaction_registry  # pylint: disable=invalid-import-from # isort:skip
from core.domain import rules_registry  # pylint: disable=invalid-import-from # isort:skip
from core.domain import translatable_object_registry  # pylint: disable=invalid-import-from # isort:skip

MYPY = False
if MYPY:  # pragma: no cover
    from extensions import domain
    from extensions.interactions import base

# TODO(#14537): Refactor this file and remove imports marked
# with 'invalid-import-from'.


# The `AllowedRuleSpecInputTypes` is union of allowed types that a
# RuleSpec's inputs dictionary can accept for it's values.
AllowedRuleSpecInputTypes = Union[
    str,
    int,
    List[str],
    List[List[str]],
    # Here we use type Any because some rule specs have deeply nested types,
    # such as for the `NumberWithUnits` interaction.
    Mapping[str, Union[str, List[str], int, bool, Dict[str, int], List[Any]]],
]

# TODO(#15982): Here we use type Any because `CustomizationArgsDictType` is a
# type for customization_args dictionary, and we used Any type here because
# it accepts the values of customization args and that values can be of type
# str, int, bool, List and other types too.
CustomizationArgsDictType = Dict[str, Dict[str, Any]]


class TrainingDataDict(TypedDict):
    """Type for the training data dictionary."""

    answer_group_index: int
    answers: List[str]


class AnswerGroupDict(TypedDict):
    """Dictionary representing the AnswerGroup object."""

    outcome: OutcomeDict
    rule_specs: List[RuleSpecDict]
    training_data: List[str]
    tagged_skill_misconception_id: Optional[str]


class StateVersionHistoryDict(TypedDict):
    """Dictionary representing the StateVersionHistory object."""

    previously_edited_in_version: Optional[int]
    state_name_in_previous_version: Optional[str]
    committer_id: str


AcceptableCorrectAnswerTypes = Union[
    List[List[str]], List[str], str, Dict[str, str], int, None
]


class AnswerGroup(translation_domain.BaseTranslatableObject):
    """Value object for an answer group. Answer groups represent a set of rules
    dictating whether a shared feedback should be shared with the user. These
    rules are ORed together. Answer groups may also support a classifier
    that involve soft matching of answers to a set of training data and/or
    example answers dictated by the creator.
    """

    def __init__(
        self,
        outcome: Outcome,
        rule_specs: List[RuleSpec],
        training_data: List[str],
        tagged_skill_misconception_id: Optional[str]
    ) -> None:
        """Initializes a AnswerGroup domain object.

        Args:
            outcome: Outcome. The outcome corresponding to the answer group.
            rule_specs: list(RuleSpec). List of rule specifications.
            training_data: list(*). List of answers belonging to training
                data of this answer group.
            tagged_skill_misconception_id: str or None. The format is
                '<skill_id>-<misconception_id>', where skill_id is the skill ID
                of the tagged misconception and misconception_id is the id of
                the tagged misconception for the answer group. It is not None
                only when a state is part of a Question object that
                tests a particular skill.
        """
        self.rule_specs = [RuleSpec(
            rule_spec.rule_type, rule_spec.inputs
        ) for rule_spec in rule_specs]
        self.outcome = outcome
        self.training_data = training_data
        self.tagged_skill_misconception_id = tagged_skill_misconception_id

    def get_translatable_contents_collection(
        self
    ) -> translation_domain.TranslatableContentsCollection:
        """Get all translatable fields in the answer group.

        Returns:
            translatable_contents_collection: TranslatableContentsCollection.
            An instance of TranslatableContentsCollection class.
        """
        translatable_contents_collection = (
            translation_domain.TranslatableContentsCollection())

        if self.outcome is not None:
            (
                translatable_contents_collection
                .add_fields_from_translatable_object(self.outcome)
            )
        for rule_spec in self.rule_specs:
            (
                translatable_contents_collection
                .add_fields_from_translatable_object(rule_spec)
            )
        return translatable_contents_collection

    def to_dict(self) -> AnswerGroupDict:
        """Returns a dict representing this AnswerGroup domain object.

        Returns:
            dict. A dict, mapping all fields of AnswerGroup instance.
        """
        return {
            'rule_specs': [rule_spec.to_dict()
                           for rule_spec in self.rule_specs],
            'outcome': self.outcome.to_dict(),
            'training_data': self.training_data,
            'tagged_skill_misconception_id': self.tagged_skill_misconception_id
        }

    @classmethod
    def from_dict(cls, answer_group_dict: AnswerGroupDict) -> AnswerGroup:
        """Return a AnswerGroup domain object from a dict.

        Args:
            answer_group_dict: dict. The dict representation of AnswerGroup
                object.

        Returns:
            AnswerGroup. The corresponding AnswerGroup domain object.
        """
        return cls(
            Outcome.from_dict(answer_group_dict['outcome']),
            [RuleSpec.from_dict(rs)
             for rs in answer_group_dict['rule_specs']],
            answer_group_dict['training_data'],
            answer_group_dict['tagged_skill_misconception_id']
        )

    def validate(
        self,
        interaction: base.BaseInteraction,
        exp_param_specs_dict: Dict[str, param_domain.ParamSpec],
        *,
        tagged_skill_misconception_id_required: bool = False,
    ) -> None:
        """Verifies that all rule classes are valid, and that the AnswerGroup
        only has one classifier rule.

        Args:
            interaction: BaseInteraction. The interaction object.
            exp_param_specs_dict: dict. A dict of all parameters used in the
                exploration. Keys are parameter names and values are ParamSpec
                value objects with an object type property (obj_type).
            tagged_skill_misconception_id_required: bool. The 'tagged_skill_
                misconception_id' is required or not.

        Raises:
            ValidationError. One or more attributes of the AnswerGroup are
                invalid.
            ValidationError. The AnswerGroup contains more than one classifier
                rule.
            ValidationError. The tagged_skill_misconception_id is not valid.
        """
        if not isinstance(self.rule_specs, list):
            raise utils.ValidationError(
                'Expected answer group rules to be a list, received %s'
                % self.rule_specs)

        if (
            self.tagged_skill_misconception_id is not None and
            not tagged_skill_misconception_id_required
        ):
            raise utils.ValidationError(
                'Expected tagged skill misconception id to be None, '
                'received %s' % self.tagged_skill_misconception_id)

        if (
            self.tagged_skill_misconception_id is not None and
            tagged_skill_misconception_id_required
        ):
            if not isinstance(self.tagged_skill_misconception_id, str):
                raise utils.ValidationError(
                    'Expected tagged skill misconception id to be a str, '
                    'received %s' % self.tagged_skill_misconception_id)

            if not re.match(
                    constants.VALID_SKILL_MISCONCEPTION_ID_REGEX,
                    self.tagged_skill_misconception_id):
                raise utils.ValidationError(
                    'Expected the format of tagged skill misconception id '
                    'to be <skill_id>-<misconception_id>, received %s'
                    % self.tagged_skill_misconception_id)

        if len(self.rule_specs) == 0:
            raise utils.ValidationError(
                'There must be at least one rule for each answer group.')

        for rule_spec in self.rule_specs:
            if rule_spec.rule_type not in interaction.rules_dict:
                raise utils.ValidationError(
                    'Unrecognized rule type: %s' % rule_spec.rule_type)
            rule_spec.validate(
                interaction.get_rule_param_list(rule_spec.rule_type),
                exp_param_specs_dict)

        self.outcome.validate()

    def get_all_html_content_strings(self, interaction_id: str) -> List[str]:
        """Get all html content strings in the AnswerGroup.

        Args:
            interaction_id: str. The interaction id that the answer group is
                associated with.

        Returns:
            list(str). The list of all html content strings in the interaction.

        Raises:
            Exception. The Rule spec has an invalid format.
            Exception. The Rule spec has no valid input variable
                with HTML in it.
        """
        html_list = []

        # TODO(#9413): Find a way to include a reference to the interaction
        # type in the Draft change lists.
        # See issue: https://github.com/oppia/oppia/issues/9413. We cannot use
        # the interaction-id from the rules_index_dict until issue-9413 has
        # been fixed, because this method has no reference to the interaction
        # type and draft changes use this method. The rules_index_dict below
        # is used to figure out the assembly of the html in the rulespecs.

        outcome_html = self.outcome.feedback.html
        html_list += [outcome_html]

        html_field_types_to_rule_specs = (
            rules_registry.Registry.get_html_field_types_to_rule_specs())
        for rule_spec in self.rule_specs:
            for interaction_and_rule_details in (
                    html_field_types_to_rule_specs.values()):
                # Check that the value corresponds to the answer group's
                # associated interaction id.
                if (
                        interaction_and_rule_details['interactionId'] !=
                        interaction_id):
                    continue

                rule_type_has_html = (
                    rule_spec.rule_type in
                    interaction_and_rule_details['ruleTypes'].keys())
                if rule_type_has_html:
                    html_type_format = interaction_and_rule_details['format']
                    input_variables_from_html_mapping = (
                        interaction_and_rule_details['ruleTypes'][
                            rule_spec.rule_type][
                                'htmlInputVariables'])
                    input_variable_match_found = False
                    for input_variable in rule_spec.inputs.keys():
                        if input_variable in input_variables_from_html_mapping:
                            input_variable_match_found = True
                            rule_input_variable = (
                                rule_spec.inputs[input_variable])
                            if (html_type_format ==
                                    feconf.HTML_RULE_VARIABLE_FORMAT_STRING):
                                html_list += [rule_input_variable]
                            elif (html_type_format ==
                                  feconf.HTML_RULE_VARIABLE_FORMAT_SET):
                                for value in rule_input_variable:
                                    if isinstance(value, str):
                                        html_list += [value]
                            elif (html_type_format ==
                                  feconf.
                                  HTML_RULE_VARIABLE_FORMAT_LIST_OF_SETS):
                                for rule_spec_html in rule_input_variable:
                                    html_list += rule_spec_html
                            else:
                                raise Exception(
                                    'The rule spec does not belong to a valid'
                                    ' format.')
                    if not input_variable_match_found:
                        raise Exception(
                            'Rule spec should have at least one valid input '
                            'variable with Html in it.')

        return html_list

    @staticmethod
    def convert_html_in_answer_group(
        answer_group_dict: AnswerGroupDict,
        conversion_fn: Callable[[str], str],
        html_field_types_to_rule_specs: Dict[
            str, rules_registry.RuleSpecsExtensionDict
        ]
    ) -> AnswerGroupDict:
        """Checks for HTML fields in an answer group dict and converts it
        according to the conversion function.

        Args:
            answer_group_dict: dict. The answer group dict.
            conversion_fn: function. The function to be used for converting the
                HTML.
            html_field_types_to_rule_specs: dict. A dictionary that specifies
                the locations of html fields in rule specs. It is defined as a
                mapping of rule input types to a dictionary containing
                interaction id, format, and rule types. See
                html_field_types_to_rule_specs_state_v41.json for an example.

        Returns:
            dict. The converted answer group dict.
        """
        answer_group_dict['outcome']['feedback']['html'] = conversion_fn(
            answer_group_dict['outcome']['feedback']['html'])

        for rule_spec_index, rule_spec in enumerate(
                answer_group_dict['rule_specs']):
            answer_group_dict['rule_specs'][rule_spec_index] = (
                RuleSpec.convert_html_in_rule_spec(
                    rule_spec, conversion_fn, html_field_types_to_rule_specs))

        return answer_group_dict


class HintDict(TypedDict):
    """Dictionary representing the Hint object."""

    hint_content: SubtitledHtmlDict


class Hint(translation_domain.BaseTranslatableObject):
    """Value object representing a hint."""

    def __init__(
        self,
        hint_content: SubtitledHtml
    ) -> None:
        """Constructs a Hint domain object.

        Args:
            hint_content: SubtitledHtml. The hint text and ID referring to the
                other assets for this content.
        """
        self.hint_content = hint_content

    def get_translatable_contents_collection(
        self
    ) -> translation_domain.TranslatableContentsCollection:
        """Get all translatable fields/objects in the hint.

        Returns:
            translatable_contents_collection: TranslatableContentsCollection.
            An instance of TranslatableContentsCollection class.
        """
        translatable_contents_collection = (
            translation_domain.TranslatableContentsCollection())

        translatable_contents_collection.add_translatable_field(
            translation_domain.TranslatableContentFormat.HTML,
            self.hint_content.content_id,
            self.hint_content.html)
        return translatable_contents_collection

    def to_dict(self) -> HintDict:
        """Returns a dict representing this Hint domain object.

        Returns:
            dict. A dict mapping the field of Hint instance.
        """
        return {
            'hint_content': self.hint_content.to_dict(),
        }

    @classmethod
    def from_dict(cls, hint_dict: HintDict) -> Hint:
        """Return a Hint domain object from a dict.

        Args:
            hint_dict: dict. The dict representation of Hint object.

        Returns:
            Hint. The corresponding Hint domain object.
        """
        hint_content = SubtitledHtml.from_dict(hint_dict['hint_content'])
        hint_content.validate()
        return cls(hint_content)

    def validate(self) -> None:
        """Validates all properties of Hint."""
        self.hint_content.validate()

    @staticmethod
    def convert_html_in_hint(
        hint_dict: HintDict, conversion_fn: Callable[[str], str]
    ) -> HintDict:
        """Checks for HTML fields in the hints and converts it
        according to the conversion function.

        Args:
            hint_dict: dict. The hints dict.
            conversion_fn: function. The function to be used for converting the
                HTML.

        Returns:
            dict. The converted hints dict.
        """
        hint_dict['hint_content']['html'] = (
            conversion_fn(hint_dict['hint_content']['html']))
        return hint_dict


class SolutionDict(TypedDict):
    """Dictionary representing the Solution object."""

    answer_is_exclusive: bool
    correct_answer: AcceptableCorrectAnswerTypes
    explanation: SubtitledHtmlDict


class Solution(translation_domain.BaseTranslatableObject):
    """Value object representing a solution.

    A solution consists of answer_is_exclusive, correct_answer and an
    explanation.When answer_is_exclusive is True, this indicates that it is
    the only correct answer; when it is False, this indicates that it is one
    possible answer. correct_answer records an answer that enables the learner
    to progress to the next card and explanation is an HTML string containing
    an explanation for the solution.
    """

    def __init__(
        self,
        interaction_id: str,
        answer_is_exclusive: bool,
        correct_answer: AcceptableCorrectAnswerTypes,
        explanation: SubtitledHtml
    ) -> None:
        """Constructs a Solution domain object.

        Args:
            interaction_id: str. The interaction id.
            answer_is_exclusive: bool. True if is the only correct answer;
                False if is one of possible answer.
            correct_answer: *. The correct answer; this answer
                enables the learner to progress to the next card. The type of
                correct_answer is determined by the value of
                BaseInteraction.answer_type. Some examples for the types are
                list(set(str)), list(str), str, dict(str, str), etc.
            explanation: SubtitledHtml. Contains text and text id to link audio
                translations for the solution's explanation.
        """
        self.answer_is_exclusive = answer_is_exclusive
        self.correct_answer = (
            interaction_registry.Registry.get_interaction_by_id(
                interaction_id).normalize_answer(correct_answer))
        self.explanation = explanation

    def get_translatable_contents_collection(
        self
    ) -> translation_domain.TranslatableContentsCollection:
        """Get all translatable fields/objects in the solution.

        Returns:
            translatable_contents_collection: TranslatableContentsCollection.
            An instance of TranslatableContentsCollection class.
        """
        translatable_contents_collection = (
            translation_domain.TranslatableContentsCollection())

        translatable_contents_collection.add_translatable_field(
            translation_domain.TranslatableContentFormat.HTML,
            self.explanation.content_id,
            self.explanation.html)
        return translatable_contents_collection

    def to_dict(self) -> SolutionDict:
        """Returns a dict representing this Solution domain object.

        Returns:
            dict. A dict mapping all fields of Solution instance.
        """
        return {
            'answer_is_exclusive': self.answer_is_exclusive,
            'correct_answer': self.correct_answer,
            'explanation': self.explanation.to_dict(),
        }

    @classmethod
    def from_dict(
        cls,
        interaction_id: str,
        solution_dict: SolutionDict
    ) -> Solution:
        """Return a Solution domain object from a dict.

        Args:
            interaction_id: str. The interaction id.
            solution_dict: dict. The dict representation of Solution object.

        Returns:
            Solution. The corresponding Solution domain object.
        """
        explanation = SubtitledHtml.from_dict(solution_dict['explanation'])
        explanation.validate()
        return cls(
            interaction_id,
            solution_dict['answer_is_exclusive'],
            interaction_registry.Registry.get_interaction_by_id(
                interaction_id).normalize_answer(
                    solution_dict['correct_answer']),
            explanation)

    def validate(self, interaction_id: str) -> None:
        """Validates all properties of Solution.

        Args:
            interaction_id: str. The interaction id.

        Raises:
            ValidationError. One or more attributes of the Solution are not
                valid.
        """
        if not isinstance(self.answer_is_exclusive, bool):
            raise utils.ValidationError(
                'Expected answer_is_exclusive to be bool, received %s' %
                self.answer_is_exclusive)
        interaction_registry.Registry.get_interaction_by_id(
            interaction_id).normalize_answer(self.correct_answer)
        self.explanation.validate()

    @staticmethod
    def convert_html_in_solution(
        interaction_id: Optional[str],
        solution_dict: SolutionDict,
        conversion_fn: Callable[[str], str],
        html_field_types_to_rule_specs: Dict[
            str, rules_registry.RuleSpecsExtensionDict
        ],
        interaction_spec: base.BaseInteractionDict
    ) -> SolutionDict:
        """Checks for HTML fields in a solution and convert it according
        to the conversion function.

        Args:
            interaction_id: Optional[str]. The interaction id.
            solution_dict: dict. The Solution dict.
            conversion_fn: function. The function to be used for converting the
                HTML.
            html_field_types_to_rule_specs: dict. A dictionary that specifies
                the locations of html fields in rule specs. It is defined as a
                mapping of rule input types to a dictionary containing
                interaction id, format, and rule types. See
                html_field_types_to_rule_specs_state_v41.json for an example.
            interaction_spec: dict. The specification for the interaction.

        Returns:
            dict. The converted Solution dict.

        Raises:
            Exception. The Solution dict has an invalid answer type.
        """
        if interaction_id is None:
            return solution_dict

        solution_dict['explanation']['html'] = (
            conversion_fn(solution_dict['explanation']['html']))

        if interaction_spec['can_have_solution']:
            if solution_dict['correct_answer']:
                for html_type in html_field_types_to_rule_specs.keys():
                    if html_type == interaction_spec['answer_type']:

                        if (
                                html_type ==
                                feconf.ANSWER_TYPE_LIST_OF_SETS_OF_HTML):

                            # Here correct_answer can only be of type
                            # List[List[str]] because here html_type is
                            # 'ListOfSetsOfHtmlStrings'.
                            assert isinstance(
                                solution_dict['correct_answer'], list
                            )
                            for list_index, html_list in enumerate(
                                    solution_dict['correct_answer']):
                                assert isinstance(html_list, list)
                                for answer_html_index, answer_html in enumerate(
                                        html_list):
                                    # Here we use cast because above assert
                                    # conditions forces correct_answer to be of
                                    # type List[List[str]].
                                    correct_answer = cast(
                                        List[List[str]],
                                        solution_dict['correct_answer']
                                    )
                                    correct_answer[list_index][
                                        answer_html_index] = (
                                            conversion_fn(answer_html))
                        elif html_type == feconf.ANSWER_TYPE_SET_OF_HTML:
                            # Here correct_answer can only be of type
                            # List[str] because here html_type is
                            # 'SetOfHtmlString'.
                            assert isinstance(
                                solution_dict['correct_answer'], list
                            )
                            for answer_html_index, answer_html in enumerate(
                                    solution_dict['correct_answer']):
                                assert isinstance(answer_html, str)
                                # Here we use cast because above assert
                                # conditions forces correct_answer to be of
                                # type List[str].
                                set_of_html_correct_answer = cast(
                                    List[str],
                                    solution_dict['correct_answer']
                                )
                                set_of_html_correct_answer[
                                    answer_html_index] = (
                                        conversion_fn(answer_html))
                        else:
                            raise Exception(
                                'The solution does not have a valid '
                                'correct_answer type.')

        return solution_dict


class InteractionInstanceDict(TypedDict):
    """Dictionary representing the InteractionInstance object."""

    id: Optional[str]
    customization_args: CustomizationArgsDictType
    answer_groups: List[AnswerGroupDict]
    default_outcome: Optional[OutcomeDict]
    confirmed_unclassified_answers: List[AnswerGroup]
    hints: List[HintDict]
    solution: Optional[SolutionDict]


class InteractionInstance(translation_domain.BaseTranslatableObject):
    """Value object for an instance of an interaction."""

    class RangeVariableDict(TypedDict):
        """Dictionary representing the range variable for the NumericInput
        interaction.
        """

        ans_group_index: int
        rule_spec_index: int
        lower_bound: Optional[float]
        upper_bound: Optional[float]
        lb_inclusive: bool
        ub_inclusive: bool

    class MatchedDenominatorDict(TypedDict):
        """Dictionary representing the matched denominator variable for the
        FractionInput interaction.
        """

        ans_group_index: int
        rule_spec_index: int
        denominator: int

    # The default interaction used for a new state.
    _DEFAULT_INTERACTION_ID = None

    def __init__(
        self,
        interaction_id: Optional[str],
        customization_args: Dict[str, InteractionCustomizationArg],
        answer_groups: List[AnswerGroup],
        default_outcome: Optional[Outcome],
        confirmed_unclassified_answers: List[AnswerGroup],
        hints: List[Hint],
        solution: Optional[Solution]
    ) -> None:
        """Initializes a InteractionInstance domain object.

        Args:
            interaction_id: Optional[str]. The interaction id.
            customization_args: dict. The customization dict. The keys are
                names of customization_args and the values are dicts with a
                single key, 'value', whose corresponding value is the value of
                the customization arg.
            answer_groups: list(AnswerGroup). List of answer groups of the
                interaction instance.
            default_outcome: Optional[Outcome]. The default outcome of the
                interaction instance, or None if no default outcome exists
                for the interaction.
            confirmed_unclassified_answers: list(*). List of answers which have
                been confirmed to be associated with the default outcome.
            hints: list(Hint). List of hints for this interaction.
            solution: Solution|None. A possible solution for the question asked
                in this interaction, or None if no solution exists for the
                interaction.
        """
        self.id = interaction_id
        # Customization args for the interaction's view. Parts of these
        # args may be Jinja templates that refer to state parameters.
        # This is a dict: the keys are names of customization_args and the
        # values are dicts with a single key, 'value', whose corresponding
        # value is the value of the customization arg.
        self.customization_args = customization_args
        self.answer_groups = answer_groups
        self.default_outcome = default_outcome
        self.confirmed_unclassified_answers = confirmed_unclassified_answers
        self.hints = hints
        self.solution = solution

    def get_translatable_contents_collection(
        self
    ) -> translation_domain.TranslatableContentsCollection:
        """Get all translatable fields/objects in the interaction instance.

        Returns:
            translatable_contents_collection: TranslatableContentsCollection.
            An instance of TranslatableContentsCollection class.
        """
        translatable_contents_collection = (
            translation_domain.TranslatableContentsCollection())

        if self.default_outcome is not None:
            (
                translatable_contents_collection
                .add_fields_from_translatable_object(self.default_outcome)
            )
        for answer_group in self.answer_groups:
            (
                translatable_contents_collection
                .add_fields_from_translatable_object(answer_group)
            )
        for customization_arg in self.customization_args.values():
            (
                translatable_contents_collection
                .add_fields_from_translatable_object(customization_arg)
            )
        for hint in self.hints:
            (
                translatable_contents_collection
                .add_fields_from_translatable_object(hint)
            )
        if self.solution is not None:
            (
                translatable_contents_collection
                .add_fields_from_translatable_object(self.solution)
            )
        return translatable_contents_collection

    def to_dict(self) -> InteractionInstanceDict:
        """Returns a dict representing this InteractionInstance domain object.

        Returns:
            dict. A dict mapping all fields of InteractionInstance instance.
        """

        # customization_args_dict here indicates a dict that maps customization
        # argument names to a customization argument dict, the dict
        # representation of InteractionCustomizationArg.
        customization_args_dict = {}
        if self.id:
            for ca_name in self.customization_args:
                customization_args_dict[ca_name] = (
                    self.customization_args[
                        ca_name].to_customization_arg_dict()
                )

        # Consistent with other usages of to_dict() across the codebase, all
        # values below are plain Python data structures and not domain objects,
        # despite the names of the keys. This applies to customization_args_dict
        # below.
        return {
            'id': self.id,
            'customization_args': customization_args_dict,
            'answer_groups': [group.to_dict() for group in self.answer_groups],
            'default_outcome': (
                self.default_outcome.to_dict()
                if self.default_outcome is not None
                else None),
            'confirmed_unclassified_answers': (
                self.confirmed_unclassified_answers),
            'hints': [hint.to_dict() for hint in self.hints],
            'solution': self.solution.to_dict() if self.solution else None,
        }

    @classmethod
    def from_dict(
        cls, interaction_dict: InteractionInstanceDict
    ) -> InteractionInstance:
        """Return a InteractionInstance domain object from a dict.

        Args:
            interaction_dict: dict. The dict representation of
                InteractionInstance object.

        Returns:
            InteractionInstance. The corresponding InteractionInstance domain
            object.
        """
        default_outcome_dict = (
            Outcome.from_dict(interaction_dict['default_outcome'])
            if interaction_dict['default_outcome'] is not None else None)
        solution_dict = (
            Solution.from_dict(
                interaction_dict['id'], interaction_dict['solution'])
            if (
                interaction_dict['solution'] is not None and
                interaction_dict['id'] is not None
            )
            else None)

        customization_args = (
            InteractionInstance
            .convert_customization_args_dict_to_customization_args(
                interaction_dict['id'],
                interaction_dict['customization_args']
            )
        )

        return cls(
            interaction_dict['id'],
            customization_args,
            [AnswerGroup.from_dict(h)
             for h in interaction_dict['answer_groups']],
            default_outcome_dict,
            interaction_dict['confirmed_unclassified_answers'],
            [Hint.from_dict(h) for h in interaction_dict['hints']],
            solution_dict)

    @property
    def is_terminal(self) -> bool:
        """Determines if this interaction type is terminal. If no ID is set for
        this interaction, it is assumed to not be terminal.

        Returns:
            bool. Whether the interaction is terminal.
        """
        return bool(
            self.id and interaction_registry.Registry.get_interaction_by_id(
                self.id
            ).is_terminal
        )

    @property
    def is_linear(self) -> bool:
        """Determines if this interaction type is linear.

        Returns:
            bool. Whether the interaction is linear.
        """
        return interaction_registry.Registry.get_interaction_by_id(
            self.id).is_linear

    def is_supported_on_android_app(self) -> bool:
        """Determines whether the interaction is a valid interaction that is
        supported by the Android app.

        Returns:
            bool. Whether the interaction is supported by the Android app.
        """
        return (
            self.id is None or
            self.id in android_validation_constants.VALID_INTERACTION_IDS
        )

    def is_rte_content_supported_on_android(
        self, require_valid_component_names: Callable[[str], bool]
    ) -> bool:
        """Determines whether the RTE content in interaction answer groups,
        hints and solution is supported by Android app.

        Args:
            require_valid_component_names: function. Function to check
                whether the RTE tags in the html string are whitelisted.

        Returns:
            bool. Whether the RTE content is valid.
        """
        for answer_group in self.answer_groups:
            if require_valid_component_names(
                    answer_group.outcome.feedback.html):
                return False

        if (
                self.default_outcome and self.default_outcome.feedback and
                require_valid_component_names(
                    self.default_outcome.feedback.html)):
            return False

        for hint in self.hints:
            if require_valid_component_names(hint.hint_content.html):
                return False

        if (
                self.solution and self.solution.explanation and
                require_valid_component_names(
                    self.solution.explanation.html)):
            return False

        return True

    def get_all_outcomes(self) -> List[Outcome]:
        """Returns a list of all outcomes of this interaction, taking into
        consideration every answer group and the default outcome.

        Returns:
            list(Outcome). List of all outcomes of this interaction.
        """
        outcomes = []
        for answer_group in self.answer_groups:
            outcomes.append(answer_group.outcome)
        if self.default_outcome is not None:
            outcomes.append(self.default_outcome)
        return outcomes

    def _set_lower_and_upper_bounds(
        self,
        range_var: RangeVariableDict,
        lower_bound: float,
        upper_bound: float,
        *,
        lb_inclusive: bool,
        ub_inclusive: bool
    ) -> None:
        """Sets the lower and upper bounds for the range_var.

        Args:
            range_var: RangeVariableDict. Variable used to keep track of each
                range.
            lower_bound: float. The lower bound.
            upper_bound: float. The upper bound.
            lb_inclusive: bool. If lower bound is inclusive.
            ub_inclusive: bool. If upper bound is inclusive.
        """
        range_var['lower_bound'] = lower_bound
        range_var['upper_bound'] = upper_bound
        range_var['lb_inclusive'] = lb_inclusive
        range_var['ub_inclusive'] = ub_inclusive

    def _is_enclosed_by(
        self, test_range: RangeVariableDict, base_range: RangeVariableDict
    ) -> bool:
        """Returns `True` when `test_range` variable lies within
        `base_range` variable.

        Args:
            test_range: RangeVariableDictDict. It represents the variable for
                which we have to check the range.
            base_range: RangeVariableDictDict. It is the variable to which
                the range is compared.

        Returns:
            bool. Returns True if test_range lies
            within base_range.
        """
        if (
            base_range['lower_bound'] is None or
            test_range['lower_bound'] is None or
            base_range['upper_bound'] is None or
            test_range['upper_bound'] is None
        ):
            return False

        lb_satisfied = (
            base_range['lower_bound'] < test_range['lower_bound'] or
            (
                base_range['lower_bound'] == test_range['lower_bound'] and
                (not test_range['lb_inclusive'] or base_range['lb_inclusive'])
            )
        )
        ub_satisfied = (
            base_range['upper_bound'] > test_range['upper_bound'] or
            (
                base_range['upper_bound'] == test_range['upper_bound'] and
                (not test_range['ub_inclusive'] or base_range['ub_inclusive'])
            )
        )
        return lb_satisfied and ub_satisfied

    def _should_check_range_criteria(
        self, earlier_rule: RuleSpec, later_rule: RuleSpec
    ) -> bool:
        """Compares the rule types of two rule specs to determine whether
        to check for range enclosure.

        Args:
            earlier_rule: RuleSpec. Previous rule.
            later_rule: RuleSpec. Current rule.

        Returns:
            bool. Returns True if the rules passes the range criteria check.
        """
        if earlier_rule.rule_type in (
            'HasDenominatorEqualTo', 'IsEquivalentTo', 'IsLessThan',
            'IsEquivalentToAndInSimplestForm', 'IsGreaterThan'
        ):
            return True

        return later_rule.rule_type in (
            'HasDenominatorEqualTo', 'IsLessThan', 'IsGreaterThan'
        )

    def _get_rule_value_of_fraction_interaction(
        self, rule_spec: RuleSpec
    ) -> float:
        """Returns rule value of the rule_spec of FractionInput interaction so
        that we can keep track of rule's range.

        Args:
            rule_spec: RuleSpec. Rule spec of an answer group.

        Returns:
            rule_value_f: float. The value of the rule spec.
        """
        rule_value_f = rule_spec.inputs['f']
        value: float = (
            rule_value_f['wholeNumber'] +
            float(rule_value_f['numerator']) / rule_value_f['denominator']
        )
        return value

    def _validate_numeric_input(self) -> None:
        """Validates the NumericInput interaction.

        Raises:
            ValidationError. Duplicate rules are present.
            ValidationError. Rule having a solution that is subset of previous
                rules' solution.
            ValidationError. The 'tol' value in 'IsWithinTolerance' is negetive.
            ValidationError. The 'a' is greater than or equal to 'b' in
                'IsInclusivelyBetween' rule.
        """
        lower_infinity = float('-inf')
        upper_infinity = float('inf')
        ranges: List[InteractionInstance.RangeVariableDict] = []
        rule_spec_till_now: List[RuleSpecDict] = []

        for ans_group_index, answer_group in enumerate(self.answer_groups):
            for rule_spec_index, rule_spec in enumerate(
                answer_group.rule_specs
            ):
                # Rule should not be duplicate.
                if rule_spec.to_dict() in rule_spec_till_now:
                    raise utils.ValidationError(
                        f'The rule \'{rule_spec_index}\' of answer group '
                        f'\'{ans_group_index}\' of NumericInput '
                        f'interaction is already present.'
                    )
                rule_spec_till_now.append(rule_spec.to_dict())
                # All rules should have solutions that is not subset of
                # previous rules' solutions.
                range_var: InteractionInstance.RangeVariableDict = {
                    'ans_group_index': int(ans_group_index),
                    'rule_spec_index': int(rule_spec_index),
                    'lower_bound': None,
                    'upper_bound': None,
                    'lb_inclusive': False,
                    'ub_inclusive': False
                }

                if rule_spec.rule_type == 'IsLessThanOrEqualTo':
                    rule_value = float(rule_spec.inputs['x'])
                    self._set_lower_and_upper_bounds(
                        range_var,
                        lower_infinity,
                        rule_value,
                        lb_inclusive=False,
                        ub_inclusive=True
                    )

                elif rule_spec.rule_type == 'IsGreaterThanOrEqualTo':
                    rule_value = float(rule_spec.inputs['x'])
                    self._set_lower_and_upper_bounds(
                        range_var,
                        rule_value,
                        upper_infinity,
                        lb_inclusive=True,
                        ub_inclusive=False
                    )

                elif rule_spec.rule_type == 'Equals':
                    rule_value = float(rule_spec.inputs['x'])
                    self._set_lower_and_upper_bounds(
                        range_var,
                        rule_value,
                        rule_value,
                        lb_inclusive=True,
                        ub_inclusive=True
                    )

                elif rule_spec.rule_type == 'IsLessThan':
                    rule_value = float(rule_spec.inputs['x'])
                    self._set_lower_and_upper_bounds(
                        range_var,
                        lower_infinity,
                        rule_value,
                        lb_inclusive=False,
                        ub_inclusive=False
                    )

                elif rule_spec.rule_type == 'IsGreaterThan':
                    rule_value = float(rule_spec.inputs['x'])
                    self._set_lower_and_upper_bounds(
                        range_var,
                        rule_value,
                        upper_infinity,
                        lb_inclusive=False,
                        ub_inclusive=False
                    )

                elif rule_spec.rule_type == 'IsWithinTolerance':
                    rule_value_x = float(rule_spec.inputs['x'])
                    rule_value_tol = float(rule_spec.inputs['tol'])
                    if rule_value_tol <= 0.0:
                        raise utils.ValidationError(
                            f'The rule \'{rule_spec_index}\' of answer '
                            f'group \'{ans_group_index}\' having '
                            f'rule type \'IsWithinTolerance\' '
                            f'have \'tol\' value less than or equal to '
                            f'zero in NumericInput interaction.'
                        )
                    self._set_lower_and_upper_bounds(
                        range_var,
                        rule_value_x - rule_value_tol,
                        rule_value_x + rule_value_tol,
                        lb_inclusive=True,
                        ub_inclusive=True
                    )

                elif rule_spec.rule_type == 'IsInclusivelyBetween':
                    rule_value_a = float(rule_spec.inputs['a'])
                    rule_value_b = float(rule_spec.inputs['b'])
                    if rule_value_a >= rule_value_b:
                        raise utils.ValidationError(
                            f'The rule \'{rule_spec_index}\' of answer '
                            f'group \'{ans_group_index}\' having '
                            f'rule type \'IsInclusivelyBetween\' '
                            f'have `a` value greater than `b` value '
                            f'in NumericInput interaction.'
                        )
                    self._set_lower_and_upper_bounds(
                        range_var,
                        rule_value_a,
                        rule_value_b,
                        lb_inclusive=True,
                        ub_inclusive=True
                    )

                for range_ele in ranges:
                    if self._is_enclosed_by(range_var, range_ele):
                        raise utils.ValidationError(
                            f'Rule \'{rule_spec_index}\' from answer '
                            f'group \'{ans_group_index}\' will never be '
                            f'matched because it is made redundant '
                            f'by the above rules'
                        )

                ranges.append(range_var)

    def _validate_fraction_input(self) -> None:
        """Validates the FractionInput interaction.

        Raises:
            ValidationError. Duplicate rules are present.
            ValidationError. Solution is not in simplest form when the
                'simplest form' setting is turned on.
            ValidationError. Solution is not in proper form, having values
                like 1 2/3 when the 'proper form' setting is turned on.
            ValidationError. Solution is not in proper form, when the 'proper
                form' setting is turned on.
            ValidationError. The 'IsExactlyEqualTo' rule have integral value
                when 'allow non zero integers' setting is off.
            ValidationError. Rule have solution that is subset of previous
                rules' solutions.
            ValidationError. The 'HasFractionalPartExactlyEqualTo' rule comes
                after 'HasDenominatorEqualTo' rule where the fractional
                denominator is equal to 'HasDenominatorEqualTo' rule value.
        """
        ranges: List[InteractionInstance.RangeVariableDict] = []
        matched_denominator_list: List[
            InteractionInstance.MatchedDenominatorDict] = []
        rule_spec_till_now: List[RuleSpecDict] = []
        inputs_without_fractions = [
            'HasDenominatorEqualTo',
            'HasNumeratorEqualTo',
            'HasIntegerPartEqualTo',
            'HasNoFractionalPart'
        ]
        lower_infinity = float('-inf')
        upper_infinity = float('inf')
        allow_non_zero_integ_part = (
            self.customization_args['allowNonzeroIntegerPart'].value)
        allow_imp_frac = self.customization_args['allowImproperFraction'].value
        require_simple_form = (
            self.customization_args['requireSimplestForm'].value)

        for ans_group_index, answer_group in enumerate(self.answer_groups):
            for rule_spec_index, rule_spec in enumerate(
                answer_group.rule_specs
            ):
                # Rule should not be duplicate.
                if rule_spec.to_dict() in rule_spec_till_now:
                    raise utils.ValidationError(
                        f'The rule \'{rule_spec_index}\' of answer group '
                        f'\'{ans_group_index}\' of FractionInput '
                        f'interaction is already present.'
                    )
                rule_spec_till_now.append(rule_spec.to_dict())

                if rule_spec.rule_type not in inputs_without_fractions:
                    num = rule_spec.inputs['f']['numerator']
                    den = rule_spec.inputs['f']['denominator']
                    whole = rule_spec.inputs['f']['wholeNumber']

                    # Solution should be in simplest form if the `simplest form`
                    # setting is turned on.
                    if require_simple_form:
                        d = math.gcd(num, den)
                        val_num = num // d
                        val_den = den // d
                        if val_num != num and val_den != den:
                            raise utils.ValidationError(
                                f'The rule \'{rule_spec_index}\' of '
                                f'answer group \'{ans_group_index}\' do '
                                f'not have value in simple form '
                                f'in FractionInput interaction.'
                            )

                    if not allow_imp_frac and whole != 0:
                        raise utils.ValidationError(
                            f'The rule \'{rule_spec_index}\' of '
                            f'answer group \'{ans_group_index}\' do '
                            f'not have value in proper fraction '
                            f'in FractionInput interaction.'
                        )

                    if not allow_imp_frac and den <= num:
                        raise utils.ValidationError(
                            f'The rule \'{rule_spec_index}\' of '
                            f'answer group \'{ans_group_index}\' do '
                            f'not have value in proper fraction '
                            f'in FractionInput interaction.'
                        )

                # All rules should have solutions that is not subset of
                # previous rules' solutions.
                range_var: InteractionInstance.RangeVariableDict = {
                    'ans_group_index': int(ans_group_index),
                    'rule_spec_index': int(rule_spec_index),
                    'lower_bound': None,
                    'upper_bound': None,
                    'lb_inclusive': False,
                    'ub_inclusive': False
                }
                matched_denominator: (
                    InteractionInstance.MatchedDenominatorDict
                ) = {
                    'ans_group_index': int(ans_group_index),
                    'rule_spec_index': int(rule_spec_index),
                    'denominator': 0
                }

                if rule_spec.rule_type in (
                    'IsEquivalentTo', 'IsExactlyEqualTo',
                    'IsEquivalentToAndInSimplestForm'
                ):
                    if (
                        rule_spec.rule_type == 'IsExactlyEqualTo' and
                        not allow_non_zero_integ_part and
                        whole != 0
                    ):
                        raise utils.ValidationError(
                            f'The rule \'{rule_spec_index}\' of '
                            f'answer group \'{ans_group_index}\' has '
                            f'non zero integer part '
                            f'in FractionInput interaction.'
                        )
                    rule_value_f = (
                        self._get_rule_value_of_fraction_interaction(rule_spec))
                    self._set_lower_and_upper_bounds(
                        range_var,
                        rule_value_f,
                        rule_value_f,
                        lb_inclusive=True,
                        ub_inclusive=True
                    )

                if rule_spec.rule_type == 'IsGreaterThan':
                    rule_value_f = (
                        self._get_rule_value_of_fraction_interaction(rule_spec))
                    self._set_lower_and_upper_bounds(
                        range_var,
                        rule_value_f,
                        upper_infinity,
                        lb_inclusive=False,
                        ub_inclusive=False
                    )

                if rule_spec.rule_type == 'IsLessThan':
                    rule_value_f = (
                        self._get_rule_value_of_fraction_interaction(rule_spec))
                    self._set_lower_and_upper_bounds(
                        range_var,
                        lower_infinity,
                        rule_value_f,
                        lb_inclusive=False,
                        ub_inclusive=False
                    )

                if rule_spec.rule_type == 'HasDenominatorEqualTo':
                    rule_value_x = int(rule_spec.inputs['x'])
                    matched_denominator['denominator'] = rule_value_x

                for range_ele in ranges:
                    earlier_rule = (
                        self.answer_groups[range_ele['ans_group_index']]
                        .rule_specs[range_ele['rule_spec_index']]
                    )
                    if (
                        self._should_check_range_criteria(
                            earlier_rule, rule_spec) and
                        self._is_enclosed_by(range_var, range_ele)
                    ):
                        raise utils.ValidationError(
                            f'Rule \'{rule_spec_index}\' from answer '
                            f'group \'{ans_group_index}\' of '
                            f'FractionInput interaction will '
                            f'never be matched because it is '
                            f'made redundant by the above rules'
                        )

                # `HasFractionalPartExactlyEqualTo` rule should always come
                # before `HasDenominatorEqualTo` rule where the fractional
                # denominator is equal to `HasDenominatorEqualTo` rule value.
                for den in matched_denominator_list:
                    if (
                        den is not None and rule_spec.rule_type ==
                        'HasFractionalPartExactlyEqualTo' and
                        den['denominator'] ==
                        rule_spec.inputs['f']['denominator']
                    ):
                        raise utils.ValidationError(
                            f'Rule \'{rule_spec_index}\' from answer '
                            f'group \'{ans_group_index}\' of '
                            f'FractionInput interaction having '
                            f'rule type HasFractionalPart'
                            f'ExactlyEqualTo will '
                            f'never be matched because it is '
                            f'made redundant by the above rules'
                        )

                ranges.append(range_var)
                matched_denominator_list.append(matched_denominator)

    def _validate_number_with_units_input(self) -> None:
        """Validates the NumberWithUnitsInput interaction.

        Raises:
            ValidationError. Duplicate rules are present.
            ValidationError. The 'IsEqualTo' rule comes after 'IsEquivalentTo'
                rule having same values.
        """
        number_with_units_rules = []
        rule_spec_till_now: List[RuleSpecDict] = []

        for ans_group_index, answer_group in enumerate(self.answer_groups):
            for rule_spec_index, rule_spec in enumerate(
                answer_group.rule_specs
            ):
                # Rule should not be duplicate.
                if rule_spec.to_dict() in rule_spec_till_now:
                    raise utils.ValidationError(
                        f'The rule \'{rule_spec_index}\' of answer group '
                        f'\'{ans_group_index}\' of NumberWithUnitsInput '
                        f'interaction is already present.'
                    )
                rule_spec_till_now.append(rule_spec.to_dict())

                # `IsEqualTo` rule should not come after `IsEquivalentTo` rule.
                if rule_spec.rule_type == 'IsEquivalentTo':
                    number_with_units_rules.append(rule_spec.inputs['f'])
                if (
                    rule_spec.rule_type == 'IsEqualTo' and
                    rule_spec.inputs['f'] in number_with_units_rules
                ):
                    raise utils.ValidationError(
                        f'The rule \'{rule_spec_index}\' of answer '
                        f'group \'{ans_group_index}\' has '
                        f'rule type equal is coming after '
                        f'rule type equivalent having same value '
                        f'in FractionInput interaction.'
                    )

    def _validate_multi_choice_input(self) -> None:
        """Validates the MultipleChoiceInput interaction.

        Raises:
            ValidationError. Duplicate rules are present.
            ValidationError. Answer choices are empty or duplicate.
        """
        rule_spec_till_now: List[RuleSpecDict] = []

        for ans_group_index, answer_group in enumerate(self.answer_groups):
            for rule_spec_index, rule_spec in enumerate(
                answer_group.rule_specs
            ):
                # Rule should not be duplicate.
                if rule_spec.to_dict() in rule_spec_till_now:
                    raise utils.ValidationError(
                        f'The rule \'{rule_spec_index}\' of answer group '
                        f'\'{ans_group_index}\' of MultipleChoiceInput '
                        f'interaction is already present.'
                    )
                rule_spec_till_now.append(rule_spec.to_dict())

    def _validate_item_selec_input(self) -> None:
        """Validates the ItemSelectionInput interaction.

        Raises:
            ValidationError. Duplicate rules are present.
            ValidationError. The 'Equals' rule does not have value between min
                and max number of selections.
            ValidationError. Minimum number of selections value is greater
                than maximum number of selections value.
            ValidationError. Not enough choices to have minimum number of
                selections.
            ValidationError. Answer choices are empty or duplicate.
        """
        min_value = (
            self.customization_args['minAllowableSelectionCount'].value)
        max_value = (
            self.customization_args['maxAllowableSelectionCount'].value)
        rule_spec_till_now: List[RuleSpecDict] = []

        # Minimum number of selections should be no greater than maximum
        # number of selections.
        if min_value > max_value:
            raise utils.ValidationError(
                f'Min value which is {str(min_value)} '
                f'is greater than max value '
                f'which is {str(max_value)} '
                f'in ItemSelectionInput interaction.'
            )
        choices = self.customization_args['choices'].value

        # There should be enough choices to have minimum number
        # of selections.
        if len(choices) < min_value:
            raise utils.ValidationError(
                f'Number of choices which is {str(len(choices))} '
                f'is lesser than the '
                f'min value selection which is {str(min_value)} '
                f'in ItemSelectionInput interaction.'
            )

        for ans_group_index, answer_group in enumerate(self.answer_groups):
            for rule_spec_index, rule_spec in enumerate(
                answer_group.rule_specs
            ):
                # Rule should not be duplicate.
                if rule_spec.to_dict() in rule_spec_till_now:
                    raise utils.ValidationError(
                        f'The rule {rule_spec_index} of answer group '
                        f'{ans_group_index} of ItemSelectionInput interaction '
                        f'is already present.'
                    )
                rule_spec_till_now.append(rule_spec.to_dict())

                # `Equals` should have between min and max number of selections.
                if rule_spec.rule_type == 'Equals':
                    if (
                        len(rule_spec.inputs['x']) < min_value or
                        len(rule_spec.inputs['x']) > max_value
                    ):
                        raise utils.ValidationError(
                            f'Selected choices of rule \'{rule_spec_index}\' '
                            f'of answer group \'{ans_group_index}\' '
                            f'either less than min_selection_value '
                            f'or greater than max_selection_value '
                            f'in ItemSelectionInput interaction.'
                        )

    def _validate_drag_and_drop_input(self) -> None:
        """Validates the DragAndDropInput interaction.

        Raises:
            ValidationError. Duplicate rules are present.
            ValidationError. Multiple items at the same place when the setting
                is turned off.
            ValidationError. The 'IsEqualToOrderingWithOneItemAtIncorrect
                Position' rule present when 'multiple items at same place'
                setting turned off.
            ValidationError. In 'HasElementXBeforeElementY' rule, 'X' value
                is equal to 'Y' value.
            ValidationError. The 'IsEqualToOrdering' rule have empty values.
            ValidationError. The 'IsEqualToOrdering' rule comes after
                'HasElementXAtPositionY' where element 'X' is present at
                position 'Y' in 'IsEqualToOrdering' rule.
            ValidationError. Less than 2 items are present.
            ValidationError. Answer choices are empty or duplicate.
        """
        multi_item_value = (
            self.customization_args
            ['allowMultipleItemsInSamePosition'].value)
        ele_x_at_y_rules = []
        rule_spec_till_now: List[RuleSpecDict] = []
        equal_ordering_one_at_incorec_posn = []

        for ans_group_index, answer_group in enumerate(self.answer_groups):
            for rule_spec_index, rule_spec in enumerate(
                answer_group.rule_specs
            ):
                # Rule should not be duplicate.
                if rule_spec.to_dict() in rule_spec_till_now:
                    raise utils.ValidationError(
                        f'The rule \'{rule_spec_index}\' of answer group '
                        f'\'{ans_group_index}\' of DragAndDropInput '
                        f'interaction is already present.'
                    )
                rule_spec_till_now.append(rule_spec.to_dict())

                if not multi_item_value and (
                    rule_spec.rule_type ==
                    'IsEqualToOrderingWithOneItemAtIncorrectPosition'
                ):
                    raise utils.ValidationError(
                        f'The rule \'{rule_spec_index}\' '
                        f'of answer group \'{ans_group_index}\' '
                        f'having rule type - IsEqualToOrderingWith'
                        f'OneItemAtIncorrectPosition should not '
                        f'be there when the '
                        f'multiple items in same position '
                        f'setting is turned off '
                        f'in DragAndDropSortInput interaction.'
                    )

                # Multiple items cannot be in the same place iff the
                # `allow multiple items at same place` setting is turned off.
                if not multi_item_value:
                    for ele in rule_spec.inputs['x']:
                        if len(ele) > 1:
                            raise utils.ValidationError(
                                f'The rule \'{rule_spec_index}\' of '
                                f'answer group \'{ans_group_index}\' '
                                f'have multiple items at same place '
                                f'when multiple items in same '
                                f'position settings is turned off '
                                f'in DragAndDropSortInput interaction.'
                            )

                if (
                    rule_spec.rule_type == 'HasElementXBeforeElementY' and
                    rule_spec.inputs['x'] == rule_spec.inputs['y']
                ):
                    raise utils.ValidationError(
                        f'The rule \'{rule_spec_index}\' of '
                        f'answer group \'{ans_group_index}\', '
                        f'the value 1 and value 2 cannot be '
                        f'same when rule type is '
                        f'HasElementXBeforeElementY '
                        f'of DragAndDropSortInput interaction.'
                    )

                if rule_spec.rule_type == 'HasElementXAtPositionY':
                    element = rule_spec.inputs['x']
                    position = rule_spec.inputs['y']
                    ele_x_at_y_rules.append(
                        {'element': element, 'position': position}
                    )

                if (
                    rule_spec.rule_type ==
                    'IsEqualToOrderingWithOneItemAtIncorrectPosition'
                ):
                    equal_ordering_one_at_incorec_posn.append(
                        rule_spec.inputs['x']
                    )

                if rule_spec.rule_type == 'IsEqualToOrdering':
                    # `IsEqualToOrdering` rule should not have empty values.
                    if len(rule_spec.inputs['x']) <= 0:
                        raise utils.ValidationError(
                            f'The rule \'{rule_spec_index}\'of '
                            f'answer group \'{ans_group_index}\', '
                            f'having rule type IsEqualToOrdering '
                            f'should not have empty values.'
                        )
                    # `IsEqualToOrdering` rule should always come before
                    # `HasElementXAtPositionY` where element `X` is present
                    # at position `Y` in `IsEqualToOrdering` rule.
                    for ele in ele_x_at_y_rules:
                        ele_position = ele['position']
                        ele_element = ele['element']
                        rule_choice = rule_spec.inputs['x'][
                            ele_position - 1]

                        for choice in rule_choice:
                            if choice == ele_element:
                                raise utils.ValidationError(
                                    f'Rule - {rule_spec_index} of '
                                    f'answer group {ans_group_index} '
                                    f'will never be match '
                                    f'because it is made redundant by the '
                                    f'HasElementXAtPositionY rule above.'
                                )
                    # `IsEqualToOrdering` should always come before
                    # `IsEqualToOrderingWithOneItemAtIncorrectPosition` when
                    # they are off by one value.
                    item_to_layer_idx = {}
                    for layer_idx, layer in enumerate(rule_spec.inputs['x']):
                        for item in layer:
                            item_to_layer_idx[item] = layer_idx

                    for ele in equal_ordering_one_at_incorec_posn:
                        wrong_positions = 0
                        for layer_idx, layer in enumerate(ele):
                            for item in layer:
                                if layer_idx != item_to_layer_idx[item]:
                                    wrong_positions += 1
                        if wrong_positions <= 1:
                            raise utils.ValidationError(
                                f'Rule - {rule_spec_index} of answer '
                                f'group {ans_group_index} will never '
                                f'be match because it is made '
                                f'redundant by the IsEqualToOrdering'
                                f'WithOneItemAtIncorrectPosition '
                                f'rule above.'
                            )

    def _validate_text_input(self) -> None:
        """Validates the TextInput interaction.

        Raises:
            ValidationError. Text input height is not >= 1 and <= 10.
            ValidationError. Duplicate rules are present.
            ValidationError. The 'Contains' rule comes before another 'Contains'
                rule, where 'Contains' rule string is a substring of other
                rules string.
            ValidationError. The 'Contains' rule comes before 'StartsWith'
                rule, where 'Contains' rule string is a substring of other
                rules string.
            ValidationError. The 'Contains' rule comes before 'Equals'
                rule, where 'Contains' rule string is a substring of other
                rules string.
            ValidationError. The 'StartsWith' rule comes before the 'Equals'
                rule where the 'StartsWith' rule string is a prefix of other
                rules string.
            ValidationError. The 'StartsWith' rule comes before the another
                'StartsWith' rule where the 'StartsWith' rule string is
                a prefix of other rules string.
        """
        rule_spec_till_now: List[RuleSpecDict] = []
        seen_strings_contains: List[List[str]] = []
        seen_strings_startswith: List[List[str]] = []

        for ans_group_idx, answer_group in enumerate(self.answer_groups):
            for rule_spec_idx, rule_spec in enumerate(answer_group.rule_specs):
                # Rule should not be duplicate.
                if rule_spec.to_dict() in rule_spec_till_now:
                    raise utils.ValidationError(
                        f'The rule \'{rule_spec_idx}\' of answer group '
                        f'\'{ans_group_idx}\' of TextInput interaction '
                        f'is already present.'
                    )
                rule_spec_till_now.append(rule_spec.to_dict())

                if rule_spec.rule_type == 'Contains':
                    rule_values = rule_spec.inputs['x']['normalizedStrSet']
                    # `Contains` should always come after another
                    # `Contains` rule where the first contains rule
                    # strings is a substring of the other contains
                    # rule strings.
                    for contain_rule_ele in seen_strings_contains:
                        for contain_rule_string in contain_rule_ele:
                            for rule_value in rule_values:
                                if contain_rule_string in rule_value:
                                    raise utils.ValidationError(
                                        f'Rule - \'{rule_spec_idx}\' of answer '
                                        f'group - \'{ans_group_idx}\' having '
                                        f'rule type \'{rule_spec.rule_type}\' '
                                        f'will never be matched because it '
                                        f'is made redundant by the above '
                                        f'\'contains\' rule.'
                                    )

                    seen_strings_contains.append(
                        rule_spec.inputs['x']['normalizedStrSet'])

                if rule_spec.rule_type == 'StartsWith':
                    rule_values = rule_spec.inputs['x']['normalizedStrSet']
                    # `StartsWith` rule should always come after another
                    # `StartsWith` rule where the first starts-with string
                    # is the prefix of the other starts-with string.
                    for start_with_rule_ele in seen_strings_startswith:
                        for start_with_rule_string in start_with_rule_ele:
                            for rule_value in rule_values:
                                if rule_value.startswith(
                                    start_with_rule_string
                                ):
                                    raise utils.ValidationError(
                                        f'Rule - \'{rule_spec_idx}\' of answer '
                                        f'group - \'{ans_group_idx}\' having '
                                        f'rule type \'{rule_spec.rule_type}\' '
                                        f'will never be matched because it '
                                        f'is made redundant by the above '
                                        f'\'StartsWith\' rule.'
                                    )

                    # `Contains` should always come after `StartsWith` rule
                    # where the contains rule strings is a substring
                    # of the `StartsWith` rule string.
                    for contain_rule_ele in seen_strings_contains:
                        for contain_rule_string in contain_rule_ele:
                            for rule_value in rule_values:
                                if contain_rule_string in rule_value:
                                    raise utils.ValidationError(
                                        f'Rule - \'{rule_spec_idx}\' of answer '
                                        f'group - \'{ans_group_idx}\' having '
                                        f'rule type \'{rule_spec.rule_type}\' '
                                        f'will never be matched because it '
                                        f'is made redundant by the above '
                                        f'\'contains\' rule.'
                                    )

                    seen_strings_startswith.append(rule_values)

                if rule_spec.rule_type == 'Equals':
                    rule_values = rule_spec.inputs['x']['normalizedStrSet']
                    # `Contains` should always come after `Equals` rule
                    # where the contains rule strings is a substring
                    # of the `Equals` rule string.
                    for contain_rule_ele in seen_strings_contains:
                        for contain_rule_string in contain_rule_ele:
                            for rule_value in rule_values:
                                if contain_rule_string in rule_value:
                                    raise utils.ValidationError(
                                        f'Rule - \'{rule_spec_idx}\' of answer '
                                        f'group - \'{ans_group_idx}\' having '
                                        f'rule type \'{rule_spec.rule_type}\' '
                                        f'will never be matched because it '
                                        f'is made redundant by the above '
                                        f'\'contains\' rule.'
                                    )

                    # `Startswith` should always come after the `Equals`
                    # rule where a `starts-with` string is a prefix of the
                    # `Equals` rule's string.
                    for start_with_rule_ele in seen_strings_startswith:
                        for start_with_rule_string in start_with_rule_ele:
                            for rule_value in rule_values:
                                if rule_value.startswith(
                                    start_with_rule_string
                                ):
                                    raise utils.ValidationError(
                                        f'Rule - \'{rule_spec_idx}\' of answer '
                                        f'group - \'{ans_group_idx}\' having '
                                        f'rule type \'{rule_spec.rule_type}\' '
                                        f'will never be matched because it '
                                        f'is made redundant by the above '
                                        f'\'StartsWith\' rule.'
                                    )

    def validate(
        self,
        exp_param_specs_dict: Dict[str, param_domain.ParamSpec],
        *,
        tagged_skill_misconception_id_required: bool = False,
    ) -> None:
        """Validates various properties of the InteractionInstance.

        Args:
            exp_param_specs_dict: dict. A dict of specified parameters used in
                the exploration. Keys are parameter names and values are
                ParamSpec value objects with an object type property(obj_type).
                Is used to validate AnswerGroup objects.
            tagged_skill_misconception_id_required: bool. The 'tagged_skill_
                misconception_id' is required or not.

        Raises:
            ValidationError. One or more attributes of the InteractionInstance
                are invalid.
        """
        if not isinstance(self.id, str):
            raise utils.ValidationError(
                'Expected interaction id to be a string, received %s' %
                self.id)
        try:
            interaction = interaction_registry.Registry.get_interaction_by_id(
                self.id)
        except KeyError as e:
            raise utils.ValidationError(
                'Invalid interaction id: %s' % self.id) from e

        self._validate_customization_args()

        if not isinstance(self.answer_groups, list):
            raise utils.ValidationError(
                'Expected answer groups to be a list, received %s.'
                % self.answer_groups)
        if not self.is_terminal and self.default_outcome is None:
            raise utils.ValidationError(
                'Non-terminal interactions must have a default outcome.')
        if self.is_terminal and self.default_outcome is not None:
            raise utils.ValidationError(
                'Terminal interactions must not have a default outcome.')
        if self.is_terminal and self.answer_groups:
            raise utils.ValidationError(
                'Terminal interactions must not have any answer groups.')
        if self.is_linear and self.answer_groups:
            raise utils.ValidationError(
                'Linear interactions must not have any answer groups.')

        for answer_group in self.answer_groups:
            answer_group.validate(
                interaction, exp_param_specs_dict,
                tagged_skill_misconception_id_required=(
                    tagged_skill_misconception_id_required))
        if self.default_outcome is not None:
            self.default_outcome.validate()

        if not isinstance(self.hints, list):
            raise utils.ValidationError(
                'Expected hints to be a list, received %s'
                % self.hints)
        for hint in self.hints:
            hint.validate()

        if self.solution:
            self.solution.validate(self.id)

<<<<<<< HEAD
=======
        if self.solution and not self.hints:
            raise utils.ValidationError(
                'Hint(s) must be specified if solution is specified')

        # TODO(#16236): Find a way to encode these checks more declaratively.
        # Conceptually the validation code should go in each interaction
        # and as inside the interaction the code is very declarative we need
        # to figure out a way to put these validations following the
        # same format.
        interaction_id_to_validation_func = {
            'NumericInput': self._validate_numeric_input,
            'FractionInput': self._validate_fraction_input,
            'NumberWithUnits': self._validate_number_with_units_input,
            'MultipleChoiceInput': self._validate_multi_choice_input,
            'ItemSelectionInput': self._validate_item_selec_input,
            'DragAndDropSortInput': self._validate_drag_and_drop_input,
            'TextInput': self._validate_text_input
        }
        if self.id in interaction_id_to_validation_func:
            interaction_id_to_validation_func[self.id]()

>>>>>>> 2375a02e
    def _validate_customization_args(self) -> None:
        """Validates the customization arguments keys and values using
        customization_args_util.validate_customization_args_and_values().
        """
        # Because validate_customization_args_and_values() takes in
        # customization argument values that are dictionaries, we first convert
        # the InteractionCustomizationArg domain objects into dictionaries
        # before passing it to the method.

        # First, do some basic validation.
        if not isinstance(self.customization_args, dict):
            raise utils.ValidationError(
                'Expected customization args to be a dict, received %s'
                % self.customization_args)

        # customization_args_dict here indicates a dict that maps customization
        # argument names to a customization argument dict, the dict
        # representation of InteractionCustomizationArg.
        customization_args_dict = {}
        if self.id:
            for ca_name in self.customization_args:
                try:
                    customization_args_dict[ca_name] = (
                        self.customization_args[
                            ca_name].to_customization_arg_dict()
                    )
                except AttributeError as e:
                    raise utils.ValidationError(
                        'Expected customization arg value to be a '
                        'InteractionCustomizationArg domain object, '
                        'received %s' % self.customization_args[ca_name]
                    ) from e

        # Here, we are asserting that interaction_id is never going to be None,
        # Because this is a private method and before calling this method we are
        # already checking if interaction_id exists or not.
        assert self.id is not None
        interaction = interaction_registry.Registry.get_interaction_by_id(
            self.id)
        customization_args_util.validate_customization_args_and_values(
            'interaction', self.id, customization_args_dict,
            interaction.customization_arg_specs)

        self.customization_args = (
            InteractionInstance
            .convert_customization_args_dict_to_customization_args(
                self.id,
                customization_args_dict
            )
        )

    @classmethod
    def create_default_interaction(
        cls, default_dest_state_name: Optional[str]
    ) -> InteractionInstance:
        """Create a default InteractionInstance domain object:
            - customization_args: empty dictionary;
            - answer_groups: empty list;
            - default_outcome: dest is set to 'default_dest_state_name' and
                feedback and param_changes are initialized as empty lists;
            - confirmed_unclassified_answers: empty list;

        Args:
            default_dest_state_name: str|None. The default destination state, or
                None if no default destination is provided.

        Returns:
            InteractionInstance. The corresponding InteractionInstance domain
            object with default values.
        """
        default_outcome = Outcome(
            default_dest_state_name,
            None,
            SubtitledHtml.create_default_subtitled_html(
                feconf.DEFAULT_OUTCOME_CONTENT_ID), False, [], None, None)

        return cls(
            cls._DEFAULT_INTERACTION_ID, {}, [], default_outcome, [], [], None)

    def get_all_html_content_strings(self) -> List[str]:
        """Get all html content strings in the interaction.

        Returns:
            list(str). The list of all html content strings in the interaction.

        Raises:
            Exception. The solution has invalid type.
        """
        html_list = []

        for answer_group in self.answer_groups:
            # Here, we are asserting that self.id is never going to be None,
            # because interaction_id can only be None when there are no answer
            # groups.
            assert self.id is not None
            html_list += answer_group.get_all_html_content_strings(self.id)

        if self.default_outcome:
            default_outcome_html = self.default_outcome.feedback.html
            html_list += [default_outcome_html]

        for hint in self.hints:
            hint_html = hint.hint_content.html
            html_list += [hint_html]

        if self.id is None:
            return html_list

        interaction = (
            interaction_registry.Registry.get_interaction_by_id(
                self.id))

        if self.solution and interaction.can_have_solution:
            solution_html = self.solution.explanation.html
            html_list += [solution_html]
            html_field_types_to_rule_specs = (
                rules_registry.Registry.get_html_field_types_to_rule_specs())

            if self.solution.correct_answer:
                for html_type in html_field_types_to_rule_specs.keys():
                    if html_type == interaction.answer_type:
                        if (
                                html_type ==
                                feconf.ANSWER_TYPE_LIST_OF_SETS_OF_HTML):
                            # Here we use cast because above 'if' clause forces
                            # 'correct_answer' to be of type List[List[str]].
                            list_of_set_of_html_answer = cast(
                                List[List[str]], self.solution.correct_answer
                            )
                            for set_of_html_value in list_of_set_of_html_answer:
                                html_list += set_of_html_value
                        elif html_type == feconf.ANSWER_TYPE_SET_OF_HTML:
                            # Here we use cast because above 'elif' clause
                            # forces 'correct_answer' to be of type List[str].
                            set_of_html_answer = cast(
                                List[str], self.solution.correct_answer
                            )
                            for html_value in set_of_html_answer:
                                html_list += [html_value]
                        else:
                            raise Exception(
                                'The solution does not have a valid '
                                'correct_answer type.')

        for ca_name in self.customization_args:
            html_list += self.customization_args[ca_name].get_html()

        return html_list

    @staticmethod
    def convert_html_in_interaction(
        interaction_dict: InteractionInstanceDict,
        ca_specs_dict: List[domain.CustomizationArgSpecsDict],
        conversion_fn: Callable[[str], str]
    ) -> InteractionInstanceDict:
        """Checks for HTML fields in the interaction and converts it
        according to the conversion function.

        Args:
            interaction_dict: dict. The interaction dict.
            ca_specs_dict: dict. The customization args dict.
            conversion_fn: function. The function to be used for converting the
                HTML.

        Returns:
            dict. The converted interaction dict.
        """
        def wrapped_conversion_fn(
            value: SubtitledHtml, schema_obj_type: str
        ) -> SubtitledHtml:
            """Applies the conversion function to the SubtitledHtml values.

            Args:
                value: SubtitledHtml|SubtitledUnicode. The value in the
                    customization argument value to be converted.
                schema_obj_type: str. The schema obj_type for the customization
                    argument value, which is one of 'SubtitledUnicode' or
                    'SubtitledHtml'.

            Returns:
                SubtitledHtml|SubtitledUnicode. The converted SubtitledHtml
                object, if schema_type is 'SubititledHtml', otherwise the
                unmodified SubtitledUnicode object.
            """
            if schema_obj_type == schema_utils.SCHEMA_OBJ_TYPE_SUBTITLED_HTML:
                value.html = conversion_fn(value.html)
            return value

        # Convert the customization_args to a dictionary of customization arg
        # name to InteractionCustomizationArg, so that we can utilize
        # InteractionCustomizationArg helper functions.
        # Then, convert back to original dict format afterwards, at the end.
        customization_args = (
            InteractionCustomizationArg
            .convert_cust_args_dict_to_cust_args_based_on_specs(
                interaction_dict['customization_args'],
                ca_specs_dict)
        )

        for ca_spec in ca_specs_dict:
            ca_spec_name = ca_spec['name']
            customization_args[ca_spec_name].value = (
                InteractionCustomizationArg.traverse_by_schema_and_convert(
                    ca_spec['schema'],
                    customization_args[ca_spec_name].value,
                    wrapped_conversion_fn
                )
            )

        # customization_args_dict here indicates a dict that maps customization
        # argument names to a customization argument dict, the dict
        # representation of InteractionCustomizationArg.
        customization_args_dict = {}
        for ca_name in customization_args:
            customization_args_dict[ca_name] = (
                customization_args[ca_name].to_customization_arg_dict())

        interaction_dict['customization_args'] = customization_args_dict
        return interaction_dict

    @staticmethod
    def convert_customization_args_dict_to_customization_args(
        interaction_id: Optional[str],
        customization_args_dict: CustomizationArgsDictType,
        state_schema_version: int = feconf.CURRENT_STATE_SCHEMA_VERSION
    ) -> Dict[str, InteractionCustomizationArg]:
        """Converts customization arguments dictionary to customization
        arguments. This is done by converting each customization argument to a
        InteractionCustomizationArg domain object.

        Args:
            interaction_id: str. The interaction id.
            customization_args_dict: dict. A dictionary of customization
                argument name to a customization argument dict, which is a dict
                of the single key 'value' to the value of the customization
                argument.
            state_schema_version: int. The state schema version.

        Returns:
            dict. A dictionary of customization argument names to the
            InteractionCustomizationArg domain object's.
        """
        if interaction_id is None:
            return {}

        ca_specs_dict = (
            interaction_registry.Registry
            .get_all_specs_for_state_schema_version(
                state_schema_version,
                can_fetch_latest_specs=True
            )[interaction_id]['customization_arg_specs']
        )

        return (
            InteractionCustomizationArg
            .convert_cust_args_dict_to_cust_args_based_on_specs(
                customization_args_dict, ca_specs_dict))


class InteractionCustomizationArg(translation_domain.BaseTranslatableObject):
    """Object representing an interaction's customization argument.
    Any SubtitledHtml or SubtitledUnicode values in the customization argument
    value are represented as their respective domain objects here, rather than a
    SubtitledHtml dict or SubtitledUnicode dict.
    """

    # Here we use type Any because values in schema dictionary can be of type
    # str, List, Dict and other types too. We also use type Any for `value`
    # because it can be of type SubtitledHtmlDict, SubtitledUnicodeDict
    # and so on.
    def __init__(
        self,
        value: Any,
        schema: Dict[
            str, Union[SubtitledHtmlDict, SubtitledUnicodeDict, str]
        ]
    ) -> None:
        """Initializes a InteractionCustomizationArg domain object.

        Args:
            value: *. The value of the interaction customization argument.
            schema: dict. The schema defining the specification of the value.
        """
        self.value = value
        self.schema = schema

    def get_translatable_contents_collection(
        self
    ) -> translation_domain.TranslatableContentsCollection:
        """Get all translatable fields/objects in the interaction customization
        args.

        Returns:
            translatable_contents_collection: TranslatableContentsCollection.
            An instance of TranslatableContentsCollection class.
        """
        translatable_contents_collection = (
            translation_domain.TranslatableContentsCollection())

        subtitled_htmls = self.get_subtitled_html()
        for subtitled_html in subtitled_htmls:
            html_string = subtitled_html.html
            # Make sure we don't include content that only consists of
            # numbers. See issue #13055.
            if not html_string.isnumeric():
                translatable_contents_collection.add_translatable_field(
                    translation_domain.TranslatableContentFormat.HTML,
                    subtitled_html.content_id,
                    html_string)

        subtitled_unicodes = self.get_subtitled_unicode()
        for subtitled_unicode in subtitled_unicodes:
            translatable_contents_collection.add_translatable_field(
                translation_domain.TranslatableContentFormat.UNICODE_STRING,
                subtitled_unicode.content_id,
                subtitled_unicode.unicode_str)
        return translatable_contents_collection

    # Here we use type Any because this method returns the values of
    # customization args and that values can be of type str, int, bool,
    # List and other types too. So to make the return type generalize
    # for every type of values, we used Any here.
    def to_customization_arg_dict(self) -> Dict[str, Any]:
        """Converts a InteractionCustomizationArgument domain object to a
        customization argument dictionary. This is done by
        traversing the customization argument schema, and converting
        SubtitledUnicode to unicode and SubtitledHtml to html where appropriate.
        """
        @overload
        def convert_content_to_dict(
            ca_value: SubtitledHtml, unused_schema_obj_type: str
        ) -> SubtitledHtmlDict: ...

        @overload
        def convert_content_to_dict(
            ca_value: SubtitledUnicode, unused_schema_obj_type: str
        ) -> SubtitledUnicodeDict: ...

        def convert_content_to_dict(
            ca_value: Union[SubtitledHtml, SubtitledUnicode],
            unused_schema_obj_type: str
        ) -> Union[SubtitledHtmlDict, SubtitledUnicodeDict]:
            """Conversion function used to convert SubtitledHtml to
            SubtitledHtml dicts and SubtitledUnicode to SubtitledUnicode dicts.

            Args:
                ca_value: SubtitledHtml|SubtitledUnicode. A SubtitledUnicode or
                    SubtitledHtml value found inside the customization
                    argument value.
                unused_schema_obj_type: str. The schema obj_type for the
                    customization argument value, which is one
                    of 'SubtitledUnicode' or 'SubtitledHtml'.

            Returns:
                dict. The customization argument value converted to a dict.
            """
            return ca_value.to_dict()

        return {
            'value': InteractionCustomizationArg.traverse_by_schema_and_convert(
                self.schema,
                copy.deepcopy(self.value),
                convert_content_to_dict
            )
        }

    # Here we use type Any because argument 'ca_schema' can accept schema
    # dictionaries that can contain values of types str, List, Dict and other
    # types too.
    @classmethod
    def from_customization_arg_dict(
        cls, ca_dict: CustomizationArgsDictType, ca_schema: Dict[str, Any]
    ) -> InteractionCustomizationArg:
        """Converts a customization argument dictionary to an
        InteractionCustomizationArgument domain object. This is done by
        traversing the customization argument schema, and converting
        unicode to SubtitledUnicode and html to SubtitledHtml where appropriate.

        Args:
            ca_dict: dict. The customization argument dictionary. A dict of the
                single key 'value' to the value of the customization argument.
            ca_schema: dict. The schema that defines the customization argument
                value.

        Returns:
            InteractionCustomizationArg. The customization argument domain
            object.
        """
        @overload
        def convert_content_to_domain_obj(
            ca_value: Dict[str, str],
            schema_obj_type: Literal['SubtitledUnicode']
        ) -> SubtitledUnicode: ...

        @overload
        def convert_content_to_domain_obj(
            ca_value: Dict[str, str],
            schema_obj_type: Literal['SubtitledHtml']
        ) -> SubtitledHtml: ...

        def convert_content_to_domain_obj(
            ca_value: Dict[str, str], schema_obj_type: str
        ) -> Union[SubtitledHtml, SubtitledUnicode]:
            """Conversion function used to convert SubtitledHtml dicts to
            SubtitledHtml and SubtitledUnicode dicts to SubtitledUnicode.

            Args:
                ca_value: dict. Value of customization argument.
                schema_obj_type: str. The schema obj_type for the customization
                    argument value, which is one of 'SubtitledUnicode' or
                    'SubtitledHtml'.

            Returns:
                dict. The unmodified customization argument value.
            """
            if (
                    schema_obj_type ==
                    schema_utils.SCHEMA_OBJ_TYPE_SUBTITLED_UNICODE
            ):
                class_obj: Union[
                    SubtitledUnicode, SubtitledHtml
                ] = SubtitledUnicode(
                    ca_value['content_id'], ca_value['unicode_str'])

            if schema_obj_type == schema_utils.SCHEMA_OBJ_TYPE_SUBTITLED_HTML:
                class_obj = SubtitledHtml(
                    ca_value['content_id'], ca_value['html'])
            return class_obj

        ca_value = InteractionCustomizationArg.traverse_by_schema_and_convert(
            ca_schema,
            copy.deepcopy(ca_dict['value']),
            convert_content_to_domain_obj
        )

        return cls(ca_value, ca_schema)

    def get_subtitled_unicode(self) -> List[SubtitledUnicode]:
        """Get all SubtitledUnicode(s) in the customization argument.

        Returns:
            list(SubtitledUnicode). A list of SubtitledUnicode.
        """
        return InteractionCustomizationArg.traverse_by_schema_and_get(
            self.schema,
            self.value,
            [schema_utils.SCHEMA_OBJ_TYPE_SUBTITLED_UNICODE],
            lambda x: x
        )

    def get_subtitled_html(self) -> List[SubtitledHtml]:
        """Get all SubtitledHtml(s) in the customization argument.

        Returns:
            list(SubtitledHtml). A list of SubtitledHtml.
        """
        return InteractionCustomizationArg.traverse_by_schema_and_get(
            self.schema,
            self.value,
            [schema_utils.SCHEMA_OBJ_TYPE_SUBTITLED_HTML],
            lambda x: x
        )

    def get_content_ids(self) -> List[str]:
        """Get all content_ids from SubtitledHtml and SubtitledUnicode in the
        customization argument.

        Returns:
            list(str). A list of content_ids.
        """
        return InteractionCustomizationArg.traverse_by_schema_and_get(
            self.schema,
            self.value,
            [schema_utils.SCHEMA_OBJ_TYPE_SUBTITLED_UNICODE,
             schema_utils.SCHEMA_OBJ_TYPE_SUBTITLED_HTML],
            lambda x: x.content_id
        )

    def get_html(self) -> List[str]:
        """Get all html from SubtitledHtml in the customization argument.

        Returns:
            list(str). All html strings in the customization argument.
        """

        return InteractionCustomizationArg.traverse_by_schema_and_get(
            self.schema,
            self.value,
            [schema_utils.SCHEMA_OBJ_TYPE_SUBTITLED_HTML],
            lambda x: x.html
        )

    def validate_subtitled_html(self) -> None:
        """Calls the validate method on all SubtitledHtml domain objects in
        the customization arguments.
        """
        def validate_html(subtitled_html: SubtitledHtml) -> None:
            """A dummy value extractor that calls the validate method on
            the passed SubtitledHtml domain object.
            """
            subtitled_html.validate()

        InteractionCustomizationArg.traverse_by_schema_and_get(
            self.schema,
            self.value,
            [schema_utils.SCHEMA_OBJ_TYPE_SUBTITLED_HTML],
            validate_html
        )

    # TODO(#15982): Here we use type Any because `value` argument can accept
    # values of customization arg and that values can be of type Dict[Dict[..]],
    # str, int, bool and other types too, and for argument `schema` we used Any
    # type because values in schema dictionary can be of type str, List, Dict
    # and other types too.
    @staticmethod
    def traverse_by_schema_and_convert(
        schema: Dict[str, Any],
        value: Any,
        conversion_fn: AcceptableConversionFnType
    ) -> Any:
        """Helper function that recursively traverses an interaction
        customization argument spec to locate any SubtitledHtml or
        SubtitledUnicode objects, and applies a conversion function to the
        customization argument value.

        Args:
            schema: dict. The customization dict to be modified: dict
                with a single key, 'value', whose corresponding value is the
                value of the customization arg.
            value: dict. The current nested customization argument value to be
                modified.
            conversion_fn: function. The function to be used for converting the
                content. It is passed the customization argument value and
                schema obj_type, which is one of 'SubtitledUnicode' or
                'SubtitledHtml'.

        Returns:
            dict. The converted customization dict.
        """
        is_subtitled_html_spec = (
            schema['type'] == schema_utils.SCHEMA_TYPE_CUSTOM and
            schema['obj_type'] ==
            schema_utils.SCHEMA_OBJ_TYPE_SUBTITLED_HTML)
        is_subtitled_unicode_spec = (
            schema['type'] == schema_utils.SCHEMA_TYPE_CUSTOM and
            schema['obj_type'] ==
            schema_utils.SCHEMA_OBJ_TYPE_SUBTITLED_UNICODE)

        if is_subtitled_html_spec or is_subtitled_unicode_spec:
            value = conversion_fn(value, schema['obj_type'])
        elif schema['type'] == schema_utils.SCHEMA_TYPE_LIST:
            value = [
                InteractionCustomizationArg.traverse_by_schema_and_convert(
                    schema['items'],
                    value_element,
                    conversion_fn
                ) for value_element in value
            ]
        elif schema['type'] == schema_utils.SCHEMA_TYPE_DICT:
            for property_spec in schema['properties']:
                name = property_spec['name']
                value[name] = (
                    InteractionCustomizationArg.traverse_by_schema_and_convert(
                        property_spec['schema'],
                        value[name],
                        conversion_fn)
                )

        return value

    # TODO(#15982): Here we use type Any because `value` argument can accept
    # values of customization arg and that values can be of type Dict[Dict[..]],
    # str, int, bool and other types too, and for argument `schema` we used Any
    # type because values in schema dictionary can be of type str, List, Dict
    # and other types too.
    @staticmethod
    def traverse_by_schema_and_get(
        schema: Dict[str, Any],
        value: Any,
        obj_types_to_search_for: List[str],
        value_extractor: Union[Callable[..., str], Callable[..., None]]
    ) -> List[Any]:
        """Recursively traverses an interaction customization argument spec to
        locate values with schema obj_type in obj_types_to_search_for, and
        extracting the value using a value_extractor function.

        Args:
            schema: dict. The customization dict to be modified: dict
                with a single key, 'value', whose corresponding value is the
                value of the customization arg.
            value: dict. The current nested customization argument value to be
                modified.
            obj_types_to_search_for: list(str). The obj types to search for. If
                this list contains the current obj type, the value is passed to
                value_extractor and the results are collected.
            value_extractor: function. The function that extracts the wanted
                computed value from each value that matches the obj_types. It
                accepts one parameter, the value that matches the search object
                type, and returns a desired computed value.

        Returns:
            list(*). A list of the extracted values returned from
            value_extractor, which is run on any values that have a schema type
            equal to 'custom' and have a obj_type in obj_types_to_search_for.
            Because value_extractor can return any type, the result is a list of
            any type.
        """
        result = []
        schema_type = schema['type']

        if (
                schema_type == schema_utils.SCHEMA_TYPE_CUSTOM and
                schema['obj_type'] in obj_types_to_search_for
        ):
            result.append(value_extractor(value))
        elif schema_type == schema_utils.SCHEMA_TYPE_LIST:
            result = list(itertools.chain.from_iterable([
                InteractionCustomizationArg.traverse_by_schema_and_get(
                    schema['items'],
                    value_element,
                    obj_types_to_search_for,
                    value_extractor
                ) for value_element in value]))
        elif schema_type == schema_utils.SCHEMA_TYPE_DICT:
            result = list(itertools.chain.from_iterable([
                InteractionCustomizationArg.traverse_by_schema_and_get(
                    property_spec['schema'],
                    value[property_spec['name']],
                    obj_types_to_search_for,
                    value_extractor
                ) for property_spec in schema['properties']]))

        return result

    @staticmethod
    def convert_cust_args_dict_to_cust_args_based_on_specs(
        ca_dict: CustomizationArgsDictType,
        ca_specs_dict: List[domain.CustomizationArgSpecsDict]
    ) -> Dict[str, InteractionCustomizationArg]:
        """Converts customization arguments dictionary to customization
        arguments. This is done by converting each customization argument to a
        InteractionCustomizationArg domain object.

        Args:
            ca_dict: dict. A dictionary of customization
                argument name to a customization argument dict, which is a dict
                of the single key 'value' to the value of the customization
                argument.
            ca_specs_dict: dict. A dictionary of customization argument specs.

        Returns:
            dict. A dictionary of customization argument names to the
            InteractionCustomizationArg domain object's.
        """
        return {
            spec['name']: (
                InteractionCustomizationArg.from_customization_arg_dict(
                    ca_dict[spec['name']],
                    spec['schema']
                )
            ) for spec in ca_specs_dict
        }


class OutcomeDict(TypedDict):
    """Dictionary representing the Outcome object."""

    dest: Optional[str]
    dest_if_really_stuck: Optional[str]
    feedback: SubtitledHtmlDict
    labelled_as_correct: bool
    param_changes: List[param_domain.ParamChangeDict]
    refresher_exploration_id: Optional[str]
    missing_prerequisite_skill_id: Optional[str]


class Outcome(translation_domain.BaseTranslatableObject):
    """Value object representing an outcome of an interaction. An outcome
    consists of a destination state, feedback to show the user, and any
    parameter changes.
    """

    def __init__(
        self,
        dest: Optional[str],
        dest_if_really_stuck: Optional[str],
        feedback: SubtitledHtml,
        labelled_as_correct: bool,
        param_changes: List[param_domain.ParamChange],
        refresher_exploration_id: Optional[str],
        missing_prerequisite_skill_id: Optional[str]
    ) -> None:
        """Initializes a Outcome domain object.

        Args:
            dest: str. The name of the destination state.
            dest_if_really_stuck: str or None. The name of the optional state
                to redirect the learner to strengthen their concepts.
            feedback: SubtitledHtml. Feedback to give to the user if this rule
                is triggered.
            labelled_as_correct: bool. Whether this outcome has been labelled
                by the creator as corresponding to a "correct" answer.
            param_changes: list(ParamChange). List of exploration-level
                parameter changes to make if this rule is triggered.
            refresher_exploration_id: str or None. An optional exploration ID
                to redirect the learner to if they seem to lack understanding
                of a prerequisite concept. This should only exist if the
                destination state for this outcome is a self-loop.
            missing_prerequisite_skill_id: str or None. The id of the skill that
                this answer group tests. If this is not None, the exploration
                player would redirect to this skill when a learner receives this
                outcome.
        """
        # Id of the destination state.
        # TODO(sll): Check that this state actually exists.
        self.dest = dest
        # An optional destination state to redirect the learner to
        # strengthen their concepts corresponding to a particular card.
        self.dest_if_really_stuck = dest_if_really_stuck
        # Feedback to give the reader if this rule is triggered.
        self.feedback = feedback
        # Whether this outcome has been labelled by the creator as
        # corresponding to a "correct" answer.
        self.labelled_as_correct = labelled_as_correct
        # Exploration-level parameter changes to make if this rule is
        # triggered.
        self.param_changes = param_changes or []
        # An optional exploration ID to redirect the learner to if they lack
        # understanding of a prerequisite concept. This should only exist if
        # the destination state for this outcome is a self-loop.
        self.refresher_exploration_id = refresher_exploration_id
        # An optional skill id whose concept card would be shown to the learner
        # when the learner receives this outcome.
        self.missing_prerequisite_skill_id = missing_prerequisite_skill_id

    def get_translatable_contents_collection(
        self
    ) -> translation_domain.TranslatableContentsCollection:
        """Get all translatable fields/objects in the outcome.

        Returns:
            translatable_contents_collection: TranslatableContentsCollection.
            An instance of TranslatableContentsCollection class.
        """
        translatable_contents_collection = (
            translation_domain.TranslatableContentsCollection())

        translatable_contents_collection.add_translatable_field(
            translation_domain.TranslatableContentFormat.HTML,
            self.feedback.content_id,
            self.feedback.html)
        return translatable_contents_collection

    def to_dict(self) -> OutcomeDict:
        """Returns a dict representing this Outcome domain object.

        Returns:
            dict. A dict, mapping all fields of Outcome instance.
        """
        return {
            'dest': self.dest,
            'dest_if_really_stuck': self.dest_if_really_stuck,
            'feedback': self.feedback.to_dict(),
            'labelled_as_correct': self.labelled_as_correct,
            'param_changes': [
                param_change.to_dict() for param_change in self.param_changes],
            'refresher_exploration_id': self.refresher_exploration_id,
            'missing_prerequisite_skill_id': self.missing_prerequisite_skill_id
        }

    @classmethod
    def from_dict(cls, outcome_dict: OutcomeDict) -> Outcome:
        """Return a Outcome domain object from a dict.

        Args:
            outcome_dict: dict. The dict representation of Outcome object.

        Returns:
            Outcome. The corresponding Outcome domain object.
        """
        feedback = SubtitledHtml.from_dict(outcome_dict['feedback'])
        feedback.validate()
        return cls(
            outcome_dict['dest'],
            outcome_dict['dest_if_really_stuck'],
            feedback,
            outcome_dict['labelled_as_correct'],
            [param_domain.ParamChange(
                param_change['name'], param_change['generator_id'],
                param_change['customization_args'])
             for param_change in outcome_dict['param_changes']],
            outcome_dict['refresher_exploration_id'],
            outcome_dict['missing_prerequisite_skill_id']
        )

    def validate(self) -> None:
        """Validates various properties of the Outcome.

        Raises:
            ValidationError. One or more attributes of the Outcome are invalid.
        """
        self.feedback.validate()

        if not isinstance(self.labelled_as_correct, bool):
            raise utils.ValidationError(
                'The "labelled_as_correct" field should be a boolean, received '
                '%s' % self.labelled_as_correct)

        if self.missing_prerequisite_skill_id is not None:
            if not isinstance(self.missing_prerequisite_skill_id, str):
                raise utils.ValidationError(
                    'Expected outcome missing_prerequisite_skill_id to be a '
                    'string, received %s' % self.missing_prerequisite_skill_id)

        if not isinstance(self.param_changes, list):
            raise utils.ValidationError(
                'Expected outcome param_changes to be a list, received %s'
                % self.param_changes)
        for param_change in self.param_changes:
            param_change.validate()

        if self.refresher_exploration_id is not None:
            if not isinstance(self.refresher_exploration_id, str):
                raise utils.ValidationError(
                    'Expected outcome refresher_exploration_id to be a string, '
                    'received %s' % self.refresher_exploration_id)

    @staticmethod
    def convert_html_in_outcome(
        outcome_dict: OutcomeDict, conversion_fn: Callable[[str], str]
    ) -> OutcomeDict:
        """Checks for HTML fields in the outcome and converts it
        according to the conversion function.

        Args:
            outcome_dict: dict. The outcome dict.
            conversion_fn: function. The function to be used for converting the
                HTML.

        Returns:
            dict. The converted outcome dict.
        """
        outcome_dict['feedback']['html'] = (
            conversion_fn(outcome_dict['feedback']['html']))
        return outcome_dict


class VoiceoverDict(TypedDict):
    """Dictionary representing the Voiceover object."""

    filename: str
    file_size_bytes: int
    needs_update: bool
    duration_secs: float


class Voiceover:
    """Value object representing an voiceover."""

    def to_dict(self) -> VoiceoverDict:
        """Returns a dict representing this Voiceover domain object.

        Returns:
            dict. A dict, mapping all fields of Voiceover instance.
        """
        return {
            'filename': self.filename,
            'file_size_bytes': self.file_size_bytes,
            'needs_update': self.needs_update,
            'duration_secs': self.duration_secs
        }

    @classmethod
    def from_dict(cls, voiceover_dict: VoiceoverDict) -> Voiceover:
        """Return a Voiceover domain object from a dict.

        Args:
            voiceover_dict: dict. The dict representation of
                Voiceover object.

        Returns:
            Voiceover. The corresponding Voiceover domain object.
        """
        return cls(
            voiceover_dict['filename'],
            voiceover_dict['file_size_bytes'],
            voiceover_dict['needs_update'],
            voiceover_dict['duration_secs'])

    def __init__(
        self,
        filename: str,
        file_size_bytes: int,
        needs_update: bool,
        duration_secs: float
    ) -> None:
        """Initializes a Voiceover domain object.

        Args:
            filename: str. The corresponding voiceover file path.
            file_size_bytes: int. The file size, in bytes. Used to display
                potential bandwidth usage to the learner before they download
                the file.
            needs_update: bool. Whether voiceover is marked for needing review.
            duration_secs: float. The duration in seconds for the voiceover
                recording.
        """
        # str. The corresponding audio file path, e.g.
        # "content-en-2-h7sjp8s.mp3".
        self.filename = filename
        # int. The file size, in bytes. Used to display potential bandwidth
        # usage to the learner before they download the file.
        self.file_size_bytes = file_size_bytes
        # bool. Whether audio is marked for needing review.
        self.needs_update = needs_update
        # float. The duration in seconds for the voiceover recording.
        self.duration_secs = duration_secs

    def validate(self) -> None:
        """Validates properties of the Voiceover.

        Raises:
            ValidationError. One or more attributes of the Voiceover are
                invalid.
        """
        if not isinstance(self.filename, str):
            raise utils.ValidationError(
                'Expected audio filename to be a string, received %s' %
                self.filename)
        dot_index = self.filename.rfind('.')
        if dot_index in (-1, 0):
            raise utils.ValidationError(
                'Invalid audio filename: %s' % self.filename)
        extension = self.filename[dot_index + 1:]
        if extension not in feconf.ACCEPTED_AUDIO_EXTENSIONS:
            raise utils.ValidationError(
                'Invalid audio filename: it should have one of '
                'the following extensions: %s. Received: %s' % (
                    list(feconf.ACCEPTED_AUDIO_EXTENSIONS.keys()),
                    self.filename))

        if not isinstance(self.file_size_bytes, int):
            raise utils.ValidationError(
                'Expected file size to be an int, received %s' %
                self.file_size_bytes)
        if self.file_size_bytes <= 0:
            raise utils.ValidationError(
                'Invalid file size: %s' % self.file_size_bytes)

        if not isinstance(self.needs_update, bool):
            raise utils.ValidationError(
                'Expected needs_update to be a bool, received %s' %
                self.needs_update)
        if not isinstance(self.duration_secs, (float, int)):
            raise utils.ValidationError(
                'Expected duration_secs to be a float, received %s' %
                self.duration_secs)
        if self.duration_secs < 0:
            raise utils.ValidationError(
                'Expected duration_secs to be positive number, '
                'or zero if not yet specified %s' %
                self.duration_secs)


class WrittenTranslationDict(TypedDict):
    """Dictionary representing the WrittenTranslation object."""

    data_format: str
    translation: Union[str, List[str]]
    needs_update: bool


class WrittenTranslation:
    """Value object representing a written translation for a content.

    Here, "content" could mean a string or a list of strings. The latter arises,
    for example, in the case where we are checking for equality of a learner's
    answer against a given set of strings. In such cases, the number of strings
    in the translation of the original object may not be the same as the number
    of strings in the original object.
    """

    DATA_FORMAT_HTML: Final = 'html'
    DATA_FORMAT_UNICODE_STRING: Final = 'unicode'
    DATA_FORMAT_SET_OF_NORMALIZED_STRING: Final = 'set_of_normalized_string'
    DATA_FORMAT_SET_OF_UNICODE_STRING: Final = 'set_of_unicode_string'

    DATA_FORMAT_TO_TRANSLATABLE_OBJ_TYPE: Dict[
        str, translatable_object_registry.TranslatableObjectNames
    ] = {
        DATA_FORMAT_HTML: 'TranslatableHtml',
        DATA_FORMAT_UNICODE_STRING: 'TranslatableUnicodeString',
        DATA_FORMAT_SET_OF_NORMALIZED_STRING: (
            'TranslatableSetOfNormalizedString'),
        DATA_FORMAT_SET_OF_UNICODE_STRING: 'TranslatableSetOfUnicodeString',
    }

    @classmethod
    def is_data_format_list(cls, data_format: str) -> bool:
        """Checks whether the content of translation with given format is of
        a list type.

        Args:
            data_format: str. The format of the translation.

        Returns:
            bool. Whether the content of translation is a list.
        """
        return data_format in (
            cls.DATA_FORMAT_SET_OF_NORMALIZED_STRING,
            cls.DATA_FORMAT_SET_OF_UNICODE_STRING
        )

    def __init__(
        self,
        data_format: str,
        translation: Union[str, List[str]],
        needs_update: bool
    ) -> None:
        """Initializes a WrittenTranslation domain object.

        Args:
            data_format: str. One of the keys in
                DATA_FORMAT_TO_TRANSLATABLE_OBJ_TYPE. Indicates the
                type of the field (html, unicode, etc.).
            translation: str|list(str). A user-submitted string or list of
                strings that matches the given data format.
            needs_update: bool. Whether the translation is marked as needing
                review.
        """
        self.data_format = data_format
        self.translation = translation
        self.needs_update = needs_update

    def to_dict(self) -> WrittenTranslationDict:
        """Returns a dict representing this WrittenTranslation domain object.

        Returns:
            dict. A dict, mapping all fields of WrittenTranslation instance.
        """
        return {
            'data_format': self.data_format,
            'translation': self.translation,
            'needs_update': self.needs_update,
        }

    @classmethod
    def from_dict(
        cls, written_translation_dict: WrittenTranslationDict
    ) -> WrittenTranslation:
        """Return a WrittenTranslation domain object from a dict.

        Args:
            written_translation_dict: dict. The dict representation of
                WrittenTranslation object.

        Returns:
            WrittenTranslation. The corresponding WrittenTranslation domain
            object.
        """
        return cls(
            written_translation_dict['data_format'],
            written_translation_dict['translation'],
            written_translation_dict['needs_update'])

    def validate(self) -> None:
        """Validates properties of the WrittenTranslation, normalizing the
        translation if needed.

        Raises:
            ValidationError. One or more attributes of the WrittenTranslation
                are invalid.
        """
        if self.data_format not in (
                self.DATA_FORMAT_TO_TRANSLATABLE_OBJ_TYPE):
            raise utils.ValidationError(
                'Invalid data_format: %s' % self.data_format)

        translatable_class_name = (
            self.DATA_FORMAT_TO_TRANSLATABLE_OBJ_TYPE[self.data_format])
        translatable_obj_class = (
            translatable_object_registry.Registry.get_object_class(
                translatable_class_name))
        self.translation = translatable_obj_class.normalize_value(
            self.translation)

        if not isinstance(self.needs_update, bool):
            raise utils.ValidationError(
                'Expected needs_update to be a bool, received %s' %
                self.needs_update)

        # Validate translations.
        if self.data_format == 'html':
            # Ruling out the possibility of different types for mypy
            # type checking.
            assert isinstance(self.translation, str)
            html_cleaner.validate_rte_tags(self.translation)
            html_cleaner.validate_tabs_and_collapsible_rte_tags(
                self.translation)


class WrittenTranslationsDict(TypedDict):
    """Dictionary representing the WrittenTranslations object."""

    translations_mapping: Dict[str, Dict[str, WrittenTranslationDict]]


class WrittenTranslations:
    """Value object representing a content translations which stores
    translated contents of all state contents (like hints, feedback etc.) in
    different languages linked through their content_id.
    """

    def __init__(
        self,
        translations_mapping: Dict[str, Dict[str, WrittenTranslation]]
    ) -> None:
        """Initializes a WrittenTranslations domain object.

        Args:
            translations_mapping: dict. A dict mapping the content Ids
                to the dicts which is the map of abbreviated code of the
                languages to WrittenTranslation objects.
        """
        self.translations_mapping = translations_mapping

    def to_dict(self) -> WrittenTranslationsDict:
        """Returns a dict representing this WrittenTranslations domain object.

        Returns:
            dict. A dict, mapping all fields of WrittenTranslations instance.
        """
        translations_mapping: Dict[str, Dict[str, WrittenTranslationDict]] = {}
        for (content_id, language_code_to_written_translation) in (
                self.translations_mapping.items()):
            translations_mapping[content_id] = {}
            for (language_code, written_translation) in (
                    language_code_to_written_translation.items()):
                translations_mapping[content_id][language_code] = (
                    written_translation.to_dict())
        written_translations_dict: WrittenTranslationsDict = {
            'translations_mapping': translations_mapping
        }

        return written_translations_dict

    @classmethod
    def from_dict(
        cls, written_translations_dict: WrittenTranslationsDict
    ) -> WrittenTranslations:
        """Return a WrittenTranslations domain object from a dict.

        Args:
            written_translations_dict: dict. The dict representation of
                WrittenTranslations object.

        Returns:
            WrittenTranslations. The corresponding WrittenTranslations domain
            object.
        """
        translations_mapping: Dict[str, Dict[str, WrittenTranslation]] = {}
        for (content_id, language_code_to_written_translation) in (
                written_translations_dict['translations_mapping'].items()):
            translations_mapping[content_id] = {}
            for (language_code, written_translation) in (
                    language_code_to_written_translation.items()):
                translations_mapping[content_id][language_code] = (
                    WrittenTranslation.from_dict(written_translation))

        return cls(translations_mapping)

    def get_content_ids_that_are_correctly_translated(
        self, language_code: str
    ) -> List[str]:
        """Returns a list of content ids in which a correct translation is
        available in the given language.

        Args:
            language_code: str. The abbreviated code of the language.

        Returns:
            list(str). A list of content ids in which the translations are
            available in the given language.
        """
        correctly_translated_content_ids = []
        for content_id, translations in self.translations_mapping.items():
            if (
                language_code in translations and
                not translations[language_code].needs_update
            ):
                correctly_translated_content_ids.append(content_id)

        return correctly_translated_content_ids

    def add_translation(
        self,
        content_id: str,
        language_code: str,
        html: str
    ) -> None:
        """Adds a translation for the given content id in a given language.

        Args:
            content_id: str. The id of the content.
            language_code: str. The language code of the translated html.
            html: str. The translated html.
        """
        written_translation = WrittenTranslation(
            WrittenTranslation.DATA_FORMAT_HTML, html, False)
        self.translations_mapping[content_id][language_code] = (
            written_translation)

    def mark_written_translation_as_needing_update(
        self, content_id: str, language_code: str
    ) -> None:
        """Marks translation as needing update for the given content id and
        language code.

        Args:
            content_id: str. The id of the content.
            language_code: str. The language code.
        """
        self.translations_mapping[content_id][language_code].needs_update = (
            True
        )

    def mark_written_translations_as_needing_update(
        self, content_id: str
    ) -> None:
        """Marks translation as needing update for the given content id in all
        languages.

        Args:
            content_id: str. The id of the content.
        """
        for (language_code, written_translation) in (
                self.translations_mapping[content_id].items()):
            written_translation.needs_update = True
            self.translations_mapping[content_id][language_code] = (
                written_translation)

    def validate(self, expected_content_id_list: Optional[List[str]]) -> None:
        """Validates properties of the WrittenTranslations.

        Args:
            expected_content_id_list: list(str)|None. A list of content id which
                are expected to be inside they WrittenTranslations.

        Raises:
            ValidationError. One or more attributes of the WrittenTranslations
                are invalid.
        """
        if expected_content_id_list is not None:
            if not set(self.translations_mapping.keys()) == (
                    set(expected_content_id_list)):
                raise utils.ValidationError(
                    'Expected state written_translations to match the listed '
                    'content ids %s, found %s' % (
                        expected_content_id_list,
                        list(self.translations_mapping.keys()))
                    )

        for (content_id, language_code_to_written_translation) in (
                self.translations_mapping.items()):
            if not isinstance(content_id, str):
                raise utils.ValidationError(
                    'Expected content_id to be a string, received %s'
                    % content_id)
            if not isinstance(language_code_to_written_translation, dict):
                raise utils.ValidationError(
                    'Expected content_id value to be a dict, received %s'
                    % language_code_to_written_translation)
            for (language_code, written_translation) in (
                    language_code_to_written_translation.items()):
                if not isinstance(language_code, str):
                    raise utils.ValidationError(
                        'Expected language_code to be a string, received %s'
                        % language_code)
                # Currently, we assume written translations are used by the
                # voice-artist to voiceover the translated text so written
                # translations can be in supported audio/voiceover languages.
                allowed_language_codes = [language['id'] for language in (
                    constants.SUPPORTED_AUDIO_LANGUAGES)]
                if language_code not in allowed_language_codes:
                    raise utils.ValidationError(
                        'Invalid language_code: %s' % language_code)

                written_translation.validate()

    def get_content_ids_for_text_translation(self) -> List[str]:
        """Returns a list of content_id available for text translation.

        Returns:
            list(str). A list of content id available for text translation.
        """
        return list(sorted(self.translations_mapping.keys()))

    def get_translated_content(
        self, content_id: str, language_code: str
    ) -> str:
        """Returns the translated content for the given content_id in the given
        language.

        Args:
            content_id: str. The ID of the content.
            language_code: str. The language code for the translated content.

        Returns:
            str. The translated content for a given content id in a language.

        Raises:
            Exception. Translation doesn't exist in the given language.
            Exception. The given content id doesn't exist.
        """
        if content_id in self.translations_mapping:
            if language_code in self.translations_mapping[content_id]:
                translation = self.translations_mapping[
                    content_id][language_code].translation
                # Ruling out the possibility of any other type for mypy
                # type checking.
                assert isinstance(translation, str)
                return translation
            else:
                raise Exception(
                    'Translation for the given content_id %s does not exist in '
                    '%s language code' % (content_id, language_code))
        else:
            raise Exception('Invalid content_id: %s' % content_id)

    def add_content_id_for_translation(self, content_id: str) -> None:
        """Adds a content id as a key for the translation into the
        content_translation dict.

        Args:
            content_id: str. The id representing a subtitled html.

        Raises:
            Exception. The content id isn't a string.
        """
        if not isinstance(content_id, str):
            raise Exception(
                'Expected content_id to be a string, received %s' % content_id)
        if content_id in self.translations_mapping:
            raise Exception(
                'The content_id %s already exist.' % content_id)

        self.translations_mapping[content_id] = {}

    def delete_content_id_for_translation(self, content_id: str) -> None:
        """Deletes a content id from the content_translation dict.

        Args:
            content_id: str. The id representing a subtitled html.

        Raises:
            Exception. The content id isn't a string.
        """
        if not isinstance(content_id, str):
            raise Exception(
                'Expected content_id to be a string, received %s' % content_id)
        if content_id not in self.translations_mapping:
            raise Exception(
                'The content_id %s does not exist.' % content_id)

        self.translations_mapping.pop(content_id, None)

    def get_all_html_content_strings(self) -> List[str]:
        """Gets all html content strings used in the WrittenTranslations.

        Returns:
            list(str). The list of html content strings.
        """
        html_string_list = []
        for translations in self.translations_mapping.values():
            for written_translation in translations.values():
                if (written_translation.data_format ==
                        WrittenTranslation.DATA_FORMAT_HTML):
                    # Ruling out the possibility of any other type for mypy
                    # type checking.
                    assert isinstance(written_translation.translation, str)
                    html_string_list.append(written_translation.translation)
        return html_string_list

    @staticmethod
    def convert_html_in_written_translations(
        written_translations_dict: WrittenTranslationsDict,
        conversion_fn: Callable[[str], str]
    ) -> WrittenTranslationsDict:
        """Checks for HTML fields in the written translations and converts it
        according to the conversion function.

        Args:
            written_translations_dict: dict. The written translations dict.
            conversion_fn: function. The function to be used for converting the
                HTML.

        Returns:
            dict. The converted written translations dict.
        """
        for content_id, language_code_to_written_translation in (
                written_translations_dict['translations_mapping'].items()):
            for language_code in (
                    language_code_to_written_translation.keys()):
                translation_dict = written_translations_dict[
                    'translations_mapping'][content_id][language_code]
                if 'data_format' in translation_dict:
                    if (translation_dict['data_format'] ==
                            WrittenTranslation.DATA_FORMAT_HTML):
                        translation = written_translations_dict[
                                'translations_mapping'
                            ][content_id][language_code]['translation']
                        # Ruling out the possibility of any other type for mypy
                        # type checking.
                        assert isinstance(translation, str)
                        written_translations_dict['translations_mapping'][
                            content_id][language_code]['translation'] = (
                                conversion_fn(translation)
                            )
                elif 'html' in translation_dict:
                    # TODO(#11950): Delete this once old schema migration
                    # functions are deleted.
                    # This "elif" branch is needed because, in states schema
                    # v33, this function is called but the dict is still in the
                    # old format (that doesn't have a "data_format" key).
                    # Here we use MyPy ignore because in convert functions,
                    # we allow less strict typing because here we are working
                    # with previous versions of the domain object and in
                    # previous versions of the domain object there are some
                    # fields that are discontinued in the latest domain object
                    # (eg. html). So, while accessing these discontinued fields
                    # MyPy throws an error. Thus to avoid the error, we used
                    # ignore here.
                    written_translations_dict['translations_mapping'][
                        content_id][language_code]['html'] = (  # type: ignore[misc]
                            # Here we use MyPy ignore because we want to avoid
                            # the error that was generated by accessing a 'html'
                            # key, because this 'html' key was deprecated from
                            # the latest domain object.
                            conversion_fn(translation_dict['html']))  # type: ignore[misc]

        return written_translations_dict


class RecordedVoiceoversDict(TypedDict):
    """Dictionary representing the RecordedVoiceovers object."""

    voiceovers_mapping: Dict[str, Dict[str, VoiceoverDict]]


class RecordedVoiceovers:
    """Value object representing a recorded voiceovers which stores voiceover of
    all state contents (like hints, feedback etc.) in different languages linked
    through their content_id.
    """

    def __init__(
        self, voiceovers_mapping: Dict[str, Dict[str, Voiceover]]
    ) -> None:
        """Initializes a RecordedVoiceovers domain object.

        Args:
            voiceovers_mapping: dict. A dict mapping the content Ids
                to the dicts which is the map of abbreviated code of the
                languages to the Voiceover objects.
        """
        self.voiceovers_mapping = voiceovers_mapping

    def to_dict(self) -> RecordedVoiceoversDict:
        """Returns a dict representing this RecordedVoiceovers domain object.

        Returns:
            dict. A dict, mapping all fields of RecordedVoiceovers instance.
        """
        voiceovers_mapping: Dict[str, Dict[str, VoiceoverDict]] = {}
        for (content_id, language_code_to_voiceover) in (
                self.voiceovers_mapping.items()):
            voiceovers_mapping[content_id] = {}
            for (language_code, voiceover) in (
                    language_code_to_voiceover.items()):
                voiceovers_mapping[content_id][language_code] = (
                    voiceover.to_dict())
        recorded_voiceovers_dict: RecordedVoiceoversDict = {
            'voiceovers_mapping': voiceovers_mapping
        }

        return recorded_voiceovers_dict

    @classmethod
    def from_dict(
        cls, recorded_voiceovers_dict: RecordedVoiceoversDict
    ) -> RecordedVoiceovers:
        """Return a RecordedVoiceovers domain object from a dict.

        Args:
            recorded_voiceovers_dict: dict. The dict representation of
                RecordedVoiceovers object.

        Returns:
            RecordedVoiceovers. The corresponding RecordedVoiceovers domain
            object.
        """
        voiceovers_mapping: Dict[str, Dict[str, Voiceover]] = {}
        for (content_id, language_code_to_voiceover) in (
                recorded_voiceovers_dict['voiceovers_mapping'].items()):
            voiceovers_mapping[content_id] = {}
            for (language_code, voiceover) in (
                    language_code_to_voiceover.items()):
                voiceovers_mapping[content_id][language_code] = (
                    Voiceover.from_dict(voiceover))

        return cls(voiceovers_mapping)

    def validate(self, expected_content_id_list: Optional[List[str]]) -> None:
        """Validates properties of the RecordedVoiceovers.

        Args:
            expected_content_id_list: list(str)|None. A list of content id which
                are expected to be inside the RecordedVoiceovers.

        Raises:
            ValidationError. One or more attributes of the RecordedVoiceovers
                are invalid.
        """
        if expected_content_id_list is not None:
            if not set(self.voiceovers_mapping.keys()) == (
                    set(expected_content_id_list)):
                raise utils.ValidationError(
                    'Expected state recorded_voiceovers to match the listed '
                    'content ids %s, found %s' % (
                        expected_content_id_list,
                        list(self.voiceovers_mapping.keys()))
                    )

        for (content_id, language_code_to_voiceover) in (
                self.voiceovers_mapping.items()):
            if not isinstance(content_id, str):
                raise utils.ValidationError(
                    'Expected content_id to be a string, received %s'
                    % content_id)
            if not isinstance(language_code_to_voiceover, dict):
                raise utils.ValidationError(
                    'Expected content_id value to be a dict, received %s'
                    % language_code_to_voiceover)
            for (language_code, voiceover) in (
                    language_code_to_voiceover.items()):
                if not isinstance(language_code, str):
                    raise utils.ValidationError(
                        'Expected language_code to be a string, received %s'
                        % language_code)
                allowed_language_codes = [language['id'] for language in (
                    constants.SUPPORTED_AUDIO_LANGUAGES)]
                if language_code not in allowed_language_codes:
                    raise utils.ValidationError(
                        'Invalid language_code: %s' % language_code)

                voiceover.validate()

    def get_content_ids_for_voiceovers(self) -> List[str]:
        """Returns a list of content_id available for voiceover.

        Returns:
            list(str). A list of content id available for voiceover.
        """
        return list(self.voiceovers_mapping.keys())

    def strip_all_existing_voiceovers(self) -> None:
        """Strips all existing voiceovers from the voiceovers_mapping."""
        for content_id in self.voiceovers_mapping.keys():
            self.voiceovers_mapping[content_id] = {}

    def add_content_id_for_voiceover(self, content_id: str) -> None:
        """Adds a content id as a key for the voiceover into the
        voiceovers_mapping dict.

        Args:
            content_id: str. The id representing a subtitled html.

        Raises:
            Exception. The content id isn't a string.
            Exception. The content id already exist in the voiceovers_mapping
                dict.
        """
        if not isinstance(content_id, str):
            raise Exception(
                'Expected content_id to be a string, received %s' % content_id)
        if content_id in self.voiceovers_mapping:
            raise Exception(
                'The content_id %s already exist.' % content_id)

        self.voiceovers_mapping[content_id] = {}

    def delete_content_id_for_voiceover(self, content_id: str) -> None:
        """Deletes a content id from the voiceovers_mapping dict.

        Args:
            content_id: str. The id representing a subtitled html.

        Raises:
            Exception. The content id isn't a string.
            Exception. The content id does not exist in the voiceovers_mapping
                dict.
        """
        if not isinstance(content_id, str):
            raise Exception(
                'Expected content_id to be a string, received %s' % content_id)
        if content_id not in self.voiceovers_mapping:
            raise Exception(
                'The content_id %s does not exist.' % content_id)

        self.voiceovers_mapping.pop(content_id, None)


class RuleSpecDict(TypedDict):
    """Dictionary representing the RuleSpec object."""

    rule_type: str
    inputs: Dict[str, AllowedRuleSpecInputTypes]


class RuleSpec(translation_domain.BaseTranslatableObject):
    """Value object representing a rule specification."""

    def __init__(
        self,
        rule_type: str,
        inputs: Mapping[str, AllowedRuleSpecInputTypes]
    ) -> None:
        """Initializes a RuleSpec domain object.

        Args:
            rule_type: str. The rule type, e.g. "CodeContains" or "Equals". A
                full list of rule types can be found in
                extensions/interactions/rule_templates.json.
            inputs: dict. The values of the parameters needed in order to fully
                specify the rule. The keys for this dict can be deduced from
                the relevant description field in
                extensions/interactions/rule_templates.json -- they are
                enclosed in {{...}} braces.
        """
        self.rule_type = rule_type
        # Here, we are narrowing down the type from Mapping to Dict. Because
        # Mapping is used just to accept the different types of allowed Dicts.
        assert isinstance(inputs, dict)
        self.inputs = inputs

    def get_translatable_contents_collection(
        self
    ) -> translation_domain.TranslatableContentsCollection:
        """Get all translatable fields/objects in the rule spec.

        Returns:
            translatable_contents_collection: TranslatableContentsCollection.
            An instance of TranslatableContentsCollection class.
        """
        translatable_contents_collection = (
            translation_domain.TranslatableContentsCollection())

        for input_value in self.inputs.values():
            if 'normalizedStrSet' in input_value:
                translatable_contents_collection.add_translatable_field(
                    translation_domain.TranslatableContentFormat
                    .SET_OF_NORMALIZED_STRING,
                    input_value['contentId'],
                    input_value['normalizedStrSet'])
            if 'unicodeStrSet' in input_value:
                translatable_contents_collection.add_translatable_field(
                    translation_domain.TranslatableContentFormat
                    .SET_OF_UNICODE_STRING,
                    input_value['contentId'],
                    input_value['unicodeStrSet'])
        return translatable_contents_collection

    def to_dict(self) -> RuleSpecDict:
        """Returns a dict representing this RuleSpec domain object.

        Returns:
            dict. A dict, mapping all fields of RuleSpec instance.
        """
        return {
            'rule_type': self.rule_type,
            'inputs': self.inputs,
        }

    @classmethod
    def from_dict(cls, rulespec_dict: RuleSpecDict) -> RuleSpec:
        """Return a RuleSpec domain object from a dict.

        Args:
            rulespec_dict: dict. The dict representation of RuleSpec object.

        Returns:
            RuleSpec. The corresponding RuleSpec domain object.
        """
        return cls(
            rulespec_dict['rule_type'],
            rulespec_dict['inputs']
        )

    def validate(
        self,
        rule_params_list: List[Tuple[str, Type[objects.BaseObject]]],
        exp_param_specs_dict: Dict[str, param_domain.ParamSpec]
    ) -> None:
        """Validates a RuleSpec value object. It ensures the inputs dict does
        not refer to any non-existent parameters and that it contains values
        for all the parameters the rule expects.

        Args:
            rule_params_list: list(str, object(*)). A list of parameters used by
                the rule represented by this RuleSpec instance, to be used to
                validate the inputs of this RuleSpec. Each element of the list
                represents a single parameter and is a tuple with two elements:
                    0: The name (string) of the parameter.
                    1: The typed object instance for that
                        parameter (e.g. Real).
            exp_param_specs_dict: dict. A dict of specified parameters used in
                this exploration. Keys are parameter names and values are
                ParamSpec value objects with an object type property (obj_type).
                RuleSpec inputs may have a parameter value which refers to one
                of these exploration parameters.

        Raises:
            ValidationError. One or more attributes of the RuleSpec are
                invalid.
        """
        if not isinstance(self.inputs, dict):
            raise utils.ValidationError(
                'Expected inputs to be a dict, received %s' % self.inputs)
        input_key_set = set(self.inputs.keys())
        param_names_set = set(rp[0] for rp in rule_params_list)
        leftover_input_keys = input_key_set - param_names_set
        leftover_param_names = param_names_set - input_key_set

        # Check if there are input keys which are not rule parameters.
        if leftover_input_keys:
            logging.warning(
                'RuleSpec \'%s\' has inputs which are not recognized '
                'parameter names: %s' % (self.rule_type, leftover_input_keys))

        # Check if there are missing parameters.
        if leftover_param_names:
            raise utils.ValidationError(
                'RuleSpec \'%s\' is missing inputs: %s'
                % (self.rule_type, leftover_param_names))

        rule_params_dict = {rp[0]: rp[1] for rp in rule_params_list}
        for (param_name, param_value) in self.inputs.items():
            param_obj = rule_params_dict[param_name]
            # Validate the parameter type given the value.
            if isinstance(param_value, str) and '{{' in param_value:
                # Value refers to a parameter spec. Cross-validate the type of
                # the parameter spec with the rule parameter.
                start_brace_index = param_value.index('{{') + 2
                end_brace_index = param_value.index('}}')
                param_spec_name = param_value[
                    start_brace_index:end_brace_index]
                if param_spec_name not in exp_param_specs_dict:
                    raise utils.ValidationError(
                        'RuleSpec \'%s\' has an input with name \'%s\' which '
                        'refers to an unknown parameter within the '
                        'exploration: %s' % (
                            self.rule_type, param_name, param_spec_name))
                # TODO(bhenning): The obj_type of the param_spec
                # (exp_param_specs_dict[param_spec_name]) should be validated
                # to be the same as param_obj.__name__ to ensure the rule spec
                # can accept the type of the parameter.
            else:
                # Otherwise, a simple parameter value needs to be normalizable
                # by the parameter object in order to be valid.
                param_obj.normalize(param_value)

    @staticmethod
    def convert_html_in_rule_spec(
        rule_spec_dict: RuleSpecDict,
        conversion_fn: Callable[[str], str],
        html_field_types_to_rule_specs: Dict[
            str, rules_registry.RuleSpecsExtensionDict
        ]
    ) -> RuleSpecDict:
        """Checks for HTML fields in a Rule Spec and converts it according
        to the conversion function.

        Args:
            rule_spec_dict: dict. The Rule Spec dict.
            conversion_fn: function. The function to be used for converting the
                HTML.
            html_field_types_to_rule_specs: dict. A dictionary that specifies
                the locations of html fields in rule specs. It is defined as a
                mapping of rule input types to a dictionary containing
                interaction id, format, and rule types. See
                html_field_types_to_rule_specs_state_v41.json for an example.

        Returns:
            dict. The converted Rule Spec dict.

        Raises:
            Exception. The Rule spec has an invalid format.
            Exception. The Rule spec has no valid input variable
                with HTML in it.
        """
        # TODO(#9413): Find a way to include a reference to the interaction
        # type in the Draft change lists.
        # See issue: https://github.com/oppia/oppia/issues/9413. We cannot use
        # the interaction-id from the rules_index_dict until issue-9413 has
        # been fixed, because this method has no reference to the interaction
        # type and draft changes use this method. The rules_index_dict below
        # is used to figure out the assembly of the html in the rulespecs.
        for interaction_and_rule_details in (
                html_field_types_to_rule_specs.values()):
            rule_type_has_html = (
                rule_spec_dict['rule_type'] in
                interaction_and_rule_details['ruleTypes'].keys())
            if rule_type_has_html:
                html_type_format = interaction_and_rule_details['format']
                input_variables_from_html_mapping = (
                    interaction_and_rule_details['ruleTypes'][
                        rule_spec_dict['rule_type']][
                            'htmlInputVariables'])
                input_variable_match_found = False
                for input_variable in rule_spec_dict['inputs'].keys():
                    if input_variable in input_variables_from_html_mapping:
                        input_variable_match_found = True
                        rule_input_variable = (
                            rule_spec_dict['inputs'][input_variable])
                        if (html_type_format ==
                                feconf.HTML_RULE_VARIABLE_FORMAT_STRING):
                            input_value = (
                                rule_spec_dict['inputs'][input_variable]
                            )
                            # Ruling out the possibility of any other type for
                            # mypy type checking.
                            assert isinstance(input_value, str)
                            rule_spec_dict['inputs'][input_variable] = (
                                conversion_fn(input_value))
                        elif (html_type_format ==
                              feconf.HTML_RULE_VARIABLE_FORMAT_SET):
                            # Here we are checking the type of the
                            # rule_specs.inputs because the rule type
                            # 'Equals' is used by other interactions as
                            # well which don't have HTML and we don't have
                            # a reference to the interaction ID.
                            if isinstance(rule_input_variable, list):
                                for value_index, value in enumerate(
                                        rule_input_variable):
                                    if isinstance(value, str):
                                        # Here we use cast because above assert
                                        # conditions forces 'inputs' to be of
                                        # type Dict[str, List[str]].
                                        variable_format_set_input = cast(
                                            Dict[str, List[str]],
                                            rule_spec_dict['inputs']
                                        )
                                        variable_format_set_input[
                                            input_variable][value_index] = (
                                                conversion_fn(value))
                        elif (html_type_format ==
                              feconf.HTML_RULE_VARIABLE_FORMAT_LIST_OF_SETS):
                            input_variable_list = (
                                rule_spec_dict['inputs'][input_variable]
                            )
                            # Ruling out the possibility of any other type for
                            # mypy type checking.
                            assert isinstance(input_variable_list, list)
                            for list_index, html_list in enumerate(
                                    input_variable_list):
                                for rule_html_index, rule_html in enumerate(
                                        html_list):
                                    # Here we use cast because above assert
                                    # conditions forces 'inputs' to be of
                                    # type Dict[str, List[List[str]]].
                                    list_of_sets_inputs = cast(
                                        Dict[str, List[List[str]]],
                                        rule_spec_dict['inputs']
                                    )
                                    list_of_sets_inputs[input_variable][
                                        list_index][rule_html_index] = (
                                            conversion_fn(rule_html))
                        else:
                            raise Exception(
                                'The rule spec does not belong to a valid'
                                ' format.')
                if not input_variable_match_found:
                    raise Exception(
                        'Rule spec should have at least one valid input '
                        'variable with Html in it.')

        return rule_spec_dict


class SubtitledHtmlDict(TypedDict):
    """Dictionary representing the SubtitledHtml object."""

    content_id: str
    html: str


class SubtitledHtml:
    """Value object representing subtitled HTML."""

    def __init__(
        self,
        content_id: str,
        html: str
    ) -> None:
        """Initializes a SubtitledHtml domain object. Note that initializing
        the SubtitledHtml object does not clean the html. This is because we
        sometimes need to initialize SubtitledHtml and migrate the contained
        html from an old schema, but the cleaner would remove invalid tags
        and attributes before having a chance to migrate it. An example where
        this functionality is required is
        InteractionInstance.convert_html_in_interaction. Before saving the
        SubtitledHtml object, validate() should be called for validation and
        cleaning of the html.

        Args:
            content_id: str. A unique id referring to the other assets for this
                content.
            html: str. A piece of user-submitted HTML. Note that this is NOT
                cleaned in such a way as to contain a restricted set of HTML
                tags. To clean it, the validate() method must be called.
        """
        self.content_id = content_id
        self.html = html

    def to_dict(self) -> SubtitledHtmlDict:
        """Returns a dict representing this SubtitledHtml domain object.

        Returns:
            dict. A dict, mapping all fields of SubtitledHtml instance.
        """
        return {
            'content_id': self.content_id,
            'html': self.html
        }

    @classmethod
    def from_dict(cls, subtitled_html_dict: SubtitledHtmlDict) -> SubtitledHtml:
        """Return a SubtitledHtml domain object from a dict.

        Args:
            subtitled_html_dict: dict. The dict representation of SubtitledHtml
                object.

        Returns:
            SubtitledHtml. The corresponding SubtitledHtml domain object.
        """
        return cls(
            subtitled_html_dict['content_id'], subtitled_html_dict['html'])

    def validate(self) -> None:
        """Validates properties of the SubtitledHtml, and cleans the html.

        Raises:
            ValidationError. One or more attributes of the SubtitledHtml are
                invalid.
        """
        if not isinstance(self.content_id, str):
            raise utils.ValidationError(
                'Expected content id to be a string, received %s' %
                self.content_id)

        if not isinstance(self.html, str):
            raise utils.ValidationError(
                'Invalid content HTML: %s' % self.html)

        self.html = html_cleaner.clean(self.html)

        html_cleaner.validate_rte_tags(self.html)
        html_cleaner.validate_tabs_and_collapsible_rte_tags(self.html)

    @classmethod
    def create_default_subtitled_html(cls, content_id: str) -> SubtitledHtml:
        """Create a default SubtitledHtml domain object.

        Args:
            content_id: str. The id of the content.

        Returns:
            SubtitledHtml. A default SubtitledHtml domain object, some
            attribute of that object will be ''.
        """
        return cls(content_id, '')


class SubtitledUnicodeDict(TypedDict):
    """Dictionary representing the SubtitledUnicode object."""

    content_id: str
    unicode_str: str


class SubtitledUnicode:
    """Value object representing subtitled unicode."""

    def __init__(self, content_id: str, unicode_str: str) -> None:
        """Initializes a SubtitledUnicode domain object.

        Args:
            content_id: str. A unique id referring to the other assets for this
                content.
            unicode_str: str. A piece of user-submitted unicode.
        """
        self.content_id = content_id
        self.unicode_str = unicode_str
        self.validate()

    def to_dict(self) -> SubtitledUnicodeDict:
        """Returns a dict representing this SubtitledUnicode domain object.

        Returns:
            dict. A dict, mapping all fields of SubtitledUnicode instance.
        """
        return {
            'content_id': self.content_id,
            'unicode_str': self.unicode_str
        }

    @classmethod
    def from_dict(
        cls, subtitled_unicode_dict: SubtitledUnicodeDict
    ) -> SubtitledUnicode:
        """Return a SubtitledUnicode domain object from a dict.

        Args:
            subtitled_unicode_dict: dict. The dict representation of
                SubtitledUnicode object.

        Returns:
            SubtitledUnicode. The corresponding SubtitledUnicode domain object.
        """
        return cls(
            subtitled_unicode_dict['content_id'],
            subtitled_unicode_dict['unicode_str']
        )

    def validate(self) -> None:
        """Validates properties of the SubtitledUnicode.

        Raises:
            ValidationError. One or more attributes of the SubtitledUnicode are
                invalid.
        """
        if not isinstance(self.content_id, str):
            raise utils.ValidationError(
                'Expected content id to be a string, received %s' %
                self.content_id)

        if not isinstance(self.unicode_str, str):
            raise utils.ValidationError(
                'Invalid content unicode: %s' % self.unicode_str)

    @classmethod
    def create_default_subtitled_unicode(
        cls, content_id: str
    ) -> SubtitledUnicode:
        """Create a default SubtitledUnicode domain object.

        Args:
            content_id: str. The id of the content.

        Returns:
            SubtitledUnicode. A default SubtitledUnicode domain object.
        """
        return cls(content_id, '')


class TranslatableItemDict(TypedDict):
    """Dictionary representing the TranslatableItem object."""

    content: str
    data_format: str
    content_type: str
    interaction_id: Optional[str]
    rule_type: Optional[str]


class TranslatableItem:
    """Value object representing item that can be translated."""

    DATA_FORMAT_HTML: Final = 'html'
    DATA_FORMAT_UNICODE_STRING: Final = 'unicode'
    DATA_FORMAT_SET_OF_NORMALIZED_STRING: Final = 'set_of_normalized_string'
    DATA_FORMAT_SET_OF_UNICODE_STRING: Final = 'set_of_unicode_string'
    CONTENT_TYPE_CONTENT: Final = 'content'
    CONTENT_TYPE_INTERACTION: Final = 'interaction'
    CONTENT_TYPE_RULE: Final = 'rule'
    CONTENT_TYPE_FEEDBACK: Final = 'feedback'
    CONTENT_TYPE_HINT: Final = 'hint'
    CONTENT_TYPE_SOLUTION: Final = 'solution'

    def __init__(
        self,
        content: str,
        data_format: str,
        content_type: str,
        interaction_id: Optional[str] = None,
        rule_type: Optional[str] = None
    ) -> None:
        """Initializes a TranslatableItem domain object.

        Args:
            content: str|list(str). The translatable content text.
            data_format: str. The data format of the translatable content.
            content_type: str. One of `Content`, `Interaction`, ‘Rule`,
                `Feedback`, `Hint`, `Solution`.
            interaction_id: str|None. Interaction ID, e.g. `TextInput`, if the
                content corresponds to an InteractionInstance, else None.
            rule_type: str|None. Rule type if content_type == `Rule`, e.g.
                “Equals”, “IsSubsetOf”, “Contains” else None.
        """
        self.content = content
        self.data_format = data_format
        self.content_type = content_type
        self.interaction_id = interaction_id
        self.rule_type = rule_type

    def to_dict(self) -> TranslatableItemDict:
        """Returns a dict representing this TranslatableItem domain object.

        Returns:
            dict. A dict, mapping all fields of TranslatableItem instance.
        """
        return {
            'content': self.content,
            'data_format': self.data_format,
            'content_type': self.content_type,
            'interaction_id': self.interaction_id,
            'rule_type': self.rule_type
        }

    def is_set_data_format(self) -> bool:
        """Check whether the data format of the translatable content is set of
        strings.

        Returns:
            bool. Whether the data format of the translatable content is set of
            strings.
        """
        return self.data_format in [
            TranslatableItem.DATA_FORMAT_SET_OF_NORMALIZED_STRING,
            TranslatableItem.DATA_FORMAT_SET_OF_UNICODE_STRING]


DomainObjectCustomizationArgsConversionFnTypes = Union[
    Callable[[SubtitledHtml, str], SubtitledHtml],
    Callable[[SubtitledHtml, str], SubtitledHtmlDict],
    Callable[[SubtitledUnicode, str], SubtitledUnicodeDict],
    Callable[[SubtitledHtml, str], List[str]]
]

DictCustomizationArgsConversionFnTypes = Union[
    Callable[[Dict[str, str], Literal['SubtitledUnicode']], SubtitledUnicode],
    Callable[[Dict[str, str], Literal['SubtitledHtml']], SubtitledHtml]
]

AcceptableConversionFnType = Union[
    DomainObjectCustomizationArgsConversionFnTypes,
    DictCustomizationArgsConversionFnTypes
]


class StateDict(TypedDict):
    """Dictionary representing the State object."""

    content: SubtitledHtmlDict
    param_changes: List[param_domain.ParamChangeDict]
    interaction: InteractionInstanceDict
    recorded_voiceovers: RecordedVoiceoversDict
    written_translations: WrittenTranslationsDict
    solicit_answer_details: bool
    card_is_checkpoint: bool
    next_content_id_index: int
    linked_skill_id: Optional[str]
    classifier_model_id: Optional[str]


class State(translation_domain.BaseTranslatableObject):
    """Domain object for a state."""

    def __init__(
        self,
        content: SubtitledHtml,
        param_changes: List[param_domain.ParamChange],
        interaction: InteractionInstance,
        recorded_voiceovers: RecordedVoiceovers,
        written_translations: WrittenTranslations,
        solicit_answer_details: bool,
        card_is_checkpoint: bool,
        next_content_id_index: int,
        linked_skill_id: Optional[str] = None,
        classifier_model_id: Optional[str] = None
    ) -> None:
        """Initializes a State domain object.

        Args:
            content: SubtitledHtml. The contents displayed to the reader in this
                state.
            param_changes: list(ParamChange). Parameter changes associated with
                this state.
            interaction: InteractionInstance. The interaction instance
                associated with this state.
            recorded_voiceovers: RecordedVoiceovers. The recorded voiceovers for
                the state contents and translations.
            written_translations: WrittenTranslations. The written translations
                for the state contents.
            solicit_answer_details: bool. Whether the creator wants to ask
                for answer details from the learner about why they picked a
                particular answer while playing the exploration.
            card_is_checkpoint: bool. If the card is marked as a checkpoint by
                the creator or not.
            next_content_id_index: int. The next content_id index to use for
                generation of new content_ids.
            linked_skill_id: str or None. The linked skill ID associated with
                this state.
            classifier_model_id: str or None. The classifier model ID
                associated with this state, if applicable.
        """
        # The content displayed to the reader in this state.
        self.content = content
        # Parameter changes associated with this state.
        self.param_changes = [param_domain.ParamChange(
            param_change.name, param_change.generator.id,
            param_change.customization_args
        ) for param_change in param_changes]
        # The interaction instance associated with this state.
        self.interaction = InteractionInstance(
            interaction.id, interaction.customization_args,
            interaction.answer_groups, interaction.default_outcome,
            interaction.confirmed_unclassified_answers,
            interaction.hints, interaction.solution)
        self.classifier_model_id = classifier_model_id
        self.recorded_voiceovers = recorded_voiceovers
        self.linked_skill_id = linked_skill_id
        self.written_translations = written_translations
        self.solicit_answer_details = solicit_answer_details
        self.card_is_checkpoint = card_is_checkpoint
        self.next_content_id_index = next_content_id_index

    def get_translatable_contents_collection(
        self
    ) -> translation_domain.TranslatableContentsCollection:
        """Get all translatable fields/objects in the state.

        Returns:
            translatable_contents_collection: TranslatableContentsCollection.
            An instance of TranslatableContentsCollection class.
        """
        translatable_contents_collection = (
            translation_domain.TranslatableContentsCollection())

        translatable_contents_collection.add_translatable_field(
            translation_domain.TranslatableContentFormat.HTML,
            self.content.content_id,
            self.content.html)
        translatable_contents_collection.add_fields_from_translatable_object(
            self.interaction)
        return translatable_contents_collection

    def validate(
        self,
        exp_param_specs_dict: Dict[str, param_domain.ParamSpec],
        allow_null_interaction: bool,
        *,
        tagged_skill_misconception_id_required: bool = False,
    ) -> None:
        """Validates various properties of the State.

        Args:
            exp_param_specs_dict: dict or None. A dict of specified parameters
                used in this exploration. Keys are parameter names and values
                are ParamSpec value objects with an object type
                property(obj_type). It is None if the state belongs to a
                question.
            allow_null_interaction: bool. Whether this state's interaction is
                allowed to be unspecified.
            tagged_skill_misconception_id_required: bool. The 'tagged_skill_
                misconception_id' is required or not.

        Raises:
            ValidationError. One or more attributes of the State are invalid.
        """
        self.content.validate()

        if not isinstance(self.param_changes, list):
            raise utils.ValidationError(
                'Expected state param_changes to be a list, received %s'
                % self.param_changes)
        for param_change in self.param_changes:
            param_change.validate()

        if not allow_null_interaction and self.interaction.id is None:
            raise utils.ValidationError(
                'This state does not have any interaction specified.')
        if self.interaction.id is not None:
            self.interaction.validate(
                exp_param_specs_dict,
                tagged_skill_misconception_id_required=(
                    tagged_skill_misconception_id_required))

        content_id_list = []
        content_id_list.append(self.content.content_id)
        for answer_group in self.interaction.answer_groups:
            feedback_content_id = answer_group.outcome.feedback.content_id
            if feedback_content_id in content_id_list:
                raise utils.ValidationError(
                    'Found a duplicate content id %s' % feedback_content_id)
            content_id_list.append(feedback_content_id)

            for rule_spec in answer_group.rule_specs:
                for param_name, value in rule_spec.inputs.items():
                    param_type = (
                        interaction_registry.Registry.get_interaction_by_id(
                            self.interaction.id
                        ).get_rule_param_type(rule_spec.rule_type, param_name))

                    if issubclass(param_type, objects.BaseTranslatableObject):
                        if value['contentId'] in content_id_list:
                            raise utils.ValidationError(
                                'Found a duplicate content '
                                'id %s' % value['contentId'])
                        content_id_list.append(value['contentId'])

        if self.interaction.default_outcome:
            default_outcome_content_id = (
                self.interaction.default_outcome.feedback.content_id)
            if default_outcome_content_id in content_id_list:
                raise utils.ValidationError(
                    'Found a duplicate content id %s'
                    % default_outcome_content_id)
            content_id_list.append(default_outcome_content_id)
        for hint in self.interaction.hints:
            hint_content_id = hint.hint_content.content_id
            if hint_content_id in content_id_list:
                raise utils.ValidationError(
                    'Found a duplicate content id %s' % hint_content_id)
            content_id_list.append(hint_content_id)
        if self.interaction.solution:
            solution_content_id = (
                self.interaction.solution.explanation.content_id)
            if solution_content_id in content_id_list:
                raise utils.ValidationError(
                    'Found a duplicate content id %s' % solution_content_id)
            content_id_list.append(solution_content_id)

        if self.interaction.id is not None:
            for ca_name in self.interaction.customization_args:
                content_id_list.extend(
                    self.interaction.customization_args[ca_name]
                    .get_content_ids()
                )

        if len(set(content_id_list)) != len(content_id_list):
            raise utils.ValidationError(
                'Expected all content_ids to be unique, '
                'received %s' % content_id_list)

        for content_id in content_id_list:
            content_id_suffix = content_id.split('_')[-1]

            # Possible values of content_id_suffix are a digit, or from
            # a 'outcome' (from 'default_outcome'). If the content_id_suffix
            # is not a digit, we disregard it here.
            if (
                    content_id_suffix.isdigit() and
                    int(content_id_suffix) > self.next_content_id_index
            ):
                raise utils.ValidationError(
                    'Expected all content id indexes to be less than the "next '
                    'content id index", but received content id %s' % content_id
                )

        if not isinstance(self.solicit_answer_details, bool):
            raise utils.ValidationError(
                'Expected solicit_answer_details to be a boolean, '
                'received %s' % self.solicit_answer_details)
        if self.solicit_answer_details:
            if self.interaction.id in (
                    constants.INTERACTION_IDS_WITHOUT_ANSWER_DETAILS):
                raise utils.ValidationError(
                    'The %s interaction does not support soliciting '
                    'answer details from learners.' % (self.interaction.id))

        if not isinstance(self.card_is_checkpoint, bool):
            raise utils.ValidationError(
                'Expected card_is_checkpoint to be a boolean, '
                'received %s' % self.card_is_checkpoint)

        self.written_translations.validate(content_id_list)
        self.recorded_voiceovers.validate(content_id_list)

        if self.linked_skill_id is not None:
            if not isinstance(self.linked_skill_id, str):
                raise utils.ValidationError(
                    'Expected linked_skill_id to be a str, '
                    'received %s.' % self.linked_skill_id)

    def get_content_html(self, content_id: str) -> str:
        """Returns the content belongs to a given content id of the object.

        Args:
            content_id: str. The id of the content.

        Returns:
            str. The html content corresponding to the given content id.

        Raises:
            ValueError. The given content_id does not exist.
        """
        content_id_to_translatable_item = self._get_all_translatable_content()
        if content_id not in content_id_to_translatable_item:
            raise ValueError('Content ID %s does not exist' % content_id)

        return content_id_to_translatable_item[content_id].content

    def is_rte_content_supported_on_android(self) -> bool:
        """Checks whether the RTE components used in the state are supported by
        Android.

        Returns:
            bool. Whether the RTE components in the state is valid.
        """
        def require_valid_component_names(html: str) -> bool:
            """Checks if the provided html string contains only whitelisted
            RTE tags.

            Args:
                html: str. The html string.

            Returns:
                bool. Whether all RTE tags in the html are whitelisted.
            """
            component_name_prefix = 'oppia-noninteractive-'
            component_names = set(
                component['id'].replace(component_name_prefix, '')
                for component in html_cleaner.get_rte_components(html))
            return any(component_names.difference(
                android_validation_constants.VALID_RTE_COMPONENTS))

        if self.content and require_valid_component_names(
                self.content.html):
            return False

        return self.interaction.is_rte_content_supported_on_android(
            require_valid_component_names)

    def get_training_data(self) -> List[TrainingDataDict]:
        """Retrieves training data from the State domain object.

        Returns:
            list(dict). A list of dicts, each of which has two key-value pairs.
            One pair maps 'answer_group_index' to the index of the answer
            group and the other maps 'answers' to the answer group's
            training data.
        """
        state_training_data_by_answer_group: List[TrainingDataDict] = []
        for (answer_group_index, answer_group) in enumerate(
                self.interaction.answer_groups):
            if answer_group.training_data:
                answers = copy.deepcopy(answer_group.training_data)
                state_training_data_by_answer_group.append({
                    'answer_group_index': answer_group_index,
                    'answers': answers
                })
        return state_training_data_by_answer_group

    def can_undergo_classification(self) -> bool:
        """Checks whether the answers for this state satisfy the preconditions
        for a ML model to be trained.

        Returns:
            bool. True, if the conditions are satisfied.
        """
        training_examples_count = 0
        labels_count = 0
        training_examples_count += len(
            self.interaction.confirmed_unclassified_answers)
        for answer_group in self.interaction.answer_groups:
            training_examples_count += len(answer_group.training_data)
            labels_count += 1
        if (training_examples_count >= feconf.MIN_TOTAL_TRAINING_EXAMPLES
                and (labels_count >= feconf.MIN_ASSIGNED_LABELS)):
            return True
        return False

    @classmethod
    def convert_state_dict_to_yaml(
        cls, state_dict: StateDict, width: int
    ) -> str:
        """Converts the given state dict to yaml format.

        Args:
            state_dict: dict. A dict representing a state in an exploration.
            width: int. The maximum number of characters in a line for the
                returned YAML string.

        Returns:
            str. The YAML version of the state_dict.

        Raises:
            Exception. The state dict does not represent a valid state.
        """
        try:
            # Check if the state_dict can be converted to a State.
            state = cls.from_dict(state_dict)
        except Exception as e:
            logging.exception('Bad state dict: %s' % str(state_dict))
            raise e

        return utils.yaml_from_dict(state.to_dict(), width=width)

    def get_translation_counts(self) -> Dict[str, int]:
        """Return a dict representing the number of translations available in a
        languages in which there exists at least one translation in the state
        object.

        Note: This method only counts the translations which are translatable as
        per _get_all_translatable_content method.

        Returns:
            dict(str, int). A dict with language code as a key and number of
            translations available in that language as the value.
        """
        translation_counts: Dict[str, int] = collections.defaultdict(int)
        translations_mapping = self.written_translations.translations_mapping

        for content_id in self._get_all_translatable_content():
            for language_code, translation in (
                    translations_mapping[content_id].items()):
                if not translation.needs_update:
                    translation_counts[language_code] += 1
        return translation_counts

    def get_translatable_content_count(self) -> int:
        """Returns the number of content fields available for translation in
        the object.

        Returns:
            int. The number of content fields available for translation in
            the state.
        """
        return len(self._get_all_translatable_content())

    def _update_content_ids_in_assets(
        self, old_ids_list: List[str], new_ids_list: List[str]
    ) -> None:
        """Adds or deletes content ids in assets i.e, other parts of state
        object such as recorded_voiceovers and written_translations.

        Args:
            old_ids_list: list(str). A list of content ids present earlier
                within the substructure (like answer groups, hints etc.) of
                state.
            new_ids_list: list(str). A list of content ids currently present
                within the substructure (like answer groups, hints etc.) of
                state.

        Raises:
            Exception. The content to be deleted doesn't exist.
            Exception. The content to be added already exists.
        """
        content_ids_to_delete = set(old_ids_list) - set(new_ids_list)
        content_ids_to_add = set(new_ids_list) - set(old_ids_list)
        content_ids_for_text_translations = (
            self.written_translations.get_content_ids_for_text_translation())
        content_ids_for_voiceovers = (
            self.recorded_voiceovers.get_content_ids_for_voiceovers())
        for content_id in content_ids_to_delete:
            if not content_id in content_ids_for_voiceovers:
                raise Exception(
                    'The content_id %s does not exist in recorded_voiceovers.'
                    % content_id)
            if not content_id in content_ids_for_text_translations:
                raise Exception(
                    'The content_id %s does not exist in written_translations.'
                    % content_id)

            self.recorded_voiceovers.delete_content_id_for_voiceover(content_id)
            self.written_translations.delete_content_id_for_translation(
                content_id)

        for content_id in content_ids_to_add:
            if content_id in content_ids_for_voiceovers:
                raise Exception(
                    'The content_id %s already exists in recorded_voiceovers'
                    % content_id)
            if content_id in content_ids_for_text_translations:
                raise Exception(
                    'The content_id %s already exists in written_translations.'
                    % content_id)

            self.recorded_voiceovers.add_content_id_for_voiceover(content_id)
            self.written_translations.add_content_id_for_translation(content_id)

    def add_translation(
        self, content_id: str, language_code: str, translation_html: str
    ) -> None:
        """Adds translation to a given content id in a specific language.

        Args:
            content_id: str. The id of the content.
            language_code: str. The language code.
            translation_html: str. The translated html content.
        """
        translation_html = html_cleaner.clean(translation_html)
        self.written_translations.add_translation(
            content_id, language_code, translation_html)

    def add_written_translation(
        self,
        content_id: str,
        language_code: str,
        translation: Union[str, List[str]],
        data_format: str
    ) -> None:
        """Adds a translation for the given content id in a given language.

        Args:
            content_id: str. The id of the content.
            language_code: str. The language code of the translated html.
            translation: str|list(str). The translated content.
            data_format: str. The data format of the translated content.
        """
        written_translation = WrittenTranslation(
            data_format, translation, False)
        self.written_translations.translations_mapping[content_id][
            language_code] = written_translation

    def mark_written_translation_as_needing_update(
        self, content_id: str, language_code: str
    ) -> None:
        """Marks translation as needing update for the given content id and
        language code.

        Args:
            content_id: str. The id of the content.
            language_code: str. The language code.
        """
        self.written_translations.mark_written_translation_as_needing_update(
            content_id, language_code)

    def mark_written_translations_as_needing_update(
        self, content_id: str
    ) -> None:
        """Marks translation as needing update for the given content id in all
        languages.

        Args:
            content_id: str. The id of the content.
        """
        self.written_translations.mark_written_translations_as_needing_update(
            content_id)

    def update_content(self, content: SubtitledHtml) -> None:
        """Update the content of this state.

        Args:
            content: SubtitledHtml. Representation of updated content.
        """
        # TODO(sll): Must sanitize all content in RTE component attrs.
        self.content = content

    def update_param_changes(
        self, param_changes: List[param_domain.ParamChange]
    ) -> None:
        """Update the param_changes dict attribute.

        Args:
            param_changes: list(ParamChange). List of param_change domain
                objects that represents ParamChange domain object.
        """
        self.param_changes = param_changes

    def update_interaction_id(self, interaction_id: Optional[str]) -> None:
        """Update the interaction id attribute.

        Args:
            interaction_id: str|None. The new interaction id to set.
        """
        if self.interaction.id:
            old_content_id_list = [
                answer_group.outcome.feedback.content_id for answer_group in (
                    self.interaction.answer_groups)]

            for answer_group in self.interaction.answer_groups:
                for rule_spec in answer_group.rule_specs:
                    for param_name, value in rule_spec.inputs.items():
                        param_type = (
                            interaction_registry.Registry.get_interaction_by_id(
                                self.interaction.id
                            ).get_rule_param_type(
                                rule_spec.rule_type, param_name))

                        if issubclass(
                                param_type, objects.BaseTranslatableObject
                        ):
                            old_content_id_list.append(value['contentId'])

            self._update_content_ids_in_assets(
                old_content_id_list, [])

        self.interaction.id = interaction_id
        self.interaction.answer_groups = []

    def update_next_content_id_index(self, next_content_id_index: int) -> None:
        """Update the interaction next content id index attribute.

        Args:
            next_content_id_index: int. The new next content id index to set.
        """
        self.next_content_id_index = next_content_id_index

    def update_linked_skill_id(self, linked_skill_id: str) -> None:
        """Update the state linked skill id attribute.

        Args:
            linked_skill_id: str. The linked skill id to state.
        """
        self.linked_skill_id = linked_skill_id

    def update_interaction_customization_args(
        self, customization_args_dict: CustomizationArgsDictType
    ) -> None:
        """Update the customization_args of InteractionInstance domain object.

        Args:
            customization_args_dict: dict. The new customization_args to set.

        Raises:
            Exception. The customization arguments are not unique.
        """
        customization_args = (
            InteractionInstance.
            convert_customization_args_dict_to_customization_args(
                self.interaction.id,
                customization_args_dict)
        )
        for ca_name in customization_args:
            customization_args[ca_name].validate_subtitled_html()

        old_content_id_list = list(itertools.chain.from_iterable([
            self.interaction.customization_args[ca_name].get_content_ids()
            for ca_name in self.interaction.customization_args]))

        self.interaction.customization_args = customization_args
        new_content_id_list = list(itertools.chain.from_iterable([
            self.interaction.customization_args[ca_name].get_content_ids()
            for ca_name in self.interaction.customization_args]))

        if len(new_content_id_list) != len(set(new_content_id_list)):
            raise Exception(
                'All customization argument content_ids should be unique. '
                'Content ids received: %s' % new_content_id_list)

        self._update_content_ids_in_assets(
            old_content_id_list, new_content_id_list)

    def update_interaction_answer_groups(
        self, answer_groups_list: List[AnswerGroup]
    ) -> None:
        """Update the list of AnswerGroup in InteractionInstance domain object.

        Args:
            answer_groups_list: list(AnswerGroup). List of AnswerGroup domain
                objects.

        Raises:
            Exception. Type of AnswerGroup domain objects is not as expected.
        """
        if not isinstance(answer_groups_list, list):
            raise Exception(
                'Expected interaction_answer_groups to be a list, received %s'
                % answer_groups_list)

        interaction_answer_groups = []
        new_content_id_list = []
        old_content_id_list = [
            answer_group.outcome.feedback.content_id for answer_group in (
                self.interaction.answer_groups)]

        for answer_group in self.interaction.answer_groups:
            for rule_spec in answer_group.rule_specs:
                for param_name, value in rule_spec.inputs.items():
                    param_type = (
                        interaction_registry.Registry.get_interaction_by_id(
                            self.interaction.id
                        ).get_rule_param_type(rule_spec.rule_type, param_name))

                    if issubclass(param_type, objects.BaseTranslatableObject):
                        old_content_id_list.append(value['contentId'])

        # TODO(yanamal): Do additional calculations here to get the
        # parameter changes, if necessary.
        for answer_group in answer_groups_list:
            rule_specs_list = answer_group.rule_specs
            if not isinstance(rule_specs_list, list):
                raise Exception(
                    'Expected answer group rule specs to be a list, '
                    'received %s' % rule_specs_list)

            answer_group.rule_specs = []
            interaction_answer_groups.append(answer_group)

            for rule_spec in rule_specs_list:

                # Normalize and store the rule params.
                rule_inputs = rule_spec.inputs
                if not isinstance(rule_inputs, dict):
                    raise Exception(
                        'Expected rule_inputs to be a dict, received %s'
                        % rule_inputs)
                for param_name, value in rule_inputs.items():
                    param_type = (
                        interaction_registry.Registry.get_interaction_by_id(
                            self.interaction.id
                        ).get_rule_param_type(rule_spec.rule_type, param_name))

                    if (isinstance(value, str) and
                            '{{' in value and '}}' in value):
                        # TODO(jacobdavis11): Create checks that all parameters
                        # referred to exist and have the correct types.
                        normalized_param = value
                    else:
                        if issubclass(
                                param_type,
                                objects.BaseTranslatableObject
                        ):
                            new_content_id_list.append(value['contentId'])

                        try:
                            normalized_param = param_type.normalize(value)
                        except Exception as e:
                            raise Exception(
                                'Value has the wrong type. It should be a %s. '
                                'The value is %s' %
                                (param_type.__name__, value)) from e

                    rule_inputs[param_name] = normalized_param

                answer_group.rule_specs.append(rule_spec)
        self.interaction.answer_groups = interaction_answer_groups

        new_content_id_list += [
            answer_group.outcome.feedback.content_id for answer_group in (
                self.interaction.answer_groups)]
        self._update_content_ids_in_assets(
            old_content_id_list, new_content_id_list)

    def update_interaction_default_outcome(
        self, default_outcome: Optional[Outcome]
    ) -> None:
        """Update the default_outcome of InteractionInstance domain object.

        Args:
            default_outcome: Outcome. Object representing the new Outcome.
        """
        old_content_id_list = []
        new_content_id_list = []
        if self.interaction.default_outcome:
            old_content_id_list.append(
                self.interaction.default_outcome.feedback.content_id)

        if default_outcome:
            self.interaction.default_outcome = default_outcome
            new_content_id_list.append(
                self.interaction.default_outcome.feedback.content_id)
        else:
            self.interaction.default_outcome = None

        self._update_content_ids_in_assets(
            old_content_id_list, new_content_id_list)

    def update_interaction_confirmed_unclassified_answers(
        self, confirmed_unclassified_answers: List[AnswerGroup]
    ) -> None:
        """Update the confirmed_unclassified_answers of IteractionInstance
        domain object.

        Args:
            confirmed_unclassified_answers: list(AnswerGroup). The new list of
                answers which have been confirmed to be associated with the
                default outcome.

        Raises:
            Exception. Given answers is not of type list.
        """
        if not isinstance(confirmed_unclassified_answers, list):
            raise Exception(
                'Expected confirmed_unclassified_answers to be a list,'
                ' received %s' % confirmed_unclassified_answers)
        self.interaction.confirmed_unclassified_answers = (
            confirmed_unclassified_answers)

    def update_interaction_hints(self, hints_list: List[Hint]) -> None:
        """Update the list of hints.

        Args:
            hints_list: list(Hint). A list of Hint objects.

        Raises:
            Exception. The 'hints_list' is not a list.
        """
        if not isinstance(hints_list, list):
            raise Exception(
                'Expected hints_list to be a list, received %s'
                % hints_list)
        old_content_id_list = [
            hint.hint_content.content_id for hint in self.interaction.hints]
        self.interaction.hints = copy.deepcopy(hints_list)

        new_content_id_list = [
            hint.hint_content.content_id for hint in self.interaction.hints]
        self._update_content_ids_in_assets(
            old_content_id_list, new_content_id_list)

    def update_interaction_solution(
        self, solution: Optional[Solution]
    ) -> None:
        """Update the solution of interaction.

        Args:
            solution: Solution|None. Object of class Solution.

        Raises:
            Exception. The 'solution' is not a domain object.
        """
        old_content_id_list = []
        new_content_id_list = []
        if self.interaction.solution:
            old_content_id_list.append(
                self.interaction.solution.explanation.content_id)

        if solution is not None:
            if not isinstance(solution, Solution):
                raise Exception(
                    'Expected solution to be a Solution object,received %s'
                    % solution)
            self.interaction.solution = solution
            new_content_id_list.append(
                self.interaction.solution.explanation.content_id)
        else:
            self.interaction.solution = None

        self._update_content_ids_in_assets(
            old_content_id_list, new_content_id_list)

    def update_recorded_voiceovers(
        self, recorded_voiceovers: RecordedVoiceovers
    ) -> None:
        """Update the recorded_voiceovers of a state.

        Args:
            recorded_voiceovers: RecordedVoiceovers. The new RecordedVoiceovers
                object for the state.
        """
        self.recorded_voiceovers = recorded_voiceovers

    def update_written_translations(
        self, written_translations: WrittenTranslations
    ) -> None:
        """Update the written_translations of a state.

        Args:
            written_translations: WrittenTranslations. The new
                WrittenTranslations object for the state.
        """
        self.written_translations = written_translations

    def update_solicit_answer_details(
        self, solicit_answer_details: bool
    ) -> None:
        """Update the solicit_answer_details of a state.

        Args:
            solicit_answer_details: bool. The new value of
                solicit_answer_details for the state.

        Raises:
            Exception. The argument is not of type bool.
        """
        if not isinstance(solicit_answer_details, bool):
            raise Exception(
                'Expected solicit_answer_details to be a boolean, received %s'
                % solicit_answer_details)
        self.solicit_answer_details = solicit_answer_details

    def update_card_is_checkpoint(self, card_is_checkpoint: bool) -> None:
        """Update the card_is_checkpoint field of a state.

        Args:
            card_is_checkpoint: bool. The new value of
                card_is_checkpoint for the state.

        Raises:
            Exception. The argument is not of type bool.
        """
        if not isinstance(card_is_checkpoint, bool):
            raise Exception(
                'Expected card_is_checkpoint to be a boolean, received %s'
                % card_is_checkpoint)
        self.card_is_checkpoint = card_is_checkpoint

    def _get_all_translatable_content(self) -> Dict[str, TranslatableItem]:
        """Returns all content which can be translated into different languages.

        Returns:
            dict(str, TranslatableItem). Returns a dict with key as content
            id and TranslatableItem as value with the appropriate data
            format.
        """
        content_id_to_translatable_item = {}

        content_id_to_translatable_item[self.content.content_id] = (
            TranslatableItem(
                self.content.html,
                TranslatableItem.DATA_FORMAT_HTML,
                TranslatableItem.CONTENT_TYPE_CONTENT))

        # TODO(#6178): Remove empty html checks once we add a validation
        # check that ensures each content in state should be non-empty html.
        default_outcome = self.interaction.default_outcome
        if default_outcome is not None and default_outcome.feedback.html != '':
            content_id_to_translatable_item[
                default_outcome.feedback.content_id
            ] = TranslatableItem(
                default_outcome.feedback.html,
                TranslatableItem.DATA_FORMAT_HTML,
                TranslatableItem.CONTENT_TYPE_FEEDBACK)

        for answer_group in self.interaction.answer_groups:
            if answer_group.outcome.feedback.html != '':
                content_id_to_translatable_item[
                    answer_group.outcome.feedback.content_id
                ] = TranslatableItem(
                    answer_group.outcome.feedback.html,
                    TranslatableItem.DATA_FORMAT_HTML,
                    TranslatableItem.CONTENT_TYPE_FEEDBACK)
            # As of Aug 2021, only TextInput and SetInput have translatable rule
            # inputs.
            if self.interaction.id not in ['TextInput', 'SetInput']:
                continue
            for rule_spec in answer_group.rule_specs:
                for input_value in rule_spec.inputs.values():
                    if 'normalizedStrSet' in input_value:
                        content_id_to_translatable_item[
                            input_value['contentId']
                        ] = TranslatableItem(
                            input_value['normalizedStrSet'],
                            TranslatableItem
                            .DATA_FORMAT_SET_OF_NORMALIZED_STRING,
                            TranslatableItem.CONTENT_TYPE_RULE,
                            self.interaction.id,
                            rule_spec.rule_type)
                    if 'unicodeStrSet' in input_value:
                        content_id_to_translatable_item[
                            input_value['contentId']
                        ] = TranslatableItem(
                            input_value['unicodeStrSet'],
                            TranslatableItem
                            .DATA_FORMAT_SET_OF_UNICODE_STRING,
                            TranslatableItem.CONTENT_TYPE_RULE,
                            self.interaction.id,
                            rule_spec.rule_type)

        for hint in self.interaction.hints:
            if hint.hint_content.html != '':
                content_id_to_translatable_item[
                    hint.hint_content.content_id
                ] = TranslatableItem(
                    hint.hint_content.html,
                    TranslatableItem.DATA_FORMAT_HTML,
                    TranslatableItem.CONTENT_TYPE_HINT)

        solution = self.interaction.solution
        if solution is not None and solution.explanation.html != '':
            content_id_to_translatable_item[
                solution.explanation.content_id
            ] = TranslatableItem(
                solution.explanation.html,
                TranslatableItem.DATA_FORMAT_HTML,
                TranslatableItem.CONTENT_TYPE_SOLUTION)

        for ca_dict in self.interaction.customization_args.values():
            subtitled_htmls = ca_dict.get_subtitled_html()
            for subtitled_html in subtitled_htmls:
                html_string = subtitled_html.html
                stripped_html_string = html_cleaner.strip_html_tags(html_string)
                if (
                    stripped_html_string != '' and
                    not stripped_html_string.isnumeric()
                ):
                    content_id_to_translatable_item[
                        subtitled_html.content_id
                    ] = TranslatableItem(
                        html_string,
                        TranslatableItem.DATA_FORMAT_HTML,
                        TranslatableItem.CONTENT_TYPE_INTERACTION,
                        self.interaction.id)

            subtitled_unicodes = ca_dict.get_subtitled_unicode()
            for subtitled_unicode in subtitled_unicodes:
                if subtitled_unicode.unicode_str != '':
                    content_id_to_translatable_item[
                        subtitled_unicode.content_id
                    ] = TranslatableItem(
                        subtitled_unicode.unicode_str,
                        TranslatableItem.DATA_FORMAT_UNICODE_STRING,
                        TranslatableItem.CONTENT_TYPE_INTERACTION,
                        self.interaction.id)

        return content_id_to_translatable_item

    def has_content_id(self, content_id: str) -> bool:
        """Returns whether a given content ID is available in the translatable
        content.

        Args:
            content_id: str. The content ID that needs to be checked for the
                availability.

        Returns:
            bool. A boolean that indicates the availability of the content ID
            in the translatable content.
        """
        available_translate_content = self._get_all_translatable_content()
        return bool(content_id in available_translate_content)

    def get_content_id_mapping_needing_translations(
        self, language_code: str
    ) -> Dict[str, TranslatableItem]:
        """Returns all text html which can be translated in the given language.

        Args:
            language_code: str. The abbreviated code of the language.

        Returns:
            dict(str, TranslatableItem). A dict with key as content id and
            value as TranslatableItem containing the content and the data
            format.
        """
        content_id_to_translatable_item = self._get_all_translatable_content()
        available_translation_content_ids = (
            self.written_translations
            .get_content_ids_that_are_correctly_translated(language_code))
        for content_id in available_translation_content_ids:
            content_id_to_translatable_item.pop(content_id, None)

        # TODO(#7571): Add functionality to return the list of
        # translations which needs update.

        return content_id_to_translatable_item

    def to_dict(self) -> StateDict:
        """Returns a dict representing this State domain object.

        Returns:
            dict. A dict mapping all fields of State instance.
        """
        return {
            'content': self.content.to_dict(),
            'param_changes': [param_change.to_dict()
                              for param_change in self.param_changes],
            'interaction': self.interaction.to_dict(),
            'classifier_model_id': self.classifier_model_id,
            'linked_skill_id': self.linked_skill_id,
            'recorded_voiceovers': self.recorded_voiceovers.to_dict(),
            'written_translations': self.written_translations.to_dict(),
            'solicit_answer_details': self.solicit_answer_details,
            'card_is_checkpoint': self.card_is_checkpoint,
            'next_content_id_index': self.next_content_id_index
        }

    @classmethod
    def from_dict(cls, state_dict: StateDict) -> State:
        """Return a State domain object from a dict.

        Args:
            state_dict: dict. The dict representation of State object.

        Returns:
            State. The corresponding State domain object.
        """
        content = SubtitledHtml.from_dict(state_dict['content'])
        content.validate()
        return cls(
            content,
            [param_domain.ParamChange.from_dict(param)
             for param in state_dict['param_changes']],
            InteractionInstance.from_dict(state_dict['interaction']),
            RecordedVoiceovers.from_dict(state_dict['recorded_voiceovers']),
            WrittenTranslations.from_dict(state_dict['written_translations']),
            state_dict['solicit_answer_details'],
            state_dict['card_is_checkpoint'],
            state_dict['next_content_id_index'],
            state_dict['linked_skill_id'],
            state_dict['classifier_model_id'])

    @classmethod
    def create_default_state(
        cls,
        default_dest_state_name: Optional[str],
        is_initial_state: bool = False
    ) -> State:
        """Return a State domain object with default value.

        Args:
            default_dest_state_name: str|None. The default destination state, or
                None if no default destination state is defined.
            is_initial_state: bool. Whether this state represents the initial
                state of an exploration.

        Returns:
            State. The corresponding State domain object.
        """
        content_html = (
            feconf.DEFAULT_INIT_STATE_CONTENT_STR if is_initial_state else '')
        content_id = feconf.DEFAULT_NEW_STATE_CONTENT_ID
        return cls(
            SubtitledHtml(content_id, content_html),
            [],
            InteractionInstance.create_default_interaction(
                default_dest_state_name),
            RecordedVoiceovers.from_dict(copy.deepcopy(
                feconf.DEFAULT_RECORDED_VOICEOVERS)),
            WrittenTranslations.from_dict(
                copy.deepcopy(feconf.DEFAULT_WRITTEN_TRANSLATIONS)),
            False, is_initial_state, 0)

    @classmethod
    def convert_html_fields_in_state(
        cls,
        state_dict: StateDict,
        conversion_fn: Callable[[str], str],
        state_schema_version: int = feconf.CURRENT_STATE_SCHEMA_VERSION,
        state_uses_old_interaction_cust_args_schema: bool = False,
        state_uses_old_rule_template_schema: bool = False
    ) -> StateDict:
        """Applies a conversion function on all the html strings in a state
        to migrate them to a desired state.

        Args:
            state_dict: dict. The dict representation of State object.
            conversion_fn: function. The conversion function to be applied on
                the states_dict.
            state_schema_version: int. The state schema version.
            state_uses_old_interaction_cust_args_schema: bool. Whether the
                interaction customization arguments contain SubtitledHtml
                and SubtitledUnicode dicts (should be True if prior to state
                schema v36).
            state_uses_old_rule_template_schema: bool. Whether the rule inputs
                contain html in the form of DragAndDropHtmlString,
                SetOfHtmlString, or ListOfSetsOfHtmlString (shoud be True if
                prior to state schema v42).

        Returns:
            dict. The converted state_dict.
        """
        state_dict['content']['html'] = (
            conversion_fn(state_dict['content']['html']))
        if state_dict['interaction']['default_outcome'] is not None:
            state_dict['interaction']['default_outcome'] = (
                Outcome.convert_html_in_outcome(
                    state_dict['interaction']['default_outcome'],
                    conversion_fn))

        if state_uses_old_rule_template_schema:
            # We need to retrieve an older version of
            # html_field_types_to_rule_specs to properly convert html, since
            # after state schema v41, some html fields were removed.
            html_field_types_to_rule_specs = (
                rules_registry.Registry.get_html_field_types_to_rule_specs(
                    state_schema_version=41))
        else:
            html_field_types_to_rule_specs = (
                rules_registry.Registry.get_html_field_types_to_rule_specs())

        for answer_group_index, answer_group in enumerate(
                state_dict['interaction']['answer_groups']):
            state_dict['interaction']['answer_groups'][answer_group_index] = (
                AnswerGroup.convert_html_in_answer_group(
                    answer_group, conversion_fn, html_field_types_to_rule_specs)
            )

        if 'written_translations' in state_dict.keys():
            state_dict['written_translations'] = (
                WrittenTranslations.
                convert_html_in_written_translations(
                    state_dict['written_translations'], conversion_fn))

        for hint_index, hint in enumerate(state_dict['interaction']['hints']):
            state_dict['interaction']['hints'][hint_index] = (
                Hint.convert_html_in_hint(hint, conversion_fn))

        interaction_id = state_dict['interaction']['id']
        if interaction_id is None:
            return state_dict

        # TODO(#11950): Drop the following 'if' clause once all snapshots have
        # been migrated. This is currently causing issues in migrating old
        # snapshots to schema v34 because MathExpressionInput was still around
        # at the time. It is conceptually OK to ignore customization args here
        # because the MathExpressionInput has no customization arg fields.
        if interaction_id == 'MathExpressionInput':
            if state_dict['interaction']['solution'] is not None:
                state_dict['interaction']['solution']['explanation']['html'] = (
                    conversion_fn(state_dict['interaction']['solution'][
                        'explanation']['html']))
            return state_dict

        if state_dict['interaction']['solution'] is not None:
            if state_uses_old_rule_template_schema:
                interaction_spec = (
                    interaction_registry.Registry
                    .get_all_specs_for_state_schema_version(41)[
                        interaction_id]
                )
            else:
                interaction_spec = (
                    interaction_registry.Registry
                    .get_all_specs()[interaction_id]
                )
            state_dict['interaction']['solution'] = (
                Solution.convert_html_in_solution(
                    state_dict['interaction']['id'],
                    state_dict['interaction']['solution'],
                    conversion_fn,
                    html_field_types_to_rule_specs,
                    interaction_spec))

        if state_uses_old_interaction_cust_args_schema:
            # We need to retrieve an older version of interaction_specs to
            # properly convert html, since past state schema v35,
            # some html and unicode customization arguments were replaced with
            # SubtitledHtml and SubtitledUnicode.
            ca_specs = (
                interaction_registry.Registry
                .get_all_specs_for_state_schema_version(35)[
                    interaction_id]['customization_arg_specs']
            )

            interaction_customization_arg_has_html = False
            for customization_arg_spec in ca_specs:
                schema = customization_arg_spec['schema']
                if (schema['type'] == schema_utils.SCHEMA_TYPE_LIST and
                        schema['items']['type'] ==
                        schema_utils.SCHEMA_TYPE_HTML):
                    interaction_customization_arg_has_html = True

            if interaction_customization_arg_has_html:
                if 'choices' in (
                        state_dict['interaction']['customization_args'].keys()):
                    state_dict['interaction']['customization_args'][
                        'choices']['value'] = ([
                            conversion_fn(html)
                            for html in state_dict[
                                'interaction']['customization_args'][
                                    'choices']['value']
                        ])
        else:
            ca_specs_dict = (
                interaction_registry.Registry
                .get_all_specs_for_state_schema_version(
                    state_schema_version,
                    can_fetch_latest_specs=True
                )[interaction_id]['customization_arg_specs']
            )
            state_dict['interaction'] = (
                InteractionInstance.convert_html_in_interaction(
                    state_dict['interaction'],
                    ca_specs_dict,
                    conversion_fn
                ))

        return state_dict

    def get_all_html_content_strings(self) -> List[str]:
        """Get all html content strings in the state.

        Returns:
            list(str). The list of all html content strings in the interaction.
        """
        html_list = (
            self.written_translations.get_all_html_content_strings() +
            self.interaction.get_all_html_content_strings() + [
                self.content.html])
        return html_list


class StateVersionHistory:
    """Class to represent an element of the version history list of a state.
    The version history list of a state is the list of exploration versions
    in which the state has been edited.

    Attributes:
        previously_edited_in_version: int. The version number of the
            exploration in which the state was previously edited.
        state_name_in_previous_version: str. The name of the state in the
            previously edited version. It is useful in case of state renames.
        committer_id: str. The id of the user who committed the changes in the
            previously edited version.
    """

    def __init__(
        self,
        previously_edited_in_version: Optional[int],
        state_name_in_previous_version: Optional[str],
        committer_id: str
    ) -> None:
        """Initializes the StateVersionHistory domain object.

        Args:
            previously_edited_in_version: int. The version number of the
                exploration on which the state was previously edited.
            state_name_in_previous_version: str. The name of the state in the
                previously edited version. It is useful in case of state
                renames.
            committer_id: str. The id of the user who committed the changes in
                the previously edited version.
        """
        self.previously_edited_in_version = previously_edited_in_version
        self.state_name_in_previous_version = state_name_in_previous_version
        self.committer_id = committer_id

    def to_dict(self) -> StateVersionHistoryDict:
        """Returns a dict representation of the StateVersionHistory domain
        object.

        Returns:
            dict. The dict representation of the StateVersionHistory domain
            object.
        """
        return {
            'previously_edited_in_version': self.previously_edited_in_version,
            'state_name_in_previous_version': (
                self.state_name_in_previous_version),
            'committer_id': self.committer_id
        }

    @classmethod
    def from_dict(
        cls,
        state_version_history_dict: StateVersionHistoryDict
    ) -> StateVersionHistory:
        """Return a StateVersionHistory domain object from a dict.

        Args:
            state_version_history_dict: dict. The dict representation of
                StateVersionHistory object.

        Returns:
            StateVersionHistory. The corresponding StateVersionHistory domain
            object.
        """
        return cls(
            state_version_history_dict['previously_edited_in_version'],
            state_version_history_dict['state_name_in_previous_version'],
            state_version_history_dict['committer_id']
        )<|MERGE_RESOLUTION|>--- conflicted
+++ resolved
@@ -1883,30 +1883,6 @@
         if self.solution:
             self.solution.validate(self.id)
 
-<<<<<<< HEAD
-=======
-        if self.solution and not self.hints:
-            raise utils.ValidationError(
-                'Hint(s) must be specified if solution is specified')
-
-        # TODO(#16236): Find a way to encode these checks more declaratively.
-        # Conceptually the validation code should go in each interaction
-        # and as inside the interaction the code is very declarative we need
-        # to figure out a way to put these validations following the
-        # same format.
-        interaction_id_to_validation_func = {
-            'NumericInput': self._validate_numeric_input,
-            'FractionInput': self._validate_fraction_input,
-            'NumberWithUnits': self._validate_number_with_units_input,
-            'MultipleChoiceInput': self._validate_multi_choice_input,
-            'ItemSelectionInput': self._validate_item_selec_input,
-            'DragAndDropSortInput': self._validate_drag_and_drop_input,
-            'TextInput': self._validate_text_input
-        }
-        if self.id in interaction_id_to_validation_func:
-            interaction_id_to_validation_func[self.id]()
-
->>>>>>> 2375a02e
     def _validate_customization_args(self) -> None:
         """Validates the customization arguments keys and values using
         customization_args_util.validate_customization_args_and_values().
