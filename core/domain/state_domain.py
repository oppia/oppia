# coding: utf-8
#
# Copyright 2018 The Oppia Authors. All Rights Reserved.
#
# Licensed under the Apache License, Version 2.0 (the "License");
# you may not use this file except in compliance with the License.
# You may obtain a copy of the License at
#
#      http://www.apache.org/licenses/LICENSE-2.0
#
# Unless required by applicable law or agreed to in writing, software
# distributed under the License is distributed on an "AS-IS" BASIS,
# WITHOUT WARRANTIES OR CONDITIONS OF ANY KIND, either express or implied.
# See the License for the specific language governing permissions and
# limitations under the License.

"""Domain object for states and their constituents."""

from __future__ import annotations

import collections
import copy
import itertools
import logging
import re

from core import android_validation_constants
from core import feconf
from core import schema_utils
from core import utils
from core.constants import constants
from core.domain import customization_args_util
from core.domain import param_domain
from core.domain import translation_domain
from extensions.objects.models import objects

from typing import Any, Callable, Dict, List, Mapping, Optional, Tuple, Union
from typing_extensions import Final, TypedDict

from core.domain import html_cleaner  # pylint: disable=invalid-import-from # isort:skip
from core.domain import interaction_registry  # pylint: disable=invalid-import-from # isort:skip
from core.domain import rules_registry  # pylint: disable=invalid-import-from # isort:skip
from core.domain import translatable_object_registry  # pylint: disable=invalid-import-from # isort:skip

MYPY = False
if MYPY:  # pragma: no cover
    from extensions.interactions import base

# TODO(#14537): Refactor this file and remove imports marked
# with 'invalid-import-from'.

# The `AllowedInputValueTypes` is union of allowed types that a
# RuleSpec's inputs dictionary can accept for it's values.
AllowedInputValueTypes = Union[
    str,
    int,
    List[str],
    List[List[str]],
    Dict[str, Union[str, List[str]]]
]


# The `AllowedRuleSpecInputTypes` is union of allowed types that a
# RuleSpec's inputs dictionary can accept for it's values.
AllowedRuleSpecInputTypes = Union[
    str,
    int,
    List[str],
    List[List[str]],
    Dict[str, Union[str, List[str]]],
]

# Here, `CustomizationArgsDictType` is a type for customization_args dictionary,
# and we used Any type here because it accepts the values of customization args
# and that values can be of type str, int, bool, List and other types too.
CustomizationArgsDictType = Dict[str, Dict[str, Any]]


class TrainingDataDict(TypedDict):
    """Type for the training data dictionary."""

    answer_group_index: int
    answers: List[str]


class AnswerGroupDict(TypedDict):
    """Dictionary representing the AnswerGroup object."""

    outcome: OutcomeDict
    rule_specs: List[RuleSpecDict]
    training_data: List[str]
    tagged_skill_misconception_id: Optional[str]


class StateVersionHistoryDict(TypedDict):
    """Dictionary representing the StateVersionHistory object."""

    previously_edited_in_version: Optional[int]
    state_name_in_previous_version: Optional[str]
    committer_id: str


class AnswerGroup(translation_domain.BaseTranslatableObject):
    """Value object for an answer group. Answer groups represent a set of rules
    dictating whether a shared feedback should be shared with the user. These
    rules are ORed together. Answer groups may also support a classifier
    that involve soft matching of answers to a set of training data and/or
    example answers dictated by the creator.
    """

    def __init__(
        self,
        outcome: Outcome,
        rule_specs: List[RuleSpec],
        training_data: List[str],
        tagged_skill_misconception_id: Optional[str]
    ) -> None:
        """Initializes a AnswerGroup domain object.

        Args:
            outcome: Outcome. The outcome corresponding to the answer group.
            rule_specs: list(RuleSpec). List of rule specifications.
            training_data: list(*). List of answers belonging to training
                data of this answer group.
            tagged_skill_misconception_id: str or None. The format is
                '<skill_id>-<misconception_id>', where skill_id is the skill ID
                of the tagged misconception and misconception_id is the id of
                the tagged misconception for the answer group. It is not None
                only when a state is part of a Question object that
                tests a particular skill.
        """
        self.rule_specs = [RuleSpec(
            rule_spec.rule_type, rule_spec.inputs
        ) for rule_spec in rule_specs]
        self.outcome = outcome
        self.training_data = training_data
        self.tagged_skill_misconception_id = tagged_skill_misconception_id

    def get_translatable_contents_collection(
        self
    ) -> translation_domain.TranslatableContentsCollection:
        """Get all translatable fields in the answer group.

        Returns:
            translatable_contents_collection: TranslatableContentsCollection.
            An instance of TranslatableContentsCollection class.
        """
        translatable_contents_collection = (
            translation_domain.TranslatableContentsCollection())

        if self.outcome is not None:
            (
                translatable_contents_collection
                .add_fields_from_translatable_object(self.outcome)
            )
        for rule_spec in self.rule_specs:
            (
                translatable_contents_collection
                .add_fields_from_translatable_object(rule_spec)
            )
        return translatable_contents_collection

    def to_dict(self) -> AnswerGroupDict:
        """Returns a dict representing this AnswerGroup domain object.

        Returns:
            dict. A dict, mapping all fields of AnswerGroup instance.
        """
        return {
            'rule_specs': [rule_spec.to_dict()
                           for rule_spec in self.rule_specs],
            'outcome': self.outcome.to_dict(),
            'training_data': self.training_data,
            'tagged_skill_misconception_id': self.tagged_skill_misconception_id
        }

    @classmethod
    def from_dict(cls, answer_group_dict: AnswerGroupDict) -> AnswerGroup:
        """Return a AnswerGroup domain object from a dict.

        Args:
            answer_group_dict: dict. The dict representation of AnswerGroup
                object.

        Returns:
            AnswerGroup. The corresponding AnswerGroup domain object.
        """
        return cls(
            Outcome.from_dict(answer_group_dict['outcome']),
            [RuleSpec.from_dict(rs)
             for rs in answer_group_dict['rule_specs']],
            answer_group_dict['training_data'],
            answer_group_dict['tagged_skill_misconception_id']
        )

    def validate(
        self,
        interaction: base.BaseInteraction,
        exp_param_specs_dict: Dict[str, param_domain.ParamSpec]
    ) -> None:
        """Verifies that all rule classes are valid, and that the AnswerGroup
        only has one classifier rule.

        Args:
            interaction: BaseInteraction. The interaction object.
            exp_param_specs_dict: dict. A dict of all parameters used in the
                exploration. Keys are parameter names and values are ParamSpec
                value objects with an object type property (obj_type).

        Raises:
            ValidationError. One or more attributes of the AnswerGroup are
                invalid.
            ValidationError. The AnswerGroup contains more than one classifier
                rule.
        """
        if not isinstance(self.rule_specs, list):
            raise utils.ValidationError(
                'Expected answer group rules to be a list, received %s'
                % self.rule_specs)

        if self.tagged_skill_misconception_id is not None:
            if not isinstance(self.tagged_skill_misconception_id, str):
                raise utils.ValidationError(
                    'Expected tagged skill misconception id to be a str, '
                    'received %s' % self.tagged_skill_misconception_id)
            if not re.match(
                    constants.VALID_SKILL_MISCONCEPTION_ID_REGEX,
                    self.tagged_skill_misconception_id):
                raise utils.ValidationError(
                    'Expected the format of tagged skill misconception id '
                    'to be <skill_id>-<misconception_id>, received %s'
                    % self.tagged_skill_misconception_id)

        if len(self.rule_specs) == 0 and len(self.training_data) == 0:
            raise utils.ValidationError(
                'There must be at least one rule or training data for each'
                ' answer group.')

        for rule_spec in self.rule_specs:
            if rule_spec.rule_type not in interaction.rules_dict:
                raise utils.ValidationError(
                    'Unrecognized rule type: %s' % rule_spec.rule_type)
            rule_spec.validate(
                interaction.get_rule_param_list(rule_spec.rule_type),  # type: ignore[no-untyped-call]
                exp_param_specs_dict)

        self.outcome.validate()

    def get_all_html_content_strings(self, interaction_id: str) -> List[str]:
        """Get all html content strings in the AnswerGroup.

        Args:
            interaction_id: str. The interaction id that the answer group is
                associated with.

        Returns:
            list(str). The list of all html content strings in the interaction.

        Raises:
            Exception. The Rule spec has an invalid format.
            Exception. The Rule spec has no valid input variable
                with HTML in it.
        """
        html_list = []

        # TODO(#9413): Find a way to include a reference to the interaction
        # type in the Draft change lists.
        # See issue: https://github.com/oppia/oppia/issues/9413. We cannot use
        # the interaction-id from the rules_index_dict until issue-9413 has
        # been fixed, because this method has no reference to the interaction
        # type and draft changes use this method. The rules_index_dict below
        # is used to figure out the assembly of the html in the rulespecs.

        outcome_html = self.outcome.feedback.html
        html_list += [outcome_html]

        html_field_types_to_rule_specs = (
            rules_registry.Registry.get_html_field_types_to_rule_specs())
        for rule_spec in self.rule_specs:
            for interaction_and_rule_details in (
                    html_field_types_to_rule_specs.values()):
                # Check that the value corresponds to the answer group's
                # associated interaction id.
                if (
                        interaction_and_rule_details['interactionId'] !=
                        interaction_id):
                    continue

                rule_type_has_html = (
                    rule_spec.rule_type in
                    interaction_and_rule_details['ruleTypes'].keys())
                if rule_type_has_html:
                    html_type_format = interaction_and_rule_details['format']
                    input_variables_from_html_mapping = (
                        interaction_and_rule_details['ruleTypes'][
                            rule_spec.rule_type][
                                'htmlInputVariables'])
                    input_variable_match_found = False
                    for input_variable in rule_spec.inputs.keys():
                        if input_variable in input_variables_from_html_mapping:
                            input_variable_match_found = True
                            rule_input_variable = (
                                rule_spec.inputs[input_variable])
                            if (html_type_format ==
                                    feconf.HTML_RULE_VARIABLE_FORMAT_STRING):
                                html_list += [rule_input_variable]
                            elif (html_type_format ==
                                  feconf.HTML_RULE_VARIABLE_FORMAT_SET):
                                for value in rule_input_variable:
                                    if isinstance(value, str):
                                        html_list += [value]
                            elif (html_type_format ==
                                  feconf.
                                  HTML_RULE_VARIABLE_FORMAT_LIST_OF_SETS):
                                for rule_spec_html in rule_input_variable:
                                    html_list += rule_spec_html
                            else:
                                raise Exception(
                                    'The rule spec does not belong to a valid'
                                    ' format.')
                    if not input_variable_match_found:
                        raise Exception(
                            'Rule spec should have at least one valid input '
                            'variable with Html in it.')

        return html_list

    @staticmethod
    def convert_html_in_answer_group(
        answer_group_dict: AnswerGroupDict,
        conversion_fn: Callable[[str], str],
        html_field_types_to_rule_specs: Dict[
            str, rules_registry.RuleSpecsExtensionDict
        ]
    ) -> AnswerGroupDict:
        """Checks for HTML fields in an answer group dict and converts it
        according to the conversion function.

        Args:
            answer_group_dict: dict. The answer group dict.
            conversion_fn: function. The function to be used for converting the
                HTML.
            html_field_types_to_rule_specs: dict. A dictionary that specifies
                the locations of html fields in rule specs. It is defined as a
                mapping of rule input types to a dictionary containing
                interaction id, format, and rule types. See
                html_field_types_to_rule_specs_state_v41.json for an example.

        Returns:
            dict. The converted answer group dict.
        """
        answer_group_dict['outcome']['feedback']['html'] = conversion_fn(
            answer_group_dict['outcome']['feedback']['html'])

        for rule_spec_index, rule_spec in enumerate(
                answer_group_dict['rule_specs']):
            answer_group_dict['rule_specs'][rule_spec_index] = (
                RuleSpec.convert_html_in_rule_spec(
                    rule_spec, conversion_fn, html_field_types_to_rule_specs))

        return answer_group_dict


class HintDict(TypedDict):
    """Dictionary representing the Hint object."""

    hint_content: SubtitledHtmlDict


class Hint(translation_domain.BaseTranslatableObject):
    """Value object representing a hint."""

    def __init__(
        self,
        hint_content: SubtitledHtml
    ) -> None:
        """Constructs a Hint domain object.

        Args:
            hint_content: SubtitledHtml. The hint text and ID referring to the
                other assets for this content.
        """
        self.hint_content = hint_content

    def get_translatable_contents_collection(
        self
    ) -> translation_domain.TranslatableContentsCollection:
        """Get all translatable fields/objects in the hint.

        Returns:
            translatable_contents_collection: TranslatableContentsCollection.
            An instance of TranslatableContentsCollection class.
        """
        translatable_contents_collection = (
            translation_domain.TranslatableContentsCollection())

        translatable_contents_collection.add_translatable_field(
            translation_domain.TranslatableContentFormat.HTML,
            self.hint_content.content_id,
            self.hint_content.html)
        return translatable_contents_collection

    def to_dict(self) -> HintDict:
        """Returns a dict representing this Hint domain object.

        Returns:
            dict. A dict mapping the field of Hint instance.
        """
        return {
            'hint_content': self.hint_content.to_dict(),
        }

    @classmethod
    def from_dict(cls, hint_dict: HintDict) -> Hint:
        """Return a Hint domain object from a dict.

        Args:
            hint_dict: dict. The dict representation of Hint object.

        Returns:
            Hint. The corresponding Hint domain object.
        """
        hint_content = SubtitledHtml.from_dict(hint_dict['hint_content'])
        hint_content.validate()
        return cls(hint_content)

    def validate(self) -> None:
        """Validates all properties of Hint."""
        self.hint_content.validate()

    @staticmethod
    def convert_html_in_hint(
        hint_dict: HintDict, conversion_fn: Callable[[str], str]
    ) -> HintDict:
        """Checks for HTML fields in the hints and converts it
        according to the conversion function.

        Args:
            hint_dict: dict. The hints dict.
            conversion_fn: function. The function to be used for converting the
                HTML.

        Returns:
            dict. The converted hints dict.
        """
        hint_dict['hint_content']['html'] = (
            conversion_fn(hint_dict['hint_content']['html']))
        return hint_dict


# Here, correct_answer is annotated with Any type. Because correct_answer
# can accept values of type List[Set[str]], List[str], str, int, Dict and
# other types too. So, to make it generalized for every types of values.
# We used Any type here.
class SolutionDict(TypedDict):
    """Dictionary representing the Solution object."""

    answer_is_exclusive: bool
    correct_answer: Any
    explanation: SubtitledHtmlDict


class Solution(translation_domain.BaseTranslatableObject):
    """Value object representing a solution.

    A solution consists of answer_is_exclusive, correct_answer and an
    explanation.When answer_is_exclusive is True, this indicates that it is
    the only correct answer; when it is False, this indicates that it is one
    possible answer. correct_answer records an answer that enables the learner
    to progress to the next card and explanation is an HTML string containing
    an explanation for the solution.
    """

    # Here, argument `correct_answer` is annotated with Any type. Because
    # correct_answer can accept values of type List[Set[str]], List[str], str,
    # int, Dict and other types too. So, to make it generalized for every types
    # of values. We used Any type here.
    def __init__(
        self,
        interaction_id: str,
        answer_is_exclusive: bool,
        correct_answer: Any,
        explanation: SubtitledHtml
    ) -> None:
        """Constructs a Solution domain object.

        Args:
            interaction_id: str. The interaction id.
            answer_is_exclusive: bool. True if is the only correct answer;
                False if is one of possible answer.
            correct_answer: *. The correct answer; this answer
                enables the learner to progress to the next card. The type of
                correct_answer is determined by the value of
                BaseInteraction.answer_type. Some examples for the types are
                list(set(str)), list(str), str, dict(str, str), etc.
            explanation: SubtitledHtml. Contains text and text id to link audio
                translations for the solution's explanation.
        """
        self.answer_is_exclusive = answer_is_exclusive
        self.correct_answer = (
            interaction_registry.Registry.get_interaction_by_id(  # type: ignore[no-untyped-call]
                interaction_id).normalize_answer(correct_answer))
        self.explanation = explanation

    def get_translatable_contents_collection(
        self
    ) -> translation_domain.TranslatableContentsCollection:
        """Get all translatable fields/objects in the solution.

        Returns:
            translatable_contents_collection: TranslatableContentsCollection.
            An instance of TranslatableContentsCollection class.
        """
        translatable_contents_collection = (
            translation_domain.TranslatableContentsCollection())

        translatable_contents_collection.add_translatable_field(
            translation_domain.TranslatableContentFormat.HTML,
            self.explanation.content_id,
            self.explanation.html)
        return translatable_contents_collection

    def to_dict(self) -> SolutionDict:
        """Returns a dict representing this Solution domain object.

        Returns:
            dict. A dict mapping all fields of Solution instance.
        """
        return {
            'answer_is_exclusive': self.answer_is_exclusive,
            'correct_answer': self.correct_answer,
            'explanation': self.explanation.to_dict(),
        }

    @classmethod
    def from_dict(
        cls,
        interaction_id: str,
        solution_dict: SolutionDict
    ) -> Solution:
        """Return a Solution domain object from a dict.

        Args:
            interaction_id: str. The interaction id.
            solution_dict: dict. The dict representation of Solution object.

        Returns:
            Solution. The corresponding Solution domain object.
        """
        explanation = SubtitledHtml.from_dict(solution_dict['explanation'])
        explanation.validate()
        return cls(
            interaction_id,
            solution_dict['answer_is_exclusive'],
            interaction_registry.Registry.get_interaction_by_id(  # type: ignore[no-untyped-call]
                interaction_id).normalize_answer(
                    solution_dict['correct_answer']),
            explanation)

    def validate(self, interaction_id: str) -> None:
        """Validates all properties of Solution.

        Args:
            interaction_id: str. The interaction id.

        Raises:
            ValidationError. One or more attributes of the Solution are not
                valid.
        """
        if not isinstance(self.answer_is_exclusive, bool):
            raise utils.ValidationError(
                'Expected answer_is_exclusive to be bool, received %s' %
                self.answer_is_exclusive)
        interaction_registry.Registry.get_interaction_by_id(  # type: ignore[no-untyped-call]
            interaction_id).normalize_answer(self.correct_answer)
        self.explanation.validate()

    @staticmethod
    def convert_html_in_solution(
        interaction_id: Optional[str],
        solution_dict: SolutionDict,
        conversion_fn: Callable[[str], str],
        html_field_types_to_rule_specs: Dict[
            str, rules_registry.RuleSpecsExtensionDict
        ],
        interaction_spec: base.BaseInteractionDict
    ) -> SolutionDict:
        """Checks for HTML fields in a solution and convert it according
        to the conversion function.

        Args:
            interaction_id: Optional[str]. The interaction id.
            solution_dict: dict. The Solution dict.
            conversion_fn: function. The function to be used for converting the
                HTML.
            html_field_types_to_rule_specs: dict. A dictionary that specifies
                the locations of html fields in rule specs. It is defined as a
                mapping of rule input types to a dictionary containing
                interaction id, format, and rule types. See
                html_field_types_to_rule_specs_state_v41.json for an example.
            interaction_spec: dict. The specification for the interaction.

        Returns:
            dict. The converted Solution dict.

        Raises:
            Exception. The Solution dict has an invalid answer type.
        """
        if interaction_id is None:
            return solution_dict

        solution_dict['explanation']['html'] = (
            conversion_fn(solution_dict['explanation']['html']))

        if interaction_spec['can_have_solution']:
            if solution_dict['correct_answer']:
                for html_type in html_field_types_to_rule_specs.keys():
                    if html_type == interaction_spec['answer_type']:

                        if (
                                html_type ==
                                feconf.ANSWER_TYPE_LIST_OF_SETS_OF_HTML):

                            for list_index, html_list in enumerate(
                                    solution_dict['correct_answer']):
                                for answer_html_index, answer_html in enumerate(
                                        html_list):
                                    solution_dict['correct_answer'][list_index][
                                        answer_html_index] = (
                                            conversion_fn(answer_html))
                        elif html_type == feconf.ANSWER_TYPE_SET_OF_HTML:
                            for answer_html_index, answer_html in enumerate(
                                    solution_dict['correct_answer']):
                                solution_dict['correct_answer'][
                                    answer_html_index] = (
                                        conversion_fn(answer_html))
                        else:
                            raise Exception(
                                'The solution does not have a valid '
                                'correct_answer type.')

        return solution_dict


class InteractionInstanceDict(TypedDict):
    """Dictionary representing the InteractionInstance object."""

    id: Optional[str]
<<<<<<< HEAD
    customization_args: CustomizationArgsDictType
=======
    customization_args: Dict[str, Dict[str, Any]]
>>>>>>> 940969c1
    answer_groups: List[AnswerGroupDict]
    default_outcome: Optional[OutcomeDict]
    confirmed_unclassified_answers: List[AnswerGroup]
    hints: List[HintDict]
    solution: Optional[SolutionDict]


class InteractionInstance(translation_domain.BaseTranslatableObject):
    """Value object for an instance of an interaction."""

    # The default interaction used for a new state.
    _DEFAULT_INTERACTION_ID = None

    def __init__(
        self,
        interaction_id: Optional[str],
        customization_args: Dict[str, InteractionCustomizationArg],
        answer_groups: List[AnswerGroup],
        default_outcome: Optional[Outcome],
        confirmed_unclassified_answers: List[AnswerGroup],
        hints: List[Hint],
        solution: Optional[Solution]
    ) -> None:
        """Initializes a InteractionInstance domain object.

        Args:
            interaction_id: Optional[str]. The interaction id.
            customization_args: dict. The customization dict. The keys are
                names of customization_args and the values are dicts with a
                single key, 'value', whose corresponding value is the value of
                the customization arg.
            answer_groups: list(AnswerGroup). List of answer groups of the
                interaction instance.
            default_outcome: Optional[Outcome]. The default outcome of the
                interaction instance, or None if no default outcome exists
                for the interaction.
            confirmed_unclassified_answers: list(*). List of answers which have
                been confirmed to be associated with the default outcome.
            hints: list(Hint). List of hints for this interaction.
            solution: Solution. A possible solution for the question asked
                in this interaction, or None if no solution exists for the
                interaction.
        """
        self.id = interaction_id
        # Customization args for the interaction's view. Parts of these
        # args may be Jinja templates that refer to state parameters.
        # This is a dict: the keys are names of customization_args and the
        # values are dicts with a single key, 'value', whose corresponding
        # value is the value of the customization arg.
        self.customization_args = customization_args
        self.answer_groups = answer_groups
        self.default_outcome = default_outcome
        self.confirmed_unclassified_answers = confirmed_unclassified_answers
        self.hints = hints
        self.solution = solution

    def get_translatable_contents_collection(
        self
    ) -> translation_domain.TranslatableContentsCollection:
        """Get all translatable fields/objects in the interaction instance.

        Returns:
            translatable_contents_collection: TranslatableContentsCollection.
            An instance of TranslatableContentsCollection class.
        """
        translatable_contents_collection = (
            translation_domain.TranslatableContentsCollection())

        if self.default_outcome is not None:
            (
                translatable_contents_collection
                .add_fields_from_translatable_object(self.default_outcome)
            )
        for answer_group in self.answer_groups:
            (
                translatable_contents_collection
                .add_fields_from_translatable_object(answer_group)
            )
        for customization_arg in self.customization_args.values():
            (
                translatable_contents_collection
                .add_fields_from_translatable_object(customization_arg)
            )
        for hint in self.hints:
            (
                translatable_contents_collection
                .add_fields_from_translatable_object(hint)
            )
        if self.solution is not None:
            (
                translatable_contents_collection
                .add_fields_from_translatable_object(self.solution)
            )
        return translatable_contents_collection

    def to_dict(self) -> InteractionInstanceDict:
        """Returns a dict representing this InteractionInstance domain object.

        Returns:
            dict. A dict mapping all fields of InteractionInstance instance.
        """

        # customization_args_dict here indicates a dict that maps customization
        # argument names to a customization argument dict, the dict
        # representation of InteractionCustomizationArg.
        customization_args_dict = {}
        if self.id:
            for ca_name in self.customization_args:
                customization_args_dict[ca_name] = (
                    self.customization_args[
                        ca_name].to_customization_arg_dict()
                )

        # Consistent with other usages of to_dict() across the codebase, all
        # values below are plain Python data structures and not domain objects,
        # despite the names of the keys. This applies to customization_args_dict
        # below.
        return {
            'id': self.id,
            'customization_args': customization_args_dict,
            'answer_groups': [group.to_dict() for group in self.answer_groups],
            'default_outcome': (
                self.default_outcome.to_dict()
                if self.default_outcome is not None
                else None),
            'confirmed_unclassified_answers': (
                self.confirmed_unclassified_answers),
            'hints': [hint.to_dict() for hint in self.hints],
            'solution': self.solution.to_dict() if self.solution else None,
        }

    @classmethod
    def from_dict(
        cls, interaction_dict: InteractionInstanceDict
    ) -> InteractionInstance:
        """Return a InteractionInstance domain object from a dict.

        Args:
            interaction_dict: dict. The dict representation of
                InteractionInstance object.

        Returns:
            InteractionInstance. The corresponding InteractionInstance domain
            object.
        """
        default_outcome_dict = (
            Outcome.from_dict(interaction_dict['default_outcome'])
            if interaction_dict['default_outcome'] is not None else None)
        solution_dict = (
            Solution.from_dict(
                interaction_dict['id'], interaction_dict['solution'])
            if (
                interaction_dict['solution'] is not None and
                interaction_dict['id'] is not None
            )
            else None)

        customization_args = (
            InteractionInstance
            .convert_customization_args_dict_to_customization_args(
                interaction_dict['id'],
                interaction_dict['customization_args']
            )
        )

        return cls(
            interaction_dict['id'],
            customization_args,
            [AnswerGroup.from_dict(h)
             for h in interaction_dict['answer_groups']],
            default_outcome_dict,
            interaction_dict['confirmed_unclassified_answers'],
            [Hint.from_dict(h) for h in interaction_dict['hints']],
            solution_dict)

    @property
    def is_terminal(self) -> bool:
        """Determines if this interaction type is terminal. If no ID is set for
        this interaction, it is assumed to not be terminal.

        Returns:
            bool. Whether the interaction is terminal.
        """
        return bool(
            self.id and interaction_registry.Registry.get_interaction_by_id(
                self.id
            ).is_terminal
        )

    def is_supported_on_android_app(self) -> bool:
        """Determines whether the interaction is a valid interaction that is
        supported by the Android app.

        Returns:
            bool. Whether the interaction is supported by the Android app.
        """
        return (
            self.id is None or
            self.id in android_validation_constants.VALID_INTERACTION_IDS
        )

    def is_rte_content_supported_on_android(
        self, require_valid_component_names: Callable[[str], bool]
    ) -> bool:
        """Determines whether the RTE content in interaction answer groups,
        hints and solution is supported by Android app.

        Args:
            require_valid_component_names: function. Function to check
                whether the RTE tags in the html string are whitelisted.

        Returns:
            bool. Whether the RTE content is valid.
        """
        for answer_group in self.answer_groups:
            if require_valid_component_names(
                    answer_group.outcome.feedback.html):
                return False

        if (
                self.default_outcome and self.default_outcome.feedback and
                require_valid_component_names(
                    self.default_outcome.feedback.html)):
            return False

        for hint in self.hints:
            if require_valid_component_names(hint.hint_content.html):
                return False

        if (
                self.solution and self.solution.explanation and
                require_valid_component_names(
                    self.solution.explanation.html)):
            return False

        return True

    def get_all_outcomes(self) -> List[Outcome]:
        """Returns a list of all outcomes of this interaction, taking into
        consideration every answer group and the default outcome.

        Returns:
            list(Outcome). List of all outcomes of this interaction.
        """
        outcomes = []
        for answer_group in self.answer_groups:
            outcomes.append(answer_group.outcome)
        if self.default_outcome is not None:
            outcomes.append(self.default_outcome)
        return outcomes

    def validate(
        self, exp_param_specs_dict: Dict[str, param_domain.ParamSpec]
    ) -> None:
        """Validates various properties of the InteractionInstance.

        Args:
            exp_param_specs_dict: dict. A dict of specified parameters used in
                the exploration. Keys are parameter names and values are
                ParamSpec value objects with an object type property(obj_type).
                Is used to validate AnswerGroup objects.

        Raises:
            ValidationError. One or more attributes of the InteractionInstance
                are invalid.
        """
        if not isinstance(self.id, str):
            raise utils.ValidationError(
                'Expected interaction id to be a string, received %s' %
                self.id)
        try:
            interaction = interaction_registry.Registry.get_interaction_by_id(
                self.id)
        except KeyError as e:
            raise utils.ValidationError(
                'Invalid interaction id: %s' % self.id) from e

        self._validate_customization_args()

        if not isinstance(self.answer_groups, list):
            raise utils.ValidationError(
                'Expected answer groups to be a list, received %s.'
                % self.answer_groups)
        if not self.is_terminal and self.default_outcome is None:
            raise utils.ValidationError(
                'Non-terminal interactions must have a default outcome.')
        if self.is_terminal and self.default_outcome is not None:
            raise utils.ValidationError(
                'Terminal interactions must not have a default outcome.')
        if self.is_terminal and self.answer_groups:
            raise utils.ValidationError(
                'Terminal interactions must not have any answer groups.')

        for answer_group in self.answer_groups:
            answer_group.validate(interaction, exp_param_specs_dict)
        if self.default_outcome is not None:
            self.default_outcome.validate()

        if not isinstance(self.hints, list):
            raise utils.ValidationError(
                'Expected hints to be a list, received %s'
                % self.hints)
        for hint in self.hints:
            hint.validate()

        if self.solution:
            self.solution.validate(self.id)

        if self.solution and not self.hints:
            raise utils.ValidationError(
                'Hint(s) must be specified if solution is specified')

    def _validate_customization_args(self) -> None:
        """Validates the customization arguments keys and values using
        customization_args_util.validate_customization_args_and_values().
        """
        # Because validate_customization_args_and_values() takes in
        # customization argument values that are dictionaries, we first convert
        # the InteractionCustomizationArg domain objects into dictionaries
        # before passing it to the method.

        # First, do some basic validation.
        if not isinstance(self.customization_args, dict):
            raise utils.ValidationError(
                'Expected customization args to be a dict, received %s'
                % self.customization_args)

        # customization_args_dict here indicates a dict that maps customization
        # argument names to a customization argument dict, the dict
        # representation of InteractionCustomizationArg.
        customization_args_dict = {}
        if self.id:
            for ca_name in self.customization_args:
                try:
                    customization_args_dict[ca_name] = (
                        self.customization_args[
                            ca_name].to_customization_arg_dict()
                    )
                except AttributeError as e:
                    raise utils.ValidationError(
                        'Expected customization arg value to be a '
                        'InteractionCustomizationArg domain object, '
                        'received %s' % self.customization_args[ca_name]
                    ) from e

        # Here, we are asserting that interaction_id is never going to be None,
        # Because this is a private method and before calling this method we are
        # already checking if interaction_id exists or not.
        assert self.id is not None
        interaction = interaction_registry.Registry.get_interaction_by_id(
            self.id)
        customization_args_util.validate_customization_args_and_values(
            'interaction', self.id, customization_args_dict,
            interaction.customization_arg_specs)

        self.customization_args = (
            InteractionInstance
            .convert_customization_args_dict_to_customization_args(
                self.id,
                customization_args_dict
            )
        )

    @classmethod
    def create_default_interaction(
        cls, default_dest_state_name: str
    ) -> InteractionInstance:
        """Create a default InteractionInstance domain object:
            - customization_args: empty dictionary;
            - answer_groups: empty list;
            - default_outcome: dest is set to 'default_dest_state_name' and
                feedback and param_changes are initialized as empty lists;
            - confirmed_unclassified_answers: empty list;

        Args:
            default_dest_state_name: str. The default destination state.

        Returns:
            InteractionInstance. The corresponding InteractionInstance domain
            object with default values.
        """
        default_outcome = Outcome(
            default_dest_state_name,
            None,
            SubtitledHtml.create_default_subtitled_html(
                feconf.DEFAULT_OUTCOME_CONTENT_ID), False, [], None, None)

        return cls(
            cls._DEFAULT_INTERACTION_ID, {}, [], default_outcome, [], [], None)

    def get_all_html_content_strings(self) -> List[str]:
        """Get all html content strings in the interaction.

        Returns:
            list(str). The list of all html content strings in the interaction.

        Raises:
            Exception. The solution has invalid type.
        """
        html_list = []

        for answer_group in self.answer_groups:
            # Here, we are asserting that self.id is never going to be None,
            # because interaction_id can only be None when there are no answer
            # groups.
            assert self.id is not None
            html_list += answer_group.get_all_html_content_strings(self.id)

        if self.default_outcome:
            default_outcome_html = self.default_outcome.feedback.html
            html_list += [default_outcome_html]

        for hint in self.hints:
            hint_html = hint.hint_content.html
            html_list += [hint_html]

        if self.id is None:
            return html_list

        interaction = (
            interaction_registry.Registry.get_interaction_by_id(
                self.id))

        if self.solution and interaction.can_have_solution:
            solution_html = self.solution.explanation.html
            html_list += [solution_html]
            html_field_types_to_rule_specs = (
                rules_registry.Registry.get_html_field_types_to_rule_specs())

            if self.solution.correct_answer:
                for html_type in html_field_types_to_rule_specs.keys():
                    if html_type == interaction.answer_type:
                        if (
                                html_type ==
                                feconf.ANSWER_TYPE_LIST_OF_SETS_OF_HTML):
                            for value in self.solution.correct_answer:
                                html_list += value
                        elif html_type == feconf.ANSWER_TYPE_SET_OF_HTML:
                            for value in self.solution.correct_answer:
                                html_list += [value]
                        else:
                            raise Exception(
                                'The solution does not have a valid '
                                'correct_answer type.')

        for ca_name in self.customization_args:
            html_list += self.customization_args[ca_name].get_html()

        return html_list

    @staticmethod
    def convert_html_in_interaction(
        interaction_dict: InteractionInstanceDict,
        ca_specs_dict: List[base.CustomizationArgSpecsDict],
        conversion_fn: Callable[[str], str]
    ) -> InteractionInstanceDict:
        """Checks for HTML fields in the interaction and converts it
        according to the conversion function.

        Args:
            interaction_dict: dict. The interaction dict.
            ca_specs_dict: dict. The customization args dict.
            conversion_fn: function. The function to be used for converting the
                HTML.

        Returns:
            dict. The converted interaction dict.
        """
        def wrapped_conversion_fn(
            value: SubtitledHtml, schema_obj_type: str
        ) -> SubtitledHtml:
            """Applies the conversion function to the SubtitledHtml values.

            Args:
                value: SubtitledHtml|SubtitledUnicode. The value in the
                    customization argument value to be converted.
                schema_obj_type: str. The schema obj_type for the customization
                    argument value, which is one of 'SubtitledUnicode' or
                    'SubtitledHtml'.

            Returns:
                SubtitledHtml|SubtitledUnicode. The converted SubtitledHtml
                object, if schema_type is 'SubititledHtml', otherwise the
                unmodified SubtitledUnicode object.
            """
            if schema_obj_type == schema_utils.SCHEMA_OBJ_TYPE_SUBTITLED_HTML:
                value.html = conversion_fn(value.html)
            return value

        # Convert the customization_args to a dictionary of customization arg
        # name to InteractionCustomizationArg, so that we can utilize
        # InteractionCustomizationArg helper functions.
        # Then, convert back to original dict format afterwards, at the end.
        customization_args = (
            InteractionCustomizationArg
            .convert_cust_args_dict_to_cust_args_based_on_specs(
                interaction_dict['customization_args'],
                ca_specs_dict)
        )

        for ca_spec in ca_specs_dict:
            ca_spec_name = ca_spec['name']
            customization_args[ca_spec_name].value = (
                InteractionCustomizationArg.traverse_by_schema_and_convert(
                    ca_spec['schema'],
                    customization_args[ca_spec_name].value,
                    wrapped_conversion_fn
                )
            )

        # customization_args_dict here indicates a dict that maps customization
        # argument names to a customization argument dict, the dict
        # representation of InteractionCustomizationArg.
        customization_args_dict = {}
        for ca_name in customization_args:
            customization_args_dict[ca_name] = (
                customization_args[ca_name].to_customization_arg_dict())

        interaction_dict['customization_args'] = customization_args_dict
        return interaction_dict

    @staticmethod
    def convert_customization_args_dict_to_customization_args(
        interaction_id: Optional[str],
        customization_args_dict: CustomizationArgsDictType,
        state_schema_version: int = feconf.CURRENT_STATE_SCHEMA_VERSION
    ) -> Dict[str, InteractionCustomizationArg]:
        """Converts customization arguments dictionary to customization
        arguments. This is done by converting each customization argument to a
        InteractionCustomizationArg domain object.

        Args:
            interaction_id: str. The interaction id.
            customization_args_dict: dict. A dictionary of customization
                argument name to a customization argument dict, which is a dict
                of the single key 'value' to the value of the customization
                argument.
            state_schema_version: int. The state schema version.

        Returns:
            dict. A dictionary of customization argument names to the
            InteractionCustomizationArg domain object's.
        """
        if interaction_id is None:
            return {}

        ca_specs_dict = (
            interaction_registry.Registry
            .get_all_specs_for_state_schema_version(
                state_schema_version,
                can_fetch_latest_specs=True
            )[interaction_id]['customization_arg_specs']
        )

        return (
            InteractionCustomizationArg
            .convert_cust_args_dict_to_cust_args_based_on_specs(
                customization_args_dict, ca_specs_dict))


class InteractionCustomizationArg(translation_domain.BaseTranslatableObject):
    """Object representing an interaction's customization argument.
    Any SubtitledHtml or SubtitledUnicode values in the customization argument
    value are represented as their respective domain objects here, rather than a
    SubtitledHtml dict or SubtitledUnicode dict.
    """

    # Here we used Any because values in schema dictionary can be of type str,
    # List, Dict and other types too.
    def __init__(
        self, value: Union[str, Dict[str, str]], schema: Dict[str, Any]
    ) -> None:
        """Initializes a InteractionCustomizationArg domain object.

        Args:
            value: *. The value of the interaction customization argument.
            schema: dict. The schema defining the specification of the value.
        """
        self.value = value
        self.schema = schema

    def get_translatable_contents_collection(
        self
    ) -> translation_domain.TranslatableContentsCollection:
        """Get all translatable fields/objects in the interaction customization
        args.

        Returns:
            translatable_contents_collection: TranslatableContentsCollection.
            An instance of TranslatableContentsCollection class.
        """
        translatable_contents_collection = (
            translation_domain.TranslatableContentsCollection())

        subtitled_htmls = self.get_subtitled_html()
        for subtitled_html in subtitled_htmls:
            html_string = subtitled_html.html
            # Make sure we don't include content that only consists of
            # numbers. See issue #13055.
            if not html_string.isnumeric():
                translatable_contents_collection.add_translatable_field(
                    translation_domain.TranslatableContentFormat.HTML,
                    subtitled_html.content_id,
                    html_string)

        subtitled_unicodes = self.get_subtitled_unicode()
        for subtitled_unicode in subtitled_unicodes:
            translatable_contents_collection.add_translatable_field(
                translation_domain.TranslatableContentFormat.UNICODE_STRING,
                subtitled_unicode.content_id,
                subtitled_unicode.unicode_str)
        return translatable_contents_collection

    # Here, we used Any type because this method returns the values of
    # customization args and that values can be of type str, int, bool,
    # List and other types too. So to make the return type generalize
    # for every type of values, we used Any here.
    def to_customization_arg_dict(self) -> Dict[str, Any]:
        """Converts a InteractionCustomizationArgument domain object to a
        customization argument dictionary. This is done by
        traversing the customization argument schema, and converting
        SubtitledUnicode to unicode and SubtitledHtml to html where appropriate.
        """
        def convert_content_to_dict(
            ca_value: Union[SubtitledHtml, SubtitledUnicode],
            unused_schema_obj_type: str
        ) -> Union[SubtitledHtmlDict, SubtitledUnicodeDict]:
            """Conversion function used to convert SubtitledHtml to
            SubtitledHtml dicts and SubtitledUnicode to SubtitledUnicode dicts.

            Args:
                ca_value: SubtitledHtml|SubtitledUnicode. A SubtitledUnicode or
                    SubtitledHtml value found inside the customization
                    argument value.
                unused_schema_obj_type: str. The schema obj_type for the
                    customization argument value, which is one
                    of 'SubtitledUnicode' or 'SubtitledHtml'.

            Returns:
                dict. The customization argument value converted to a dict.
            """
            return ca_value.to_dict()

        return {
            'value': InteractionCustomizationArg.traverse_by_schema_and_convert(
                self.schema,
                copy.deepcopy(self.value),
                convert_content_to_dict
            )
        }

    # In argument 'ca_schema', we used Any type because values in schema
    # dictionary can be of type str, List, Dict and other types too.
    @classmethod
    def from_customization_arg_dict(
        cls, ca_dict: CustomizationArgsDictType, ca_schema: Dict[str, Any]
    ) -> InteractionCustomizationArg:
        """Converts a customization argument dictionary to an
        InteractionCustomizationArgument domain object. This is done by
        traversing the customization argument schema, and converting
        unicode to SubtitledUnicode and html to SubtitledHtml where appropriate.

        Args:
            ca_dict: dict. The customization argument dictionary. A dict of the
                single key 'value' to the value of the customization argument.
            ca_schema: dict. The schema that defines the customization argument
                value.

        Returns:
            InteractionCustomizationArg. The customization argument domain
            object.
        """
        def convert_content_to_domain_obj(
            ca_value: Dict[str, str], schema_obj_type: str
        ) -> Union[SubtitledHtml, SubtitledUnicode]:
            """Conversion function used to convert SubtitledHtml dicts to
            SubtitledHtml and SubtitledUnicode dicts to SubtitledUnicode.

            Args:
                ca_value: dict. Value of customization argument.
                schema_obj_type: str. The schema obj_type for the customization
                    argument value, which is one of 'SubtitledUnicode' or
                    'SubtitledHtml'.

            Returns:
                dict. The unmodified customization argument value.
            """
            if (
                    schema_obj_type ==
                    schema_utils.SCHEMA_OBJ_TYPE_SUBTITLED_UNICODE
            ):
                class_obj: Union[
                    SubtitledUnicode, SubtitledHtml
                ] = SubtitledUnicode(
                    ca_value['content_id'], ca_value['unicode_str'])

            if schema_obj_type == schema_utils.SCHEMA_OBJ_TYPE_SUBTITLED_HTML:
                class_obj = SubtitledHtml(
                    ca_value['content_id'], ca_value['html'])
            return class_obj

        ca_value = InteractionCustomizationArg.traverse_by_schema_and_convert(
            ca_schema,
            copy.deepcopy(ca_dict['value']),
            convert_content_to_domain_obj
        )

        return cls(ca_value, ca_schema)

    def get_subtitled_unicode(self) -> List[SubtitledUnicode]:
        """Get all SubtitledUnicode(s) in the customization argument.

        Returns:
            list(SubtitledUnicode). A list of SubtitledUnicode.
        """
        return InteractionCustomizationArg.traverse_by_schema_and_get(
            self.schema,
            self.value,
            [schema_utils.SCHEMA_OBJ_TYPE_SUBTITLED_UNICODE],
            lambda x: x
        )

    def get_subtitled_html(self) -> List[SubtitledHtml]:
        """Get all SubtitledHtml(s) in the customization argument.

        Returns:
            list(SubtitledHtml). A list of SubtitledHtml.
        """
        return InteractionCustomizationArg.traverse_by_schema_and_get(
            self.schema,
            self.value,
            [schema_utils.SCHEMA_OBJ_TYPE_SUBTITLED_HTML],
            lambda x: x
        )

    def get_content_ids(self) -> List[str]:
        """Get all content_ids from SubtitledHtml and SubtitledUnicode in the
        customization argument.

        Returns:
            list(str). A list of content_ids.
        """
        return InteractionCustomizationArg.traverse_by_schema_and_get(
            self.schema,
            self.value,
            [schema_utils.SCHEMA_OBJ_TYPE_SUBTITLED_UNICODE,
             schema_utils.SCHEMA_OBJ_TYPE_SUBTITLED_HTML],
            lambda x: x.content_id
        )

    def get_html(self) -> List[str]:
        """Get all html from SubtitledHtml in the customization argument.

        Returns:
            list(str). All html strings in the customization argument.
        """

        return InteractionCustomizationArg.traverse_by_schema_and_get(
            self.schema,
            self.value,
            [schema_utils.SCHEMA_OBJ_TYPE_SUBTITLED_HTML],
            lambda x: x.html
        )

    def validate_subtitled_html(self) -> None:
        """Calls the validate method on all SubtitledHtml domain objects in
        the customization arguments.
        """
        def validate_html(subtitled_html: SubtitledHtml) -> None:
            """A dummy value extractor that calls the validate method on
            the passed SubtitledHtml domain object.
            """
            subtitled_html.validate()

        InteractionCustomizationArg.traverse_by_schema_and_get(
            self.schema,
            self.value,
            [schema_utils.SCHEMA_OBJ_TYPE_SUBTITLED_HTML],
            validate_html
        )

    # Here, we used Any type for `value` argument because it can accept values
    # of customization arg and that values can be of type 'Dict[Dict[..]]`, str,
    # int, bool and other types too, And for argument `schema` we used Any type
    # because values in schema dictionary can be of type str, List, Dict and
    # other types too.
    @staticmethod
    def traverse_by_schema_and_convert(
        schema: Dict[str, Any],
        value: Any,
        conversion_fn: AcceptableConversionFnType
    ) -> Any:
        """Helper function that recursively traverses an interaction
        customization argument spec to locate any SubtitledHtml or
        SubtitledUnicode objects, and applies a conversion function to the
        customization argument value.

        Args:
            schema: dict. The customization dict to be modified: dict
                with a single key, 'value', whose corresponding value is the
                value of the customization arg.
            value: dict. The current nested customization argument value to be
                modified.
            conversion_fn: function. The function to be used for converting the
                content. It is passed the customization argument value and
                schema obj_type, which is one of 'SubtitledUnicode' or
                'SubtitledHtml'.

        Returns:
            dict. The converted customization dict.
        """
        is_subtitled_html_spec = (
            schema['type'] == schema_utils.SCHEMA_TYPE_CUSTOM and
            schema['obj_type'] ==
            schema_utils.SCHEMA_OBJ_TYPE_SUBTITLED_HTML)
        is_subtitled_unicode_spec = (
            schema['type'] == schema_utils.SCHEMA_TYPE_CUSTOM and
            schema['obj_type'] ==
            schema_utils.SCHEMA_OBJ_TYPE_SUBTITLED_UNICODE)

        if is_subtitled_html_spec or is_subtitled_unicode_spec:
            value = conversion_fn(value, schema['obj_type'])
        elif schema['type'] == schema_utils.SCHEMA_TYPE_LIST:
            value = [
                InteractionCustomizationArg.traverse_by_schema_and_convert(
                    schema['items'],
                    value_element,
                    conversion_fn
                ) for value_element in value
            ]
        elif schema['type'] == schema_utils.SCHEMA_TYPE_DICT:
            for property_spec in schema['properties']:
                name = property_spec['name']
                value[name] = (
                    InteractionCustomizationArg.traverse_by_schema_and_convert(
                        property_spec['schema'],
                        value[name],
                        conversion_fn)
                )

        return value

    # Here, we used Any type for `value` argument because it can accept values
    # of customization arg and that values can be of type 'Dict[Dict[..]]`, str,
    # int, bool and other types too, And for argument `schema` we used Any type
    # because values in schema dictionary can be of type str, List, Dict and
    # other types too.
    @staticmethod
    def traverse_by_schema_and_get(
        schema: Dict[str, Any],
        value: Any,
        obj_types_to_search_for: List[str],
        value_extractor: Union[Callable[..., str], Callable[..., None]]
    ) -> List[Any]:
        """Recursively traverses an interaction customization argument spec to
        locate values with schema obj_type in obj_types_to_search_for, and
        extracting the value using a value_extractor function.

        Args:
            schema: dict. The customization dict to be modified: dict
                with a single key, 'value', whose corresponding value is the
                value of the customization arg.
            value: dict. The current nested customization argument value to be
                modified.
            obj_types_to_search_for: list(str). The obj types to search for. If
                this list contains the current obj type, the value is passed to
                value_extractor and the results are collected.
            value_extractor: function. The function that extracts the wanted
                computed value from each value that matches the obj_types. It
                accepts one parameter, the value that matches the search object
                type, and returns a desired computed value.

        Returns:
            list(*). A list of the extracted values returned from
            value_extractor, which is run on any values that have a schema type
            equal to 'custom' and have a obj_type in obj_types_to_search_for.
            Because value_extractor can return any type, the result is a list of
            any type.
        """
        result = []
        schema_type = schema['type']

        if (
                schema_type == schema_utils.SCHEMA_TYPE_CUSTOM and
                schema['obj_type'] in obj_types_to_search_for
        ):
            result.append(value_extractor(value))
        elif schema_type == schema_utils.SCHEMA_TYPE_LIST:
            result = list(itertools.chain.from_iterable([
                InteractionCustomizationArg.traverse_by_schema_and_get(
                    schema['items'],
                    value_element,
                    obj_types_to_search_for,
                    value_extractor
                ) for value_element in value]))
        elif schema_type == schema_utils.SCHEMA_TYPE_DICT:
            result = list(itertools.chain.from_iterable([
                InteractionCustomizationArg.traverse_by_schema_and_get(
                    property_spec['schema'],
                    value[property_spec['name']],
                    obj_types_to_search_for,
                    value_extractor
                ) for property_spec in schema['properties']]))

        return result

    @staticmethod
    def convert_cust_args_dict_to_cust_args_based_on_specs(
        ca_dict: CustomizationArgsDictType,
        ca_specs_dict: List[base.CustomizationArgSpecsDict]
    ) -> Dict[str, InteractionCustomizationArg]:
        """Converts customization arguments dictionary to customization
        arguments. This is done by converting each customization argument to a
        InteractionCustomizationArg domain object.

        Args:
            ca_dict: dict. A dictionary of customization
                argument name to a customization argument dict, which is a dict
                of the single key 'value' to the value of the customization
                argument.
            ca_specs_dict: dict. A dictionary of customization argument specs.

        Returns:
            dict. A dictionary of customization argument names to the
            InteractionCustomizationArg domain object's.
        """
        return {
            spec['name']: (
                InteractionCustomizationArg.from_customization_arg_dict(
                    ca_dict[spec['name']],
                    spec['schema']
                )
            ) for spec in ca_specs_dict
        }


class OutcomeDict(TypedDict):
    """Dictionary representing the Outcome object."""

<<<<<<< HEAD
    dest: str
=======
    dest: Optional[str]
>>>>>>> 940969c1
    dest_if_really_stuck: Optional[str]
    feedback: SubtitledHtmlDict
    labelled_as_correct: bool
    param_changes: List[param_domain.ParamChangeDict]
    refresher_exploration_id: Optional[str]
    missing_prerequisite_skill_id: Optional[str]


class Outcome(translation_domain.BaseTranslatableObject):
    """Value object representing an outcome of an interaction. An outcome
    consists of a destination state, feedback to show the user, and any
    parameter changes.
    """

    def __init__(
        self,
        dest: str,
        dest_if_really_stuck: Optional[str],
        feedback: SubtitledHtml,
        labelled_as_correct: bool,
        param_changes: List[param_domain.ParamChange],
        refresher_exploration_id: Optional[str],
        missing_prerequisite_skill_id: Optional[str]
    ) -> None:
        """Initializes a Outcome domain object.

        Args:
            dest: str. The name of the destination state.
            dest_if_really_stuck: str or None. The name of the optional state
                to redirect the learner to strengthen their concepts.
            feedback: SubtitledHtml. Feedback to give to the user if this rule
                is triggered.
            labelled_as_correct: bool. Whether this outcome has been labelled
                by the creator as corresponding to a "correct" answer.
            param_changes: list(ParamChange). List of exploration-level
                parameter changes to make if this rule is triggered.
            refresher_exploration_id: str or None. An optional exploration ID
                to redirect the learner to if they seem to lack understanding
                of a prerequisite concept. This should only exist if the
                destination state for this outcome is a self-loop.
            missing_prerequisite_skill_id: str or None. The id of the skill that
                this answer group tests. If this is not None, the exploration
                player would redirect to this skill when a learner receives this
                outcome.
        """
        # Id of the destination state.
        # TODO(sll): Check that this state actually exists.
        self.dest = dest
        # An optional destination state to redirect the learner to
        # strengthen their concepts corresponding to a particular card.
        self.dest_if_really_stuck = dest_if_really_stuck
        # Feedback to give the reader if this rule is triggered.
        self.feedback = feedback
        # Whether this outcome has been labelled by the creator as
        # corresponding to a "correct" answer.
        self.labelled_as_correct = labelled_as_correct
        # Exploration-level parameter changes to make if this rule is
        # triggered.
        self.param_changes = param_changes or []
        # An optional exploration ID to redirect the learner to if they lack
        # understanding of a prerequisite concept. This should only exist if
        # the destination state for this outcome is a self-loop.
        self.refresher_exploration_id = refresher_exploration_id
        # An optional skill id whose concept card would be shown to the learner
        # when the learner receives this outcome.
        self.missing_prerequisite_skill_id = missing_prerequisite_skill_id

    def get_translatable_contents_collection(
        self
    ) -> translation_domain.TranslatableContentsCollection:
        """Get all translatable fields/objects in the outcome.

        Returns:
            translatable_contents_collection: TranslatableContentsCollection.
            An instance of TranslatableContentsCollection class.
        """
        translatable_contents_collection = (
            translation_domain.TranslatableContentsCollection())

        translatable_contents_collection.add_translatable_field(
            translation_domain.TranslatableContentFormat.HTML,
            self.feedback.content_id,
            self.feedback.html)
        return translatable_contents_collection

    def to_dict(self) -> OutcomeDict:
        """Returns a dict representing this Outcome domain object.

        Returns:
            dict. A dict, mapping all fields of Outcome instance.
        """
        return {
            'dest': self.dest,
            'dest_if_really_stuck': self.dest_if_really_stuck,
            'feedback': self.feedback.to_dict(),
            'labelled_as_correct': self.labelled_as_correct,
            'param_changes': [
                param_change.to_dict() for param_change in self.param_changes],
            'refresher_exploration_id': self.refresher_exploration_id,
            'missing_prerequisite_skill_id': self.missing_prerequisite_skill_id
        }

    @classmethod
    def from_dict(cls, outcome_dict: OutcomeDict) -> Outcome:
        """Return a Outcome domain object from a dict.

        Args:
            outcome_dict: dict. The dict representation of Outcome object.

        Returns:
            Outcome. The corresponding Outcome domain object.
        """
        feedback = SubtitledHtml.from_dict(outcome_dict['feedback'])
        feedback.validate()
        return cls(
            outcome_dict['dest'],
            outcome_dict['dest_if_really_stuck'],
            feedback,
            outcome_dict['labelled_as_correct'],
            [param_domain.ParamChange(
                param_change['name'], param_change['generator_id'],
                param_change['customization_args'])
             for param_change in outcome_dict['param_changes']],
            outcome_dict['refresher_exploration_id'],
            outcome_dict['missing_prerequisite_skill_id']
        )

    def validate(self) -> None:
        """Validates various properties of the Outcome.

        Raises:
            ValidationError. One or more attributes of the Outcome are invalid.
        """
        self.feedback.validate()

        if not isinstance(self.labelled_as_correct, bool):
            raise utils.ValidationError(
                'The "labelled_as_correct" field should be a boolean, received '
                '%s' % self.labelled_as_correct)

        if self.missing_prerequisite_skill_id is not None:
            if not isinstance(self.missing_prerequisite_skill_id, str):
                raise utils.ValidationError(
                    'Expected outcome missing_prerequisite_skill_id to be a '
                    'string, received %s' % self.missing_prerequisite_skill_id)

        if not isinstance(self.param_changes, list):
            raise utils.ValidationError(
                'Expected outcome param_changes to be a list, received %s'
                % self.param_changes)
        for param_change in self.param_changes:
            param_change.validate()

        if self.refresher_exploration_id is not None:
            if not isinstance(self.refresher_exploration_id, str):
                raise utils.ValidationError(
                    'Expected outcome refresher_exploration_id to be a string, '
                    'received %s' % self.refresher_exploration_id)

    @staticmethod
    def convert_html_in_outcome(
        outcome_dict: OutcomeDict, conversion_fn: Callable[[str], str]
    ) -> OutcomeDict:
        """Checks for HTML fields in the outcome and converts it
        according to the conversion function.

        Args:
            outcome_dict: dict. The outcome dict.
            conversion_fn: function. The function to be used for converting the
                HTML.

        Returns:
            dict. The converted outcome dict.
        """
        outcome_dict['feedback']['html'] = (
            conversion_fn(outcome_dict['feedback']['html']))
        return outcome_dict


class VoiceoverDict(TypedDict):
    """Dictionary representing the Voiceover object."""

    filename: str
    file_size_bytes: int
    needs_update: bool
    duration_secs: float


class Voiceover:
    """Value object representing an voiceover."""

    def to_dict(self) -> VoiceoverDict:
        """Returns a dict representing this Voiceover domain object.

        Returns:
            dict. A dict, mapping all fields of Voiceover instance.
        """
        return {
            'filename': self.filename,
            'file_size_bytes': self.file_size_bytes,
            'needs_update': self.needs_update,
            'duration_secs': self.duration_secs
        }

    @classmethod
    def from_dict(cls, voiceover_dict: VoiceoverDict) -> Voiceover:
        """Return a Voiceover domain object from a dict.

        Args:
            voiceover_dict: dict. The dict representation of
                Voiceover object.

        Returns:
            Voiceover. The corresponding Voiceover domain object.
        """
        return cls(
            voiceover_dict['filename'],
            voiceover_dict['file_size_bytes'],
            voiceover_dict['needs_update'],
            voiceover_dict['duration_secs'])

    def __init__(
        self,
        filename: str,
        file_size_bytes: int,
        needs_update: bool,
        duration_secs: float
    ) -> None:
        """Initializes a Voiceover domain object.

        Args:
            filename: str. The corresponding voiceover file path.
            file_size_bytes: int. The file size, in bytes. Used to display
                potential bandwidth usage to the learner before they download
                the file.
            needs_update: bool. Whether voiceover is marked for needing review.
            duration_secs: float. The duration in seconds for the voiceover
                recording.
        """
        # str. The corresponding audio file path, e.g.
        # "content-en-2-h7sjp8s.mp3".
        self.filename = filename
        # int. The file size, in bytes. Used to display potential bandwidth
        # usage to the learner before they download the file.
        self.file_size_bytes = file_size_bytes
        # bool. Whether audio is marked for needing review.
        self.needs_update = needs_update
        # float. The duration in seconds for the voiceover recording.
        self.duration_secs = duration_secs

    def validate(self) -> None:
        """Validates properties of the Voiceover.

        Raises:
            ValidationError. One or more attributes of the Voiceover are
                invalid.
        """
        if not isinstance(self.filename, str):
            raise utils.ValidationError(
                'Expected audio filename to be a string, received %s' %
                self.filename)
        dot_index = self.filename.rfind('.')
        if dot_index in (-1, 0):
            raise utils.ValidationError(
                'Invalid audio filename: %s' % self.filename)
        extension = self.filename[dot_index + 1:]
        if extension not in feconf.ACCEPTED_AUDIO_EXTENSIONS:
            raise utils.ValidationError(
                'Invalid audio filename: it should have one of '
                'the following extensions: %s. Received: %s' % (
                    list(feconf.ACCEPTED_AUDIO_EXTENSIONS.keys()),
                    self.filename))

        if not isinstance(self.file_size_bytes, int):
            raise utils.ValidationError(
                'Expected file size to be an int, received %s' %
                self.file_size_bytes)
        if self.file_size_bytes <= 0:
            raise utils.ValidationError(
                'Invalid file size: %s' % self.file_size_bytes)

        if not isinstance(self.needs_update, bool):
            raise utils.ValidationError(
                'Expected needs_update to be a bool, received %s' %
                self.needs_update)
        if not isinstance(self.duration_secs, (float, int)):
            raise utils.ValidationError(
                'Expected duration_secs to be a float, received %s' %
                self.duration_secs)
        if self.duration_secs < 0:
            raise utils.ValidationError(
                'Expected duration_secs to be positive number, '
                'or zero if not yet specified %s' %
                self.duration_secs)


class WrittenTranslationDict(TypedDict):
    """Dictionary representing the WrittenTranslation object."""

    data_format: str
    translation: Union[str, List[str]]
    needs_update: bool


class WrittenTranslation:
    """Value object representing a written translation for a content.

    Here, "content" could mean a string or a list of strings. The latter arises,
    for example, in the case where we are checking for equality of a learner's
    answer against a given set of strings. In such cases, the number of strings
    in the translation of the original object may not be the same as the number
    of strings in the original object.
    """

    DATA_FORMAT_HTML: Final = 'html'
    DATA_FORMAT_UNICODE_STRING: Final = 'unicode'
    DATA_FORMAT_SET_OF_NORMALIZED_STRING: Final = 'set_of_normalized_string'
    DATA_FORMAT_SET_OF_UNICODE_STRING: Final = 'set_of_unicode_string'

    DATA_FORMAT_TO_TRANSLATABLE_OBJ_TYPE: Dict[
        str, translatable_object_registry.TranslatableObjectNames
    ] = {
        DATA_FORMAT_HTML: 'TranslatableHtml',
        DATA_FORMAT_UNICODE_STRING: 'TranslatableUnicodeString',
        DATA_FORMAT_SET_OF_NORMALIZED_STRING: (
            'TranslatableSetOfNormalizedString'),
        DATA_FORMAT_SET_OF_UNICODE_STRING: 'TranslatableSetOfUnicodeString',
    }

    @classmethod
    def is_data_format_list(cls, data_format: str) -> bool:
        """Checks whether the content of translation with given format is of
        a list type.

        Args:
            data_format: str. The format of the translation.

        Returns:
            bool. Whether the content of translation is a list.
        """
        return data_format in (
            cls.DATA_FORMAT_SET_OF_NORMALIZED_STRING,
            cls.DATA_FORMAT_SET_OF_UNICODE_STRING
        )

    def __init__(
        self,
        data_format: str,
        translation: Union[str, List[str]],
        needs_update: bool
    ) -> None:
        """Initializes a WrittenTranslation domain object.

        Args:
            data_format: str. One of the keys in
                DATA_FORMAT_TO_TRANSLATABLE_OBJ_TYPE. Indicates the
                type of the field (html, unicode, etc.).
            translation: str|list(str). A user-submitted string or list of
                strings that matches the given data format.
            needs_update: bool. Whether the translation is marked as needing
                review.
        """
        self.data_format = data_format
        self.translation = translation
        self.needs_update = needs_update

    def to_dict(self) -> WrittenTranslationDict:
        """Returns a dict representing this WrittenTranslation domain object.

        Returns:
            dict. A dict, mapping all fields of WrittenTranslation instance.
        """
        return {
            'data_format': self.data_format,
            'translation': self.translation,
            'needs_update': self.needs_update,
        }

    @classmethod
    def from_dict(
        cls, written_translation_dict: WrittenTranslationDict
    ) -> WrittenTranslation:
        """Return a WrittenTranslation domain object from a dict.

        Args:
            written_translation_dict: dict. The dict representation of
                WrittenTranslation object.

        Returns:
            WrittenTranslation. The corresponding WrittenTranslation domain
            object.
        """
        return cls(
            written_translation_dict['data_format'],
            written_translation_dict['translation'],
            written_translation_dict['needs_update'])

    def validate(self) -> None:
        """Validates properties of the WrittenTranslation, normalizing the
        translation if needed.

        Raises:
            ValidationError. One or more attributes of the WrittenTranslation
                are invalid.
        """
        if self.data_format not in (
                self.DATA_FORMAT_TO_TRANSLATABLE_OBJ_TYPE):
            raise utils.ValidationError(
                'Invalid data_format: %s' % self.data_format)

        translatable_class_name = (
            self.DATA_FORMAT_TO_TRANSLATABLE_OBJ_TYPE[self.data_format])
        translatable_obj_class = (
            translatable_object_registry.Registry.get_object_class(
                translatable_class_name))
        self.translation = translatable_obj_class.normalize_value(  # type: ignore[no-untyped-call]
            self.translation)

        if not isinstance(self.needs_update, bool):
            raise utils.ValidationError(
                'Expected needs_update to be a bool, received %s' %
                self.needs_update)


class WrittenTranslationsDict(TypedDict):
    """Dictionary representing the WrittenTranslations object."""

    translations_mapping: Dict[str, Dict[str, WrittenTranslationDict]]


class WrittenTranslations:
    """Value object representing a content translations which stores
    translated contents of all state contents (like hints, feedback etc.) in
    different languages linked through their content_id.
    """

    def __init__(
        self,
        translations_mapping: Dict[str, Dict[str, WrittenTranslation]]
    ) -> None:
        """Initializes a WrittenTranslations domain object.

        Args:
            translations_mapping: dict. A dict mapping the content Ids
                to the dicts which is the map of abbreviated code of the
                languages to WrittenTranslation objects.
        """
        self.translations_mapping = translations_mapping

    def to_dict(self) -> WrittenTranslationsDict:
        """Returns a dict representing this WrittenTranslations domain object.

        Returns:
            dict. A dict, mapping all fields of WrittenTranslations instance.
        """
        translations_mapping: Dict[str, Dict[str, WrittenTranslationDict]] = {}
        for (content_id, language_code_to_written_translation) in (
                self.translations_mapping.items()):
            translations_mapping[content_id] = {}
            for (language_code, written_translation) in (
                    language_code_to_written_translation.items()):
                translations_mapping[content_id][language_code] = (
                    written_translation.to_dict())
        written_translations_dict: WrittenTranslationsDict = {
            'translations_mapping': translations_mapping
        }

        return written_translations_dict

    @classmethod
    def from_dict(
        cls, written_translations_dict: WrittenTranslationsDict
    ) -> WrittenTranslations:
        """Return a WrittenTranslations domain object from a dict.

        Args:
            written_translations_dict: dict. The dict representation of
                WrittenTranslations object.

        Returns:
            WrittenTranslations. The corresponding WrittenTranslations domain
            object.
        """
        translations_mapping: Dict[str, Dict[str, WrittenTranslation]] = {}
        for (content_id, language_code_to_written_translation) in (
                written_translations_dict['translations_mapping'].items()):
            translations_mapping[content_id] = {}
            for (language_code, written_translation) in (
                    language_code_to_written_translation.items()):
                translations_mapping[content_id][language_code] = (
                    WrittenTranslation.from_dict(written_translation))

        return cls(translations_mapping)

    def get_content_ids_that_are_correctly_translated(
        self, language_code: str
    ) -> List[str]:
        """Returns a list of content ids in which a correct translation is
        available in the given language.

        Args:
            language_code: str. The abbreviated code of the language.

        Returns:
            list(str). A list of content ids in which the translations are
            available in the given language.
        """
        correctly_translated_content_ids = []
        for content_id, translations in self.translations_mapping.items():
            if (
                language_code in translations and
                not translations[language_code].needs_update
            ):
                correctly_translated_content_ids.append(content_id)

        return correctly_translated_content_ids

    def add_translation(
        self,
        content_id: str,
        language_code: str,
        html: str
    ) -> None:
        """Adds a translation for the given content id in a given language.

        Args:
            content_id: str. The id of the content.
            language_code: str. The language code of the translated html.
            html: str. The translated html.
        """
        written_translation = WrittenTranslation(
            WrittenTranslation.DATA_FORMAT_HTML, html, False)
        self.translations_mapping[content_id][language_code] = (
            written_translation)

    def mark_written_translation_as_needing_update(
        self, content_id: str, language_code: str
    ) -> None:
        """Marks translation as needing update for the given content id and
        language code.

        Args:
            content_id: str. The id of the content.
            language_code: str. The language code.
        """
        self.translations_mapping[content_id][language_code].needs_update = (
            True
        )

    def mark_written_translations_as_needing_update(
        self, content_id: str
    ) -> None:
        """Marks translation as needing update for the given content id in all
        languages.

        Args:
            content_id: str. The id of the content.
        """
        for (language_code, written_translation) in (
                self.translations_mapping[content_id].items()):
            written_translation.needs_update = True
            self.translations_mapping[content_id][language_code] = (
                written_translation)

    def validate(self, expected_content_id_list: Optional[List[str]]) -> None:
        """Validates properties of the WrittenTranslations.

        Args:
            expected_content_id_list: list(str)|None. A list of content id which
                are expected to be inside they WrittenTranslations.

        Raises:
            ValidationError. One or more attributes of the WrittenTranslations
                are invalid.
        """
        if expected_content_id_list is not None:
            if not set(self.translations_mapping.keys()) == (
                    set(expected_content_id_list)):
                raise utils.ValidationError(
                    'Expected state written_translations to match the listed '
                    'content ids %s, found %s' % (
                        expected_content_id_list,
                        list(self.translations_mapping.keys()))
                    )

        for (content_id, language_code_to_written_translation) in (
                self.translations_mapping.items()):
            if not isinstance(content_id, str):
                raise utils.ValidationError(
                    'Expected content_id to be a string, received %s'
                    % content_id)
            if not isinstance(language_code_to_written_translation, dict):
                raise utils.ValidationError(
                    'Expected content_id value to be a dict, received %s'
                    % language_code_to_written_translation)
            for (language_code, written_translation) in (
                    language_code_to_written_translation.items()):
                if not isinstance(language_code, str):
                    raise utils.ValidationError(
                        'Expected language_code to be a string, received %s'
                        % language_code)
                # Currently, we assume written translations are used by the
                # voice-artist to voiceover the translated text so written
                # translations can be in supported audio/voiceover languages.
                allowed_language_codes = [language['id'] for language in (
                    constants.SUPPORTED_AUDIO_LANGUAGES)]
                if language_code not in allowed_language_codes:
                    raise utils.ValidationError(
                        'Invalid language_code: %s' % language_code)

                written_translation.validate()

    def get_content_ids_for_text_translation(self) -> List[str]:
        """Returns a list of content_id available for text translation.

        Returns:
            list(str). A list of content id available for text translation.
        """
        return list(sorted(self.translations_mapping.keys()))

    def get_translated_content(
        self, content_id: str, language_code: str
    ) -> str:
        """Returns the translated content for the given content_id in the given
        language.

        Args:
            content_id: str. The ID of the content.
            language_code: str. The language code for the translated content.

        Returns:
            str. The translated content for a given content id in a language.

        Raises:
            Exception. Translation doesn't exist in the given language.
            Exception. The given content id doesn't exist.
        """
        if content_id in self.translations_mapping:
            if language_code in self.translations_mapping[content_id]:
                translation = self.translations_mapping[
                    content_id][language_code].translation
                # Ruling out the possibility of any other type for mypy
                # type checking.
                assert isinstance(translation, str)
                return translation
            else:
                raise Exception(
                    'Translation for the given content_id %s does not exist in '
                    '%s language code' % (content_id, language_code))
        else:
            raise Exception('Invalid content_id: %s' % content_id)

    def add_content_id_for_translation(self, content_id: str) -> None:
        """Adds a content id as a key for the translation into the
        content_translation dict.

        Args:
            content_id: str. The id representing a subtitled html.

        Raises:
            Exception. The content id isn't a string.
        """
        if not isinstance(content_id, str):
            raise Exception(
                'Expected content_id to be a string, received %s' % content_id)
        if content_id in self.translations_mapping:
            raise Exception(
                'The content_id %s already exist.' % content_id)

        self.translations_mapping[content_id] = {}

    def delete_content_id_for_translation(self, content_id: str) -> None:
        """Deletes a content id from the content_translation dict.

        Args:
            content_id: str. The id representing a subtitled html.

        Raises:
            Exception. The content id isn't a string.
        """
        if not isinstance(content_id, str):
            raise Exception(
                'Expected content_id to be a string, received %s' % content_id)
        if content_id not in self.translations_mapping:
            raise Exception(
                'The content_id %s does not exist.' % content_id)

        self.translations_mapping.pop(content_id, None)

    def get_all_html_content_strings(self) -> List[str]:
        """Gets all html content strings used in the WrittenTranslations.

        Returns:
            list(str). The list of html content strings.
        """
        html_string_list = []
        for translations in self.translations_mapping.values():
            for written_translation in translations.values():
                if (written_translation.data_format ==
                        WrittenTranslation.DATA_FORMAT_HTML):
                    # Ruling out the possibility of any other type for mypy
                    # type checking.
                    assert isinstance(written_translation.translation, str)
                    html_string_list.append(written_translation.translation)
        return html_string_list

    @staticmethod
    def convert_html_in_written_translations(
        written_translations_dict: WrittenTranslationsDict,
        conversion_fn: Callable[[str], str]
    ) -> WrittenTranslationsDict:
        """Checks for HTML fields in the written translations and converts it
        according to the conversion function.

        Args:
            written_translations_dict: dict. The written translations dict.
            conversion_fn: function. The function to be used for converting the
                HTML.

        Returns:
            dict. The converted written translations dict.
        """
        for content_id, language_code_to_written_translation in (
                written_translations_dict['translations_mapping'].items()):
            for language_code in (
                    language_code_to_written_translation.keys()):
                translation_dict = written_translations_dict[
                    'translations_mapping'][content_id][language_code]
                if 'data_format' in translation_dict:
                    if (translation_dict['data_format'] ==
                            WrittenTranslation.DATA_FORMAT_HTML):
                        translation = written_translations_dict[
                                'translations_mapping'
                            ][content_id][language_code]['translation']
                        # Ruling out the possibility of any other type for mypy
                        # type checking.
                        assert isinstance(translation, str)
                        written_translations_dict['translations_mapping'][
                            content_id][language_code]['translation'] = (
                                conversion_fn(translation)
                            )
                elif 'html' in translation_dict:
                    # TODO(#11950): Delete this once old schema migration
                    # functions are deleted.
                    # This "elif" branch is needed because, in states schema
                    # v33, this function is called but the dict is still in the
                    # old format (that doesn't have a "data_format" key).
                    # In convert functions, we allow less strict typing
                    # because here we are working with previous versions of
                    # the domain object and in previous versions of the domain
                    # object there are some fields that are discontinued in
                    # the latest domain object (eg. html). So, while accessing
                    # these discontinued fields MyPy throws an error. Thus to
                    # avoid the error, we used ignore here.
                    written_translations_dict['translations_mapping'][
                        content_id][language_code]['html'] = (  # type: ignore[misc]
                            conversion_fn(translation_dict['html']))  # type: ignore[misc]

        return written_translations_dict


class RecordedVoiceoversDict(TypedDict):
    """Dictionary representing the RecordedVoiceovers object."""

    voiceovers_mapping: Dict[str, Dict[str, VoiceoverDict]]


class RecordedVoiceovers:
    """Value object representing a recorded voiceovers which stores voiceover of
    all state contents (like hints, feedback etc.) in different languages linked
    through their content_id.
    """

    def __init__(
        self, voiceovers_mapping: Dict[str, Dict[str, Voiceover]]
    ) -> None:
        """Initializes a RecordedVoiceovers domain object.

        Args:
            voiceovers_mapping: dict. A dict mapping the content Ids
                to the dicts which is the map of abbreviated code of the
                languages to the Voiceover objects.
        """
        self.voiceovers_mapping = voiceovers_mapping

    def to_dict(self) -> RecordedVoiceoversDict:
        """Returns a dict representing this RecordedVoiceovers domain object.

        Returns:
            dict. A dict, mapping all fields of RecordedVoiceovers instance.
        """
        voiceovers_mapping: Dict[str, Dict[str, VoiceoverDict]] = {}
        for (content_id, language_code_to_voiceover) in (
                self.voiceovers_mapping.items()):
            voiceovers_mapping[content_id] = {}
            for (language_code, voiceover) in (
                    language_code_to_voiceover.items()):
                voiceovers_mapping[content_id][language_code] = (
                    voiceover.to_dict())
        recorded_voiceovers_dict: RecordedVoiceoversDict = {
            'voiceovers_mapping': voiceovers_mapping
        }

        return recorded_voiceovers_dict

    @classmethod
    def from_dict(
        cls, recorded_voiceovers_dict: RecordedVoiceoversDict
    ) -> RecordedVoiceovers:
        """Return a RecordedVoiceovers domain object from a dict.

        Args:
            recorded_voiceovers_dict: dict. The dict representation of
                RecordedVoiceovers object.

        Returns:
            RecordedVoiceovers. The corresponding RecordedVoiceovers domain
            object.
        """
        voiceovers_mapping: Dict[str, Dict[str, Voiceover]] = {}
        for (content_id, language_code_to_voiceover) in (
                recorded_voiceovers_dict['voiceovers_mapping'].items()):
            voiceovers_mapping[content_id] = {}
            for (language_code, voiceover) in (
                    language_code_to_voiceover.items()):
                voiceovers_mapping[content_id][language_code] = (
                    Voiceover.from_dict(voiceover))

        return cls(voiceovers_mapping)

    def validate(self, expected_content_id_list: Optional[List[str]]) -> None:
        """Validates properties of the RecordedVoiceovers.

        Args:
            expected_content_id_list: list(str)|None. A list of content id which
                are expected to be inside the RecordedVoiceovers.

        Raises:
            ValidationError. One or more attributes of the RecordedVoiceovers
                are invalid.
        """
        if expected_content_id_list is not None:
            if not set(self.voiceovers_mapping.keys()) == (
                    set(expected_content_id_list)):
                raise utils.ValidationError(
                    'Expected state recorded_voiceovers to match the listed '
                    'content ids %s, found %s' % (
                        expected_content_id_list,
                        list(self.voiceovers_mapping.keys()))
                    )

        for (content_id, language_code_to_voiceover) in (
                self.voiceovers_mapping.items()):
            if not isinstance(content_id, str):
                raise utils.ValidationError(
                    'Expected content_id to be a string, received %s'
                    % content_id)
            if not isinstance(language_code_to_voiceover, dict):
                raise utils.ValidationError(
                    'Expected content_id value to be a dict, received %s'
                    % language_code_to_voiceover)
            for (language_code, voiceover) in (
                    language_code_to_voiceover.items()):
                if not isinstance(language_code, str):
                    raise utils.ValidationError(
                        'Expected language_code to be a string, received %s'
                        % language_code)
                allowed_language_codes = [language['id'] for language in (
                    constants.SUPPORTED_AUDIO_LANGUAGES)]
                if language_code not in allowed_language_codes:
                    raise utils.ValidationError(
                        'Invalid language_code: %s' % language_code)

                voiceover.validate()

    def get_content_ids_for_voiceovers(self) -> List[str]:
        """Returns a list of content_id available for voiceover.

        Returns:
            list(str). A list of content id available for voiceover.
        """
        return list(self.voiceovers_mapping.keys())

    def strip_all_existing_voiceovers(self) -> None:
        """Strips all existing voiceovers from the voiceovers_mapping."""
        for content_id in self.voiceovers_mapping.keys():
            self.voiceovers_mapping[content_id] = {}

    def add_content_id_for_voiceover(self, content_id: str) -> None:
        """Adds a content id as a key for the voiceover into the
        voiceovers_mapping dict.

        Args:
            content_id: str. The id representing a subtitled html.

        Raises:
            Exception. The content id isn't a string.
            Exception. The content id already exist in the voiceovers_mapping
                dict.
        """
        if not isinstance(content_id, str):
            raise Exception(
                'Expected content_id to be a string, received %s' % content_id)
        if content_id in self.voiceovers_mapping:
            raise Exception(
                'The content_id %s already exist.' % content_id)

        self.voiceovers_mapping[content_id] = {}

    def delete_content_id_for_voiceover(self, content_id: str) -> None:
        """Deletes a content id from the voiceovers_mapping dict.

        Args:
            content_id: str. The id representing a subtitled html.

        Raises:
            Exception. The content id isn't a string.
            Exception. The content id does not exist in the voiceovers_mapping
                dict.
        """
        if not isinstance(content_id, str):
            raise Exception(
                'Expected content_id to be a string, received %s' % content_id)
        if content_id not in self.voiceovers_mapping:
            raise Exception(
                'The content_id %s does not exist.' % content_id)

        self.voiceovers_mapping.pop(content_id, None)


class RuleSpecDict(TypedDict):
    """Dictionary representing the RuleSpec object."""

    rule_type: str
<<<<<<< HEAD
    inputs: Dict[str, AllowedRuleSpecInputTypes]
=======
    inputs: Dict[str, AllowedInputValueTypes]
>>>>>>> 940969c1


class RuleSpec(translation_domain.BaseTranslatableObject):
    """Value object representing a rule specification."""

    def __init__(
        self,
        rule_type: str,
<<<<<<< HEAD
        inputs: Mapping[str, AllowedRuleSpecInputTypes]
=======
        inputs: Mapping[str, AllowedInputValueTypes]
>>>>>>> 940969c1
    ) -> None:
        """Initializes a RuleSpec domain object.

        Args:
            rule_type: str. The rule type, e.g. "CodeContains" or "Equals". A
                full list of rule types can be found in
                extensions/interactions/rule_templates.json.
            inputs: dict. The values of the parameters needed in order to fully
                specify the rule. The keys for this dict can be deduced from
                the relevant description field in
                extensions/interactions/rule_templates.json -- they are
                enclosed in {{...}} braces.
        """
        self.rule_type = rule_type
        # Here, we are narrowing down the type from Mapping to Dict. Because
        # Mapping is used just to accept the different types of allowed Dicts.
        assert isinstance(inputs, dict)
        self.inputs = inputs

    def get_translatable_contents_collection(
        self
    ) -> translation_domain.TranslatableContentsCollection:
        """Get all translatable fields/objects in the rule spec.

        Returns:
            translatable_contents_collection: TranslatableContentsCollection.
            An instance of TranslatableContentsCollection class.
        """
        translatable_contents_collection = (
            translation_domain.TranslatableContentsCollection())

        for input_value in self.inputs.values():
            if 'normalizedStrSet' in input_value:
                translatable_contents_collection.add_translatable_field(
                    translation_domain.TranslatableContentFormat
                    .SET_OF_NORMALIZED_STRING,
                    input_value['contentId'],
                    input_value['normalizedStrSet'])
            if 'unicodeStrSet' in input_value:
                translatable_contents_collection.add_translatable_field(
                    translation_domain.TranslatableContentFormat
                    .SET_OF_UNICODE_STRING,
                    input_value['contentId'],
                    input_value['unicodeStrSet'])
        return translatable_contents_collection

    def to_dict(self) -> RuleSpecDict:
        """Returns a dict representing this RuleSpec domain object.

        Returns:
            dict. A dict, mapping all fields of RuleSpec instance.
        """
        return {
            'rule_type': self.rule_type,
            'inputs': self.inputs,
        }

    @classmethod
    def from_dict(cls, rulespec_dict: RuleSpecDict) -> RuleSpec:
        """Return a RuleSpec domain object from a dict.

        Args:
            rulespec_dict: dict. The dict representation of RuleSpec object.

        Returns:
            RuleSpec. The corresponding RuleSpec domain object.
        """
        return cls(
            rulespec_dict['rule_type'],
            rulespec_dict['inputs']
        )

    def validate(
        self,
        rule_params_list: List[Tuple[str, objects.BaseObject]],
        exp_param_specs_dict: Dict[str, param_domain.ParamSpec]
    ) -> None:
        """Validates a RuleSpec value object. It ensures the inputs dict does
        not refer to any non-existent parameters and that it contains values
        for all the parameters the rule expects.

        Args:
            rule_params_list: list(str, object(*)). A list of parameters used by
                the rule represented by this RuleSpec instance, to be used to
                validate the inputs of this RuleSpec. Each element of the list
                represents a single parameter and is a tuple with two elements:
                    0: The name (string) of the parameter.
                    1: The typed object instance for that
                        parameter (e.g. Real).
            exp_param_specs_dict: dict. A dict of specified parameters used in
                this exploration. Keys are parameter names and values are
                ParamSpec value objects with an object type property (obj_type).
                RuleSpec inputs may have a parameter value which refers to one
                of these exploration parameters.

        Raises:
            ValidationError. One or more attributes of the RuleSpec are
                invalid.
        """
        if not isinstance(self.inputs, dict):
            raise utils.ValidationError(
                'Expected inputs to be a dict, received %s' % self.inputs)
        input_key_set = set(self.inputs.keys())
        param_names_set = set(rp[0] for rp in rule_params_list)
        leftover_input_keys = input_key_set - param_names_set
        leftover_param_names = param_names_set - input_key_set

        # Check if there are input keys which are not rule parameters.
        if leftover_input_keys:
            logging.warning(
                'RuleSpec \'%s\' has inputs which are not recognized '
                'parameter names: %s' % (self.rule_type, leftover_input_keys))

        # Check if there are missing parameters.
        if leftover_param_names:
            raise utils.ValidationError(
                'RuleSpec \'%s\' is missing inputs: %s'
                % (self.rule_type, leftover_param_names))

        rule_params_dict = {rp[0]: rp[1] for rp in rule_params_list}
        for (param_name, param_value) in self.inputs.items():
            param_obj = rule_params_dict[param_name]
            # Validate the parameter type given the value.
            if isinstance(param_value, str) and '{{' in param_value:
                # Value refers to a parameter spec. Cross-validate the type of
                # the parameter spec with the rule parameter.
                start_brace_index = param_value.index('{{') + 2
                end_brace_index = param_value.index('}}')
                param_spec_name = param_value[
                    start_brace_index:end_brace_index]
                if param_spec_name not in exp_param_specs_dict:
                    raise utils.ValidationError(
                        'RuleSpec \'%s\' has an input with name \'%s\' which '
                        'refers to an unknown parameter within the '
                        'exploration: %s' % (
                            self.rule_type, param_name, param_spec_name))
                # TODO(bhenning): The obj_type of the param_spec
                # (exp_param_specs_dict[param_spec_name]) should be validated
                # to be the same as param_obj.__name__ to ensure the rule spec
                # can accept the type of the parameter.
            else:
                # Otherwise, a simple parameter value needs to be normalizable
                # by the parameter object in order to be valid.
                param_obj.normalize(param_value)  # type: ignore[no-untyped-call]

    @staticmethod
    def convert_html_in_rule_spec(
        rule_spec_dict: RuleSpecDict,
        conversion_fn: Callable[[str], str],
        html_field_types_to_rule_specs: Dict[
            str, rules_registry.RuleSpecsExtensionDict
        ]
    ) -> RuleSpecDict:
        """Checks for HTML fields in a Rule Spec and converts it according
        to the conversion function.

        Args:
            rule_spec_dict: dict. The Rule Spec dict.
            conversion_fn: function. The function to be used for converting the
                HTML.
            html_field_types_to_rule_specs: dict. A dictionary that specifies
                the locations of html fields in rule specs. It is defined as a
                mapping of rule input types to a dictionary containing
                interaction id, format, and rule types. See
                html_field_types_to_rule_specs_state_v41.json for an example.

        Returns:
            dict. The converted Rule Spec dict.

        Raises:
            Exception. The Rule spec has an invalid format.
            Exception. The Rule spec has no valid input variable
                with HTML in it.
        """
        # TODO(#9413): Find a way to include a reference to the interaction
        # type in the Draft change lists.
        # See issue: https://github.com/oppia/oppia/issues/9413. We cannot use
        # the interaction-id from the rules_index_dict until issue-9413 has
        # been fixed, because this method has no reference to the interaction
        # type and draft changes use this method. The rules_index_dict below
        # is used to figure out the assembly of the html in the rulespecs.
        for interaction_and_rule_details in (
                html_field_types_to_rule_specs.values()):
            rule_type_has_html = (
                rule_spec_dict['rule_type'] in
                interaction_and_rule_details['ruleTypes'].keys())
            if rule_type_has_html:
                html_type_format = interaction_and_rule_details['format']
                input_variables_from_html_mapping = (
                    interaction_and_rule_details['ruleTypes'][
                        rule_spec_dict['rule_type']][
                            'htmlInputVariables'])
                input_variable_match_found = False
                for input_variable in rule_spec_dict['inputs'].keys():
                    if input_variable in input_variables_from_html_mapping:
                        input_variable_match_found = True
                        rule_input_variable = (
                            rule_spec_dict['inputs'][input_variable])
                        if (html_type_format ==
                                feconf.HTML_RULE_VARIABLE_FORMAT_STRING):
                            input_value = (
                                rule_spec_dict['inputs'][input_variable]
                            )
                            # Ruling out the possibility of any other type for
                            # mypy type checking.
                            assert isinstance(input_value, str)
                            rule_spec_dict['inputs'][input_variable] = (
                                conversion_fn(input_value))
                        elif (html_type_format ==
                              feconf.HTML_RULE_VARIABLE_FORMAT_SET):
                            # Here we are checking the type of the
                            # rule_specs.inputs because the rule type
                            # 'Equals' is used by other interactions as
                            # well which don't have HTML and we don't have
                            # a reference to the interaction ID.
                            if isinstance(rule_input_variable, list):
                                for value_index, value in enumerate(
                                        rule_input_variable):
                                    if isinstance(value, str):
                                        # Here, `rule_spec_dict['inputs'][
                                        # input_variable]` is of Union type
                                        # because it can accept various types
                                        # of values but here we are indexing
                                        # this Union type and MyPy does not
                                        # allow indexing of Union types, so
                                        # because of this MyPy throws an error.
                                        # Thus to avoid the error, we used
                                        # ignore here.
                                        rule_spec_dict['inputs'][  # type: ignore[index, call-overload]
                                            input_variable][value_index] = (  # type: ignore[index]
                                                conversion_fn(value))
                        elif (html_type_format ==
                              feconf.HTML_RULE_VARIABLE_FORMAT_LIST_OF_SETS):
                            input_variable_list = (
                                rule_spec_dict['inputs'][input_variable]
                            )
                            # Ruling out the possibility of any other type for
                            # mypy type checking.
                            assert isinstance(input_variable_list, list)
                            for list_index, html_list in enumerate(
                                    input_variable_list):
                                for rule_html_index, rule_html in enumerate(
                                        html_list):
                                    # Here, `rule_spec_dict['inputs'][
                                    # input_variable]` is of Union type because
                                    # it can accept various types of values but
                                    # here we are indexing this Union type and
                                    # MyPy does not allow indexing of Union
                                    # types, so because of this MyPy throws an
                                    # error. Thus to avoid the error, we used
                                    # ignore here.
                                    rule_spec_dict['inputs'][input_variable][  # type: ignore[index]
                                        list_index][rule_html_index] = (  # type: ignore[index]
                                            conversion_fn(rule_html))
                        else:
                            raise Exception(
                                'The rule spec does not belong to a valid'
                                ' format.')
                if not input_variable_match_found:
                    raise Exception(
                        'Rule spec should have at least one valid input '
                        'variable with Html in it.')

        return rule_spec_dict


class SubtitledHtmlDict(TypedDict):
    """Dictionary representing the SubtitledHtml object."""

    content_id: str
    html: str


class SubtitledHtml:
    """Value object representing subtitled HTML."""

    def __init__(
        self,
        content_id: str,
        html: str
    ) -> None:
        """Initializes a SubtitledHtml domain object. Note that initializing
        the SubtitledHtml object does not clean the html. This is because we
        sometimes need to initialize SubtitledHtml and migrate the contained
        html from an old schema, but the cleaner would remove invalid tags
        and attributes before having a chance to migrate it. An example where
        this functionality is required is
        InteractionInstance.convert_html_in_interaction. Before saving the
        SubtitledHtml object, validate() should be called for validation and
        cleaning of the html.

        Args:
            content_id: str. A unique id referring to the other assets for this
                content.
            html: str. A piece of user-submitted HTML. Note that this is NOT
                cleaned in such a way as to contain a restricted set of HTML
                tags. To clean it, the validate() method must be called.
        """
        self.content_id = content_id
        self.html = html

    def to_dict(self) -> SubtitledHtmlDict:
        """Returns a dict representing this SubtitledHtml domain object.

        Returns:
            dict. A dict, mapping all fields of SubtitledHtml instance.
        """
        return {
            'content_id': self.content_id,
            'html': self.html
        }

    @classmethod
    def from_dict(cls, subtitled_html_dict: SubtitledHtmlDict) -> SubtitledHtml:
        """Return a SubtitledHtml domain object from a dict.

        Args:
            subtitled_html_dict: dict. The dict representation of SubtitledHtml
                object.

        Returns:
            SubtitledHtml. The corresponding SubtitledHtml domain object.
        """
        return cls(
            subtitled_html_dict['content_id'], subtitled_html_dict['html'])

    def validate(self) -> None:
        """Validates properties of the SubtitledHtml, and cleans the html.

        Raises:
            ValidationError. One or more attributes of the SubtitledHtml are
                invalid.
        """
        if not isinstance(self.content_id, str):
            raise utils.ValidationError(
                'Expected content id to be a string, received %s' %
                self.content_id)

        if not isinstance(self.html, str):
            raise utils.ValidationError(
                'Invalid content HTML: %s' % self.html)

        self.html = html_cleaner.clean(self.html)

    @classmethod
    def create_default_subtitled_html(cls, content_id: str) -> SubtitledHtml:
        """Create a default SubtitledHtml domain object.

        Args:
            content_id: str. The id of the content.

        Returns:
            SubtitledHtml. A default SubtitledHtml domain object, some
            attribute of that object will be ''.
        """
        return cls(content_id, '')


class SubtitledUnicodeDict(TypedDict):
    """Dictionary representing the SubtitledUnicode object."""

    content_id: str
    unicode_str: str


class SubtitledUnicode:
    """Value object representing subtitled unicode."""

    def __init__(self, content_id: str, unicode_str: str) -> None:
        """Initializes a SubtitledUnicode domain object.

        Args:
            content_id: str. A unique id referring to the other assets for this
                content.
            unicode_str: str. A piece of user-submitted unicode.
        """
        self.content_id = content_id
        self.unicode_str = unicode_str
        self.validate()

    def to_dict(self) -> SubtitledUnicodeDict:
        """Returns a dict representing this SubtitledUnicode domain object.

        Returns:
            dict. A dict, mapping all fields of SubtitledUnicode instance.
        """
        return {
            'content_id': self.content_id,
            'unicode_str': self.unicode_str
        }

    @classmethod
    def from_dict(
        cls, subtitled_unicode_dict: SubtitledUnicodeDict
    ) -> SubtitledUnicode:
        """Return a SubtitledUnicode domain object from a dict.

        Args:
            subtitled_unicode_dict: dict. The dict representation of
                SubtitledUnicode object.

        Returns:
            SubtitledUnicode. The corresponding SubtitledUnicode domain object.
        """
        return cls(
            subtitled_unicode_dict['content_id'],
            subtitled_unicode_dict['unicode_str']
        )

    def validate(self) -> None:
        """Validates properties of the SubtitledUnicode.

        Raises:
            ValidationError. One or more attributes of the SubtitledUnicode are
                invalid.
        """
        if not isinstance(self.content_id, str):
            raise utils.ValidationError(
                'Expected content id to be a string, received %s' %
                self.content_id)

        if not isinstance(self.unicode_str, str):
            raise utils.ValidationError(
                'Invalid content unicode: %s' % self.unicode_str)

    @classmethod
    def create_default_subtitled_unicode(
        cls, content_id: str
    ) -> SubtitledUnicode:
        """Create a default SubtitledUnicode domain object.

        Args:
            content_id: str. The id of the content.

        Returns:
            SubtitledUnicode. A default SubtitledUnicode domain object.
        """
        return cls(content_id, '')


class TranslatableItemDict(TypedDict):
    """Dictionary representing the TranslatableItem object."""

    content: str
    data_format: str
    content_type: str
    interaction_id: Optional[str]
    rule_type: Optional[str]


class TranslatableItem:
    """Value object representing item that can be translated."""

    DATA_FORMAT_HTML: Final = 'html'
    DATA_FORMAT_UNICODE_STRING: Final = 'unicode'
    DATA_FORMAT_SET_OF_NORMALIZED_STRING: Final = 'set_of_normalized_string'
    DATA_FORMAT_SET_OF_UNICODE_STRING: Final = 'set_of_unicode_string'
    CONTENT_TYPE_CONTENT: Final = 'content'
    CONTENT_TYPE_INTERACTION: Final = 'interaction'
    CONTENT_TYPE_RULE: Final = 'rule'
    CONTENT_TYPE_FEEDBACK: Final = 'feedback'
    CONTENT_TYPE_HINT: Final = 'hint'
    CONTENT_TYPE_SOLUTION: Final = 'solution'

    def __init__(
        self,
        content: str,
        data_format: str,
        content_type: str,
        interaction_id: Optional[str] = None,
        rule_type: Optional[str] = None
    ) -> None:
        """Initializes a TranslatableItem domain object.

        Args:
            content: str|list(str). The translatable content text.
            data_format: str. The data format of the translatable content.
            content_type: str. One of `Content`, `Interaction`, ‘Rule`,
                `Feedback`, `Hint`, `Solution`.
            interaction_id: str|None. Interaction ID, e.g. `TextInput`, if the
                content corresponds to an InteractionInstance, else None.
            rule_type: str|None. Rule type if content_type == `Rule`, e.g.
                “Equals”, “IsSubsetOf”, “Contains” else None.
        """
        self.content = content
        self.data_format = data_format
        self.content_type = content_type
        self.interaction_id = interaction_id
        self.rule_type = rule_type

    def to_dict(self) -> TranslatableItemDict:
        """Returns a dict representing this TranslatableItem domain object.

        Returns:
            dict. A dict, mapping all fields of TranslatableItem instance.
        """
        return {
            'content': self.content,
            'data_format': self.data_format,
            'content_type': self.content_type,
            'interaction_id': self.interaction_id,
            'rule_type': self.rule_type
        }


AcceptableConversionFnType = Union[
    Callable[[SubtitledHtml, str], SubtitledHtml],
    Callable[
        [Union[SubtitledHtml, SubtitledUnicode], str],
        Union[SubtitledHtmlDict, SubtitledUnicodeDict]
    ],
    Callable[[Dict[str, str], str], Union[SubtitledHtml, SubtitledUnicode]],
    Callable[[SubtitledHtml, str], List[str]]
]


class StateDict(TypedDict):
    """Dictionary representing the State object."""

    content: SubtitledHtmlDict
    param_changes: List[param_domain.ParamChangeDict]
    interaction: InteractionInstanceDict
    recorded_voiceovers: RecordedVoiceoversDict
    written_translations: WrittenTranslationsDict
    solicit_answer_details: bool
    card_is_checkpoint: bool
    next_content_id_index: int
    linked_skill_id: Optional[str]
    classifier_model_id: Optional[str]


class State(translation_domain.BaseTranslatableObject):
    """Domain object for a state."""

    def __init__(
        self,
        content: SubtitledHtml,
        param_changes: List[param_domain.ParamChange],
        interaction: InteractionInstance,
        recorded_voiceovers: RecordedVoiceovers,
        written_translations: WrittenTranslations,
        solicit_answer_details: bool,
        card_is_checkpoint: bool,
        next_content_id_index: int,
        linked_skill_id: Optional[str] = None,
        classifier_model_id: Optional[str] = None
    ) -> None:
        """Initializes a State domain object.

        Args:
            content: SubtitledHtml. The contents displayed to the reader in this
                state.
            param_changes: list(ParamChange). Parameter changes associated with
                this state.
            interaction: InteractionInstance. The interaction instance
                associated with this state.
            recorded_voiceovers: RecordedVoiceovers. The recorded voiceovers for
                the state contents and translations.
            written_translations: WrittenTranslations. The written translations
                for the state contents.
            solicit_answer_details: bool. Whether the creator wants to ask
                for answer details from the learner about why they picked a
                particular answer while playing the exploration.
            card_is_checkpoint: bool. If the card is marked as a checkpoint by
                the creator or not.
            next_content_id_index: int. The next content_id index to use for
                generation of new content_ids.
            linked_skill_id: str or None. The linked skill ID associated with
                this state.
            classifier_model_id: str or None. The classifier model ID
                associated with this state, if applicable.
        """
        # The content displayed to the reader in this state.
        self.content = content
        # Parameter changes associated with this state.
        self.param_changes = [param_domain.ParamChange(
            param_change.name, param_change.generator.id,
            param_change.customization_args
        ) for param_change in param_changes]
        # The interaction instance associated with this state.
        self.interaction = InteractionInstance(
            interaction.id, interaction.customization_args,
            interaction.answer_groups, interaction.default_outcome,
            interaction.confirmed_unclassified_answers,
            interaction.hints, interaction.solution)
        self.classifier_model_id = classifier_model_id
        self.recorded_voiceovers = recorded_voiceovers
        self.linked_skill_id = linked_skill_id
        self.written_translations = written_translations
        self.solicit_answer_details = solicit_answer_details
        self.card_is_checkpoint = card_is_checkpoint
        self.next_content_id_index = next_content_id_index

    def get_translatable_contents_collection(
        self
    ) -> translation_domain.TranslatableContentsCollection:
        """Get all translatable fields/objects in the state.

        Returns:
            translatable_contents_collection: TranslatableContentsCollection.
            An instance of TranslatableContentsCollection class.
        """
        translatable_contents_collection = (
            translation_domain.TranslatableContentsCollection())

        translatable_contents_collection.add_translatable_field(
            translation_domain.TranslatableContentFormat.HTML,
            self.content.content_id,
            self.content.html)
        translatable_contents_collection.add_fields_from_translatable_object(
            self.interaction)
        return translatable_contents_collection

    def validate(
        self,
        exp_param_specs_dict: Dict[str, param_domain.ParamSpec],
        allow_null_interaction: bool
    ) -> None:
        """Validates various properties of the State.

        Args:
            exp_param_specs_dict: dict or None. A dict of specified parameters
                used in this exploration. Keys are parameter names and values
                are ParamSpec value objects with an object type
                property(obj_type). It is None if the state belongs to a
                question.
            allow_null_interaction: bool. Whether this state's interaction is
                allowed to be unspecified.

        Raises:
            ValidationError. One or more attributes of the State are invalid.
        """
        self.content.validate()

        if not isinstance(self.param_changes, list):
            raise utils.ValidationError(
                'Expected state param_changes to be a list, received %s'
                % self.param_changes)
        for param_change in self.param_changes:
            param_change.validate()

        if not allow_null_interaction and self.interaction.id is None:
            raise utils.ValidationError(
                'This state does not have any interaction specified.')
        if self.interaction.id is not None:
            self.interaction.validate(exp_param_specs_dict)

        content_id_list = []
        content_id_list.append(self.content.content_id)
        for answer_group in self.interaction.answer_groups:
            feedback_content_id = answer_group.outcome.feedback.content_id
            if feedback_content_id in content_id_list:
                raise utils.ValidationError(
                    'Found a duplicate content id %s' % feedback_content_id)
            content_id_list.append(feedback_content_id)

            for rule_spec in answer_group.rule_specs:
                for param_name, value in rule_spec.inputs.items():
                    param_type = (
                        interaction_registry.Registry.get_interaction_by_id(  # type: ignore[no-untyped-call]
                            self.interaction.id
                        ).get_rule_param_type(rule_spec.rule_type, param_name))

                    if issubclass(param_type, objects.BaseTranslatableObject):
                        if value['contentId'] in content_id_list:
                            raise utils.ValidationError(
                                'Found a duplicate content '
                                'id %s' % value['contentId'])
                        content_id_list.append(value['contentId'])

        if self.interaction.default_outcome:
            default_outcome_content_id = (
                self.interaction.default_outcome.feedback.content_id)
            if default_outcome_content_id in content_id_list:
                raise utils.ValidationError(
                    'Found a duplicate content id %s'
                    % default_outcome_content_id)
            content_id_list.append(default_outcome_content_id)
        for hint in self.interaction.hints:
            hint_content_id = hint.hint_content.content_id
            if hint_content_id in content_id_list:
                raise utils.ValidationError(
                    'Found a duplicate content id %s' % hint_content_id)
            content_id_list.append(hint_content_id)
        if self.interaction.solution:
            solution_content_id = (
                self.interaction.solution.explanation.content_id)
            if solution_content_id in content_id_list:
                raise utils.ValidationError(
                    'Found a duplicate content id %s' % solution_content_id)
            content_id_list.append(solution_content_id)

        if self.interaction.id is not None:
            for ca_name in self.interaction.customization_args:
                content_id_list.extend(
                    self.interaction.customization_args[ca_name]
                    .get_content_ids()
                )

        if len(set(content_id_list)) != len(content_id_list):
            raise utils.ValidationError(
                'Expected all content_ids to be unique, '
                'received %s' % content_id_list)

        for content_id in content_id_list:
            content_id_suffix = content_id.split('_')[-1]

            # Possible values of content_id_suffix are a digit, or from
            # a 'outcome' (from 'default_outcome'). If the content_id_suffix
            # is not a digit, we disregard it here.
            if (
                    content_id_suffix.isdigit() and
                    int(content_id_suffix) > self.next_content_id_index
            ):
                raise utils.ValidationError(
                    'Expected all content id indexes to be less than the "next '
                    'content id index", but received content id %s' % content_id
                )

        if not isinstance(self.solicit_answer_details, bool):
            raise utils.ValidationError(
                'Expected solicit_answer_details to be a boolean, '
                'received %s' % self.solicit_answer_details)
        if self.solicit_answer_details:
            if self.interaction.id in (
                    constants.INTERACTION_IDS_WITHOUT_ANSWER_DETAILS):
                raise utils.ValidationError(
                    'The %s interaction does not support soliciting '
                    'answer details from learners.' % (self.interaction.id))

        if not isinstance(self.card_is_checkpoint, bool):
            raise utils.ValidationError(
                'Expected card_is_checkpoint to be a boolean, '
                'received %s' % self.card_is_checkpoint)

        self.written_translations.validate(content_id_list)
        self.recorded_voiceovers.validate(content_id_list)

        if self.linked_skill_id is not None:
            if not isinstance(self.linked_skill_id, str):
                raise utils.ValidationError(
                    'Expected linked_skill_id to be a str, '
                    'received %s.' % self.linked_skill_id)

    def get_content_html(self, content_id: str) -> str:
        """Returns the content belongs to a given content id of the object.

        Args:
            content_id: str. The id of the content.

        Returns:
            str. The html content corresponding to the given content id.

        Raises:
            ValueError. The given content_id does not exist.
        """
        content_id_to_translatable_item = self._get_all_translatable_content()
        if content_id not in content_id_to_translatable_item:
            raise ValueError('Content ID %s does not exist' % content_id)

        return content_id_to_translatable_item[content_id].content

    def is_rte_content_supported_on_android(self) -> bool:
        """Checks whether the RTE components used in the state are supported by
        Android.

        Returns:
            bool. Whether the RTE components in the state is valid.
        """
        def require_valid_component_names(html: str) -> bool:
            """Checks if the provided html string contains only whitelisted
            RTE tags.

            Args:
                html: str. The html string.

            Returns:
                bool. Whether all RTE tags in the html are whitelisted.
            """
            component_name_prefix = 'oppia-noninteractive-'
            component_names = set(
                component['id'].replace(component_name_prefix, '')
                for component in html_cleaner.get_rte_components(html))
            return any(component_names.difference(
                android_validation_constants.VALID_RTE_COMPONENTS))

        if self.content and require_valid_component_names(
                self.content.html):
            return False

        return self.interaction.is_rte_content_supported_on_android(
            require_valid_component_names)

    def get_training_data(self) -> List[TrainingDataDict]:
        """Retrieves training data from the State domain object.

        Returns:
            list(dict). A list of dicts, each of which has two key-value pairs.
            One pair maps 'answer_group_index' to the index of the answer
            group and the other maps 'answers' to the answer group's
            training data.
        """
        state_training_data_by_answer_group: List[TrainingDataDict] = []
        for (answer_group_index, answer_group) in enumerate(
                self.interaction.answer_groups):
            if answer_group.training_data:
                answers = copy.deepcopy(answer_group.training_data)
                state_training_data_by_answer_group.append({
                    'answer_group_index': answer_group_index,
                    'answers': answers
                })
        return state_training_data_by_answer_group

    def can_undergo_classification(self) -> bool:
        """Checks whether the answers for this state satisfy the preconditions
        for a ML model to be trained.

        Returns:
            bool. True, if the conditions are satisfied.
        """
        training_examples_count = 0
        labels_count = 0
        training_examples_count += len(
            self.interaction.confirmed_unclassified_answers)
        for answer_group in self.interaction.answer_groups:
            training_examples_count += len(answer_group.training_data)
            labels_count += 1
        if (training_examples_count >= feconf.MIN_TOTAL_TRAINING_EXAMPLES
                and (labels_count >= feconf.MIN_ASSIGNED_LABELS)):
            return True
        return False

    @classmethod
    def convert_state_dict_to_yaml(
        cls, state_dict: StateDict, width: int
    ) -> str:
        """Converts the given state dict to yaml format.

        Args:
            state_dict: dict. A dict representing a state in an exploration.
            width: int. The maximum number of characters in a line for the
                returned YAML string.

        Returns:
            str. The YAML version of the state_dict.

        Raises:
            Exception. The state dict does not represent a valid state.
        """
        try:
            # Check if the state_dict can be converted to a State.
            state = cls.from_dict(state_dict)
        except Exception as e:
            logging.exception('Bad state dict: %s' % str(state_dict))
            raise e

        return utils.yaml_from_dict(state.to_dict(), width=width)

    def get_translation_counts(self) -> Dict[str, int]:
        """Return a dict representing the number of translations available in a
        languages in which there exists at least one translation in the state
        object.

        Note: This method only counts the translations which are translatable as
        per _get_all_translatable_content method.

        Returns:
            dict(str, int). A dict with language code as a key and number of
            translations available in that language as the value.
        """
        translation_counts: Dict[str, int] = collections.defaultdict(int)
        translations_mapping = self.written_translations.translations_mapping

        for content_id in self._get_all_translatable_content():
            for language_code, translation in (
                    translations_mapping[content_id].items()):
                if not translation.needs_update:
                    translation_counts[language_code] += 1
        return translation_counts

    def get_translatable_content_count(self) -> int:
        """Returns the number of content fields available for translation in
        the object.

        Returns:
            int. The number of content fields available for translation in
            the state.
        """
        return len(self._get_all_translatable_content())

    def _update_content_ids_in_assets(
        self, old_ids_list: List[str], new_ids_list: List[str]
    ) -> None:
        """Adds or deletes content ids in assets i.e, other parts of state
        object such as recorded_voiceovers and written_translations.

        Args:
            old_ids_list: list(str). A list of content ids present earlier
                within the substructure (like answer groups, hints etc.) of
                state.
            new_ids_list: list(str). A list of content ids currently present
                within the substructure (like answer groups, hints etc.) of
                state.

        Raises:
            Exception. The content to be deleted doesn't exist.
            Exception. The content to be added already exists.
        """
        content_ids_to_delete = set(old_ids_list) - set(new_ids_list)
        content_ids_to_add = set(new_ids_list) - set(old_ids_list)
        content_ids_for_text_translations = (
            self.written_translations.get_content_ids_for_text_translation())
        content_ids_for_voiceovers = (
            self.recorded_voiceovers.get_content_ids_for_voiceovers())
        for content_id in content_ids_to_delete:
            if not content_id in content_ids_for_voiceovers:
                raise Exception(
                    'The content_id %s does not exist in recorded_voiceovers.'
                    % content_id)
            if not content_id in content_ids_for_text_translations:
                raise Exception(
                    'The content_id %s does not exist in written_translations.'
                    % content_id)

            self.recorded_voiceovers.delete_content_id_for_voiceover(content_id)
            self.written_translations.delete_content_id_for_translation(
                content_id)

        for content_id in content_ids_to_add:
            if content_id in content_ids_for_voiceovers:
                raise Exception(
                    'The content_id %s already exists in recorded_voiceovers'
                    % content_id)
            if content_id in content_ids_for_text_translations:
                raise Exception(
                    'The content_id %s already exists in written_translations.'
                    % content_id)

            self.recorded_voiceovers.add_content_id_for_voiceover(content_id)
            self.written_translations.add_content_id_for_translation(content_id)

    def add_translation(
        self, content_id: str, language_code: str, translation_html: str
    ) -> None:
        """Adds translation to a given content id in a specific language.

        Args:
            content_id: str. The id of the content.
            language_code: str. The language code.
            translation_html: str. The translated html content.
        """
        translation_html = html_cleaner.clean(translation_html)
        self.written_translations.add_translation(
            content_id, language_code, translation_html)

    def add_written_translation(
        self,
        content_id: str,
        language_code: str,
        translation: Union[str, List[str]],
        data_format: str
    ) -> None:
        """Adds a translation for the given content id in a given language.

        Args:
            content_id: str. The id of the content.
            language_code: str. The language code of the translated html.
            translation: str|list(str). The translated content.
            data_format: str. The data format of the translated content.
        """
        written_translation = WrittenTranslation(
            data_format, translation, False)
        self.written_translations.translations_mapping[content_id][
            language_code] = written_translation

    def mark_written_translation_as_needing_update(
        self, content_id: str, language_code: str
    ) -> None:
        """Marks translation as needing update for the given content id and
        language code.

        Args:
            content_id: str. The id of the content.
            language_code: str. The language code.
        """
        self.written_translations.mark_written_translation_as_needing_update(
            content_id, language_code)

    def mark_written_translations_as_needing_update(
        self, content_id: str
    ) -> None:
        """Marks translation as needing update for the given content id in all
        languages.

        Args:
            content_id: str. The id of the content.
        """
        self.written_translations.mark_written_translations_as_needing_update(
            content_id)

    def update_content(self, content: SubtitledHtml) -> None:
        """Update the content of this state.

        Args:
            content: SubtitledHtml. Representation of updated content.
        """
        # TODO(sll): Must sanitize all content in RTE component attrs.
        self.content = content

    def update_param_changes(
        self, param_changes: List[param_domain.ParamChange]
    ) -> None:
        """Update the param_changes dict attribute.

        Args:
            param_changes: list(ParamChange). List of param_change domain
                objects that represents ParamChange domain object.
        """
        self.param_changes = param_changes

    def update_interaction_id(self, interaction_id: str) -> None:
        """Update the interaction id attribute.

        Args:
            interaction_id: str. The new interaction id to set.
        """
        if self.interaction.id:
            old_content_id_list = [
                answer_group.outcome.feedback.content_id for answer_group in (
                    self.interaction.answer_groups)]

            for answer_group in self.interaction.answer_groups:
                for rule_spec in answer_group.rule_specs:
                    for param_name, value in rule_spec.inputs.items():
                        param_type = (
                            interaction_registry.Registry.get_interaction_by_id(  # type: ignore[no-untyped-call]
                                self.interaction.id
                            ).get_rule_param_type(
                                rule_spec.rule_type, param_name))

                        if issubclass(
                                param_type, objects.BaseTranslatableObject
                        ):
                            old_content_id_list.append(value['contentId'])

            self._update_content_ids_in_assets(
                old_content_id_list, [])

        self.interaction.id = interaction_id
        self.interaction.answer_groups = []

    def update_next_content_id_index(self, next_content_id_index: int) -> None:
        """Update the interaction next content id index attribute.

        Args:
            next_content_id_index: int. The new next content id index to set.
        """
        self.next_content_id_index = next_content_id_index

    def update_linked_skill_id(self, linked_skill_id: str) -> None:
        """Update the state linked skill id attribute.

        Args:
            linked_skill_id: str. The linked skill id to state.
        """
        self.linked_skill_id = linked_skill_id

    def update_interaction_customization_args(
        self, customization_args_dict: CustomizationArgsDictType
    ) -> None:
        """Update the customization_args of InteractionInstance domain object.

        Args:
            customization_args_dict: dict. The new customization_args to set.

        Raises:
            Exception. The customization arguments are not unique.
        """
        customization_args = (
            InteractionInstance.
            convert_customization_args_dict_to_customization_args(
                self.interaction.id,
                customization_args_dict)
        )
        for ca_name in customization_args:
            customization_args[ca_name].validate_subtitled_html()

        old_content_id_list = list(itertools.chain.from_iterable([
            self.interaction.customization_args[ca_name].get_content_ids()
            for ca_name in self.interaction.customization_args]))

        self.interaction.customization_args = customization_args
        new_content_id_list = list(itertools.chain.from_iterable([
            self.interaction.customization_args[ca_name].get_content_ids()
            for ca_name in self.interaction.customization_args]))

        if len(new_content_id_list) != len(set(new_content_id_list)):
            raise Exception(
                'All customization argument content_ids should be unique. '
                'Content ids received: %s' % new_content_id_list)

        self._update_content_ids_in_assets(
            old_content_id_list, new_content_id_list)

    def update_interaction_answer_groups(
        self, answer_groups_list: List[AnswerGroup]
    ) -> None:
        """Update the list of AnswerGroup in InteractionInstance domain object.

        Args:
            answer_groups_list: list(AnswerGroup). List of AnswerGroup domain
                objects.

        Raises:
            Exception. Type of AnswerGroup domain objects is not as expected.
        """
        if not isinstance(answer_groups_list, list):
            raise Exception(
                'Expected interaction_answer_groups to be a list, received %s'
                % answer_groups_list)

        interaction_answer_groups = []
        new_content_id_list = []
        old_content_id_list = [
            answer_group.outcome.feedback.content_id for answer_group in (
                self.interaction.answer_groups)]

        for answer_group in self.interaction.answer_groups:
            for rule_spec in answer_group.rule_specs:
                for param_name, value in rule_spec.inputs.items():
                    param_type = (
                        interaction_registry.Registry.get_interaction_by_id(  # type: ignore[no-untyped-call]
                            self.interaction.id
                        ).get_rule_param_type(rule_spec.rule_type, param_name))

                    if issubclass(param_type, objects.BaseTranslatableObject):
                        old_content_id_list.append(value['contentId'])

        # TODO(yanamal): Do additional calculations here to get the
        # parameter changes, if necessary.
        for answer_group in answer_groups_list:
            rule_specs_list = answer_group.rule_specs
            if not isinstance(rule_specs_list, list):
                raise Exception(
                    'Expected answer group rule specs to be a list, '
                    'received %s' % rule_specs_list)

            answer_group.rule_specs = []
            interaction_answer_groups.append(answer_group)

            for rule_spec in rule_specs_list:

                # Normalize and store the rule params.
                rule_inputs = rule_spec.inputs
                if not isinstance(rule_inputs, dict):
                    raise Exception(
                        'Expected rule_inputs to be a dict, received %s'
                        % rule_inputs)
                for param_name, value in rule_inputs.items():
                    param_type = (
                        interaction_registry.Registry.get_interaction_by_id(  # type: ignore[no-untyped-call]
                            self.interaction.id
                        ).get_rule_param_type(rule_spec.rule_type, param_name))

                    if (isinstance(value, str) and
                            '{{' in value and '}}' in value):
                        # TODO(jacobdavis11): Create checks that all parameters
                        # referred to exist and have the correct types.
                        normalized_param = value
                    else:
                        if issubclass(
                                param_type,
                                objects.BaseTranslatableObject
                        ):
                            new_content_id_list.append(value['contentId'])

                        try:
                            normalized_param = param_type.normalize(value)
                        except Exception as e:
                            raise Exception(
                                'Value has the wrong type. It should be a %s. '
                                'The value is %s' %
                                (param_type.__name__, value)) from e

                    rule_inputs[param_name] = normalized_param

                answer_group.rule_specs.append(rule_spec)
        self.interaction.answer_groups = interaction_answer_groups

        new_content_id_list += [
            answer_group.outcome.feedback.content_id for answer_group in (
                self.interaction.answer_groups)]
        self._update_content_ids_in_assets(
            old_content_id_list, new_content_id_list)

    def update_interaction_default_outcome(
        self, default_outcome: Optional[Outcome]
    ) -> None:
        """Update the default_outcome of InteractionInstance domain object.

        Args:
            default_outcome: Outcome. Object representing the new Outcome.
        """
        old_content_id_list = []
        new_content_id_list = []
        if self.interaction.default_outcome:
            old_content_id_list.append(
                self.interaction.default_outcome.feedback.content_id)

        if default_outcome:
            self.interaction.default_outcome = default_outcome
            new_content_id_list.append(
                self.interaction.default_outcome.feedback.content_id)
        else:
            self.interaction.default_outcome = None

        self._update_content_ids_in_assets(
            old_content_id_list, new_content_id_list)

    def update_interaction_confirmed_unclassified_answers(
        self, confirmed_unclassified_answers: List[AnswerGroup]
    ) -> None:
        """Update the confirmed_unclassified_answers of IteractionInstance
        domain object.

        Args:
            confirmed_unclassified_answers: list(AnswerGroup). The new list of
                answers which have been confirmed to be associated with the
                default outcome.

        Raises:
            Exception. Given answers is not of type list.
        """
        if not isinstance(confirmed_unclassified_answers, list):
            raise Exception(
                'Expected confirmed_unclassified_answers to be a list,'
                ' received %s' % confirmed_unclassified_answers)
        self.interaction.confirmed_unclassified_answers = (
            confirmed_unclassified_answers)

    def update_interaction_hints(self, hints_list: List[Hint]) -> None:
        """Update the list of hints.

        Args:
            hints_list: list(Hint). A list of Hint objects.

        Raises:
            Exception. The 'hints_list' is not a list.
        """
        if not isinstance(hints_list, list):
            raise Exception(
                'Expected hints_list to be a list, received %s'
                % hints_list)
        old_content_id_list = [
            hint.hint_content.content_id for hint in self.interaction.hints]
        self.interaction.hints = copy.deepcopy(hints_list)

        new_content_id_list = [
            hint.hint_content.content_id for hint in self.interaction.hints]
        self._update_content_ids_in_assets(
            old_content_id_list, new_content_id_list)

    def update_interaction_solution(self, solution: Solution) -> None:
        """Update the solution of interaction.

        Args:
            solution: Solution. Object of class Solution.

        Raises:
            Exception. The 'solution' is not a domain object.
        """
        old_content_id_list = []
        new_content_id_list = []
        if self.interaction.solution:
            old_content_id_list.append(
                self.interaction.solution.explanation.content_id)

        if solution is not None:
            if not isinstance(solution, Solution):
                raise Exception(
                    'Expected solution to be a Solution object,received %s'
                    % solution)
            self.interaction.solution = solution
            new_content_id_list.append(
                self.interaction.solution.explanation.content_id)
        else:
            self.interaction.solution = None

        self._update_content_ids_in_assets(
            old_content_id_list, new_content_id_list)

    def update_recorded_voiceovers(
        self, recorded_voiceovers: RecordedVoiceovers
    ) -> None:
        """Update the recorded_voiceovers of a state.

        Args:
            recorded_voiceovers: RecordedVoiceovers. The new RecordedVoiceovers
                object for the state.
        """
        self.recorded_voiceovers = recorded_voiceovers

    def update_written_translations(
        self, written_translations: WrittenTranslations
    ) -> None:
        """Update the written_translations of a state.

        Args:
            written_translations: WrittenTranslations. The new
                WrittenTranslations object for the state.
        """
        self.written_translations = written_translations

    def update_solicit_answer_details(
        self, solicit_answer_details: bool
    ) -> None:
        """Update the solicit_answer_details of a state.

        Args:
            solicit_answer_details: bool. The new value of
                solicit_answer_details for the state.

        Raises:
            Exception. The argument is not of type bool.
        """
        if not isinstance(solicit_answer_details, bool):
            raise Exception(
                'Expected solicit_answer_details to be a boolean, received %s'
                % solicit_answer_details)
        self.solicit_answer_details = solicit_answer_details

    def update_card_is_checkpoint(self, card_is_checkpoint: bool) -> None:
        """Update the card_is_checkpoint field of a state.

        Args:
            card_is_checkpoint: bool. The new value of
                card_is_checkpoint for the state.

        Raises:
            Exception. The argument is not of type bool.
        """
        if not isinstance(card_is_checkpoint, bool):
            raise Exception(
                'Expected card_is_checkpoint to be a boolean, received %s'
                % card_is_checkpoint)
        self.card_is_checkpoint = card_is_checkpoint

    def _get_all_translatable_content(self) -> Dict[str, TranslatableItem]:
        """Returns all content which can be translated into different languages.

        Returns:
            dict(str, TranslatableItem). Returns a dict with key as content
            id and TranslatableItem as value with the appropriate data
            format.
        """
        content_id_to_translatable_item = {}

        content_id_to_translatable_item[self.content.content_id] = (
            TranslatableItem(
                self.content.html,
                TranslatableItem.DATA_FORMAT_HTML,
                TranslatableItem.CONTENT_TYPE_CONTENT))

        # TODO(#6178): Remove empty html checks once we add a validation
        # check that ensures each content in state should be non-empty html.
        default_outcome = self.interaction.default_outcome
        if default_outcome is not None and default_outcome.feedback.html != '':
            content_id_to_translatable_item[
                default_outcome.feedback.content_id
            ] = TranslatableItem(
                default_outcome.feedback.html,
                TranslatableItem.DATA_FORMAT_HTML,
                TranslatableItem.CONTENT_TYPE_FEEDBACK)

        for answer_group in self.interaction.answer_groups:
            if answer_group.outcome.feedback.html != '':
                content_id_to_translatable_item[
                    answer_group.outcome.feedback.content_id
                ] = TranslatableItem(
                    answer_group.outcome.feedback.html,
                    TranslatableItem.DATA_FORMAT_HTML,
                    TranslatableItem.CONTENT_TYPE_FEEDBACK)
            # As of Aug 2021, only TextInput and SetInput have translatable rule
            # inputs.
            if self.interaction.id not in ['TextInput', 'SetInput']:
                continue
            for rule_spec in answer_group.rule_specs:
                for input_value in rule_spec.inputs.values():
                    if 'normalizedStrSet' in input_value:
                        content_id_to_translatable_item[
                            input_value['contentId']
                        ] = TranslatableItem(
                            input_value['normalizedStrSet'],
                            TranslatableItem
                            .DATA_FORMAT_SET_OF_NORMALIZED_STRING,
                            TranslatableItem.CONTENT_TYPE_RULE,
                            self.interaction.id,
                            rule_spec.rule_type)
                    if 'unicodeStrSet' in input_value:
                        content_id_to_translatable_item[
                            input_value['contentId']
                        ] = TranslatableItem(
                            input_value['unicodeStrSet'],
                            TranslatableItem
                            .DATA_FORMAT_SET_OF_UNICODE_STRING,
                            TranslatableItem.CONTENT_TYPE_RULE,
                            self.interaction.id,
                            rule_spec.rule_type)

        for hint in self.interaction.hints:
            if hint.hint_content.html != '':
                content_id_to_translatable_item[
                    hint.hint_content.content_id
                ] = TranslatableItem(
                    hint.hint_content.html,
                    TranslatableItem.DATA_FORMAT_HTML,
                    TranslatableItem.CONTENT_TYPE_HINT)

        solution = self.interaction.solution
        if solution is not None and solution.explanation.html != '':
            content_id_to_translatable_item[
                solution.explanation.content_id
            ] = TranslatableItem(
                solution.explanation.html,
                TranslatableItem.DATA_FORMAT_HTML,
                TranslatableItem.CONTENT_TYPE_SOLUTION)

        for ca_dict in self.interaction.customization_args.values():
            subtitled_htmls = ca_dict.get_subtitled_html()
            for subtitled_html in subtitled_htmls:
                html_string = subtitled_html.html
                # Make sure we don't include content that only consists of
                # numbers. See issue #13055.
                if html_string != '' and not html_string.isnumeric():
                    content_id_to_translatable_item[
                        subtitled_html.content_id
                    ] = TranslatableItem(
                        html_string,
                        TranslatableItem.DATA_FORMAT_HTML,
                        TranslatableItem.CONTENT_TYPE_INTERACTION,
                        self.interaction.id)

            subtitled_unicodes = ca_dict.get_subtitled_unicode()
            for subtitled_unicode in subtitled_unicodes:
                if subtitled_unicode.unicode_str != '':
                    content_id_to_translatable_item[
                        subtitled_unicode.content_id
                    ] = TranslatableItem(
                        subtitled_unicode.unicode_str,
                        TranslatableItem.DATA_FORMAT_UNICODE_STRING,
                        TranslatableItem.CONTENT_TYPE_INTERACTION,
                        self.interaction.id)

        return content_id_to_translatable_item

    def has_content_id(self, content_id: str) -> bool:
        """Returns whether a given content ID is available in the translatable
        content.

        Args:
            content_id: str. The content ID that needs to be checked for the
                availability.

        Returns:
            bool. A boolean that indicates the availability of the content ID
            in the translatable content.
        """
        available_translate_content = self._get_all_translatable_content()
        return bool(content_id in available_translate_content)

    def get_content_id_mapping_needing_translations(
        self, language_code: str
    ) -> Dict[str, TranslatableItem]:
        """Returns all text html which can be translated in the given language.

        Args:
            language_code: str. The abbreviated code of the language.

        Returns:
            dict(str, TranslatableItem). A dict with key as content id and
            value as TranslatableItem containing the content and the data
            format.
        """
        content_id_to_translatable_item = self._get_all_translatable_content()
        available_translation_content_ids = (
            self.written_translations
            .get_content_ids_that_are_correctly_translated(language_code))
        for content_id in available_translation_content_ids:
            content_id_to_translatable_item.pop(content_id, None)

        # TODO(#7571): Add functionality to return the list of
        # translations which needs update.

        return content_id_to_translatable_item

    def to_dict(self) -> StateDict:
        """Returns a dict representing this State domain object.

        Returns:
            dict. A dict mapping all fields of State instance.
        """
        return {
            'content': self.content.to_dict(),
            'param_changes': [param_change.to_dict()
                              for param_change in self.param_changes],
            'interaction': self.interaction.to_dict(),
            'classifier_model_id': self.classifier_model_id,
            'linked_skill_id': self.linked_skill_id,
            'recorded_voiceovers': self.recorded_voiceovers.to_dict(),
            'written_translations': self.written_translations.to_dict(),
            'solicit_answer_details': self.solicit_answer_details,
            'card_is_checkpoint': self.card_is_checkpoint,
            'next_content_id_index': self.next_content_id_index
        }

    @classmethod
    def from_dict(cls, state_dict: StateDict) -> State:
        """Return a State domain object from a dict.

        Args:
            state_dict: dict. The dict representation of State object.

        Returns:
            State. The corresponding State domain object.
        """
        content = SubtitledHtml.from_dict(state_dict['content'])
        content.validate()
        return cls(
            content,
            [param_domain.ParamChange.from_dict(param)
             for param in state_dict['param_changes']],
            InteractionInstance.from_dict(state_dict['interaction']),
            RecordedVoiceovers.from_dict(state_dict['recorded_voiceovers']),
            WrittenTranslations.from_dict(state_dict['written_translations']),
            state_dict['solicit_answer_details'],
            state_dict['card_is_checkpoint'],
            state_dict['next_content_id_index'],
            state_dict['linked_skill_id'],
            state_dict['classifier_model_id'])

    @classmethod
    def create_default_state(
<<<<<<< HEAD
        cls, default_dest_state_name: str, is_initial_state: bool = False
=======
        cls,
        default_dest_state_name: Optional[str],
        is_initial_state: bool = False
>>>>>>> 940969c1
    ) -> State:
        """Return a State domain object with default value.

        Args:
            default_dest_state_name: str. The default destination state, or None
                if no default destination state is defined.
            is_initial_state: bool. Whether this state represents the initial
                state of an exploration.

        Returns:
            State. The corresponding State domain object.
        """
        content_html = (
            feconf.DEFAULT_INIT_STATE_CONTENT_STR if is_initial_state else '')
        content_id = feconf.DEFAULT_NEW_STATE_CONTENT_ID
        return cls(
            SubtitledHtml(content_id, content_html),
            [],
            InteractionInstance.create_default_interaction(
                default_dest_state_name),
            RecordedVoiceovers.from_dict(copy.deepcopy(
                feconf.DEFAULT_RECORDED_VOICEOVERS)),
            WrittenTranslations.from_dict(
                copy.deepcopy(feconf.DEFAULT_WRITTEN_TRANSLATIONS)),
            False, is_initial_state, 0)

    @classmethod
    def convert_html_fields_in_state(
        cls,
        state_dict: StateDict,
        conversion_fn: Callable[[str], str],
        state_schema_version: int = feconf.CURRENT_STATE_SCHEMA_VERSION,
        state_uses_old_interaction_cust_args_schema: bool = False,
        state_uses_old_rule_template_schema: bool = False
    ) -> StateDict:
        """Applies a conversion function on all the html strings in a state
        to migrate them to a desired state.

        Args:
            state_dict: dict. The dict representation of State object.
            conversion_fn: function. The conversion function to be applied on
                the states_dict.
            state_schema_version: int. The state schema version.
            state_uses_old_interaction_cust_args_schema: bool. Whether the
                interaction customization arguments contain SubtitledHtml
                and SubtitledUnicode dicts (should be True if prior to state
                schema v36).
            state_uses_old_rule_template_schema: bool. Whether the rule inputs
                contain html in the form of DragAndDropHtmlString,
                SetOfHtmlString, or ListOfSetsOfHtmlString (shoud be True if
                prior to state schema v42).

        Returns:
            dict. The converted state_dict.
        """
        state_dict['content']['html'] = (
            conversion_fn(state_dict['content']['html']))
        if state_dict['interaction']['default_outcome'] is not None:
            state_dict['interaction']['default_outcome'] = (
                Outcome.convert_html_in_outcome(
                    state_dict['interaction']['default_outcome'],
                    conversion_fn))

        if state_uses_old_rule_template_schema:
            # We need to retrieve an older version of
            # html_field_types_to_rule_specs to properly convert html, since
            # after state schema v41, some html fields were removed.
            html_field_types_to_rule_specs = (
                rules_registry.Registry.get_html_field_types_to_rule_specs(
                    state_schema_version=41))
        else:
            html_field_types_to_rule_specs = (
                rules_registry.Registry.get_html_field_types_to_rule_specs())

        for answer_group_index, answer_group in enumerate(
                state_dict['interaction']['answer_groups']):
            state_dict['interaction']['answer_groups'][answer_group_index] = (
                AnswerGroup.convert_html_in_answer_group(
                    answer_group, conversion_fn, html_field_types_to_rule_specs)
            )

        if 'written_translations' in state_dict.keys():
            state_dict['written_translations'] = (
                WrittenTranslations.
                convert_html_in_written_translations(
                    state_dict['written_translations'], conversion_fn))

        for hint_index, hint in enumerate(state_dict['interaction']['hints']):
            state_dict['interaction']['hints'][hint_index] = (
                Hint.convert_html_in_hint(hint, conversion_fn))

        interaction_id = state_dict['interaction']['id']
        if interaction_id is None:
            return state_dict

        # TODO(#11950): Drop the following 'if' clause once all snapshots have
        # been migrated. This is currently causing issues in migrating old
        # snapshots to schema v34 because MathExpressionInput was still around
        # at the time. It is conceptually OK to ignore customization args here
        # because the MathExpressionInput has no customization arg fields.
        if interaction_id == 'MathExpressionInput':
            if state_dict['interaction']['solution'] is not None:
                state_dict['interaction']['solution']['explanation']['html'] = (
                    conversion_fn(state_dict['interaction']['solution'][
                        'explanation']['html']))
            return state_dict

        if state_dict['interaction']['solution'] is not None:
            if state_uses_old_rule_template_schema:
                interaction_spec = (
                    interaction_registry.Registry
                    .get_all_specs_for_state_schema_version(41)[
                        interaction_id]
                )
            else:
                interaction_spec = (
                    interaction_registry.Registry
                    .get_all_specs()[interaction_id]
                )
            state_dict['interaction']['solution'] = (
                Solution.convert_html_in_solution(
                    state_dict['interaction']['id'],
                    state_dict['interaction']['solution'],
                    conversion_fn,
                    html_field_types_to_rule_specs,
                    interaction_spec))

        if state_uses_old_interaction_cust_args_schema:
            # We need to retrieve an older version of interaction_specs to
            # properly convert html, since past state schema v35,
            # some html and unicode customization arguments were replaced with
            # SubtitledHtml and SubtitledUnicode.
            ca_specs = (
                interaction_registry.Registry
                .get_all_specs_for_state_schema_version(35)[
                    interaction_id]['customization_arg_specs']
            )

            interaction_customization_arg_has_html = False
            for customization_arg_spec in ca_specs:
                schema = customization_arg_spec['schema']
                if (schema['type'] == schema_utils.SCHEMA_TYPE_LIST and
                        schema['items']['type'] ==
                        schema_utils.SCHEMA_TYPE_HTML):
                    interaction_customization_arg_has_html = True

            if interaction_customization_arg_has_html:
                if 'choices' in (
                        state_dict['interaction']['customization_args'].keys()):
                    state_dict['interaction']['customization_args'][
                        'choices']['value'] = ([
                            conversion_fn(html)
                            for html in state_dict[
                                'interaction']['customization_args'][
                                    'choices']['value']
                        ])
        else:
            ca_specs_dict = (
                interaction_registry.Registry
                .get_all_specs_for_state_schema_version(
                    state_schema_version,
                    can_fetch_latest_specs=True
                )[interaction_id]['customization_arg_specs']
            )
            state_dict['interaction'] = (
                InteractionInstance.convert_html_in_interaction(
                    state_dict['interaction'],
                    ca_specs_dict,
                    conversion_fn
                ))

        return state_dict

    def get_all_html_content_strings(self) -> List[str]:
        """Get all html content strings in the state.

        Returns:
            list(str). The list of all html content strings in the interaction.
        """
        html_list = (
            self.written_translations.get_all_html_content_strings() +
            self.interaction.get_all_html_content_strings() + [
                self.content.html])
        return html_list


class StateVersionHistory:
    """Class to represent an element of the version history list of a state.
    The version history list of a state is the list of exploration versions
    in which the state has been edited.

    Attributes:
        previously_edited_in_version: int. The version number of the
            exploration in which the state was previously edited.
        state_name_in_previous_version: str. The name of the state in the
            previously edited version. It is useful in case of state renames.
        committer_id: str. The id of the user who committed the changes in the
            previously edited version.
    """

    def __init__(
        self,
        previously_edited_in_version: Optional[int],
        state_name_in_previous_version: Optional[str],
        committer_id: str
    ) -> None:
        """Initializes the StateVersionHistory domain object.

        Args:
            previously_edited_in_version: int. The version number of the
                exploration on which the state was previously edited.
            state_name_in_previous_version: str. The name of the state in the
                previously edited version. It is useful in case of state
                renames.
            committer_id: str. The id of the user who committed the changes in
                the previously edited version.
        """
        self.previously_edited_in_version = previously_edited_in_version
        self.state_name_in_previous_version = state_name_in_previous_version
        self.committer_id = committer_id

    def to_dict(self) -> StateVersionHistoryDict:
        """Returns a dict representation of the StateVersionHistory domain
        object.

        Returns:
            dict. The dict representation of the StateVersionHistory domain
            object.
        """
        return {
            'previously_edited_in_version': self.previously_edited_in_version,
            'state_name_in_previous_version': (
                self.state_name_in_previous_version),
            'committer_id': self.committer_id
        }

    @classmethod
    def from_dict(
        cls,
        state_version_history_dict: StateVersionHistoryDict
    ) -> StateVersionHistory:
        """Return a StateVersionHistory domain object from a dict.

        Args:
            state_version_history_dict: dict. The dict representation of
                StateVersionHistory object.

        Returns:
            StateVersionHistory. The corresponding StateVersionHistory domain
            object.
        """
        return cls(
            state_version_history_dict['previously_edited_in_version'],
            state_version_history_dict['state_name_in_previous_version'],
            state_version_history_dict['committer_id']
        )<|MERGE_RESOLUTION|>--- conflicted
+++ resolved
@@ -48,16 +48,6 @@
 
 # TODO(#14537): Refactor this file and remove imports marked
 # with 'invalid-import-from'.
-
-# The `AllowedInputValueTypes` is union of allowed types that a
-# RuleSpec's inputs dictionary can accept for it's values.
-AllowedInputValueTypes = Union[
-    str,
-    int,
-    List[str],
-    List[List[str]],
-    Dict[str, Union[str, List[str]]]
-]
 
 
 # The `AllowedRuleSpecInputTypes` is union of allowed types that a
@@ -646,11 +636,7 @@
     """Dictionary representing the InteractionInstance object."""
 
     id: Optional[str]
-<<<<<<< HEAD
     customization_args: CustomizationArgsDictType
-=======
-    customization_args: Dict[str, Dict[str, Any]]
->>>>>>> 940969c1
     answer_groups: List[AnswerGroupDict]
     default_outcome: Optional[OutcomeDict]
     confirmed_unclassified_answers: List[AnswerGroup]
@@ -1016,7 +1002,7 @@
 
     @classmethod
     def create_default_interaction(
-        cls, default_dest_state_name: str
+        cls, default_dest_state_name: Optional[str]
     ) -> InteractionInstance:
         """Create a default InteractionInstance domain object:
             - customization_args: empty dictionary;
@@ -1026,7 +1012,8 @@
             - confirmed_unclassified_answers: empty list;
 
         Args:
-            default_dest_state_name: str. The default destination state.
+            default_dest_state_name: str|None. The default destination state, or
+                None if no default destination is provided.
 
         Returns:
             InteractionInstance. The corresponding InteractionInstance domain
@@ -1590,11 +1577,7 @@
 class OutcomeDict(TypedDict):
     """Dictionary representing the Outcome object."""
 
-<<<<<<< HEAD
-    dest: str
-=======
     dest: Optional[str]
->>>>>>> 940969c1
     dest_if_really_stuck: Optional[str]
     feedback: SubtitledHtmlDict
     labelled_as_correct: bool
@@ -1611,7 +1594,7 @@
 
     def __init__(
         self,
-        dest: str,
+        dest: Optional[str],
         dest_if_really_stuck: Optional[str],
         feedback: SubtitledHtml,
         labelled_as_correct: bool,
@@ -2529,11 +2512,7 @@
     """Dictionary representing the RuleSpec object."""
 
     rule_type: str
-<<<<<<< HEAD
     inputs: Dict[str, AllowedRuleSpecInputTypes]
-=======
-    inputs: Dict[str, AllowedInputValueTypes]
->>>>>>> 940969c1
 
 
 class RuleSpec(translation_domain.BaseTranslatableObject):
@@ -2542,11 +2521,7 @@
     def __init__(
         self,
         rule_type: str,
-<<<<<<< HEAD
         inputs: Mapping[str, AllowedRuleSpecInputTypes]
-=======
-        inputs: Mapping[str, AllowedInputValueTypes]
->>>>>>> 940969c1
     ) -> None:
         """Initializes a RuleSpec domain object.
 
@@ -3809,11 +3784,13 @@
         self._update_content_ids_in_assets(
             old_content_id_list, new_content_id_list)
 
-    def update_interaction_solution(self, solution: Solution) -> None:
+    def update_interaction_solution(
+        self, solution: Optional[Solution]
+    ) -> None:
         """Update the solution of interaction.
 
         Args:
-            solution: Solution. Object of class Solution.
+            solution: Solution|None. Object of class Solution.
 
         Raises:
             Exception. The 'solution' is not a domain object.
@@ -4089,13 +4066,9 @@
 
     @classmethod
     def create_default_state(
-<<<<<<< HEAD
-        cls, default_dest_state_name: str, is_initial_state: bool = False
-=======
         cls,
         default_dest_state_name: Optional[str],
         is_initial_state: bool = False
->>>>>>> 940969c1
     ) -> State:
         """Return a State domain object with default value.
 
