# coding: utf-8
#
# Copyright 2018 The Oppia Authors. All Rights Reserved.
#
# Licensed under the Apache License, Version 2.0 (the "License");
# you may not use this file except in compliance with the License.
# You may obtain a copy of the License at
#
#      http://www.apache.org/licenses/LICENSE-2.0
#
# Unless required by applicable law or agreed to in writing, software
# distributed under the License is distributed on an "AS-IS" BASIS,
# WITHOUT WARRANTIES OR CONDITIONS OF ANY KIND, either express or implied.
# See the License for the specific language governing permissions and
# limitations under the License.

"""Domain object for states and their constituents."""

import copy
import logging

from constants import constants
from core.domain import customization_args_util
from core.domain import html_cleaner
from core.domain import interaction_registry
from core.domain import param_domain
import feconf
import jinja_utils
import utils


class AnswerGroup(object):
    """Value object for an answer group. Answer groups represent a set of rules
    dictating whether a shared feedback should be shared with the user. These
    rules are ORed together. Answer groups may also support a classifier
    that involve soft matching of answers to a set of training data and/or
    example answers dictated by the creator.
    """

    def to_dict(self):
        """Returns a dict representing this AnswerGroup domain object.

        Returns:
            dict. A dict, mapping all fields of AnswerGroup instance.
        """
        return {
            'rule_specs': [rule_spec.to_dict()
                           for rule_spec in self.rule_specs],
            'outcome': self.outcome.to_dict(),
            'training_data': self.training_data,
            'tagged_misconception_id': self.tagged_misconception_id
        }

    @classmethod
    def from_dict(cls, answer_group_dict):
        """Return a AnswerGroup domain object from a dict.

        Args:
            answer_group_dict: dict. The dict representation of AnswerGroup
                object.

        Returns:
            AnswerGroup. The corresponding AnswerGroup domain object.
        """
        return cls(
            Outcome.from_dict(answer_group_dict['outcome']),
            [RuleSpec.from_dict(rs) for rs in answer_group_dict['rule_specs']],
            answer_group_dict['training_data'],
            answer_group_dict['tagged_misconception_id']
        )

    def __init__(
            self, outcome, rule_specs, training_data, tagged_misconception_id):
        """Initializes a AnswerGroup domain object.

        Args:
            outcome: Outcome. The outcome corresponding to the answer group.
            rule_specs: list(RuleSpec). List of rule specifications.
            training_data: list(*). List of answers belonging to training
                data of this answer group.
            tagged_misconception_id: int or None. The id of the tagged
                misconception for the answer group, when a state is part of a
                Question object that tests a particular skill.
        """
        self.rule_specs = [RuleSpec(
            rule_spec.rule_type, rule_spec.inputs
        ) for rule_spec in rule_specs]

        self.outcome = outcome
        self.training_data = training_data
        self.tagged_misconception_id = tagged_misconception_id

    def validate(self, interaction, exp_param_specs_dict):
        """Verifies that all rule classes are valid, and that the AnswerGroup
        only has one classifier rule.

        Args:
            interaction: InteractionInstance. The interaction object.
            exp_param_specs_dict: dict. A dict of all parameters used in the
                exploration. Keys are parameter names and values are ParamSpec
                value objects with an object type property (obj_type).

        Raises:
            ValidationError: One or more attributes of the AnswerGroup are
                invalid.
            ValidationError: The AnswerGroup contains more than one classifier
                rule.
        """
        if not isinstance(self.rule_specs, list):
            raise utils.ValidationError(
                'Expected answer group rules to be a list, received %s'
                % self.rule_specs)

        if self.tagged_misconception_id is not None:
            if not isinstance(self.tagged_misconception_id, int):
                raise utils.ValidationError(
                    'Expected tagged misconception id to be an int, '
                    'received %s' % self.tagged_misconception_id)

        if len(self.rule_specs) == 0 and len(self.training_data) == 0:
            raise utils.ValidationError(
                'There must be at least one rule or training data for each'
                ' answer group.')

        for rule_spec in self.rule_specs:
            if rule_spec.rule_type not in interaction.rules_dict:
                raise utils.ValidationError(
                    'Unrecognized rule type: %s' % rule_spec.rule_type)

            rule_spec.validate(
                interaction.get_rule_param_list(rule_spec.rule_type),
                exp_param_specs_dict)

        self.outcome.validate()


class Hint(object):
    """Value object representing a hint."""

    def __init__(self, hint_content):
        """Constructs a Hint domain object.

        Args:
            hint_content: SubtitledHtml. The hint text and ID referring to the
                other assets for this content.
        """
        self.hint_content = hint_content

    def to_dict(self):
        """Returns a dict representing this Hint domain object.

        Returns:
            dict. A dict mapping the field of Hint instance.
        """
        return {
            'hint_content': self.hint_content.to_dict(),
        }

    @classmethod
    def from_dict(cls, hint_dict):
        """Return a Hint domain object from a dict.

        Args:
            hint_dict: dict. The dict representation of Hint object.

        Returns:
            Hint. The corresponding Hint domain object.
        """
        return cls(SubtitledHtml.from_dict(hint_dict['hint_content']))

    def validate(self):
        """Validates all properties of Hint."""
        self.hint_content.validate()


class Solution(object):
    """Value object representing a solution.

    A solution consists of answer_is_exclusive, correct_answer and an
    explanation.When answer_is_exclusive is True, this indicates that it is
    the only correct answer; when it is False, this indicates that it is one
    possible answer. correct_answer records an answer that enables the learner
    to progress to the next card and explanation is an HTML string containing
    an explanation for the solution.
    """

    def __init__(
            self, interaction_id, answer_is_exclusive,
            correct_answer, explanation):
        """Constructs a Solution domain object.

        Args:
            interaction_id: str. The interaction id.
            answer_is_exclusive: bool. True if is the only correct answer;
                False if is one of possible answer.
            correct_answer: str. The correct answer; this answer enables the
                learner to progress to the next card.
            explanation: SubtitledHtml. Contains text and text id to link audio
                translations for the solution's explanation.
        """
        self.answer_is_exclusive = answer_is_exclusive
        self.correct_answer = (
            interaction_registry.Registry.get_interaction_by_id(
                interaction_id).normalize_answer(correct_answer))
        self.explanation = explanation

    def to_dict(self):
        """Returns a dict representing this Solution domain object.

        Returns:
            dict. A dict mapping all fields of Solution instance.
        """
        return {
            'answer_is_exclusive': self.answer_is_exclusive,
            'correct_answer': self.correct_answer,
            'explanation': self.explanation.to_dict(),
        }

    @classmethod
    def from_dict(cls, interaction_id, solution_dict):
        """Return a Solution domain object from a dict.

        Args:
            interaction_id: str. The interaction id.
            solution_dict: dict. The dict representation of Solution object.

        Returns:
            Solution. The corresponding Solution domain object.
        """
        return cls(
            interaction_id,
            solution_dict['answer_is_exclusive'],
            interaction_registry.Registry.get_interaction_by_id(
                interaction_id).normalize_answer(
                    solution_dict['correct_answer']),
            SubtitledHtml.from_dict(solution_dict['explanation']))

    def validate(self, interaction_id):
        """Validates all properties of Solution.

        Args:
            interaction_id: str. The interaction id.

        Raises:
            ValidationError: One or more attributes of the Solution are not
            valid.
        """
        if not isinstance(self.answer_is_exclusive, bool):
            raise utils.ValidationError(
                'Expected answer_is_exclusive to be bool, received %s' %
                self.answer_is_exclusive)
        interaction_registry.Registry.get_interaction_by_id(
            interaction_id).normalize_answer(self.correct_answer)
        self.explanation.validate()


class InteractionInstance(object):
    """Value object for an instance of an interaction."""

    # The default interaction used for a new state.
    _DEFAULT_INTERACTION_ID = None

    def to_dict(self):
        """Returns a dict representing this InteractionInstance domain object.

        Returns:
            dict. A dict mapping all fields of InteractionInstance instance.
        """
        return {
            'id': self.id,
            'customization_args': (
                {} if self.id is None else
                customization_args_util.get_full_customization_args(
                    self.customization_args,
                    interaction_registry.Registry.get_interaction_by_id(
                        self.id).customization_arg_specs)),
            'answer_groups': [group.to_dict() for group in self.answer_groups],
            'default_outcome': (
                self.default_outcome.to_dict()
                if self.default_outcome is not None
                else None),
            'confirmed_unclassified_answers': (
                self.confirmed_unclassified_answers),
            'hints': [hint.to_dict() for hint in self.hints],
            'solution': self.solution.to_dict() if self.solution else None,
        }

    @classmethod
    def from_dict(cls, interaction_dict):
        """Return a InteractionInstance domain object from a dict.

        Args:
            interaction_dict: dict. The dict representation of
                InteractionInstance object.

        Returns:
            InteractionInstance. The corresponding InteractionInstance domain
            object.
        """
        default_outcome_dict = (
            Outcome.from_dict(interaction_dict['default_outcome'])
            if interaction_dict['default_outcome'] is not None else None)
        solution_dict = (
            Solution.from_dict(
                interaction_dict['id'], interaction_dict['solution'])
            if (interaction_dict['solution'] and interaction_dict['id'])
            else None)

        return cls(
            interaction_dict['id'],
            interaction_dict['customization_args'],
            [AnswerGroup.from_dict(h)
             for h in interaction_dict['answer_groups']],
            default_outcome_dict,
            interaction_dict['confirmed_unclassified_answers'],
            [Hint.from_dict(h) for h in interaction_dict['hints']],
            solution_dict)

    def __init__(
            self, interaction_id, customization_args, answer_groups,
            default_outcome, confirmed_unclassified_answers, hints, solution):
        """Initializes a InteractionInstance domain object.

        Args:
            interaction_id: str. The interaction id.
            customization_args: dict. The customization dict. The keys are
                names of customization_args and the values are dicts with a
                single key, 'value', whose corresponding value is the value of
                the customization arg.
            answer_groups: list(AnswerGroup). List of answer groups of the
                interaction instance.
            default_outcome: Outcome. The default outcome of the interaction
                instance.
            confirmed_unclassified_answers: list(AnswerGroup). List of answers
                which have been confirmed to be associated with the default
                outcome.
            hints: list(Hint). List of hints for this interaction.
            solution: Solution. A possible solution for the question asked in
                this interaction.
        """
        self.id = interaction_id
        # Customization args for the interaction's view. Parts of these
        # args may be Jinja templates that refer to state parameters.
        # This is a dict: the keys are names of customization_args and the
        # values are dicts with a single key, 'value', whose corresponding
        # value is the value of the customization arg.
        self.customization_args = customization_args
        self.answer_groups = answer_groups
        self.default_outcome = default_outcome
        self.confirmed_unclassified_answers = confirmed_unclassified_answers
        self.hints = hints
        self.solution = solution

    @property
    def is_terminal(self):
        """Determines if this interaction type is terminal. If no ID is set for
        this interaction, it is assumed to not be terminal.

        Returns:
            bool. Whether the interaction is terminal.
        """
        return self.id and interaction_registry.Registry.get_interaction_by_id(
            self.id).is_terminal

    def get_all_outcomes(self):
        """Returns a list of all outcomes of this interaction, taking into
        consideration every answer group and the default outcome.

        Returns:
            list(Outcome). List of all outcomes of this interaction.
        """
        outcomes = []
        for answer_group in self.answer_groups:
            outcomes.append(answer_group.outcome)
        if self.default_outcome is not None:
            outcomes.append(self.default_outcome)
        return outcomes

    def validate(self, exp_param_specs_dict):
        """Validates various properties of the InteractionInstance.

        Args:
            exp_param_specs_dict: dict. A dict of specified parameters used in
                the exploration. Keys are parameter names and values are
                ParamSpec value objects with an object type property(obj_type).
                Is used to validate AnswerGroup objects.

        Raises:
            ValidationError: One or more attributes of the InteractionInstance
            are invalid.
        """
        if not isinstance(self.id, basestring):
            raise utils.ValidationError(
                'Expected interaction id to be a string, received %s' %
                self.id)
        try:
            interaction = interaction_registry.Registry.get_interaction_by_id(
                self.id)
        except KeyError:
            raise utils.ValidationError('Invalid interaction id: %s' % self.id)

        customization_args_util.validate_customization_args_and_values(
            'interaction', self.id, self.customization_args,
            interaction.customization_arg_specs)

        if not isinstance(self.answer_groups, list):
            raise utils.ValidationError(
                'Expected answer groups to be a list, received %s.'
                % self.answer_groups)
        if not self.is_terminal and self.default_outcome is None:
            raise utils.ValidationError(
                'Non-terminal interactions must have a default outcome.')
        if self.is_terminal and self.default_outcome is not None:
            raise utils.ValidationError(
                'Terminal interactions must not have a default outcome.')
        if self.is_terminal and self.answer_groups:
            raise utils.ValidationError(
                'Terminal interactions must not have any answer groups.')

        for answer_group in self.answer_groups:
            answer_group.validate(interaction, exp_param_specs_dict)
        if self.default_outcome is not None:
            self.default_outcome.validate()

        if not isinstance(self.hints, list):
            raise utils.ValidationError(
                'Expected hints to be a list, received %s'
                % self.hints)
        for hint in self.hints:
            hint.validate()

        if self.solution:
            self.solution.validate(self.id)

        if self.solution and not self.hints:
            raise utils.ValidationError(
                'Hint(s) must be specified if solution is specified')

    @classmethod
    def create_default_interaction(cls, default_dest_state_name):
        """Create a default InteractionInstance domain object:
            - customization_args: empty dictionary;
            - answer_groups: empty list;
            - default_outcome: dest is set to 'default_dest_state_name' and
                feedback and param_changes are initialized as empty lists;
            - confirmed_unclassified_answers: empty list;

        Args:
            default_dest_state_name: str. The default destination state.

        Returns:
            InteractionInstance. The corresponding InteractionInstance domain
            object with default values.
        """
        default_outcome = Outcome(
            default_dest_state_name,
            SubtitledHtml.create_default_subtitled_html(
                feconf.DEFAULT_OUTCOME_CONTENT_ID), False, {}, None, None)

        return cls(
            cls._DEFAULT_INTERACTION_ID, {}, [], default_outcome, [], [], {})


    def get_all_html_content_strings(self):
        """Get all html content strings in the interaction.

        Returns:
            list(str): The list of all html content strings in the interaction.
        """
        html_list = []

        for answer_group in self.answer_groups:
            outcome_html = answer_group.outcome.feedback.html
            html_list = html_list + [outcome_html]

        # Note that ItemSelectionInput replicates the customization arg HTML
        # in its answer groups.
        if self.id == 'ItemSelectionInput':
            for answer_group in self.answer_groups:
                for rule_spec in answer_group.rule_specs:
                    rule_spec_html = rule_spec.inputs['x']
                    html_list = html_list + rule_spec_html

        if self.id == 'DragAndDropSortInput':
            for answer_group in self.answer_groups:
                for rule_spec in answer_group.rule_specs:
                    rule_spec_html_list = rule_spec.inputs['x']
                    for rule_spec_html in rule_spec_html_list:
                        html_list = html_list + rule_spec_html

        if self.default_outcome:
            default_outcome_html = self.default_outcome.feedback.html
            html_list = html_list + [default_outcome_html]

        for hint in self.hints:
            hint_html = hint.hint_content.html
            html_list = html_list + [hint_html]

        if self.solution:
            solution_html = self.solution.explanation.html
            html_list = html_list + [solution_html]

        if self.id in (
                'ItemSelectionInput', 'MultipleChoiceInput',
                'DragAndDropSortInput'):
            customization_args_html_list = (
                self.customization_args['choices']['value'])
            html_list = html_list + customization_args_html_list

        return html_list


class Outcome(object):
    """Value object representing an outcome of an interaction. An outcome
    consists of a destination state, feedback to show the user, and any
    parameter changes.
    """

    def to_dict(self):
        """Returns a dict representing this Outcome domain object.

        Returns:
            dict. A dict, mapping all fields of Outcome instance.
        """
        return {
            'dest': self.dest,
            'feedback': self.feedback.to_dict(),
            'labelled_as_correct': self.labelled_as_correct,
            'param_changes': [
                param_change.to_dict() for param_change in self.param_changes],
            'refresher_exploration_id': self.refresher_exploration_id,
            'missing_prerequisite_skill_id': self.missing_prerequisite_skill_id
        }

    @classmethod
    def from_dict(cls, outcome_dict):
        """Return a Outcome domain object from a dict.

        Args:
            outcome_dict: dict. The dict representation of Outcome object.

        Returns:
            Outcome. The corresponding Outcome domain object.
        """
        return cls(
            outcome_dict['dest'],
            SubtitledHtml.from_dict(outcome_dict['feedback']),
            outcome_dict['labelled_as_correct'],
            [param_domain.ParamChange(
                param_change['name'], param_change['generator_id'],
                param_change['customization_args'])
             for param_change in outcome_dict['param_changes']],
            outcome_dict['refresher_exploration_id'],
            outcome_dict['missing_prerequisite_skill_id']
        )

    def __init__(
            self, dest, feedback, labelled_as_correct, param_changes,
            refresher_exploration_id, missing_prerequisite_skill_id):
        """Initializes a Outcome domain object.

        Args:
            dest: str. The name of the destination state.
            feedback: SubtitledHtml. Feedback to give to the user if this rule
                is triggered.
            labelled_as_correct: bool. Whether this outcome has been labelled
                by the creator as corresponding to a "correct" answer.
            param_changes: list(ParamChange). List of exploration-level
                parameter changes to make if this rule is triggered.
            refresher_exploration_id: str or None. An optional exploration ID
                to redirect the learner to if they seem to lack understanding
                of a prerequisite concept. This should only exist if the
                destination state for this outcome is a self-loop.
            missing_prerequisite_skill_id: str or None. The id of the skill that
                this answer group tests. If this is not None, the exploration
                player would redirect to this skill when a learner receives this
                outcome.
        """
        # Id of the destination state.
        # TODO(sll): Check that this state actually exists.
        self.dest = dest
        # Feedback to give the reader if this rule is triggered.
        self.feedback = feedback
        # Whether this outcome has been labelled by the creator as
        # corresponding to a "correct" answer.
        self.labelled_as_correct = labelled_as_correct
        # Exploration-level parameter changes to make if this rule is
        # triggered.
        self.param_changes = param_changes or []
        # An optional exploration ID to redirect the learner to if they lack
        # understanding of a prerequisite concept. This should only exist if
        # the destination state for this outcome is a self-loop.
        self.refresher_exploration_id = refresher_exploration_id
        # An optional skill id whose concept card would be shown to the learner
        # when the learner receives this outcome.
        self.missing_prerequisite_skill_id = missing_prerequisite_skill_id

    def validate(self):
        """Validates various properties of the Outcome.

        Raises:
            ValidationError: One or more attributes of the Outcome are invalid.
        """
        self.feedback.validate()

        if not isinstance(self.labelled_as_correct, bool):
            raise utils.ValidationError(
                'The "labelled_as_correct" field should be a boolean, received '
                '%s' % self.labelled_as_correct)

        if self.missing_prerequisite_skill_id is not None:
            if not isinstance(self.missing_prerequisite_skill_id, basestring):
                raise utils.ValidationError(
                    'Expected outcome missing_prerequisite_skill_id to be a '
                    'string, received %s' % self.missing_prerequisite_skill_id)

        if not isinstance(self.param_changes, list):
            raise utils.ValidationError(
                'Expected outcome param_changes to be a list, received %s'
                % self.param_changes)
        for param_change in self.param_changes:
            param_change.validate()

        if self.refresher_exploration_id is not None:
            if not isinstance(self.refresher_exploration_id, basestring):
                raise utils.ValidationError(
                    'Expected outcome refresher_exploration_id to be a string, '
                    'received %s' % self.refresher_exploration_id)


class AudioTranslation(object):
    """Value object representing an audio translation."""

    def to_dict(self):
        """Returns a dict representing this AudioTranslation domain object.

        Returns:
            dict. A dict, mapping all fields of AudioTranslation instance.
        """
        return {
            'filename': self.filename,
            'file_size_bytes': self.file_size_bytes,
            'needs_update': self.needs_update,
        }

    @classmethod
    def from_dict(cls, audio_translation_dict):
        """Return a AudioTranslation domain object from a dict.

        Args:
            audio_translation_dict: dict. The dict representation of
                AudioTranslation object.

        Returns:
            AudioTranslation. The corresponding AudioTranslation domain object.
        """
        return cls(
            audio_translation_dict['filename'],
            audio_translation_dict['file_size_bytes'],
            audio_translation_dict['needs_update'])

    def __init__(self, filename, file_size_bytes, needs_update):
        """Initializes a AudioTranslation domain object.

        Args:
            filename: str. The corresponding audio file path.
            file_size_bytes: int. The file size, in bytes. Used to display
                potential bandwidth usage to the learner before they download
                the file.
            needs_update: bool. Whether audio is marked for needing review.
        """
        # str. The corresponding audio file path, e.g.
        # "content-en-2-h7sjp8s.mp3".
        self.filename = filename
        # int. The file size, in bytes. Used to display potential bandwidth
        # usage to the learner before they download the file.
        self.file_size_bytes = file_size_bytes
        # bool. Whether audio is marked for needing review.
        self.needs_update = needs_update

    def validate(self):
        """Validates properties of the AudioTranslation.

        Raises:
            ValidationError: One or more attributes of the AudioTranslation are
            invalid.
        """
        if not isinstance(self.filename, basestring):
            raise utils.ValidationError(
                'Expected audio filename to be a string, received %s' %
                self.filename)
        dot_index = self.filename.rfind('.')
        if dot_index == -1 or dot_index == 0:
            raise utils.ValidationError(
                'Invalid audio filename: %s' % self.filename)
        extension = self.filename[dot_index + 1:]
        if extension not in feconf.ACCEPTED_AUDIO_EXTENSIONS:
            raise utils.ValidationError(
                'Invalid audio filename: it should have one of '
                'the following extensions: %s. Received: %s'
                % (feconf.ACCEPTED_AUDIO_EXTENSIONS.keys(), self.filename))

        if not isinstance(self.file_size_bytes, int):
            raise utils.ValidationError(
                'Expected file size to be an int, received %s' %
                self.file_size_bytes)
        if self.file_size_bytes <= 0:
            raise utils.ValidationError(
                'Invalid file size: %s' % self.file_size_bytes)

        if not isinstance(self.needs_update, bool):
            raise utils.ValidationError(
                'Expected needs_update to be a bool, received %s' %
                self.needs_update)


class WrittenTranslation(object):
    """Value object representing a written translation for a content."""

    def __init__(self, html, needs_update):
        """Initializes a WrittenTranslation domain object.

        Args:
            html: str. A piece of user submitted HTML. This is cleaned in such
                a way as to contain a restricted set of HTML tags.
            needs_update: bool. Whether html is marked for needing review.
        """
        self.html = html_cleaner.clean(html)
        self.needs_update = needs_update

    def to_dict(self):
        """Returns a dict representing this WrittenTranslation domain object.

        Returns:
            dict. A dict, mapping all fields of WrittenTranslation instance.
        """
        return {
            'html': self.html,
            'needs_update': self.needs_update,
        }

    @classmethod
    def from_dict(cls, written_translation_dict):
        """Return a WrittenTranslation domain object from a dict.

        Args:
            written_translation_dict: dict. The dict representation of
                WrittenTranslation object.

        Returns:
            WrittenTranslation. The corresponding WrittenTranslation domain
            object.
        """
        return cls(
            written_translation_dict['html'],
            written_translation_dict['needs_update'])

    def validate(self):
        """Validates properties of the WrittenTranslation.

        Raises:
            ValidationError: One or more attributes of the WrittenTranslation
            are invalid.
        """
        if not isinstance(self.html, basestring):
            raise utils.ValidationError(
                'Invalid content HTML: %s' % self.html)

        if not isinstance(self.needs_update, bool):
            raise utils.ValidationError(
                'Expected needs_update to be a bool, received %s' %
                self.needs_update)


class WrittenTranslations(object):
    """Value object representing a content translations which stores
    translated contents of all state contents (like hints, feedback etc.) in
    different languages linked through their content_id.
    """

    def __init__(self, translations_mapping):
        """Initializes a WrittenTranslations domain object."""
        self.translations_mapping = translations_mapping

    def to_dict(self):
        """Returns a dict representing this WrittenTranslations domain object.

        Returns:
            dict. A dict, mapping all fields of WrittenTranslations instance.
        """
<<<<<<< HEAD
        written_translations_dict = {}
        for (content_id, language_code_to_written_translation) in (
                self.translations_mapping.iteritems()):
            written_translations_dict[content_id] = {}
            for (language_code, written_translation) in (
                    language_code_to_written_translation.iteritems()):
                written_translations_dict[content_id][language_code] = (
=======
        translations_mapping = {}
        for (content_id, language_code_to_written_translation) in (
                self.translations_mapping.iteritems()):
            translations_mapping[content_id] = {}
            for (language_code, written_translation) in (
                    language_code_to_written_translation.iteritems()):
                translations_mapping[content_id][language_code] = (
>>>>>>> f8b4c6a5
                    written_translation.to_dict())
        written_translations_dict = {
            'translations_mapping': translations_mapping
        }

        return written_translations_dict

    @classmethod
    def from_dict(cls, written_translations_dict):
        """Return a WrittenTranslations domain object from a dict.

        Args:
            written_translations_dict: dict. The dict representation of
                WrittenTranslations object.

        Returns:
            WrittenTranslations. The corresponding WrittenTranslations domain
            object.
        """
        translations_mapping = {}
        for (content_id, language_code_to_written_translation) in (
<<<<<<< HEAD
                written_translations_dict.iteritems()):
=======
                written_translations_dict['translations_mapping'].iteritems()):
>>>>>>> f8b4c6a5
            translations_mapping[content_id] = {}
            for (language_code, written_translation) in (
                    language_code_to_written_translation.iteritems()):
                translations_mapping[content_id][language_code] = (
                    WrittenTranslation.from_dict(written_translation))

        return cls(translations_mapping)

    def validate(self, expected_content_id_list):
        """Validates properties of the WrittenTranslations.
<<<<<<< HEAD
=======

        Args:
            expected_content_id_list: A list of content id which are expected to
            be inside they WrittenTranslations.
>>>>>>> f8b4c6a5

        Raises:
            ValidationError: One or more attributes of the WrittenTranslations
            are invalid.
        """
        if expected_content_id_list is not None:
            if not set(self.translations_mapping.keys()) == (
                    set(expected_content_id_list)):
                raise utils.ValidationError(
                    'Expected state written_translations to match the listed '
                    'content ids %s, found %s' % (
                        expected_content_id_list,
                        self.translations_mapping.keys())
                    )

        for (content_id, language_code_to_written_translation) in (
                self.translations_mapping.iteritems()):
            if not isinstance(content_id, basestring):
                raise utils.ValidationError(
                    'Expected content_id to be a string, received %s'
                    % content_id)
            if not isinstance(language_code_to_written_translation, dict):
                raise utils.ValidationError(
                    'Expected content_id value to be a dict, received %s'
                    % language_code_to_written_translation)
            for (language_code, written_translation) in (
                    language_code_to_written_translation.iteritems()):
                if not isinstance(language_code, basestring):
                    raise utils.ValidationError(
                        'Expected language_code to be a string, received %s'
                        % language_code)
                if not utils.is_valid_language_code(language_code):
                    raise utils.ValidationError(
                        'Invalid language_code: %s' % language_code)

                written_translation.validate()

    def get_available_languages(self):
        """Returns a set of language available in the WrittenTranslations.

        Returns:
            set(str). A set of languages available in the WrittenTranslations.
        """
        language_codes_set = set([])
        for language_code_to_written_translation in (
                self.translations_mapping.itervalues()):
            for language_code in language_code_to_written_translation:
                language_codes_set.add(language_code)
        return language_codes_set

    def get_content_ids_for_text_translation(self):
        """Returns a list of content_id available for text translation.

        Returns:
            list(str). A list of content id available for text translation.
        """
        return self.translations_mapping.keys()

    def add_content_id_for_translation(self, content_id):
        """Adds a content id as a key for the translation into the
        content_translation dict.

        Args:
            content_id: str. The id representing a subtitled html.

        Raises:
            Exception: The content id isn't a string.
        """
        if not isinstance(content_id, basestring):
            raise Exception(
                'Expected content_id to be a string, received %s' % content_id)
        if content_id in self.translations_mapping:
            raise Exception(
                'The content_id %s already exist.' % content_id)
        else:
            self.translations_mapping[content_id] = {}

    def delete_content_id_for_translation(self, content_id):
        """Deletes a content id from the content_translation dict.

        Args:
            content_id: str. The id representing a subtitled html.

        Raises:
            Exception: The content id isn't a string.
        """
        if not isinstance(content_id, basestring):
            raise Exception(
                'Expected content_id to be a string, received %s' % content_id)
        if content_id not in self.translations_mapping:
            raise Exception(
                'The content_id %s does not exist.' % content_id)
        else:
            self.translations_mapping.pop(content_id, None)


class RuleSpec(object):
    """Value object representing a rule specification."""

    def to_dict(self):
        """Returns a dict representing this RuleSpec domain object.

        Returns:
            dict. A dict, mapping all fields of RuleSpec instance.
        """
        return {
            'rule_type': self.rule_type,
            'inputs': self.inputs,
        }

    @classmethod
    def from_dict(cls, rulespec_dict):
        """Return a RuleSpec domain object from a dict.

        Args:
            rulespec_dict: dict. The dict representation of RuleSpec object.

        Returns:
            RuleSpec. The corresponding RuleSpec domain object.
        """
        return cls(
            rulespec_dict['rule_type'],
            rulespec_dict['inputs']
        )

    def __init__(self, rule_type, inputs):
        """Initializes a RuleSpec domain object.

        Args:
            rule_type: str. The rule type, e.g. "CodeContains" or "Equals". A
                full list of rule types can be found in
                extensions/interactions/rule_templates.json.
            inputs: dict. The values of the parameters needed in order to fully
                specify the rule. The keys for this dict can be deduced from
                the relevant description field in
                extensions/interactions/rule_templates.json -- they are
                enclosed in {{...}} braces.
        """
        self.rule_type = rule_type
        self.inputs = inputs

    def validate(self, rule_params_list, exp_param_specs_dict):
        """Validates a RuleSpec value object. It ensures the inputs dict does
        not refer to any non-existent parameters and that it contains values
        for all the parameters the rule expects.

        Args:
            rule_params_list: A list of parameters used by the rule represented
                by this RuleSpec instance, to be used to validate the inputs of
                this RuleSpec. Each element of the list represents a single
                parameter and is a tuple with two elements:
                    0: The name (string) of the parameter.
                    1: The typed object instance for that
                        parameter (e.g. Real).
            exp_param_specs_dict: A dict of specified parameters used in this
                exploration. Keys are parameter names and values are ParamSpec
                value objects with an object type property (obj_type). RuleSpec
                inputs may have a parameter value which refers to one of these
                exploration parameters.

        Raises:
            ValidationError: One or more attributes of the RuleSpec are
            invalid.
        """
        if not isinstance(self.inputs, dict):
            raise utils.ValidationError(
                'Expected inputs to be a dict, received %s' % self.inputs)
        input_key_set = set(self.inputs.keys())
        param_names_set = set([rp[0] for rp in rule_params_list])
        leftover_input_keys = input_key_set - param_names_set
        leftover_param_names = param_names_set - input_key_set

        # Check if there are input keys which are not rule parameters.
        if leftover_input_keys:
            logging.warning(
                'RuleSpec \'%s\' has inputs which are not recognized '
                'parameter names: %s' % (self.rule_type, leftover_input_keys))

        # Check if there are missing parameters.
        if leftover_param_names:
            raise utils.ValidationError(
                'RuleSpec \'%s\' is missing inputs: %s'
                % (self.rule_type, leftover_param_names))

        rule_params_dict = {rp[0]: rp[1] for rp in rule_params_list}
        for (param_name, param_value) in self.inputs.iteritems():
            param_obj = rule_params_dict[param_name]
            # Validate the parameter type given the value.
            if isinstance(param_value, basestring) and '{{' in param_value:
                # Value refers to a parameter spec. Cross-validate the type of
                # the parameter spec with the rule parameter.
                start_brace_index = param_value.index('{{') + 2
                end_brace_index = param_value.index('}}')
                param_spec_name = param_value[
                    start_brace_index:end_brace_index]
                if param_spec_name not in exp_param_specs_dict:
                    raise utils.ValidationError(
                        'RuleSpec \'%s\' has an input with name \'%s\' which '
                        'refers to an unknown parameter within the '
                        'exploration: %s' % (
                            self.rule_type, param_name, param_spec_name))
                # TODO(bhenning): The obj_type of the param_spec
                # (exp_param_specs_dict[param_spec_name]) should be validated
                # to be the same as param_obj.__name__ to ensure the rule spec
                # can accept the type of the parameter.
            else:
                # Otherwise, a simple parameter value needs to be normalizable
                # by the parameter object in order to be valid.
                param_obj.normalize(param_value)


class SubtitledHtml(object):
    """Value object representing subtitled HTML."""

    def __init__(self, content_id, html):
        """Initializes a SubtitledHtml domain object.

        Args:
            content_id: str. A unique id referring to the other assets for this
                content.
            html: str. A piece of user submitted HTML. This is cleaned in such
                a way as to contain a restricted set of HTML tags.
        """
        self.content_id = content_id
        self.html = html_cleaner.clean(html)
        self.validate()

    def to_dict(self):
        """Returns a dict representing this SubtitledHtml domain object.

        Returns:
            dict. A dict, mapping all fields of SubtitledHtml instance.
        """
        return {
            'content_id': self.content_id,
            'html': self.html
        }

    @classmethod
    def from_dict(cls, subtitled_html_dict):
        """Return a SubtitledHtml domain object from a dict.

        Args:
            subtitled_html_dict: dict. The dict representation of SubtitledHtml
                object.

        Returns:
            SubtitledHtml. The corresponding SubtitledHtml domain object.
        """
        return cls(
            subtitled_html_dict['content_id'], subtitled_html_dict['html'])

    def validate(self):
        """Validates properties of the SubtitledHtml.

        Raises:
            ValidationError: One or more attributes of the SubtitledHtml are
            invalid.
        """
        if not isinstance(self.content_id, basestring):
            raise utils.ValidationError(
                'Expected content id to be a string, received %s' %
                self.content_id)

        # TODO(sll): Add HTML sanitization checking.
        # TODO(sll): Validate customization args for rich-text components.
        if not isinstance(self.html, basestring):
            raise utils.ValidationError(
                'Invalid content HTML: %s' % self.html)

    def to_html(self, params):
        """Exports this SubtitledHTML object to an HTML string. The HTML is
        parameterized using the parameters in `params`.

        Args:
            params: dict. The keys are the parameter names and the values are
                the values of parameters.

        Raises:
            Exception: 'params' is not a dict.

        Returns:
            str. The HTML string that results after stripping
                out unrecognized tags and attributes.
        """
        if not isinstance(params, dict):
            raise Exception(
                'Expected context params for parsing subtitled HTML to be a '
                'dict, received %s' % params)

        return html_cleaner.clean(jinja_utils.parse_string(self.html, params))

    @classmethod
    def create_default_subtitled_html(cls, content_id):
        """Create a default SubtitledHtml domain object."""
        return cls(content_id, '')


class State(object):
    """Domain object for a state."""

    def __init__(
            self, content, param_changes, interaction,
            content_ids_to_audio_translations, written_translations,
            classifier_model_id=None):
        """Initializes a State domain object.

        Args:
            content: SubtitledHtml. The contents displayed to the reader in this
                state.
            param_changes: list(ParamChange). Parameter changes associated with
                this state.
            interaction: InteractionInstance. The interaction instance
                associated with this state.
            content_ids_to_audio_translations: dict. A dict representing audio
                translations for corresponding content_id.
<<<<<<< HEAD
            written_translations: dict. A dict representing translation script
                for corresponding content_id.
=======
            written_translations: WrittenTranslations. The written translations
                for the state contents.
>>>>>>> f8b4c6a5
            classifier_model_id: str or None. The classifier model ID
                associated with this state, if applicable.
        """
        # The content displayed to the reader in this state.
        self.content = content
        # Parameter changes associated with this state.
        self.param_changes = [param_domain.ParamChange(
            param_change.name, param_change.generator.id,
            param_change.customization_args
        ) for param_change in param_changes]
        # The interaction instance associated with this state.
        self.interaction = InteractionInstance(
            interaction.id, interaction.customization_args,
            interaction.answer_groups, interaction.default_outcome,
            interaction.confirmed_unclassified_answers,
            interaction.hints, interaction.solution)
        self.classifier_model_id = classifier_model_id
        self.content_ids_to_audio_translations = (
            content_ids_to_audio_translations)
        self.written_translations = written_translations

    def validate(self, exp_param_specs_dict, allow_null_interaction):
        """Validates various properties of the State.

        Args:
            exp_param_specs_dict: dict or None. A dict of specified parameters
                used in this exploration. Keys are parameter names and values
                are ParamSpec value objects with an object type
                property(obj_type). It is None if the state belongs to a
                question.
            allow_null_interaction: bool. Whether this state's interaction is
                allowed to be unspecified.

        Raises:
            ValidationError: One or more attributes of the State are invalid.
        """
        self.content.validate()

        if not isinstance(self.param_changes, list):
            raise utils.ValidationError(
                'Expected state param_changes to be a list, received %s'
                % self.param_changes)
        for param_change in self.param_changes:
            param_change.validate()

        if not allow_null_interaction and self.interaction.id is None:
            raise utils.ValidationError(
                'This state does not have any interaction specified.')
        elif self.interaction.id is not None:
            self.interaction.validate(exp_param_specs_dict)

        content_id_list = []
        content_id_list.append(self.content.content_id)
        for answer_group in self.interaction.answer_groups:
            feedback_content_id = answer_group.outcome.feedback.content_id
            if feedback_content_id in content_id_list:
                raise utils.ValidationError(
                    'Found a duplicate content id %s' % feedback_content_id)
            content_id_list.append(feedback_content_id)
        if self.interaction.default_outcome:
            default_outcome_content_id = (
                self.interaction.default_outcome.feedback.content_id)
            if default_outcome_content_id in content_id_list:
                raise utils.ValidationError(
                    'Found a duplicate content id %s'
                    % default_outcome_content_id)
            content_id_list.append(default_outcome_content_id)
        for hint in self.interaction.hints:
            hint_content_id = hint.hint_content.content_id
            if hint_content_id in content_id_list:
                raise utils.ValidationError(
                    'Found a duplicate content id %s' % hint_content_id)
            content_id_list.append(hint_content_id)
        if self.interaction.solution:
            solution_content_id = (
                self.interaction.solution.explanation.content_id)
            if solution_content_id in content_id_list:
                raise utils.ValidationError(
                    'Found a duplicate content id %s' % solution_content_id)
            content_id_list.append(solution_content_id)
        available_content_ids_in_audio_translations = (
            self.content_ids_to_audio_translations.keys())

        self.written_translations.validate(content_id_list)

        if not set(content_id_list) == set(
                available_content_ids_in_audio_translations):
            raise utils.ValidationError(
                'Expected state content_ids_to_audio_translations to match the '
                'listed content ids %s, found %s' % (
                    content_id_list,
                    available_content_ids_in_audio_translations))

        if not isinstance(self.content_ids_to_audio_translations, dict):
            raise utils.ValidationError(
                'Expected state content_ids_to_audio_translations to be a dict,'
                'received %s' % self.content_ids_to_audio_translations)

        for (content_id, audio_translations) in (
                self.content_ids_to_audio_translations.iteritems()):

            if not isinstance(content_id, basestring):
                raise utils.ValidationError(
                    'Expected content_id to be a string, received: %s' %
                    content_id)
            if not isinstance(audio_translations, dict):
                raise utils.ValidationError(
                    'Expected audio_translations to be a dict, received %s'
                    % audio_translations)

            allowed_audio_language_codes = [
                language['id'] for language in (
                    constants.SUPPORTED_AUDIO_LANGUAGES)]
            for language_code, translation in audio_translations.iteritems():
                if not isinstance(language_code, basestring):
                    raise utils.ValidationError(
                        'Expected language code to be a string, received: %s' %
                        language_code)

                if language_code not in allowed_audio_language_codes:
                    raise utils.ValidationError(
                        'Unrecognized language code: %s' % language_code)

                translation.validate()

    def get_training_data(self):
        """Retrieves training data from the State domain object."""
        state_training_data_by_answer_group = []
        for (answer_group_index, answer_group) in enumerate(
                self.interaction.answer_groups):
            if answer_group.training_data:
                answers = copy.deepcopy(answer_group.training_data)
                state_training_data_by_answer_group.append({
                    'answer_group_index': answer_group_index,
                    'answers': answers
                })
        return state_training_data_by_answer_group

    def can_undergo_classification(self):
        """Checks whether the answers for this state satisfy the preconditions
        for a ML model to be trained.

        Returns:
            bool: True, if the conditions are satisfied.
        """
        training_examples_count = 0
        labels_count = 0
        training_examples_count += len(
            self.interaction.confirmed_unclassified_answers)
        for answer_group in self.interaction.answer_groups:
            training_examples_count += len(answer_group.training_data)
            labels_count += 1
        if ((training_examples_count >= feconf.MIN_TOTAL_TRAINING_EXAMPLES) and
                (labels_count >= feconf.MIN_ASSIGNED_LABELS)):
            return True
        return False

    @classmethod
    def convert_state_dict_to_yaml(cls, state_dict, width):
        """Converts the given state dict to yaml format.

        Args:
            state_dict: dict. A dict representing a state in an exploration.
            width: int. The maximum number of characters in a line for the
                returned YAML string.

        Returns:
            str. The YAML version of the state_dict.

        Raises:
            Exception: The state_dict does not represent a valid state.
        """
        try:
            # Check if the state_dict can be converted to a State.
            state = cls.from_dict(state_dict)
        except Exception:
            logging.info('Bad state dict: %s' % str(state_dict))
            raise Exception('Could not convert state dict to YAML.')

        return utils.yaml_from_dict(state.to_dict(), width=width)

    def _update_content_ids_in_assets(self, old_ids_list, new_ids_list):
        """Adds or deletes content ids in assets i.e, other parts of state
        object such as content_ids_to_audio_translations.

        Args:
            old_ids_list: list(str). A list of content ids present earlier
                within the substructure (like answer groups, hints etc.) of
                state.
            new_ids_list: list(str). A list of content ids currently present
                within the substructure (like answer groups, hints etc.) of
                state.
        """
        content_ids_to_delete = set(old_ids_list) - set(new_ids_list)
        content_ids_to_add = set(new_ids_list) - set(old_ids_list)
        content_ids_for_text_translations = (
            self.written_translations.get_content_ids_for_text_translation())
        for content_id in content_ids_to_delete:
            if not content_id in self.content_ids_to_audio_translations:
                raise Exception(
                    'The content_id %s does not exist in '
                    'content_ids_to_audio_translations.' % content_id)
            elif not content_id in content_ids_for_text_translations:
                raise Exception(
                    'The content_id %s does not exist in written_translations.'
                    % content_id)
            else:
                self.content_ids_to_audio_translations.pop(content_id)
                self.written_translations.delete_content_id_for_translation(
                    content_id)

        for content_id in content_ids_to_add:
            if content_id in self.content_ids_to_audio_translations:
                raise Exception(
                    'The content_id %s already exists in '
                    'content_ids_to_audio_translations.' % content_id)
            elif content_id in content_ids_for_text_translations:
                raise Exception(
                    'The content_id %s does not exist in written_translations.'
                    % content_id)
            else:
                self.content_ids_to_audio_translations[content_id] = {}
                self.written_translations.add_content_id_for_translation(
                    content_id)

    def update_content(self, content_dict):
        """Update the content of this state.

        Args:
            content_dict: dict. The dict representation of SubtitledHtml
                object.
        """
        # TODO(sll): Must sanitize all content in RTE component attrs.
        self.content = SubtitledHtml.from_dict(content_dict)

    def update_param_changes(self, param_change_dicts):
        """Update the param_changes dict attribute.

        Args:
            param_change_dicts: list(dict). List of param_change dicts that
                represent ParamChange domain object.
        """
        self.param_changes = [
            param_domain.ParamChange.from_dict(param_change_dict)
            for param_change_dict in param_change_dicts]

    def update_interaction_id(self, interaction_id):
        """Update the interaction id attribute.

        Args:
            interaction_id: str. The new interaction id to set.
        """
        self.interaction.id = interaction_id
        # TODO(sll): This should also clear interaction.answer_groups (except
        # for the default rule). This is somewhat mitigated because the client
        # updates interaction_answer_groups directly after this, but we should
        # fix it.

    def update_interaction_customization_args(self, customization_args):
        """Update the customization_args of InteractionInstance domain object.

        Args:
            customization_args: dict. The new customization_args to set.
        """
        self.interaction.customization_args = customization_args

    def update_interaction_answer_groups(self, answer_groups_list):
        """Update the list of AnswerGroup in IteractioInstancen domain object.

        Args:
            answer_groups_list: list(dict). List of dicts that represent
                AnswerGroup domain object.
        """
        if not isinstance(answer_groups_list, list):
            raise Exception(
                'Expected interaction_answer_groups to be a list, received %s'
                % answer_groups_list)

        interaction_answer_groups = []
        old_content_id_list = [
            answer_group.outcome.feedback.content_id for answer_group in (
                self.interaction.answer_groups)]
        # TODO(yanamal): Do additional calculations here to get the
        # parameter changes, if necessary.
        for answer_group_dict in answer_groups_list:
            rule_specs_list = answer_group_dict['rule_specs']
            if not isinstance(rule_specs_list, list):
                raise Exception(
                    'Expected answer group rule specs to be a list, '
                    'received %s' % rule_specs_list)

            answer_group = AnswerGroup(
                Outcome.from_dict(answer_group_dict['outcome']), [],
                answer_group_dict['training_data'],
                answer_group_dict['tagged_misconception_id'])
            for rule_dict in rule_specs_list:
                rule_spec = RuleSpec.from_dict(rule_dict)

                # Normalize and store the rule params.
                rule_inputs = rule_spec.inputs
                if not isinstance(rule_inputs, dict):
                    raise Exception(
                        'Expected rule_inputs to be a dict, received %s'
                        % rule_inputs)
                for param_name, value in rule_inputs.iteritems():
                    param_type = (
                        interaction_registry.Registry.get_interaction_by_id(
                            self.interaction.id
                        ).get_rule_param_type(rule_spec.rule_type, param_name))

                    if (isinstance(value, basestring) and
                            '{{' in value and '}}' in value):
                        # TODO(jacobdavis11): Create checks that all parameters
                        # referred to exist and have the correct types.
                        normalized_param = value
                    else:
                        try:
                            normalized_param = param_type.normalize(value)
                        except TypeError:
                            raise Exception(
                                '%s has the wrong type. It should be a %s.' %
                                (value, param_type.__name__))
                    rule_inputs[param_name] = normalized_param

                answer_group.rule_specs.append(rule_spec)
            interaction_answer_groups.append(answer_group)
        self.interaction.answer_groups = interaction_answer_groups

        new_content_id_list = [
            answer_group.outcome.feedback.content_id for answer_group in (
                self.interaction.answer_groups)]
        self._update_content_ids_in_assets(
            old_content_id_list, new_content_id_list)

    def update_interaction_default_outcome(self, default_outcome_dict):
        """Update the default_outcome of InteractionInstance domain object.

        Args:
            default_outcome_dict: dict. Dict that represents Outcome domain
                object.
        """
        old_content_id_list = []
        new_content_id_list = []
        if self.interaction.default_outcome:
            old_content_id_list.append(
                self.interaction.default_outcome.feedback.content_id)

        if default_outcome_dict:
            if not isinstance(default_outcome_dict, dict):
                raise Exception(
                    'Expected default_outcome_dict to be a dict, received %s'
                    % default_outcome_dict)
            self.interaction.default_outcome = Outcome.from_dict(
                default_outcome_dict)
            new_content_id_list.append(
                self.interaction.default_outcome.feedback.content_id)
        else:
            self.interaction.default_outcome = None

        self._update_content_ids_in_assets(
            old_content_id_list, new_content_id_list)

    def update_interaction_confirmed_unclassified_answers(
            self, confirmed_unclassified_answers):
        """Update the confirmed_unclassified_answers of IteractionInstance
        domain object.

        Args:
            confirmed_unclassified_answers: list(AnswerGroup). The new list of
                answers which have been confirmed to be associated with the
                default outcome.

        Raises:
            Exception: 'confirmed_unclassified_answers' is not a list.
        """
        if not isinstance(confirmed_unclassified_answers, list):
            raise Exception(
                'Expected confirmed_unclassified_answers to be a list,'
                ' received %s' % confirmed_unclassified_answers)
        self.interaction.confirmed_unclassified_answers = (
            confirmed_unclassified_answers)

    def update_interaction_hints(self, hints_list):
        """Update the list of hints.

        Args:
            hints_list: list(dict). A list of dict; each dict represents a Hint
                object.

        Raises:
            Exception: 'hints_list' is not a list.
        """
        if not isinstance(hints_list, list):
            raise Exception(
                'Expected hints_list to be a list, received %s'
                % hints_list)
        old_content_id_list = [
            hint.hint_content.content_id for hint in self.interaction.hints]
        self.interaction.hints = [
            Hint.from_dict(hint_dict)
            for hint_dict in hints_list]

        new_content_id_list = [
            hint.hint_content.content_id for hint in self.interaction.hints]
        self._update_content_ids_in_assets(
            old_content_id_list, new_content_id_list)

    def update_interaction_solution(self, solution_dict):
        """Update the solution of interaction.

        Args:
            solution_dict: dict or None. The dict representation of
                Solution object.

        Raises:
            Exception: 'solution_dict' is not a dict.
        """
        old_content_id_list = []
        new_content_id_list = []
        if self.interaction.solution:
            old_content_id_list.append(
                self.interaction.solution.explanation.content_id)

        if solution_dict is not None:
            if not isinstance(solution_dict, dict):
                raise Exception(
                    'Expected solution to be a dict, received %s'
                    % solution_dict)
            self.interaction.solution = Solution.from_dict(
                self.interaction.id, solution_dict)
            new_content_id_list.append(
                self.interaction.solution.explanation.content_id)
        else:
            self.interaction.solution = None

        self._update_content_ids_in_assets(
            old_content_id_list, new_content_id_list)

    def update_content_ids_to_audio_translations(
            self, content_ids_to_audio_translations_dict):
        """Update the content_ids_to_audio_translations of a state.

        Args:
            content_ids_to_audio_translations_dict: dict. The dict
                representation of content_ids_to_audio_translations.
        """
        self.content_ids_to_audio_translations = {
            content_id: {
                language_code: AudioTranslation.from_dict(
                    audio_translation_dict)
                for language_code, audio_translation_dict in
                audio_translations.iteritems()
            } for content_id, audio_translations in (
                content_ids_to_audio_translations_dict.iteritems())
        }

<<<<<<< HEAD
    def update_written_translations(self, written_translations_dict):
        """Update the written_translations of a state.

        Args:
            written_translations_dict: dict. The dict representation of
                written_translations.
        """
        if not isinstance(written_translations_dict, dict):
            raise Exception(
                'Expected written_translations to be a dict, received %s'
                % written_translations_dict)
        self.written_translations = WrittenTranslations.from_dict(
            written_translations_dict)
=======
    def update_written_translations(self, written_translations):
        """Update the written_translations of a state.

        Args:
            written_translations: WrittenTranslations. The new
                WrittenTranslations object for the state.
        """
        self.written_translations = written_translations
>>>>>>> f8b4c6a5

    def to_dict(self):
        """Returns a dict representing this State domain object.

        Returns:
            dict. A dict mapping all fields of State instance.
        """
        content_ids_to_audio_translations_dict = {}
        for content_id, audio_translations in (
                self.content_ids_to_audio_translations.iteritems()):
            audio_translations_dict = {}
            for lang_code, audio_translation in audio_translations.iteritems():
                audio_translations_dict[lang_code] = (
                    AudioTranslation.to_dict(audio_translation))
            content_ids_to_audio_translations_dict[content_id] = (
                audio_translations_dict)

        return {
            'content': self.content.to_dict(),
            'param_changes': [param_change.to_dict()
                              for param_change in self.param_changes],
            'interaction': self.interaction.to_dict(),
            'classifier_model_id': self.classifier_model_id,
            'content_ids_to_audio_translations': (
                content_ids_to_audio_translations_dict),
            'written_translations': self.written_translations.to_dict()
        }

    @classmethod
    def from_dict(cls, state_dict):
        """Return a State domain object from a dict.

        Args:
            state_dict: dict. The dict representation of State object.

        Returns:
            State. The corresponding State domain object.
        """
        content_ids_to_audio_translations = {}
        for content_id, audio_translations_dict in (
                state_dict['content_ids_to_audio_translations'].iteritems()):
            audio_translations = {}
            for lang_code, audio_translation in (
                    audio_translations_dict.iteritems()):
                audio_translations[lang_code] = (
                    AudioTranslation.from_dict(audio_translation))
            content_ids_to_audio_translations[content_id] = (
                audio_translations)
        return cls(
            SubtitledHtml.from_dict(state_dict['content']),
            [param_domain.ParamChange.from_dict(param)
             for param in state_dict['param_changes']],
            InteractionInstance.from_dict(state_dict['interaction']),
            content_ids_to_audio_translations,
            WrittenTranslations.from_dict(state_dict['written_translations']),
            state_dict['classifier_model_id'])

    @classmethod
    def create_default_state(
            cls, default_dest_state_name, is_initial_state=False):
        """Return a State domain object with default value.

        Args:
            default_dest_state_name: str. The default destination state.
            is_initial_state: bool. Whether this state represents the initial
                state of an exploration.

        Returns:
            State. The corresponding State domain object.
        """
        content_html = (
            feconf.DEFAULT_INIT_STATE_CONTENT_STR if is_initial_state else '')
        content_id = feconf.DEFAULT_NEW_STATE_CONTENT_ID
        return cls(
            SubtitledHtml(content_id, content_html),
            [],
            InteractionInstance.create_default_interaction(
                default_dest_state_name),
            copy.deepcopy(feconf.DEFAULT_CONTENT_IDS_TO_AUDIO_TRANSLATIONS),
<<<<<<< HEAD
            WrittenTranslations(
=======
            WrittenTranslations.from_dict(
>>>>>>> f8b4c6a5
                copy.deepcopy(feconf.DEFAULT_WRITTEN_TRANSLATIONS)))

    @classmethod
    def convert_html_fields_in_state(cls, state_dict, conversion_fn):
        """Applies a conversion function on all the html strings in a state
        to migrate them to a desired state.

        Args:
            state_dict: dict. The dict representation of State object.
            conversion_fn: function. The conversion function to be applied on
                the states_dict.

        Returns:
            dict. The converted state_dict.
        """
        state_dict['content']['html'] = (
            conversion_fn(state_dict['content']['html']))
        if state_dict['interaction']['default_outcome']:
            interaction_feedback_html = state_dict[
                'interaction']['default_outcome']['feedback']['html']
            state_dict['interaction']['default_outcome']['feedback'][
                'html'] = conversion_fn(interaction_feedback_html)

        for answer_group_index, answer_group in enumerate(
                state_dict['interaction']['answer_groups']):
            answer_group_html = answer_group['outcome']['feedback']['html']
            state_dict['interaction']['answer_groups'][
                answer_group_index]['outcome']['feedback']['html'] = (
                    conversion_fn(answer_group_html))
            if state_dict['interaction']['id'] == 'ItemSelectionInput':
                for rule_spec_index, rule_spec in enumerate(
                        answer_group['rule_specs']):
                    for x_index, x in enumerate(rule_spec['inputs']['x']):
                        state_dict['interaction']['answer_groups'][
                            answer_group_index]['rule_specs'][
                                rule_spec_index]['inputs']['x'][x_index] = (
                                    conversion_fn(x))
        for hint_index, hint in enumerate(
                state_dict['interaction']['hints']):
            hint_html = hint['hint_content']['html']
            state_dict['interaction']['hints'][hint_index][
                'hint_content']['html'] = conversion_fn(hint_html)

        if state_dict['interaction']['solution']:
            solution_html = state_dict[
                'interaction']['solution']['explanation']['html']
            state_dict['interaction']['solution']['explanation']['html'] = (
                conversion_fn(solution_html))

        if state_dict['interaction']['id'] in (
                'ItemSelectionInput', 'MultipleChoiceInput'):
            for value_index, value in enumerate(
                    state_dict['interaction']['customization_args'][
                        'choices']['value']):
                state_dict['interaction']['customization_args'][
                    'choices']['value'][value_index] = conversion_fn(value)

        return state_dict<|MERGE_RESOLUTION|>--- conflicted
+++ resolved
@@ -788,15 +788,6 @@
         Returns:
             dict. A dict, mapping all fields of WrittenTranslations instance.
         """
-<<<<<<< HEAD
-        written_translations_dict = {}
-        for (content_id, language_code_to_written_translation) in (
-                self.translations_mapping.iteritems()):
-            written_translations_dict[content_id] = {}
-            for (language_code, written_translation) in (
-                    language_code_to_written_translation.iteritems()):
-                written_translations_dict[content_id][language_code] = (
-=======
         translations_mapping = {}
         for (content_id, language_code_to_written_translation) in (
                 self.translations_mapping.iteritems()):
@@ -804,7 +795,6 @@
             for (language_code, written_translation) in (
                     language_code_to_written_translation.iteritems()):
                 translations_mapping[content_id][language_code] = (
->>>>>>> f8b4c6a5
                     written_translation.to_dict())
         written_translations_dict = {
             'translations_mapping': translations_mapping
@@ -826,11 +816,7 @@
         """
         translations_mapping = {}
         for (content_id, language_code_to_written_translation) in (
-<<<<<<< HEAD
-                written_translations_dict.iteritems()):
-=======
                 written_translations_dict['translations_mapping'].iteritems()):
->>>>>>> f8b4c6a5
             translations_mapping[content_id] = {}
             for (language_code, written_translation) in (
                     language_code_to_written_translation.iteritems()):
@@ -841,13 +827,10 @@
 
     def validate(self, expected_content_id_list):
         """Validates properties of the WrittenTranslations.
-<<<<<<< HEAD
-=======
 
         Args:
             expected_content_id_list: A list of content id which are expected to
             be inside they WrittenTranslations.
->>>>>>> f8b4c6a5
 
         Raises:
             ValidationError: One or more attributes of the WrittenTranslations
@@ -1164,13 +1147,8 @@
                 associated with this state.
             content_ids_to_audio_translations: dict. A dict representing audio
                 translations for corresponding content_id.
-<<<<<<< HEAD
-            written_translations: dict. A dict representing translation script
-                for corresponding content_id.
-=======
             written_translations: WrittenTranslations. The written translations
                 for the state contents.
->>>>>>> f8b4c6a5
             classifier_model_id: str or None. The classifier model ID
                 associated with this state, if applicable.
         """
@@ -1627,21 +1605,6 @@
                 content_ids_to_audio_translations_dict.iteritems())
         }
 
-<<<<<<< HEAD
-    def update_written_translations(self, written_translations_dict):
-        """Update the written_translations of a state.
-
-        Args:
-            written_translations_dict: dict. The dict representation of
-                written_translations.
-        """
-        if not isinstance(written_translations_dict, dict):
-            raise Exception(
-                'Expected written_translations to be a dict, received %s'
-                % written_translations_dict)
-        self.written_translations = WrittenTranslations.from_dict(
-            written_translations_dict)
-=======
     def update_written_translations(self, written_translations):
         """Update the written_translations of a state.
 
@@ -1650,7 +1613,6 @@
                 WrittenTranslations object for the state.
         """
         self.written_translations = written_translations
->>>>>>> f8b4c6a5
 
     def to_dict(self):
         """Returns a dict representing this State domain object.
@@ -1730,11 +1692,7 @@
             InteractionInstance.create_default_interaction(
                 default_dest_state_name),
             copy.deepcopy(feconf.DEFAULT_CONTENT_IDS_TO_AUDIO_TRANSLATIONS),
-<<<<<<< HEAD
-            WrittenTranslations(
-=======
             WrittenTranslations.from_dict(
->>>>>>> f8b4c6a5
                 copy.deepcopy(feconf.DEFAULT_WRITTEN_TRANSLATIONS)))
 
     @classmethod
