--- conflicted
+++ resolved
@@ -939,22 +939,6 @@
         """Return a dict representing the number of translation available in a
         languages in which there exist at least one translation in the
         WrittenTranslation object.
-<<<<<<< HEAD
-
-        Returns:
-            dict(str, int). A dict with language code as a key and number of
-            translation available in that language as the value.
-        """
-        translation_counts = collections.defaultdict(int)
-        for translations in self.translations_mapping.itervalues():
-            for language, translation in translations.iteritems():
-                if not translation.needs_update:
-                    translation_counts[language] += 1
-
-        return translation_counts
-
-=======
->>>>>>> 9b10881e
 
         Returns:
             dict(str, int). A dict with language code as a key and number of
