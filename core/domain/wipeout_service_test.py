--- conflicted
+++ resolved
@@ -3995,7 +3995,6 @@
 class WipeoutServiceDeleteSuggestionModelsTests(test_utils.GenericTestBase):
     """Provides testing of the deletion part of wipeout service."""
 
-<<<<<<< HEAD
     USER_1_EMAIL: Final = 'some@email.com'
     USER_1_USERNAME: Final = 'username1'
     USER_2_EMAIL: Final = 'some-other@email.com'
@@ -4003,24 +4002,11 @@
     VOICEOVER_1_ID: Final = 'voiceover_1_id'
     VOICEOVER_2_ID: Final = 'voiceover_2_id'
     TRANSLATION_STATS_1_ID: Final = 'translation_1_id'
+    QUESTION_STATS_1_ID = 'question_1_id'
     EXP_1_ID: Final = 'exp_1_id'
     EXP_2_ID: Final = 'exp_2_id'
 
     def setUp(self) -> None:
-=======
-    USER_1_EMAIL = 'some@email.com'
-    USER_1_USERNAME = 'username1'
-    USER_2_EMAIL = 'some-other@email.com'
-    USER_2_USERNAME = 'username2'
-    VOICEOVER_1_ID = 'voiceover_1_id'
-    VOICEOVER_2_ID = 'voiceover_2_id'
-    TRANSLATION_STATS_1_ID = 'translation_1_id'
-    QUESTION_STATS_1_ID = 'question_1_id'
-    EXP_1_ID = 'exp_1_id'
-    EXP_2_ID = 'exp_2_id'
-
-    def setUp(self):
->>>>>>> 98c5d92a
         super().setUp()
         self.signup(self.USER_1_EMAIL, self.USER_1_USERNAME)
         self.signup(self.USER_2_EMAIL, self.USER_2_USERNAME)
