--- conflicted
+++ resolved
@@ -421,16 +421,9 @@
         self.save_new_question(
             self.QUESTION_1_ID,
             self.user_1_id,
-<<<<<<< HEAD
             self._create_valid_question_data('ABC'),
             [self.SKILL_1_ID]
         )
-=======
-            abbreviated_name='abbrev-one',
-            url_fragment='frag-one',
-            canonical_story_ids=[self.STORY_1_ID])
-        self.save_new_story(self.STORY_1_ID, self.user_1_id, self.TOPIC_1_ID)
->>>>>>> a98aa9e0
         wipeout_service.pre_delete_user(self.user_1_id)
         wipeout_service.pre_delete_user(self.user_2_id)
 
@@ -558,7 +551,6 @@
             pending_deletion_model
             .activity_mappings[models.NAMES.question][self.QUESTION_1_ID])
 
-<<<<<<< HEAD
     def test_multiple_questions_are_pseudonymized(self):
         self.save_new_question(
             self.QUESTION_2_ID,
@@ -566,13 +558,6 @@
             self._create_valid_question_data('ABC'),
             [self.SKILL_1_ID]
         )
-=======
-    def test_multiple_stories_are_pseudonymized(self):
-        self.save_new_topic(
-            self.TOPIC_1_ID, self.user_1_id, name='Topic 2',
-            abbreviated_name='abbrev-two', url_fragment='frag-two')
-        self.save_new_story(self.STORY_2_ID, self.user_1_id, self.TOPIC_1_ID)
->>>>>>> a98aa9e0
 
         wipeout_service.delete_user(
             wipeout_service.get_pending_deletion_request(self.user_1_id))
@@ -613,7 +598,6 @@
         )
         self.assertEqual(
             commit_log_model.user_id,
-<<<<<<< HEAD
             pending_deletion_model
             .activity_mappings[models.NAMES.question][self.QUESTION_2_ID])
 
@@ -1176,6 +1160,8 @@
         self.save_new_topic(
             self.TOPIC_1_ID,
             self.user_1_id,
+            abbreviated_name='abbrev-one',
+            url_fragment='frag-one',
             canonical_story_ids=[self.STORY_1_ID])
         self.save_new_story(self.STORY_1_ID, self.user_1_id, self.TOPIC_1_ID)
         wipeout_service.pre_delete_user(self.user_1_id)
@@ -1284,7 +1270,9 @@
             .activity_mappings[models.NAMES.story][self.STORY_1_ID])
 
     def test_multiple_stories_are_pseudonymized(self):
-        self.save_new_topic(self.TOPIC_1_ID, self.user_1_id, name='Topic 2')
+        self.save_new_topic(
+            self.TOPIC_1_ID, self.user_1_id, name='Topic 2',
+            abbreviated_name='abbrev-two', url_fragment='frag-two')
         self.save_new_story(self.STORY_2_ID, self.user_1_id, self.TOPIC_1_ID)
 
         wipeout_service.delete_user(
@@ -1316,17 +1304,11 @@
             commit_log_model.user_id,
             pending_deletion_model
             .activity_mappings[models.NAMES.story][self.STORY_2_ID])
-
-    def test_multiple_stories_with_multiple_users_are_pseudonymized(self):
-        self.save_new_topic(self.TOPIC_1_ID, self.user_2_id, name='Topic 2')
-=======
-            pending_deletion_model.story_mappings[self.STORY_2_ID])
 
     def test_multiple_stories_with_multiple_users_are_pseudonymized(self):
         self.save_new_topic(
             self.TOPIC_1_ID, self.user_2_id, name='Topic 2',
             abbreviated_name='abbrev-three', url_fragment='frag-three')
->>>>>>> a98aa9e0
         self.save_new_story(self.STORY_2_ID, self.user_2_id, self.TOPIC_1_ID)
 
         wipeout_service.delete_user(
