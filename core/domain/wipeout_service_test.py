# Copyright 2020 The Oppia Authors. All Rights Reserved.
#
# Licensed under the Apache License, Version 2.0 (the "License");
# you may not use this file except in compliance with the License.
# You may obtain a copy of the License at
#
#      http://www.apache.org/licenses/LICENSE-2.0
#
# Unless required by applicable law or agreed to in writing, software
# distributed under the License is distributed on an "AS-IS" BASIS,
# WITHOUT WARRANTIES OR CONDITIONS OF ANY KIND, either express or implied.
# See the License for the specific language governing permissions and
# limitations under the License.

"""Tests for wipeout service."""

from __future__ import absolute_import  # pylint: disable=import-only-modules
from __future__ import unicode_literals  # pylint: disable=import-only-modules

import logging

from constants import constants
from core.domain import question_domain
from core.domain import question_services
from core.domain import rights_manager
from core.domain import skill_domain
from core.domain import skill_services
from core.domain import story_domain
from core.domain import story_services
from core.domain import user_services
from core.domain import wipeout_domain
from core.domain import wipeout_service
from core.platform import models
from core.tests import test_utils
import feconf

(
    base_models, collection_models, exp_models,
<<<<<<< HEAD
    feedback_models, improvements_models, question_models,
    skill_models, story_models, suggestion_models,
    user_models
) = models.Registry.import_models([
    models.NAMES.base_model, models.NAMES.collection, models.NAMES.exploration,
    models.NAMES.feedback, models.NAMES.improvements, models.NAMES.question,
    models.NAMES.skill, models.NAMES.story, models.NAMES.suggestion,
    models.NAMES.user
=======
    improvements_models, question_models, skill_models,
    story_models, user_models
) = models.Registry.import_models([
    models.NAMES.base_model, models.NAMES.collection, models.NAMES.exploration,
    models.NAMES.improvements, models.NAMES.question, models.NAMES.skill,
    models.NAMES.story, models.NAMES.user
>>>>>>> 598fb604
])


class WipeoutServiceHelpersTests(test_utils.GenericTestBase):
    """Provides testing of the pre-deletion part of wipeout service."""

    USER_1_EMAIL = 'some@email.com'
    USER_1_USERNAME = 'username1'
    USER_2_EMAIL = 'some-other@email.com'
    USER_2_USERNAME = 'username2'

    def setUp(self):
        super(WipeoutServiceHelpersTests, self).setUp()
        self.signup(self.USER_1_EMAIL, self.USER_1_USERNAME)
        self.user_1_id = self.get_user_id_from_email(self.USER_1_EMAIL)

    def test_gets_pending_deletion_request(self):
        wipeout_service.save_pending_deletion_request(
            wipeout_domain.PendingDeletionRequest.create_default(
                self.user_1_id, self.USER_1_EMAIL, ['exp1', 'exp2'], ['col1']
            )
        )

        pending_deletion_request = (
            wipeout_service.get_pending_deletion_request(self.user_1_id))
        self.assertEqual(pending_deletion_request.user_id, self.user_1_id)
        self.assertEqual(pending_deletion_request.email, self.USER_1_EMAIL)
        self.assertEqual(pending_deletion_request.deletion_complete, False)
        self.assertEqual(
            pending_deletion_request.exploration_ids, ['exp1', 'exp2'])
        self.assertEqual(pending_deletion_request.collection_ids, ['col1'])
        self.assertEqual(pending_deletion_request.activity_mappings, {})

    def test_saves_pending_deletion_request_when_new(self):
        pending_deletion_request = (
            wipeout_domain.PendingDeletionRequest.create_default(
                self.user_1_id, self.USER_1_EMAIL, [], []))
        wipeout_service.save_pending_deletion_request(pending_deletion_request)

        pending_deletion_request_model = (
            user_models.PendingDeletionRequestModel.get_by_id(self.user_1_id))

        self.assertEqual(pending_deletion_request_model.id, self.user_1_id)
        self.assertEqual(
            pending_deletion_request_model.email, self.USER_1_EMAIL)
        self.assertEqual(
            pending_deletion_request_model.deletion_complete, False)
        self.assertEqual(pending_deletion_request_model.exploration_ids, [])
        self.assertEqual(pending_deletion_request_model.collection_ids, [])
        self.assertEqual(pending_deletion_request_model.activity_mappings, {})

    def test_saves_pending_deletion_request_when_already_existing(self):
        pending_deletion_request_model_old = (
            user_models.PendingDeletionRequestModel(
                id=self.user_1_id,
                email=self.USER_1_EMAIL,
                deletion_complete=False,
                exploration_ids=['exp1', 'exp2'],
                collection_ids=['col1'],
                activity_mappings={}
            )
        )
        pending_deletion_request_model_old.put()

        pending_deletion_request = (
            wipeout_domain.PendingDeletionRequest.create_default(
                self.user_1_id, self.USER_1_EMAIL, ['exp1', 'exp2'], ['col1']))
        pending_deletion_request.deletion_complete = True
        pending_deletion_request.activity_mappings = {
            'story': {'story_id': 'user_id'}
        }
        wipeout_service.save_pending_deletion_request(pending_deletion_request)

        pending_deletion_request_model_new = (
            user_models.PendingDeletionRequestModel.get_by_id(self.user_1_id))

        self.assertEqual(pending_deletion_request_model_new.id, self.user_1_id)
        self.assertEqual(
            pending_deletion_request_model_new.email, self.USER_1_EMAIL)
        self.assertEqual(
            pending_deletion_request_model_new.deletion_complete, True)
        self.assertEqual(
            pending_deletion_request_model_new.exploration_ids,
            ['exp1', 'exp2'])
        self.assertEqual(
            pending_deletion_request_model_new.collection_ids, ['col1'])
        self.assertEqual(
            pending_deletion_request_model_new.activity_mappings,
            {'story': {'story_id': 'user_id'}})
        self.assertEqual(
            pending_deletion_request_model_old.created_on,
            pending_deletion_request_model_new.created_on)

    def test_deletes_pending_deletion_request(self):
        wipeout_service.save_pending_deletion_request(
            wipeout_domain.PendingDeletionRequest.create_default(
                self.user_1_id, self.USER_1_EMAIL, ['exp1', 'exp2'], ['col1']
            )
        )

        wipeout_service.delete_pending_deletion_request(self.user_1_id)

        self.assertIsNone(
            user_models.PendingDeletionRequestModel.get_by_id(self.user_1_id))


class WipeoutServicePreDeleteTests(test_utils.GenericTestBase):
    """Provides testing of the pre-deletion part of wipeout service."""

    USER_1_EMAIL = 'some@email.com'
    USER_1_USERNAME = 'username1'
    USER_2_EMAIL = 'some-other@email.com'
    USER_2_USERNAME = 'username2'

    def setUp(self):
        super(WipeoutServicePreDeleteTests, self).setUp()
        self.signup(self.USER_1_EMAIL, self.USER_1_USERNAME)
        self.signup(self.USER_2_EMAIL, self.USER_2_USERNAME)
        self.user_1_id = self.get_user_id_from_email(self.USER_1_EMAIL)
        self.user_2_id = self.get_user_id_from_email(self.USER_2_EMAIL)
        self.user_1_gae_id = self.get_gae_id_from_email(self.USER_1_EMAIL)

    def test_pre_delete_user_email_subscriptions(self):
        email_preferences = user_services.get_email_preferences(self.user_1_id)
        self.assertEqual(
            email_preferences.can_receive_email_updates,
            feconf.DEFAULT_EMAIL_UPDATES_PREFERENCE)
        self.assertEqual(
            email_preferences.can_receive_editor_role_email,
            feconf.DEFAULT_EDITOR_ROLE_EMAIL_PREFERENCE)
        self.assertEqual(
            email_preferences.can_receive_feedback_message_email,
            feconf.DEFAULT_FEEDBACK_MESSAGE_EMAIL_PREFERENCE)
        self.assertEqual(
            email_preferences.can_receive_subscription_email,
            feconf.DEFAULT_SUBSCRIPTION_EMAIL_PREFERENCE)

        wipeout_service.pre_delete_user(self.user_1_id)

        email_preferences = user_services.get_email_preferences(self.user_1_id)
        self.assertFalse(email_preferences.can_receive_email_updates)
        self.assertFalse(email_preferences.can_receive_editor_role_email)
        self.assertFalse(email_preferences.can_receive_feedback_message_email)
        self.assertFalse(email_preferences.can_receive_subscription_email)

    def test_pre_delete_user_without_activities(self):
        user_models.UserSubscriptionsModel(
            id=self.user_1_id,
            activity_ids=[],
            collection_ids=[]
        ).put()

        user_settings = user_services.get_user_settings(self.user_1_id)
        self.assertFalse(user_settings.deleted)

        wipeout_service.pre_delete_user(self.user_1_id)

        user_settings = user_services.get_user_settings_by_gae_id(
            self.user_1_gae_id)
        self.assertTrue(user_settings.deleted)

        pending_deletion_model = (
            user_models.PendingDeletionRequestModel.get_by_id(self.user_1_id))
        self.assertEqual(pending_deletion_model.exploration_ids, [])
        self.assertEqual(pending_deletion_model.collection_ids, [])

    def test_pre_delete_user_with_activities(self):
        self.save_new_valid_exploration('exp_id', self.user_1_id)
        self.save_new_valid_collection(
            'col_id', self.user_1_id, exploration_id='exp_id')

        wipeout_service.pre_delete_user(self.user_1_id)

        pending_deletion_model = (
            user_models.PendingDeletionRequestModel.get_by_id(self.user_1_id))
        self.assertEqual(
            pending_deletion_model.exploration_ids, ['exp_id'])
        self.assertEqual(pending_deletion_model.collection_ids, ['col_id'])

    def test_pre_delete_user_with_activities_multiple_owners(self):
        user_services.update_user_role(
            self.user_1_id, feconf.ROLE_ID_COLLECTION_EDITOR)
        user_1_actions = user_services.UserActionsInfo(self.user_1_id)
        self.save_new_valid_exploration('exp_id', self.user_1_id)
        rights_manager.assign_role_for_exploration(
            user_1_actions, 'exp_id', self.user_2_id, rights_manager.ROLE_OWNER)
        self.save_new_valid_collection(
            'col_id', self.user_1_id, exploration_id='exp_id')
        rights_manager.assign_role_for_collection(
            user_1_actions, 'col_id', self.user_2_id, rights_manager.ROLE_OWNER)

        wipeout_service.pre_delete_user(self.user_1_id)

        pending_deletion_model = (
            user_models.PendingDeletionRequestModel.get_by_id(self.user_1_id))
        self.assertEqual(
            pending_deletion_model.exploration_ids, [])
        self.assertEqual(pending_deletion_model.collection_ids, [])

    def test_pre_delete_user_collection_is_marked_deleted(self):
        self.save_new_valid_collection(
            'col_id', self.user_1_id)

        collection_model = collection_models.CollectionModel.get_by_id('col_id')
        self.assertFalse(collection_model.deleted)

        wipeout_service.pre_delete_user(self.user_1_id)

        collection_model = collection_models.CollectionModel.get_by_id('col_id')
        self.assertTrue(collection_model.deleted)

    def test_pre_delete_user_exploration_is_marked_deleted(self):
        self.save_new_valid_exploration('exp_id', self.user_1_id)

        exp_model = exp_models.ExplorationModel.get_by_id('exp_id')
        self.assertFalse(exp_model.deleted)

        wipeout_service.pre_delete_user(self.user_1_id)

        exp_model = exp_models.ExplorationModel.get_by_id('exp_id')
        self.assertTrue(exp_model.deleted)


<<<<<<< HEAD
class WipeoutServiceDeleteFeedbackModelsTests(test_utils.GenericTestBase):
=======
class WipeoutServiceDeleteImprovementsModelsTests(test_utils.GenericTestBase):
>>>>>>> 598fb604
    """Provides testing of the deletion part of wipeout service."""

    FEEDBACK_1_ID = 'feedback_1_id'
    FEEDBACK_2_ID = 'feedback_2_id'
    MESSAGE_1_ID = 'message_1_id'
    MESSAGE_2_ID = 'message_2_id'
    EXP_1_ID = 'exp_1_id'
    EXP_2_ID = 'exp_2_id'
    USER_1_EMAIL = 'some@email.com'
    USER_1_USERNAME = 'username1'
<<<<<<< HEAD
    USER_2_EMAIL = 'some-other@email.com'
    USER_2_USERNAME = 'username2'

    def setUp(self):
        super(WipeoutServiceDeleteFeedbackModelsTests, self).setUp()
=======
    EXP_1_ID = 'exp_1_id'
    EXP_2_ID = 'exp_2_id'

    def setUp(self):
        super(WipeoutServiceDeleteImprovementsModelsTests, self).setUp()
>>>>>>> 598fb604
        self.signup(self.USER_1_EMAIL, self.USER_1_USERNAME)
        self.user_1_id = self.get_user_id_from_email(self.USER_1_EMAIL)
<<<<<<< HEAD
        self.user_2_id = self.get_user_id_from_email(self.USER_2_EMAIL)
        feedback_models.GeneralFeedbackThreadModel(
            id=self.FEEDBACK_1_ID,
            entity_type=feconf.ENTITY_TYPE_EXPLORATION,
            entity_id=self.EXP_1_ID,
            original_author_id=self.user_1_id,
            subject='Wrong state name',
            has_suggestion=True,
            last_nonempty_message_text='Some text',
            last_nonempty_message_author_id=self.user_2_id
        ).put()
        feedback_models.GeneralFeedbackMessageModel(
            id=self.MESSAGE_1_ID,
            thread_id=self.FEEDBACK_1_ID,
            message_id=0,
            author_id=self.user_2_id,
            text='Some text'
        ).put()
        suggestion_models.GeneralSuggestionModel(
            id=self.FEEDBACK_1_ID,
            suggestion_type=(
                suggestion_models.SUGGESTION_TYPE_EDIT_STATE_CONTENT),
            target_type=suggestion_models.TARGET_TYPE_EXPLORATION,
            target_id=self.EXP_1_ID,
            target_version_at_submission=1,
            status=suggestion_models.STATUS_IN_REVIEW,
            author_id=self.user_1_id,
            final_reviewer_id=None,
            change_cmd={},
            score_category=suggestion_models.SCORE_TYPE_CONTENT
        ).put()
        wipeout_service.pre_delete_user(self.user_1_id)
        wipeout_service.pre_delete_user(self.user_2_id)

    def test_one_feedback_is_pseudonymized(self):
        wipeout_service.delete_user(
            wipeout_service.get_pending_deletion_request(self.user_1_id))

        # Verify user is pseudonymized.
        pending_deletion_model = (
            user_models.PendingDeletionRequestModel.get_by_id(self.user_1_id)
        )
        feedback_thread_model = (
            feedback_models.GeneralFeedbackThreadModel.get_by_id(
                self.FEEDBACK_1_ID)
        )
        self.assertEqual(
            feedback_thread_model.original_author_id,
            pending_deletion_model
            .activity_mappings[models.NAMES.feedback][self.FEEDBACK_1_ID]
        )
        suggestion_model_model = (
            suggestion_models.GeneralSuggestionModel.get_by_id(
                self.FEEDBACK_1_ID)
        )
        self.assertEqual(
            suggestion_model_model.author_id,
            pending_deletion_model
            .activity_mappings[models.NAMES.feedback][self.FEEDBACK_1_ID]
        )

    def test_one_feedback_when_the_deletion_is_repeated_is_pseudonymized(self):
        wipeout_service.delete_user(
            wipeout_service.get_pending_deletion_request(self.user_1_id))

        # Return feedback thread model to the original user ID.
        feedback_thread_model = (
            feedback_models.GeneralFeedbackThreadModel.get_by_id(
                self.FEEDBACK_1_ID)
        )
        feedback_thread_model.original_author_id = self.user_1_id
        feedback_thread_model.put()

        # Run the user deletion again.
        wipeout_service.delete_user(
            wipeout_service.get_pending_deletion_request(self.user_1_id))

        # Verify that both the feedback thread and the suggestion have the same
        # pseudonymous user ID.
        pending_deletion_model = (
            user_models.PendingDeletionRequestModel.get_by_id(self.user_1_id))
        new_feedback_thread_model = (
            feedback_models.GeneralFeedbackThreadModel.get_by_id(
                self.FEEDBACK_1_ID)
        )
        self.assertEqual(
            new_feedback_thread_model.original_author_id,
            pending_deletion_model
            .activity_mappings[models.NAMES.feedback][self.FEEDBACK_1_ID]
        )

    def test_multiple_feedbacks_are_pseudonymized(self):
        feedback_models.GeneralFeedbackThreadModel(
            id=self.FEEDBACK_2_ID,
            entity_type=feconf.ENTITY_TYPE_EXPLORATION,
            entity_id=self.EXP_1_ID,
            original_author_id=self.user_1_id,
            subject='Too short exploration',
            last_nonempty_message_text='Some text',
            last_nonempty_message_author_id=self.user_2_id
        ).put()

        wipeout_service.delete_user(
            wipeout_service.get_pending_deletion_request(self.user_1_id))

        pending_deletion_model = (
            user_models.PendingDeletionRequestModel.get_by_id(self.user_1_id))
        feedback_thread_model_1 = (
            feedback_models.GeneralFeedbackThreadModel.get_by_id(
                self.FEEDBACK_1_ID)
        )
        self.assertEqual(
            feedback_thread_model_1.original_author_id,
            pending_deletion_model
            .activity_mappings[models.NAMES.feedback][self.FEEDBACK_1_ID]
        )
        feedback_thread_model_2 = (
            feedback_models.GeneralFeedbackThreadModel.get_by_id(
                self.FEEDBACK_2_ID)
        )
        self.assertEqual(
            feedback_thread_model_2.original_author_id,
            pending_deletion_model
            .activity_mappings[models.NAMES.feedback][self.FEEDBACK_2_ID]
        )

    def test_one_feedback_with_multiple_users_is_pseudonymized(self):

        wipeout_service.delete_user(
            wipeout_service.get_pending_deletion_request(self.user_1_id))
        pending_deletion_model_user_1 = (
            user_models.PendingDeletionRequestModel.get_by_id(self.user_1_id))

        # Verify first user is pseudonymized.
        feedback_thread_model = (
            feedback_models.GeneralFeedbackThreadModel.get_by_id(
                self.FEEDBACK_1_ID)
        )
        self.assertEqual(
            feedback_thread_model.original_author_id,
            pending_deletion_model_user_1
            .activity_mappings[models.NAMES.feedback][self.FEEDBACK_1_ID]
        )

        # Verify second user is not yet pseudonymized.
        self.assertEqual(
            feedback_thread_model.last_nonempty_message_author_id,
            self.user_2_id
        )
=======
        self.improvements_model_1_id = (
            improvements_models.TaskEntryModel.create(
                entity_type=constants.TASK_ENTITY_TYPE_EXPLORATION,
                entity_id=self.EXP_1_ID,
                entity_version=1,
                task_type=constants.TASK_TYPE_HIGH_BOUNCE_RATE,
                target_type=constants.TASK_TARGET_TYPE_STATE,
                target_id='State',
                issue_description=None,
                status=constants.TASK_STATUS_RESOLVED,
                resolver_id=self.user_1_id
            )
        )
        self.improvements_model_2_id = (
            improvements_models.TaskEntryModel.create(
                entity_type=constants.TASK_ENTITY_TYPE_EXPLORATION,
                entity_id=self.EXP_2_ID,
                entity_version=1,
                task_type=constants.TASK_TYPE_HIGH_BOUNCE_RATE,
                target_type=constants.TASK_TARGET_TYPE_STATE,
                target_id='State',
                issue_description=None,
                status=constants.TASK_STATUS_RESOLVED,
                resolver_id=self.user_1_id
            )
        )

    def test_delete_user_is_successful(self):
        wipeout_service.pre_delete_user(self.user_1_id)

        self.assertIsNotNone(
            improvements_models.TaskEntryModel.get_by_id(
                self.improvements_model_1_id))
        self.assertIsNotNone(
            improvements_models.TaskEntryModel.get_by_id(
                self.improvements_model_2_id))
>>>>>>> 598fb604

        # Delete second user.
        wipeout_service.delete_user(
            wipeout_service.get_pending_deletion_request(self.user_2_id))
        pending_deletion_model_user_2 = (
            user_models.PendingDeletionRequestModel.get_by_id(self.user_2_id))

        # Verify second user is pseudonymized.
        self.assertEqual(
            feedback_thread_model.last_nonempty_message_author_id,
            pending_deletion_model_user_2
            .activity_mappings[models.NAMES.feedback][self.FEEDBACK_1_ID]
        )


class WipeoutServiceVerifyDeleteFeedbackModelsTests(test_utils.GenericTestBase):
    """Provides testing of the verification part of wipeout service."""

    USER_1_EMAIL = 'some@email.com'
    USER_1_USERNAME = 'username1'
    FEEDBACK_1_ID = 'feedback_1_id'
    MESSAGE_1_ID = 'message_1_id'
    EXP_1_ID = 'exp_1_id'

    def setUp(self):
        super(WipeoutServiceVerifyDeleteFeedbackModelsTests, self).setUp()
        self.signup(self.USER_1_EMAIL, self.USER_1_USERNAME)
        self.user_1_id = self.get_user_id_from_email(self.USER_1_EMAIL)
        feedback_models.GeneralFeedbackThreadModel(
            id=self.FEEDBACK_1_ID,
            entity_type=feconf.ENTITY_TYPE_EXPLORATION,
            entity_id=self.EXP_1_ID,
            original_author_id=self.user_1_id,
            subject='Wrong state name',
            has_suggestion=True,
            last_nonempty_message_text='Some text',
            last_nonempty_message_author_id=self.user_1_id
        ).put()
        feedback_models.GeneralFeedbackMessageModel(
            id=self.MESSAGE_1_ID,
            thread_id=self.FEEDBACK_1_ID,
            message_id=0,
            author_id=self.user_1_id,
            text='Some text'
        ).put()
        suggestion_models.GeneralSuggestionModel(
            id=self.FEEDBACK_1_ID,
            suggestion_type=(
                suggestion_models.SUGGESTION_TYPE_EDIT_STATE_CONTENT),
            target_type=suggestion_models.TARGET_TYPE_EXPLORATION,
            target_id=self.EXP_1_ID,
            target_version_at_submission=1,
            status=suggestion_models.STATUS_IN_REVIEW,
            author_id=self.user_1_id,
            final_reviewer_id=None,
            change_cmd={},
            score_category=suggestion_models.SCORE_TYPE_CONTENT
        ).put()
        wipeout_service.pre_delete_user(self.user_1_id)

    def test_verify_user_delete_when_user_is_deleted_returns_true(self):
        wipeout_service.delete_user(
            wipeout_service.get_pending_deletion_request(self.user_1_id))
        self.assertTrue(wipeout_service.verify_user_deleted(
            wipeout_service.get_pending_deletion_request(self.user_1_id)))

<<<<<<< HEAD
    def test_verify_user_delete_when_user_is_not_deleted_returns_false(self):
        wipeout_service.delete_user(
            wipeout_service.get_pending_deletion_request(self.user_1_id))
        self.assertTrue(wipeout_service.verify_user_deleted(
            wipeout_service.get_pending_deletion_request(self.user_1_id)))

        feedback_models.GeneralFeedbackThreadModel(
            id=self.FEEDBACK_1_ID,
            entity_type=feconf.ENTITY_TYPE_EXPLORATION,
            entity_id=self.EXP_1_ID,
            original_author_id=self.user_1_id,
            subject='Wrong state name',
            has_suggestion=True,
            last_nonempty_message_text='Some text',
            last_nonempty_message_author_id=self.user_1_id
        ).put()

        self.assertFalse(wipeout_service.verify_user_deleted(
            wipeout_service.get_pending_deletion_request(self.user_1_id)))

        wipeout_service.delete_user(
            wipeout_service.get_pending_deletion_request(self.user_1_id))
        self.assertTrue(wipeout_service.verify_user_deleted(
            wipeout_service.get_pending_deletion_request(self.user_1_id)))


class WipeoutServiceDeleteImprovementsModelsTests(test_utils.GenericTestBase):
    """Provides testing of the deletion part of wipeout service."""

    USER_1_EMAIL = 'some@email.com'
    USER_1_USERNAME = 'username1'
    EXP_1_ID = 'exp_1_id'
    EXP_2_ID = 'exp_2_id'

    def setUp(self):
        super(WipeoutServiceDeleteImprovementsModelsTests, self).setUp()
        self.signup(self.USER_1_EMAIL, self.USER_1_USERNAME)
        self.user_1_id = self.get_user_id_from_email(self.USER_1_EMAIL)
        self.improvements_model_1_id = (
            improvements_models.TaskEntryModel.create(
                entity_type=constants.TASK_ENTITY_TYPE_EXPLORATION,
                entity_id=self.EXP_1_ID,
                entity_version=1,
                task_type=constants.TASK_TYPE_HIGH_BOUNCE_RATE,
                target_type=constants.TASK_TARGET_TYPE_STATE,
                target_id='State',
                issue_description=None,
                status=constants.TASK_STATUS_RESOLVED,
                resolver_id=self.user_1_id
            )
        )
        self.improvements_model_2_id = (
            improvements_models.TaskEntryModel.create(
                entity_type=constants.TASK_ENTITY_TYPE_EXPLORATION,
                entity_id=self.EXP_2_ID,
                entity_version=1,
                task_type=constants.TASK_TYPE_HIGH_BOUNCE_RATE,
                target_type=constants.TASK_TARGET_TYPE_STATE,
                target_id='State',
                issue_description=None,
                status=constants.TASK_STATUS_RESOLVED,
                resolver_id=self.user_1_id
            )
        )

    def test_delete_user_is_successful(self):
        wipeout_service.pre_delete_user(self.user_1_id)

        self.assertIsNotNone(
            improvements_models.TaskEntryModel.get_by_id(
                self.improvements_model_1_id))
        self.assertIsNotNone(
            improvements_models.TaskEntryModel.get_by_id(
                self.improvements_model_2_id))

        wipeout_service.delete_user(
            wipeout_service.get_pending_deletion_request(self.user_1_id))

=======
>>>>>>> 598fb604
        self.assertIsNone(
            improvements_models.TaskEntryModel.get_by_id(
                self.improvements_model_1_id))
        self.assertIsNone(
            improvements_models.TaskEntryModel.get_by_id(
                self.improvements_model_2_id))


class WipeoutServiceVerifyDeleteImprovementsModelsTests(
        test_utils.GenericTestBase):
    """Provides testing of the verification part of wipeout service."""

    USER_1_EMAIL = 'some@email.com'
    USER_1_USERNAME = 'username1'
    USER_2_EMAIL = 'some-other@email.com'
    USER_2_USERNAME = 'username2'
    EXP_1_ID = 'exp_1_id'
    EXP_2_ID = 'exp_2_id'
    EXP_3_ID = 'exp_3_id'

    def setUp(self):
        super(WipeoutServiceVerifyDeleteImprovementsModelsTests, self).setUp()
        self.signup(self.USER_1_EMAIL, self.USER_1_USERNAME)
        self.signup(self.USER_2_EMAIL, self.USER_2_USERNAME)
        self.user_1_id = self.get_user_id_from_email(self.USER_1_EMAIL)
        improvements_models.TaskEntryModel.create(
            entity_type=constants.TASK_ENTITY_TYPE_EXPLORATION,
            entity_id=self.EXP_1_ID,
            entity_version=1,
            task_type=constants.TASK_TYPE_HIGH_BOUNCE_RATE,
            target_type=constants.TASK_TARGET_TYPE_STATE,
            target_id='State',
            issue_description=None,
            status=constants.TASK_STATUS_RESOLVED,
            resolver_id=self.user_1_id
        )
        improvements_models.TaskEntryModel.create(
            entity_type=constants.TASK_ENTITY_TYPE_EXPLORATION,
            entity_id=self.EXP_2_ID,
            entity_version=1,
            task_type=constants.TASK_TYPE_HIGH_BOUNCE_RATE,
            target_type=constants.TASK_TARGET_TYPE_STATE,
            target_id='State',
            issue_description=None,
            status=constants.TASK_STATUS_RESOLVED,
            resolver_id=self.user_1_id
        )
        wipeout_service.pre_delete_user(self.user_1_id)

    def test_verify_user_delete_when_user_is_deleted_returns_true(self):
        wipeout_service.delete_user(
            wipeout_service.get_pending_deletion_request(self.user_1_id))
        self.assertTrue(wipeout_service.verify_user_deleted(
            wipeout_service.get_pending_deletion_request(self.user_1_id)))

    def test_verify_user_delete_when_user_is_not_deleted_returns_false(self):
        wipeout_service.delete_user(
            wipeout_service.get_pending_deletion_request(self.user_1_id))
        self.assertTrue(wipeout_service.verify_user_deleted(
            wipeout_service.get_pending_deletion_request(self.user_1_id)))

        improvements_models.TaskEntryModel.create(
            entity_type=constants.TASK_ENTITY_TYPE_EXPLORATION,
            entity_id=self.EXP_3_ID,
            entity_version=1,
            task_type=constants.TASK_TYPE_HIGH_BOUNCE_RATE,
            target_type=constants.TASK_TARGET_TYPE_STATE,
            target_id='State',
            issue_description=None,
            status=constants.TASK_STATUS_RESOLVED,
            resolver_id=self.user_1_id
        )

        self.assertFalse(wipeout_service.verify_user_deleted(
            wipeout_service.get_pending_deletion_request(self.user_1_id)))

        wipeout_service.delete_user(
            wipeout_service.get_pending_deletion_request(self.user_1_id))
        self.assertTrue(wipeout_service.verify_user_deleted(
            wipeout_service.get_pending_deletion_request(self.user_1_id)))


class WipeoutServiceDeleteQuestionModelsTests(test_utils.GenericTestBase):
    """Provides testing of the deletion part of wipeout service."""

    SKILL_1_ID = 'skill_1_id'
    QUESTION_1_ID = 'question_1_id'
    QUESTION_2_ID = 'question_2_id'
    USER_1_EMAIL = 'some@email.com'
    USER_1_USERNAME = 'username1'
    USER_2_EMAIL = 'some-other@email.com'
    USER_2_USERNAME = 'username2'

    def setUp(self):
        super(WipeoutServiceDeleteQuestionModelsTests, self).setUp()
        self.signup(self.USER_1_EMAIL, self.USER_1_USERNAME)
        self.signup(self.USER_2_EMAIL, self.USER_2_USERNAME)
        self.set_admins((self.USER_1_USERNAME, self.USER_2_USERNAME))
        self.user_1_id = self.get_user_id_from_email(self.USER_1_EMAIL)
        self.user_2_id = self.get_user_id_from_email(self.USER_2_EMAIL)
        self.save_new_skill(self.SKILL_1_ID, self.user_1_id)
        self.save_new_question(
            self.QUESTION_1_ID,
            self.user_1_id,
            self._create_valid_question_data('ABC'),
            [self.SKILL_1_ID]
        )
        wipeout_service.pre_delete_user(self.user_1_id)
        wipeout_service.pre_delete_user(self.user_2_id)

    def test_one_question_is_pseudonymized(self):
        wipeout_service.delete_user(
            wipeout_service.get_pending_deletion_request(self.user_1_id))

        # Verify user is deleted.
        pending_deletion_model = (
            user_models.PendingDeletionRequestModel.get_by_id(self.user_1_id))
        metadata_model = (
            question_models.QuestionSnapshotMetadataModel.get_by_id(
                '%s-1' % self.QUESTION_1_ID)
        )
        self.assertEqual(
            metadata_model.committer_id,
            pending_deletion_model
            .activity_mappings[models.NAMES.question][self.QUESTION_1_ID])
        commit_log_model = (
            question_models.QuestionCommitLogEntryModel.get_by_id(
                'question-%s-1' % self.QUESTION_1_ID)
        )
        self.assertEqual(
            commit_log_model.user_id,
            pending_deletion_model
            .activity_mappings[models.NAMES.question][self.QUESTION_1_ID])

    def test_one_question_with_missing_snapshot_is_pseudonymized(self):
        observed_log_messages = []

        def _mock_logging_function(msg, *args):
            """Mocks logging.warning()."""
            observed_log_messages.append(msg % args)

        logging_swap = self.swap(logging, 'error', _mock_logging_function)

        question_models.QuestionCommitLogEntryModel(
            id='question-%s-1' % self.QUESTION_2_ID,
            question_id=self.QUESTION_2_ID,
            user_id=self.user_1_id,
            commit_type='create_new',
            commit_cmds=[{}],
            post_commit_status=constants.ACTIVITY_STATUS_PUBLIC,
            version=1
        ).put()

        with logging_swap:
            wipeout_service.delete_user(
                wipeout_service.get_pending_deletion_request(self.user_1_id))

        self.assertEqual(
            observed_log_messages,
            ['The commit log and snapshot question IDs differ. '
             'Snapshots without commit logs: [], '
             'Commit logs without snapshots: [u\'%s\'].' % self.QUESTION_2_ID])

        # Verify user is deleted.
        pending_deletion_model = (
            user_models.PendingDeletionRequestModel.get_by_id(self.user_1_id))
        metadata_model = (
            question_models.QuestionSnapshotMetadataModel.get_by_id(
                '%s-1' % self.QUESTION_1_ID
            )
        )
        self.assertEqual(
            metadata_model.committer_id,
            pending_deletion_model
            .activity_mappings[models.NAMES.question][self.QUESTION_1_ID])
        commit_log_model_1 = (
            question_models.QuestionCommitLogEntryModel.get_by_id(
                'question-%s-1' % self.QUESTION_1_ID
            )
        )
        self.assertEqual(
            commit_log_model_1.user_id,
            pending_deletion_model
            .activity_mappings[models.NAMES.question][self.QUESTION_1_ID])
        commit_log_model_2 = (
            question_models.QuestionCommitLogEntryModel.get_by_id(
                'question-%s-1' % self.QUESTION_2_ID
            )
        )
        self.assertEqual(
            commit_log_model_2.user_id,
            pending_deletion_model
            .activity_mappings[models.NAMES.question][self.QUESTION_2_ID])

    def test_one_question_when_the_deletion_is_repeated_is_pseudonymized(self):
        wipeout_service.delete_user(
            wipeout_service.get_pending_deletion_request(self.user_1_id))

        # Return metadata model to the original user ID.
        metadata_model = (
            question_models.QuestionSnapshotMetadataModel.get_by_id(
                '%s-1' % self.QUESTION_1_ID
            )
        )
        metadata_model.committer_id = self.user_1_id
        metadata_model.put()

        # Run the user deletion again.
        wipeout_service.delete_user(
            wipeout_service.get_pending_deletion_request(self.user_1_id))

        # Verify that both the commit and the metadata have the same
        # pseudonymous user ID.
        pending_deletion_model = (
            user_models.PendingDeletionRequestModel.get_by_id(self.user_1_id))
        metadata_model = (
            question_models.QuestionSnapshotMetadataModel.get_by_id(
                '%s-1' % self.QUESTION_1_ID
            )
        )
        self.assertEqual(
            metadata_model.committer_id,
            pending_deletion_model
            .activity_mappings[models.NAMES.question][self.QUESTION_1_ID])
        commit_log_model = (
            question_models.QuestionCommitLogEntryModel.get_by_id(
                'question-%s-1' % self.QUESTION_1_ID
            )
        )
        self.assertEqual(
            commit_log_model.user_id,
            pending_deletion_model
            .activity_mappings[models.NAMES.question][self.QUESTION_1_ID])

    def test_multiple_questions_are_pseudonymized(self):
        self.save_new_question(
            self.QUESTION_2_ID,
            self.user_1_id,
            self._create_valid_question_data('ABC'),
            [self.SKILL_1_ID]
        )

        wipeout_service.delete_user(
            wipeout_service.get_pending_deletion_request(self.user_1_id))

        pending_deletion_model = (
            user_models.PendingDeletionRequestModel.get_by_id(self.user_1_id))
        metadata_model = (
            question_models.QuestionSnapshotMetadataModel.get_by_id(
                '%s-1' % self.QUESTION_1_ID
            )
        )
        self.assertEqual(
            metadata_model.committer_id,
            pending_deletion_model
            .activity_mappings[models.NAMES.question][self.QUESTION_1_ID])
        commit_log_model = (
            question_models.QuestionCommitLogEntryModel.get_by_id(
                'question-%s-1' % self.QUESTION_1_ID
            )
        )
        self.assertEqual(
            commit_log_model.user_id,
            pending_deletion_model
            .activity_mappings[models.NAMES.question][self.QUESTION_1_ID])
        metadata_model = (
            question_models.QuestionSnapshotMetadataModel.get_by_id(
                '%s-1' % self.QUESTION_2_ID
            )
        )
        self.assertEqual(
            metadata_model.committer_id,
            pending_deletion_model
            .activity_mappings[models.NAMES.question][self.QUESTION_2_ID])
        commit_log_model = (
            question_models.QuestionCommitLogEntryModel.get_by_id(
                'question-%s-1' % self.QUESTION_2_ID
            )
        )
        self.assertEqual(
            commit_log_model.user_id,
            pending_deletion_model
            .activity_mappings[models.NAMES.question][self.QUESTION_2_ID])

    def test_multiple_questions_with_multiple_users_are_pseudonymized(self):
        self.save_new_question(
            self.QUESTION_2_ID,
            self.user_2_id,
            self._create_valid_question_data('ABC'),
            [self.SKILL_1_ID]
        )

        wipeout_service.delete_user(
            wipeout_service.get_pending_deletion_request(self.user_1_id))

        # Verify first user is deleted.
        pending_deletion_model = (
            user_models.PendingDeletionRequestModel.get_by_id(self.user_1_id))
        metadata_model = (
            question_models.QuestionSnapshotMetadataModel.get_by_id(
                '%s-1' % self.QUESTION_1_ID
            )
        )
<<<<<<< HEAD
        self.assertEqual(
            metadata_model.committer_id,
            pending_deletion_model
            .activity_mappings[models.NAMES.question][self.QUESTION_1_ID])
        commit_log_model = (
            question_models.QuestionCommitLogEntryModel.get_by_id(
                'question-%s-1' % self.QUESTION_1_ID
            )
        )
        self.assertEqual(
            commit_log_model.user_id,
            pending_deletion_model
            .activity_mappings[models.NAMES.question][self.QUESTION_1_ID])
=======
        self.assertEqual(
            metadata_model.committer_id,
            pending_deletion_model
            .activity_mappings[models.NAMES.question][self.QUESTION_1_ID])
        commit_log_model = (
            question_models.QuestionCommitLogEntryModel.get_by_id(
                'question-%s-1' % self.QUESTION_1_ID
            )
        )
        self.assertEqual(
            commit_log_model.user_id,
            pending_deletion_model
            .activity_mappings[models.NAMES.question][self.QUESTION_1_ID])

        # Verify second user is not yet deleted.
        metadata_model = (
            question_models.QuestionSnapshotMetadataModel.get_by_id(
                '%s-1' % self.QUESTION_2_ID
            )
        )
        self.assertEqual(metadata_model.committer_id, self.user_2_id)
        commit_log_model = (
            question_models.QuestionCommitLogEntryModel.get_by_id(
                'question-%s-1' % self.QUESTION_2_ID
            )
        )
        self.assertEqual(commit_log_model.user_id, self.user_2_id)

        wipeout_service.delete_user(
            wipeout_service.get_pending_deletion_request(self.user_2_id))

        # Verify second user is deleted.
        pending_deletion_model = (
            user_models.PendingDeletionRequestModel.get_by_id(self.user_2_id))
        metadata_model = (
            question_models.QuestionSnapshotMetadataModel.get_by_id(
                '%s-1' % self.QUESTION_2_ID
            )
        )
        self.assertEqual(
            metadata_model.committer_id,
            pending_deletion_model
            .activity_mappings[models.NAMES.question][self.QUESTION_2_ID])
        commit_log_model = (
            question_models.QuestionCommitLogEntryModel.get_by_id(
                'question-%s-1' % self.QUESTION_2_ID
            )
        )
        self.assertEqual(
            commit_log_model.user_id,
            pending_deletion_model
            .activity_mappings[models.NAMES.question][self.QUESTION_2_ID])

    def test_one_question_with_multiple_users_is_pseudonymized(self):
        question_services.update_question(
            self.user_2_id,
            self.QUESTION_1_ID,
            [question_domain.QuestionChange({
                'cmd': question_domain.CMD_UPDATE_QUESTION_PROPERTY,
                'property_name': (
                    question_domain.QUESTION_PROPERTY_LANGUAGE_CODE),
                'new_value': 'cs',
                'old_value': 'en'
            })],
            'Change language.'
        )

        wipeout_service.delete_user(
            wipeout_service.get_pending_deletion_request(self.user_1_id))

        # Verify first user is deleted.
        pending_deletion_model = (
            user_models.PendingDeletionRequestModel.get_by_id(self.user_1_id))
        metadata_model = (
            question_models.QuestionSnapshotMetadataModel.get_by_id(
                '%s-1' % self.QUESTION_1_ID
            )
        )
        self.assertEqual(
            metadata_model.committer_id,
            pending_deletion_model
            .activity_mappings[models.NAMES.question][self.QUESTION_1_ID])
        commit_log_model = (
            question_models.QuestionCommitLogEntryModel.get_by_id(
                'question-%s-1' % self.QUESTION_1_ID
            )
        )
        self.assertEqual(
            commit_log_model.user_id,
            pending_deletion_model
            .activity_mappings[models.NAMES.question][self.QUESTION_1_ID])

        # Verify second user is not yet deleted.
        metadata_model = (
            question_models.QuestionSnapshotMetadataModel.get_by_id(
                '%s-2' % self.QUESTION_1_ID
            )
        )
        self.assertEqual(metadata_model.committer_id, self.user_2_id)
        commit_log_model = (
            question_models.QuestionCommitLogEntryModel.get_by_id(
                'question-%s-2' % self.QUESTION_1_ID
            )
        )
        self.assertEqual(commit_log_model.user_id, self.user_2_id)

        wipeout_service.delete_user(
            wipeout_service.get_pending_deletion_request(self.user_2_id))

        # Verify second user is deleted.
        pending_deletion_model = (
            user_models.PendingDeletionRequestModel.get_by_id(self.user_2_id))
        metadata_model = (
            question_models.QuestionSnapshotMetadataModel.get_by_id(
                '%s-2' % self.QUESTION_1_ID
            )
        )
        self.assertEqual(
            metadata_model.committer_id,
            pending_deletion_model
            .activity_mappings[models.NAMES.question][self.QUESTION_1_ID])
        commit_log_model = (
            question_models.QuestionCommitLogEntryModel.get_by_id(
                'question-%s-2' % self.QUESTION_1_ID
            )
        )
        self.assertEqual(
            commit_log_model.user_id,
            pending_deletion_model
            .activity_mappings[models.NAMES.question][self.QUESTION_1_ID])


class WipeoutServiceVerifyDeleteQuestionModelsTests(test_utils.GenericTestBase):
    """Provides testing of the verification part of wipeout service."""

    SKILL_1_ID = 'SKILL_1_ID'
    QUESTION_1_ID = 'QUESTION_1_ID'
    QUESTION_2_ID = 'QUESTION_2_ID'
    USER_1_EMAIL = 'some@email.com'
    USER_1_USERNAME = 'username1'
    USER_2_EMAIL = 'some-other@email.com'
    USER_2_USERNAME = 'username2'

    def setUp(self):
        super(WipeoutServiceVerifyDeleteQuestionModelsTests, self).setUp()
        self.signup(self.USER_1_EMAIL, self.USER_1_USERNAME)
        self.signup(self.USER_2_EMAIL, self.USER_2_USERNAME)
        self.set_admins((self.USER_1_USERNAME, self.USER_2_USERNAME))
        self.user_1_id = self.get_user_id_from_email(self.USER_1_EMAIL)
        self.user_2_id = self.get_user_id_from_email(self.USER_2_EMAIL)
        self.save_new_skill(self.SKILL_1_ID, self.user_1_id)
        self.save_new_question(
            self.QUESTION_1_ID,
            self.user_1_id,
            self._create_valid_question_data('ABC'),
            [self.SKILL_1_ID]
        )
        self.save_new_question(
            self.QUESTION_2_ID,
            self.user_2_id,
            self._create_valid_question_data('ABC'),
            [self.SKILL_1_ID]
        )
        wipeout_service.pre_delete_user(self.user_1_id)
        wipeout_service.pre_delete_user(self.user_2_id)

    def test_verification_is_successful(self):
        wipeout_service.delete_user(
            wipeout_service.get_pending_deletion_request(self.user_1_id))
        self.assertTrue(wipeout_service.verify_user_deleted(
            wipeout_service.get_pending_deletion_request(self.user_1_id)))

    def test_verification_when_deletion_failed_is_unsuccessful(self):
        wipeout_service.delete_user(
            wipeout_service.get_pending_deletion_request(self.user_2_id))
        self.assertTrue(wipeout_service.verify_user_deleted(
            wipeout_service.get_pending_deletion_request(self.user_2_id)))

        question_services.update_question(
            self.user_2_id,
            self.QUESTION_2_ID,
            [question_domain.QuestionChange({
                'cmd': question_domain.CMD_UPDATE_QUESTION_PROPERTY,
                'property_name': (
                    question_domain.QUESTION_PROPERTY_LANGUAGE_CODE),
                'new_value': 'cs',
                'old_value': 'en'
            })],
            'Change language.'
        )

        self.assertFalse(wipeout_service.verify_user_deleted(
            wipeout_service.get_pending_deletion_request(self.user_2_id)))

        wipeout_service.delete_user(
            wipeout_service.get_pending_deletion_request(self.user_2_id))
        self.assertTrue(wipeout_service.verify_user_deleted(
            wipeout_service.get_pending_deletion_request(self.user_2_id)))


class WipeoutServiceDeleteSkillModelsTests(test_utils.GenericTestBase):
    """Provides testing of the deletion part of wipeout service."""

    SKILL_1_ID = 'skill_1_id'
    SKILL_2_ID = 'skill_2_id'
    USER_1_EMAIL = 'some@email.com'
    USER_1_USERNAME = 'username1'
    USER_2_EMAIL = 'some-other@email.com'
    USER_2_USERNAME = 'username2'

    def setUp(self):
        super(WipeoutServiceDeleteSkillModelsTests, self).setUp()
        self.signup(self.USER_1_EMAIL, self.USER_1_USERNAME)
        self.signup(self.USER_2_EMAIL, self.USER_2_USERNAME)
        self.set_admins((self.USER_1_USERNAME, self.USER_2_USERNAME))
        self.user_1_id = self.get_user_id_from_email(self.USER_1_EMAIL)
        self.user_2_id = self.get_user_id_from_email(self.USER_2_EMAIL)
        self.save_new_skill(self.SKILL_1_ID, self.user_1_id)
        wipeout_service.pre_delete_user(self.user_1_id)
        wipeout_service.pre_delete_user(self.user_2_id)

    def test_one_skill_is_pseudonymized(self):
        wipeout_service.delete_user(
            wipeout_service.get_pending_deletion_request(self.user_1_id))

        # Verify user is deleted.
        pending_deletion_model = (
            user_models.PendingDeletionRequestModel.get_by_id(self.user_1_id))
        metadata_model = skill_models.SkillSnapshotMetadataModel.get_by_id(
            '%s-1' % self.SKILL_1_ID)
        self.assertEqual(
            metadata_model.committer_id,
            pending_deletion_model
            .activity_mappings[models.NAMES.skill][self.SKILL_1_ID])
        commit_log_model = skill_models.SkillCommitLogEntryModel.get_by_id(
            'skill-%s-1' % self.SKILL_1_ID)
        self.assertEqual(
            commit_log_model.user_id,
            pending_deletion_model
            .activity_mappings[models.NAMES.skill][self.SKILL_1_ID])

    def test_one_skill_with_missing_snapshot_is_pseudonymized(self):
        observed_log_messages = []

        def _mock_logging_function(msg, *args):
            """Mocks logging.warning()."""
            observed_log_messages.append(msg % args)

        logging_swap = self.swap(logging, 'error', _mock_logging_function)

        skill_models.SkillCommitLogEntryModel(
            id='skill-%s-1' % self.SKILL_2_ID,
            skill_id=self.SKILL_2_ID,
            user_id=self.user_1_id,
            commit_type='create_new',
            commit_cmds=[{}],
            post_commit_status=constants.ACTIVITY_STATUS_PUBLIC,
            version=1
        ).put()

        with logging_swap:
            wipeout_service.delete_user(
                wipeout_service.get_pending_deletion_request(self.user_1_id))

        self.assertEqual(
            observed_log_messages,
            ['The commit log and snapshot skill IDs differ. '
             'Snapshots without commit logs: [], '
             'Commit logs without snapshots: [u\'%s\'].' % self.SKILL_2_ID])

        # Verify user is deleted.
        pending_deletion_model = (
            user_models.PendingDeletionRequestModel.get_by_id(self.user_1_id))
        metadata_model = skill_models.SkillSnapshotMetadataModel.get_by_id(
            '%s-1' % self.SKILL_1_ID)
        self.assertEqual(
            metadata_model.committer_id,
            pending_deletion_model
            .activity_mappings[models.NAMES.skill][self.SKILL_1_ID])
        commit_log_model_1 = skill_models.SkillCommitLogEntryModel.get_by_id(
            'skill-%s-1' % self.SKILL_1_ID)
        self.assertEqual(
            commit_log_model_1.user_id,
            pending_deletion_model
            .activity_mappings[models.NAMES.skill][self.SKILL_1_ID])
        commit_log_model_2 = skill_models.SkillCommitLogEntryModel.get_by_id(
            'skill-%s-1' % self.SKILL_2_ID)
        self.assertEqual(
            commit_log_model_2.user_id,
            pending_deletion_model
            .activity_mappings[models.NAMES.skill][self.SKILL_2_ID])

    def test_one_skill_when_the_deletion_is_repeated_is_pseudonymized(self):
        wipeout_service.delete_user(
            wipeout_service.get_pending_deletion_request(self.user_1_id))

        # Return metadata model to the original user ID.
        metadata_model = skill_models.SkillSnapshotMetadataModel.get_by_id(
            '%s-1' % self.SKILL_1_ID)
        metadata_model.committer_id = self.user_1_id
        metadata_model.put()

        # Run the user deletion again.
        wipeout_service.delete_user(
            wipeout_service.get_pending_deletion_request(self.user_1_id))

        # Verify that both the commit and the metadata have the same
        # pseudonymous user ID.
        pending_deletion_model = (
            user_models.PendingDeletionRequestModel.get_by_id(self.user_1_id))
        metadata_model = skill_models.SkillSnapshotMetadataModel.get_by_id(
            '%s-1' % self.SKILL_1_ID)
        self.assertEqual(
            metadata_model.committer_id,
            pending_deletion_model
            .activity_mappings[models.NAMES.skill][self.SKILL_1_ID])
        commit_log_model = skill_models.SkillCommitLogEntryModel.get_by_id(
            'skill-%s-1' % self.SKILL_1_ID)
        self.assertEqual(
            commit_log_model.user_id,
            pending_deletion_model
            .activity_mappings[models.NAMES.skill][self.SKILL_1_ID])

    def test_multiple_skills_are_pseudonymized(self):
        self.save_new_skill(self.SKILL_2_ID, self.user_1_id)

        wipeout_service.delete_user(
            wipeout_service.get_pending_deletion_request(self.user_1_id))

        pending_deletion_model = (
            user_models.PendingDeletionRequestModel.get_by_id(self.user_1_id))
        metadata_model = skill_models.SkillSnapshotMetadataModel.get_by_id(
            '%s-1' % self.SKILL_1_ID)
        self.assertEqual(
            metadata_model.committer_id,
            pending_deletion_model
            .activity_mappings[models.NAMES.skill][self.SKILL_1_ID])
        commit_log_model = skill_models.SkillCommitLogEntryModel.get_by_id(
            'skill-%s-1' % self.SKILL_1_ID)
        self.assertEqual(
            commit_log_model.user_id,
            pending_deletion_model
            .activity_mappings[models.NAMES.skill][self.SKILL_1_ID])
        metadata_model = skill_models.SkillSnapshotMetadataModel.get_by_id(
            '%s-1' % self.SKILL_2_ID)
        self.assertEqual(
            metadata_model.committer_id,
            pending_deletion_model
            .activity_mappings[models.NAMES.skill][self.SKILL_2_ID])
        commit_log_model = skill_models.SkillCommitLogEntryModel.get_by_id(
            'skill-%s-1' % self.SKILL_2_ID)
        self.assertEqual(
            commit_log_model.user_id,
            pending_deletion_model
            .activity_mappings[models.NAMES.skill][self.SKILL_2_ID])

    def test_multiple_skills_with_multiple_users_are_pseudonymized(self):
        self.save_new_skill(self.SKILL_2_ID, self.user_2_id)

        wipeout_service.delete_user(
            wipeout_service.get_pending_deletion_request(self.user_1_id))

        # Verify first user is deleted.
        pending_deletion_model = (
            user_models.PendingDeletionRequestModel.get_by_id(self.user_1_id))
        metadata_model = skill_models.SkillSnapshotMetadataModel.get_by_id(
            '%s-1' % self.SKILL_1_ID)
        self.assertEqual(
            metadata_model.committer_id,
            pending_deletion_model
            .activity_mappings[models.NAMES.skill][self.SKILL_1_ID])
        commit_log_model = skill_models.SkillCommitLogEntryModel.get_by_id(
            'skill-%s-1' % self.SKILL_1_ID)
        self.assertEqual(
            commit_log_model.user_id,
            pending_deletion_model
            .activity_mappings[models.NAMES.skill][self.SKILL_1_ID])

        # Verify second user is not yet deleted.
        metadata_model = skill_models.SkillSnapshotMetadataModel.get_by_id(
            '%s-1' % self.SKILL_2_ID)
        self.assertEqual(metadata_model.committer_id, self.user_2_id)
        commit_log_model = skill_models.SkillCommitLogEntryModel.get_by_id(
            'skill-%s-1' % self.SKILL_2_ID)
        self.assertEqual(commit_log_model.user_id, self.user_2_id)

        wipeout_service.delete_user(
            wipeout_service.get_pending_deletion_request(self.user_2_id))

        # Verify second user is deleted.
        pending_deletion_model = (
            user_models.PendingDeletionRequestModel.get_by_id(self.user_2_id))
        metadata_model = skill_models.SkillSnapshotMetadataModel.get_by_id(
            '%s-1' % self.SKILL_2_ID)
        self.assertEqual(
            metadata_model.committer_id,
            pending_deletion_model
            .activity_mappings[models.NAMES.skill][self.SKILL_2_ID])
        commit_log_model = skill_models.SkillCommitLogEntryModel.get_by_id(
            'skill-%s-1' % self.SKILL_2_ID)
        self.assertEqual(
            commit_log_model.user_id,
            pending_deletion_model
            .activity_mappings[models.NAMES.skill][self.SKILL_2_ID])

    def test_one_skill_with_multiple_users_is_pseudonymized(self):
        skill_services.update_skill(
            self.user_2_id,
            self.SKILL_1_ID,
            [skill_domain.SkillChange({
                'cmd': skill_domain.CMD_UPDATE_SKILL_PROPERTY,
                'property_name': skill_domain.SKILL_PROPERTY_LANGUAGE_CODE,
                'new_value': 'cs',
                'old_value': 'en'
            })],
            'Change language.'
        )

        wipeout_service.delete_user(
            wipeout_service.get_pending_deletion_request(self.user_1_id))

        # Verify first user is deleted.
        pending_deletion_model = (
            user_models.PendingDeletionRequestModel.get_by_id(self.user_1_id))
        metadata_model = skill_models.SkillSnapshotMetadataModel.get_by_id(
            '%s-1' % self.SKILL_1_ID)
        self.assertEqual(
            metadata_model.committer_id,
            pending_deletion_model
            .activity_mappings[models.NAMES.skill][self.SKILL_1_ID])
        commit_log_model = skill_models.SkillCommitLogEntryModel.get_by_id(
            'skill-%s-1' % self.SKILL_1_ID)
        self.assertEqual(
            commit_log_model.user_id,
            pending_deletion_model
            .activity_mappings[models.NAMES.skill][self.SKILL_1_ID])

        # Verify second user is not yet deleted.
        metadata_model = skill_models.SkillSnapshotMetadataModel.get_by_id(
            '%s-2' % self.SKILL_1_ID)
        self.assertEqual(metadata_model.committer_id, self.user_2_id)
        commit_log_model = skill_models.SkillCommitLogEntryModel.get_by_id(
            'skill-%s-2' % self.SKILL_1_ID)
        self.assertEqual(commit_log_model.user_id, self.user_2_id)

        wipeout_service.delete_user(
            wipeout_service.get_pending_deletion_request(self.user_2_id))

        # Verify second user is deleted.
        pending_deletion_model = (
            user_models.PendingDeletionRequestModel.get_by_id(self.user_2_id))
        metadata_model = skill_models.SkillSnapshotMetadataModel.get_by_id(
            '%s-2' % self.SKILL_1_ID)
        self.assertEqual(
            metadata_model.committer_id,
            pending_deletion_model
            .activity_mappings[models.NAMES.skill][self.SKILL_1_ID])
        commit_log_model = skill_models.SkillCommitLogEntryModel.get_by_id(
            'skill-%s-2' % self.SKILL_1_ID)
        self.assertEqual(
            commit_log_model.user_id,
            pending_deletion_model
            .activity_mappings[models.NAMES.skill][self.SKILL_1_ID])


class WipeoutServiceVerifyDeleteSkillModelsTests(test_utils.GenericTestBase):
    """Provides testing of the verification part of wipeout service."""

    SKILL_1_ID = 'skill_1_id'
    SKILL_2_ID = 'skill_2_id'
    USER_1_EMAIL = 'some@email.com'
    USER_1_USERNAME = 'username1'
    USER_2_EMAIL = 'some-other@email.com'
    USER_2_USERNAME = 'username2'

    def setUp(self):
        super(WipeoutServiceVerifyDeleteSkillModelsTests, self).setUp()
        self.signup(self.USER_1_EMAIL, self.USER_1_USERNAME)
        self.signup(self.USER_2_EMAIL, self.USER_2_USERNAME)
        self.set_admins((self.USER_1_USERNAME, self.USER_2_USERNAME))
        self.user_1_id = self.get_user_id_from_email(self.USER_1_EMAIL)
        self.user_2_id = self.get_user_id_from_email(self.USER_2_EMAIL)
        self.save_new_skill(self.SKILL_1_ID, self.user_1_id)
        self.save_new_skill(self.SKILL_2_ID, self.user_2_id)
        wipeout_service.pre_delete_user(self.user_1_id)
        wipeout_service.pre_delete_user(self.user_2_id)

    def test_verification_is_successful(self):
        wipeout_service.delete_user(
            wipeout_service.get_pending_deletion_request(self.user_1_id))
        self.assertTrue(wipeout_service.verify_user_deleted(
            wipeout_service.get_pending_deletion_request(self.user_1_id)))

    def test_verification_when_deletion_failed_is_unsuccessful(self):
        wipeout_service.delete_user(
            wipeout_service.get_pending_deletion_request(self.user_2_id))
        self.assertTrue(wipeout_service.verify_user_deleted(
            wipeout_service.get_pending_deletion_request(self.user_2_id)))

        skill_services.update_skill(
            self.user_2_id,
            self.SKILL_2_ID,
            [skill_domain.SkillChange({
                'cmd': skill_domain.CMD_UPDATE_SKILL_PROPERTY,
                'property_name': skill_domain.SKILL_PROPERTY_LANGUAGE_CODE,
                'new_value': 'cs',
                'old_value': 'en'
            })],
            'Change language.'
        )

        self.assertFalse(wipeout_service.verify_user_deleted(
            wipeout_service.get_pending_deletion_request(self.user_2_id)))

        wipeout_service.delete_user(
            wipeout_service.get_pending_deletion_request(self.user_2_id))
        self.assertTrue(wipeout_service.verify_user_deleted(
            wipeout_service.get_pending_deletion_request(self.user_2_id)))


class WipeoutServiceDeleteStoryModelsTests(test_utils.GenericTestBase):
    """Provides testing of the deletion part of wipeout service."""

    TOPIC_1_ID = 'topic_1_id'
    STORY_1_ID = 'story_1_id'
    STORY_2_ID = 'story_2_id'
    USER_1_EMAIL = 'some@email.com'
    USER_1_USERNAME = 'username1'
    USER_2_EMAIL = 'some-other@email.com'
    USER_2_USERNAME = 'username2'

    def setUp(self):
        super(WipeoutServiceDeleteStoryModelsTests, self).setUp()
        self.signup(self.USER_1_EMAIL, self.USER_1_USERNAME)
        self.signup(self.USER_2_EMAIL, self.USER_2_USERNAME)
        self.user_1_id = self.get_user_id_from_email(self.USER_1_EMAIL)
        self.user_2_id = self.get_user_id_from_email(self.USER_2_EMAIL)
        self.save_new_topic(
            self.TOPIC_1_ID,
            self.user_1_id,
            abbreviated_name='abbrev-one',
            url_fragment='frag-one',
            canonical_story_ids=[self.STORY_1_ID])
        self.save_new_story(self.STORY_1_ID, self.user_1_id, self.TOPIC_1_ID)
        wipeout_service.pre_delete_user(self.user_1_id)
        wipeout_service.pre_delete_user(self.user_2_id)

    def test_one_story_is_pseudonymized(self):
        wipeout_service.delete_user(
            wipeout_service.get_pending_deletion_request(self.user_1_id))

        # Verify user is deleted.
        pending_deletion_model = (
            user_models.PendingDeletionRequestModel.get_by_id(self.user_1_id))
        metadata_model = story_models.StorySnapshotMetadataModel.get_by_id(
            '%s-1' % self.STORY_1_ID)
        self.assertEqual(
            metadata_model.committer_id,
            pending_deletion_model
            .activity_mappings[models.NAMES.story][self.STORY_1_ID])
        commit_log_model = story_models.StoryCommitLogEntryModel.get_by_id(
            'story-%s-1' % self.STORY_1_ID)
        self.assertEqual(
            commit_log_model.user_id,
            pending_deletion_model
            .activity_mappings[models.NAMES.story][self.STORY_1_ID])

    def test_one_story_with_missing_snapshot_is_pseudonymized(self):
        observed_log_messages = []

        def _mock_logging_function(msg, *args):
            """Mocks logging.warning()."""
            observed_log_messages.append(msg % args)

        logging_swap = self.swap(logging, 'error', _mock_logging_function)

        story_models.StoryCommitLogEntryModel(
            id='story-%s-1' % self.STORY_2_ID,
            story_id=self.STORY_2_ID,
            user_id=self.user_1_id,
            commit_type='create_new',
            commit_cmds=[{}],
            post_commit_status=constants.ACTIVITY_STATUS_PUBLIC,
            version=1
        ).put()

        with logging_swap:
            wipeout_service.delete_user(
                wipeout_service.get_pending_deletion_request(self.user_1_id))

        self.assertEqual(
            observed_log_messages,
            ['The commit log and snapshot story IDs differ. '
             'Snapshots without commit logs: [], '
             'Commit logs without snapshots: [u\'%s\'].' % self.STORY_2_ID])

        # Verify user is deleted.
        pending_deletion_model = (
            user_models.PendingDeletionRequestModel.get_by_id(self.user_1_id))
        metadata_model = story_models.StorySnapshotMetadataModel.get_by_id(
            '%s-1' % self.STORY_1_ID)
        self.assertEqual(
            metadata_model.committer_id,
            pending_deletion_model
            .activity_mappings[models.NAMES.story][self.STORY_1_ID])
        commit_log_model_1 = story_models.StoryCommitLogEntryModel.get_by_id(
            'story-%s-1' % self.STORY_1_ID)
        self.assertEqual(
            commit_log_model_1.user_id,
            pending_deletion_model
            .activity_mappings[models.NAMES.story][self.STORY_1_ID])
        commit_log_model_2 = story_models.StoryCommitLogEntryModel.get_by_id(
            'story-%s-1' % self.STORY_2_ID)
        self.assertEqual(
            commit_log_model_2.user_id,
            pending_deletion_model
            .activity_mappings[models.NAMES.story][self.STORY_2_ID])

    def test_one_story_when_the_deletion_is_repeated_is_pseudonymized(self):
        wipeout_service.delete_user(
            wipeout_service.get_pending_deletion_request(self.user_1_id))

        # Return metadata model to the original user ID.
        metadata_model = story_models.StorySnapshotMetadataModel.get_by_id(
            '%s-1' % self.STORY_1_ID)
        metadata_model.committer_id = self.user_1_id
        metadata_model.put()

        # Run the user deletion again.
        wipeout_service.delete_user(
            wipeout_service.get_pending_deletion_request(self.user_1_id))

        # Verify that both the commit and the metadata have the same
        # pseudonymous user ID.
        pending_deletion_model = (
            user_models.PendingDeletionRequestModel.get_by_id(self.user_1_id))
        metadata_model = story_models.StorySnapshotMetadataModel.get_by_id(
            '%s-1' % self.STORY_1_ID)
        self.assertEqual(
            metadata_model.committer_id,
            pending_deletion_model
            .activity_mappings[models.NAMES.story][self.STORY_1_ID])
        commit_log_model = story_models.StoryCommitLogEntryModel.get_by_id(
            'story-%s-1' % self.STORY_1_ID)
        self.assertEqual(
            commit_log_model.user_id,
            pending_deletion_model
            .activity_mappings[models.NAMES.story][self.STORY_1_ID])

    def test_multiple_stories_are_pseudonymized(self):
        self.save_new_topic(
            self.TOPIC_1_ID, self.user_1_id, name='Topic 2',
            abbreviated_name='abbrev-two', url_fragment='frag-two')
        self.save_new_story(self.STORY_2_ID, self.user_1_id, self.TOPIC_1_ID)

        wipeout_service.delete_user(
            wipeout_service.get_pending_deletion_request(self.user_1_id))

        pending_deletion_model = (
            user_models.PendingDeletionRequestModel.get_by_id(self.user_1_id))
        metadata_model = story_models.StorySnapshotMetadataModel.get_by_id(
            '%s-1' % self.STORY_1_ID)
        self.assertEqual(
            metadata_model.committer_id,
            pending_deletion_model
            .activity_mappings[models.NAMES.story][self.STORY_1_ID])
        commit_log_model = story_models.StoryCommitLogEntryModel.get_by_id(
            'story-%s-1' % self.STORY_1_ID)
        self.assertEqual(
            commit_log_model.user_id,
            pending_deletion_model
            .activity_mappings[models.NAMES.story][self.STORY_1_ID])
        metadata_model = story_models.StorySnapshotMetadataModel.get_by_id(
            '%s-1' % self.STORY_2_ID)
        self.assertEqual(
            metadata_model.committer_id,
            pending_deletion_model
            .activity_mappings[models.NAMES.story][self.STORY_2_ID])
        commit_log_model = story_models.StoryCommitLogEntryModel.get_by_id(
            'story-%s-1' % self.STORY_2_ID)
        self.assertEqual(
            commit_log_model.user_id,
            pending_deletion_model
            .activity_mappings[models.NAMES.story][self.STORY_2_ID])

    def test_multiple_stories_with_multiple_users_are_pseudonymized(self):
        self.save_new_topic(
            self.TOPIC_1_ID, self.user_2_id, name='Topic 2',
            abbreviated_name='abbrev-three', url_fragment='frag-three')
        self.save_new_story(self.STORY_2_ID, self.user_2_id, self.TOPIC_1_ID)

        wipeout_service.delete_user(
            wipeout_service.get_pending_deletion_request(self.user_1_id))

        # Verify first user is deleted.
        pending_deletion_model = (
            user_models.PendingDeletionRequestModel.get_by_id(self.user_1_id))
        metadata_model = story_models.StorySnapshotMetadataModel.get_by_id(
            '%s-1' % self.STORY_1_ID)
        self.assertEqual(
            metadata_model.committer_id,
            pending_deletion_model
            .activity_mappings[models.NAMES.story][self.STORY_1_ID])
        commit_log_model = story_models.StoryCommitLogEntryModel.get_by_id(
            'story-%s-1' % self.STORY_1_ID)
        self.assertEqual(
            commit_log_model.user_id,
            pending_deletion_model
            .activity_mappings[models.NAMES.story][self.STORY_1_ID])
>>>>>>> 598fb604

        # Verify second user is not yet deleted.
        metadata_model = (
            question_models.QuestionSnapshotMetadataModel.get_by_id(
                '%s-1' % self.QUESTION_2_ID
            )
        )
        self.assertEqual(metadata_model.committer_id, self.user_2_id)
        commit_log_model = (
            question_models.QuestionCommitLogEntryModel.get_by_id(
                'question-%s-1' % self.QUESTION_2_ID
            )
        )
        self.assertEqual(commit_log_model.user_id, self.user_2_id)

        wipeout_service.delete_user(
            wipeout_service.get_pending_deletion_request(self.user_2_id))

        # Verify second user is deleted.
        pending_deletion_model = (
            user_models.PendingDeletionRequestModel.get_by_id(self.user_2_id))
        metadata_model = (
            question_models.QuestionSnapshotMetadataModel.get_by_id(
                '%s-1' % self.QUESTION_2_ID
            )
        )
        self.assertEqual(
            metadata_model.committer_id,
            pending_deletion_model
<<<<<<< HEAD
            .activity_mappings[models.NAMES.question][self.QUESTION_2_ID])
        commit_log_model = (
            question_models.QuestionCommitLogEntryModel.get_by_id(
                'question-%s-1' % self.QUESTION_2_ID
            )
        )
        self.assertEqual(
            commit_log_model.user_id,
            pending_deletion_model
            .activity_mappings[models.NAMES.question][self.QUESTION_2_ID])
=======
            .activity_mappings[models.NAMES.story][self.STORY_2_ID])
        commit_log_model = story_models.StoryCommitLogEntryModel.get_by_id(
            'story-%s-1' % self.STORY_2_ID)
        self.assertEqual(
            commit_log_model.user_id,
            pending_deletion_model
            .activity_mappings[models.NAMES.story][self.STORY_2_ID])
>>>>>>> 598fb604

    def test_one_question_with_multiple_users_is_pseudonymized(self):
        question_services.update_question(
            self.user_2_id,
            self.QUESTION_1_ID,
            [question_domain.QuestionChange({
                'cmd': question_domain.CMD_UPDATE_QUESTION_PROPERTY,
                'property_name': (
                    question_domain.QUESTION_PROPERTY_LANGUAGE_CODE),
                'new_value': 'cs',
                'old_value': 'en'
            })],
            'Change language.'
        )

        wipeout_service.delete_user(
            wipeout_service.get_pending_deletion_request(self.user_1_id))

        # Verify first user is deleted.
        pending_deletion_model = (
            user_models.PendingDeletionRequestModel.get_by_id(self.user_1_id))
        metadata_model = (
            question_models.QuestionSnapshotMetadataModel.get_by_id(
                '%s-1' % self.QUESTION_1_ID
            )
        )
        self.assertEqual(
            metadata_model.committer_id,
            pending_deletion_model
<<<<<<< HEAD
            .activity_mappings[models.NAMES.question][self.QUESTION_1_ID])
        commit_log_model = (
            question_models.QuestionCommitLogEntryModel.get_by_id(
                'question-%s-1' % self.QUESTION_1_ID
            )
        )
        self.assertEqual(
            commit_log_model.user_id,
            pending_deletion_model
            .activity_mappings[models.NAMES.question][self.QUESTION_1_ID])
=======
            .activity_mappings[models.NAMES.story][self.STORY_1_ID])
        commit_log_model = story_models.StoryCommitLogEntryModel.get_by_id(
            'story-%s-1' % self.STORY_1_ID)
        self.assertEqual(
            commit_log_model.user_id,
            pending_deletion_model
            .activity_mappings[models.NAMES.story][self.STORY_1_ID])
>>>>>>> 598fb604

        # Verify second user is not yet deleted.
        metadata_model = (
            question_models.QuestionSnapshotMetadataModel.get_by_id(
                '%s-2' % self.QUESTION_1_ID
            )
        )
        self.assertEqual(metadata_model.committer_id, self.user_2_id)
        commit_log_model = (
            question_models.QuestionCommitLogEntryModel.get_by_id(
                'question-%s-2' % self.QUESTION_1_ID
            )
        )
        self.assertEqual(commit_log_model.user_id, self.user_2_id)

        wipeout_service.delete_user(
            wipeout_service.get_pending_deletion_request(self.user_2_id))

        # Verify second user is deleted.
        pending_deletion_model = (
            user_models.PendingDeletionRequestModel.get_by_id(self.user_2_id))
        metadata_model = (
            question_models.QuestionSnapshotMetadataModel.get_by_id(
                '%s-2' % self.QUESTION_1_ID
            )
        )
        self.assertEqual(
            metadata_model.committer_id,
            pending_deletion_model
<<<<<<< HEAD
            .activity_mappings[models.NAMES.question][self.QUESTION_1_ID])
        commit_log_model = (
            question_models.QuestionCommitLogEntryModel.get_by_id(
                'question-%s-2' % self.QUESTION_1_ID
            )
        )
        self.assertEqual(
            commit_log_model.user_id,
            pending_deletion_model
            .activity_mappings[models.NAMES.question][self.QUESTION_1_ID])
=======
            .activity_mappings[models.NAMES.story][self.STORY_1_ID])
        commit_log_model = story_models.StoryCommitLogEntryModel.get_by_id(
            'story-%s-2' % self.STORY_1_ID)
        self.assertEqual(
            commit_log_model.user_id,
            pending_deletion_model
            .activity_mappings[models.NAMES.story][self.STORY_1_ID])
>>>>>>> 598fb604


class WipeoutServiceVerifyDeleteQuestionModelsTests(test_utils.GenericTestBase):
    """Provides testing of the verification part of wipeout service."""

    SKILL_1_ID = 'SKILL_1_ID'
    QUESTION_1_ID = 'QUESTION_1_ID'
    QUESTION_2_ID = 'QUESTION_2_ID'
    USER_1_EMAIL = 'some@email.com'
    USER_1_USERNAME = 'username1'
    USER_2_EMAIL = 'some-other@email.com'
    USER_2_USERNAME = 'username2'

    def setUp(self):
        super(WipeoutServiceVerifyDeleteQuestionModelsTests, self).setUp()
        self.signup(self.USER_1_EMAIL, self.USER_1_USERNAME)
        self.signup(self.USER_2_EMAIL, self.USER_2_USERNAME)
        self.set_admins((self.USER_1_USERNAME, self.USER_2_USERNAME))
        self.user_1_id = self.get_user_id_from_email(self.USER_1_EMAIL)
        self.user_2_id = self.get_user_id_from_email(self.USER_2_EMAIL)
<<<<<<< HEAD
        self.save_new_skill(self.SKILL_1_ID, self.user_1_id)
        self.save_new_question(
            self.QUESTION_1_ID,
            self.user_1_id,
            self._create_valid_question_data('ABC'),
            [self.SKILL_1_ID]
        )
        self.save_new_question(
            self.QUESTION_2_ID,
            self.user_2_id,
            self._create_valid_question_data('ABC'),
            [self.SKILL_1_ID]
        )
=======
        self.save_new_topic(
            self.TOPIC_1_ID, self.user_1_id, abbreviated_name='abbrev-four',
            url_fragment='frag-four')
        self.save_new_story(self.STORY_1_ID, self.user_1_id, self.TOPIC_1_ID)
        self.save_new_topic(
            self.TOPIC_2_ID,
            self.user_2_id,
            name='Topic 2',
            abbreviated_name='abbrev-five',
            url_fragment='frag-five',
            canonical_story_ids=[self.STORY_2_ID])
        self.save_new_story(self.STORY_2_ID, self.user_2_id, self.TOPIC_2_ID)
>>>>>>> 598fb604
        wipeout_service.pre_delete_user(self.user_1_id)
        wipeout_service.pre_delete_user(self.user_2_id)

    def test_verification_is_successful(self):
        wipeout_service.delete_user(
            wipeout_service.get_pending_deletion_request(self.user_1_id))
        self.assertTrue(wipeout_service.verify_user_deleted(
            wipeout_service.get_pending_deletion_request(self.user_1_id)))

    def test_verification_when_deletion_failed_is_unsuccessful(self):
        wipeout_service.delete_user(
            wipeout_service.get_pending_deletion_request(self.user_2_id))
        self.assertTrue(wipeout_service.verify_user_deleted(
            wipeout_service.get_pending_deletion_request(self.user_2_id)))

        question_services.update_question(
            self.user_2_id,
            self.QUESTION_2_ID,
            [question_domain.QuestionChange({
                'cmd': question_domain.CMD_UPDATE_QUESTION_PROPERTY,
                'property_name': (
                    question_domain.QUESTION_PROPERTY_LANGUAGE_CODE),
                'new_value': 'cs',
                'old_value': 'en'
            })],
            'Change language.'
        )

        self.assertFalse(wipeout_service.verify_user_deleted(
            wipeout_service.get_pending_deletion_request(self.user_2_id)))

        wipeout_service.delete_user(
            wipeout_service.get_pending_deletion_request(self.user_2_id))
        self.assertTrue(wipeout_service.verify_user_deleted(
            wipeout_service.get_pending_deletion_request(self.user_2_id)))


<<<<<<< HEAD
class WipeoutServiceDeleteSkillModelsTests(test_utils.GenericTestBase):
    """Provides testing of the deletion part of wipeout service."""

    SKILL_1_ID = 'skill_1_id'
    SKILL_2_ID = 'skill_2_id'
    USER_1_EMAIL = 'some@email.com'
    USER_1_USERNAME = 'username1'
    USER_2_EMAIL = 'some-other@email.com'
    USER_2_USERNAME = 'username2'

    def setUp(self):
        super(WipeoutServiceDeleteSkillModelsTests, self).setUp()
        self.signup(self.USER_1_EMAIL, self.USER_1_USERNAME)
        self.signup(self.USER_2_EMAIL, self.USER_2_USERNAME)
        self.set_admins((self.USER_1_USERNAME, self.USER_2_USERNAME))
        self.user_1_id = self.get_user_id_from_email(self.USER_1_EMAIL)
        self.user_2_id = self.get_user_id_from_email(self.USER_2_EMAIL)
        self.save_new_skill(self.SKILL_1_ID, self.user_1_id)
        wipeout_service.pre_delete_user(self.user_1_id)
        wipeout_service.pre_delete_user(self.user_2_id)

    def test_one_skill_is_pseudonymized(self):
        wipeout_service.delete_user(
            wipeout_service.get_pending_deletion_request(self.user_1_id))

        # Verify user is deleted.
        pending_deletion_model = (
            user_models.PendingDeletionRequestModel.get_by_id(self.user_1_id))
        metadata_model = skill_models.SkillSnapshotMetadataModel.get_by_id(
            '%s-1' % self.SKILL_1_ID)
        self.assertEqual(
            metadata_model.committer_id,
            pending_deletion_model
            .activity_mappings[models.NAMES.skill][self.SKILL_1_ID])
        commit_log_model = skill_models.SkillCommitLogEntryModel.get_by_id(
            'skill-%s-1' % self.SKILL_1_ID)
        self.assertEqual(
            commit_log_model.user_id,
            pending_deletion_model
            .activity_mappings[models.NAMES.skill][self.SKILL_1_ID])

    def test_one_skill_with_missing_snapshot_is_pseudonymized(self):
        observed_log_messages = []

        def _mock_logging_function(msg, *args):
            """Mocks logging.warning()."""
            observed_log_messages.append(msg % args)

        logging_swap = self.swap(logging, 'error', _mock_logging_function)

        skill_models.SkillCommitLogEntryModel(
            id='skill-%s-1' % self.SKILL_2_ID,
            skill_id=self.SKILL_2_ID,
            user_id=self.user_1_id,
            commit_type='create_new',
            commit_cmds=[{}],
            post_commit_status=constants.ACTIVITY_STATUS_PUBLIC,
            version=1
        ).put()

        with logging_swap:
            wipeout_service.delete_user(
                wipeout_service.get_pending_deletion_request(self.user_1_id))

        self.assertEqual(
            observed_log_messages,
            ['The commit log and snapshot skill IDs differ. '
             'Snapshots without commit logs: [], '
             'Commit logs without snapshots: [u\'%s\'].' % self.SKILL_2_ID])

        # Verify user is deleted.
        pending_deletion_model = (
            user_models.PendingDeletionRequestModel.get_by_id(self.user_1_id))
        metadata_model = skill_models.SkillSnapshotMetadataModel.get_by_id(
            '%s-1' % self.SKILL_1_ID)
        self.assertEqual(
            metadata_model.committer_id,
            pending_deletion_model
            .activity_mappings[models.NAMES.skill][self.SKILL_1_ID])
        commit_log_model_1 = skill_models.SkillCommitLogEntryModel.get_by_id(
            'skill-%s-1' % self.SKILL_1_ID)
        self.assertEqual(
            commit_log_model_1.user_id,
            pending_deletion_model
            .activity_mappings[models.NAMES.skill][self.SKILL_1_ID])
        commit_log_model_2 = skill_models.SkillCommitLogEntryModel.get_by_id(
            'skill-%s-1' % self.SKILL_2_ID)
        self.assertEqual(
            commit_log_model_2.user_id,
            pending_deletion_model
            .activity_mappings[models.NAMES.skill][self.SKILL_2_ID])

    def test_one_skill_when_the_deletion_is_repeated_is_pseudonymized(self):
        wipeout_service.delete_user(
            wipeout_service.get_pending_deletion_request(self.user_1_id))

        # Return metadata model to the original user ID.
        metadata_model = skill_models.SkillSnapshotMetadataModel.get_by_id(
            '%s-1' % self.SKILL_1_ID)
        metadata_model.committer_id = self.user_1_id
        metadata_model.put()

        # Run the user deletion again.
        wipeout_service.delete_user(
            wipeout_service.get_pending_deletion_request(self.user_1_id))

        # Verify that both the commit and the metadata have the same
        # pseudonymous user ID.
        pending_deletion_model = (
            user_models.PendingDeletionRequestModel.get_by_id(self.user_1_id))
        metadata_model = skill_models.SkillSnapshotMetadataModel.get_by_id(
            '%s-1' % self.SKILL_1_ID)
        self.assertEqual(
            metadata_model.committer_id,
            pending_deletion_model
            .activity_mappings[models.NAMES.skill][self.SKILL_1_ID])
        commit_log_model = skill_models.SkillCommitLogEntryModel.get_by_id(
            'skill-%s-1' % self.SKILL_1_ID)
        self.assertEqual(
            commit_log_model.user_id,
            pending_deletion_model
            .activity_mappings[models.NAMES.skill][self.SKILL_1_ID])

    def test_multiple_skills_are_pseudonymized(self):
        self.save_new_skill(self.SKILL_2_ID, self.user_1_id)

        wipeout_service.delete_user(
            wipeout_service.get_pending_deletion_request(self.user_1_id))

        pending_deletion_model = (
            user_models.PendingDeletionRequestModel.get_by_id(self.user_1_id))
        metadata_model = skill_models.SkillSnapshotMetadataModel.get_by_id(
            '%s-1' % self.SKILL_1_ID)
        self.assertEqual(
            metadata_model.committer_id,
            pending_deletion_model
            .activity_mappings[models.NAMES.skill][self.SKILL_1_ID])
        commit_log_model = skill_models.SkillCommitLogEntryModel.get_by_id(
            'skill-%s-1' % self.SKILL_1_ID)
        self.assertEqual(
            commit_log_model.user_id,
            pending_deletion_model
            .activity_mappings[models.NAMES.skill][self.SKILL_1_ID])
        metadata_model = skill_models.SkillSnapshotMetadataModel.get_by_id(
            '%s-1' % self.SKILL_2_ID)
        self.assertEqual(
            metadata_model.committer_id,
            pending_deletion_model
            .activity_mappings[models.NAMES.skill][self.SKILL_2_ID])
        commit_log_model = skill_models.SkillCommitLogEntryModel.get_by_id(
            'skill-%s-1' % self.SKILL_2_ID)
        self.assertEqual(
            commit_log_model.user_id,
            pending_deletion_model
            .activity_mappings[models.NAMES.skill][self.SKILL_2_ID])

    def test_multiple_skills_with_multiple_users_are_pseudonymized(self):
        self.save_new_skill(self.SKILL_2_ID, self.user_2_id)

        wipeout_service.delete_user(
            wipeout_service.get_pending_deletion_request(self.user_1_id))

        # Verify first user is deleted.
        pending_deletion_model = (
            user_models.PendingDeletionRequestModel.get_by_id(self.user_1_id))
        metadata_model = skill_models.SkillSnapshotMetadataModel.get_by_id(
            '%s-1' % self.SKILL_1_ID)
        self.assertEqual(
            metadata_model.committer_id,
            pending_deletion_model
            .activity_mappings[models.NAMES.skill][self.SKILL_1_ID])
        commit_log_model = skill_models.SkillCommitLogEntryModel.get_by_id(
            'skill-%s-1' % self.SKILL_1_ID)
        self.assertEqual(
            commit_log_model.user_id,
            pending_deletion_model
            .activity_mappings[models.NAMES.skill][self.SKILL_1_ID])

        # Verify second user is not yet deleted.
        metadata_model = skill_models.SkillSnapshotMetadataModel.get_by_id(
            '%s-1' % self.SKILL_2_ID)
        self.assertEqual(metadata_model.committer_id, self.user_2_id)
        commit_log_model = skill_models.SkillCommitLogEntryModel.get_by_id(
            'skill-%s-1' % self.SKILL_2_ID)
        self.assertEqual(commit_log_model.user_id, self.user_2_id)

        wipeout_service.delete_user(
            wipeout_service.get_pending_deletion_request(self.user_2_id))

        # Verify second user is deleted.
        pending_deletion_model = (
            user_models.PendingDeletionRequestModel.get_by_id(self.user_2_id))
        metadata_model = skill_models.SkillSnapshotMetadataModel.get_by_id(
            '%s-1' % self.SKILL_2_ID)
        self.assertEqual(
            metadata_model.committer_id,
            pending_deletion_model
            .activity_mappings[models.NAMES.skill][self.SKILL_2_ID])
        commit_log_model = skill_models.SkillCommitLogEntryModel.get_by_id(
            'skill-%s-1' % self.SKILL_2_ID)
        self.assertEqual(
            commit_log_model.user_id,
            pending_deletion_model
            .activity_mappings[models.NAMES.skill][self.SKILL_2_ID])

    def test_one_skill_with_multiple_users_is_pseudonymized(self):
        skill_services.update_skill(
            self.user_2_id,
            self.SKILL_1_ID,
            [skill_domain.SkillChange({
                'cmd': skill_domain.CMD_UPDATE_SKILL_PROPERTY,
                'property_name': skill_domain.SKILL_PROPERTY_LANGUAGE_CODE,
                'new_value': 'cs',
                'old_value': 'en'
            })],
            'Change language.'
        )

        wipeout_service.delete_user(
            wipeout_service.get_pending_deletion_request(self.user_1_id))

        # Verify first user is deleted.
        pending_deletion_model = (
            user_models.PendingDeletionRequestModel.get_by_id(self.user_1_id))
        metadata_model = skill_models.SkillSnapshotMetadataModel.get_by_id(
            '%s-1' % self.SKILL_1_ID)
        self.assertEqual(
            metadata_model.committer_id,
            pending_deletion_model
            .activity_mappings[models.NAMES.skill][self.SKILL_1_ID])
        commit_log_model = skill_models.SkillCommitLogEntryModel.get_by_id(
            'skill-%s-1' % self.SKILL_1_ID)
        self.assertEqual(
            commit_log_model.user_id,
            pending_deletion_model
            .activity_mappings[models.NAMES.skill][self.SKILL_1_ID])

        # Verify second user is not yet deleted.
        metadata_model = skill_models.SkillSnapshotMetadataModel.get_by_id(
            '%s-2' % self.SKILL_1_ID)
        self.assertEqual(metadata_model.committer_id, self.user_2_id)
        commit_log_model = skill_models.SkillCommitLogEntryModel.get_by_id(
            'skill-%s-2' % self.SKILL_1_ID)
        self.assertEqual(commit_log_model.user_id, self.user_2_id)

        wipeout_service.delete_user(
            wipeout_service.get_pending_deletion_request(self.user_2_id))

        # Verify second user is deleted.
        pending_deletion_model = (
            user_models.PendingDeletionRequestModel.get_by_id(self.user_2_id))
        metadata_model = skill_models.SkillSnapshotMetadataModel.get_by_id(
            '%s-2' % self.SKILL_1_ID)
        self.assertEqual(
            metadata_model.committer_id,
            pending_deletion_model
            .activity_mappings[models.NAMES.skill][self.SKILL_1_ID])
        commit_log_model = skill_models.SkillCommitLogEntryModel.get_by_id(
            'skill-%s-2' % self.SKILL_1_ID)
        self.assertEqual(
            commit_log_model.user_id,
            pending_deletion_model
            .activity_mappings[models.NAMES.skill][self.SKILL_1_ID])


class WipeoutServiceVerifyDeleteSkillModelsTests(test_utils.GenericTestBase):
    """Provides testing of the verification part of wipeout service."""

    SKILL_1_ID = 'skill_1_id'
    SKILL_2_ID = 'skill_2_id'
    USER_1_EMAIL = 'some@email.com'
    USER_1_USERNAME = 'username1'
    USER_2_EMAIL = 'some-other@email.com'
    USER_2_USERNAME = 'username2'

    def setUp(self):
        super(WipeoutServiceVerifyDeleteSkillModelsTests, self).setUp()
        self.signup(self.USER_1_EMAIL, self.USER_1_USERNAME)
        self.signup(self.USER_2_EMAIL, self.USER_2_USERNAME)
        self.set_admins((self.USER_1_USERNAME, self.USER_2_USERNAME))
        self.user_1_id = self.get_user_id_from_email(self.USER_1_EMAIL)
        self.user_2_id = self.get_user_id_from_email(self.USER_2_EMAIL)
        self.save_new_skill(self.SKILL_1_ID, self.user_1_id)
        self.save_new_skill(self.SKILL_2_ID, self.user_2_id)
        wipeout_service.pre_delete_user(self.user_1_id)
        wipeout_service.pre_delete_user(self.user_2_id)

    def test_verification_is_successful(self):
        wipeout_service.delete_user(
            wipeout_service.get_pending_deletion_request(self.user_1_id))
        self.assertTrue(wipeout_service.verify_user_deleted(
            wipeout_service.get_pending_deletion_request(self.user_1_id)))

    def test_verification_when_deletion_failed_is_unsuccessful(self):
        wipeout_service.delete_user(
            wipeout_service.get_pending_deletion_request(self.user_2_id))
        self.assertTrue(wipeout_service.verify_user_deleted(
            wipeout_service.get_pending_deletion_request(self.user_2_id)))

        skill_services.update_skill(
            self.user_2_id,
            self.SKILL_2_ID,
            [skill_domain.SkillChange({
                'cmd': skill_domain.CMD_UPDATE_SKILL_PROPERTY,
                'property_name': skill_domain.SKILL_PROPERTY_LANGUAGE_CODE,
                'new_value': 'cs',
                'old_value': 'en'
            })],
            'Change language.'
        )

        self.assertFalse(wipeout_service.verify_user_deleted(
            wipeout_service.get_pending_deletion_request(self.user_2_id)))

        wipeout_service.delete_user(
            wipeout_service.get_pending_deletion_request(self.user_2_id))
        self.assertTrue(wipeout_service.verify_user_deleted(
            wipeout_service.get_pending_deletion_request(self.user_2_id)))


class WipeoutServiceDeleteStoryModelsTests(test_utils.GenericTestBase):
    """Provides testing of the deletion part of wipeout service."""

    TOPIC_1_ID = 'topic_1_id'
    STORY_1_ID = 'story_1_id'
    STORY_2_ID = 'story_2_id'
    USER_1_EMAIL = 'some@email.com'
    USER_1_USERNAME = 'username1'
    USER_2_EMAIL = 'some-other@email.com'
    USER_2_USERNAME = 'username2'

    def setUp(self):
        super(WipeoutServiceDeleteStoryModelsTests, self).setUp()
        self.signup(self.USER_1_EMAIL, self.USER_1_USERNAME)
        self.signup(self.USER_2_EMAIL, self.USER_2_USERNAME)
        self.user_1_id = self.get_user_id_from_email(self.USER_1_EMAIL)
        self.user_2_id = self.get_user_id_from_email(self.USER_2_EMAIL)
        self.save_new_topic(
            self.TOPIC_1_ID,
            self.user_1_id,
            canonical_story_ids=[self.STORY_1_ID])
        self.save_new_story(self.STORY_1_ID, self.user_1_id, self.TOPIC_1_ID)
        wipeout_service.pre_delete_user(self.user_1_id)
        wipeout_service.pre_delete_user(self.user_2_id)

    def test_one_story_is_pseudonymized(self):
        wipeout_service.delete_user(
            wipeout_service.get_pending_deletion_request(self.user_1_id))

        # Verify user is deleted.
        pending_deletion_model = (
            user_models.PendingDeletionRequestModel.get_by_id(self.user_1_id))
        metadata_model = story_models.StorySnapshotMetadataModel.get_by_id(
            '%s-1' % self.STORY_1_ID)
        self.assertEqual(
            metadata_model.committer_id,
            pending_deletion_model
            .activity_mappings[models.NAMES.story][self.STORY_1_ID])
        commit_log_model = story_models.StoryCommitLogEntryModel.get_by_id(
            'story-%s-1' % self.STORY_1_ID)
        self.assertEqual(
            commit_log_model.user_id,
            pending_deletion_model
            .activity_mappings[models.NAMES.story][self.STORY_1_ID])

    def test_one_story_with_missing_snapshot_is_pseudonymized(self):
        observed_log_messages = []

        def _mock_logging_function(msg, *args):
            """Mocks logging.warning()."""
            observed_log_messages.append(msg % args)

        logging_swap = self.swap(logging, 'error', _mock_logging_function)

        story_models.StoryCommitLogEntryModel(
            id='story-%s-1' % self.STORY_2_ID,
            story_id=self.STORY_2_ID,
            user_id=self.user_1_id,
            commit_type='create_new',
            commit_cmds=[{}],
            post_commit_status=constants.ACTIVITY_STATUS_PUBLIC,
            version=1
        ).put()

        with logging_swap:
            wipeout_service.delete_user(
                wipeout_service.get_pending_deletion_request(self.user_1_id))

        self.assertEqual(
            observed_log_messages,
            ['The commit log and snapshot story IDs differ. '
             'Snapshots without commit logs: [], '
             'Commit logs without snapshots: [u\'%s\'].' % self.STORY_2_ID])

        # Verify user is deleted.
        pending_deletion_model = (
            user_models.PendingDeletionRequestModel.get_by_id(self.user_1_id))
        metadata_model = story_models.StorySnapshotMetadataModel.get_by_id(
            '%s-1' % self.STORY_1_ID)
        self.assertEqual(
            metadata_model.committer_id,
            pending_deletion_model
            .activity_mappings[models.NAMES.story][self.STORY_1_ID])
        commit_log_model_1 = story_models.StoryCommitLogEntryModel.get_by_id(
            'story-%s-1' % self.STORY_1_ID)
        self.assertEqual(
            commit_log_model_1.user_id,
            pending_deletion_model
            .activity_mappings[models.NAMES.story][self.STORY_1_ID])
        commit_log_model_2 = story_models.StoryCommitLogEntryModel.get_by_id(
            'story-%s-1' % self.STORY_2_ID)
        self.assertEqual(
            commit_log_model_2.user_id,
            pending_deletion_model
            .activity_mappings[models.NAMES.story][self.STORY_2_ID])

    def test_one_story_when_the_deletion_is_repeated_is_pseudonymized(self):
        wipeout_service.delete_user(
            wipeout_service.get_pending_deletion_request(self.user_1_id))

        # Return metadata model to the original user ID.
        metadata_model = story_models.StorySnapshotMetadataModel.get_by_id(
            '%s-1' % self.STORY_1_ID)
        metadata_model.committer_id = self.user_1_id
        metadata_model.put()

        # Run the user deletion again.
        wipeout_service.delete_user(
            wipeout_service.get_pending_deletion_request(self.user_1_id))

        # Verify that both the commit and the metadata have the same
        # pseudonymous user ID.
        pending_deletion_model = (
            user_models.PendingDeletionRequestModel.get_by_id(self.user_1_id))
        metadata_model = story_models.StorySnapshotMetadataModel.get_by_id(
            '%s-1' % self.STORY_1_ID)
        self.assertEqual(
            metadata_model.committer_id,
            pending_deletion_model
            .activity_mappings[models.NAMES.story][self.STORY_1_ID])
        commit_log_model = story_models.StoryCommitLogEntryModel.get_by_id(
            'story-%s-1' % self.STORY_1_ID)
        self.assertEqual(
            commit_log_model.user_id,
            pending_deletion_model
            .activity_mappings[models.NAMES.story][self.STORY_1_ID])

    def test_multiple_stories_are_pseudonymized(self):
        self.save_new_topic(self.TOPIC_1_ID, self.user_1_id, name='Topic 2')
        self.save_new_story(self.STORY_2_ID, self.user_1_id, self.TOPIC_1_ID)

        wipeout_service.delete_user(
            wipeout_service.get_pending_deletion_request(self.user_1_id))

        pending_deletion_model = (
            user_models.PendingDeletionRequestModel.get_by_id(self.user_1_id))
        metadata_model = story_models.StorySnapshotMetadataModel.get_by_id(
            '%s-1' % self.STORY_1_ID)
        self.assertEqual(
            metadata_model.committer_id,
            pending_deletion_model
            .activity_mappings[models.NAMES.story][self.STORY_1_ID])
        commit_log_model = story_models.StoryCommitLogEntryModel.get_by_id(
            'story-%s-1' % self.STORY_1_ID)
        self.assertEqual(
            commit_log_model.user_id,
            pending_deletion_model
            .activity_mappings[models.NAMES.story][self.STORY_1_ID])
        metadata_model = story_models.StorySnapshotMetadataModel.get_by_id(
            '%s-1' % self.STORY_2_ID)
        self.assertEqual(
            metadata_model.committer_id,
            pending_deletion_model
            .activity_mappings[models.NAMES.story][self.STORY_2_ID])
        commit_log_model = story_models.StoryCommitLogEntryModel.get_by_id(
            'story-%s-1' % self.STORY_2_ID)
        self.assertEqual(
            commit_log_model.user_id,
            pending_deletion_model
            .activity_mappings[models.NAMES.story][self.STORY_2_ID])

    def test_multiple_stories_with_multiple_users_are_pseudonymized(self):
        self.save_new_topic(self.TOPIC_1_ID, self.user_2_id, name='Topic 2')
        self.save_new_story(self.STORY_2_ID, self.user_2_id, self.TOPIC_1_ID)

        wipeout_service.delete_user(
            wipeout_service.get_pending_deletion_request(self.user_1_id))

        # Verify first user is deleted.
        pending_deletion_model = (
            user_models.PendingDeletionRequestModel.get_by_id(self.user_1_id))
        metadata_model = story_models.StorySnapshotMetadataModel.get_by_id(
            '%s-1' % self.STORY_1_ID)
        self.assertEqual(
            metadata_model.committer_id,
            pending_deletion_model
            .activity_mappings[models.NAMES.story][self.STORY_1_ID])
        commit_log_model = story_models.StoryCommitLogEntryModel.get_by_id(
            'story-%s-1' % self.STORY_1_ID)
        self.assertEqual(
            commit_log_model.user_id,
            pending_deletion_model
            .activity_mappings[models.NAMES.story][self.STORY_1_ID])

        # Verify second user is not yet deleted.
        metadata_model = story_models.StorySnapshotMetadataModel.get_by_id(
            '%s-1' % self.STORY_2_ID)
        self.assertEqual(metadata_model.committer_id, self.user_2_id)
        commit_log_model = story_models.StoryCommitLogEntryModel.get_by_id(
            'story-%s-1' % self.STORY_2_ID)
        self.assertEqual(commit_log_model.user_id, self.user_2_id)

        wipeout_service.delete_user(
            wipeout_service.get_pending_deletion_request(self.user_2_id))

        # Verify second user is deleted.
        pending_deletion_model = (
            user_models.PendingDeletionRequestModel.get_by_id(self.user_2_id))
        metadata_model = story_models.StorySnapshotMetadataModel.get_by_id(
            '%s-1' % self.STORY_2_ID)
        self.assertEqual(
            metadata_model.committer_id,
            pending_deletion_model
            .activity_mappings[models.NAMES.story][self.STORY_2_ID])
        commit_log_model = story_models.StoryCommitLogEntryModel.get_by_id(
            'story-%s-1' % self.STORY_2_ID)
        self.assertEqual(
            commit_log_model.user_id,
            pending_deletion_model
            .activity_mappings[models.NAMES.story][self.STORY_2_ID])

    def test_one_story_with_multiple_users_is_pseudonymized(self):
        story_services.update_story(
            self.user_2_id,
            self.STORY_1_ID,
            [story_domain.StoryChange({
                'cmd': story_domain.CMD_ADD_STORY_NODE,
                'node_id': 'node_1',
                'title': 'Title 2'
            })],
            'Add node.'
        )

        wipeout_service.delete_user(
            wipeout_service.get_pending_deletion_request(self.user_1_id))

        # Verify first user is deleted.
        pending_deletion_model = (
            user_models.PendingDeletionRequestModel.get_by_id(self.user_1_id))
        metadata_model = story_models.StorySnapshotMetadataModel.get_by_id(
            '%s-1' % self.STORY_1_ID)
        self.assertEqual(
            metadata_model.committer_id,
            pending_deletion_model
            .activity_mappings[models.NAMES.story][self.STORY_1_ID])
        commit_log_model = story_models.StoryCommitLogEntryModel.get_by_id(
            'story-%s-1' % self.STORY_1_ID)
        self.assertEqual(
            commit_log_model.user_id,
            pending_deletion_model
            .activity_mappings[models.NAMES.story][self.STORY_1_ID])

        # Verify second user is not yet deleted.
        metadata_model = story_models.StorySnapshotMetadataModel.get_by_id(
            '%s-2' % self.STORY_1_ID)
        self.assertEqual(metadata_model.committer_id, self.user_2_id)
        commit_log_model = story_models.StoryCommitLogEntryModel.get_by_id(
            'story-%s-2' % self.STORY_1_ID)
        self.assertEqual(commit_log_model.user_id, self.user_2_id)

        wipeout_service.delete_user(
            wipeout_service.get_pending_deletion_request(self.user_2_id))

        # Verify second user is deleted.
        pending_deletion_model = (
            user_models.PendingDeletionRequestModel.get_by_id(self.user_2_id))
        metadata_model = story_models.StorySnapshotMetadataModel.get_by_id(
            '%s-2' % self.STORY_1_ID)
        self.assertEqual(
            metadata_model.committer_id,
            pending_deletion_model
            .activity_mappings[models.NAMES.story][self.STORY_1_ID])
        commit_log_model = story_models.StoryCommitLogEntryModel.get_by_id(
            'story-%s-2' % self.STORY_1_ID)
        self.assertEqual(
            commit_log_model.user_id,
            pending_deletion_model
            .activity_mappings[models.NAMES.story][self.STORY_1_ID])


class WipeoutServiceVerifyDeleteStoryModelsTests(test_utils.GenericTestBase):
    """Provides testing of the verification part of wipeout service."""

    TOPIC_1_ID = 'topic_1_id'
    TOPIC_2_ID = 'topic_2_id'
    STORY_1_ID = 'story_1_id'
    STORY_2_ID = 'story_2_id'
    USER_1_EMAIL = 'some@email.com'
    USER_1_USERNAME = 'username1'
    USER_2_EMAIL = 'some-other@email.com'
    USER_2_USERNAME = 'username2'

    def setUp(self):
        super(WipeoutServiceVerifyDeleteStoryModelsTests, self).setUp()
        self.signup(self.USER_1_EMAIL, self.USER_1_USERNAME)
        self.signup(self.USER_2_EMAIL, self.USER_2_USERNAME)
        self.user_1_id = self.get_user_id_from_email(self.USER_1_EMAIL)
        self.user_2_id = self.get_user_id_from_email(self.USER_2_EMAIL)
        self.save_new_topic(self.TOPIC_1_ID, self.user_1_id)
        self.save_new_story(self.STORY_1_ID, self.user_1_id, self.TOPIC_1_ID)
        self.save_new_topic(
            self.TOPIC_2_ID,
            self.user_2_id,
            name='Topic 2',
            canonical_story_ids=[self.STORY_2_ID])
        self.save_new_story(self.STORY_2_ID, self.user_2_id, self.TOPIC_2_ID)
        wipeout_service.pre_delete_user(self.user_1_id)
        wipeout_service.pre_delete_user(self.user_2_id)

    def test_verification_is_successful(self):
        wipeout_service.delete_user(
            wipeout_service.get_pending_deletion_request(self.user_1_id))
        self.assertTrue(wipeout_service.verify_user_deleted(
            wipeout_service.get_pending_deletion_request(self.user_1_id)))

    def test_verification_when_deletion_failed_is_unsuccessful(self):
        wipeout_service.delete_user(
            wipeout_service.get_pending_deletion_request(self.user_2_id))
        self.assertTrue(wipeout_service.verify_user_deleted(
            wipeout_service.get_pending_deletion_request(self.user_2_id)))

        story_services.update_story(
            self.user_2_id,
            self.STORY_2_ID,
            [story_domain.StoryChange({
                'cmd': story_domain.CMD_ADD_STORY_NODE,
                'node_id': 'node_1',
                'title': 'Title 2'
            })],
            'Add node.'
        )

        self.assertFalse(wipeout_service.verify_user_deleted(
            wipeout_service.get_pending_deletion_request(self.user_2_id)))

        wipeout_service.delete_user(
            wipeout_service.get_pending_deletion_request(self.user_2_id))
        self.assertTrue(wipeout_service.verify_user_deleted(
            wipeout_service.get_pending_deletion_request(self.user_2_id)))


class WipeoutServiceDeleteSuggestionModelsTests(test_utils.GenericTestBase):
    """Provides testing of the deletion part of wipeout service."""

    USER_1_EMAIL = 'some@email.com'
    USER_1_USERNAME = 'username1'
    USER_2_EMAIL = 'some-other@email.com'
    USER_2_USERNAME = 'username2'
    VOICEOVER_1_ID = 'voiceover_1_id'
    VOICEOVER_2_ID = 'voiceover_2_id'
    EXP_1_ID = 'exp_1_id'
    EXP_2_ID = 'exp_2_id'

    def setUp(self):
        super(WipeoutServiceDeleteSuggestionModelsTests, self).setUp()
        self.signup(self.USER_1_EMAIL, self.USER_1_USERNAME)
        self.signup(self.USER_2_EMAIL, self.USER_2_USERNAME)
        self.user_1_id = self.get_user_id_from_email(self.USER_1_EMAIL)
        self.user_2_id = self.get_user_id_from_email(self.USER_2_EMAIL)
        suggestion_models.GeneralVoiceoverApplicationModel(
            id=self.VOICEOVER_1_ID,
            target_type=suggestion_models.TARGET_TYPE_EXPLORATION,
            target_id=self.EXP_1_ID,
            language_code='en',
            status=suggestion_models.STATUS_IN_REVIEW,
            content='Text',
            filename='filename.txt',
            author_id=self.user_1_id,
            final_reviewer_id=self.user_2_id,
        ).put()
        suggestion_models.GeneralVoiceoverApplicationModel(
            id=self.VOICEOVER_2_ID,
            target_type=suggestion_models.TARGET_TYPE_EXPLORATION,
            target_id=self.EXP_2_ID,
            language_code='en',
            status=suggestion_models.STATUS_IN_REVIEW,
            content='Text',
            filename='filename.txt',
            author_id=self.user_2_id,
            final_reviewer_id=self.user_1_id,
        ).put()
        wipeout_service.pre_delete_user(self.user_1_id)

    def test_voiceover_application_is_pseudonymized(self):
        wipeout_service.delete_user(
            wipeout_service.get_pending_deletion_request(self.user_1_id))
        pending_deletion_model = (
            user_models.PendingDeletionRequestModel.get_by_id(self.user_1_id)
        )
        suggestion_mappings = (
            pending_deletion_model.activity_mappings[models.NAMES.suggestion])

        # Verify user is pseudonymized.
        voiceover_application_model_1 = (
            suggestion_models.GeneralVoiceoverApplicationModel.get_by_id(
                self.VOICEOVER_1_ID)
        )
        self.assertEqual(
            voiceover_application_model_1.author_id,
            suggestion_mappings[self.VOICEOVER_1_ID]
        )
        voiceover_application_model_2 = (
            suggestion_models.GeneralVoiceoverApplicationModel.get_by_id(
                self.VOICEOVER_2_ID)
        )
        self.assertEqual(
            voiceover_application_model_2.final_reviewer_id,
            suggestion_mappings[self.VOICEOVER_2_ID]
        )


class WipeoutServiceVerifyDeleteSuggestionModelsTests(
        test_utils.GenericTestBase):
    """Provides testing of the verification part of wipeout service."""

    USER_1_EMAIL = 'some@email.com'
    USER_1_USERNAME = 'username1'
    USER_2_EMAIL = 'some-other@email.com'
    USER_2_USERNAME = 'username2'
    VOICEOVER_1_ID = 'voiceover_1_id'
    VOICEOVER_2_ID = 'voiceover_2_id'
    EXP_1_ID = 'exp_1_id'
    EXP_2_ID = 'exp_2_id'

    def setUp(self):
        super(WipeoutServiceVerifyDeleteSuggestionModelsTests, self).setUp()
        self.signup(self.USER_1_EMAIL, self.USER_1_USERNAME)
        self.signup(self.USER_2_EMAIL, self.USER_2_USERNAME)
        self.user_1_id = self.get_user_id_from_email(self.USER_1_EMAIL)
        self.user_2_id = self.get_user_id_from_email(self.USER_2_EMAIL)
        suggestion_models.GeneralVoiceoverApplicationModel(
            id=self.VOICEOVER_1_ID,
            target_type=suggestion_models.TARGET_TYPE_EXPLORATION,
            target_id=self.EXP_1_ID,
            language_code='en',
            status=suggestion_models.STATUS_IN_REVIEW,
            content='Text',
            filename='filename.txt',
            author_id=self.user_1_id,
            final_reviewer_id=self.user_2_id,
        ).put()
        suggestion_models.GeneralVoiceoverApplicationModel(
            id=self.VOICEOVER_2_ID,
            target_type=suggestion_models.TARGET_TYPE_EXPLORATION,
            target_id=self.EXP_2_ID,
            language_code='en',
            status=suggestion_models.STATUS_IN_REVIEW,
            content='Text',
            filename='filename.txt',
            author_id=self.user_2_id,
            final_reviewer_id=self.user_1_id,
        ).put()
        wipeout_service.pre_delete_user(self.user_1_id)

    def test_verify_user_delete_when_user_is_deleted_returns_true(self):
        wipeout_service.delete_user(
            wipeout_service.get_pending_deletion_request(self.user_1_id))
        self.assertTrue(wipeout_service.verify_user_deleted(
            wipeout_service.get_pending_deletion_request(self.user_1_id)))

    def test_verify_user_delete_when_user_is_not_deleted_returns_false(self):
        wipeout_service.delete_user(
            wipeout_service.get_pending_deletion_request(self.user_1_id))
        self.assertTrue(wipeout_service.verify_user_deleted(
            wipeout_service.get_pending_deletion_request(self.user_1_id)))

        suggestion_models.GeneralVoiceoverApplicationModel(
            id=self.VOICEOVER_1_ID,
            target_type=suggestion_models.TARGET_TYPE_EXPLORATION,
            target_id=self.EXP_1_ID,
            language_code='en',
            status=suggestion_models.STATUS_IN_REVIEW,
            content='Text',
            filename='filename.txt',
            author_id=self.user_1_id,
            final_reviewer_id=self.user_2_id,
        ).put()

        self.assertFalse(wipeout_service.verify_user_deleted(
            wipeout_service.get_pending_deletion_request(self.user_1_id)))

        wipeout_service.delete_user(
            wipeout_service.get_pending_deletion_request(self.user_1_id))
        self.assertTrue(wipeout_service.verify_user_deleted(
            wipeout_service.get_pending_deletion_request(self.user_1_id)))


=======
>>>>>>> 598fb604
class WipeoutServiceDeleteUserModelsTests(test_utils.GenericTestBase):
    """Provides testing of the deletion part of wipeout service."""

    USER_1_EMAIL = 'some@email.com'
    USER_1_USERNAME = 'username1'
    USER_2_EMAIL = 'some-other@email.com'
    USER_2_USERNAME = 'username2'
    COLLECTION_1_ID = 'col_1_id'
    COLLECTION_2_ID = 'col_2_id'
    EXPLORATION_1_ID = 'exp_1_id'
    EXPLORATION_2_ID = 'exp_2_id'

    def setUp(self):
        super(WipeoutServiceDeleteUserModelsTests, self).setUp()
        self.signup(self.USER_1_EMAIL, self.USER_1_USERNAME)
        self.signup(self.USER_2_EMAIL, self.USER_2_USERNAME)
        self.user_1_id = self.get_user_id_from_email(self.USER_1_EMAIL)
        self.user_2_id = self.get_user_id_from_email(self.USER_2_EMAIL)
        user_models.CompletedActivitiesModel(
            id=self.user_2_id, exploration_ids=[], collection_ids=[]
        ).put()
        user_models.IncompleteActivitiesModel(
            id=self.user_2_id, exploration_ids=[], collection_ids=[]
        ).put()
        user_models.LearnerPlaylistModel(
            id=self.user_2_id, exploration_ids=[], collection_ids=[]
        ).put()

    def test_delete_user_is_successful(self):
        wipeout_service.pre_delete_user(self.user_1_id)

        self.assertIsNotNone(
            user_models.UserSettingsModel.get_by_id(self.user_1_id))
        self.assertIsNotNone(
            user_models.UserEmailPreferencesModel.get_by_id(self.user_1_id))

        wipeout_service.delete_user(
            wipeout_service.get_pending_deletion_request(self.user_1_id))

        self.assertIsNone(
            user_models.UserSettingsModel.get_by_id(self.user_1_id))
        self.assertIsNone(
            user_models.UserEmailPreferencesModel.get_by_id(self.user_1_id))

    def test_delete_user_with_collection_and_exploration_is_successful(self):
        self.save_new_valid_exploration(
            self.EXPLORATION_1_ID,
            self.user_1_id)
        self.save_new_valid_collection(
            self.COLLECTION_1_ID,
            self.user_1_id,
            exploration_id=self.EXPLORATION_1_ID)

        wipeout_service.pre_delete_user(self.user_1_id)

        self.assertIsNotNone(
            user_models.UserSettingsModel.get_by_id(self.user_1_id))
        self.assertIsNotNone(
            user_models.UserEmailPreferencesModel.get_by_id(self.user_1_id))
        self.assertIsNotNone(
            collection_models.CollectionModel.get_by_id(self.COLLECTION_1_ID))
        self.assertIsNotNone(
            exp_models.ExplorationModel.get_by_id(self.EXPLORATION_1_ID))

        wipeout_service.delete_user(
            wipeout_service.get_pending_deletion_request(self.user_1_id))

        self.assertIsNone(
            user_models.UserSettingsModel.get_by_id(self.user_1_id))
        self.assertIsNone(
            user_models.UserEmailPreferencesModel.get_by_id(self.user_1_id))
        self.assertIsNone(
            collection_models.CollectionModel.get_by_id(self.COLLECTION_1_ID))
        self.assertIsNone(
            exp_models.ExplorationModel.get_by_id(self.EXPLORATION_1_ID))

    def test_delete_user_with_collections_and_explorations_is_successful(self):
        self.save_new_valid_exploration(
            self.EXPLORATION_1_ID,
            self.user_1_id)
        self.save_new_valid_collection(
            self.COLLECTION_1_ID,
            self.user_1_id,
            exploration_id=self.EXPLORATION_1_ID)
        self.save_new_valid_exploration(
            self.EXPLORATION_2_ID,
            self.user_1_id)
        self.save_new_valid_collection(
            self.COLLECTION_2_ID,
            self.user_1_id,
            exploration_id=self.EXPLORATION_2_ID)

        wipeout_service.pre_delete_user(self.user_1_id)

        self.assertIsNotNone(
            user_models.UserSettingsModel.get_by_id(self.user_1_id))
        self.assertIsNotNone(
            user_models.UserEmailPreferencesModel.get_by_id(self.user_1_id))
        self.assertIsNotNone(
            collection_models.CollectionModel.get_by_id(self.COLLECTION_1_ID))
        self.assertIsNotNone(
            exp_models.ExplorationModel.get_by_id(self.EXPLORATION_1_ID))
        self.assertIsNotNone(
            collection_models.CollectionModel.get_by_id(self.COLLECTION_2_ID))
        self.assertIsNotNone(
            exp_models.ExplorationModel.get_by_id(self.EXPLORATION_2_ID))

        wipeout_service.delete_user(
            wipeout_service.get_pending_deletion_request(self.user_1_id))

        self.assertIsNone(
            user_models.UserSettingsModel.get_by_id(self.user_1_id))
        self.assertIsNone(
            user_models.UserEmailPreferencesModel.get_by_id(self.user_1_id))
        self.assertIsNone(
            collection_models.CollectionModel.get_by_id(self.COLLECTION_1_ID))
        self.assertIsNone(
            exp_models.ExplorationModel.get_by_id(self.EXPLORATION_1_ID))
        self.assertIsNone(
            collection_models.CollectionModel.get_by_id(self.COLLECTION_2_ID))
        self.assertIsNone(
            exp_models.ExplorationModel.get_by_id(self.EXPLORATION_2_ID))

    def test_delete_user_with_multiple_users_is_successful(self):
        wipeout_service.pre_delete_user(self.user_2_id)

        self.assertIsNotNone(
            user_models.UserSettingsModel.get_by_id(self.user_2_id))
        self.assertIsNotNone(
            user_models.UserEmailPreferencesModel.get_by_id(self.user_2_id))
        self.assertIsNotNone(
            user_models.CompletedActivitiesModel.get_by_id(self.user_2_id))
        self.assertIsNotNone(
            user_models.IncompleteActivitiesModel.get_by_id(self.user_2_id))
        self.assertIsNotNone(
            user_models.LearnerPlaylistModel.get_by_id(self.user_2_id))

        wipeout_service.delete_user(
            wipeout_service.get_pending_deletion_request(self.user_2_id))

        self.assertIsNone(
            user_models.UserSettingsModel.get_by_id(self.user_2_id))
        self.assertIsNone(
            user_models.UserEmailPreferencesModel.get_by_id(self.user_2_id))
        self.assertIsNone(
            user_models.CompletedActivitiesModel.get_by_id(self.user_2_id))
        self.assertIsNone(
            user_models.IncompleteActivitiesModel.get_by_id(self.user_2_id))
        self.assertIsNone(
            user_models.LearnerPlaylistModel.get_by_id(self.user_2_id))

    def test_after_deletion_user_cannot_do_anything(self):
        wipeout_service.pre_delete_user(self.user_1_id)
        wipeout_service.delete_user(
            wipeout_service.get_pending_deletion_request(self.user_1_id))

        self.assertIsNone(user_services.get_user_settings(self.user_1_id))
        with self.assertRaisesRegexp(Exception, 'User not found.'):
            # Try to do some action with the deleted user.
            user_services.update_preferred_language_codes(
                self.user_1_id, ['en'])


class WipeoutServiceVerifyDeleteUserModelsTests(test_utils.GenericTestBase):
    """Provides testing of the verification part of wipeout service."""

    USER_1_EMAIL = 'some@email.com'
    USER_1_USERNAME = 'username1'
    USER_2_EMAIL = 'some-other@email.com'
    USER_2_USERNAME = 'username2'

    def setUp(self):
        super(WipeoutServiceVerifyDeleteUserModelsTests, self).setUp()
        self.signup(self.USER_1_EMAIL, self.USER_1_USERNAME)
        self.signup(self.USER_2_EMAIL, self.USER_2_USERNAME)
        self.user_1_id = self.get_user_id_from_email(self.USER_1_EMAIL)
        self.user_2_id = self.get_user_id_from_email(self.USER_2_EMAIL)
        wipeout_service.pre_delete_user(self.user_1_id)
        wipeout_service.pre_delete_user(self.user_2_id)

    def test_verify_user_delete_when_user_is_deleted_returns_true(self):
        wipeout_service.delete_user(
            wipeout_service.get_pending_deletion_request(self.user_1_id))
        self.assertTrue(wipeout_service.verify_user_deleted(
            wipeout_service.get_pending_deletion_request(self.user_1_id)))

    def test_verify_user_delete_when_user_is_not_deleted_returns_false(self):
        wipeout_service.delete_user(
            wipeout_service.get_pending_deletion_request(self.user_2_id))
        self.assertTrue(wipeout_service.verify_user_deleted(
            wipeout_service.get_pending_deletion_request(self.user_2_id)))

        user_models.CompletedActivitiesModel(
            id=self.user_2_id, exploration_ids=[], collection_ids=[]
        ).put()
        user_models.IncompleteActivitiesModel(
            id=self.user_2_id, exploration_ids=[], collection_ids=[]
        ).put()
        user_models.LearnerPlaylistModel(
            id=self.user_2_id, exploration_ids=[], collection_ids=[]
        ).put()

        self.assertFalse(wipeout_service.verify_user_deleted(
            wipeout_service.get_pending_deletion_request(self.user_2_id)))

        wipeout_service.delete_user(
            wipeout_service.get_pending_deletion_request(self.user_2_id))
        self.assertTrue(wipeout_service.verify_user_deleted(
            wipeout_service.get_pending_deletion_request(self.user_2_id)))<|MERGE_RESOLUTION|>--- conflicted
+++ resolved
@@ -36,7 +36,6 @@
 
 (
     base_models, collection_models, exp_models,
-<<<<<<< HEAD
     feedback_models, improvements_models, question_models,
     skill_models, story_models, suggestion_models,
     user_models
@@ -45,14 +44,6 @@
     models.NAMES.feedback, models.NAMES.improvements, models.NAMES.question,
     models.NAMES.skill, models.NAMES.story, models.NAMES.suggestion,
     models.NAMES.user
-=======
-    improvements_models, question_models, skill_models,
-    story_models, user_models
-) = models.Registry.import_models([
-    models.NAMES.base_model, models.NAMES.collection, models.NAMES.exploration,
-    models.NAMES.improvements, models.NAMES.question, models.NAMES.skill,
-    models.NAMES.story, models.NAMES.user
->>>>>>> 598fb604
 ])
 
 
@@ -276,11 +267,7 @@
         self.assertTrue(exp_model.deleted)
 
 
-<<<<<<< HEAD
 class WipeoutServiceDeleteFeedbackModelsTests(test_utils.GenericTestBase):
-=======
-class WipeoutServiceDeleteImprovementsModelsTests(test_utils.GenericTestBase):
->>>>>>> 598fb604
     """Provides testing of the deletion part of wipeout service."""
 
     FEEDBACK_1_ID = 'feedback_1_id'
@@ -291,22 +278,14 @@
     EXP_2_ID = 'exp_2_id'
     USER_1_EMAIL = 'some@email.com'
     USER_1_USERNAME = 'username1'
-<<<<<<< HEAD
     USER_2_EMAIL = 'some-other@email.com'
     USER_2_USERNAME = 'username2'
 
     def setUp(self):
         super(WipeoutServiceDeleteFeedbackModelsTests, self).setUp()
-=======
-    EXP_1_ID = 'exp_1_id'
-    EXP_2_ID = 'exp_2_id'
-
-    def setUp(self):
-        super(WipeoutServiceDeleteImprovementsModelsTests, self).setUp()
->>>>>>> 598fb604
         self.signup(self.USER_1_EMAIL, self.USER_1_USERNAME)
+        self.signup(self.USER_2_EMAIL, self.USER_2_USERNAME)
         self.user_1_id = self.get_user_id_from_email(self.USER_1_EMAIL)
-<<<<<<< HEAD
         self.user_2_id = self.get_user_id_from_email(self.USER_2_EMAIL)
         feedback_models.GeneralFeedbackThreadModel(
             id=self.FEEDBACK_1_ID,
@@ -456,44 +435,6 @@
             feedback_thread_model.last_nonempty_message_author_id,
             self.user_2_id
         )
-=======
-        self.improvements_model_1_id = (
-            improvements_models.TaskEntryModel.create(
-                entity_type=constants.TASK_ENTITY_TYPE_EXPLORATION,
-                entity_id=self.EXP_1_ID,
-                entity_version=1,
-                task_type=constants.TASK_TYPE_HIGH_BOUNCE_RATE,
-                target_type=constants.TASK_TARGET_TYPE_STATE,
-                target_id='State',
-                issue_description=None,
-                status=constants.TASK_STATUS_RESOLVED,
-                resolver_id=self.user_1_id
-            )
-        )
-        self.improvements_model_2_id = (
-            improvements_models.TaskEntryModel.create(
-                entity_type=constants.TASK_ENTITY_TYPE_EXPLORATION,
-                entity_id=self.EXP_2_ID,
-                entity_version=1,
-                task_type=constants.TASK_TYPE_HIGH_BOUNCE_RATE,
-                target_type=constants.TASK_TARGET_TYPE_STATE,
-                target_id='State',
-                issue_description=None,
-                status=constants.TASK_STATUS_RESOLVED,
-                resolver_id=self.user_1_id
-            )
-        )
-
-    def test_delete_user_is_successful(self):
-        wipeout_service.pre_delete_user(self.user_1_id)
-
-        self.assertIsNotNone(
-            improvements_models.TaskEntryModel.get_by_id(
-                self.improvements_model_1_id))
-        self.assertIsNotNone(
-            improvements_models.TaskEntryModel.get_by_id(
-                self.improvements_model_2_id))
->>>>>>> 598fb604
 
         # Delete second user.
         wipeout_service.delete_user(
@@ -560,7 +501,6 @@
         self.assertTrue(wipeout_service.verify_user_deleted(
             wipeout_service.get_pending_deletion_request(self.user_1_id)))
 
-<<<<<<< HEAD
     def test_verify_user_delete_when_user_is_not_deleted_returns_false(self):
         wipeout_service.delete_user(
             wipeout_service.get_pending_deletion_request(self.user_1_id))
@@ -639,8 +579,6 @@
         wipeout_service.delete_user(
             wipeout_service.get_pending_deletion_request(self.user_1_id))
 
-=======
->>>>>>> 598fb604
         self.assertIsNone(
             improvements_models.TaskEntryModel.get_by_id(
                 self.improvements_model_1_id))
@@ -944,21 +882,6 @@
                 '%s-1' % self.QUESTION_1_ID
             )
         )
-<<<<<<< HEAD
-        self.assertEqual(
-            metadata_model.committer_id,
-            pending_deletion_model
-            .activity_mappings[models.NAMES.question][self.QUESTION_1_ID])
-        commit_log_model = (
-            question_models.QuestionCommitLogEntryModel.get_by_id(
-                'question-%s-1' % self.QUESTION_1_ID
-            )
-        )
-        self.assertEqual(
-            commit_log_model.user_id,
-            pending_deletion_model
-            .activity_mappings[models.NAMES.question][self.QUESTION_1_ID])
-=======
         self.assertEqual(
             metadata_model.committer_id,
             pending_deletion_model
@@ -1150,14 +1073,6 @@
             'Change language.'
         )
 
-        self.assertFalse(wipeout_service.verify_user_deleted(
-            wipeout_service.get_pending_deletion_request(self.user_2_id)))
-
-        wipeout_service.delete_user(
-            wipeout_service.get_pending_deletion_request(self.user_2_id))
-        self.assertTrue(wipeout_service.verify_user_deleted(
-            wipeout_service.get_pending_deletion_request(self.user_2_id)))
-
 
 class WipeoutServiceDeleteSkillModelsTests(test_utils.GenericTestBase):
     """Provides testing of the deletion part of wipeout service."""
@@ -1668,20 +1583,13 @@
             commit_log_model.user_id,
             pending_deletion_model
             .activity_mappings[models.NAMES.story][self.STORY_1_ID])
->>>>>>> 598fb604
 
         # Verify second user is not yet deleted.
-        metadata_model = (
-            question_models.QuestionSnapshotMetadataModel.get_by_id(
-                '%s-1' % self.QUESTION_2_ID
-            )
-        )
+        metadata_model = story_models.StorySnapshotMetadataModel.get_by_id(
+            '%s-1' % self.STORY_2_ID)
         self.assertEqual(metadata_model.committer_id, self.user_2_id)
-        commit_log_model = (
-            question_models.QuestionCommitLogEntryModel.get_by_id(
-                'question-%s-1' % self.QUESTION_2_ID
-            )
-        )
+        commit_log_model = story_models.StoryCommitLogEntryModel.get_by_id(
+            'story-%s-1' % self.STORY_2_ID)
         self.assertEqual(commit_log_model.user_id, self.user_2_id)
 
         wipeout_service.delete_user(
@@ -1690,26 +1598,11 @@
         # Verify second user is deleted.
         pending_deletion_model = (
             user_models.PendingDeletionRequestModel.get_by_id(self.user_2_id))
-        metadata_model = (
-            question_models.QuestionSnapshotMetadataModel.get_by_id(
-                '%s-1' % self.QUESTION_2_ID
-            )
-        )
-        self.assertEqual(
-            metadata_model.committer_id,
-            pending_deletion_model
-<<<<<<< HEAD
-            .activity_mappings[models.NAMES.question][self.QUESTION_2_ID])
-        commit_log_model = (
-            question_models.QuestionCommitLogEntryModel.get_by_id(
-                'question-%s-1' % self.QUESTION_2_ID
-            )
-        )
-        self.assertEqual(
-            commit_log_model.user_id,
-            pending_deletion_model
-            .activity_mappings[models.NAMES.question][self.QUESTION_2_ID])
-=======
+        metadata_model = story_models.StorySnapshotMetadataModel.get_by_id(
+            '%s-1' % self.STORY_2_ID)
+        self.assertEqual(
+            metadata_model.committer_id,
+            pending_deletion_model
             .activity_mappings[models.NAMES.story][self.STORY_2_ID])
         commit_log_model = story_models.StoryCommitLogEntryModel.get_by_id(
             'story-%s-1' % self.STORY_2_ID)
@@ -1717,20 +1610,17 @@
             commit_log_model.user_id,
             pending_deletion_model
             .activity_mappings[models.NAMES.story][self.STORY_2_ID])
->>>>>>> 598fb604
-
-    def test_one_question_with_multiple_users_is_pseudonymized(self):
-        question_services.update_question(
+
+    def test_one_story_with_multiple_users_is_pseudonymized(self):
+        story_services.update_story(
             self.user_2_id,
-            self.QUESTION_1_ID,
-            [question_domain.QuestionChange({
-                'cmd': question_domain.CMD_UPDATE_QUESTION_PROPERTY,
-                'property_name': (
-                    question_domain.QUESTION_PROPERTY_LANGUAGE_CODE),
-                'new_value': 'cs',
-                'old_value': 'en'
+            self.STORY_1_ID,
+            [story_domain.StoryChange({
+                'cmd': story_domain.CMD_ADD_STORY_NODE,
+                'node_id': 'node_1',
+                'title': 'Title 2'
             })],
-            'Change language.'
+            'Add node.'
         )
 
         wipeout_service.delete_user(
@@ -1739,26 +1629,11 @@
         # Verify first user is deleted.
         pending_deletion_model = (
             user_models.PendingDeletionRequestModel.get_by_id(self.user_1_id))
-        metadata_model = (
-            question_models.QuestionSnapshotMetadataModel.get_by_id(
-                '%s-1' % self.QUESTION_1_ID
-            )
-        )
-        self.assertEqual(
-            metadata_model.committer_id,
-            pending_deletion_model
-<<<<<<< HEAD
-            .activity_mappings[models.NAMES.question][self.QUESTION_1_ID])
-        commit_log_model = (
-            question_models.QuestionCommitLogEntryModel.get_by_id(
-                'question-%s-1' % self.QUESTION_1_ID
-            )
-        )
-        self.assertEqual(
-            commit_log_model.user_id,
-            pending_deletion_model
-            .activity_mappings[models.NAMES.question][self.QUESTION_1_ID])
-=======
+        metadata_model = story_models.StorySnapshotMetadataModel.get_by_id(
+            '%s-1' % self.STORY_1_ID)
+        self.assertEqual(
+            metadata_model.committer_id,
+            pending_deletion_model
             .activity_mappings[models.NAMES.story][self.STORY_1_ID])
         commit_log_model = story_models.StoryCommitLogEntryModel.get_by_id(
             'story-%s-1' % self.STORY_1_ID)
@@ -1766,20 +1641,13 @@
             commit_log_model.user_id,
             pending_deletion_model
             .activity_mappings[models.NAMES.story][self.STORY_1_ID])
->>>>>>> 598fb604
 
         # Verify second user is not yet deleted.
-        metadata_model = (
-            question_models.QuestionSnapshotMetadataModel.get_by_id(
-                '%s-2' % self.QUESTION_1_ID
-            )
-        )
+        metadata_model = story_models.StorySnapshotMetadataModel.get_by_id(
+            '%s-2' % self.STORY_1_ID)
         self.assertEqual(metadata_model.committer_id, self.user_2_id)
-        commit_log_model = (
-            question_models.QuestionCommitLogEntryModel.get_by_id(
-                'question-%s-2' % self.QUESTION_1_ID
-            )
-        )
+        commit_log_model = story_models.StoryCommitLogEntryModel.get_by_id(
+            'story-%s-2' % self.STORY_1_ID)
         self.assertEqual(commit_log_model.user_id, self.user_2_id)
 
         wipeout_service.delete_user(
@@ -1788,26 +1656,11 @@
         # Verify second user is deleted.
         pending_deletion_model = (
             user_models.PendingDeletionRequestModel.get_by_id(self.user_2_id))
-        metadata_model = (
-            question_models.QuestionSnapshotMetadataModel.get_by_id(
-                '%s-2' % self.QUESTION_1_ID
-            )
-        )
-        self.assertEqual(
-            metadata_model.committer_id,
-            pending_deletion_model
-<<<<<<< HEAD
-            .activity_mappings[models.NAMES.question][self.QUESTION_1_ID])
-        commit_log_model = (
-            question_models.QuestionCommitLogEntryModel.get_by_id(
-                'question-%s-2' % self.QUESTION_1_ID
-            )
-        )
-        self.assertEqual(
-            commit_log_model.user_id,
-            pending_deletion_model
-            .activity_mappings[models.NAMES.question][self.QUESTION_1_ID])
-=======
+        metadata_model = story_models.StorySnapshotMetadataModel.get_by_id(
+            '%s-2' % self.STORY_1_ID)
+        self.assertEqual(
+            metadata_model.committer_id,
+            pending_deletion_model
             .activity_mappings[models.NAMES.story][self.STORY_1_ID])
         commit_log_model = story_models.StoryCommitLogEntryModel.get_by_id(
             'story-%s-2' % self.STORY_1_ID)
@@ -1815,42 +1668,26 @@
             commit_log_model.user_id,
             pending_deletion_model
             .activity_mappings[models.NAMES.story][self.STORY_1_ID])
->>>>>>> 598fb604
-
-
-class WipeoutServiceVerifyDeleteQuestionModelsTests(test_utils.GenericTestBase):
+
+
+class WipeoutServiceVerifyDeleteStoryModelsTests(test_utils.GenericTestBase):
     """Provides testing of the verification part of wipeout service."""
 
-    SKILL_1_ID = 'SKILL_1_ID'
-    QUESTION_1_ID = 'QUESTION_1_ID'
-    QUESTION_2_ID = 'QUESTION_2_ID'
+    TOPIC_1_ID = 'topic_1_id'
+    TOPIC_2_ID = 'topic_2_id'
+    STORY_1_ID = 'story_1_id'
+    STORY_2_ID = 'story_2_id'
     USER_1_EMAIL = 'some@email.com'
     USER_1_USERNAME = 'username1'
     USER_2_EMAIL = 'some-other@email.com'
     USER_2_USERNAME = 'username2'
 
     def setUp(self):
-        super(WipeoutServiceVerifyDeleteQuestionModelsTests, self).setUp()
+        super(WipeoutServiceVerifyDeleteStoryModelsTests, self).setUp()
         self.signup(self.USER_1_EMAIL, self.USER_1_USERNAME)
         self.signup(self.USER_2_EMAIL, self.USER_2_USERNAME)
-        self.set_admins((self.USER_1_USERNAME, self.USER_2_USERNAME))
         self.user_1_id = self.get_user_id_from_email(self.USER_1_EMAIL)
         self.user_2_id = self.get_user_id_from_email(self.USER_2_EMAIL)
-<<<<<<< HEAD
-        self.save_new_skill(self.SKILL_1_ID, self.user_1_id)
-        self.save_new_question(
-            self.QUESTION_1_ID,
-            self.user_1_id,
-            self._create_valid_question_data('ABC'),
-            [self.SKILL_1_ID]
-        )
-        self.save_new_question(
-            self.QUESTION_2_ID,
-            self.user_2_id,
-            self._create_valid_question_data('ABC'),
-            [self.SKILL_1_ID]
-        )
-=======
         self.save_new_topic(
             self.TOPIC_1_ID, self.user_1_id, abbreviated_name='abbrev-four',
             url_fragment='frag-four')
@@ -1861,661 +1698,6 @@
             name='Topic 2',
             abbreviated_name='abbrev-five',
             url_fragment='frag-five',
-            canonical_story_ids=[self.STORY_2_ID])
-        self.save_new_story(self.STORY_2_ID, self.user_2_id, self.TOPIC_2_ID)
->>>>>>> 598fb604
-        wipeout_service.pre_delete_user(self.user_1_id)
-        wipeout_service.pre_delete_user(self.user_2_id)
-
-    def test_verification_is_successful(self):
-        wipeout_service.delete_user(
-            wipeout_service.get_pending_deletion_request(self.user_1_id))
-        self.assertTrue(wipeout_service.verify_user_deleted(
-            wipeout_service.get_pending_deletion_request(self.user_1_id)))
-
-    def test_verification_when_deletion_failed_is_unsuccessful(self):
-        wipeout_service.delete_user(
-            wipeout_service.get_pending_deletion_request(self.user_2_id))
-        self.assertTrue(wipeout_service.verify_user_deleted(
-            wipeout_service.get_pending_deletion_request(self.user_2_id)))
-
-        question_services.update_question(
-            self.user_2_id,
-            self.QUESTION_2_ID,
-            [question_domain.QuestionChange({
-                'cmd': question_domain.CMD_UPDATE_QUESTION_PROPERTY,
-                'property_name': (
-                    question_domain.QUESTION_PROPERTY_LANGUAGE_CODE),
-                'new_value': 'cs',
-                'old_value': 'en'
-            })],
-            'Change language.'
-        )
-
-        self.assertFalse(wipeout_service.verify_user_deleted(
-            wipeout_service.get_pending_deletion_request(self.user_2_id)))
-
-        wipeout_service.delete_user(
-            wipeout_service.get_pending_deletion_request(self.user_2_id))
-        self.assertTrue(wipeout_service.verify_user_deleted(
-            wipeout_service.get_pending_deletion_request(self.user_2_id)))
-
-
-<<<<<<< HEAD
-class WipeoutServiceDeleteSkillModelsTests(test_utils.GenericTestBase):
-    """Provides testing of the deletion part of wipeout service."""
-
-    SKILL_1_ID = 'skill_1_id'
-    SKILL_2_ID = 'skill_2_id'
-    USER_1_EMAIL = 'some@email.com'
-    USER_1_USERNAME = 'username1'
-    USER_2_EMAIL = 'some-other@email.com'
-    USER_2_USERNAME = 'username2'
-
-    def setUp(self):
-        super(WipeoutServiceDeleteSkillModelsTests, self).setUp()
-        self.signup(self.USER_1_EMAIL, self.USER_1_USERNAME)
-        self.signup(self.USER_2_EMAIL, self.USER_2_USERNAME)
-        self.set_admins((self.USER_1_USERNAME, self.USER_2_USERNAME))
-        self.user_1_id = self.get_user_id_from_email(self.USER_1_EMAIL)
-        self.user_2_id = self.get_user_id_from_email(self.USER_2_EMAIL)
-        self.save_new_skill(self.SKILL_1_ID, self.user_1_id)
-        wipeout_service.pre_delete_user(self.user_1_id)
-        wipeout_service.pre_delete_user(self.user_2_id)
-
-    def test_one_skill_is_pseudonymized(self):
-        wipeout_service.delete_user(
-            wipeout_service.get_pending_deletion_request(self.user_1_id))
-
-        # Verify user is deleted.
-        pending_deletion_model = (
-            user_models.PendingDeletionRequestModel.get_by_id(self.user_1_id))
-        metadata_model = skill_models.SkillSnapshotMetadataModel.get_by_id(
-            '%s-1' % self.SKILL_1_ID)
-        self.assertEqual(
-            metadata_model.committer_id,
-            pending_deletion_model
-            .activity_mappings[models.NAMES.skill][self.SKILL_1_ID])
-        commit_log_model = skill_models.SkillCommitLogEntryModel.get_by_id(
-            'skill-%s-1' % self.SKILL_1_ID)
-        self.assertEqual(
-            commit_log_model.user_id,
-            pending_deletion_model
-            .activity_mappings[models.NAMES.skill][self.SKILL_1_ID])
-
-    def test_one_skill_with_missing_snapshot_is_pseudonymized(self):
-        observed_log_messages = []
-
-        def _mock_logging_function(msg, *args):
-            """Mocks logging.warning()."""
-            observed_log_messages.append(msg % args)
-
-        logging_swap = self.swap(logging, 'error', _mock_logging_function)
-
-        skill_models.SkillCommitLogEntryModel(
-            id='skill-%s-1' % self.SKILL_2_ID,
-            skill_id=self.SKILL_2_ID,
-            user_id=self.user_1_id,
-            commit_type='create_new',
-            commit_cmds=[{}],
-            post_commit_status=constants.ACTIVITY_STATUS_PUBLIC,
-            version=1
-        ).put()
-
-        with logging_swap:
-            wipeout_service.delete_user(
-                wipeout_service.get_pending_deletion_request(self.user_1_id))
-
-        self.assertEqual(
-            observed_log_messages,
-            ['The commit log and snapshot skill IDs differ. '
-             'Snapshots without commit logs: [], '
-             'Commit logs without snapshots: [u\'%s\'].' % self.SKILL_2_ID])
-
-        # Verify user is deleted.
-        pending_deletion_model = (
-            user_models.PendingDeletionRequestModel.get_by_id(self.user_1_id))
-        metadata_model = skill_models.SkillSnapshotMetadataModel.get_by_id(
-            '%s-1' % self.SKILL_1_ID)
-        self.assertEqual(
-            metadata_model.committer_id,
-            pending_deletion_model
-            .activity_mappings[models.NAMES.skill][self.SKILL_1_ID])
-        commit_log_model_1 = skill_models.SkillCommitLogEntryModel.get_by_id(
-            'skill-%s-1' % self.SKILL_1_ID)
-        self.assertEqual(
-            commit_log_model_1.user_id,
-            pending_deletion_model
-            .activity_mappings[models.NAMES.skill][self.SKILL_1_ID])
-        commit_log_model_2 = skill_models.SkillCommitLogEntryModel.get_by_id(
-            'skill-%s-1' % self.SKILL_2_ID)
-        self.assertEqual(
-            commit_log_model_2.user_id,
-            pending_deletion_model
-            .activity_mappings[models.NAMES.skill][self.SKILL_2_ID])
-
-    def test_one_skill_when_the_deletion_is_repeated_is_pseudonymized(self):
-        wipeout_service.delete_user(
-            wipeout_service.get_pending_deletion_request(self.user_1_id))
-
-        # Return metadata model to the original user ID.
-        metadata_model = skill_models.SkillSnapshotMetadataModel.get_by_id(
-            '%s-1' % self.SKILL_1_ID)
-        metadata_model.committer_id = self.user_1_id
-        metadata_model.put()
-
-        # Run the user deletion again.
-        wipeout_service.delete_user(
-            wipeout_service.get_pending_deletion_request(self.user_1_id))
-
-        # Verify that both the commit and the metadata have the same
-        # pseudonymous user ID.
-        pending_deletion_model = (
-            user_models.PendingDeletionRequestModel.get_by_id(self.user_1_id))
-        metadata_model = skill_models.SkillSnapshotMetadataModel.get_by_id(
-            '%s-1' % self.SKILL_1_ID)
-        self.assertEqual(
-            metadata_model.committer_id,
-            pending_deletion_model
-            .activity_mappings[models.NAMES.skill][self.SKILL_1_ID])
-        commit_log_model = skill_models.SkillCommitLogEntryModel.get_by_id(
-            'skill-%s-1' % self.SKILL_1_ID)
-        self.assertEqual(
-            commit_log_model.user_id,
-            pending_deletion_model
-            .activity_mappings[models.NAMES.skill][self.SKILL_1_ID])
-
-    def test_multiple_skills_are_pseudonymized(self):
-        self.save_new_skill(self.SKILL_2_ID, self.user_1_id)
-
-        wipeout_service.delete_user(
-            wipeout_service.get_pending_deletion_request(self.user_1_id))
-
-        pending_deletion_model = (
-            user_models.PendingDeletionRequestModel.get_by_id(self.user_1_id))
-        metadata_model = skill_models.SkillSnapshotMetadataModel.get_by_id(
-            '%s-1' % self.SKILL_1_ID)
-        self.assertEqual(
-            metadata_model.committer_id,
-            pending_deletion_model
-            .activity_mappings[models.NAMES.skill][self.SKILL_1_ID])
-        commit_log_model = skill_models.SkillCommitLogEntryModel.get_by_id(
-            'skill-%s-1' % self.SKILL_1_ID)
-        self.assertEqual(
-            commit_log_model.user_id,
-            pending_deletion_model
-            .activity_mappings[models.NAMES.skill][self.SKILL_1_ID])
-        metadata_model = skill_models.SkillSnapshotMetadataModel.get_by_id(
-            '%s-1' % self.SKILL_2_ID)
-        self.assertEqual(
-            metadata_model.committer_id,
-            pending_deletion_model
-            .activity_mappings[models.NAMES.skill][self.SKILL_2_ID])
-        commit_log_model = skill_models.SkillCommitLogEntryModel.get_by_id(
-            'skill-%s-1' % self.SKILL_2_ID)
-        self.assertEqual(
-            commit_log_model.user_id,
-            pending_deletion_model
-            .activity_mappings[models.NAMES.skill][self.SKILL_2_ID])
-
-    def test_multiple_skills_with_multiple_users_are_pseudonymized(self):
-        self.save_new_skill(self.SKILL_2_ID, self.user_2_id)
-
-        wipeout_service.delete_user(
-            wipeout_service.get_pending_deletion_request(self.user_1_id))
-
-        # Verify first user is deleted.
-        pending_deletion_model = (
-            user_models.PendingDeletionRequestModel.get_by_id(self.user_1_id))
-        metadata_model = skill_models.SkillSnapshotMetadataModel.get_by_id(
-            '%s-1' % self.SKILL_1_ID)
-        self.assertEqual(
-            metadata_model.committer_id,
-            pending_deletion_model
-            .activity_mappings[models.NAMES.skill][self.SKILL_1_ID])
-        commit_log_model = skill_models.SkillCommitLogEntryModel.get_by_id(
-            'skill-%s-1' % self.SKILL_1_ID)
-        self.assertEqual(
-            commit_log_model.user_id,
-            pending_deletion_model
-            .activity_mappings[models.NAMES.skill][self.SKILL_1_ID])
-
-        # Verify second user is not yet deleted.
-        metadata_model = skill_models.SkillSnapshotMetadataModel.get_by_id(
-            '%s-1' % self.SKILL_2_ID)
-        self.assertEqual(metadata_model.committer_id, self.user_2_id)
-        commit_log_model = skill_models.SkillCommitLogEntryModel.get_by_id(
-            'skill-%s-1' % self.SKILL_2_ID)
-        self.assertEqual(commit_log_model.user_id, self.user_2_id)
-
-        wipeout_service.delete_user(
-            wipeout_service.get_pending_deletion_request(self.user_2_id))
-
-        # Verify second user is deleted.
-        pending_deletion_model = (
-            user_models.PendingDeletionRequestModel.get_by_id(self.user_2_id))
-        metadata_model = skill_models.SkillSnapshotMetadataModel.get_by_id(
-            '%s-1' % self.SKILL_2_ID)
-        self.assertEqual(
-            metadata_model.committer_id,
-            pending_deletion_model
-            .activity_mappings[models.NAMES.skill][self.SKILL_2_ID])
-        commit_log_model = skill_models.SkillCommitLogEntryModel.get_by_id(
-            'skill-%s-1' % self.SKILL_2_ID)
-        self.assertEqual(
-            commit_log_model.user_id,
-            pending_deletion_model
-            .activity_mappings[models.NAMES.skill][self.SKILL_2_ID])
-
-    def test_one_skill_with_multiple_users_is_pseudonymized(self):
-        skill_services.update_skill(
-            self.user_2_id,
-            self.SKILL_1_ID,
-            [skill_domain.SkillChange({
-                'cmd': skill_domain.CMD_UPDATE_SKILL_PROPERTY,
-                'property_name': skill_domain.SKILL_PROPERTY_LANGUAGE_CODE,
-                'new_value': 'cs',
-                'old_value': 'en'
-            })],
-            'Change language.'
-        )
-
-        wipeout_service.delete_user(
-            wipeout_service.get_pending_deletion_request(self.user_1_id))
-
-        # Verify first user is deleted.
-        pending_deletion_model = (
-            user_models.PendingDeletionRequestModel.get_by_id(self.user_1_id))
-        metadata_model = skill_models.SkillSnapshotMetadataModel.get_by_id(
-            '%s-1' % self.SKILL_1_ID)
-        self.assertEqual(
-            metadata_model.committer_id,
-            pending_deletion_model
-            .activity_mappings[models.NAMES.skill][self.SKILL_1_ID])
-        commit_log_model = skill_models.SkillCommitLogEntryModel.get_by_id(
-            'skill-%s-1' % self.SKILL_1_ID)
-        self.assertEqual(
-            commit_log_model.user_id,
-            pending_deletion_model
-            .activity_mappings[models.NAMES.skill][self.SKILL_1_ID])
-
-        # Verify second user is not yet deleted.
-        metadata_model = skill_models.SkillSnapshotMetadataModel.get_by_id(
-            '%s-2' % self.SKILL_1_ID)
-        self.assertEqual(metadata_model.committer_id, self.user_2_id)
-        commit_log_model = skill_models.SkillCommitLogEntryModel.get_by_id(
-            'skill-%s-2' % self.SKILL_1_ID)
-        self.assertEqual(commit_log_model.user_id, self.user_2_id)
-
-        wipeout_service.delete_user(
-            wipeout_service.get_pending_deletion_request(self.user_2_id))
-
-        # Verify second user is deleted.
-        pending_deletion_model = (
-            user_models.PendingDeletionRequestModel.get_by_id(self.user_2_id))
-        metadata_model = skill_models.SkillSnapshotMetadataModel.get_by_id(
-            '%s-2' % self.SKILL_1_ID)
-        self.assertEqual(
-            metadata_model.committer_id,
-            pending_deletion_model
-            .activity_mappings[models.NAMES.skill][self.SKILL_1_ID])
-        commit_log_model = skill_models.SkillCommitLogEntryModel.get_by_id(
-            'skill-%s-2' % self.SKILL_1_ID)
-        self.assertEqual(
-            commit_log_model.user_id,
-            pending_deletion_model
-            .activity_mappings[models.NAMES.skill][self.SKILL_1_ID])
-
-
-class WipeoutServiceVerifyDeleteSkillModelsTests(test_utils.GenericTestBase):
-    """Provides testing of the verification part of wipeout service."""
-
-    SKILL_1_ID = 'skill_1_id'
-    SKILL_2_ID = 'skill_2_id'
-    USER_1_EMAIL = 'some@email.com'
-    USER_1_USERNAME = 'username1'
-    USER_2_EMAIL = 'some-other@email.com'
-    USER_2_USERNAME = 'username2'
-
-    def setUp(self):
-        super(WipeoutServiceVerifyDeleteSkillModelsTests, self).setUp()
-        self.signup(self.USER_1_EMAIL, self.USER_1_USERNAME)
-        self.signup(self.USER_2_EMAIL, self.USER_2_USERNAME)
-        self.set_admins((self.USER_1_USERNAME, self.USER_2_USERNAME))
-        self.user_1_id = self.get_user_id_from_email(self.USER_1_EMAIL)
-        self.user_2_id = self.get_user_id_from_email(self.USER_2_EMAIL)
-        self.save_new_skill(self.SKILL_1_ID, self.user_1_id)
-        self.save_new_skill(self.SKILL_2_ID, self.user_2_id)
-        wipeout_service.pre_delete_user(self.user_1_id)
-        wipeout_service.pre_delete_user(self.user_2_id)
-
-    def test_verification_is_successful(self):
-        wipeout_service.delete_user(
-            wipeout_service.get_pending_deletion_request(self.user_1_id))
-        self.assertTrue(wipeout_service.verify_user_deleted(
-            wipeout_service.get_pending_deletion_request(self.user_1_id)))
-
-    def test_verification_when_deletion_failed_is_unsuccessful(self):
-        wipeout_service.delete_user(
-            wipeout_service.get_pending_deletion_request(self.user_2_id))
-        self.assertTrue(wipeout_service.verify_user_deleted(
-            wipeout_service.get_pending_deletion_request(self.user_2_id)))
-
-        skill_services.update_skill(
-            self.user_2_id,
-            self.SKILL_2_ID,
-            [skill_domain.SkillChange({
-                'cmd': skill_domain.CMD_UPDATE_SKILL_PROPERTY,
-                'property_name': skill_domain.SKILL_PROPERTY_LANGUAGE_CODE,
-                'new_value': 'cs',
-                'old_value': 'en'
-            })],
-            'Change language.'
-        )
-
-        self.assertFalse(wipeout_service.verify_user_deleted(
-            wipeout_service.get_pending_deletion_request(self.user_2_id)))
-
-        wipeout_service.delete_user(
-            wipeout_service.get_pending_deletion_request(self.user_2_id))
-        self.assertTrue(wipeout_service.verify_user_deleted(
-            wipeout_service.get_pending_deletion_request(self.user_2_id)))
-
-
-class WipeoutServiceDeleteStoryModelsTests(test_utils.GenericTestBase):
-    """Provides testing of the deletion part of wipeout service."""
-
-    TOPIC_1_ID = 'topic_1_id'
-    STORY_1_ID = 'story_1_id'
-    STORY_2_ID = 'story_2_id'
-    USER_1_EMAIL = 'some@email.com'
-    USER_1_USERNAME = 'username1'
-    USER_2_EMAIL = 'some-other@email.com'
-    USER_2_USERNAME = 'username2'
-
-    def setUp(self):
-        super(WipeoutServiceDeleteStoryModelsTests, self).setUp()
-        self.signup(self.USER_1_EMAIL, self.USER_1_USERNAME)
-        self.signup(self.USER_2_EMAIL, self.USER_2_USERNAME)
-        self.user_1_id = self.get_user_id_from_email(self.USER_1_EMAIL)
-        self.user_2_id = self.get_user_id_from_email(self.USER_2_EMAIL)
-        self.save_new_topic(
-            self.TOPIC_1_ID,
-            self.user_1_id,
-            canonical_story_ids=[self.STORY_1_ID])
-        self.save_new_story(self.STORY_1_ID, self.user_1_id, self.TOPIC_1_ID)
-        wipeout_service.pre_delete_user(self.user_1_id)
-        wipeout_service.pre_delete_user(self.user_2_id)
-
-    def test_one_story_is_pseudonymized(self):
-        wipeout_service.delete_user(
-            wipeout_service.get_pending_deletion_request(self.user_1_id))
-
-        # Verify user is deleted.
-        pending_deletion_model = (
-            user_models.PendingDeletionRequestModel.get_by_id(self.user_1_id))
-        metadata_model = story_models.StorySnapshotMetadataModel.get_by_id(
-            '%s-1' % self.STORY_1_ID)
-        self.assertEqual(
-            metadata_model.committer_id,
-            pending_deletion_model
-            .activity_mappings[models.NAMES.story][self.STORY_1_ID])
-        commit_log_model = story_models.StoryCommitLogEntryModel.get_by_id(
-            'story-%s-1' % self.STORY_1_ID)
-        self.assertEqual(
-            commit_log_model.user_id,
-            pending_deletion_model
-            .activity_mappings[models.NAMES.story][self.STORY_1_ID])
-
-    def test_one_story_with_missing_snapshot_is_pseudonymized(self):
-        observed_log_messages = []
-
-        def _mock_logging_function(msg, *args):
-            """Mocks logging.warning()."""
-            observed_log_messages.append(msg % args)
-
-        logging_swap = self.swap(logging, 'error', _mock_logging_function)
-
-        story_models.StoryCommitLogEntryModel(
-            id='story-%s-1' % self.STORY_2_ID,
-            story_id=self.STORY_2_ID,
-            user_id=self.user_1_id,
-            commit_type='create_new',
-            commit_cmds=[{}],
-            post_commit_status=constants.ACTIVITY_STATUS_PUBLIC,
-            version=1
-        ).put()
-
-        with logging_swap:
-            wipeout_service.delete_user(
-                wipeout_service.get_pending_deletion_request(self.user_1_id))
-
-        self.assertEqual(
-            observed_log_messages,
-            ['The commit log and snapshot story IDs differ. '
-             'Snapshots without commit logs: [], '
-             'Commit logs without snapshots: [u\'%s\'].' % self.STORY_2_ID])
-
-        # Verify user is deleted.
-        pending_deletion_model = (
-            user_models.PendingDeletionRequestModel.get_by_id(self.user_1_id))
-        metadata_model = story_models.StorySnapshotMetadataModel.get_by_id(
-            '%s-1' % self.STORY_1_ID)
-        self.assertEqual(
-            metadata_model.committer_id,
-            pending_deletion_model
-            .activity_mappings[models.NAMES.story][self.STORY_1_ID])
-        commit_log_model_1 = story_models.StoryCommitLogEntryModel.get_by_id(
-            'story-%s-1' % self.STORY_1_ID)
-        self.assertEqual(
-            commit_log_model_1.user_id,
-            pending_deletion_model
-            .activity_mappings[models.NAMES.story][self.STORY_1_ID])
-        commit_log_model_2 = story_models.StoryCommitLogEntryModel.get_by_id(
-            'story-%s-1' % self.STORY_2_ID)
-        self.assertEqual(
-            commit_log_model_2.user_id,
-            pending_deletion_model
-            .activity_mappings[models.NAMES.story][self.STORY_2_ID])
-
-    def test_one_story_when_the_deletion_is_repeated_is_pseudonymized(self):
-        wipeout_service.delete_user(
-            wipeout_service.get_pending_deletion_request(self.user_1_id))
-
-        # Return metadata model to the original user ID.
-        metadata_model = story_models.StorySnapshotMetadataModel.get_by_id(
-            '%s-1' % self.STORY_1_ID)
-        metadata_model.committer_id = self.user_1_id
-        metadata_model.put()
-
-        # Run the user deletion again.
-        wipeout_service.delete_user(
-            wipeout_service.get_pending_deletion_request(self.user_1_id))
-
-        # Verify that both the commit and the metadata have the same
-        # pseudonymous user ID.
-        pending_deletion_model = (
-            user_models.PendingDeletionRequestModel.get_by_id(self.user_1_id))
-        metadata_model = story_models.StorySnapshotMetadataModel.get_by_id(
-            '%s-1' % self.STORY_1_ID)
-        self.assertEqual(
-            metadata_model.committer_id,
-            pending_deletion_model
-            .activity_mappings[models.NAMES.story][self.STORY_1_ID])
-        commit_log_model = story_models.StoryCommitLogEntryModel.get_by_id(
-            'story-%s-1' % self.STORY_1_ID)
-        self.assertEqual(
-            commit_log_model.user_id,
-            pending_deletion_model
-            .activity_mappings[models.NAMES.story][self.STORY_1_ID])
-
-    def test_multiple_stories_are_pseudonymized(self):
-        self.save_new_topic(self.TOPIC_1_ID, self.user_1_id, name='Topic 2')
-        self.save_new_story(self.STORY_2_ID, self.user_1_id, self.TOPIC_1_ID)
-
-        wipeout_service.delete_user(
-            wipeout_service.get_pending_deletion_request(self.user_1_id))
-
-        pending_deletion_model = (
-            user_models.PendingDeletionRequestModel.get_by_id(self.user_1_id))
-        metadata_model = story_models.StorySnapshotMetadataModel.get_by_id(
-            '%s-1' % self.STORY_1_ID)
-        self.assertEqual(
-            metadata_model.committer_id,
-            pending_deletion_model
-            .activity_mappings[models.NAMES.story][self.STORY_1_ID])
-        commit_log_model = story_models.StoryCommitLogEntryModel.get_by_id(
-            'story-%s-1' % self.STORY_1_ID)
-        self.assertEqual(
-            commit_log_model.user_id,
-            pending_deletion_model
-            .activity_mappings[models.NAMES.story][self.STORY_1_ID])
-        metadata_model = story_models.StorySnapshotMetadataModel.get_by_id(
-            '%s-1' % self.STORY_2_ID)
-        self.assertEqual(
-            metadata_model.committer_id,
-            pending_deletion_model
-            .activity_mappings[models.NAMES.story][self.STORY_2_ID])
-        commit_log_model = story_models.StoryCommitLogEntryModel.get_by_id(
-            'story-%s-1' % self.STORY_2_ID)
-        self.assertEqual(
-            commit_log_model.user_id,
-            pending_deletion_model
-            .activity_mappings[models.NAMES.story][self.STORY_2_ID])
-
-    def test_multiple_stories_with_multiple_users_are_pseudonymized(self):
-        self.save_new_topic(self.TOPIC_1_ID, self.user_2_id, name='Topic 2')
-        self.save_new_story(self.STORY_2_ID, self.user_2_id, self.TOPIC_1_ID)
-
-        wipeout_service.delete_user(
-            wipeout_service.get_pending_deletion_request(self.user_1_id))
-
-        # Verify first user is deleted.
-        pending_deletion_model = (
-            user_models.PendingDeletionRequestModel.get_by_id(self.user_1_id))
-        metadata_model = story_models.StorySnapshotMetadataModel.get_by_id(
-            '%s-1' % self.STORY_1_ID)
-        self.assertEqual(
-            metadata_model.committer_id,
-            pending_deletion_model
-            .activity_mappings[models.NAMES.story][self.STORY_1_ID])
-        commit_log_model = story_models.StoryCommitLogEntryModel.get_by_id(
-            'story-%s-1' % self.STORY_1_ID)
-        self.assertEqual(
-            commit_log_model.user_id,
-            pending_deletion_model
-            .activity_mappings[models.NAMES.story][self.STORY_1_ID])
-
-        # Verify second user is not yet deleted.
-        metadata_model = story_models.StorySnapshotMetadataModel.get_by_id(
-            '%s-1' % self.STORY_2_ID)
-        self.assertEqual(metadata_model.committer_id, self.user_2_id)
-        commit_log_model = story_models.StoryCommitLogEntryModel.get_by_id(
-            'story-%s-1' % self.STORY_2_ID)
-        self.assertEqual(commit_log_model.user_id, self.user_2_id)
-
-        wipeout_service.delete_user(
-            wipeout_service.get_pending_deletion_request(self.user_2_id))
-
-        # Verify second user is deleted.
-        pending_deletion_model = (
-            user_models.PendingDeletionRequestModel.get_by_id(self.user_2_id))
-        metadata_model = story_models.StorySnapshotMetadataModel.get_by_id(
-            '%s-1' % self.STORY_2_ID)
-        self.assertEqual(
-            metadata_model.committer_id,
-            pending_deletion_model
-            .activity_mappings[models.NAMES.story][self.STORY_2_ID])
-        commit_log_model = story_models.StoryCommitLogEntryModel.get_by_id(
-            'story-%s-1' % self.STORY_2_ID)
-        self.assertEqual(
-            commit_log_model.user_id,
-            pending_deletion_model
-            .activity_mappings[models.NAMES.story][self.STORY_2_ID])
-
-    def test_one_story_with_multiple_users_is_pseudonymized(self):
-        story_services.update_story(
-            self.user_2_id,
-            self.STORY_1_ID,
-            [story_domain.StoryChange({
-                'cmd': story_domain.CMD_ADD_STORY_NODE,
-                'node_id': 'node_1',
-                'title': 'Title 2'
-            })],
-            'Add node.'
-        )
-
-        wipeout_service.delete_user(
-            wipeout_service.get_pending_deletion_request(self.user_1_id))
-
-        # Verify first user is deleted.
-        pending_deletion_model = (
-            user_models.PendingDeletionRequestModel.get_by_id(self.user_1_id))
-        metadata_model = story_models.StorySnapshotMetadataModel.get_by_id(
-            '%s-1' % self.STORY_1_ID)
-        self.assertEqual(
-            metadata_model.committer_id,
-            pending_deletion_model
-            .activity_mappings[models.NAMES.story][self.STORY_1_ID])
-        commit_log_model = story_models.StoryCommitLogEntryModel.get_by_id(
-            'story-%s-1' % self.STORY_1_ID)
-        self.assertEqual(
-            commit_log_model.user_id,
-            pending_deletion_model
-            .activity_mappings[models.NAMES.story][self.STORY_1_ID])
-
-        # Verify second user is not yet deleted.
-        metadata_model = story_models.StorySnapshotMetadataModel.get_by_id(
-            '%s-2' % self.STORY_1_ID)
-        self.assertEqual(metadata_model.committer_id, self.user_2_id)
-        commit_log_model = story_models.StoryCommitLogEntryModel.get_by_id(
-            'story-%s-2' % self.STORY_1_ID)
-        self.assertEqual(commit_log_model.user_id, self.user_2_id)
-
-        wipeout_service.delete_user(
-            wipeout_service.get_pending_deletion_request(self.user_2_id))
-
-        # Verify second user is deleted.
-        pending_deletion_model = (
-            user_models.PendingDeletionRequestModel.get_by_id(self.user_2_id))
-        metadata_model = story_models.StorySnapshotMetadataModel.get_by_id(
-            '%s-2' % self.STORY_1_ID)
-        self.assertEqual(
-            metadata_model.committer_id,
-            pending_deletion_model
-            .activity_mappings[models.NAMES.story][self.STORY_1_ID])
-        commit_log_model = story_models.StoryCommitLogEntryModel.get_by_id(
-            'story-%s-2' % self.STORY_1_ID)
-        self.assertEqual(
-            commit_log_model.user_id,
-            pending_deletion_model
-            .activity_mappings[models.NAMES.story][self.STORY_1_ID])
-
-
-class WipeoutServiceVerifyDeleteStoryModelsTests(test_utils.GenericTestBase):
-    """Provides testing of the verification part of wipeout service."""
-
-    TOPIC_1_ID = 'topic_1_id'
-    TOPIC_2_ID = 'topic_2_id'
-    STORY_1_ID = 'story_1_id'
-    STORY_2_ID = 'story_2_id'
-    USER_1_EMAIL = 'some@email.com'
-    USER_1_USERNAME = 'username1'
-    USER_2_EMAIL = 'some-other@email.com'
-    USER_2_USERNAME = 'username2'
-
-    def setUp(self):
-        super(WipeoutServiceVerifyDeleteStoryModelsTests, self).setUp()
-        self.signup(self.USER_1_EMAIL, self.USER_1_USERNAME)
-        self.signup(self.USER_2_EMAIL, self.USER_2_USERNAME)
-        self.user_1_id = self.get_user_id_from_email(self.USER_1_EMAIL)
-        self.user_2_id = self.get_user_id_from_email(self.USER_2_EMAIL)
-        self.save_new_topic(self.TOPIC_1_ID, self.user_1_id)
-        self.save_new_story(self.STORY_1_ID, self.user_1_id, self.TOPIC_1_ID)
-        self.save_new_topic(
-            self.TOPIC_2_ID,
-            self.user_2_id,
-            name='Topic 2',
             canonical_story_ids=[self.STORY_2_ID])
         self.save_new_story(self.STORY_2_ID, self.user_2_id, self.TOPIC_2_ID)
         wipeout_service.pre_delete_user(self.user_1_id)
@@ -2699,8 +1881,6 @@
             wipeout_service.get_pending_deletion_request(self.user_1_id)))
 
 
-=======
->>>>>>> 598fb604
 class WipeoutServiceDeleteUserModelsTests(test_utils.GenericTestBase):
     """Provides testing of the deletion part of wipeout service."""
 
