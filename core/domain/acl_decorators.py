--- conflicted
+++ resolved
@@ -47,12 +47,7 @@
             exploration_id, strict=False)
 
         if rights_manager.check_can_access_activity(
-<<<<<<< HEAD
-                self.user_id, self.actions, exploration_rights):
-=======
-                self.user_id, self.actions, constants.ACTIVITY_TYPE_EXPLORATION,
-                exploration_rights):
->>>>>>> 0ea0c858
+                self.user_id, self.actions, exploration_rights):
             return handler(self, exploration_id, **kwargs)
         else:
             raise self.PageNotFoundException
@@ -69,12 +64,7 @@
             collection_id, strict=False)
 
         if rights_manager.check_can_access_activity(
-<<<<<<< HEAD
                 self.user_id, self.actions, collection_rights):
-=======
-                self.user_id, self.actions, constants.ACTIVITY_TYPE_COLLECTION,
-                collection_rights):
->>>>>>> 0ea0c858
             return handler(self, collection_id, **kwargs)
         else:
             raise self.PageNotFoundException
@@ -95,12 +85,7 @@
         exploration_rights = rights_manager.get_exploration_rights(
             exploration_id, strict=False)
         if rights_manager.check_can_access_activity(
-<<<<<<< HEAD
-                self.user_id, self.actions, exploration_rights):
-=======
-                self.user_id, self.actions, constants.ACTIVITY_TYPE_EXPLORATION,
-                exploration_rights):
->>>>>>> 0ea0c858
+                self.user_id, self.actions, exploration_rights):
             return handler(self, exploration_id, **kwargs)
         else:
             raise self.PageNotFoundException
@@ -121,12 +106,7 @@
         exploration_rights = rights_manager.get_exploration_rights(
             exploration_id, strict=False)
         if rights_manager.check_can_access_activity(
-<<<<<<< HEAD
-                self.user_id, self.actions, exploration_rights):
-=======
-                self.user_id, self.actions, constants.ACTIVITY_TYPE_EXPLORATION,
-                exploration_rights):
->>>>>>> 0ea0c858
+                self.user_id, self.actions, exploration_rights):
             return handler(self, exploration_id, **kwargs)
         else:
             raise base.UserFacingExceptions.PageNotFoundException
@@ -147,12 +127,7 @@
             raise base.UserFacingExceptions.PageNotFoundException
 
         if rights_manager.check_can_edit_activity(
-<<<<<<< HEAD
                 self.user_id, self.actions, collection_rights):
-=======
-                self.user_id, self.actions,
-                constants.ACTIVITY_TYPE_COLLECTION, collection_rights):
->>>>>>> 0ea0c858
             return handler(self, collection_id, **kwargs)
         else:
             raise base.UserFacingExceptions.UnauthorizedUserException(
@@ -331,12 +306,7 @@
             exploration_id, strict=False)
 
         if rights_manager.check_can_access_activity(
-<<<<<<< HEAD
                 self.user_id, self.action, exploration_rights):
-=======
-                self.user_id, self.actions,
-                constants.ACTIVITY_TYPE_EXPLORATION, exploration_rights):
->>>>>>> 0ea0c858
             return handler(self, exploration_id, **kwargs)
         else:
             raise self.UnauthorizedUserException(
@@ -403,12 +373,7 @@
             raise base.UserFacingExceptions.PageNotFoundException
 
         if rights_manager.check_can_edit_activity(
-<<<<<<< HEAD
-                self.user_id, self.actions, exploration_rights):
-=======
-                self.user_id, self.actions,
-                constants.ACTIVITY_TYPE_EXPLORATION, exploration_rights):
->>>>>>> 0ea0c858
+                self.user_id, self.actions, exploration_rights):
             return handler(self, exploration_id, **kwargs)
         else:
             raise base.UserFacingExceptions.UnauthorizedUserException(
