# Copyright 2014 The Oppia Authors. All Rights Reserved.
#
# Licensed under the Apache License, Version 2.0 (the "License");
# you may not use this file except in compliance with the License.
# You may obtain a copy of the License at
#
#      http://www.apache.org/licenses/LICENSE-2.0
#
# Unless required by applicable law or agreed to in writing, software
# distributed under the License is distributed on an "AS-IS" BASIS,
# WITHOUT WARRANTIES OR CONDITIONS OF ANY KIND, either express or implied.
# See the License for the specific language governing permissions and
# limitations under the License.

"""Jobs for queries personalized to individual users."""

from __future__ import absolute_import  # pylint: disable=import-only-modules
from __future__ import unicode_literals  # pylint: disable=import-only-modules

import ast
import copy
import datetime
import imghdr

from constants import constants
from core import jobs
from core.domain import exp_fetchers
from core.domain import exp_services
from core.domain import image_services
from core.domain import learner_progress_services
from core.domain import rights_manager
from core.domain import story_fetchers
from core.domain import subscription_services
from core.domain import topic_fetchers
from core.domain import user_services
from core.platform import models
import feconf
import python_utils
import utils

(exp_models, collection_models, feedback_models, user_models) = (
    models.Registry.import_models([
        models.NAMES.exploration, models.NAMES.collection,
        models.NAMES.feedback, models.NAMES.user]))
datastore_services = models.Registry.import_datastore_services()


_LANGUAGES_TO_RESET = ['hu', 'mk', 'sv', 'tr', 'de', 'fr', 'nl', 'pt']


class UserContributionsOneOffJob(jobs.BaseMapReduceOneOffJobManager):
    """One-off job for creating and populating UserContributionsModels for
    all registered users that have contributed.
    """

    @classmethod
    def entity_classes_to_map_over(cls):
        """Return a list of datastore class references to map over."""
        return [exp_models.ExplorationSnapshotMetadataModel]

    @staticmethod
    def map(item):
        """Implements the map function for this job."""
        yield (
            item.committer_id, {
                'exploration_id': item.get_unversioned_instance_id(),
                'version_string': item.get_version_string(),
            })

    @staticmethod
    def reduce(key, version_and_exp_ids):
        """Implements the reduce function for this job."""
        created_exploration_ids = set()
        edited_exploration_ids = set()

        edits = [ast.literal_eval(v) for v in version_and_exp_ids]
        for edit in edits:
            edited_exploration_ids.add(edit['exploration_id'])
            if edit['version_string'] == '1':
                created_exploration_ids.add(edit['exploration_id'])

        if user_services.get_user_contributions(key, strict=False) is not None:
            user_services.update_user_contributions(
                key, list(created_exploration_ids), list(
                    edited_exploration_ids))
        else:
            user_services.create_user_contributions(
                key, list(created_exploration_ids), list(
                    edited_exploration_ids))


class UsernameLengthDistributionOneOffJob(jobs.BaseMapReduceOneOffJobManager):
    """One-off job for calculating the distribution of username lengths."""

    @classmethod
    def entity_classes_to_map_over(cls):
        """Return a list of datastore class references to map over."""
        return [user_models.UserSettingsModel]

    @staticmethod
    def map(item):
        """Implements the map function for this job."""
        if item.username is not None:
            yield (len(item.username), 1)

    @staticmethod
    def reduce(key, stringified_username_counter):
        """Implements the reduce function for this job."""
        username_counter = [
            ast.literal_eval(v) for v in stringified_username_counter]
        yield (key, len(username_counter))


class UsernameLengthAuditOneOffJob(jobs.BaseMapReduceOneOffJobManager):
    """Job that audits and validates username lengths."""

    @classmethod
    def entity_classes_to_map_over(cls):
        return [user_models.UserSettingsModel]

    @staticmethod
    def map(model_instance):
        if len(model_instance.username) > 20:
            yield (len(model_instance.username), model_instance.username)

    @staticmethod
    def reduce(key, values):
        yield ('Length: %s' % key, 'Usernames: %s' % sorted(values))


class LongUserBiosOneOffJob(jobs.BaseMapReduceOneOffJobManager):
    """One-off job for calculating the length of user_bios."""

    @classmethod
    def entity_classes_to_map_over(cls):
        """Return a list of datastore class references to map over."""
        return [user_models.UserSettingsModel]

    @staticmethod
    def map(item):
        """Implements the map function for this job."""
        if item.user_bio is None:
            user_bio_length = 0
        else:
            user_bio_length = len(item.user_bio)

        yield (user_bio_length, item.username)

    @staticmethod
    def reduce(userbio_length, stringified_usernames):
        """Implements the reduce function for this job."""
        if int(userbio_length) > 500:
            yield (userbio_length, stringified_usernames)


class PopulateStoriesAndTopicsInIncompleteAndCompletedActivitiesOneOffJob(
        jobs.BaseMapReduceOneOffJobManager):
    """One-off job to populate the story_ids and topic_ids
    in Incomplete and Completed Activities Model."""

    @classmethod
    def entity_classes_to_map_over(cls):
        """Return a list of datastore class references to map over."""
        return [user_models.UserSettingsModel]

    @staticmethod
    def map(item):
        """Implements the map function for this job."""
        user_id = item.id
        activity_ids_in_learner_dashboard = (
            learner_progress_services.get_learner_dashboard_activities(
                user_id))
        incomplete_exploration_ids = (
            activity_ids_in_learner_dashboard.incomplete_exploration_ids)
        completed_exploration_ids = (
            activity_ids_in_learner_dashboard.completed_exploration_ids)

        story_ids_linked_to_incomplete_explorations = (
            list(set(exp_services.get_story_ids_linked_to_explorations(
                incomplete_exploration_ids))))
        stories_linked_to_incomplete_explorations = (
            story_fetchers.get_stories_by_ids(
                story_ids_linked_to_incomplete_explorations))
        topic_ids_linked_to_stories_for_incomplete_exps = [
            story.corresponding_topic_id for story in (
                stories_linked_to_incomplete_explorations)]
        topics_linked_to_stories_for_incomplete_exps = (
            topic_fetchers.get_topics_by_ids(
                topic_ids_linked_to_stories_for_incomplete_exps))

        story_ids_linked_to_completed_explorations = (
            list(set(exp_services.get_story_ids_linked_to_explorations(
                completed_exploration_ids))))
        stories_linked_to_completed_explorations = (
            story_fetchers.get_stories_by_ids(
                story_ids_linked_to_completed_explorations))
        topic_ids_linked_to_stories_for_completed_exps = [
            story.corresponding_topic_id for story in (
                stories_linked_to_completed_explorations)]
        topics_linked_to_stories_for_completed_exps = (
            topic_fetchers.get_topics_by_ids(
                topic_ids_linked_to_stories_for_completed_exps))

        # Mark stories and topics for completed explorations.
        for index, story in enumerate(stories_linked_to_completed_explorations):
            if story:
                completed_nodes = (
                    story_fetchers.get_completed_nodes_in_story(
                        user_id, story.id))
                all_nodes = story.story_contents.nodes

                if len(completed_nodes) != len(all_nodes):
                    learner_progress_services.mark_story_as_incomplete(
                        user_id, story.id)
                else:
                    learner_progress_services.mark_story_as_completed(
                        user_id, story.id)

                completed_story_ids = (
                    learner_progress_services.get_all_completed_story_ids(
                        user_id))
                story_ids_in_topic = []
                for canonical_story in (
                        topics_linked_to_stories_for_completed_exps[index]
                        .canonical_story_references):
                    story_ids_in_topic.append(canonical_story.story_id)
                if not set(story_ids_in_topic).intersection(set(
                        completed_story_ids)):
                    learner_progress_services.mark_topic_as_partially_learnt(
                        user_id, story.corresponding_topic_id)
                else:
                    learner_progress_services.mark_topic_as_learnt(
                        user_id, story.corresponding_topic_id)

<<<<<<< HEAD
        yield (
            'Successfully added story_ids and topic_ids '
            'to the story_ids and partially_learnt_topic_ids field '
            'of IncompleteActivitiesModel for the user: %s' % (user_id), 1)

    @staticmethod
    def reduce(key, values):
        yield (key, len(values))


class PopulateStoriesAndTopicsInCompletedActivitiesOneOffJob(
        jobs.BaseMapReduceOneOffJobManager):
    """One-off job to populate the story_ids and learnt_topic_ids
    in Completed Activities Model."""

    @classmethod
    def entity_classes_to_map_over(cls):
        """Return a list of datastore class references to map over."""
        return [user_models.UserSettingsModel]

    @staticmethod
    def map(item):
        """Implements the map function for this job."""
        user_id = item.id
        completed_exploration_ids = (
            learner_progress_services.get_all_completed_exp_ids(user_id))

        story_ids_linked_to_completed_explorations = (
            list(set(exp_services.get_story_ids_linked_to_explorations(
                completed_exploration_ids))))
        stories_linked_to_completed_explorations = (
            story_fetchers.get_stories_by_ids(
                story_ids_linked_to_completed_explorations))
        topic_ids_linked_to_stories = [
            story.corresponding_topic_id for story in stories_linked_to_completed_explorations] # pylint: disable=line-too-long
        topics_linked_to_stories = topic_fetchers.get_topics_by_ids(
            topic_ids_linked_to_stories)

        # Mark story and topic as completed for completed explorations.
        for index, story in enumerate(stories_linked_to_completed_explorations):
            if story:
                completed_nodes = (
                    story_fetchers.get_completed_nodes_in_story(
                        user_id, story.id))
                all_nodes = story.story_contents.nodes

                if len(completed_nodes) == len(all_nodes):
                    learner_progress_services.mark_story_as_completed(
                        user_id, story.id)
=======
        # Mark stories and topics for incomplete explorations.
        for index, story in enumerate(
                stories_linked_to_incomplete_explorations):
            if story:
                learner_progress_services.mark_story_as_incomplete(
                    user_id, story.id)
>>>>>>> 7eab8cc8
                completed_story_ids = (
                    learner_progress_services.get_all_completed_story_ids(
                        user_id))
                story_ids_in_topic = []
<<<<<<< HEAD
                for canonical_story in topics_linked_to_stories[index].canonical_story_references: # pylint: disable=line-too-long
                    story_ids_in_topic.append(canonical_story.story_id)

                if (set(story_ids_in_topic).issubset(
                        set(completed_story_ids))):
                    learner_progress_services.mark_topic_as_learnt(
                        user_id, topics_linked_to_stories[index].id)
=======
                for canonical_story in (
                        topics_linked_to_stories_for_incomplete_exps[index]
                        .canonical_story_references):
                    story_ids_in_topic.append(canonical_story.story_id)
                if not set(story_ids_in_topic).intersection(set(
                        completed_story_ids)):
                    learner_progress_services.mark_topic_as_partially_learnt(
                        user_id, story.corresponding_topic_id)
>>>>>>> 7eab8cc8

        yield (
            'Successfully added story_ids and topic_ids '
            'in IncompleteActivitiesModel and CompletedActivitiesModel '
            'for the user: %s' % (user_id), 1)

    @staticmethod
    def reduce(key, values):
        yield (key, len(values))


class DashboardSubscriptionsOneOffJob(jobs.BaseMapReduceOneOffJobManager):
    """One-off job for subscribing users to explorations, collections, and
    feedback threads.
    """

    @classmethod
    def entity_classes_to_map_over(cls):
        """Return a list of datastore class references to map over."""
        return [
            exp_models.ExplorationRightsModel,
            collection_models.CollectionRightsModel,
            feedback_models.GeneralFeedbackMessageModel]

    @staticmethod
    def map(item):
        """Implements the map function for this job."""
        if isinstance(item, feedback_models.GeneralFeedbackMessageModel):
            if item.author_id:
                yield (
                    item.author_id, {
                        'type': 'feedback',
                        'id': item.thread_id
                    })
        elif isinstance(item, exp_models.ExplorationRightsModel):
            if item.deleted:
                return

            if not item.community_owned:
                for owner_id in item.owner_ids:
                    yield (
                        owner_id, {
                            'type': 'exploration',
                            'id': item.id
                        })
                for editor_id in item.editor_ids:
                    yield (
                        editor_id, {
                            'type': 'exploration',
                            'id': item.id
                        })
            else:
                # Go through the history.
                current_version = item.version
                for version in python_utils.RANGE(1, current_version + 1):
                    model = exp_models.ExplorationRightsModel.get_version(
                        item.id, version)

                    if not model.community_owned:
                        for owner_id in model.owner_ids:
                            yield (
                                owner_id, {
                                    'type': 'exploration',
                                    'id': item.id
                                })
                        for editor_id in model.editor_ids:
                            yield (
                                editor_id, {
                                    'type': 'exploration',
                                    'id': item.id
                                })
        elif isinstance(item, collection_models.CollectionRightsModel):
            # NOTE TO DEVELOPERS: Although the code handling subscribing to
            # collections is very similar to the code above for explorations,
            # it is not abstracted out due to the majority of the coding being
            # yield statements. These must happen inside the generator method
            # (which is this method) and, as a result, there is little common
            # code between the two code blocks which can be effectively
            # abstracted.
            if item.deleted:
                return

            if not item.community_owned:
                for owner_id in item.owner_ids:
                    yield (
                        owner_id, {
                            'type': 'collection',
                            'id': item.id
                        })
                for editor_id in item.editor_ids:
                    yield (
                        editor_id, {
                            'type': 'collection',
                            'id': item.id
                        })
            else:
                # Go through the history.
                current_version = item.version
                for version in python_utils.RANGE(1, current_version + 1):
                    model = (
                        collection_models.CollectionRightsModel.get_version(
                            item.id, version))

                    if not model.community_owned:
                        for owner_id in model.owner_ids:
                            yield (
                                owner_id, {
                                    'type': 'collection',
                                    'id': item.id
                                })
                        for editor_id in model.editor_ids:
                            yield (
                                editor_id, {
                                    'type': 'collection',
                                    'id': item.id
                                })

    @staticmethod
    def reduce(key, stringified_values):
        """Implements the reduce function for this job."""
        values = [ast.literal_eval(v) for v in stringified_values]
        for item in values:
            if item['type'] == 'feedback':
                subscription_services.subscribe_to_thread(key, item['id'])
            elif item['type'] == 'exploration':
                subscription_services.subscribe_to_exploration(key, item['id'])
            elif item['type'] == 'collection':
                subscription_services.subscribe_to_collection(key, item['id'])


class DashboardStatsOneOffJob(jobs.BaseMapReduceOneOffJobManager):
    """One-off job for populating weekly dashboard stats for all registered
    users who have a non-None value of UserStatsModel.
    """

    @classmethod
    def entity_classes_to_map_over(cls):
        """Return a list of datastore class references to map over."""
        return [user_models.UserSettingsModel]

    @staticmethod
    def map(item):
        """Implements the map function for this job."""
        user_services.update_dashboard_stats_log(item.id)


class UserFirstContributionMsecOneOffJob(jobs.BaseMapReduceOneOffJobManager):
    """One-off job that updates first contribution time in milliseconds for
    current users. This job makes the assumption that once an exploration is
    published, it remains published. This job is not completely precise in that
    (1) we ignore explorations that have been published in the past but are now
    unpublished, and (2) commits that were made during an interim unpublished
    period are counted against the first publication date instead of the second
    publication date.
    """

    @classmethod
    def entity_classes_to_map_over(cls):
        """Return a list of datastore class references to map over."""
        return [exp_models.ExplorationRightsSnapshotMetadataModel]

    @staticmethod
    def map(item):
        """Implements the map function for this job."""
        exp_id = item.get_unversioned_instance_id()

        exp_rights = rights_manager.get_exploration_rights(
            exp_id, strict=False)
        if exp_rights is None:
            return

        exp_first_published_msec = exp_rights.first_published_msec
        # First contribution time in msec is only set from contributions to
        # explorations that are currently published.
        if not rights_manager.is_exploration_private(exp_id):
            created_on_msec = utils.get_time_in_millisecs(item.created_on)
            yield (
                item.committer_id,
                max(exp_first_published_msec, created_on_msec)
            )

    @staticmethod
    def reduce(user_id, stringified_commit_times_msec):
        """Implements the reduce function for this job."""
        commit_times_msec = [
            ast.literal_eval(commit_time_string) for
            commit_time_string in stringified_commit_times_msec]
        first_contribution_msec = min(commit_times_msec)
        user_services.update_first_contribution_msec_if_not_set(
            user_id, first_contribution_msec)


class UserLastExplorationActivityOneOffJob(jobs.BaseMapReduceOneOffJobManager):
    """One-off job that adds fields to record last exploration created and last
    edited times.
    """

    @classmethod
    def entity_classes_to_map_over(cls):
        """Return a list of datastore class references to map over."""
        return [user_models.UserSettingsModel]

    @staticmethod
    def map(user_model):
        """Implements the map function for this job."""
        user_id = user_model.id
        contributions = user_models.UserContributionsModel.get(user_id)

        created_explorations = exp_fetchers.get_multiple_explorations_by_id(
            contributions.created_exploration_ids)
        if created_explorations:
            user_model.last_created_an_exploration = max(
                [model.created_on for model in created_explorations.values()])

        user_commits = (
            exp_models.ExplorationCommitLogEntryModel.query(
                exp_models.ExplorationCommitLogEntryModel.user_id == user_id).
            order(-exp_models.ExplorationCommitLogEntryModel.created_on).
            fetch(1))

        if user_commits:
            user_model.last_edited_an_exploration = user_commits[0].created_on

        user_model.update_timestamps()
        user_model.put()


class CleanupExplorationIdsFromUserSubscriptionsModelOneOffJob(
        jobs.BaseMapReduceOneOffJobManager):
    """One off job that removes nonexisting exploration ids from
    UserSubscriptionsModel.
    """

    @classmethod
    def entity_classes_to_map_over(cls):
        """Remove invalid ids in a UserSubscriptionsModel entity."""

        return [user_models.UserSubscriptionsModel]

    @staticmethod
    def map(model_instance):
        if not model_instance.deleted:
            fetched_exploration_model_instances = (
                datastore_services.fetch_multiple_entities_by_ids_and_models(
                    [('ExplorationModel', model_instance.exploration_ids)]))[0]

            exp_ids_removed = []
            for exp_id, exp_instance in list(python_utils.ZIP(
                    model_instance.exploration_ids,
                    fetched_exploration_model_instances)):
                if exp_instance is None or exp_instance.deleted:
                    exp_ids_removed.append(exp_id)
                    model_instance.exploration_ids.remove(exp_id)
            if exp_ids_removed:
                model_instance.update_timestamps()
                model_instance.put()
                yield (
                    'Successfully cleaned up UserSubscriptionsModel %s and '
                    'removed explorations %s' % (
                        model_instance.id,
                        ', '.join(exp_ids_removed)),
                    1)

    @staticmethod
    def reduce(key, values):
        yield (key, len(values))


class RemoveActivityIDsOneOffJob(jobs.BaseMapReduceOneOffJobManager):
    """Job that deletes the activity_ids from the UserSubscriptionsModel.

    NOTE TO DEVELOPERS: This job can be deleted after it is run in Februrary
    2021 release.
    """

    @classmethod
    def enqueue(cls, job_id, additional_job_params=None):
        super(RemoveActivityIDsOneOffJob, cls).enqueue(
            job_id, shard_count=64)

    @classmethod
    def entity_classes_to_map_over(cls):
        return [user_models.UserSubscriptionsModel]

    @staticmethod
    def map(user_subscriptions_model):
        # This is the only way to remove the field from the model,
        # see https://stackoverflow.com/a/15116016/3688189 and
        # https://stackoverflow.com/a/12701172/3688189.
        if 'activity_ids' in user_subscriptions_model._properties:  # pylint: disable=protected-access
            del user_subscriptions_model._properties['activity_ids']  # pylint: disable=protected-access
            if 'activity_ids' in user_subscriptions_model._values:  # pylint: disable=protected-access
                del user_subscriptions_model._values['activity_ids']  # pylint: disable=protected-access
            user_subscriptions_model.update_timestamps(
                update_last_updated_time=False)
            user_subscriptions_model.put()
            yield (
                'SUCCESS_REMOVED - UserSubscriptionsModel',
                user_subscriptions_model.id)
        else:
            yield (
                'SUCCESS_ALREADY_REMOVED - UserSubscriptionsModel',
                user_subscriptions_model.id)

    @staticmethod
    def reduce(key, values):
        """Implements the reduce function for this job."""
        yield (key, len(values))


class RemoveFeedbackThreadIDsOneOffJob(jobs.BaseMapReduceOneOffJobManager):
    """Job that deletes the feedback_thread_ids from the UserSubscriptionsModel.

    NOTE TO DEVELOPERS: This job can be deleted after it is run in January
    2021 release.
    """

    @classmethod
    def enqueue(cls, job_id, additional_job_params=None):
        super(RemoveFeedbackThreadIDsOneOffJob, cls).enqueue(
            job_id, shard_count=64)

    @classmethod
    def entity_classes_to_map_over(cls):
        return [user_models.UserSubscriptionsModel]

    @staticmethod
    def map(user_subscriptions_model):
        # This is the only way to remove the field from the model,
        # see https://stackoverflow.com/a/15116016/3688189 and
        # https://stackoverflow.com/a/12701172/3688189.
        if 'feedback_thread_ids' in user_subscriptions_model._properties:  # pylint: disable=protected-access
            del user_subscriptions_model._properties['feedback_thread_ids']  # pylint: disable=protected-access
            if 'feedback_thread_ids' in user_subscriptions_model._values:  # pylint: disable=protected-access
                del user_subscriptions_model._values['feedback_thread_ids']  # pylint: disable=protected-access
            user_subscriptions_model.update_timestamps(
                update_last_updated_time=False)
            user_subscriptions_model.put()
            yield (
                'SUCCESS_REMOVED - UserSubscriptionsModel',
                user_subscriptions_model.id)
        else:
            yield (
                'SUCCESS_ALREADY_REMOVED - UserSubscriptionsModel',
                user_subscriptions_model.id)

    @staticmethod
    def reduce(key, values):
        """Implements the reduce function for this job."""
        yield (key, len(values))


class FixUserSettingsCreatedOnOneOffJob(jobs.BaseMapReduceOneOffJobManager):
    """Job that fixes the invalid values of created_on attribute in the
    UserSettingsModel.
    It is a one-off job and can be removed from the codebase after we resolve
    this issue by running the job once in the January 2021 release.
    """

    @classmethod
    def enqueue(cls, job_id, additional_job_params=None):
        super(FixUserSettingsCreatedOnOneOffJob, cls).enqueue(
            job_id, shard_count=64)

    @classmethod
    def entity_classes_to_map_over(cls):
        return [user_models.UserSettingsModel]

    @staticmethod
    def map(user_settings_model):
        user_id = user_settings_model.id
        user_dates_list = [
            (
                'UserSettingsModel_last_updated',
                user_settings_model.last_updated
            ),
            (
                'UserSettingsModel_last_agreed_to_terms',
                user_settings_model.last_agreed_to_terms
            ),
            (
                'UserSettingsModel_last_started_state_editor_tutorial',
                user_settings_model.last_started_state_editor_tutorial
            ),
            (
                'UserSettingsModel_last_started_state_translation_tutorial',
                user_settings_model.last_started_state_translation_tutorial
            ),
            (
                'UserSettingsModel_last_logged_in',
                user_settings_model.last_logged_in
            ),
            (
                'UserSettingsModel_last_edited_an_exploration',
                user_settings_model.last_edited_an_exploration
            ),
            (
                'UserSettingsModel_last_created_an_exploration',
                user_settings_model.last_created_an_exploration
            ),
        ]

        if user_settings_model.first_contribution_msec is not None:
            user_dates_list.append(
                (
                    'UserSettingsModel_first_contribution_msec',
                    datetime.datetime.fromtimestamp(
                        python_utils.divide(
                            user_settings_model.first_contribution_msec, 1000.0)
                    )
                )
            )

        # Models in user storage module having user_id as an attribute.
        exploration_user_data_model = (
            user_models.ExplorationUserDataModel.query(
                user_models.ExplorationUserDataModel.user_id == user_id).get()
        )

        all_models_linked_with_user_settings_model = [
            ('ExplorationUserDataModel', exploration_user_data_model)
        ]

        # Models in user storage module keyed by user_id itself.
        model_names_and_ids_to_be_fetched_in_batch = [
            ('UserContributionsModel', [user_id]),
            ('UserEmailPreferencesModel', [user_id]),
            ('UserStatsModel', [user_id]),
            ('UserSubscriptionsModel', [user_id]),
        ]
        fetched_batch_models = (
            datastore_services.fetch_multiple_entities_by_ids_and_models(
                model_names_and_ids_to_be_fetched_in_batch)
        )

        for model_name_tuple, model_list in list(python_utils.ZIP(
                model_names_and_ids_to_be_fetched_in_batch,
                fetched_batch_models)):
            model_name = model_name_tuple[0]
            actual_model = model_list[0]
            all_models_linked_with_user_settings_model.append(
                (model_name, actual_model)
            )

        for model_name, model in all_models_linked_with_user_settings_model:
            if model is not None:
                user_dates_list.append(
                    (
                        model_name + python_utils.UNICODE('_last_updated'),
                        model.last_updated
                    )
                )
                user_dates_list.append(
                    (
                        model_name + python_utils.UNICODE('_created_on'),
                        model.created_on
                    )
                )
                if model_name == 'UserSubscriptionsModel':
                    user_dates_list.append(
                        (
                            'UserSubscriptionsModel_last_checked',
                            model.last_checked
                        )
                    )
                if model_name == 'ExplorationUserDataModel':
                    user_dates_list.append(
                        (
                            'ExplorationUserDataModel_rated_on',
                            model.rated_on
                        )
                    )
                    user_dates_list.append(
                        (
                            'ExplorationUserDataModel_draft_change_list_last_'
                            'updated',
                            model.draft_change_list_last_updated
                        )
                    )

        filtered_user_dates_list = [
            (attribute_name, date) for attribute_name, date in user_dates_list
            if date is not None
        ]
        model_name, min_date = min(filtered_user_dates_list, key=lambda x: x[1])
        time_delta_for_update = datetime.timedelta(minutes=5)

        # This method for converting date_time_string to datettime object has
        # also been used here:
        # https://github.com/oppia/oppia/blob/d394b6a186acc74b5ec9c3fecc20cc3f1954f441/utils.py#L479
        correction_cutoff_timestamp = datetime.datetime.strptime(
            'Jul 1 2020', '%b %d %Y')
        if user_settings_model.created_on - min_date > time_delta_for_update:
            user_settings_model.update_timestamps(
                update_last_updated_time=False)
            user_settings_model.created_on = min_date
            user_settings_model.put()
            yield (
                'SUCCESS_UPDATED_USING_' + python_utils.UNICODE(model_name), 1)

            # Yield an additional error key for user_models created after
            # cutoff date July 1, 2020 and having a discrepancy in their
            # created_on.
            if min_date >= correction_cutoff_timestamp:
                yield ('ERROR_NOT_UP_TO_DATE_USER', user_id)
        else:
            yield ('SUCCESS_ALREADY_UP_TO_DATE', 1)

    @staticmethod
    def reduce(key, values):
        """Implements the reduce function for this job."""
        if key == 'ERROR_NOT_UP_TO_DATE_USER':
            yield (key, values)
        else:
            yield (key, len(values))


class UserSettingsCreatedOnAuditOneOffJob(jobs.BaseMapReduceOneOffJobManager):
    """Job that audits the value of created_on attribute in the
    UserSettingsModel. This one-off job can be removed after we have verified
    that all UserSettingsModels have their created_on set correctly.
    """

    @classmethod
    def enqueue(cls, job_id, additional_job_params=None):
        super(UserSettingsCreatedOnAuditOneOffJob, cls).enqueue(
            job_id, shard_count=64)

    @classmethod
    def entity_classes_to_map_over(cls):
        return [user_models.UserSettingsModel]

    @staticmethod
    def map(user_settings_model):
        user_id = user_settings_model.id
        user_dates_list = [
            (
                'UserSettingsModel_created_on',
                user_settings_model.created_on
            ),
            (
                'UserSettingsModel_last_updated',
                user_settings_model.last_updated
            ),
            (
                'UserSettingsModel_last_agreed_to_terms',
                user_settings_model.last_agreed_to_terms
            ),
            (
                'UserSettingsModel_last_started_state_editor_tutorial',
                user_settings_model.last_started_state_editor_tutorial
            ),
            (
                'UserSettingsModel_last_started_state_translation_tutorial',
                user_settings_model.last_started_state_translation_tutorial
            ),
            (
                'UserSettingsModel_last_logged_in',
                user_settings_model.last_logged_in
            ),
            (
                'UserSettingsModel_last_edited_an_exploration',
                user_settings_model.last_edited_an_exploration
            ),
            (
                'UserSettingsModel_last_created_an_exploration',
                user_settings_model.last_created_an_exploration
            ),
        ]

        if user_settings_model.first_contribution_msec is not None:
            user_dates_list.append(
                (
                    'UserSettingsModel_first_contribution_msec',
                    datetime.datetime.fromtimestamp(
                        python_utils.divide(
                            user_settings_model.first_contribution_msec, 1000.0)
                    )
                )
            )

        # Models in user storage module having user_id as an attribute.
        exploration_user_data_model = (
            user_models.ExplorationUserDataModel.query(
                user_models.ExplorationUserDataModel.user_id == user_id).get()
        )

        all_models_linked_with_user_settings_model = [
            ('ExplorationUserDataModel', exploration_user_data_model)
        ]

        # Models in user storage module keyed by user_id.
        model_names_and_ids_to_be_fetched_in_batch = [
            ('UserContributionsModel', [user_id]),
            ('UserEmailPreferencesModel', [user_id]),
            ('UserStatsModel', [user_id]),
            ('UserSubscriptionsModel', [user_id]),
        ]
        fetched_batch_models = (
            datastore_services.fetch_multiple_entities_by_ids_and_models(
                model_names_and_ids_to_be_fetched_in_batch)
        )

        for model_name_tuple, model_list in list(python_utils.ZIP(
                model_names_and_ids_to_be_fetched_in_batch,
                fetched_batch_models)):
            model_name = model_name_tuple[0]
            actual_model = model_list[0]
            all_models_linked_with_user_settings_model.append(
                (model_name, actual_model)
            )

        for model_name, model in all_models_linked_with_user_settings_model:
            if model is not None:
                user_dates_list.append(
                    (
                        model_name + python_utils.UNICODE('_last_updated'),
                        model.last_updated
                    )
                )
                user_dates_list.append(
                    (
                        model_name + python_utils.UNICODE('_created_on'),
                        model.created_on
                    )
                )
                if model_name == 'UserSubscriptionsModel':
                    user_dates_list.append(
                        (
                            'UserSubscriptionsModel_last_checked',
                            model.last_checked
                        )
                    )
                if model_name == 'ExplorationUserDataModel':
                    user_dates_list.append(
                        (
                            'ExplorationUserDataModel_rated_on',
                            model.rated_on
                        )
                    )
                    user_dates_list.append(
                        (
                            'ExplorationUserDataModel_draft_change_list_last_'
                            'updated',
                            model.draft_change_list_last_updated
                        )
                    )

        filtered_user_dates_list = [
            (attribute_name, date) for attribute_name, date in user_dates_list
            if date is not None
        ]
        model_name, min_date = min(filtered_user_dates_list, key=lambda x: x[1])
        time_delta_for_correctness = datetime.timedelta(minutes=5)
        if user_settings_model.created_on - min_date > (
                time_delta_for_correctness):
            yield (
                'ERROR_NEED_TO_UPDATE_USING_' + python_utils.UNICODE(
                    model_name), user_id)
        else:
            yield ('SUCCESS_ALREADY_UP_TO_DATE', 1)

    @staticmethod
    def reduce(key, values):
        """Implements the reduce function for this job."""
        if key.startswith('ERROR_NEED_TO_UPDATE_USING'):
            yield (key, values)
        else:
            yield (key, len(values))


class CleanUpUserSubscribersModelOneOffJob(jobs.BaseMapReduceOneOffJobManager):
    """Job that cleans up UserSubscribersModel by removing user id if it is
    present in subscriber ids.

    NOTE TO DEVELOPERS: This job can be deleted after it is run in October
    2020 release.
    """

    @classmethod
    def entity_classes_to_map_over(cls):
        return [user_models.UserSubscribersModel]

    @staticmethod
    def map(item):
        if item.deleted:
            return

        if item.id in item.subscriber_ids:
            item.subscriber_ids.remove(item.id)
            item.update_timestamps()
            item.put()
            yield ('Removed user from their own subscribers list', item.id)

    @staticmethod
    def reduce(key, values):
        values.sort()
        yield (key, values)


class CleanUpCollectionProgressModelOneOffJob(
        jobs.BaseMapReduceOneOffJobManager):
    """Job that cleans up CollectionProgressModel.

    This is done by:
        1. Removing exploration ids which are not a part of the collection.
        2. Creating CompletedActivitiesModel for completed explorations if
        it is missing.
        3. Adding missing exploration ids for completed explorations.

    NOTE TO DEVELOPERS: Do not delete this job until issue #10809 is fixed.
    """

    @classmethod
    def entity_classes_to_map_over(cls):
        return [user_models.CollectionProgressModel]

    @staticmethod
    def map(item):
        if item.deleted:
            return

        completed_activities_model = (
            user_models.CompletedActivitiesModel.get_by_id(item.user_id))

        if completed_activities_model is None:
            completed_activities_model = (
                user_models.CompletedActivitiesModel(id=item.user_id))
            completed_activities_model.exploration_ids = (
                item.completed_explorations)
            completed_activities_model.update_timestamps()
            completed_activities_model.put()
            yield ('Regenerated Missing CompletedActivitiesModel', item.id)
        else:
            missing_exp_ids = [
                exp_id
                for exp_id in item.completed_explorations if exp_id not in (
                    completed_activities_model.exploration_ids)]
            if missing_exp_ids:
                completed_activities_model.exploration_ids.extend(
                    missing_exp_ids)
                completed_activities_model.update_timestamps()
                completed_activities_model.put()
                yield (
                    'Added missing exp ids in CompletedActivitiesModel',
                    item.id)

        col_model = collection_models.CollectionModel.get_by_id(
            item.collection_id)

        collection_node_ids = [
            node['exploration_id'] for node in (
                col_model.collection_contents['nodes'])]
        exp_ids_to_remove = [
            exp_id
            for exp_id in item.completed_explorations if exp_id not in (
                collection_node_ids)]

        if exp_ids_to_remove:
            item.completed_explorations = [
                exp_id for exp_id in item.completed_explorations
                if exp_id not in exp_ids_to_remove]
            item.update_timestamps()
            item.put()
            yield (
                'Invalid Exploration IDs cleaned from '
                'CollectionProgressModel',
                'Model id: %s, Collection id: %s, Removed exploration '
                'ids: %s' % (
                    item.id, item.collection_id, exp_ids_to_remove))

    @staticmethod
    def reduce(key, values):
        values.sort()
        yield (key, values)


class CleanUpUserContributionsModelOneOffJob(
        jobs.BaseMapReduceOneOffJobManager):
    """Job that cleans up UserContributionsModel by removing deleted
    explorations from user contribution.

    NOTE TO DEVELOPERS: Do not delete this job until issue #10809 is fixed.
    """

    @classmethod
    def entity_classes_to_map_over(cls):
        return [user_models.UserContributionsModel]

    @staticmethod
    def map(item):
        if item.deleted:
            return

        fetched_created_exploration_model_instances = (
            datastore_services.fetch_multiple_entities_by_ids_and_models(
                [('ExplorationModel', item.created_exploration_ids)]))[0]

        exp_ids_removed = []
        for exp_id, exp_instance in list(python_utils.ZIP(
                copy.deepcopy(item.created_exploration_ids),
                fetched_created_exploration_model_instances)):
            if exp_instance is None or exp_instance.deleted:
                exp_ids_removed.append(exp_id)
                item.created_exploration_ids.remove(exp_id)

        fetched_edited_exploration_model_instances = (
            datastore_services.fetch_multiple_entities_by_ids_and_models(
                [('ExplorationModel', item.edited_exploration_ids)]))[0]

        for exp_id, exp_instance in list(python_utils.ZIP(
                copy.deepcopy(item.edited_exploration_ids),
                fetched_edited_exploration_model_instances)):
            if exp_instance is None or exp_instance.deleted:
                exp_ids_removed.append(exp_id)
                item.edited_exploration_ids.remove(exp_id)

        if exp_ids_removed:
            item.update_timestamps()
            item.put()
            yield (
                'Removed deleted exp ids from UserContributionsModel',
                'Model id: %s, Removed exploration ids: %s' % (
                    item.id, exp_ids_removed))

    @staticmethod
    def reduce(key, values):
        values.sort()
        yield (key, values)


class ProfilePictureAuditOneOffJob(jobs.BaseMapReduceOneOffJobManager):
    """Job that verifies various aspects of profile_picture_data_url in the
    UserSettingsModel.
    """

    @classmethod
    def enqueue(cls, job_id, additional_job_params=None):
        # We can raise the number of shards for this job, since it goes only
        # over one type of entity class.
        super(ProfilePictureAuditOneOffJob, cls).enqueue(job_id, shard_count=32)

    @classmethod
    def entity_classes_to_map_over(cls):
        return [user_models.UserSettingsModel]

    @staticmethod
    def map(model):  # pylint: disable=too-many-return-statements
        if model.deleted:
            yield ('SUCCESS - DELETED', model.username)
            return

        if model.username is None:
            yield ('SUCCESS - NOT REGISTERED', model.username)
            return

        if model.profile_picture_data_url is None:
            yield ('FAILURE - MISSING PROFILE PICTURE', model.username)
            return

        try:
            profile_picture_binary = utils.convert_png_data_url_to_binary(
                model.profile_picture_data_url)
        except Exception:
            yield ('FAILURE - INVALID PROFILE PICTURE DATA URL', model.username)
            return

        if imghdr.what(None, h=profile_picture_binary) != 'png':
            yield ('FAILURE - PROFILE PICTURE NOT PNG', model.username)
            return

        try:
            # Load the image to retrieve dimensions for later verification.
            height, width = image_services.get_image_dimensions(
                profile_picture_binary)
        except Exception:
            yield ('FAILURE - CANNOT LOAD PROFILE PICTURE', model.username)
            return

        if (
                height != user_services.GRAVATAR_SIZE_PX or
                width != user_services.GRAVATAR_SIZE_PX
        ):
            yield (
                'FAILURE - PROFILE PICTURE NON STANDARD DIMENSIONS - %s,%s' % (
                    height, width
                ),
                model.username
            )
            return

        yield ('SUCCESS', model.username)

    @staticmethod
    def reduce(key, values):
        if key.startswith('SUCCESS'):
            yield (key, len(values))
        else:
            yield (key, values)


class UniqueHashedNormalizedUsernameAuditJob(
        jobs.BaseMapReduceOneOffJobManager):
    """Job that checks that the hashed normalized usernames are unique."""

    @classmethod
    def enqueue(cls, job_id, additional_job_params=None):
        # We can raise the number of shards for this job, since it goes only
        # over one type of entity class.
        super(UniqueHashedNormalizedUsernameAuditJob, cls).enqueue(
            job_id, shard_count=32)

    @classmethod
    def entity_classes_to_map_over(cls):
        return [user_models.UserSettingsModel]

    @staticmethod
    def map(model):
        if model.normalized_username is None:
            yield ('SUCCESS USERNAME NONE', 1)
        else:
            yield (
                utils.convert_to_hash(
                    model.normalized_username,
                    user_models.DeletedUsernameModel.ID_LENGTH
                ),
                model.normalized_username
            )

    @staticmethod
    def reduce(key, values):
        if key == 'SUCCESS USERNAME NONE':
            yield (key, len(values))
            return

        if len(values) != 1:
            yield ('FAILURE', values)


class DiscardOldDraftsOneOffJob(jobs.BaseMapReduceOneOffJobManager):
    """Job that discards any drafts that were last updated in 2019 or prior.

    This is done to avoid issues arising from old schema version
    incompatibility. It is unlikely that such drafts are being used or relied
    on anyway, since they have been abandoned for over a year.
    """

    @classmethod
    def enqueue(cls, job_id, additional_job_params=None):
        super(DiscardOldDraftsOneOffJob, cls).enqueue(job_id, shard_count=64)

    @classmethod
    def entity_classes_to_map_over(cls):
        return [user_models.ExplorationUserDataModel]

    @staticmethod
    def map(model):
        if model.draft_change_list is None:
            return

        exploration = exp_fetchers.get_exploration_by_id(
            model.exploration_id, strict=False)

        if exploration is None:
            yield ('DISCARDED - Exploration is missing', model.id)
        elif model.draft_change_list_last_updated.timetuple().tm_year <= 2019:
            yield ('DISCARDED - Draft is old', model.id)
        else:
            return

        # Discard the draft.
        model.draft_change_list = None
        model.draft_change_list_last_updated = None
        model.draft_change_list_exp_version = None
        model.update_timestamps()
        model.put()

        yield ('SUCCESS - Discarded draft', 1)

    @staticmethod
    def reduce(key, values):
        """Implements the reduce function for this job."""
        if key.startswith('SUCCESS'):
            yield (key, len(values))
        else:
            yield (key, values)


class UserRolesPopulationOneOffJob(jobs.BaseMapReduceOneOffJobManager):
    """Job that populates the roles and banned fields of the UserSettingsModel.

    It is a one-off job and can be removed from the codebase after May 2021
    release.
    """

    @classmethod
    def enqueue(cls, job_id, additional_job_params=None):
        super(UserRolesPopulationOneOffJob, cls).enqueue(job_id, shard_count=64)

    @classmethod
    def entity_classes_to_map_over(cls):
        return [user_models.UserSettingsModel]

    @staticmethod
    def map(model_instance):
        user_services.update_roles_and_banned_fields(model_instance)

        model_instance.update_timestamps(update_last_updated_time=False)
        model_instance.put()

        yield ('SUCCESS', 1)

    @staticmethod
    def reduce(key, values):
        yield (key, len(values))


class DeleteNonExistentExpsFromUserModelsOneOffJob(
        jobs.BaseMapReduceOneOffJobManager):
    """Job that removes explorations that do not exist or that are private from
    completed and incomplete activities models and from user
    subscriptions model.

    This job will only be used in the April 2021 release to fix the errors on
    the prod server. The errors exist because the activity models were not
    properly updated when the explorations were deleted.
    """

    @classmethod
    def enqueue(cls, job_id, additional_job_params=None):
        super(
            DeleteNonExistentExpsFromUserModelsOneOffJob, cls
        ).enqueue(job_id, shard_count=16)

    @classmethod
    def entity_classes_to_map_over(cls):
        return [
            user_models.CompletedActivitiesModel,
            user_models.IncompleteActivitiesModel,
            user_models.UserSubscriptionsModel
        ]

    @staticmethod
    def map(model):
        class_name = model.__class__.__name__
        exploration_ids = model.exploration_ids
        exp_rights_models = exp_models.ExplorationRightsModel.get_multi(
            model.exploration_ids)
        existing_exploration_ids = [
            exp_id for exp_id, exp_rights_model
            in python_utils.ZIP(exploration_ids, exp_rights_models)
            if exp_rights_model is not None
        ]

        changed = False
        if len(existing_exploration_ids) < len(exploration_ids):
            changed = True
            yield ('REMOVED_DELETED_EXPS - %s' % class_name, 1)

        if isinstance(model, (
                user_models.CompletedActivitiesModel,
                user_models.IncompleteActivitiesModel
        )):
            public_exploration_ids = [
                exp_id for exp_id, exp_rights_model
                in python_utils.ZIP(exploration_ids, exp_rights_models)
                if exp_rights_model is not None and
                exp_rights_model.status == constants.ACTIVITY_STATUS_PUBLIC
            ]

            if len(public_exploration_ids) < len(existing_exploration_ids):
                changed = True
                yield ('REMOVED_PRIVATE_EXPS - %s' % class_name, 1)
        else:
            public_exploration_ids = existing_exploration_ids

        if changed:
            model.exploration_ids = public_exploration_ids
            model.update_timestamps(update_last_updated_time=False)
            model.put()

        yield ('SUCCESS - %s' % class_name, 1)

    @staticmethod
    def reduce(key, values):
        """Implements the reduce function for this job."""
        yield (key, len(values))


class DeleteNonExistentExpUserDataOneOffJob(jobs.BaseMapReduceOneOffJobManager):
    """Job that deletes exploration user data models that do not have
    existing explorations.

    This job will only be used in the April 2021 release to fix the errors on
    the prod server. The errors exist because the exploration user data models
    were not properly deleted when the explorations were deleted.
    """

    @classmethod
    def enqueue(cls, job_id, additional_job_params=None):
        super(
            DeleteNonExistentExpUserDataOneOffJob, cls
        ).enqueue(job_id, shard_count=32)

    @classmethod
    def entity_classes_to_map_over(cls):
        return [user_models.ExplorationUserDataModel]

    @staticmethod
    def map(model):
        exp_model = exp_models.ExplorationModel.get(
            model.exploration_id, strict=False)
        if exp_model is None:
            # By using delete_exploration we combine a few things, we delete
            # the ExplorationUserDataModels, also we delete any other models
            # that still exist for the exploration ID, and finally we verify
            # that the delete_exploration works correctly.
            exp_services.delete_exploration(
                feconf.SYSTEM_COMMITTER_ID,
                model.exploration_id,
                force_deletion=True
            )
            yield ('SUCCESS_DELETED_EXPLORATION', 1)
        else:
            yield ('SUCCESS_KEPT', 1)

    @staticmethod
    def reduce(key, values):
        """Implements the reduce function for this job."""
        yield (key, len(values))


class DeleteNonExistentExpUserContributionsOneOffJob(
        jobs.BaseMapReduceOneOffJobManager):
    """Job that removes deleted explorations from UserContributionsModels.

    This job will only be used in the April 2021 release to fix the errors on
    the prod server. The errors exist because the contributions models were not
    properly updated when the explorations were deleted.
    """

    @classmethod
    def enqueue(cls, job_id, additional_job_params=None):
        super(
            DeleteNonExistentExpUserContributionsOneOffJob, cls
        ).enqueue(job_id, shard_count=32)

    @classmethod
    def entity_classes_to_map_over(cls):
        return [user_models.UserContributionsModel]

    @staticmethod
    def map(model):
        created_exp_models = exp_models.ExplorationModel.get_multi(
            model.created_exploration_ids)
        existing_created_exp_ids = [
            exp_id for exp_id, exp_model
            in python_utils.ZIP(
                model.created_exploration_ids, created_exp_models
            ) if exp_model is not None
        ]

        changed = False
        if len(existing_created_exp_ids) < len(model.created_exploration_ids):
            changed = True
            yield ('REMOVED_CREATED_DELETED_EXPS', 1)

        edited_exp_models = exp_models.ExplorationModel.get_multi(
            model.edited_exploration_ids)
        existing_edited_exp_ids = [
            exp_id for exp_id, exp_model
            in python_utils.ZIP(
                model.edited_exploration_ids, edited_exp_models
            ) if exp_model is not None
        ]

        if len(existing_edited_exp_ids) < len(model.edited_exploration_ids):
            changed = True
            yield ('REMOVED_EDITED_DELETED_EXPS', 1)

        if changed:
            model.created_exploration_ids = existing_created_exp_ids
            model.edited_exploration_ids = existing_edited_exp_ids
            model.update_timestamps(update_last_updated_time=False)
            model.put()

        yield ('SUCCESS', 1)

    @staticmethod
    def reduce(key, values):
        """Implements the reduce function for this job."""
        yield (key, len(values))<|MERGE_RESOLUTION|>--- conflicted
+++ resolved
@@ -232,77 +232,16 @@
                     learner_progress_services.mark_topic_as_learnt(
                         user_id, story.corresponding_topic_id)
 
-<<<<<<< HEAD
-        yield (
-            'Successfully added story_ids and topic_ids '
-            'to the story_ids and partially_learnt_topic_ids field '
-            'of IncompleteActivitiesModel for the user: %s' % (user_id), 1)
-
-    @staticmethod
-    def reduce(key, values):
-        yield (key, len(values))
-
-
-class PopulateStoriesAndTopicsInCompletedActivitiesOneOffJob(
-        jobs.BaseMapReduceOneOffJobManager):
-    """One-off job to populate the story_ids and learnt_topic_ids
-    in Completed Activities Model."""
-
-    @classmethod
-    def entity_classes_to_map_over(cls):
-        """Return a list of datastore class references to map over."""
-        return [user_models.UserSettingsModel]
-
-    @staticmethod
-    def map(item):
-        """Implements the map function for this job."""
-        user_id = item.id
-        completed_exploration_ids = (
-            learner_progress_services.get_all_completed_exp_ids(user_id))
-
-        story_ids_linked_to_completed_explorations = (
-            list(set(exp_services.get_story_ids_linked_to_explorations(
-                completed_exploration_ids))))
-        stories_linked_to_completed_explorations = (
-            story_fetchers.get_stories_by_ids(
-                story_ids_linked_to_completed_explorations))
-        topic_ids_linked_to_stories = [
-            story.corresponding_topic_id for story in stories_linked_to_completed_explorations] # pylint: disable=line-too-long
-        topics_linked_to_stories = topic_fetchers.get_topics_by_ids(
-            topic_ids_linked_to_stories)
-
-        # Mark story and topic as completed for completed explorations.
-        for index, story in enumerate(stories_linked_to_completed_explorations):
-            if story:
-                completed_nodes = (
-                    story_fetchers.get_completed_nodes_in_story(
-                        user_id, story.id))
-                all_nodes = story.story_contents.nodes
-
-                if len(completed_nodes) == len(all_nodes):
-                    learner_progress_services.mark_story_as_completed(
-                        user_id, story.id)
-=======
         # Mark stories and topics for incomplete explorations.
         for index, story in enumerate(
                 stories_linked_to_incomplete_explorations):
             if story:
                 learner_progress_services.mark_story_as_incomplete(
                     user_id, story.id)
->>>>>>> 7eab8cc8
                 completed_story_ids = (
                     learner_progress_services.get_all_completed_story_ids(
                         user_id))
                 story_ids_in_topic = []
-<<<<<<< HEAD
-                for canonical_story in topics_linked_to_stories[index].canonical_story_references: # pylint: disable=line-too-long
-                    story_ids_in_topic.append(canonical_story.story_id)
-
-                if (set(story_ids_in_topic).issubset(
-                        set(completed_story_ids))):
-                    learner_progress_services.mark_topic_as_learnt(
-                        user_id, topics_linked_to_stories[index].id)
-=======
                 for canonical_story in (
                         topics_linked_to_stories_for_incomplete_exps[index]
                         .canonical_story_references):
@@ -311,7 +250,6 @@
                         completed_story_ids)):
                     learner_progress_services.mark_topic_as_partially_learnt(
                         user_id, story.corresponding_topic_id)
->>>>>>> 7eab8cc8
 
         yield (
             'Successfully added story_ids and topic_ids '
