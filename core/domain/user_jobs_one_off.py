# Copyright 2014 The Oppia Authors. All Rights Reserved.
#
# Licensed under the Apache License, Version 2.0 (the "License");
# you may not use this file except in compliance with the License.
# You may obtain a copy of the License at
#
#      http://www.apache.org/licenses/LICENSE-2.0
#
# Unless required by applicable law or agreed to in writing, software
# distributed under the License is distributed on an "AS-IS" BASIS,
# WITHOUT WARRANTIES OR CONDITIONS OF ANY KIND, either express or implied.
# See the License for the specific language governing permissions and
# limitations under the License.

"""Jobs for queries personalized to individual users."""

from __future__ import absolute_import  # pylint: disable=import-only-modules
from __future__ import unicode_literals  # pylint: disable=import-only-modules

import ast
import logging

from core import jobs
from core.domain import draft_upgrade_services
from core.domain import exp_domain
from core.domain import exp_fetchers
from core.domain import html_validation_service
from core.domain import rights_manager
from core.domain import subscription_services
from core.domain import user_services
from core.platform import models
import python_utils
import utils

(exp_models, collection_models, feedback_models, user_models) = (
    models.Registry.import_models([
        models.NAMES.exploration, models.NAMES.collection,
        models.NAMES.feedback, models.NAMES.user]))
datastore_services = models.Registry.import_datastore_services()


_LANGUAGES_TO_RESET = ['hu', 'mk', 'sv', 'tr', 'de', 'fr', 'nl', 'pt']


class UserContributionsOneOffJob(jobs.BaseMapReduceOneOffJobManager):
    """One-off job for creating and populating UserContributionsModels for
    all registered users that have contributed.
    """

    @classmethod
    def entity_classes_to_map_over(cls):
        """Return a list of datastore class references to map over."""
        return [exp_models.ExplorationSnapshotMetadataModel]

    @staticmethod
    def map(item):
        """Implements the map function for this job."""
        yield (
            item.committer_id, {
                'exploration_id': item.get_unversioned_instance_id(),
                'version_string': item.get_version_string(),
            })


    @staticmethod
    def reduce(key, version_and_exp_ids):
        """Implements the reduce function for this job."""
        created_exploration_ids = set()
        edited_exploration_ids = set()

        edits = [ast.literal_eval(v) for v in version_and_exp_ids]

        for edit in edits:
            edited_exploration_ids.add(edit['exploration_id'])
            if edit['version_string'] == '1':
                created_exploration_ids.add(edit['exploration_id'])

        if user_services.get_user_contributions(key, strict=False) is not None:
            user_services.update_user_contributions(
                key, list(created_exploration_ids), list(
                    edited_exploration_ids))
        else:
            user_services.create_user_contributions(
                key, list(created_exploration_ids), list(
                    edited_exploration_ids))


class UsernameLengthDistributionOneOffJob(jobs.BaseMapReduceOneOffJobManager):
    """One-off job for calculating the distribution of username lengths."""

    @classmethod
    def entity_classes_to_map_over(cls):
        """Return a list of datastore class references to map over."""
        return [user_models.UserSettingsModel]

    @staticmethod
    def map(item):
        """Implements the map function for this job."""
        if item.username is not None:
            yield (len(item.username), 1)

    @staticmethod
    def reduce(key, stringified_username_counter):
        """Implements the reduce function for this job."""
        username_counter = [
            ast.literal_eval(v) for v in stringified_username_counter]
        yield (key, len(username_counter))


class UsernameLengthAuditOneOffJob(jobs.BaseMapReduceOneOffJobManager):
    """Job that audits and validates username lengths."""

    @classmethod
    def entity_classes_to_map_over(cls):
        return [user_models.UserSettingsModel]

    @staticmethod
    def map(model_instance):
        if len(model_instance.username) > 20:
            yield (len(model_instance.username), model_instance.username)

    @staticmethod
    def reduce(key, values):
        yield ('Length: %s' % key, 'Usernames: %s' % sorted(values))


class LongUserBiosOneOffJob(jobs.BaseMapReduceOneOffJobManager):
    """One-off job for calculating the length of user_bios."""

    @classmethod
    def entity_classes_to_map_over(cls):
        """Return a list of datastore class references to map over."""
        return [user_models.UserSettingsModel]

    @staticmethod
    def map(item):
        """Implements the map function for this job."""
        if item.user_bio is None:
            user_bio_length = 0
        else:
            user_bio_length = len(item.user_bio)

        yield (user_bio_length, item.username)

    @staticmethod
    def reduce(userbio_length, stringified_usernames):
        """Implements the reduce function for this job."""
        if int(userbio_length) > 500:
            yield (userbio_length, stringified_usernames)


class DashboardSubscriptionsOneOffJob(jobs.BaseMapReduceOneOffJobManager):
    """One-off job for subscribing users to explorations, collections, and
    feedback threads.
    """

    @classmethod
    def entity_classes_to_map_over(cls):
        """Return a list of datastore class references to map over."""
        return [
            exp_models.ExplorationRightsModel,
            collection_models.CollectionRightsModel,
            feedback_models.GeneralFeedbackMessageModel]

    @staticmethod
    def map(item):
        """Implements the map function for this job."""
        if isinstance(item, feedback_models.GeneralFeedbackMessageModel):
            if item.author_id:
                yield (
                    item.author_id, {
                        'type': 'feedback',
                        'id': item.thread_id
                    })
        elif isinstance(item, exp_models.ExplorationRightsModel):
            if item.deleted:
                return

            if not item.community_owned:
                for owner_id in item.owner_ids:
                    yield (
                        owner_id, {
                            'type': 'exploration',
                            'id': item.id
                        })
                for editor_id in item.editor_ids:
                    yield (
                        editor_id, {
                            'type': 'exploration',
                            'id': item.id
                        })
            else:
                # Go through the history.
                current_version = item.version
                for version in python_utils.RANGE(1, current_version + 1):
                    model = exp_models.ExplorationRightsModel.get_version(
                        item.id, version)

                    if not model.community_owned:
                        for owner_id in model.owner_ids:
                            yield (
                                owner_id, {
                                    'type': 'exploration',
                                    'id': item.id
                                })
                        for editor_id in model.editor_ids:
                            yield (
                                editor_id, {
                                    'type': 'exploration',
                                    'id': item.id
                                })
        elif isinstance(item, collection_models.CollectionRightsModel):
            # NOTE TO DEVELOPERS: Although the code handling subscribing to
            # collections is very similar to the code above for explorations,
            # it is not abstracted out due to the majority of the coding being
            # yield statements. These must happen inside the generator method
            # (which is this method) and, as a result, there is little common
            # code between the two code blocks which can be effectively
            # abstracted.
            if item.deleted:
                return

            if not item.community_owned:
                for owner_id in item.owner_ids:
                    yield (
                        owner_id, {
                            'type': 'collection',
                            'id': item.id
                        })
                for editor_id in item.editor_ids:
                    yield (
                        editor_id, {
                            'type': 'collection',
                            'id': item.id
                        })
            else:
                # Go through the history.
                current_version = item.version
                for version in python_utils.RANGE(1, current_version + 1):
                    model = (
                        collection_models.CollectionRightsModel.get_version(
                            item.id, version))

                    if not model.community_owned:
                        for owner_id in model.owner_ids:
                            yield (
                                owner_id, {
                                    'type': 'collection',
                                    'id': item.id
                                })
                        for editor_id in model.editor_ids:
                            yield (
                                editor_id, {
                                    'type': 'collection',
                                    'id': item.id
                                })

    @staticmethod
    def reduce(key, stringified_values):
        """Implements the reduce function for this job."""
        values = [ast.literal_eval(v) for v in stringified_values]
        for item in values:
            if item['type'] == 'feedback':
                subscription_services.subscribe_to_thread(key, item['id'])
            elif item['type'] == 'exploration':
                subscription_services.subscribe_to_exploration(key, item['id'])
            elif item['type'] == 'collection':
                subscription_services.subscribe_to_collection(key, item['id'])


class DashboardStatsOneOffJob(jobs.BaseMapReduceOneOffJobManager):
    """One-off job for populating weekly dashboard stats for all registered
    users who have a non-None value of UserStatsModel.
    """

    @classmethod
    def entity_classes_to_map_over(cls):
        """Return a list of datastore class references to map over."""
        return [user_models.UserSettingsModel]

    @staticmethod
    def map(item):
        """Implements the map function for this job."""
        user_services.update_dashboard_stats_log(item.id)


class UserFirstContributionMsecOneOffJob(jobs.BaseMapReduceOneOffJobManager):
    """One-off job that updates first contribution time in milliseconds for
    current users. This job makes the assumption that once an exploration is
    published, it remains published. This job is not completely precise in that
    (1) we ignore explorations that have been published in the past but are now
    unpublished, and (2) commits that were made during an interim unpublished
    period are counted against the first publication date instead of the second
    publication date.
    """

    @classmethod
    def entity_classes_to_map_over(cls):
        """Return a list of datastore class references to map over."""
        return [exp_models.ExplorationRightsSnapshotMetadataModel]

    @staticmethod
    def map(item):
        """Implements the map function for this job."""
        exp_id = item.get_unversioned_instance_id()

        exp_rights = rights_manager.get_exploration_rights(
            exp_id, strict=False)
        if exp_rights is None:
            return

        exp_first_published_msec = exp_rights.first_published_msec
        # First contribution time in msec is only set from contributions to
        # explorations that are currently published.
        if not rights_manager.is_exploration_private(exp_id):
            created_on_msec = utils.get_time_in_millisecs(item.created_on)
            yield (
                item.committer_id,
                max(exp_first_published_msec, created_on_msec)
            )

    @staticmethod
    def reduce(user_id, stringified_commit_times_msec):
        """Implements the reduce function for this job."""
        commit_times_msec = [
            ast.literal_eval(commit_time_string) for
            commit_time_string in stringified_commit_times_msec]
        first_contribution_msec = min(commit_times_msec)
        user_services.update_first_contribution_msec_if_not_set(
            user_id, first_contribution_msec)


class UserLastExplorationActivityOneOffJob(jobs.BaseMapReduceOneOffJobManager):
    """One-off job that adds fields to record last exploration created and last
    edited times.
    """

    @classmethod
    def entity_classes_to_map_over(cls):
        """Return a list of datastore class references to map over."""
        return [user_models.UserSettingsModel]

    @staticmethod
    def map(user_model):
        """Implements the map function for this job."""
        user_id = user_model.id
        contributions = user_models.UserContributionsModel.get(user_id)

        created_explorations = exp_fetchers.get_multiple_explorations_by_id(
            contributions.created_exploration_ids)
        if created_explorations:
            user_model.last_created_an_exploration = max(
                [model.created_on for model in created_explorations.values()])

        user_commits = (
            exp_models.ExplorationCommitLogEntryModel.query(
                exp_models.ExplorationCommitLogEntryModel.user_id == user_id).
            order(-exp_models.ExplorationCommitLogEntryModel.created_on).
            fetch(1))

        if user_commits:
            user_model.last_edited_an_exploration = user_commits[0].created_on

        user_model.put()


<<<<<<< HEAD
class DraftChangesMathRichTextInfoModelGenerationOneOffJob(
        jobs.BaseMapReduceOneOffJobManager):
    """Job that finds all the valid exploration draft changes with math rich
    text components and creates a temporary storage model with all the
    information required for generating math rich text component SVG images.
=======
class DraftChangeMathRichTextAuditOneOffJob(
        jobs.BaseMapReduceOneOffJobManager):
    """Job that finds all the valid exploration draft changes with math rich
    text components having no SVG and outputs the corresponding exploration IDs.
>>>>>>> 1d5f4637
    """

    _SUCCESS_KEY = 'found_draft_changes_with_math_tags'
    @classmethod
    def entity_classes_to_map_over(cls):
        return [user_models.ExplorationUserDataModel]

    @staticmethod
    def map(item):
        exp_id = item.exploration_id
<<<<<<< HEAD
        exploration = exp_fetchers.get_exploration_by_id(exp_id)
=======
        exploration = exp_models.ExplorationModel.get_by_id(exp_id)
        if exploration is None or exploration.deleted:
            yield (
                'Invalid Draft change list found.',
                'Exploration corresponding to Draft change %s does not exist' %
                (item.id))
            return
        if item.draft_change_list is None:
            return
>>>>>>> 1d5f4637
        draft_change_list = [
            exp_domain.ExplorationChange(change)
            for change in item.draft_change_list]
        draft_change_list_version = item.draft_change_list_exp_version
        exploration_version = exploration.version
        final_draft_change_list = None

        if exploration_version == draft_change_list_version:
            final_draft_change_list = draft_change_list
        elif exploration_version > draft_change_list_version:
            updated_draft_change_list = (
                draft_upgrade_services.try_upgrading_draft_to_exp_version(
                    draft_change_list, draft_change_list_version,
                    exploration_version, exp_id))
            final_draft_change_list = updated_draft_change_list
        else:
            yield (
                'Invalid Draft change list found.',
                'Draft change %s version greater than exploration version' % (
                    item.id))
            return


        if final_draft_change_list is not None:
            try:
                html_string = ''.join(
                    draft_upgrade_services.
                    extract_html_from_draft_change_list(
                        final_draft_change_list))
<<<<<<< HEAD
                latex_values = (
                    html_validation_service.
                    get_latext_values_without_svg_from_html(
                        html_string))
                if len(latex_values) > 0:
                    yield (
                        DraftChangesMathRichTextInfoModelGenerationOneOffJob.
=======
                latex_strings = (
                    html_validation_service.
                    get_latex_strings_without_svg_from_html(
                        html_string))
                if len(latex_strings) > 0:
                    yield (
                        DraftChangeMathRichTextAuditOneOffJob.
>>>>>>> 1d5f4637
                        _SUCCESS_KEY, item.exploration_id)

            except Exception as e:
                logging.error(
                    'Draft change %s parsing failed: %s' %
                    (item.id, e))
                yield (
                    'failed to parse draft change list.',
                    'Draft change %s parsing failed: %s' % (item.id, e))
                return

    @staticmethod
    def reduce(key, values):
        if key == (
<<<<<<< HEAD
                DraftChangesMathRichTextInfoModelGenerationOneOffJob.
=======
                DraftChangeMathRichTextAuditOneOffJob.
>>>>>>> 1d5f4637
                _SUCCESS_KEY):
            final_values = list(set(values))
            yield (
                ('found %d explorations having draft changes with math-tags '
                 'having no SVG') % (len(
                     final_values)),
                final_values)
        else:
            yield (key, values)


class CleanupActivityIdsFromUserSubscriptionsModelOneOffJob(
        jobs.BaseMapReduceOneOffJobManager):
    """One off job that removes nonexisting activity ids from
    UserSubscriptionsModel.
    """

    @classmethod
    def entity_classes_to_map_over(cls):
        """Remove invalid ids in a UserSubscriptionsModel entity."""

        return [user_models.UserSubscriptionsModel]

    @staticmethod
    def map(model_instance):
        if not model_instance.deleted:
            fetched_exploration_model_instances = (
                datastore_services.fetch_multiple_entities_by_ids_and_models(
                    [('ExplorationModel', model_instance.activity_ids)]))[0]

            exp_ids_removed = []
            for exp_id, exp_instance in list(python_utils.ZIP(
                    model_instance.activity_ids,
                    fetched_exploration_model_instances)):
                if exp_instance is None or exp_instance.deleted:
                    exp_ids_removed.append(exp_id)
                    model_instance.activity_ids.remove(exp_id)
            if exp_ids_removed:
                model_instance.put()
                yield (
                    'Successfully cleaned up UserSubscriptionsModel %s and '
                    'removed explorations %s' % (
                        model_instance.id,
                        ', '.join(exp_ids_removed)),
                    1)

    @staticmethod
    def reduce(key, values):
        yield (key, len(values))<|MERGE_RESOLUTION|>--- conflicted
+++ resolved
@@ -364,18 +364,10 @@
         user_model.put()
 
 
-<<<<<<< HEAD
-class DraftChangesMathRichTextInfoModelGenerationOneOffJob(
-        jobs.BaseMapReduceOneOffJobManager):
-    """Job that finds all the valid exploration draft changes with math rich
-    text components and creates a temporary storage model with all the
-    information required for generating math rich text component SVG images.
-=======
 class DraftChangeMathRichTextAuditOneOffJob(
         jobs.BaseMapReduceOneOffJobManager):
     """Job that finds all the valid exploration draft changes with math rich
     text components having no SVG and outputs the corresponding exploration IDs.
->>>>>>> 1d5f4637
     """
 
     _SUCCESS_KEY = 'found_draft_changes_with_math_tags'
@@ -386,9 +378,6 @@
     @staticmethod
     def map(item):
         exp_id = item.exploration_id
-<<<<<<< HEAD
-        exploration = exp_fetchers.get_exploration_by_id(exp_id)
-=======
         exploration = exp_models.ExplorationModel.get_by_id(exp_id)
         if exploration is None or exploration.deleted:
             yield (
@@ -398,7 +387,6 @@
             return
         if item.draft_change_list is None:
             return
->>>>>>> 1d5f4637
         draft_change_list = [
             exp_domain.ExplorationChange(change)
             for change in item.draft_change_list]
@@ -428,15 +416,6 @@
                     draft_upgrade_services.
                     extract_html_from_draft_change_list(
                         final_draft_change_list))
-<<<<<<< HEAD
-                latex_values = (
-                    html_validation_service.
-                    get_latext_values_without_svg_from_html(
-                        html_string))
-                if len(latex_values) > 0:
-                    yield (
-                        DraftChangesMathRichTextInfoModelGenerationOneOffJob.
-=======
                 latex_strings = (
                     html_validation_service.
                     get_latex_strings_without_svg_from_html(
@@ -444,7 +423,6 @@
                 if len(latex_strings) > 0:
                     yield (
                         DraftChangeMathRichTextAuditOneOffJob.
->>>>>>> 1d5f4637
                         _SUCCESS_KEY, item.exploration_id)
 
             except Exception as e:
@@ -459,11 +437,7 @@
     @staticmethod
     def reduce(key, values):
         if key == (
-<<<<<<< HEAD
-                DraftChangesMathRichTextInfoModelGenerationOneOffJob.
-=======
                 DraftChangeMathRichTextAuditOneOffJob.
->>>>>>> 1d5f4637
                 _SUCCESS_KEY):
             final_values = list(set(values))
             yield (
