--- conflicted
+++ resolved
@@ -95,7 +95,6 @@
     def map(item):
         """Implements the map function for this job."""
 
-<<<<<<< HEAD
         # Assumption: We do not have any profile user in the UserSettingsModel,
         # because we have no method of associating profile users with a full
         # user.
@@ -117,39 +116,6 @@
     @staticmethod
     def reduce(error_message, val):
         yield (error_message)
-=======
-        # Assumption: full user_id + all its associated profile user_ids will
-        # strictly have one and the same gae_id.
-
-        if item.role == feconf.ROLE_ID_LEARNER:
-            user_auth_model = user_models.UserAuthModel.get_by_id(item.id)
-            if (user_auth_model is not None) and (
-                    item.gae_id != user_auth_model.gae_id):
-                raise Exception(
-                    'Profile id %s already registered with a different '
-                    'gae_id.' % item.id
-                )
-        else:
-            gae_id = item.gae_id
-            all_user_profile_ids = item.associated_profile_user_ids
-            all_user_profile_ids.append(item.id)
-
-            user_auth_models = user_models.UserAuthModel.get_by_auth_id(
-                feconf.AUTH_METHOD_GAE, item.gae_id)
-            for user_auth_model in user_auth_models:
-                if user_auth_model.id not in all_user_profile_ids:
-                    raise Exception(
-                        'gae_id %s is already registered with user %s, who '
-                        'belongs to a different account.'
-                        % (item.gae_id, user_auth_model.id)
-                    )
-
-            for user_id in all_user_profile_ids:
-                user_models.UserAuthModel(
-                    id=user_id,
-                    gae_id=gae_id
-                ).put()
->>>>>>> 55f3b45c
 
 
 class UsernameLengthDistributionOneOffJob(jobs.BaseMapReduceOneOffJobManager):
