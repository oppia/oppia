--- conflicted
+++ resolved
@@ -516,51 +516,18 @@
     # This block ensures that ol/ul tag is not a direct child of another ul/ol
     # tag. The conversion works as follows:
     # Invalid html: <ul><li>...</li><ul><ul><li>...</li></ul></ul></ul>
-<<<<<<< HEAD
-    # Valid html: <ul><li>...</li><ul><li style="margin-left:40px;">...</li>
-    # </ul></ul>
-    # i.e. if any ol/ul has parent as ol/ul and a previous sibling as li
-    # it is wrapped in it's previous sibling removing any margin styling.
-    # If there is no previous sibling, the tag is unwrapped and each of
-    # it's direct child is given an additional margin-left of 40px.
-    list_tags = ['ol', 'ul']
-    margin_re = re.compile('margin-left:([0-9]+)px;')
-=======
     # Valid html: <ul><li>...<ul><li>...</li></ul></li></ul>
     # i.e. if any ol/ul has parent as ol/ul and a previous sibling as li
     # it is wrapped in its previous sibling. If there is no previous sibling,
     # the tag is unwrapped.
     list_tags = ['ol', 'ul']
->>>>>>> 712df64d
     for tag_name in list_tags:
         for tag in soup.findAll(tag_name):
             if tag.parent.name in list_tags:
                 prev_sib = tag.previous_sibling
                 if prev_sib and prev_sib.name == 'li':
-<<<<<<< HEAD
-                    if 'style' in tag.attrs:
-                        del tag['style']
                     prev_sib.append(tag)
                 else:
-                    margin_value = 40
-                    if 'style' in tag.attrs:
-                        style = tag['style']
-                        # This is to obtain the margin value of the tag.
-                        margin_value += int(margin_re.search(style).group(1))
-
-                    for child in tag.children:
-                        child_margin_value = margin_value
-                        if 'style' in child.attrs:
-                            style = child['style']
-                            # This is to obtain the margin value of the child
-                            # tag.
-                            child_margin_value += int(
-                                margin_re.search(style).group(1))
-                        child['style'] = 'margin-left:%dpx;' % margin_value
-=======
-                    prev_sib.append(tag)
-                else:
->>>>>>> 712df64d
                     tag.unwrap()
 
     # Move block components out of p, pre, strong and em tags.
