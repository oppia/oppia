--- conflicted
+++ resolved
@@ -17,28 +17,13 @@
 """HTML sanitizing service."""
 
 import HTMLParser
-import itertools
 import json
 import logging
-import re
 import urlparse
 
 import bleach
 import bs4
-from core.domain import fs_domain
 from core.domain import rte_component_registry
-<<<<<<< HEAD
-from core.platform import models
-import feconf
-=======
->>>>>>> cd461cb2
-
-gae_image_services = models.Registry.import_gae_image_services()
-ALLOWED_IMAGE_EXTENSIONS = list(itertools.chain.from_iterable(
-    feconf.ACCEPTED_IMAGE_FORMATS_AND_EXTENSIONS.values()))
-FILENAME_WITH_DIMENSIONS_REGEX = re.compile(
-    r'([^/]+)\_height\_([0-9]+)\_width\_([0-9]+)\.(' + '|'.join(
-        ALLOWED_IMAGE_EXTENSIONS) + ')$')
 
 
 def filter_a(name, value):
@@ -157,702 +142,4 @@
                 customization_args[attr] = json.loads(attr_val)
             component['customization_args'] = customization_args
             components.append(component)
-<<<<<<< HEAD
-    return components
-
-
-def escape_html(unescaped_html_data):
-    """This functions escapes an unescaped HTML string.
-
-    Args:
-        unescaped_html_data: str. Unescaped HTML string to be escaped.
-
-    Returns:
-        str. Escaped HTML string.
-    """
-    # Replace list to escape html strings.
-    REPLACE_LIST_FOR_ESCAPING = [
-        ('&', '&amp;'),
-        ('"', '&quot;'),
-        ('\'', '&#39;'),
-        ('<', '&lt;'),
-        ('>', '&gt;')
-    ]
-    escaped_html_data = unescaped_html_data
-    for replace_tuple in REPLACE_LIST_FOR_ESCAPING:
-        escaped_html_data = escaped_html_data.replace(
-            replace_tuple[0], replace_tuple[1])
-
-    return escaped_html_data
-
-
-def unescape_html(escaped_html_data):
-    """This function unescapes an escaped HTML string.
-
-    Args:
-        escaped_html_data: str. Escaped HTML string to be unescaped.
-
-    Returns:
-        str. Unescaped HTML string.
-    """
-    # Replace list to unescape html strings.
-    REPLACE_LIST_FOR_UNESCAPING = [
-        ('&quot;', '"'),
-        ('&#39;', '\''),
-        ('&lt;', '<'),
-        ('&gt;', '>'),
-        ('&amp;', '&')
-    ]
-    unescaped_html_data = escaped_html_data
-    for replace_tuple in REPLACE_LIST_FOR_UNESCAPING:
-        unescaped_html_data = unescaped_html_data.replace(
-            replace_tuple[0], replace_tuple[1])
-
-    return unescaped_html_data
-
-
-def wrap_with_siblings(tag, p):
-    """This function wraps a tag and its unwrapped sibling in p tag.
-
-    Args:
-        tag: bs4.element.Tag. The tag which is to be wrapped in p tag
-            along with its unwrapped siblings.
-        p: bs4.element.Tag. The new p tag in soup in which the tag and
-            its siblings are to be wrapped.
-    """
-    independent_parents = ['p', 'pre', 'ol', 'ul', 'blockquote']
-    prev_sib = list(tag.previous_siblings)
-    next_sib = list(tag.next_siblings)
-    index_of_first_unwrapped_sibling = -1
-    # Previous siblings are stored in order with the closest one
-    # being the first. All the continuous siblings which cannot be
-    # a valid parent by their own have to be wrapped in same p tag.
-    # This loop finds the index of first sibling which is a valid
-    # parent on its own.
-    for index, sib in enumerate(prev_sib):
-        if sib.name in independent_parents:
-            index_of_first_unwrapped_sibling = len(prev_sib) - index
-            break
-
-    # Previous siblings are accessed in reversed order to
-    # avoid reversing the order of siblings on being wrapped.
-    for index, sib in enumerate(reversed(prev_sib)):
-        if index >= index_of_first_unwrapped_sibling:
-            sib.wrap(p)
-
-    # Wrap the tag in same p tag as previous siblings.
-    tag.wrap(p)
-
-    # To wrap the next siblings which are not valid parents on
-    # their own in the same p tag as previous siblings.
-    for sib in next_sib:
-        if sib.name not in independent_parents:
-            sib.wrap(p)
-        else:
-            break
-
-
-# List of oppia noninteractive inline components.
-OPPIA_INLINE_COMPONENTS = [
-    'oppia-noninteractive-link',
-    'oppia-noninteractive-math'
-]
-
-# List of oppia noninteractive block components.
-OPPIA_BLOCK_COMPONENTS = [
-    'oppia-noninteractive-image',
-    'oppia-noninteractive-video',
-    'oppia-noninteractive-collapsible',
-    'oppia-noninteractive-tabs'
-]
-
-
-def convert_to_textangular(html_data):
-    """This function converts the html to TextAngular supported format.
-
-    Args:
-        html_data: str. HTML string to be converted.
-
-    Returns:
-        str. The converted HTML string.
-    """
-    if not len(html_data):
-        return html_data
-
-    # <br> is replaced with <br/> before conversion because BeautifulSoup
-    # in some cases adds </br> closing tag and br is reported as parent
-    # of other tags which produces issues in migration.
-    html_data = html_data.replace('<br>', '<br/>')
-
-    # To convert the rich text content within tabs and collapsible components
-    # to valid TextAngular format. If there is no tabs or collapsible component
-    # convert_tag_contents_to_rte_format will make no change to html_data.
-    html_data = convert_tag_contents_to_rte_format(
-        html_data, convert_to_textangular)
-
-    soup = bs4.BeautifulSoup(html_data.encode(encoding='utf-8'), 'html.parser')
-
-    allowed_tag_list = (
-        feconf.RTE_CONTENT_SPEC[
-            'RTE_TYPE_TEXTANGULAR']['ALLOWED_TAG_LIST'])
-    allowed_parent_list = (
-        feconf.RTE_CONTENT_SPEC[
-            'RTE_TYPE_TEXTANGULAR']['ALLOWED_PARENT_LIST'])
-
-    # td tag will be unwrapped and tr tag will be replaced with p tag.
-    # So if td is parent of blockquote after migration blockquote should
-    # be parent of the p tag to get the alomst same appearance. p cannot
-    # remain parent of blockquote since that is not allowed in TextAngular.
-    # If blockquote is wrapped in p we need to unwrap the p but here
-    # we need to make blockquote the parent of p. Since this cannot
-    # be distinguished after migration to p, this part is checked
-    # before migration.
-    for blockquote in soup.findAll(name='blockquote'):
-        if blockquote.parent.name == 'td':
-            blockquote.parent.parent.wrap(soup.new_tag('blockquote'))
-            blockquote.unwrap()
-
-    # If p tags are left within a td tag, the contents of a table row
-    # in final output will span to multiple lines instead of all
-    # items being in a single line. So, any p tag within
-    # td tag is unwrapped.
-    for p in soup.findAll(name='p'):
-        if p.parent.name == 'td':
-            p.unwrap()
-
-    # To remove all tags except those in allowed tag list.
-    all_tags = soup.findAll()
-    for tag in all_tags:
-        if tag.name == 'strong':
-            tag.name = 'b'
-        elif tag.name == 'em':
-            tag.name = 'i'
-        # Current rte does not support horizontal rule, the closest
-        # replacement of a horizontal rule is a line break to obtain
-        # the same appearance.
-        elif tag.name == 'hr':
-            tag.name = 'br'
-        # a tag is to be replaced with oppia-noninteractive-link.
-        # For this the attributes and text within a tag is used to
-        # create new link tag which is wrapped as parent of a and then
-        # a tag is removed.
-        # In case where there is no href attribute or no text within the
-        # a tag, the tag is simply removed.
-        elif tag.name == 'a':
-            replace_with_link = True
-            if tag.has_attr('href') and tag.get_text():
-                children = tag.findChildren()
-                for child in children:
-                    if child.name == 'oppia-noninteractive-link':
-                        tag.unwrap()
-                        replace_with_link = False
-                if replace_with_link:
-                    link = soup.new_tag('oppia-noninteractive-link')
-                    url = tag['href']
-                    text = tag.get_text()
-                    link['url-with-value'] = escape_html(json.dumps(url))
-                    link['text-with-value'] = escape_html(json.dumps(text))
-                    tag.wrap(link)
-                    # If any part of text in a tag is wrapped in b or i tag
-                    # link tag is also wrapped in those tags to maintain
-                    # almost similar appearance.
-                    count_of_b_parent = 0
-                    count_of_i_parent = 0
-                    for child in children:
-                        if child.name == 'b' and not count_of_b_parent:
-                            link.wrap(soup.new_tag('b'))
-                            count_of_b_parent = 1
-                        if child.name == 'i' and not count_of_i_parent:
-                            link.wrap(soup.new_tag('i'))
-                            count_of_i_parent = 1
-                    tag.extract()
-            else:
-                tag.unwrap()
-        # To maintain the appearance of table, tab is added after
-        # each element in row. In one of the cases the elements were
-        # p tags with some text and line breaks. In such case td.string
-        # is None and there is no need to add tabs since linebreak is
-        # already present.
-        elif tag.name == 'td' and tag.next_sibling:
-            tag.insert_after(' ')
-            tag.unwrap()
-        # div and table rows both are replaced with p tag
-        # to maintain almost same apperance.
-        elif tag.name == 'div' or tag.name == 'tr':
-            tag.name = 'p'
-        # All other invalid tags are simply removed.
-        elif tag.name not in allowed_tag_list:
-            tag.unwrap()
-
-    # Removal of tags can break the soup into parts which are continuous
-    # and not wrapped in any tag. This part recombines the continuous
-    # parts not wrapped in any tag.
-    soup = bs4.BeautifulSoup(
-        unicode(soup).encode(encoding='utf-8'), 'html.parser')
-
-    # Ensure that blockquote tag is wrapped in an allowed parent.
-    for blockquote in soup.findAll(name='blockquote'):
-        while blockquote.parent.name not in allowed_parent_list['blockquote']:
-            blockquote.parent.unwrap()
-
-    # Ensure that pre tag is not wrapped p tags.
-    for pre in soup.findAll(name='pre'):
-        while pre.parent.name == 'p':
-            pre.parent.unwrap()
-
-    # Ensure that ol and ul are not wrapped in p tags.
-    for tag_name in ['ol', 'ul']:
-        for tag in soup.findAll(name=tag_name):
-            while tag.parent.name == 'p':
-                tag.parent.unwrap()
-
-    # Ensure that br tag is wrapped in an allowed parent.
-    for br in soup.findAll(name='br'):
-        if br.parent.name == 'pre':
-            br.insert_after('\n')
-            br.unwrap()
-        elif br.parent.name not in allowed_parent_list['br']:
-            wrap_with_siblings(br, soup.new_tag('p'))
-
-    # Ensure that b and i tags are wrapped in an allowed parent.
-    for tag_name in ['b', 'i']:
-        for tag in soup.findAll(name=tag_name):
-            if tag.parent.name == 'oppia-noninteractive-link':
-                tag.parent.wrap(soup.new_tag(tag_name))
-                parent = tag.parent.parent
-                tag.unwrap()
-                tag = parent
-            if tag.parent.name == tag_name:
-                parent = tag.parent
-                tag.unwrap()
-                tag = parent
-            if tag.parent.name in ['blockquote', '[document]']:
-                wrap_with_siblings(tag, soup.new_tag('p'))
-
-    # Ensure that oppia inline components are wrapped in an allowed parent.
-    for tag_name in OPPIA_INLINE_COMPONENTS:
-        for tag in soup.findAll(name=tag_name):
-            if tag.parent.name in ['blockquote', '[document]']:
-                wrap_with_siblings(tag, soup.new_tag('p'))
-
-    # Ensure oppia link component is not a child of another link component.
-    for link in soup.findAll(name='oppia-noninteractive-link'):
-        if link.parent.name == 'oppia-noninteractive-link':
-            link.unwrap()
-
-    # Ensure that oppia block components are wrapped in an allowed parent.
-    for tag_name in OPPIA_BLOCK_COMPONENTS:
-        for tag in soup.findAll(name=tag_name):
-            if tag.parent.name in ['blockquote', '[document]']:
-                wrap_with_siblings(tag, soup.new_tag('p'))
-
-    # Ensure that every content in html is wrapped in a tag.
-    for content in soup.contents:
-        if not content.name:
-            content.wrap(soup.new_tag('p'))
-
-    # Ensure that p tag has a valid parent.
-    for p in soup.findAll(name='p'):
-        if p.parent.name != 'p' and (
-                p.parent.name not in allowed_parent_list['p']):
-            p.parent.unwrap()
-
-    # Ensure that p tag is not wrapped in p tag.
-    for p in soup.findAll(name='p'):
-        if p.parent.name == 'p':
-            child_tags = p.parent.contents
-            index = 0
-            while index < len(child_tags):
-                current_tag = child_tags[index]
-
-                # If the current tag is not a paragraph tag, wrap it and all
-                # consecutive non-p tags after it into a single p-tag.
-                new_p = soup.new_tag('p')
-                while current_tag.name != 'p':
-                    current_tag = current_tag.wrap(new_p)
-                    index = child_tags.index(current_tag) + 1
-                    if index >= len(child_tags):
-                        break
-                    current_tag = child_tags[index]
-
-                index += 1
-            p.parent.unwrap()
-
-    # Beautiful soup automatically changes some <br> to <br/>,
-    # so it has to be replaced directly in the string.
-    # Also, when any html string with <br/> is stored in exploration
-    # html strings they are stored as <br>. Since both of these
-    # should match and <br> and <br/> have same working,
-    # so the tag has to be replaced in this way.
-    return unicode(soup).replace('<br/>', '<br>')
-
-
-def convert_to_ckeditor(html_data):
-    """This function converts html strings to CKEditor supported format.
-
-    Args:
-        html_data: str. HTML string to be converted.
-
-    Returns:
-        str. The converted HTML string.
-    """
-    if not len(html_data):
-        return html_data
-
-    # <br> is replaced with <br/> before conversion because BeautifulSoup
-    # in some cases adds </br> closing tag and br is reported as parent
-    # of other tags which produces issues in migration.
-    html_data = html_data.replace('<br>', '<br/>')
-
-    # Convert the rich text content within tabs and collapsible components
-    # to valid CKEditor format. If there is no tabs or collapsible component
-    # convert_tag_contents_to_rte_format will make no change to html_data.
-    html_data = convert_tag_contents_to_rte_format(
-        html_data, convert_to_ckeditor)
-
-    soup = bs4.BeautifulSoup(html_data.encode(encoding='utf-8'), 'html.parser')
-
-    # Replaces b tag with strong tag.
-    for b in soup.findAll(name='b'):
-        b.name = 'strong'
-
-    # Replaces i tag with em tag.
-    for i in soup.findAll(name='i'):
-        i.name = 'em'
-
-    # Ensures li is not wrapped in li or p.
-    for li in soup.findAll(name='li'):
-        while li.parent.name in ['li', 'p']:
-            li.parent.unwrap()
-
-    LIST_TAGS = ['ol', 'ul']
-
-    # Ensure li is wrapped in ol/ul.
-    for li in soup.findAll(name='li'):
-        if li.parent.name not in LIST_TAGS:
-            new_parent = soup.new_tag('ul')
-            next_sib = list(li.next_siblings)
-            li.wrap(new_parent)
-            for sib in next_sib:
-                if sib.name == 'li':
-                    sib.wrap(new_parent)
-                else:
-                    break
-
-    # Ensure that the children of ol/ul are li/pre.
-    for tag_name in LIST_TAGS:
-        for tag in soup.findAll(name=tag_name):
-            for child in tag.children:
-                if child.name not in ['li', 'pre', 'ol', 'ul']:
-                    new_parent = soup.new_tag('li')
-                    next_sib = list(child.next_siblings)
-                    child.wrap(new_parent)
-                    for sib in next_sib:
-                        if sib.name not in ['li', 'pre']:
-                            sib.wrap(new_parent)
-                        else:
-                            break
-
-    # This block wraps p tag in li tag if the parent of p is ol/ul tag. Also,
-    # if the parent of p tag is pre tag, it unwraps the p tag.
-    for p in soup.findAll(name='p'):
-        if p.parent.name == 'pre':
-            p.unwrap()
-        elif p.parent.name in LIST_TAGS:
-            p.wrap(soup.new_tag('li'))
-
-    # This block ensures that ol/ul tag is not a direct child of another ul/ol
-    # tag. The conversion works as follows:
-    # Invalid html: <ul><li>...</li><ul><ul><li>...</li></ul></ul></ul>
-    # Valid html: <ul><li>...<ul><li>...</li></ul></li></ul>
-    # i.e. if any ol/ul has parent as ol/ul and a previous sibling as li
-    # it is wrapped in its previous sibling. If there is no previous sibling,
-    # the tag is unwrapped.
-    for tag_name in LIST_TAGS:
-        for tag in soup.findAll(name=tag_name):
-            if tag.parent.name in LIST_TAGS:
-                prev_sib = tag.previous_sibling
-                if prev_sib and prev_sib.name == 'li':
-                    prev_sib.append(tag)
-                else:
-                    tag.unwrap()
-
-    # Move block components out of p, pre, strong and em tags.
-    for tag_name in OPPIA_BLOCK_COMPONENTS:
-        for tag in soup.findAll(name=tag_name):
-            while tag.parent.name in ['p', 'pre', 'strong', 'em']:
-                new_parent_for_prev = soup.new_tag(tag.parent.name)
-                new_parent_for_next = soup.new_tag(tag.parent.name)
-                prev_sib = list(tag.previous_siblings)
-                next_sib = list(tag.next_siblings)
-
-                # Previous siblings are accessed in reversed order to
-                # avoid reversing the order of siblings on being wrapped.
-                for sib in reversed(prev_sib):
-                    sib.wrap(new_parent_for_prev)
-
-                for sib in next_sib:
-                    sib.wrap(new_parent_for_next)
-                tag.parent.unwrap()
-
-    # Beautiful soup automatically changes some <br> to <br/>,
-    # so it has to be replaced directly in the string.
-    # Also, when any html string with <br/> is stored in exploration
-    # html strings they are stored as <br>. Since both of these
-    # should match and <br> and <br/> have same working,
-    # so the tag has to be replaced in this way.
-
-    # Replaces <p><br></p> with <p>&nbsp;</p> and <pre>...<br>...</pre>
-    # with <pre>...\n...</pre>.
-    for br in soup.findAll(name='br'):
-        parent = br.parent
-        if parent.name == 'p' and len(parent.contents) == 1:
-            br.unwrap()
-            # BeautifulSoup automatically escapes &nbsp; to &amp;nbsp;.
-            # To safely add &nbsp in place of <br> tag we need the unicode
-            # string \xa0.
-            # Reference: https://stackoverflow.com/questions/26334461/.
-            parent.string = u'\xa0'
-        elif parent.name == 'pre':
-            br.insert_after('\n')
-            br.unwrap()
-
-    return unicode(soup).replace('<br/>', '<br>')
-
-
-def convert_tag_contents_to_rte_format(html_data, rte_conversion_fn):
-    """This function converts the rich text content within tabs and
-    collapsible components to given RTE format. If the html_data
-    does not contain tab or collapsible components it will do nothing.
-
-    Args:
-        html_data: str. The HTML string whose content is to be converted.
-        rte_conversion_fn: function. The RTE conversion function for
-            html strings.
-
-    Returns:
-        str. The HTML string with converted content within tag.
-    """
-    soup = bs4.BeautifulSoup(html_data.encode('utf-8'), 'html.parser')
-
-    for collapsible in soup.findAll(name='oppia-noninteractive-collapsible'):
-        # To ensure that collapsible tags have content-with-value attribute.
-        if 'content-with-value' not in collapsible.attrs or (
-                collapsible['content-with-value'] == ''):
-            collapsible['content-with-value'] = escape_html(json.dumps(''))
-
-        content_html = json.loads(
-            unescape_html(collapsible['content-with-value']))
-        collapsible['content-with-value'] = escape_html(
-            json.dumps(rte_conversion_fn(content_html)))
-
-        # To ensure that collapsible tags have heading-with-value attribute.
-        if 'heading-with-value' not in collapsible.attrs:
-            collapsible['heading-with-value'] = escape_html(json.dumps(''))
-
-    for tabs in soup.findAll(name='oppia-noninteractive-tabs'):
-        tab_content_json = unescape_html(tabs['tab_contents-with-value'])
-        tab_content_list = json.loads(tab_content_json)
-        for index, tab_content in enumerate(tab_content_list):
-            tab_content_list[index]['content'] = rte_conversion_fn(
-                tab_content['content'])
-        tabs['tab_contents-with-value'] = escape_html(
-            json.dumps(tab_content_list))
-
-    return unicode(soup)
-
-
-def validate_rte_format(html_list, rte_format, run_migration=False):
-    """This function checks if html strings in a given list are
-    valid for given RTE format.
-
-    Args:
-        html_list: list(str). List of html strings to be validated.
-        rte_format: str. The type of RTE for which html string is
-            to be validated.
-        run_migration: bool. Specifies if migration is to be performed
-            before validating.
-
-    Returns:
-        dict: Dictionary of all the error relations and strings.
-    """
-    # err_dict is a dictionary to store the invalid tags and the
-    # invalid parent-child relations that we find.
-    err_dict = {}
-
-    # All the invalid html strings will be stored in this.
-    err_dict['strings'] = []
-
-    for html_data in html_list:
-        if run_migration:
-            if rte_format == feconf.RTE_FORMAT_TEXTANGULAR:
-                soup_data = convert_to_textangular(html_data)
-            else:
-                soup_data = convert_to_ckeditor(html_data)
-        else:
-            soup_data = html_data
-
-        # <br> is replaced with <br/> before conversion because
-        # otherwise BeautifulSoup in some cases adds </br> closing tag
-        # and br is reported as parent of other tags which
-        # produces issues in validation.
-        soup = bs4.BeautifulSoup(
-            soup_data.replace('<br>', '<br/>'), 'html.parser')
-
-        is_invalid = _validate_soup_for_rte(soup, rte_format, err_dict)
-
-        if is_invalid:
-            err_dict['strings'].append(html_data)
-
-        for collapsible in soup.findAll(
-                name='oppia-noninteractive-collapsible'):
-            if 'content-with-value' not in collapsible.attrs or (
-                    collapsible['content-with-value'] == ''):
-                is_invalid = True
-            else:
-                content_html = json.loads(
-                    unescape_html(collapsible['content-with-value']))
-                soup_for_collapsible = bs4.BeautifulSoup(
-                    content_html.replace('<br>', '<br/>'), 'html.parser')
-                is_invalid = _validate_soup_for_rte(
-                    soup_for_collapsible, rte_format, err_dict)
-            if is_invalid:
-                err_dict['strings'].append(html_data)
-
-        for tabs in soup.findAll(name='oppia-noninteractive-tabs'):
-            tab_content_json = unescape_html(tabs['tab_contents-with-value'])
-            tab_content_list = json.loads(tab_content_json)
-            for tab_content in tab_content_list:
-                content_html = tab_content['content']
-                soup_for_tabs = bs4.BeautifulSoup(
-                    content_html.replace('<br>', '<br/>'), 'html.parser')
-                is_invalid = _validate_soup_for_rte(
-                    soup_for_tabs, rte_format, err_dict)
-                if is_invalid:
-                    err_dict['strings'].append(html_data)
-
-    for key in err_dict:
-        err_dict[key] = list(set(err_dict[key]))
-
-    return err_dict
-
-
-def _validate_soup_for_rte(soup, rte_format, err_dict):
-    """Validate content in given soup for given RTE format.
-
-    Args:
-        soup: bs4.BeautifulSoup. The html soup whose content is to be validated.
-        rte_format: str. The type of RTE for which html string is
-            to be validated.
-        err_dict: dict. The dictionary which stores invalid tags and strings.
-
-    Returns:
-        bool. Boolean indicating whether a html string is valid for given RTE.
-    """
-    if rte_format == feconf.RTE_FORMAT_TEXTANGULAR:
-        RTE_TYPE = 'RTE_TYPE_TEXTANGULAR'
-    else:
-        RTE_TYPE = 'RTE_TYPE_CKEDITOR'
-    allowed_parent_list = feconf.RTE_CONTENT_SPEC[
-        RTE_TYPE]['ALLOWED_PARENT_LIST']
-    allowed_tag_list = feconf.RTE_CONTENT_SPEC[RTE_TYPE]['ALLOWED_TAG_LIST']
-
-    is_invalid = False
-
-    # Text with no parent tag is also invalid.
-    for content in soup.contents:
-        if not content.name:
-            is_invalid = True
-
-    for tag in soup.findAll():
-        # Checking for tags not allowed in RTE.
-        if tag.name not in allowed_tag_list:
-            if 'invalidTags' in err_dict:
-                err_dict['invalidTags'].append(tag.name)
-            else:
-                err_dict['invalidTags'] = [tag.name]
-            is_invalid = True
-        # Checking for parent-child relation that are not
-        # allowed in RTE.
-        parent = tag.parent.name
-        if (tag.name in allowed_tag_list) and (
-                parent not in allowed_parent_list[tag.name]):
-            if tag.name in err_dict:
-                err_dict[tag.name].append(parent)
-            else:
-                err_dict[tag.name] = [parent]
-            is_invalid = True
-
-    return is_invalid
-
-
-def add_caption_attr_to_image(html_string):
-    """Adds caption attribute to all oppia-noninteractive-image tags.
-
-    Args:
-        html_string. str: HTML string in which the caption attribute is to be
-            added.
-
-    Returns:
-        str. Updated HTML string with the caption attribute for all
-            oppia-noninteractive-image tags.
-    """
-    soup = bs4.BeautifulSoup(html_string.encode('utf-8'), 'html.parser')
-
-    for image in soup.findAll(name='oppia-noninteractive-image'):
-        attrs = image.attrs
-        if 'caption-with-value' not in attrs:
-            image['caption-with-value'] = escape_html(json.dumps(''))
-
-    return unicode(soup)
-
-
-def add_dimensions_to_noninteractive_image_tag(exp_id, html_string):
-    """Adds dimensions to all oppia-noninteractive-image tags.
-
-    Args:
-        html_string: str. HTML string in which the dimensions is to be
-            added.
-        exp_id: str. Exploration id.
-
-    Returns:
-        str. Updated HTML string with the dimensions for all
-            oppia-noninteractive-image tags.
-    """
-    soup = bs4.BeautifulSoup(html_string.encode('utf-8'), 'html.parser')
-    for image in soup.findAll(name='oppia-noninteractive-image'):
-        filename = unescape_html(image['filepath-with-value'])
-        filename = filename[1:-1]
-        image['filepath-with-value'] = escape_html(json.dumps(
-            get_fileinfo_of_object_image(filename, exp_id)))
-    return unicode(soup)
-
-
-def get_fileinfo_of_object_image(filename, exp_id):
-    """Gets the dimensions of the image file.
-
-    Args:
-        filename: str. Name of the file whose dimensions need to be
-            calculated.
-        exp_id: str. Exploration id.
-
-    Returns:
-        dict. A dict representing Fileinfo object of the image.
-    """
-    file_system_class = (
-        fs_domain.ExplorationFileSystem if feconf.DEV_MODE
-        else fs_domain.GcsFileSystem)
-    fs = fs_domain.AbstractFileSystem(file_system_class(exp_id))
-    filepath = (
-        filename if feconf.DEV_MODE
-        else ('image/%s' % filename))
-    content = fs.get(filepath)
-    height, width = gae_image_services.get_image_dimensions(content)
-    filename_wo_filetype = filename[:filename.rfind('.')]
-    filetype = filename[filename.rfind('.') + 1:]
-    renamed_filename = '%s_height_%s_width_%s.%s' % (
-        filename_wo_filetype, str(height), str(width), filetype)
-    return renamed_filename
-=======
-    return components
->>>>>>> cd461cb2
+    return components