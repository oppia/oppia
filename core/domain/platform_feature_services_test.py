--- conflicted
+++ resolved
@@ -21,6 +21,7 @@
 import enum
 
 from core import feconf
+from core import utils
 from core.constants import constants
 from core.domain import caching_services
 from core.domain import platform_feature_services as feature_services
@@ -325,8 +326,6 @@
                 platform_parameter_domain.PlatformParameterRule.from_dict({
                     'filters': [
                         {
-<<<<<<< HEAD
-=======
                             'type': 'app_version',
                             'conditions': [
                                 ['=', '3.3.1']
@@ -360,7 +359,6 @@
                 platform_parameter_domain.PlatformParameterRule.from_dict({
                     'filters': [
                         {
->>>>>>> 9b7fca2e
                             'type': 'platform_type',
                             'conditions': [
                                 ['=', 'Web']
@@ -414,7 +412,6 @@
                 ]
             )
 
-<<<<<<< HEAD
     def test_update_feature_flag_with_invalid_rules_raises_error(
         self
     ) -> None:
@@ -440,8 +437,6 @@
                 ]
             )
 
-=======
->>>>>>> 9b7fca2e
     def test_all_platform_params_should_appear_once_in_features_or_in_params_list( # pylint: disable=line-too-long
         self
     ) -> None:
