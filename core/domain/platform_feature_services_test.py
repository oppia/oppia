--- conflicted
+++ resolved
@@ -433,12 +433,8 @@
                     platform_parameter_domain.PlatformParameterRule.from_dict({
                         'filters': [], 'value_when_matched': False
                     })
-<<<<<<< HEAD
                 ],
                 False
-            )
-=======
-                ]
             )
 
     def test_all_platform_params_should_appear_once_in_features_or_in_params_list( # pylint: disable=line-too-long
@@ -479,5 +475,4 @@
                     'The platform parameter named %s is already present '
                     'in the ALL_PLATFORM_PARAMS_EXCEPT_FEATURE_FLAGS list and '
                     'should not be present in the ALL_FEATURE_FLAGS list.' % (
-                        param_name))
->>>>>>> 0f078fb7
+                        param_name))