# coding: utf-8
#
# Copyright 2020 The Oppia Authors. All Rights Reserved.
#
# Licensed under the Apache License, Version 2.0 (the "License");
# you may not use this file except in compliance with the License.
# You may obtain a copy of the License at
#
#      http://www.apache.org/licenses/LICENSE-2.0
#
# Unless required by applicable law or agreed to in writing, software
# distributed under the License is distributed on an "AS-IS" BASIS,
# WITHOUT WARRANTIES OR CONDITIONS OF ANY KIND, either express or implied.
# See the License for the specific language governing permissions and
# limitations under the License.

"""Unit tests for platform_feature_services.py."""

from __future__ import annotations

import enum

from core import feconf
from core.constants import constants
from core.domain import caching_services
from core.domain import platform_feature_services as feature_services
from core.domain import platform_parameter_domain
from core.domain import platform_parameter_registry as registry
from core.tests import test_utils


class ParamNames(enum.Enum):
    """Enum for parameter names."""

    FEATURE_A = 'feature_a'
    FEATURE_B = 'feature_b'
    FEATURE_C = 'feature_c'
    PARAM_A = 'param_a'
    PARAM_B = 'param_b'
    PARAM_C = 'param_c'


ServerMode = platform_parameter_domain.ServerMode
FeatureStages = platform_parameter_domain.FeatureStages


class PlatformFeatureServiceTest(test_utils.GenericTestBase):
    """Test for the platform feature services."""

    def setUp(self) -> None:
        super().setUp()

        self.signup(self.OWNER_EMAIL, self.OWNER_USERNAME)
        self.user_id = self.get_user_id_from_email(self.OWNER_EMAIL)

        self.original_parameter_registry = (
            registry.Registry.parameter_registry.copy())
        registry.Registry.parameter_registry.clear()
        # Parameter names that might be used in following tests.
        param_names = ['param_a', 'param_b', 'param_c']
        param_name_enums = [
            ParamNames.PARAM_A, ParamNames.PARAM_B, ParamNames.PARAM_C]
        param_names_features = ['feature_a', 'feature_b', 'feature_c']
        param_name_enums_features = [
            ParamNames.FEATURE_A, ParamNames.FEATURE_B, ParamNames.FEATURE_C]
        caching_services.delete_multi(
            caching_services.CACHE_NAMESPACE_PLATFORM_PARAMETER, None,
            param_names_features)
        caching_services.delete_multi(
            caching_services.CACHE_NAMESPACE_PLATFORM_PARAMETER, None,
            param_names)

        self.dev_feature = registry.Registry.create_feature_flag(
            ParamNames.FEATURE_A, 'a feature in dev stage',
            FeatureStages.DEV)
        self.test_feature = registry.Registry.create_feature_flag(
            ParamNames.FEATURE_B, 'a feature in test stage',
            FeatureStages.TEST)
        self.prod_feature = registry.Registry.create_feature_flag(
            ParamNames.FEATURE_C, 'a feature in prod stage',
            FeatureStages.PROD)
        self.param_a = registry.Registry.create_platform_parameter(
            ParamNames.PARAM_A,
            'Parameter named a',
            platform_parameter_domain.DataTypes.STRING)
        self.param_b = registry.Registry.create_platform_parameter(
            ParamNames.PARAM_B,
            'Parameter named b',
            platform_parameter_domain.DataTypes.BOOL)
        self.param_c = registry.Registry.create_platform_parameter(
            ParamNames.PARAM_C,
            'Parameter named c',
<<<<<<< HEAD
            platform_parameter_domain.DataTypes.NUMBER)
=======
            platform_parameter_domain.DataTypes.BOOL)

>>>>>>> 9b7fca2e
        registry.Registry.update_platform_parameter(
            self.dev_feature.name, self.user_id, 'edit rules',
            [
                platform_parameter_domain.PlatformParameterRule.from_dict({
                    'filters': [
                        {
                            'type': 'server_mode',
                            'conditions': [
                                ['=', ServerMode.DEV.value]
                            ]
                        }
                    ],
                    'value_when_matched': True
                })
            ],
            False
        )

        registry.Registry.update_platform_parameter(
            self.test_feature.name, self.user_id, 'edit rules',
            [
                platform_parameter_domain.PlatformParameterRule.from_dict({
                    'filters': [
                        {
                            'type': 'server_mode',
                            'conditions': [
                                ['=', ServerMode.DEV.value],
                                ['=', ServerMode.TEST.value],
                            ]
                        }
                    ],
                    'value_when_matched': True
                })
            ],
            False
        )

        registry.Registry.update_platform_parameter(
            self.prod_feature.name, self.user_id, 'edit rules',
            [
                platform_parameter_domain.PlatformParameterRule.from_dict({
                    'filters': [
                        {
                            'type': 'server_mode',
                            'conditions': [
                                ['=', ServerMode.DEV.value],
                                ['=', ServerMode.TEST.value],
                                ['=', ServerMode.PROD.value]
                            ]
                        }
                    ],
                    'value_when_matched': True
                })
            ],
            False
        )

        # Replace feature lists with mocked names.
        self.original_feature_list = feature_services.ALL_FEATURE_FLAGS
        self.original_feature_name_set = (
            feature_services.ALL_FEATURES_NAMES_SET
        )
        self.original_parameter_list = (
            feature_services.ALL_PLATFORM_PARAMS_EXCEPT_FEATURE_FLAGS)
        # Here we use MyPy ignore because the expected type of ALL_FEATURE_FLAGS
        # is a list of 'PARAM_NAMES' Enum, but here for testing purposes we are
        # providing a list of 'ParamNames' enums, which causes MyPy to throw an
        # 'Incompatible types in assignment' error. Thus to avoid the error, we
        # used ignore here.
        feature_services.ALL_FEATURE_FLAGS = param_name_enums_features  # type: ignore[assignment]
        feature_services.ALL_FEATURES_NAMES_SET = set(param_names_features)
        # Here we use MyPy ignore because the expected type of
        # ALL_PLATFORM_PARAMS_EXCEPT_FEATURE_FLAGS is a list of 'PARAM_NAMES'
        # Enum, but here for testing purposes we are providing a list of
        # 'ParamNames' enums, which causes MyPy to throw an 'Incompatible types
        # in assignment' error. Thus to avoid the error, we used ignore here.
        feature_services.ALL_PLATFORM_PARAMS_EXCEPT_FEATURE_FLAGS = (
            param_name_enums) # type: ignore[assignment]

    def tearDown(self) -> None:
        super().tearDown()
        feature_services.ALL_FEATURE_FLAGS = self.original_feature_list
        feature_services.ALL_FEATURES_NAMES_SET = (
            self.original_feature_name_set)
        feature_services.ALL_PLATFORM_PARAMS_EXCEPT_FEATURE_FLAGS = (
            self.original_parameter_list)
        registry.Registry.parameter_registry = self.original_parameter_registry

    def test_get_all_platform_parameters_except_feature_flag_dicts(
        self
    ) -> None:
        expected_dicts = [
            self.param_a.to_dict(),
            self.param_b.to_dict(),
<<<<<<< HEAD
            self.param_c.to_dict()
=======
            self.param_c.to_dict(),
>>>>>>> 9b7fca2e
        ]
        self.assertEqual(
            feature_services.
            get_all_platform_parameters_except_feature_flag_dicts(),
            expected_dicts)

    def test_get_platform_parameter_value(self) -> None:
        self.assertEqual(
            feature_services.get_platform_parameter_value(
                self.param_b.name), False)

    def test_get_unknown_platform_param_value_results_in_error(self) -> None:
        with self.assertRaisesRegex(
            Exception, 'Unknown platform parameter: unknown_platform_param'
        ):
            feature_services.get_platform_parameter_value(
                'unknown_platform_param')

    def test_create_evaluation_context_for_client_returns_correct_context(
        self
    ) -> None:
        with self.swap(constants, 'DEV_MODE', True):
            context = feature_services.create_evaluation_context_for_client(
                {
                    'platform_type': 'Android',
                    'app_version': '1.0.0',
                }
            )
            self.assertEqual(
                context.server_mode,
                FeatureStages.DEV)
            self.assertEqual(context.platform_type, 'Android')
            self.assertEqual(context.app_version, '1.0.0')

    def test_get_all_feature_flag_dicts_returns_correct_dicts(self) -> None:
        expected_dicts = [
            self.dev_feature.to_dict(),
            self.test_feature.to_dict(),
            self.prod_feature.to_dict(),
        ]
        self.assertEqual(
            feature_services.get_all_feature_flag_dicts(),
            expected_dicts)

    def test_get_all_feature_flag_values_in_dev_returns_correct_values(
        self
    ) -> None:
        with self.swap(constants, 'DEV_MODE', True):
            context = feature_services.create_evaluation_context_for_client({
                'platform_type': 'Android',
                'app_version': '1.0.0',
            })
            self.assertEqual(
                feature_services.evaluate_all_feature_flag_values_for_client(
                    context),
                {
                    self.dev_feature.name: True,
                    self.test_feature.name: True,
                    self.prod_feature.name: True,
                })

    def test_get_all_feature_flag_values_in_test_returns_correct_values(
        self
    ) -> None:
        constants_swap = self.swap(constants, 'DEV_MODE', False)
        env_swap = self.swap(
            feconf, 'ENV_IS_OPPIA_ORG_PRODUCTION_SERVER', False)
        with constants_swap, env_swap:
            context = feature_services.create_evaluation_context_for_client({
                'platform_type': 'Android',
                'app_version': '1.0.0',
            })
            self.assertEqual(
                feature_services.evaluate_all_feature_flag_values_for_client(
                    context),
                {
                    self.dev_feature.name: False,
                    self.test_feature.name: True,
                    self.prod_feature.name: True,
                })

    def test_get_all_feature_flag_values_in_prod_returns_correct_values(
        self
    ) -> None:
        constants_swap = self.swap(constants, 'DEV_MODE', False)
        env_swap = self.swap(feconf, 'ENV_IS_OPPIA_ORG_PRODUCTION_SERVER', True)
        with constants_swap, env_swap:
            context = feature_services.create_evaluation_context_for_client({
                'platform_type': 'Android',
                'app_version': '1.0.0',
            })
            self.assertEqual(
                feature_services.evaluate_all_feature_flag_values_for_client(
                    context),
                {
                    self.dev_feature.name: False,
                    self.test_feature.name: False,
                    self.prod_feature.name: True,
                })

    def test_evaluate_dev_feature_for_dev_server_returns_true(self) -> None:
        with self.swap(constants, 'DEV_MODE', True):
            self.assertTrue(
                feature_services.is_feature_enabled(self.dev_feature.name))

    def test_evaluate_test_feature_for_dev_server_returns_true(self) -> None:
        with self.swap(constants, 'DEV_MODE', True):
            self.assertTrue(
                feature_services.is_feature_enabled(self.test_feature.name))

    def test_evaluate_prod_feature_for_dev_server_returns_true(self) -> None:
        with self.swap(constants, 'DEV_MODE', True):
            self.assertTrue(
                feature_services.is_feature_enabled(self.prod_feature.name))

    def test_evaluate_dev_feature_for_test_server_returns_false(self) -> None:
        with self.swap(constants, 'DEV_MODE', False):
            with self.swap(feconf, 'ENV_IS_OPPIA_ORG_PRODUCTION_SERVER', False):
                self.assertFalse(
                    feature_services.is_feature_enabled(self.dev_feature.name))

    def test_evaluate_test_feature_for_test_server_returns_true(self) -> None:
        with self.swap(constants, 'DEV_MODE', False):
            with self.swap(feconf, 'ENV_IS_OPPIA_ORG_PRODUCTION_SERVER', False):
                self.assertTrue(
                    feature_services.is_feature_enabled(self.test_feature.name))

    def test_evaluate_prod_feature_for_test_server_returns_true(self) -> None:
        with self.swap(constants, 'DEV_MODE', False):
            with self.swap(feconf, 'ENV_IS_OPPIA_ORG_PRODUCTION_SERVER', False):
                self.assertTrue(
                    feature_services.is_feature_enabled(self.prod_feature.name))

    def test_evaluate_dev_feature_for_prod_server_returns_false(self) -> None:
        with self.swap(constants, 'DEV_MODE', False):
            with self.swap(feconf, 'ENV_IS_OPPIA_ORG_PRODUCTION_SERVER', True):
                self.assertFalse(
                    feature_services.is_feature_enabled(self.dev_feature.name))

    def test_evaluate_test_feature_for_prod_server_returns_false(self) -> None:
        with self.swap(constants, 'DEV_MODE', False):
            with self.swap(feconf, 'ENV_IS_OPPIA_ORG_PRODUCTION_SERVER', True):
                self.assertFalse(
                    feature_services.is_feature_enabled(self.test_feature.name))

    def test_evaluate_prod_feature_for_prod_server_returns_true(self) -> None:
        with self.swap(constants, 'DEV_MODE', False):
            with self.swap(feconf, 'ENV_IS_OPPIA_ORG_PRODUCTION_SERVER', True):
                self.assertTrue(
                    feature_services.is_feature_enabled(self.prod_feature.name))

    def test_evaluation_context_for_app_version_works_as_expected(self) -> None:
        self.assertFalse(feature_services.get_platform_parameter_value(
            self.param_c.name))

        registry.Registry.update_platform_parameter(
            self.param_c.name, self.user_id, 'edit rules',
            [
                platform_parameter_domain.PlatformParameterRule.from_dict({
                    'filters': [
                        {
                            'type': 'app_version',
                            'conditions': [
                                ['=', '3.3.1']
                            ],
                        }
                    ],
                    'value_when_matched': True
                })
            ],
            False
        )

        with self.swap(constants, 'BRANCH_NAME', ''):
            self.assertTrue(feature_services.get_platform_parameter_value(
                self.param_c.name))

        with self.swap(constants, 'BRANCH_NAME', 'release-3-3-1-hotfix-5'):
            self.assertTrue(feature_services.get_platform_parameter_value(
                self.param_c.name))

        with self.swap(constants, 'BRANCH_NAME', 'release-3-3-1'):
            self.assertTrue(feature_services.get_platform_parameter_value(
                self.param_c.name))

    def test_evaluate_feature_for_prod_server_matches_to_web_filter(
        self
    ) -> None:
        registry.Registry.update_platform_parameter(
            self.prod_feature.name, self.user_id, 'edit rules',
            [
                platform_parameter_domain.PlatformParameterRule.from_dict({
                    'filters': [
                        {
                            'type': 'platform_type',
                            'conditions': [
                                ['=', 'Web']
                            ],
                        }
                    ],
                    'value_when_matched': True
                })
            ],
            False
        )
        with self.swap(constants, 'DEV_MODE', False):
            with self.swap(feconf, 'ENV_IS_OPPIA_ORG_PRODUCTION_SERVER', True):
                self.assertTrue(
                    feature_services.is_feature_enabled(self.prod_feature.name))

    def test_get_feature_flag_values_with_unknown_name_raises_error(
        self
    ) -> None:
        with self.assertRaisesRegex(
            Exception, 'Unknown feature flag'):
            feature_services.is_feature_enabled('feature_that_does_not_exist')

    def test_update_feature_flag_successfully_updates_rules(self) -> None:
        feature_services.update_feature_flag(
            self.dev_feature.name, self.user_id, 'test update',
            [
                platform_parameter_domain.PlatformParameterRule.from_dict({
                    'filters': [
                        {
                            'type': 'server_mode',
                            'conditions': [
                                ['=', FeatureStages.DEV.value]
                            ]
                        }
                    ],
                    'value_when_matched': False
                })
            ],
            False
        )

        with self.swap(constants, 'DEV_MODE', True):
            self.assertFalse(
                feature_services.is_feature_enabled(self.dev_feature.name))

    def test_update_feature_flag_with_unknown_name_raises_error(
        self
    ) -> None:
        unknown_name = 'feature_that_does_not_exist'
        with self.assertRaisesRegex(
            Exception, 'Unknown feature flag: %s' % unknown_name):
            feature_services.update_feature_flag(
                unknown_name, self.user_id, 'test update',
                [
                    platform_parameter_domain.PlatformParameterRule.from_dict(
                        {'filters': [], 'value_when_matched': False}
                    ),
                ],
                False
            )

    def test_all_platform_params_should_appear_once_in_features_or_in_params_list( # pylint: disable=line-too-long
        self
    ) -> None:
        feature_services.ALL_FEATURE_FLAGS = self.original_feature_list
        feature_services.ALL_FEATURES_NAMES_SET = (
            self.original_feature_name_set)
        feature_services.ALL_PLATFORM_PARAMS_EXCEPT_FEATURE_FLAGS = (
            self.original_parameter_list)
        registry.Registry.parameter_registry = self.original_parameter_registry
        all_params_name = registry.Registry.get_all_platform_parameter_names()
        all_features_names_list = [
            feature.value for feature in feature_services.ALL_FEATURE_FLAGS]
        all_params_except_features_names_list = [
            params.value
            for params in feature_services.ALL_PLATFORM_PARAMS_EXCEPT_FEATURE_FLAGS]
        self.assertEqual(
            len(all_params_name),
            (
                len(all_features_names_list) +
                len(all_params_except_features_names_list)
            )
        )
        for param_name in all_params_name:
            if param_name in all_features_names_list:
                self.assertNotIn(
                    param_name,
                    all_params_except_features_names_list,
                    'The platform parameter named %s is already present '
                    'in the ALL_FEATURE_FLAGS list and should not be present '
                    'in the ALL_PLATFORM_PARAMS_EXCEPT_FEATURE_FLAGS list.' % (
                        param_name))
            elif param_name in all_params_except_features_names_list:
                self.assertNotIn(
                    param_name,
                    all_features_names_list,
                    'The platform parameter named %s is already present '
                    'in the ALL_PLATFORM_PARAMS_EXCEPT_FEATURE_FLAGS list and '
                    'should not be present in the ALL_FEATURE_FLAGS list.' % (
                        param_name))

    def test_platform_parameter_schema_acc_to_data_type(self) -> None:
        self.assertEqual(
            {'type': 'unicode'},
            feature_services.get_platform_parameter_schema(self.param_a.name)
        )

        self.assertEqual(
            {'type': 'bool'},
            feature_services.get_platform_parameter_schema(self.param_b.name)
        )

        self.assertEqual(
            {'type': 'float'},
            feature_services.get_platform_parameter_schema(self.param_c.name)
        )

    def test_raise_exception_when_invalid_data_type_trying_to_get_schema(
        self) -> None:
        param_dict = {
            'name': 'param_name',
            'description': 'param description',
            'data_type': 'unknown',
            'rules': [],
            'rule_schema_version': (
                feconf.CURRENT_PLATFORM_PARAMETER_RULE_SCHEMA_VERSION),
            'default_value': 'abc',
            'is_feature': False,
            'feature_stage': None
        }
        # Here we use MyPy ignore because we want to create a platform parameter
        # with an invalid 'data_type' field to test that the exception
        # gets raised.
        parameter = platform_parameter_domain.PlatformParameter.from_dict(
            param_dict) # type: ignore[arg-type]
        swap_get_platform_parameter = self.swap_to_always_return(
            registry.Registry,
            'get_platform_parameter',
            parameter
        )

        with swap_get_platform_parameter, self.assertRaisesRegex(Exception, (
            'The param_name platform parameter has a data type of unknown '
            'which is not valid. Please use one of these data types instead: '
            'typing.Union\\[str, int, bool, float].'
        )):
            feature_services.get_platform_parameter_schema(parameter.name)<|MERGE_RESOLUTION|>--- conflicted
+++ resolved
@@ -90,12 +90,7 @@
         self.param_c = registry.Registry.create_platform_parameter(
             ParamNames.PARAM_C,
             'Parameter named c',
-<<<<<<< HEAD
             platform_parameter_domain.DataTypes.NUMBER)
-=======
-            platform_parameter_domain.DataTypes.BOOL)
-
->>>>>>> 9b7fca2e
         registry.Registry.update_platform_parameter(
             self.dev_feature.name, self.user_id, 'edit rules',
             [
@@ -190,11 +185,7 @@
         expected_dicts = [
             self.param_a.to_dict(),
             self.param_b.to_dict(),
-<<<<<<< HEAD
-            self.param_c.to_dict()
-=======
             self.param_c.to_dict(),
->>>>>>> 9b7fca2e
         ]
         self.assertEqual(
             feature_services.
