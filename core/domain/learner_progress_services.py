--- conflicted
+++ resolved
@@ -1400,8 +1400,6 @@
         nonexistent_playlist_collection_ids)
 
 
-<<<<<<< HEAD
-=======
 def get_all_topic_ids_to_learn(user_id):
     """Returns a list with the ids of all the topics selected
     by the user to learn.
@@ -1473,7 +1471,6 @@
     return filtered_topics_to_learn_summaries, nonexistent_topic_ids_to_learn
 
 
->>>>>>> 1424d412
 def get_displayable_story_summary_dicts(user_id, story_summaries):
     """Returns a displayable summary dict of the story summaries
     given to it.
@@ -1852,11 +1849,7 @@
 
     filtered_topics_to_learn_summaries, nonexistent_topic_ids_to_learn = (
         _get_filtered_topics_to_learn_summaries(
-<<<<<<< HEAD
-            topics_to_learn_summaries, topic_ids_to_learn))
-=======
             user_id, topics_to_learn_summaries, topic_ids_to_learn))
->>>>>>> 1424d412
 
     filtered_exp_playlist_summaries, nonexistent_playlist_exp_ids = (
         _get_filtered_exp_playlist_summaries(
