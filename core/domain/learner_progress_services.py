# coding: utf-8
#
# Copyright 2017 The Oppia Authors. All Rights Reserved.
#
# Licensed under the Apache License, Version 2.0 (the "License");
# you may not use this file except in compliance with the License.
# You may obtain a copy of the License at
#
#      http://www.apache.org/licenses/LICENSE-2.0
#
# Unless required by applicable law or agreed to in writing, software
# distributed under the License is distributed on an "AS-IS" BASIS,
# WITHOUT WARRANTIES OR CONDITIONS OF ANY KIND, either express or implied.
# See the License for the specific language governing permissions and
# limitations under the License.

"""Services for tracking the progress of the learner."""

from __future__ import absolute_import  # pylint: disable=import-only-modules
from __future__ import unicode_literals  # pylint: disable=import-only-modules

import collections

from constants import constants
from core.domain import classroom_services
from core.domain import collection_services
from core.domain import config_domain
from core.domain import exp_fetchers
from core.domain import learner_goals_services
from core.domain import learner_playlist_services
from core.domain import learner_progress_domain
from core.domain import skill_services
from core.domain import story_fetchers
from core.domain import story_services
from core.domain import subscription_services
from core.domain import topic_fetchers
from core.domain import topic_services
from core.domain import user_domain
from core.platform import models
import utils

(user_models,) = models.Registry.import_models([models.NAMES.user])
datastore_services = models.Registry.import_datastore_services()


def _get_completed_activities_from_model(completed_activities_model):
    """Returns an activities completed domain object given a
    activities completed model loaded from the datastore.

    Args:
        completed_activities_model: CompletedActivitiesModel. The
            activities completed model loaded from the datastore.

    Returns:
        CompletedActivities. The domain object corresponding to the
        given model.
    """
    return user_domain.CompletedActivities(
        completed_activities_model.id,
        completed_activities_model.exploration_ids,
        completed_activities_model.collection_ids,
        completed_activities_model.story_ids,
        completed_activities_model.learnt_topic_ids)


def _get_incomplete_activities_from_model(incomplete_activities_model):
    """Returns an incomplete activities domain object given an incomplete
    activities model loaded from the datastore.

    Args:
        incomplete_activities_model: IncompleteActivitiesModel. The
            incomplete activities model loaded from the datastore.

    Returns:
        IncompleteActivities. An IncompleteActivities domain object
        corresponding to the given model.
    """
    return user_domain.IncompleteActivities(
        incomplete_activities_model.id,
        incomplete_activities_model.exploration_ids,
        incomplete_activities_model.collection_ids,
        incomplete_activities_model.story_ids,
        incomplete_activities_model.partially_learnt_topic_ids)


def _get_last_playthrough_information(last_playthrough_model):
    """Returns an ExpUserLastPlaythrough domain object given an
    ExpUserLastPlaythroughModel loaded from the datastore.

    Args:
        last_playthrough_model: ExpUserLastPlaythroughModel. The last
            last playthrough information loaded from the datastore.

    Returns:
        ExpUserLastPlaythrough. The last playthrough information domain object
        corresponding to the given model.
    """
    return user_domain.ExpUserLastPlaythrough(
        last_playthrough_model.user_id,
        last_playthrough_model.exploration_id,
        last_playthrough_model.last_played_exp_version,
        last_playthrough_model.last_updated,
        last_playthrough_model.last_played_state_name)


def _save_completed_activities(activities_completed):
    """Save an activities completed domain object as a
    CompletedActivitiesModel instance in the datastore.

    Args:
        activities_completed: CompletedActivities. The activities
            completed domain object to be saved in the datastore.
    """
    activities_completed_dict = {
        'exploration_ids': (
            activities_completed.exploration_ids),
        'collection_ids': activities_completed.collection_ids,
        'story_ids': activities_completed.story_ids,
        'learnt_topic_ids': activities_completed.learnt_topic_ids
    }

    completed_activities_model = (
        user_models.CompletedActivitiesModel.get_by_id(activities_completed.id))
    if completed_activities_model is not None:
        completed_activities_model.populate(**activities_completed_dict)
        completed_activities_model.update_timestamps()
        completed_activities_model.put()
    else:
        activities_completed_dict['id'] = activities_completed.id
        user_models.CompletedActivitiesModel(**activities_completed_dict).put()


def _save_incomplete_activities(incomplete_activities):
    """Save an incomplete activities domain object as an
    IncompleteActivitiesModel instance in the datastore.

    Args:
        incomplete_activities: IncompleteActivities. The incomplete
            activities domain object to be saved in the datastore.
    """
    incomplete_activities_model = user_models.IncompleteActivitiesModel(
        id=incomplete_activities.id,
        exploration_ids=(
            incomplete_activities.exploration_ids),
        collection_ids=(
            incomplete_activities.collection_ids),
        story_ids=incomplete_activities.story_ids,
        partially_learnt_topic_ids=(
            incomplete_activities.partially_learnt_topic_ids))

    incomplete_activities_model.update_timestamps()
    incomplete_activities_model.put()


def _save_last_playthrough_information(last_playthrough_information):
    """Save an ExpUserLastPlaythrough domain object as an
    ExpUserLastPlaythroughModel instance in the datastore.

    Args:
        last_playthrough_information: ExpUserLastPlaythrough. The last
            playthrough information domain object to be saved in the datastore.
    """
    last_playthrough_information_model = (
        user_models.ExpUserLastPlaythroughModel(
            id=last_playthrough_information.id,
            user_id=last_playthrough_information.user_id,
            exploration_id=last_playthrough_information.exploration_id,
            last_played_exp_version=(
                last_playthrough_information.last_played_exp_version),
            last_played_state_name=(
                last_playthrough_information.last_played_state_name)))
    last_playthrough_information_model.update_timestamps()
    last_playthrough_information_model.put()


def mark_exploration_as_completed(user_id, exp_id):
    """Adds the exploration id to the completed list of the user unless the
    exploration has already been completed or has been created/edited by the
    user. It is also removed from the incomplete list and the learner playlist
    (if present).

    Args:
        user_id: str. The id of the user who has completed the exploration.
        exp_id: str. The id of the completed exploration.
    """
    completed_activities_model = (
        user_models.CompletedActivitiesModel.get(
            user_id, strict=False))
    if not completed_activities_model:
        completed_activities_model = (
            user_models.CompletedActivitiesModel(id=user_id))

    # We don't want anything that appears in the user's creator dashboard to
    # appear in the learner dashboard. Since the subscribed explorations
    # (edited/created) appear in the creator dashboard they will not appear in
    # the learner dashboard.
    subscribed_exploration_ids = (
        subscription_services.get_exploration_ids_subscribed_to(user_id))

    activities_completed = _get_completed_activities_from_model(
        completed_activities_model)

    if (exp_id not in subscribed_exploration_ids and
            exp_id not in activities_completed.exploration_ids):
        # Remove the exploration from the in progress and learner playlist
        # (if present) as it is now completed.
        remove_exp_from_incomplete_list(user_id, exp_id)
        learner_playlist_services.remove_exploration_from_learner_playlist(
            user_id, exp_id)
        activities_completed.add_exploration_id(exp_id)
        _save_completed_activities(activities_completed)


def mark_story_as_completed(user_id, story_id):
    """Adds the story id to the completed list of the user unless the
    story has already been completed by the user. It is also removed from
    the incomplete list(if present).

    Args:
        user_id: str. The id of the user who has completed the story.
        story_id: str. The id of the completed story.
    """

    completed_activities_model = (
        user_models.CompletedActivitiesModel.get(user_id, strict=False))
    if not completed_activities_model:
        completed_activities_model = (
            user_models.CompletedActivitiesModel(id=user_id))

    activities_completed = _get_completed_activities_from_model(
        completed_activities_model)

    if story_id not in activities_completed.story_ids:
        remove_story_from_incomplete_list(user_id, story_id)
        activities_completed.add_story_id(story_id)
        _save_completed_activities(activities_completed)


def mark_topic_as_learnt(user_id, topic_id):
    """Adds the topic id to the learnt list of the user unless the
    topic has already been learnt by the user. It is also removed from
    the partially learnt list and topics to learn list(if present).

    Args:
        user_id: str. The id of the user who has learnt the topic.
        topic_id: str. The id of the learnt topic.
    """

    completed_activities_model = (
        user_models.CompletedActivitiesModel.get(user_id, strict=False))
    if not completed_activities_model:
        completed_activities_model = (
            user_models.CompletedActivitiesModel(id=user_id))
    topic_ids_to_learn = learner_goals_services.get_all_topic_ids_to_learn(
        user_id)

    activities_completed = _get_completed_activities_from_model(
        completed_activities_model)

    if topic_id not in activities_completed.learnt_topic_ids:
        remove_topic_from_partially_learnt_list(user_id, topic_id)
        if topic_id in topic_ids_to_learn:
            learner_goals_services.remove_topics_from_learn_goal(
                user_id, [topic_id])
        activities_completed.add_learnt_topic_id(topic_id)
        _save_completed_activities(activities_completed)


def mark_collection_as_completed(user_id, collection_id):
    """Adds the collection id to the list of collections completed by the user
    unless the collection has already been completed or has been created/edited
    by the user. It is also removed from the incomplete list and the play later
    list (if present).

    Args:
        user_id: str. The id of the user who completed the collection.
        collection_id: str. The id of the completed collection.
    """
    completed_activities_model = (
        user_models.CompletedActivitiesModel.get(
            user_id, strict=False))
    if not completed_activities_model:
        completed_activities_model = (
            user_models.CompletedActivitiesModel(id=user_id))

    # We don't want anything that appears in the user's creator dashboard to
    # appear in the learner dashboard. Since the subscribed collections
    # (edited/created) appear in the creator dashboard they will not appear in
    # the learner dashboard.
    subscribed_collection_ids = (
        subscription_services.get_collection_ids_subscribed_to(user_id))

    activities_completed = _get_completed_activities_from_model(
        completed_activities_model)

    if (collection_id not in subscribed_collection_ids and
            collection_id not in activities_completed.collection_ids):
        # Remove the collection from the in progress and learner playlist
        # (if present) as it is now completed.
        remove_collection_from_incomplete_list(user_id, collection_id)
        learner_playlist_services.remove_collection_from_learner_playlist(
            user_id, collection_id)
        activities_completed.add_collection_id(collection_id)
        _save_completed_activities(activities_completed)


def mark_exploration_as_incomplete(
        user_id, exploration_id, state_name, exploration_version):
    """Adds the exploration id to the incomplete list of the user unless the
    exploration has been already completed or has been created/edited by the
    user. If the exploration is already present in the incomplete list, just the
    details associated with it are updated. If the exploration is present in the
    learner playlist, it is removed.

    Args:
        user_id: str. The id of the user who partially completed the
            exploration.
        exploration_id: str. The id of the partially completed exploration.
        state_name: str. The name of the state at which the user left the
            exploration.
        exploration_version: str. The version of the exploration played by the
            learner.
    """
    incomplete_activities_model = (
        user_models.IncompleteActivitiesModel.get(
            user_id, strict=False))
    if not incomplete_activities_model:
        incomplete_activities_model = (
            user_models.IncompleteActivitiesModel(id=user_id))

    exploration_ids = get_all_completed_exp_ids(user_id)

    subscribed_exploration_ids = (
        subscription_services.get_exploration_ids_subscribed_to(user_id))

    incomplete_activities = _get_incomplete_activities_from_model(
        incomplete_activities_model)

    if (exploration_id not in exploration_ids and
            exploration_id not in subscribed_exploration_ids):

        if exploration_id not in incomplete_activities.exploration_ids:
            # Remove the exploration from the learner playlist (if present) as
            # it is currently now being completed.
            learner_playlist_services.remove_exploration_from_learner_playlist(
                user_id, exploration_id)
            incomplete_activities.add_exploration_id(exploration_id)

        last_playthrough_information_model = (
            user_models.ExpUserLastPlaythroughModel.get(
                user_id, exploration_id))
        if not last_playthrough_information_model:
            last_playthrough_information_model = (
                user_models.ExpUserLastPlaythroughModel.create(
                    user_id, exploration_id))

        last_playthrough_information = _get_last_playthrough_information(
            last_playthrough_information_model)
        last_playthrough_information.update_last_played_information(
            exploration_version, state_name)

        _save_last_playthrough_information(last_playthrough_information)
        _save_incomplete_activities(incomplete_activities)


def record_story_started(user_id, story_id):
    """Adds the story id to the incomplete list of the user unless the
    story has been already completed by the user.

    Args:
        user_id: str. The id of the user who partially completed the story.
        story_id: str. The id of the partially completed story.
    """

    incomplete_activities_model = (
        user_models.IncompleteActivitiesModel.get(
            user_id, strict=False))
    if not incomplete_activities_model:
        incomplete_activities_model = (
            user_models.IncompleteActivitiesModel(id=user_id))

    completed_story_ids = get_all_completed_story_ids(user_id)

    incomplete_activities = _get_incomplete_activities_from_model(
        incomplete_activities_model)

    if (story_id not in completed_story_ids and
            story_id not in incomplete_activities.story_ids):
        incomplete_activities.add_story_id(story_id)
        _save_incomplete_activities(incomplete_activities)


def record_topic_started(user_id, topic_id):
    """Adds the topic id to the partially learnt list of the user unless the
    topic has been already learnt by the user. If the topic is already
    present in the partially learnt list, just the details associated with it
    are updated.

    Args:
        user_id: str. The id of the user who partially learnt the topic.
        topic_id: str. The id of the partially learnt topic.
    """

    incomplete_activities_model = (
        user_models.IncompleteActivitiesModel.get(
            user_id, strict=False))
    if not incomplete_activities_model:
        incomplete_activities_model = (
            user_models.IncompleteActivitiesModel(id=user_id))

    learnt_topic_ids = get_all_learnt_topic_ids(user_id)

    incomplete_activities = _get_incomplete_activities_from_model(
        incomplete_activities_model)

    if (topic_id not in learnt_topic_ids and
            topic_id not in incomplete_activities.partially_learnt_topic_ids):
        incomplete_activities.add_partially_learnt_topic_id(topic_id)
        _save_incomplete_activities(incomplete_activities)


def mark_collection_as_incomplete(user_id, collection_id):
    """Adds the collection id to the list of collections partially completed by
    the user unless the collection has already been completed or has been
    created/edited by the user or is already present in the incomplete list.
    If the collection is present in the learner playlist, it is removed.

    Args:
        user_id: str. The id of the user who partially completed the collection.
        collection_id: str. The id of the partially completed collection.
    """
    incomplete_activities_model = (
        user_models.IncompleteActivitiesModel.get(user_id, strict=False))
    if not incomplete_activities_model:
        incomplete_activities_model = (
            user_models.IncompleteActivitiesModel(id=user_id))

    collection_ids = get_all_completed_collection_ids(user_id)

    subscribed_collection_ids = (
        subscription_services.get_collection_ids_subscribed_to(user_id))

    incomplete_activities = _get_incomplete_activities_from_model(
        incomplete_activities_model)

    if (collection_id not in subscribed_collection_ids and
            collection_id not in incomplete_activities.collection_ids and
            collection_id not in collection_ids):
        # Remove the collection from the learner playlist (if present) as it
        # is currently now being completed.
        learner_playlist_services.remove_collection_from_learner_playlist(
            user_id, collection_id)
        incomplete_activities.add_collection_id(collection_id)
        _save_incomplete_activities(incomplete_activities)


def validate_and_add_topic_to_learn_goal(user_id, topic_id):
    """This function checks if the topic exists in the learnt.
    If it does not exist we call the function in learner
    goals services to add the topic to the learn list.

    Args:
        user_id: str. The id of the user.
        topic_id: str. The id of the topic to be added to the
            learner goals.

    Returns:
        (bool, bool). The first boolean indicates whether the topic
        already exists in either of the "learnt topics" lists and
        the second boolean indicates whether the learner goals
        limit of the user has been exceeded.
    """
    learnt_topic_ids = get_all_learnt_topic_ids(user_id)
    goals_limit_exceeded = False
    belongs_to_learnt_list = False

    if topic_id not in learnt_topic_ids:
        goals_limit_exceeded = (
            learner_goals_services.mark_topic_to_learn(user_id, topic_id))
        belongs_to_learnt_list = False
    else:
        belongs_to_learnt_list = True

    return (
        belongs_to_learnt_list,
        goals_limit_exceeded)


def add_collection_to_learner_playlist(
        user_id, collection_id, position_to_be_inserted=None):
    """This function checks if the collection exists in the completed list or
    the incomplete list. If it does not exist we call the function in learner
    playlist services to add the collection to the play later list.

    Args:
        user_id: str. The id of the user.
        collection_id: str. The id of the collection to be added to the
            learner playlist.
        position_to_be_inserted: int|None. If this is specified the collection
            gets inserted at the given position. Otherwise it gets added at the
            end.

    Returns:
        (bool, bool, bool). The first boolean indicates whether the collection
        already exists in either of the "completed collections" or "incomplete
        collections" lists, the second boolean indicates whether the playlist
        limit of the user has been exceeded, and the third boolean indicates
        whether the collection belongs to the created or edited collections of
        the user.
    """
    completed_collection_ids = get_all_completed_collection_ids(user_id)
    incomplete_collection_ids = get_all_incomplete_collection_ids(user_id)
    playlist_limit_exceeded = False
    belongs_to_subscribed_activities = False
    belongs_to_completed_or_incomplete_list = False

    if (collection_id not in completed_collection_ids and
            collection_id not in incomplete_collection_ids):

        (playlist_limit_exceeded, belongs_to_subscribed_activities) = (
            learner_playlist_services.mark_collection_to_be_played_later(
                user_id, collection_id,
                position_to_be_inserted=position_to_be_inserted))

        belongs_to_completed_or_incomplete_list = False
    else:
        belongs_to_completed_or_incomplete_list = True

    return (
        belongs_to_completed_or_incomplete_list,
        playlist_limit_exceeded,
        belongs_to_subscribed_activities)


def add_exp_to_learner_playlist(
        user_id, exploration_id, position_to_be_inserted=None):
    """This function checks if the exploration exists in the completed list or
    the incomplete list. If it does not exist we call the function in learner
    playlist services to add the exploration to the play later list.

    Args:
        user_id: str. The id of the user.
        exploration_id: str. The id of the exploration to be added to the
            learner playlist.
        position_to_be_inserted: int|None. If this is specified the exploration
            gets inserted at the given position. Otherwise it gets added at the
            end.

    Returns:
        (bool, bool, bool). The first boolean indicates whether the exploration
        already exists in either of the "completed explorations" or
        "incomplete explorations" lists, the second boolean indicates
        whether the playlist limit of the user has been
        exceeded, and the third boolean indicates whether the exploration
        belongs to the created or edited explorations of the user.
    """
    completed_exploration_ids = get_all_completed_exp_ids(user_id)
    incomplete_exploration_ids = get_all_incomplete_exp_ids(user_id)
    playlist_limit_exceeded = False
    belongs_to_subscribed_activities = False
    belongs_to_completed_or_incomplete_list = False

    if (exploration_id not in completed_exploration_ids and
            exploration_id not in incomplete_exploration_ids):

        (playlist_limit_exceeded, belongs_to_subscribed_activities) = (
            learner_playlist_services.mark_exploration_to_be_played_later(
                user_id, exploration_id,
                position_to_be_inserted=position_to_be_inserted))

        belongs_to_completed_or_incomplete_list = False

    else:
        belongs_to_completed_or_incomplete_list = True

    return (
        belongs_to_completed_or_incomplete_list,
        playlist_limit_exceeded,
        belongs_to_subscribed_activities)


def _remove_activity_ids_from_playlist(
        user_id, exploration_ids, collection_ids):
    """Removes the explorations and collections from the playlist of the user.

    Args:
        user_id: str. The id of the user.
        exploration_ids: list(str). The ids of the explorations to be removed.
        collection_ids: list(str). The ids of the collections to be removed.
    """
    learner_playlist_model = user_models.LearnerPlaylistModel.get(
        user_id, strict=False)

    if learner_playlist_model:
        learner_playlist = (
            learner_playlist_services.get_learner_playlist_from_model(
                learner_playlist_model))

        for exploration_id in exploration_ids:
            learner_playlist.remove_exploration_id(exploration_id)

        for collection_id in collection_ids:
            learner_playlist.remove_collection_id(collection_id)

        learner_playlist_services.save_learner_playlist(learner_playlist)


def remove_story_from_completed_list(user_id, story_id):
    """Removes the story id from the list of completed stories
    (if present).

    Args:
        user_id: str. The id of the user.
        story_id: str. The id of the story to be removed.
    """

    completed_activities_model = (
        user_models.CompletedActivitiesModel.get(
            user_id, strict=False))

    if completed_activities_model:
        activities_completed = _get_completed_activities_from_model(
            completed_activities_model)
        if story_id in activities_completed.story_ids:
            activities_completed.remove_story_id(story_id)
            _save_completed_activities(activities_completed)


def remove_topic_from_learnt_list(user_id, topic_id):
    """Removes the topic id from the list of learnt topics
    (if present).

    Args:
        user_id: str. The id of the user.
        topic_id: str. The id of the topic to be removed.
    """
    completed_activities_model = (
        user_models.CompletedActivitiesModel.get(
            user_id, strict=False))

    if completed_activities_model:
        activities_completed = _get_completed_activities_from_model(
            completed_activities_model)
        if topic_id in activities_completed.learnt_topic_ids:
            activities_completed.remove_learnt_topic_id(topic_id)
            _save_completed_activities(activities_completed)


def remove_collection_from_completed_list(user_id, collection_id):
    """Removes the collection id from the list of completed collections
    (if present).

    Args:
        user_id: str. The id of the user.
        collection_id: str. The id of the collection to be removed.
    """
    completed_activities_model = (
        user_models.CompletedActivitiesModel.get(
            user_id, strict=False))

    if completed_activities_model:
        activities_completed = _get_completed_activities_from_model(
            completed_activities_model)
        if collection_id in activities_completed.collection_ids:
            activities_completed.remove_collection_id(collection_id)
            _save_completed_activities(activities_completed)


def _remove_activity_ids_from_completed_list(
        user_id, exploration_ids, collection_ids, story_ids, learnt_topic_ids):
    """Removes the explorations, collections, stories and learnt topics
    from the completed list of the learner.

    Args:
        user_id: str. The id of the user.
        exploration_ids: list(str). The ids of the explorations to be removed.
        collection_ids: list(str). The ids of the collections to be removed.
        story_ids: list(str). The ids of the stories to be removed.
        learnt_topic_ids: list(str). The ids of the topics to be removed.
    """
    completed_activities_model = (
        user_models.CompletedActivitiesModel.get(
            user_id, strict=False))

    if completed_activities_model:
        activities_completed = _get_completed_activities_from_model(
            completed_activities_model)

        for exploration_id in exploration_ids:
            activities_completed.remove_exploration_id(exploration_id)

        for collection_id in collection_ids:
            activities_completed.remove_collection_id(collection_id)

        for story_id in story_ids:
            activities_completed.remove_story_id(story_id)

        for topic_id in learnt_topic_ids:
            activities_completed.remove_learnt_topic_id(topic_id)

        _save_completed_activities(activities_completed)


def remove_exp_from_incomplete_list(user_id, exploration_id):
    """Removes the exploration from the incomplete list of the user
    (if present).

    Args:
        user_id: str. The id of the user.
        exploration_id: str. The id of the exploration to be removed.
    """
    incomplete_activities_model = (
        user_models.IncompleteActivitiesModel.get(user_id, strict=False))

    if incomplete_activities_model:
        incomplete_activities = _get_incomplete_activities_from_model(
            incomplete_activities_model)
        if exploration_id in incomplete_activities.exploration_ids:
            incomplete_activities.remove_exploration_id(exploration_id)
            last_playthrough_information_model = (
                user_models.ExpUserLastPlaythroughModel.get(
                    user_id, exploration_id))
            last_playthrough_information_model.delete()

            _save_incomplete_activities(incomplete_activities)


def remove_story_from_incomplete_list(user_id, story_id):
    """Removes the story from the incomplete list of the user(if present).

    Args:
        user_id: str. The id of the user.
        story_id: str. The id of the story to be removed.
    """

    incomplete_activities_model = (
        user_models.IncompleteActivitiesModel.get(user_id, strict=False))

    if incomplete_activities_model:
        incomplete_activities = _get_incomplete_activities_from_model(
            incomplete_activities_model)
        if story_id in incomplete_activities.story_ids:
            incomplete_activities.remove_story_id(story_id)
            _save_incomplete_activities(incomplete_activities)


def remove_topic_from_partially_learnt_list(user_id, topic_id):
    """Removes the topic from the partially learnt list of the user(if present).

    Args:
        user_id: str. The id of the user.
        topic_id: str. The id of the topic to be removed.
    """

    incomplete_activities_model = (
        user_models.IncompleteActivitiesModel.get(user_id, strict=False))

    if incomplete_activities_model:
        incomplete_activities = _get_incomplete_activities_from_model(
            incomplete_activities_model)
        if topic_id in incomplete_activities.partially_learnt_topic_ids:
            incomplete_activities.remove_partially_learnt_topic_id(topic_id)
            _save_incomplete_activities(incomplete_activities)


def remove_collection_from_incomplete_list(user_id, collection_id):
    """Removes the collection id from the list of incomplete collections
    (if present).

    Args:
        user_id: str. The id of the user.
        collection_id: str. The id of the collection to be removed.
    """
    incomplete_activities_model = (
        user_models.IncompleteActivitiesModel.get(user_id, strict=False))

    if incomplete_activities_model:
        incomplete_activities = _get_incomplete_activities_from_model(
            incomplete_activities_model)
        if collection_id in incomplete_activities.collection_ids:
            incomplete_activities.remove_collection_id(collection_id)
            _save_incomplete_activities(incomplete_activities)


def _remove_activity_ids_from_incomplete_list(
        user_id, exploration_ids=None, collection_ids=None,
        partially_learnt_topic_ids=None):
    """Removes the collections, explorations and topics
    from the incomplete list of the learner.

    Args:
        user_id: str. The id of the user.
        exploration_ids: list(str). The ids of the explorations to be removed.
        collection_ids: list(str). The ids of the collections to be removed.
        partially_learnt_topic_ids: list(str). The ids of the topics to be
            removed.
    """
    incomplete_activities_model = (
        user_models.IncompleteActivitiesModel.get(
            user_id, strict=False))

    if incomplete_activities_model:
        incomplete_activities = _get_incomplete_activities_from_model(
            incomplete_activities_model)

        for exploration_id in exploration_ids:
            incomplete_activities.remove_exploration_id(exploration_id)

        for collection_id in collection_ids:
            incomplete_activities.remove_collection_id(collection_id)

        for topic_id in partially_learnt_topic_ids:
            incomplete_activities.remove_partially_learnt_topic_id(topic_id)

        _save_incomplete_activities(incomplete_activities)


def get_all_completed_exp_ids(user_id):
    """Returns a list with the ids of all the explorations completed by the
    user.

    Args:
        user_id: str. The id of the user.

    Returns:
        list(str). A list of the ids of the explorations completed by the
        learner.
    """
    completed_activities_model = (
        user_models.CompletedActivitiesModel.get(
            user_id, strict=False))

    if completed_activities_model:
        activities_completed = _get_completed_activities_from_model(
            completed_activities_model)

        return activities_completed.exploration_ids
    return []


def _get_filtered_completed_exp_summaries(
        exploration_summaries, exploration_ids):
    """Returns a list of summaries of the completed exploration ids and the
    ids of explorations that are no longer present.

    Args:
        exploration_summaries: list(ExplorationSummary). The list of exploration
            summary domain objects to be filtered.
        exploration_ids: list(str). The ids of the explorations corresponding to
            the exploration summary domain objects.

    Returns:
        tuple. A 2-tuple whose elements are as follows:
        - list(ExplorationSummary). Filtered list of ExplorationSummary domain
                objects of the completed explorations.
        - list(str). The ids of the explorations that are no longer present.
    """
    nonexistent_completed_exp_ids = []
    filtered_completed_exp_summaries = []
    for index, exploration_summary in enumerate(exploration_summaries):
        if exploration_summary is None:
            nonexistent_completed_exp_ids.append(exploration_ids[index])
        elif exploration_summary.status != constants.ACTIVITY_STATUS_PUBLIC:
            nonexistent_completed_exp_ids.append(exploration_ids[index])
        else:
            filtered_completed_exp_summaries.append(exploration_summary)

    return filtered_completed_exp_summaries, nonexistent_completed_exp_ids


def get_all_completed_story_ids(user_id):
    """Returns a list with the ids of all the stories completed by the
    user.

    Args:
        user_id: str. The id of the learner.

    Returns:
        list(str). A list of the ids of the stories completed by the
        learner.
    """

    completed_activities_model = (
        user_models.CompletedActivitiesModel.get(
            user_id, strict=False))

    if completed_activities_model:
        activities_completed = _get_completed_activities_from_model(
            completed_activities_model)

        return activities_completed.story_ids
    return []


def _get_filtered_completed_story_summaries(
        user_id, story_summaries, story_ids):
    """Returns a list of summaries of the completed story ids, the ids
    of stories that are no longer present and the summaries of the
    stories being shifted to the incomplete section on account of new
    addition of nodes.

    Args:
        user_id: str. The id of the learner.
        story_summaries: list(StorySummary). The list of story
            summary domain objects to be filtered.
        story_ids: list(str). The ids of the story corresponding to
            the story summary domain objects.

    Returns:
        tuple. A 3-tuple whose elements are as follows:
        - list(StorySummary). A filtered list with the summary domain
            objects of the completed stories.
        - list(str). The ids of the stories that are no longer present.
        - list(StorySummary). The summaries corresponding to those
            stories which have been moved to the in progress section on
            account of new nodes being added to them.
    """
    nonexistent_completed_story_ids = []
    completed_to_incomplete_story_summaries = []
    filtered_completed_story_summaries = []
    stories = story_fetchers.get_stories_by_ids(story_ids)

    for index, story_summary in enumerate(story_summaries):
        if story_summary is None:
            nonexistent_completed_story_ids.append(story_ids[index])
        else:
            story_id = story_summary.id
            if len(story_fetchers.get_completed_node_ids(
                    user_id, story_id)) != len(story_summary.node_titles):
                remove_story_from_completed_list(user_id, story_id)
                record_story_started(user_id, story_id)
                completed_to_incomplete_story_summaries.append(story_summary)
            elif not story_services.is_story_published_and_present_in_topic(
                    stories[index]):
                nonexistent_completed_story_ids.append(story_ids[index])
            else:
                filtered_completed_story_summaries.append(story_summary)

    return (
        filtered_completed_story_summaries,
        nonexistent_completed_story_ids,
        completed_to_incomplete_story_summaries)


def get_all_learnt_topic_ids(user_id):
    """Returns a list with the ids of all the topics learnt by the
    user.

    Args:
        user_id: str. The id of the learner.

    Returns:
        list(str). A list of the ids of the topics learnt by the
        learner.
    """

    completed_activities_model = (
        user_models.CompletedActivitiesModel.get(
            user_id, strict=False))

    if completed_activities_model:
        activities_completed = _get_completed_activities_from_model(
            completed_activities_model)

        return activities_completed.learnt_topic_ids
    return []


def _get_filtered_learnt_topic_summaries(
        user_id, topic_summaries, topic_ids):
    """Returns a list of summaries of the learnt topic ids, the ids
    of topics that are no longer present and the summaries of the
    topics being shifted to the partially learnt section on account of new
    addition of stories.

    Args:
        user_id: str. The id of the learner.
        topic_summaries: list(TopicSummary). The list of topic
            summary domain objects to be filtered.
        topic_ids: list(str). The ids of the topic corresponding to
            the topic summary domain objects.

    Returns:
        tuple. A 3-tuple whose elements are as follows:
        - list(TopicSummary). A filtered list with the summary domain
            objects of the learnt topic.
        - list(str). The ids of the topics that are no longer present.
        - list(TopicSummary). The summaries corresponding to those
            topics which have been moved to the partially learnt section on
            account of new nodes added to a completed story in the topic.
    """

    nonexistent_learnt_topic_ids = []
    learnt_to_partially_learnt_topics = []
    filtered_learnt_topic_summaries = []

    completed_story_ids = get_all_completed_story_ids(user_id)
    topics = topic_fetchers.get_topics_by_ids(topic_ids)
    topic_rights = topic_fetchers.get_multi_topic_rights(topic_ids)

    for index, topic_summary in enumerate(topic_summaries):
        if topic_summary is None:
            nonexistent_learnt_topic_ids.append(topic_ids[index])
        else:
            topic_id = topic_summary.id
            story_ids_in_topic = []
            for story in topics[index].canonical_story_references:
                story_ids_in_topic.append(story.story_id)

            if not set(story_ids_in_topic).intersection(
                    set(completed_story_ids)):
                remove_topic_from_learnt_list(user_id, topic_id)
                record_topic_started(user_id, topic_id)
                learnt_to_partially_learnt_topics.append(topic_summary)
            elif not topic_rights[index].topic_is_published:
                nonexistent_learnt_topic_ids.append(topic_ids[index])
            else:
                filtered_learnt_topic_summaries.append(topic_summary)

    return (
        filtered_learnt_topic_summaries,
        nonexistent_learnt_topic_ids,
        learnt_to_partially_learnt_topics)


def get_all_completed_collection_ids(user_id):
    """Returns a list with the ids of all the collections completed by the
    user.

    Args:
        user_id: str. The id of the learner.

    Returns:
        list(str). A list of the ids of the collections completed by the
        learner.
    """
    completed_activities_model = (
        user_models.CompletedActivitiesModel.get(
            user_id, strict=False))

    if completed_activities_model:
        activities_completed = _get_completed_activities_from_model(
            completed_activities_model)

        return activities_completed.collection_ids
    return []


def _get_filtered_completed_collection_summaries(
        user_id, collection_summaries, collection_ids):
    """Returns a list of summaries of the completed collection ids, the ids
    of collections that are no longer present and the summaries of the
    collections being shifted to the incomplete section on account of new
    addition of explorations.

    Args:
        user_id: str. The id of the learner.
        collection_summaries: list(CollectionSummary). The list of collection
            summary domain objects to be filtered.
        collection_ids: list(str). The ids of the collection corresponding to
            the collection summary domain objects.

    Returns:
        tuple. A 3-tuple whose elements are as follows:
        - list(CollectionSummary). A filtered list with the summary domain
            objects of the completed collections.
        - list(str). The ids of the collections that are no longer present.
        - list(CollectionSummary). The summaries corresponding to those
            collections which have been moved to the in progress section on
            account of new explorations being added to them.
    """
    nonexistent_completed_collection_ids = []
    completed_to_incomplete_collections = []
    filtered_completed_collection_summaries = []

    completed_collections = collection_services.get_multiple_collections_by_id(
        collection_ids, strict=False)

    exploration_ids_completed_in_collections = (
        collection_services.get_explorations_completed_in_collections(
            user_id, collection_ids))

    for index, collection_summary in enumerate(collection_summaries):
        if collection_summary is None:
            nonexistent_completed_collection_ids.append(collection_ids[index])
        elif collection_summary.status != constants.ACTIVITY_STATUS_PUBLIC:
            nonexistent_completed_collection_ids.append(collection_ids[index])
        else:
            completed_exploration_ids = (
                exploration_ids_completed_in_collections[index])
            collection_model = completed_collections[collection_ids[index]]
            if collection_model.get_next_exploration_id(
                    completed_exploration_ids):
                collection_id = collection_summary.id
                remove_collection_from_completed_list(user_id, collection_id)
                mark_collection_as_incomplete(user_id, collection_id)
                completed_to_incomplete_collections.append(collection_summary)
            else:
                filtered_completed_collection_summaries.append(
                    collection_summary)

    return (
        filtered_completed_collection_summaries,
        nonexistent_completed_collection_ids,
        completed_to_incomplete_collections)


def get_all_incomplete_exp_ids(user_id):
    """Returns a list with the ids of all the explorations partially completed
    by the user.

    Args:
        user_id: str. The id of the learner.

    Returns:
        list(str). A list of the ids of the explorations partially completed by
        the learner.
    """
    incomplete_activities_model = (
        user_models.IncompleteActivitiesModel.get(
            user_id, strict=False))

    if incomplete_activities_model:
        incomplete_activities = _get_incomplete_activities_from_model(
            incomplete_activities_model)

        return incomplete_activities.exploration_ids
    return []


def _get_filtered_incomplete_exp_summaries(
        exploration_summaries, exploration_ids):
    """Returns a list of summaries of the incomplete exploration ids and the ids
    of explorations that are no longer present.

    Args:
        exploration_summaries: list(ExplorationSummary). The list of exploration
            summary domain objects to be filtered.
        exploration_ids: list(str). The ids of the explorations corresponding to
            the exploration summary domain objects.

    Returns:
        tuple. A 2-tuple whose elements are as follows:
        - list(ExplorationSummary). Filtered list of ExplorationSummary domain
            objects of the incomplete explorations.
        - list(str). The ids of the explorations that are no longer present.
    """
    nonexistent_incomplete_exp_ids = []
    filtered_incomplete_exp_summaries = []
    for index, exploration_summary in enumerate(exploration_summaries):
        if exploration_summary is None:
            nonexistent_incomplete_exp_ids.append(exploration_ids[index])
        elif exploration_summary.status != constants.ACTIVITY_STATUS_PUBLIC:
            nonexistent_incomplete_exp_ids.append(exploration_ids[index])
        else:
            filtered_incomplete_exp_summaries.append(exploration_summary)

    return filtered_incomplete_exp_summaries, nonexistent_incomplete_exp_ids


def get_all_incomplete_story_ids(user_id):
    """Returns a list with the ids of all the stories partially completed
    by the user.

    Args:
        user_id: str. The id of the learner.

    Returns:
        list(str). A list of the ids of the stories partially completed by
        the learner.
    """
    incomplete_activities_model = (
        user_models.IncompleteActivitiesModel.get(user_id, strict=False))

    if incomplete_activities_model:
        incomplete_activities = _get_incomplete_activities_from_model(
            incomplete_activities_model)
        return incomplete_activities.story_ids
    return []


def get_all_partially_learnt_topic_ids(user_id):
    """Returns a list with the ids of all the topics partially learnt
    by the user.

    Args:
        user_id: str. The id of the learner.

    Returns:
        list(str). A list of the ids of the topics partially learnt by
        the learner.
    """
    incomplete_activities_model = (
        user_models.IncompleteActivitiesModel.get(user_id, strict=False))

    if incomplete_activities_model:
        incomplete_activities = _get_incomplete_activities_from_model(
            incomplete_activities_model)
        return incomplete_activities.partially_learnt_topic_ids
    return []


def _get_filtered_partially_learnt_topic_summaries(
        topic_summaries, topic_ids):
    """Returns a list of summaries of the partially learnt topic ids and the ids
    of topics that are no longer present.

    Args:
        topic_summaries: list(TopicSummary). The list of topic
            summary domain objects to be filtered.
        topic_ids: list(str). The ids of the topic corresponding to
            the topic summary domain objects.

    Returns:
        tuple. A 2-tuple whose elements are as follows:
        - list(TopicSummary). A filtered list with the summary domain
            objects of the partially_learnt topics.
        - list(str). The ids of the topics that are no longer present.
    """
    nonexistent_partially_learnt_topic_ids = []
    filtered_partially_learnt_topic_summaries = []
    topic_rights = topic_fetchers.get_multi_topic_rights(topic_ids)
    for index, topic_summary in enumerate(topic_summaries):
        if topic_summary is None:
            nonexistent_partially_learnt_topic_ids.append(topic_ids[index])
        else:
            topic_id = topic_summary.id
            if not topic_rights[index].topic_is_published:
                nonexistent_partially_learnt_topic_ids.append(topic_id)
            else:
                filtered_partially_learnt_topic_summaries.append(topic_summary)

    return (
        filtered_partially_learnt_topic_summaries,
        nonexistent_partially_learnt_topic_ids)


def get_all_incomplete_collection_ids(user_id):
    """Returns a list with the ids of all the collections partially completed
    by the user.

    Args:
        user_id: str. The id of the learner.

    Returns:
        list(str). A list of the ids of the collections partially completed by
        the learner.
    """
    incomplete_activities_model = (
        user_models.IncompleteActivitiesModel.get(user_id, strict=False))

    if incomplete_activities_model:
        incomplete_activities = _get_incomplete_activities_from_model(
            incomplete_activities_model)

        return incomplete_activities.collection_ids
    return []


def _get_filtered_incomplete_collection_summaries(
        collection_summaries, collection_ids):
    """Returns a list of summaries of the incomplete collection ids and the ids
    of collections that are no longer present.

    Args:
        collection_summaries: list(CollectionSummary). The list of collection
            summary domain objects to be filtered.
        collection_ids: list(str). The ids of the collection corresponding to
            the collection summary domain objects.

    Returns:
        tuple. A 2-tuple whose elements are as follows:
        - list(CollectionSummary). A filtered list with the summary domain
            objects of the incomplete collections.
        - list(str). The ids of the collections that are no longer present.
    """
    nonexistent_incomplete_collection_ids = []
    filtered_incomplete_collection_summaries = []
    for index, collection_summary in enumerate(collection_summaries):
        if collection_summary is None:
            nonexistent_incomplete_collection_ids.append(collection_ids[index])
        elif collection_summary.status != constants.ACTIVITY_STATUS_PUBLIC:
            nonexistent_incomplete_collection_ids.append(collection_ids[index])
        else:
            filtered_incomplete_collection_summaries.append(collection_summary)

    return (
        filtered_incomplete_collection_summaries,
        nonexistent_incomplete_collection_ids)


def _get_filtered_topics_to_learn_summaries(
        user_id, topic_summaries, topic_ids):
    """Returns a list of summaries of the topics selected by the user ids
    of topics that are no longer present.

    Args:
        user_id: str. The id of the learner.
        topic_summaries: list(TopicSummary). The list of topic
            summary domain objects to be filtered.
        topic_ids: list(str). The ids of the topics corresponding to
            the topic summary domain objects.

    Returns:
        tuple. A 2-tuple whose elements are as follows:
        - list(TopicSummary). Filtered list of TopicSummary domain
            objects of the topics to learn.
        - list(str). The ids of the topics that are no longer present.
    """
    nonexistent_topic_ids_to_learn = []
    filtered_topics_to_learn_summaries = []

    completed_story_ids = get_all_completed_story_ids(user_id)
    topic_rights = topic_fetchers.get_multi_topic_rights(topic_ids)
    topics = topic_fetchers.get_topics_by_ids(topic_ids)

    for index, topic_summary in enumerate(topic_summaries):
        if topic_summary is None:
            nonexistent_topic_ids_to_learn.append(topic_ids[index])
        else:
            topic_id = topic_summary.id
            story_ids_in_topic = []
            for story in topics[index].canonical_story_references:
                story_ids_in_topic.append(story.story_id)

            if (set(story_ids_in_topic).issubset(
                    set(completed_story_ids))):
                learner_goals_services.remove_topics_from_learn_goal(
                    user_id, [topic_id])
                mark_topic_as_learnt(user_id, topic_id)
            elif not topic_rights[index].topic_is_published:
                nonexistent_topic_ids_to_learn.append(topic_ids[index])
            else:
                filtered_topics_to_learn_summaries.append(topic_summary)

    return filtered_topics_to_learn_summaries, nonexistent_topic_ids_to_learn


def _get_filtered_exp_playlist_summaries(
        exploration_summaries, exploration_ids):
    """Returns a list of summaries of the explorations in the learner playlist
    and the ids of explorations that are no longer present.

    Args:
        exploration_summaries: list(ExplorationSummary). The list of exploration
            summary domain objects to be filtered.
        exploration_ids: list(str). The ids of the explorations corresponding to
            the exploration summary domain objects.

    Returns:
        tuple. A 2-tuple whose elements are as follows:
        - list(ExplorationSummary). Filtered list of ExplorationSummary domain
            objects of the explorations in the learner playlist.
        - list(str). The ids of the explorations that are no longer present.
    """
    nonexistent_playlist_exp_ids = []
    filtered_exp_playlist_summaries = []
    for index, exploration_summary in enumerate(exploration_summaries):
        if exploration_summary is None:
            nonexistent_playlist_exp_ids.append(exploration_ids[index])
        elif exploration_summary.status != constants.ACTIVITY_STATUS_PUBLIC:
            nonexistent_playlist_exp_ids.append(exploration_ids[index])
        else:
            filtered_exp_playlist_summaries.append(exploration_summary)

    return filtered_exp_playlist_summaries, nonexistent_playlist_exp_ids


def _get_filtered_collection_playlist_summaries(
        collection_summaries, collection_ids):
    """Returns a list of summaries of the collections in the learner playlist
    and the ids of collections that are no longer present.

    Args:
        collection_summaries: list(CollectionSummary). The list of collection
            summary domain objects to be filtered.
        collection_ids: list(str). The ids of the collections corresponding to
            the collection summary domain objects.

    Returns:
        tuple. A 2-tuple whose elements are as follows:
        - list(CollectionSummary). Filtered list of CollectionSummary domain
            objects of the collections in the learner playlist.
        - list(str). The ids of the collections that are no longer present.
    """
    nonexistent_playlist_collection_ids = []
    filtered_collection_playlist_summaries = []
    for index, collection_summary in enumerate(collection_summaries):
        if collection_summary is None:
            nonexistent_playlist_collection_ids.append(collection_ids[index])
        elif collection_summary.status != constants.ACTIVITY_STATUS_PUBLIC:
            nonexistent_playlist_collection_ids.append(collection_ids[index])
        else:
            filtered_collection_playlist_summaries.append(collection_summary)

    return (
        filtered_collection_playlist_summaries,
        nonexistent_playlist_collection_ids)


def get_all_and_untracked_topic_ids_for_user(
        partially_learnt_topic_ids, learnt_topic_ids, topic_ids_to_learn):
    """Returns a list of all the topic ids on the server and ids of topics
    not tracked for the user.

    Args:
        partially_learnt_topic_ids: list(str). The ids of the topics partially
            learnt by the user.
        learnt_topic_ids: list(str). The ids of the topics learnt by the user.
        topic_ids_to_learn: list(str). The ids of the topics selected by the
            user to learn.

    Returns:
        list(str). The ids of all the topics on the server.
        list(str). The ids of all the topics not tracked for the user.
    """

    all_classrooms_dict = config_domain.CLASSROOM_PAGES_DATA.value
    all_topic_ids = []
    for classroom in all_classrooms_dict:
        for topic_id in classroom['topic_ids']:
            all_topic_ids.append(topic_id)
    tracked_topic_ids = (
        partially_learnt_topic_ids + learnt_topic_ids + topic_ids_to_learn)
    untracked_topic_ids = []
    for topic_id in all_topic_ids:
        if topic_id not in tracked_topic_ids:
            untracked_topic_ids.append(topic_id)

    return all_topic_ids, untracked_topic_ids


def _get_filtered_all_topic_summaries(topic_summaries, topic_ids):
    """Returns a list of summaries of the topics in the edit goals.

    Args:
        topic_summaries: list(TopicSummary). The list of topic
            summary domain objects to be filtered.
        topic_ids: list(str). The ids of the topics corresponding to
            the topic summary domain objects.

    Returns:
        tuple. A 2-tuple whose elements are as follows:
        - list(TopicSummary). Filtered list of TopicSummary domain
            objects of the topics in the edit goals.
    """
    filtered_all_topic_summaries = []
    topic_rights = topic_fetchers.get_multi_topic_rights(topic_ids)
    for index, topic_summary in enumerate(topic_summaries):
        if topic_summary is not None:
            if topic_rights[index].topic_is_published:
                filtered_all_topic_summaries.append(topic_summary)

    return filtered_all_topic_summaries


def _get_filtered_untracked_topic_summaries(topic_summaries, topic_ids):
    """Returns a list of summaries of the topics not tracked for the user
    and the ids of topics that are no longer present.

    Args:
        topic_summaries: list(TopicSummary). The list of topic
            summary domain objects to be filtered.
        topic_ids: list(str). The ids of the topics corresponding to
            the topic summary domain objects.

    Returns:
        tuple. A 2-tuple whose elements are as follows:
        - list(TopicSummary). Filtered list of TopicSummary domain
            objects of the topics not tracked for the user.
        - list(str). The ids of the topics that are no longer present.
    """
    filtered_untracked_topic_summaries = []
    topic_rights = topic_fetchers.get_multi_topic_rights(topic_ids)
    for index, topic_summary in enumerate(topic_summaries):
        if topic_summary is not None:
            if topic_rights[index].topic_is_published:
                filtered_untracked_topic_summaries.append(topic_summary)

    return filtered_untracked_topic_summaries


def get_displayable_story_summary_dicts(user_id, story_summaries):
    """Returns a displayable summary dict of the story summaries
    given to it.

    Args:
        user_id: str. The id of the learner.
        story_summaries: list(StorySummary). A list of the
            summary domain objects.

    Returns:
        list(dict). The summary dict corresponding to the given summary.
    """
    summary_dicts = []
    story_ids = [story_summary.id for story_summary in story_summaries]
    stories = story_fetchers.get_stories_by_ids(story_ids)
    topic_ids = [story.corresponding_topic_id for story in stories]
    topics = topic_fetchers.get_topics_by_ids(topic_ids)
    for index, story_summary in enumerate(story_summaries):
        summary_dicts.append({
            'id': story_summary.id,
            'title': story_summary.title,
            'node_titles': story_summary.node_titles,
            'thumbnail_filename': story_summary.thumbnail_filename,
            'thumbnail_bg_color': story_summary.thumbnail_bg_color,
            'description': story_summary.description,
            'url_fragment': story_summary.url_fragment,
            'story_is_published': (
                story_services.is_story_published_and_present_in_topic(
                    stories[index])),
            'completed_node_titles': [
                node.title for node in (
                    story_fetchers.get_completed_nodes_in_story(
                        user_id, story_summary.id))],
            'all_node_dicts': [
                node.to_dict() for node in stories[index].story_contents.nodes
            ],
            'topic_name': topics[index].name,
            'topic_url_fragment': topics[index].url_fragment,
            'classroom_url_fragment': (
                classroom_services.get_classroom_url_fragment_for_topic_id(
                    stories[index].corresponding_topic_id))
        })

    return summary_dicts


<<<<<<< HEAD
def get_displayable_untracked_topic_dicts(user_id, untracked_topic_summaries):
=======
def get_displayable_untracked_topic_summary_dicts(
        user_id, untracked_topic_summaries):
>>>>>>> fc2fdabe
    """Returns a displayable dict of the the topic summaries
    given to it.

    Args:
        user_id: str. The id of the learner.
        untracked_topic_summaries: list(TopicSummary). A list of the
            summary domain objects.

    Returns:
        dict(str, list(dict)). A dict with classname as the key and a list of
        untracked topic summaries as the value.
    """

    summary_dict = collections.defaultdict(list)
    topic_ids = [topic.id for topic in untracked_topic_summaries]
    topics = topic_fetchers.get_topics_by_ids(topic_ids)
    for index, topic in enumerate(topics):
        all_skill_ids = topic.get_all_skill_ids()
        skill_descriptions = (
            skill_services.get_descriptions_of_skills(
                all_skill_ids))
        degrees_of_mastery = skill_services.get_multi_user_skill_mastery(
            user_id, all_skill_ids)
        summary_dict[classroom_services.get_classroom_url_fragment_for_topic_id(
            topic.id)].append({
                'id': topic.id,
                'name': topic.name,
                'description': topic.description,
                'language_code': topic.language_code,
                'version': topic.version,
                'story_titles': topic_services.get_story_titles_in_topic(
                    topic),
                'total_published_node_count': untracked_topic_summaries[
                    index].total_published_node_count,
                'thumbnail_filename': topic.thumbnail_filename,
                'thumbnail_bg_color': topic.thumbnail_bg_color,
                'canonical_story_summary_dict': (
                    topic_fetchers.get_canonical_story_dicts(user_id, topic)),
                'url_fragment': topic.url_fragment,
                'classroom': (
                    classroom_services.get_classroom_url_fragment_for_topic_id(
                        topic.id)),
                'practice_tab_is_displayed': topic.practice_tab_is_displayed,
                'degrees_of_mastery': degrees_of_mastery,
                'skill_descriptions': skill_descriptions,
                'subtopics': topic.get_all_subtopics()
            })

    return summary_dict


def get_displayable_topic_summary_dicts(user_id, topic_summaries):
    """Returns a displayable summary dict of the the topic summaries
    given to it.

    Args:
        user_id: str. The id of the learner.
        topic_summaries: list(TopicSummary). A list of the
            summary domain objects.

    Returns:
        list(dict). The summary dict corresponding to the given
        summaries.
    """
    summary_dicts = []
    topic_ids = [topic.id for topic in topic_summaries]
    topics = topic_fetchers.get_topics_by_ids(topic_ids)
    for index, topic in enumerate(topics):
        all_skill_ids = topic.get_all_skill_ids()
        skill_descriptions = (
            skill_services.get_descriptions_of_skills(
                all_skill_ids))
        degrees_of_mastery = skill_services.get_multi_user_skill_mastery(
            user_id, all_skill_ids)
        summary_dicts.append({
            'id': topic.id,
            'name': topic.name,
            'description': topic.description,
            'language_code': topic.language_code,
            'version': topic.version,
            'story_titles': topic_services.get_story_titles_in_topic(topic),
            'total_published_node_count': topic_summaries[
                index].total_published_node_count,
            'thumbnail_filename': topic.thumbnail_filename,
            'thumbnail_bg_color': topic.thumbnail_bg_color,
            'canonical_story_summary_dict': (
                topic_fetchers.get_canonical_story_dicts(user_id, topic)),
            'url_fragment': topic.url_fragment,
            'classroom': (
                classroom_services.get_classroom_url_fragment_for_topic_id(
                    topic.id)),
            'practice_tab_is_displayed': topic.practice_tab_is_displayed,
            'degrees_of_mastery': degrees_of_mastery,
            'skill_descriptions': skill_descriptions,
            'subtopics': topic.get_all_subtopics()
        })

    return summary_dicts


def get_collection_summary_dicts(collection_summaries):
    """Returns a displayable summary dict of the the collection summaries
    given to it.

    Args:
        collection_summaries: list(CollectionSummary). A list of the
            summary domain objects.

    Returns:
        list(dict). The summary dict objects corresponding to the given summary
        domain objects.
    """
    summary_dicts = []
    for collection_summary in collection_summaries:
        summary_dicts.append({
            'id': collection_summary.id,
            'title': collection_summary.title,
            'category': collection_summary.category,
            'objective': collection_summary.objective,
            'language_code': collection_summary.language_code,
            'last_updated_msec': utils.get_time_in_millisecs(
                collection_summary.collection_model_last_updated),
            'created_on': utils.get_time_in_millisecs(
                collection_summary.collection_model_created_on),
            'status': collection_summary.status,
            'node_count': collection_summary.node_count,
            'community_owned': collection_summary.community_owned,
            'thumbnail_icon_url': (
                utils.get_thumbnail_icon_url_for_category(
                    collection_summary.category)),
            'thumbnail_bg_color': utils.get_hex_color_for_category(
                collection_summary.category),
        })

    return summary_dicts


def get_learner_dashboard_activities(user_id):
    """Returns the ids of each of the activities that are present in the various
    sections of the learner dashboard, namely the completed section, the
    incomplete section and the playlist section.

    Args:
        user_id: str. The id of the learner.

    Returns:
        ActivityIdsInLearnerDashboard. The domain object containing the ids of
        all activities in the learner dashboard.
    """
    learner_progress_models = (
        datastore_services.fetch_multiple_entities_by_ids_and_models(
            [
                ('CompletedActivitiesModel', [user_id]),
                ('IncompleteActivitiesModel', [user_id]),
                ('LearnerPlaylistModel', [user_id]),
                ('LearnerGoalsModel', [user_id])
            ]))

    # If completed model is present.
    if learner_progress_models[0][0]:
        activities_completed = _get_completed_activities_from_model(
            learner_progress_models[0][0])
        completed_exploration_ids = activities_completed.exploration_ids
        completed_collection_ids = activities_completed.collection_ids
        completed_story_ids = activities_completed.story_ids
        learnt_topic_ids = activities_completed.learnt_topic_ids
    else:
        completed_collection_ids = []
        completed_exploration_ids = []
        completed_story_ids = []
        learnt_topic_ids = []

    # If incomplete model is present.
    if learner_progress_models[1][0]:
        incomplete_activities = _get_incomplete_activities_from_model(
            learner_progress_models[1][0])
        incomplete_exploration_ids = incomplete_activities.exploration_ids
        incomplete_collection_ids = incomplete_activities.collection_ids
        partially_learnt_topic_ids = (
            incomplete_activities.partially_learnt_topic_ids)
    else:
        incomplete_exploration_ids = []
        incomplete_collection_ids = []
        partially_learnt_topic_ids = []

    # If learner playlist model is present.
    if learner_progress_models[2][0]:
        learner_playlist = (
            learner_playlist_services.get_learner_playlist_from_model(
                learner_progress_models[2][0]))
        exploration_playlist_ids = learner_playlist.exploration_ids
        collection_playlist_ids = learner_playlist.collection_ids
    else:
        exploration_playlist_ids = []
        collection_playlist_ids = []

    # If learner goals model is present.
    if learner_progress_models[3][0]:
        learner_goals = (
            learner_goals_services.get_learner_goals_from_model(
                learner_progress_models[3][0]))
        topic_ids_to_learn = learner_goals.topic_ids_to_learn
    else:
        topic_ids_to_learn = []

    all_topic_ids, untracked_topic_ids = (
        get_all_and_untracked_topic_ids_for_user(
            partially_learnt_topic_ids, learnt_topic_ids, topic_ids_to_learn))

    activity_ids = learner_progress_domain.ActivityIdsInLearnerDashboard(
        completed_exploration_ids, completed_collection_ids,
        completed_story_ids, learnt_topic_ids,
        incomplete_exploration_ids, incomplete_collection_ids,
        partially_learnt_topic_ids, topic_ids_to_learn, all_topic_ids,
        untracked_topic_ids, exploration_playlist_ids, collection_playlist_ids)

    return activity_ids


def get_activity_progress(user_id):
    """Returns the progress of the learners - the explorations, collections,
    stories and learnt_topics completed by the user and those in progress.

    Args:
        user_id: str. The id of the learner.

    Returns:
        (LearnerProgress, dict).
        The first return value is the learner progress domain object
        corresponding to the particular learner. The second return value
        is the numbers of the activities that are no longer present.
        It contains eight keys:
            - incomplete_explorations: int. The number of incomplete
                explorations no longer present.
            - incomplete_collections: int. The number of incomplete collections
                no longer present.
            - partially_learnt_topics: int. The number of partially learnt
                topics no longer present.
            - completed_explorations: int. The number of completed explorations
                no longer present.
            - completed_collections: int. The number of completed collections
                no longer present.
            - completed_stories: int. The number of completed stories no
                longer present.
            - learnt_topics: int. The number of learnt topics no
                longer present.
    """
    activity_ids_in_learner_dashboard = (
        get_learner_dashboard_activities(user_id))
    completed_exploration_ids = (
        activity_ids_in_learner_dashboard.completed_exploration_ids)
    completed_collection_ids = (
        activity_ids_in_learner_dashboard.completed_collection_ids)
    completed_story_ids = (
        activity_ids_in_learner_dashboard.completed_story_ids)
    learnt_topic_ids = (
        activity_ids_in_learner_dashboard.learnt_topic_ids)
    incomplete_exploration_ids = (
        activity_ids_in_learner_dashboard.incomplete_exploration_ids)
    incomplete_collection_ids = (
        activity_ids_in_learner_dashboard.incomplete_collection_ids)
    partially_learnt_topic_ids = (
        activity_ids_in_learner_dashboard.partially_learnt_topic_ids)
    topic_ids_to_learn = (
        activity_ids_in_learner_dashboard.topic_ids_to_learn)
    all_topic_ids = (
        activity_ids_in_learner_dashboard.all_topic_ids)
    untracked_topic_ids = (
        activity_ids_in_learner_dashboard.untracked_topic_ids)
    exploration_playlist_ids = (
        activity_ids_in_learner_dashboard.exploration_playlist_ids)
    collection_playlist_ids = (
        activity_ids_in_learner_dashboard.collection_playlist_ids)

    activity_models = (
        datastore_services.fetch_multiple_entities_by_ids_and_models(
            [
                ('ExpSummaryModel', incomplete_exploration_ids),
                ('CollectionSummaryModel', incomplete_collection_ids),
                ('TopicSummaryModel', partially_learnt_topic_ids),
                ('ExpSummaryModel', completed_exploration_ids),
                ('CollectionSummaryModel', completed_collection_ids),
                ('StorySummaryModel', completed_story_ids),
                ('TopicSummaryModel', learnt_topic_ids),
                ('TopicSummaryModel', topic_ids_to_learn),
                ('ExpSummaryModel', exploration_playlist_ids),
                ('CollectionSummaryModel', collection_playlist_ids),
                ('TopicSummaryModel', all_topic_ids),
                ('TopicSummaryModel', untracked_topic_ids)
            ]))

    incomplete_exploration_models = activity_models[0]
    incomplete_collection_models = activity_models[1]
    partially_learnt_topic_models = activity_models[2]
    completed_exploration_models = activity_models[3]
    completed_collection_models = activity_models[4]
    completed_story_models = activity_models[5]
    learnt_topic_models = activity_models[6]
    topics_to_learn_models = activity_models[7]
    exploration_playlist_models = activity_models[8]
    collection_playlist_models = activity_models[9]
    all_topic_models = activity_models[10]
    untracked_topic_models = activity_models[11]

    incomplete_exp_summaries = (
        [exp_fetchers.get_exploration_summary_from_model(model)
         if model else None for model in incomplete_exploration_models])
    incomplete_collection_summaries = (
        [collection_services.get_collection_summary_from_model(model)
         if model else None for model in incomplete_collection_models])
    partially_learnt_topic_summaries = (
        [topic_fetchers.get_topic_summary_from_model(model)
         if model else None for model in partially_learnt_topic_models])
    completed_exp_summaries = (
        [exp_fetchers.get_exploration_summary_from_model(model)
         if model else None for model in completed_exploration_models])
    completed_collection_summaries = (
        [collection_services.get_collection_summary_from_model(model)
         if model else None for model in completed_collection_models])
    completed_story_summaries = (
        [story_fetchers.get_story_summary_from_model(model)
         if model else None for model in completed_story_models])
    learnt_topic_summaries = (
        [topic_fetchers.get_topic_summary_from_model(model)
         if model else None for model in learnt_topic_models])
    topics_to_learn_summaries = (
        [topic_fetchers.get_topic_summary_from_model(model)
         if model else None for model in topics_to_learn_models])
    exploration_playlist_summaries = (
        [exp_fetchers.get_exploration_summary_from_model(model)
         if model else None for model in exploration_playlist_models])
    collection_playlist_summaries = (
        [collection_services.get_collection_summary_from_model(model)
         if model else None for model in collection_playlist_models])
    all_topic_summaries = (
        [topic_fetchers.get_topic_summary_from_model(model)
         if model else None for model in all_topic_models])
    untracked_topic_summaries = (
        [topic_fetchers.get_topic_summary_from_model(model)
         if model else None for model in untracked_topic_models])

    filtered_incomplete_exp_summaries, nonexistent_incomplete_exp_ids = (
        _get_filtered_incomplete_exp_summaries(
            incomplete_exp_summaries, incomplete_exploration_ids))

    filtered_completed_exp_summaries, nonexistent_completed_exp_ids = (
        _get_filtered_completed_exp_summaries(
            completed_exp_summaries, completed_exploration_ids))

    (
        filtered_completed_collection_summaries,
        nonexistent_completed_collection_ids,
        completed_to_incomplete_collection_summaries) = (
            _get_filtered_completed_collection_summaries(
                user_id, completed_collection_summaries,
                completed_collection_ids))

    completed_to_incomplete_collection_titles = []
    for collection_summary in completed_to_incomplete_collection_summaries:
        incomplete_collection_summaries.append(collection_summary)
        completed_to_incomplete_collection_titles.append(
            collection_summary.title)
        incomplete_collection_ids.append(collection_summary.id)

    (
        filtered_incomplete_collection_summaries,
        nonexistent_incomplete_collection_ids) = (
            _get_filtered_incomplete_collection_summaries(
                incomplete_collection_summaries, incomplete_collection_ids))

    (
        filtered_completed_story_summaries,
        nonexistent_completed_story_ids,
        completed_to_incomplete_story_summaries) = (
            _get_filtered_completed_story_summaries(
                user_id, completed_story_summaries,
                completed_story_ids))

    completed_to_incomplete_story_titles = []
    for story_summary in completed_to_incomplete_story_summaries:
        completed_to_incomplete_story_titles.append(
            story_summary.title)

    (
        filtered_learnt_topic_summaries,
        nonexistent_learnt_topic_ids,
        learnt_to_partially_learnt_topic_summaries) = (
            _get_filtered_learnt_topic_summaries(
                user_id, learnt_topic_summaries,
                learnt_topic_ids))

    learnt_to_partially_learnt_topic_titles = []
    for topic_summary in learnt_to_partially_learnt_topic_summaries:
        partially_learnt_topic_summaries.append(topic_summary)
        learnt_to_partially_learnt_topic_titles.append(
            topic_summary.name)
        partially_learnt_topic_ids.append(topic_summary.id)

    (
        filtered_partially_learnt_topic_summaries,
        nonexistent_partially_learnt_topic_ids) = (
            _get_filtered_partially_learnt_topic_summaries(
                partially_learnt_topic_summaries, partially_learnt_topic_ids))

    filtered_topics_to_learn_summaries, nonexistent_topic_ids_to_learn = (
        _get_filtered_topics_to_learn_summaries(
            user_id, topics_to_learn_summaries, topic_ids_to_learn))

    filtered_exp_playlist_summaries, nonexistent_playlist_exp_ids = (
        _get_filtered_exp_playlist_summaries(
            exploration_playlist_summaries, exploration_playlist_ids))

    (
        filtered_collection_playlist_summaries,
        nonexistent_playlist_collection_ids) = (
            _get_filtered_collection_playlist_summaries(
                collection_playlist_summaries, collection_playlist_ids))

    filtered_all_topic_summaries = (
        _get_filtered_all_topic_summaries(
            all_topic_summaries, all_topic_ids))

    filtered_untracked_topic_summaries = (
        _get_filtered_untracked_topic_summaries(
            untracked_topic_summaries, untracked_topic_ids))

    number_of_nonexistent_activities = {
        'incomplete_explorations': len(nonexistent_incomplete_exp_ids),
        'incomplete_collections': len(nonexistent_incomplete_collection_ids),
        'partially_learnt_topics': len(nonexistent_partially_learnt_topic_ids),
        'completed_explorations': len(nonexistent_completed_exp_ids),
        'completed_collections': len(nonexistent_completed_collection_ids),
        'completed_stories': len(nonexistent_completed_story_ids),
        'learnt_topics': len(nonexistent_learnt_topic_ids),
        'topics_to_learn': len(nonexistent_topic_ids_to_learn),
        'exploration_playlist': len(nonexistent_playlist_exp_ids),
        'collection_playlist': len(nonexistent_playlist_collection_ids),
    }

    _remove_activity_ids_from_incomplete_list(
        user_id,
        exploration_ids=nonexistent_incomplete_exp_ids,
        collection_ids=nonexistent_incomplete_collection_ids,
        partially_learnt_topic_ids=nonexistent_partially_learnt_topic_ids)
    _remove_activity_ids_from_completed_list(
        user_id, nonexistent_completed_exp_ids,
        nonexistent_completed_collection_ids,
        nonexistent_completed_story_ids,
        nonexistent_learnt_topic_ids)
    _remove_activity_ids_from_playlist(
        user_id, nonexistent_playlist_exp_ids,
        nonexistent_playlist_collection_ids)
    learner_goals_services.remove_topics_from_learn_goal(
        user_id, nonexistent_topic_ids_to_learn)

    learner_progress = learner_progress_domain.LearnerProgress(
        filtered_incomplete_exp_summaries,
        filtered_incomplete_collection_summaries,
        filtered_partially_learnt_topic_summaries,
        filtered_completed_exp_summaries,
        filtered_completed_collection_summaries,
        filtered_completed_story_summaries,
        filtered_learnt_topic_summaries,
        filtered_topics_to_learn_summaries,
        filtered_exp_playlist_summaries,
        filtered_collection_playlist_summaries,
        filtered_all_topic_summaries,
        filtered_untracked_topic_summaries,
        completed_to_incomplete_collection_titles,
        completed_to_incomplete_story_titles,
        learnt_to_partially_learnt_topic_titles)

    return (
        learner_progress, number_of_nonexistent_activities)<|MERGE_RESOLUTION|>--- conflicted
+++ resolved
@@ -1526,12 +1526,8 @@
     return summary_dicts
 
 
-<<<<<<< HEAD
-def get_displayable_untracked_topic_dicts(user_id, untracked_topic_summaries):
-=======
 def get_displayable_untracked_topic_summary_dicts(
         user_id, untracked_topic_summaries):
->>>>>>> fc2fdabe
     """Returns a displayable dict of the the topic summaries
     given to it.
 
