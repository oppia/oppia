--- conflicted
+++ resolved
@@ -1309,26 +1309,16 @@
     filtered_topics_to_learn_summaries = []
 
     completed_story_ids = get_all_completed_story_ids(user_id)
-<<<<<<< HEAD
-=======
     topic_rights = topic_fetchers.get_multi_topic_rights(topic_ids)
     topics = topic_fetchers.get_topics_by_ids(topic_ids)
->>>>>>> aa89cb1c
 
     for index, topic_summary in enumerate(topic_summaries):
         if topic_summary is None:
             nonexistent_topic_ids_to_learn.append(topic_ids[index])
         else:
             topic_id = topic_summary.id
-<<<<<<< HEAD
-            topic_rights = topic_fetchers.get_topic_rights(topic_id)
-            topic = topic_fetchers.get_topic_by_id(topic_id)
-            story_ids_in_topic = []
-            for story in topic.canonical_story_references:
-=======
             story_ids_in_topic = []
             for story in topics[index].canonical_story_references:
->>>>>>> aa89cb1c
                 story_ids_in_topic.append(story.story_id)
 
             if (set(story_ids_in_topic).issubset(
@@ -1336,11 +1326,7 @@
                 learner_goals_services.remove_topics_from_learn_goal(
                     user_id, [topic_id])
                 mark_topic_as_learnt(user_id, topic_id)
-<<<<<<< HEAD
-            elif not topic_rights.topic_is_published:
-=======
             elif not topic_rights[index].topic_is_published:
->>>>>>> aa89cb1c
                 nonexistent_topic_ids_to_learn.append(topic_ids[index])
             else:
                 filtered_topics_to_learn_summaries.append(topic_summary)
@@ -1410,11 +1396,7 @@
         nonexistent_playlist_collection_ids)
 
 
-<<<<<<< HEAD
-def get_all_and_new_topic_ids_for_user(
-=======
 def get_all_and_untracked_topic_ids_for_user(
->>>>>>> aa89cb1c
         partially_learnt_topic_ids, learnt_topic_ids, topic_ids_to_learn):
     """Returns a list of all the topic ids on the server and ids of topics
     not tracked for the user.
@@ -1438,21 +1420,12 @@
             all_topic_ids.append(topic_id)
     tracked_topic_ids = (
         partially_learnt_topic_ids + learnt_topic_ids + topic_ids_to_learn)
-<<<<<<< HEAD
-    new_topic_ids = []
-    for topic_id in all_topic_ids:
-        if topic_id not in tracked_topic_ids:
-            new_topic_ids.append(topic_id)
-
-    return all_topic_ids, new_topic_ids
-=======
     untracked_topic_ids = []
     for topic_id in all_topic_ids:
         if topic_id not in tracked_topic_ids:
             untracked_topic_ids.append(topic_id)
 
     return all_topic_ids, untracked_topic_ids
->>>>>>> aa89cb1c
 
 
 def _get_filtered_all_topic_summaries(topic_summaries, topic_ids):
@@ -1479,11 +1452,7 @@
     return filtered_all_topic_summaries
 
 
-<<<<<<< HEAD
-def _get_filtered_new_topic_summaries(topic_summaries, topic_ids):
-=======
 def _get_filtered_untracked_topic_summaries(topic_summaries, topic_ids):
->>>>>>> aa89cb1c
     """Returns a list of summaries of the topics not tracked for the user
     and the ids of topics that are no longer present.
 
@@ -1499,24 +1468,14 @@
             objects of the topics not tracked for the user.
         - list(str). The ids of the topics that are no longer present.
     """
-<<<<<<< HEAD
-    filtered_new_topic_summaries = []
-=======
     filtered_untracked_topic_summaries = []
->>>>>>> aa89cb1c
     topic_rights = topic_fetchers.get_multi_topic_rights(topic_ids)
     for index, topic_summary in enumerate(topic_summaries):
         if topic_summary is not None:
             if topic_rights[index].topic_is_published:
-<<<<<<< HEAD
-                filtered_new_topic_summaries.append(topic_summary)
-
-    return filtered_new_topic_summaries
-=======
                 filtered_untracked_topic_summaries.append(topic_summary)
 
     return filtered_untracked_topic_summaries
->>>>>>> aa89cb1c
 
 
 def get_displayable_story_summary_dicts(user_id, story_summaries):
@@ -1718,26 +1677,16 @@
     else:
         topic_ids_to_learn = []
 
-<<<<<<< HEAD
-    all_topic_ids, new_topic_ids = get_all_and_new_topic_ids_for_user(
-        partially_learnt_topic_ids, learnt_topic_ids,
-        topic_ids_to_learn)
-=======
     all_topic_ids, untracked_topic_ids = (
         get_all_and_untracked_topic_ids_for_user(
             partially_learnt_topic_ids, learnt_topic_ids, topic_ids_to_learn))
->>>>>>> aa89cb1c
 
     activity_ids = learner_progress_domain.ActivityIdsInLearnerDashboard(
         completed_exploration_ids, completed_collection_ids,
         completed_story_ids, learnt_topic_ids,
         incomplete_exploration_ids, incomplete_collection_ids,
         partially_learnt_topic_ids, topic_ids_to_learn, all_topic_ids,
-<<<<<<< HEAD
-        new_topic_ids, exploration_playlist_ids, collection_playlist_ids)
-=======
         untracked_topic_ids, exploration_playlist_ids, collection_playlist_ids)
->>>>>>> aa89cb1c
 
     return activity_ids
 
@@ -1790,13 +1739,8 @@
         activity_ids_in_learner_dashboard.topic_ids_to_learn)
     all_topic_ids = (
         activity_ids_in_learner_dashboard.all_topic_ids)
-<<<<<<< HEAD
-    new_topic_ids = (
-        activity_ids_in_learner_dashboard.new_topic_ids)
-=======
     untracked_topic_ids = (
         activity_ids_in_learner_dashboard.untracked_topic_ids)
->>>>>>> aa89cb1c
     exploration_playlist_ids = (
         activity_ids_in_learner_dashboard.exploration_playlist_ids)
     collection_playlist_ids = (
@@ -1816,11 +1760,7 @@
                 ('ExpSummaryModel', exploration_playlist_ids),
                 ('CollectionSummaryModel', collection_playlist_ids),
                 ('TopicSummaryModel', all_topic_ids),
-<<<<<<< HEAD
-                ('TopicSummaryModel', new_topic_ids)
-=======
                 ('TopicSummaryModel', untracked_topic_ids)
->>>>>>> aa89cb1c
             ]))
 
     incomplete_exploration_models = activity_models[0]
@@ -1834,11 +1774,7 @@
     exploration_playlist_models = activity_models[8]
     collection_playlist_models = activity_models[9]
     all_topic_models = activity_models[10]
-<<<<<<< HEAD
-    new_topic_models = activity_models[11]
-=======
     untracked_topic_models = activity_models[11]
->>>>>>> aa89cb1c
 
     incomplete_exp_summaries = (
         [exp_fetchers.get_exploration_summary_from_model(model)
@@ -1873,15 +1809,9 @@
     all_topic_summaries = (
         [topic_fetchers.get_topic_summary_from_model(model)
          if model else None for model in all_topic_models])
-<<<<<<< HEAD
-    new_topic_summaries = (
-        [topic_fetchers.get_topic_summary_from_model(model)
-         if model else None for model in new_topic_models])
-=======
     untracked_topic_summaries = (
         [topic_fetchers.get_topic_summary_from_model(model)
          if model else None for model in untracked_topic_models])
->>>>>>> aa89cb1c
 
     filtered_incomplete_exp_summaries, nonexistent_incomplete_exp_ids = (
         _get_filtered_incomplete_exp_summaries(
@@ -1964,15 +1894,9 @@
         _get_filtered_all_topic_summaries(
             all_topic_summaries, all_topic_ids))
 
-<<<<<<< HEAD
-    filtered_new_topic_summaries = (
-        _get_filtered_new_topic_summaries(
-            new_topic_summaries, new_topic_ids))
-=======
     filtered_untracked_topic_summaries = (
         _get_filtered_untracked_topic_summaries(
             untracked_topic_summaries, untracked_topic_ids))
->>>>>>> aa89cb1c
 
     number_of_nonexistent_activities = {
         'incomplete_explorations': len(nonexistent_incomplete_exp_ids),
@@ -2015,11 +1939,7 @@
         filtered_exp_playlist_summaries,
         filtered_collection_playlist_summaries,
         filtered_all_topic_summaries,
-<<<<<<< HEAD
-        filtered_new_topic_summaries,
-=======
         filtered_untracked_topic_summaries,
->>>>>>> aa89cb1c
         completed_to_incomplete_collection_titles,
         completed_to_incomplete_story_titles,
         learnt_to_partially_learnt_topic_titles)
