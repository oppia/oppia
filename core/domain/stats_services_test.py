# coding: utf-8
#
# Copyright 2014 The Oppia Authors. All Rights Reserved.
#
# Licensed under the Apache License, Version 2.0 (the "License");
# you may not use this file except in compliance with the License.
# You may obtain a copy of the License at
#
#      http://www.apache.org/licenses/LICENSE-2.0
#
# Unless required by applicable law or agreed to in writing, software
# distributed under the License is distributed on an "AS-IS" BASIS,
# WITHOUT WARRANTIES OR CONDITIONS OF ANY KIND, either express or implied.
# See the License for the specific language governing permissions and
# limitations under the License.

import operator
import os

from core import jobs_registry
from core.domain import event_services
from core.domain import exp_domain
from core.domain import exp_services
from core.domain import stats_domain
from core.domain import stats_jobs_continuous
from core.domain import stats_services
from core.domain import user_services
from core.platform import models
from core.platform.taskqueue import gae_taskqueue_services as taskqueue_services
from core.tests import test_utils
import feconf
import utils

(stats_models,) = models.Registry.import_models([models.NAMES.statistics])


class StatisticsServicesTest(test_utils.GenericTestBase):
    """Test the helper functions and methods defined in the stats_services
    module.
    """
    def setUp(self):
        super(StatisticsServicesTest, self).setUp()
        self.exp_id = 'exp_id1'
        self.exp_version = 1
        self.stats_model_id = (
            stats_models.ExplorationStatsModel.create(
                'exp_id1', 1, 0, 0, 0, 0, 0, 0, {}))

    def test_update_stats_method(self):
        """Test the update_stats method."""
        exploration_stats = stats_services.get_exploration_stats_by_id(
            'exp_id1', 1)
        exploration_stats.state_stats_mapping = {
            'Home': stats_domain.StateStats.create_default()
        }
        stats_services.save_stats_model_transactional(exploration_stats)

        # Pass in exploration start event to stats model created in setup
        # function.
        aggregated_stats = {
            'num_starts': 1,
            'num_actual_starts': 1,
            'num_completions': 1,
            'state_stats_mapping': {
                'Home': {
                    'total_hit_count': 1,
                    'first_hit_count': 1,
                    'total_answers_count': 1,
                    'useful_feedback_count': 1,
                    'num_times_solution_viewed': 1,
                    'num_completions': 1
                }
            }
        }

        stats_services.update_stats(
            'exp_id1', 1, aggregated_stats)
        exploration_stats = stats_services.get_exploration_stats_by_id(
            'exp_id1', 1)
        self.assertEqual(exploration_stats.num_starts_v2, 1)
        self.assertEqual(exploration_stats.num_actual_starts_v2, 1)
        self.assertEqual(exploration_stats.num_completions_v2, 1)
        self.assertEqual(
            exploration_stats.state_stats_mapping[
                'Home'].total_hit_count_v2, 1)
        self.assertEqual(
            exploration_stats.state_stats_mapping[
                'Home'].first_hit_count_v2, 1)
        self.assertEqual(
            exploration_stats.state_stats_mapping[
                'Home'].total_answers_count_v2, 1)
        self.assertEqual(
            exploration_stats.state_stats_mapping[
                'Home'].useful_feedback_count_v2, 1)
        self.assertEqual(
            exploration_stats.state_stats_mapping[
                'Home'].num_completions_v2, 1)
        self.assertEqual(
            exploration_stats.state_stats_mapping[
                'Home'].num_times_solution_viewed_v2, 1)

    def test_calls_to_stats_methods(self):
        """Test that calls are being made to the
        handle_stats_creation_for_new_exp_version and
        handle_stats_creation_for_new_exploration methods when an exploration is
        created or updated.
        """
        # Initialize call counters.
        stats_for_new_exploration_log = test_utils.CallCounter(
            stats_services.handle_stats_creation_for_new_exploration)
        stats_for_new_exp_version_log = test_utils.CallCounter(
            stats_services.handle_stats_creation_for_new_exp_version)

        # Create exploration object in datastore.
        exp_id = 'exp_id'
        test_exp_filepath = os.path.join(
            feconf.TESTS_DATA_DIR, 'string_classifier_test.yaml')
        yaml_content = utils.get_file_contents(test_exp_filepath)
        assets_list = []
        with self.swap(
            stats_services, 'handle_stats_creation_for_new_exploration',
            stats_for_new_exploration_log):
            with self.swap(feconf, 'ENABLE_NEW_STATS_FRAMEWORK', True):
                exp_services.save_new_exploration_from_yaml_and_assets(
                    feconf.SYSTEM_COMMITTER_ID, yaml_content, exp_id,
                    assets_list)

        # Now, the stats creation for new explorations method will be called
        # once and stats creation for new exploration version won't be called.
        self.assertEqual(stats_for_new_exploration_log.times_called, 1)
        self.assertEqual(stats_for_new_exp_version_log.times_called, 0)

        # Update exploration by adding a state.
        change_list = [{
            'cmd': 'add_state',
            'state_name': 'New state'
        }]
        with self.swap(
            stats_services, 'handle_stats_creation_for_new_exp_version',
            stats_for_new_exp_version_log):
            with self.swap(feconf, 'ENABLE_NEW_STATS_FRAMEWORK', True):
                exp_services.update_exploration(
                    feconf.SYSTEM_COMMITTER_ID, exp_id, change_list, '')

        # Now, the stats creation for new explorations method will be called
        # once and stats creation for new exploration version will also be
        # called once.
        self.assertEqual(stats_for_new_exploration_log.times_called, 1)
        self.assertEqual(stats_for_new_exp_version_log.times_called, 1)

    def test_handle_stats_creation_for_new_exploration(self):
        """Test the handle_stats_creation_for_new_exploration method."""
        # Create exploration object in datastore.
        exp_id = 'exp_id'
        test_exp_filepath = os.path.join(
            feconf.TESTS_DATA_DIR, 'string_classifier_test.yaml')
        yaml_content = utils.get_file_contents(test_exp_filepath)
        assets_list = []
        exp_services.save_new_exploration_from_yaml_and_assets(
            feconf.SYSTEM_COMMITTER_ID, yaml_content, exp_id,
            assets_list)
        exploration = exp_services.get_exploration_by_id(exp_id)

        stats_services.handle_stats_creation_for_new_exploration(
            exploration.id, exploration.version, exploration.states)

        exploration_stats = stats_services.get_exploration_stats_by_id(
            exploration.id, exploration.version)
        self.assertEqual(exploration_stats.exp_id, exp_id)
        self.assertEqual(exploration_stats.exp_version, 1)
        self.assertEqual(exploration_stats.num_starts_v1, 0)
        self.assertEqual(exploration_stats.num_starts_v2, 0)
        self.assertEqual(exploration_stats.num_actual_starts_v1, 0)
        self.assertEqual(exploration_stats.num_actual_starts_v2, 0)
        self.assertEqual(exploration_stats.num_completions_v1, 0)
        self.assertEqual(exploration_stats.num_completions_v2, 0)
        self.assertEqual(
            exploration_stats.state_stats_mapping.keys(), ['Home', 'End'])

    def test_handle_stats_creation_for_new_exp_version(self):
        """Test the handle_stats_creation_for_new_exp_version method."""
        # Create exploration object in datastore.
        exp_id = 'exp_id'
        test_exp_filepath = os.path.join(
            feconf.TESTS_DATA_DIR, 'string_classifier_test.yaml')
        yaml_content = utils.get_file_contents(test_exp_filepath)
        assets_list = []
        exp_services.save_new_exploration_from_yaml_and_assets(
            feconf.SYSTEM_COMMITTER_ID, yaml_content, exp_id,
            assets_list)
        exploration = exp_services.get_exploration_by_id(exp_id)

        # Test addition of states.
        exploration.add_states(['New state', 'New state 2'])
        exploration.version += 1
        change_list = [{
            'cmd': 'add_state',
            'state_name': 'New state',
        }, {
            'cmd': 'add_state',
            'state_name': 'New state 2'
        }]
        stats_services.handle_stats_creation_for_new_exp_version(
            exploration.id, exploration.version, exploration.states,
            change_list)

        exploration_stats = stats_services.get_exploration_stats_by_id(
            exploration.id, exploration.version)
        self.assertEqual(exploration_stats.exp_id, exp_id)
        self.assertEqual(exploration_stats.exp_version, 2)
        self.assertEqual(exploration_stats.num_actual_starts_v2, 0)
        self.assertEqual(exploration_stats.num_completions_v2, 0)
        self.assertEqual(
            exploration_stats.state_stats_mapping.keys(), [
                'Home', 'New state 2', 'End', 'New state'])
        self.assertEqual(
            exploration_stats.state_stats_mapping['New state'].to_dict(),
            stats_domain.StateStats.create_default().to_dict())
        self.assertEqual(
            exploration_stats.state_stats_mapping['New state 2'].to_dict(),
            stats_domain.StateStats.create_default().to_dict())

        # Test renaming of states.
        exploration.rename_state('New state 2', 'Renamed state')
        exploration.version += 1
        change_list = [{
            'cmd': 'rename_state',
            'old_state_name': 'New state 2',
            'new_state_name': 'Renamed state'
        }]
        stats_services.handle_stats_creation_for_new_exp_version(
            exploration.id, exploration.version, exploration.states,
            change_list)

        exploration_stats = stats_services.get_exploration_stats_by_id(
            exploration.id, exploration.version)
        self.assertEqual(exploration_stats.exp_version, 3)
        self.assertEqual(
            exploration_stats.state_stats_mapping.keys(), [
                'Home', 'End', 'Renamed state', 'New state'])

        # Test deletion of states.
        exploration.delete_state('New state')
        exploration.version += 1
        change_list = [{
            'cmd': 'delete_state',
            'state_name': 'New state'
        }]
        stats_services.handle_stats_creation_for_new_exp_version(
            exploration.id, exploration.version, exploration.states,
            change_list)

        exploration_stats = stats_services.get_exploration_stats_by_id(
            exploration.id, exploration.version)
        self.assertEqual(exploration_stats.exp_version, 4)
        self.assertEqual(
            exploration_stats.state_stats_mapping.keys(), [
                'Home', 'Renamed state', 'End'])

        # Test addition, renaming and deletion of states.
        exploration.add_states(['New state 2'])
        exploration.rename_state('New state 2', 'Renamed state 2')
        exploration.delete_state('Renamed state 2')
        exploration.version += 1
        change_list = [{
            'cmd': 'add_state',
            'state_name': 'New state 2'
        }, {
            'cmd': 'rename_state',
            'old_state_name': 'New state 2',
            'new_state_name': 'Renamed state 2'
        }, {
            'cmd': 'delete_state',
            'state_name': 'Renamed state 2'
        }]
        stats_services.handle_stats_creation_for_new_exp_version(
            exploration.id, exploration.version, exploration.states,
            change_list)

        exploration_stats = stats_services.get_exploration_stats_by_id(
            exploration.id, exploration.version)
        self.assertEqual(exploration_stats.exp_version, 5)
        self.assertEqual(
            exploration_stats.state_stats_mapping.keys(), [
                'Home', 'End', 'Renamed state'])

        # Test addition and multiple renames.
        exploration.add_states(['New state 2'])
        exploration.rename_state('New state 2', 'New state 3')
        exploration.rename_state('New state 3', 'New state 4')
        exploration.version += 1
        change_list = [{
            'cmd': 'add_state',
            'state_name': 'New state 2',
        }, {
            'cmd': 'rename_state',
            'old_state_name': 'New state 2',
            'new_state_name': 'New state 3'
        }, {
            'cmd': 'rename_state',
            'old_state_name': 'New state 3',
            'new_state_name': 'New state 4'
        }]
        stats_services.handle_stats_creation_for_new_exp_version(
            exploration.id, exploration.version, exploration.states,
            change_list)

        exploration_stats = stats_services.get_exploration_stats_by_id(
            exploration.id, exploration.version)
        self.assertEqual(exploration_stats.exp_version, 6)
        self.assertEqual(
            exploration_stats.state_stats_mapping.keys(), [
                'Home', 'New state 4', 'Renamed state', 'End'])

        # Set some values for the the stats in the ExplorationStatsModel
        # instance.
        exploration_stats_model = stats_models.ExplorationStatsModel.get_model(
            exploration.id, exploration.version)
        exploration_stats_model.num_actual_starts_v2 = 5
        exploration_stats_model.num_completions_v2 = 2
        exploration_stats_model.state_stats_mapping['New state 4'][
            'total_answers_count_v2'] = 12
        exploration_stats_model.state_stats_mapping['Home'][
            'total_hit_count_v2'] = 8
        exploration_stats_model.state_stats_mapping['Renamed state'][
            'first_hit_count_v2'] = 2
        exploration_stats_model.state_stats_mapping['End'][
            'useful_feedback_count_v2'] = 4
        exploration_stats_model.put()

        # Test deletion, addition and rename.
        exploration.delete_state('New state 4')
        exploration.add_states(['New state'])
        exploration.rename_state('New state', 'New state 4')
        exploration.version += 1
        change_list = [{
            'cmd': 'delete_state',
            'state_name': 'New state 4'
        }, {
            'cmd': 'add_state',
            'state_name': 'New state',
        }, {
            'cmd': 'rename_state',
            'old_state_name': 'New state',
            'new_state_name': 'New state 4'
        }]
        stats_services.handle_stats_creation_for_new_exp_version(
            exploration.id, exploration.version, exploration.states,
            change_list)

        exploration_stats = stats_services.get_exploration_stats_by_id(
            exploration.id, exploration.version)
        self.assertEqual(exploration_stats.exp_version, 7)
        self.assertEqual(
            exploration_stats.state_stats_mapping.keys(), [
                'Home', 'New state 4', 'Renamed state', 'End'])

        # Test the values of the stats carried over from the last version.
        self.assertEqual(exploration_stats.num_actual_starts_v2, 5)
        self.assertEqual(exploration_stats.num_completions_v2, 2)
        self.assertEqual(
            exploration_stats.state_stats_mapping['Home'].total_hit_count_v2, 8)
        self.assertEqual(
            exploration_stats.state_stats_mapping[
                'Renamed state'].first_hit_count_v2, 2)
        self.assertEqual(
            exploration_stats.state_stats_mapping[
                'End'].useful_feedback_count_v2, 4)
        # State 'New state 4' has been deleted and recreated, so it should
        # now contain default values for stats instead of the values it
        # contained in the last version.
        self.assertEqual(
            exploration_stats.state_stats_mapping[
                'New state 4'].total_answers_count_v2, 0)

    def test_get_exploration_stats_from_model(self):
        """Test the get_exploration_stats_from_model method."""
        model = stats_models.ExplorationStatsModel.get(self.stats_model_id)
        exploration_stats = stats_services.get_exploration_stats_from_model(
            model)
        self.assertEqual(exploration_stats.exp_id, 'exp_id1')
        self.assertEqual(exploration_stats.exp_version, 1)
        self.assertEqual(exploration_stats.num_starts_v1, 0)
        self.assertEqual(exploration_stats.num_starts_v2, 0)
        self.assertEqual(exploration_stats.num_actual_starts_v1, 0)
        self.assertEqual(exploration_stats.num_actual_starts_v2, 0)
        self.assertEqual(exploration_stats.num_completions_v1, 0)
        self.assertEqual(exploration_stats.num_completions_v2, 0)
        self.assertEqual(exploration_stats.state_stats_mapping, {})

    def test_get_exploration_stats_by_id(self):
        """Test the get_exploration_stats_by_id method."""
        exploration_stats = stats_services.get_exploration_stats_by_id(
            self.exp_id, self.exp_version)
        self.assertEqual(exploration_stats.exp_id, 'exp_id1')
        self.assertEqual(exploration_stats.exp_version, 1)
        self.assertEqual(exploration_stats.num_starts_v1, 0)
        self.assertEqual(exploration_stats.num_starts_v2, 0)
        self.assertEqual(exploration_stats.num_actual_starts_v1, 0)
        self.assertEqual(exploration_stats.num_actual_starts_v2, 0)
        self.assertEqual(exploration_stats.num_completions_v1, 0)
        self.assertEqual(exploration_stats.num_completions_v2, 0)
        self.assertEqual(exploration_stats.state_stats_mapping, {})

    def test_create_stats_model(self):
        """Test the create_stats_model method."""
        exploration_stats = stats_services.get_exploration_stats_by_id(
            self.exp_id, self.exp_version)
        exploration_stats.exp_version += 1
        model_id = stats_services.create_stats_model(exploration_stats)
        exploration_stats = stats_services.get_exploration_stats_by_id(
            self.exp_id, self.exp_version+1)
        self.assertEqual(exploration_stats.exp_id, 'exp_id1')
        self.assertEqual(exploration_stats.exp_version, 2)
        self.assertEqual(exploration_stats.num_starts_v1, 0)
        self.assertEqual(exploration_stats.num_starts_v2, 0)
        self.assertEqual(exploration_stats.num_actual_starts_v1, 0)
        self.assertEqual(exploration_stats.num_actual_starts_v2, 0)
        self.assertEqual(exploration_stats.num_completions_v1, 0)
        self.assertEqual(exploration_stats.num_completions_v2, 0)
        self.assertEqual(exploration_stats.state_stats_mapping, {})

        # Test create method with different state_stats_mapping.
        exploration_stats.state_stats_mapping = {
            'Home': stats_domain.StateStats.create_default()
        }
        exploration_stats.exp_version += 1
        model_id = stats_services.create_stats_model(exploration_stats)
        model = stats_models.ExplorationStatsModel.get(model_id)
        self.assertEqual(model.exp_id, 'exp_id1')
        self.assertEqual(model.exp_version, 3)
        self.assertEqual(exploration_stats.num_starts_v1, 0)
        self.assertEqual(exploration_stats.num_starts_v2, 0)
        self.assertEqual(exploration_stats.num_actual_starts_v1, 0)
        self.assertEqual(exploration_stats.num_actual_starts_v2, 0)
        self.assertEqual(exploration_stats.num_completions_v1, 0)
        self.assertEqual(exploration_stats.num_completions_v2, 0)
        self.assertEqual(
            model.state_stats_mapping, {
                'Home': {
                    'total_answers_count_v1': 0,
                    'total_answers_count_v2': 0,
                    'useful_feedback_count_v1': 0,
                    'useful_feedback_count_v2': 0,
                    'total_hit_count_v1': 0,
                    'total_hit_count_v2': 0,
                    'first_hit_count_v1': 0,
                    'first_hit_count_v2': 0,
                    'num_times_solution_viewed_v2': 0,
                    'num_completions_v1': 0,
                    'num_completions_v2': 0
                }
            })

    def test_save_stats_model_transactional(self):
        """Test the save_stats_model_transactional method."""
        exploration_stats = stats_services.get_exploration_stats_by_id(
            self.exp_id, self.exp_version)
        exploration_stats.num_starts_v2 += 15
        exploration_stats.num_actual_starts_v2 += 5
        exploration_stats.num_completions_v2 += 2
        stats_services.save_stats_model_transactional(exploration_stats)

        exploration_stats = stats_services.get_exploration_stats_by_id(
            self.exp_id, self.exp_version)
        self.assertEqual(exploration_stats.num_starts_v2, 15)
        self.assertEqual(exploration_stats.num_actual_starts_v2, 5)
        self.assertEqual(exploration_stats.num_completions_v2, 2)


class ModifiedStatisticsAggregator(stats_jobs_continuous.StatisticsAggregator):
    """A modified StatisticsAggregator that does not start a new batch
    job when the previous one has finished.
    """
    @classmethod
    def _get_batch_job_manager_class(cls):
        return ModifiedStatisticsMRJobManager

    @classmethod
    def _kickoff_batch_job_after_previous_one_ends(cls):
        pass


class ModifiedStatisticsMRJobManager(
        stats_jobs_continuous.StatisticsMRJobManager):

    @classmethod
    def _get_continuous_computation_class(cls):
        return ModifiedStatisticsAggregator


class ModifiedInteractionAnswerSummariesAggregator(
        stats_jobs_continuous.StatisticsAggregator):
    """A modified InteractionAnswerSummariesAggregator that does not start
    a new batch job when the previous one has finished.
    """
    @classmethod
    def _get_batch_job_manager_class(cls):
        return ModifiedInteractionAnswerSummariesMRJobManager

    @classmethod
    def _kickoff_batch_job_after_previous_one_ends(cls):
        pass


class ModifiedInteractionAnswerSummariesMRJobManager(
        stats_jobs_continuous.InteractionAnswerSummariesMRJobManager):

    @classmethod
    def _get_continuous_computation_class(cls):
        return ModifiedInteractionAnswerSummariesAggregator


class EventLogEntryTests(test_utils.GenericTestBase):
    """Test for the event log creation."""

    def test_create_events(self):
        """Basic test that makes sure there are no exceptions thrown."""
        event_services.StartExplorationEventHandler.record(
            'eid', 2, 'state', 'session', {}, feconf.PLAY_TYPE_NORMAL)
        event_services.MaybeLeaveExplorationEventHandler.record(
            'eid', 2, 'state', 'session', 27.2, {}, feconf.PLAY_TYPE_NORMAL)


class AnswerEventTests(test_utils.GenericTestBase):
    """Test recording new answer operations through events."""

    SESSION_ID = 'SESSION_ID'
    TIME_SPENT = 5.0
    PARAMS = {}

    def test_record_answer(self):
        self.save_new_default_exploration('eid', 'fake@user.com')
        exp = exp_services.get_exploration_by_id('eid')

        first_state_name = exp.init_state_name
        second_state_name = 'State 2'
        third_state_name = 'State 3'
        exp_services.update_exploration('fake@user.com', 'eid', [{
            'cmd': exp_domain.CMD_EDIT_STATE_PROPERTY,
            'state_name': first_state_name,
            'property_name': exp_domain.STATE_PROPERTY_INTERACTION_ID,
            'new_value': 'TextInput',
        }, {
            'cmd': exp_domain.CMD_ADD_STATE,
            'state_name': second_state_name,
        }, {
            'cmd': exp_domain.CMD_ADD_STATE,
            'state_name': third_state_name,
        }, {
            'cmd': exp_domain.CMD_EDIT_STATE_PROPERTY,
            'state_name': second_state_name,
            'property_name': exp_domain.STATE_PROPERTY_INTERACTION_ID,
            'new_value': 'TextInput',
        }, {
            'cmd': exp_domain.CMD_EDIT_STATE_PROPERTY,
            'state_name': third_state_name,
            'property_name': exp_domain.STATE_PROPERTY_INTERACTION_ID,
            'new_value': 'Continue',
        }], 'Add new state')
        exp = exp_services.get_exploration_by_id('eid')

        exp_version = exp.version

        for state_name in [first_state_name, second_state_name]:
            state_answers = stats_services.get_state_answers(
                'eid', exp_version, state_name)
            self.assertEqual(state_answers, None)

        # answer is a string
        event_services.AnswerSubmissionEventHandler.record(
            'eid', exp_version, first_state_name, 'TextInput', 0, 0,
            exp_domain.EXPLICIT_CLASSIFICATION, 'sid1', self.TIME_SPENT,
            self.PARAMS, 'answer1')
        event_services.AnswerSubmissionEventHandler.record(
            'eid', exp_version, first_state_name, 'TextInput', 0, 1,
            exp_domain.EXPLICIT_CLASSIFICATION, 'sid2', self.TIME_SPENT,
            self.PARAMS, 'answer1')
        # answer is a dict
        event_services.AnswerSubmissionEventHandler.record(
            'eid', exp_version, first_state_name, 'TextInput', 1, 0,
            exp_domain.EXPLICIT_CLASSIFICATION, 'sid1', self.TIME_SPENT,
            self.PARAMS, {'x': 1.0, 'y': 5.0})
        # answer is a number
        event_services.AnswerSubmissionEventHandler.record(
            'eid', exp_version, first_state_name, 'TextInput', 2, 0,
            exp_domain.EXPLICIT_CLASSIFICATION, 'sid1', self.TIME_SPENT,
            self.PARAMS, 10)
        # answer is a list of dicts
        event_services.AnswerSubmissionEventHandler.record(
            'eid', exp_version, first_state_name, 'TextInput', 3, 0,
            exp_domain.EXPLICIT_CLASSIFICATION, 'sid1', self.TIME_SPENT,
            self.PARAMS, [{'a': 'some', 'b': 'text'}, {'a': 1.0, 'c': 2.0}])
        # answer is a list
        event_services.AnswerSubmissionEventHandler.record(
            'eid', exp_version, second_state_name, 'TextInput', 2, 0,
            exp_domain.EXPLICIT_CLASSIFICATION, 'sid3', self.TIME_SPENT,
            self.PARAMS, [2, 4, 8])
        # answer is a unicode string
        event_services.AnswerSubmissionEventHandler.record(
            'eid', exp_version, second_state_name, 'TextInput', 1, 1,
            exp_domain.EXPLICIT_CLASSIFICATION, 'sid4', self.TIME_SPENT,
            self.PARAMS, self.UNICODE_TEST_STRING)
        # answer is None (such as for Continue)
        event_services.AnswerSubmissionEventHandler.record(
            'eid', exp_version, third_state_name, 'Continue', 1, 1,
            exp_domain.EXPLICIT_CLASSIFICATION, 'sid5', self.TIME_SPENT,
            self.PARAMS, None)

        expected_submitted_answer_list1 = [{
            'answer': 'answer1', 'time_spent_in_sec': 5.0,
            'answer_group_index': 0, 'rule_spec_index': 0,
            'classification_categorization': 'explicit', 'session_id': 'sid1',
            'interaction_id': 'TextInput', 'params': {}
        }, {
            'answer': 'answer1', 'time_spent_in_sec': 5.0,
            'answer_group_index': 0, 'rule_spec_index': 1,
            'classification_categorization': 'explicit', 'session_id': 'sid2',
            'interaction_id': 'TextInput', 'params': {}
        }, {
            'answer': {'x': 1.0, 'y': 5.0}, 'time_spent_in_sec': 5.0,
            'answer_group_index': 1, 'rule_spec_index': 0,
            'classification_categorization': 'explicit', 'session_id': 'sid1',
            'interaction_id': 'TextInput', 'params': {}
        }, {
            'answer': 10, 'time_spent_in_sec': 5.0, 'answer_group_index': 2,
            'rule_spec_index': 0, 'classification_categorization': 'explicit',
            'session_id': 'sid1', 'interaction_id': 'TextInput', 'params': {}
        }, {
            'answer': [{'a': 'some', 'b': 'text'}, {'a': 1.0, 'c': 2.0}],
            'time_spent_in_sec': 5.0, 'answer_group_index': 3,
            'rule_spec_index': 0, 'classification_categorization': 'explicit',
            'session_id': 'sid1', 'interaction_id': 'TextInput', 'params': {}
        }]
        expected_submitted_answer_list2 = [{
            'answer': [2, 4, 8], 'time_spent_in_sec': 5.0,
            'answer_group_index': 2, 'rule_spec_index': 0,
            'classification_categorization': 'explicit', 'session_id': 'sid3',
            'interaction_id': 'TextInput', 'params': {}
        }, {
            'answer': self.UNICODE_TEST_STRING, 'time_spent_in_sec': 5.0,
            'answer_group_index': 1, 'rule_spec_index': 1,
            'classification_categorization': 'explicit', 'session_id': 'sid4',
            'interaction_id': 'TextInput', 'params': {}
        }]
        expected_submitted_answer_list3 = [{
            'answer': None, 'time_spent_in_sec': 5.0, 'answer_group_index': 1,
            'rule_spec_index': 1, 'classification_categorization': 'explicit',
            'session_id': 'sid5', 'interaction_id': 'Continue', 'params': {}
        }]

        state_answers = stats_services.get_state_answers(
            'eid', exp_version, first_state_name)
        self.assertEqual(
            state_answers.get_submitted_answer_dict_list(),
            expected_submitted_answer_list1)

        state_answers = stats_services.get_state_answers(
            'eid', exp_version, second_state_name)
        self.assertEqual(
            state_answers.get_submitted_answer_dict_list(),
            expected_submitted_answer_list2)

        state_answers = stats_services.get_state_answers(
            'eid', exp_version, third_state_name)
        self.assertEqual(
            state_answers.get_submitted_answer_dict_list(),
            expected_submitted_answer_list3)


class RecordAnswerTests(test_utils.GenericTestBase):
    """Tests for functionality related to recording and retrieving answers."""

    EXP_ID = 'exp_id0'

    def setUp(self):
        super(RecordAnswerTests, self).setUp()
        self.owner_id = self.get_user_id_from_email(self.OWNER_EMAIL)
        user_services.create_new_user(self.owner_id, self.OWNER_EMAIL)
        self.signup(self.OWNER_EMAIL, self.OWNER_USERNAME)
        self.exploration = self.save_new_valid_exploration(
            self.EXP_ID, self.owner_id, end_state_name='End')

    def test_record_answer_without_retrieving_it_first(self):
        stats_services.record_answer(
            self.EXP_ID, self.exploration.version,
            self.exploration.init_state_name, 'TextInput',
            stats_domain.SubmittedAnswer(
                'first answer', 'TextInput', 0,
                0, exp_domain.EXPLICIT_CLASSIFICATION, {},
                'a_session_id_val', 1.0))

        state_answers = stats_services.get_state_answers(
            self.EXP_ID, self.exploration.version,
            self.exploration.init_state_name)
        self.assertEqual(state_answers.get_submitted_answer_dict_list(), [{
            'answer': 'first answer',
            'time_spent_in_sec': 1.0,
            'answer_group_index': 0,
            'rule_spec_index': 0,
            'classification_categorization': 'explicit',
            'session_id': 'a_session_id_val',
            'interaction_id': 'TextInput',
            'params': {}
        }])

    def test_record_and_retrieve_single_answer(self):
        state_answers = stats_services.get_state_answers(
            self.EXP_ID, self.exploration.version,
            self.exploration.init_state_name)
        self.assertIsNone(state_answers)

        stats_services.record_answer(
            self.EXP_ID, self.exploration.version,
            self.exploration.init_state_name, 'TextInput',
            stats_domain.SubmittedAnswer(
                'some text', 'TextInput', 0,
                1, exp_domain.EXPLICIT_CLASSIFICATION, {},
                'a_session_id_val', 10.0))

        state_answers = stats_services.get_state_answers(
            self.EXP_ID, self.exploration.version,
            self.exploration.init_state_name)
        self.assertEqual(state_answers.exploration_id, 'exp_id0')
        self.assertEqual(state_answers.exploration_version, 1)
        self.assertEqual(
            state_answers.state_name, feconf.DEFAULT_INIT_STATE_NAME)
        self.assertEqual(state_answers.interaction_id, 'TextInput')
        self.assertEqual(state_answers.get_submitted_answer_dict_list(), [{
            'answer': 'some text',
            'time_spent_in_sec': 10.0,
            'answer_group_index': 0,
            'rule_spec_index': 1,
            'classification_categorization': 'explicit',
            'session_id': 'a_session_id_val',
            'interaction_id': 'TextInput',
            'params': {}
        }])

    def test_record_and_retrieve_single_answer_with_preexisting_entry(self):
        stats_services.record_answer(
            self.EXP_ID, self.exploration.version,
            self.exploration.init_state_name, 'TextInput',
            stats_domain.SubmittedAnswer(
                'first answer', 'TextInput', 0,
                0, exp_domain.EXPLICIT_CLASSIFICATION, {},
                'a_session_id_val', 1.0))

        state_answers = stats_services.get_state_answers(
            self.EXP_ID, self.exploration.version,
            self.exploration.init_state_name)
        self.assertEqual(state_answers.get_submitted_answer_dict_list(), [{
            'answer': 'first answer',
            'time_spent_in_sec': 1.0,
            'answer_group_index': 0,
            'rule_spec_index': 0,
            'classification_categorization': 'explicit',
            'session_id': 'a_session_id_val',
            'interaction_id': 'TextInput',
            'params': {}
        }])

        stats_services.record_answer(
            self.EXP_ID, self.exploration.version,
            self.exploration.init_state_name, 'TextInput',
            stats_domain.SubmittedAnswer(
                'some text', 'TextInput', 0,
                1, exp_domain.EXPLICIT_CLASSIFICATION, {},
                'a_session_id_val', 10.0))

        state_answers = stats_services.get_state_answers(
            self.EXP_ID, self.exploration.version,
            self.exploration.init_state_name)
        self.assertEqual(state_answers.exploration_id, 'exp_id0')
        self.assertEqual(state_answers.exploration_version, 1)
        self.assertEqual(
            state_answers.state_name, feconf.DEFAULT_INIT_STATE_NAME)
        self.assertEqual(state_answers.interaction_id, 'TextInput')
        self.assertEqual(state_answers.get_submitted_answer_dict_list(), [{
            'answer': 'first answer',
            'time_spent_in_sec': 1.0,
            'answer_group_index': 0,
            'rule_spec_index': 0,
            'classification_categorization': 'explicit',
            'session_id': 'a_session_id_val',
            'interaction_id': 'TextInput',
            'params': {}
        }, {
            'answer': 'some text',
            'time_spent_in_sec': 10.0,
            'answer_group_index': 0,
            'rule_spec_index': 1,
            'classification_categorization': 'explicit',
            'session_id': 'a_session_id_val',
            'interaction_id': 'TextInput',
            'params': {}
        }])

    def test_record_many_answers(self):
        state_answers = stats_services.get_state_answers(
            self.EXP_ID, self.exploration.version,
            self.exploration.init_state_name)
        self.assertIsNone(state_answers)

        submitted_answer_list = [
            stats_domain.SubmittedAnswer(
                'answer a', 'TextInput', 0, 1,
                exp_domain.EXPLICIT_CLASSIFICATION, {}, 'session_id_v', 10.0),
            stats_domain.SubmittedAnswer(
                'answer ccc', 'TextInput', 1, 1,
                exp_domain.EXPLICIT_CLASSIFICATION, {}, 'session_id_v', 3.0),
            stats_domain.SubmittedAnswer(
                'answer bbbbb', 'TextInput', 1, 0,
                exp_domain.EXPLICIT_CLASSIFICATION, {}, 'session_id_v', 7.5),
        ]
        stats_services.record_answers(
            self.EXP_ID, self.exploration.version,
            self.exploration.init_state_name, 'TextInput',
            submitted_answer_list)

        # The order of the answers returned depends on the size of the answers.
        state_answers = stats_services.get_state_answers(
            self.EXP_ID, self.exploration.version,
            self.exploration.init_state_name)
        self.assertEqual(state_answers.exploration_id, 'exp_id0')
        self.assertEqual(state_answers.exploration_version, 1)
        self.assertEqual(
            state_answers.state_name, feconf.DEFAULT_INIT_STATE_NAME)
        self.assertEqual(state_answers.interaction_id, 'TextInput')
        self.assertEqual(state_answers.get_submitted_answer_dict_list(), [{
            'answer': 'answer a',
            'time_spent_in_sec': 10.0,
            'answer_group_index': 0,
            'rule_spec_index': 1,
            'classification_categorization': 'explicit',
            'session_id': 'session_id_v',
            'interaction_id': 'TextInput',
            'params': {}
        }, {
            'answer': 'answer ccc',
            'time_spent_in_sec': 3.0,
            'answer_group_index': 1,
            'rule_spec_index': 1,
            'classification_categorization': 'explicit',
            'session_id': 'session_id_v',
            'interaction_id': 'TextInput',
            'params': {}
        }, {
            'answer': 'answer bbbbb',
            'time_spent_in_sec': 7.5,
            'answer_group_index': 1,
            'rule_spec_index': 0,
            'classification_categorization': 'explicit',
            'session_id': 'session_id_v',
            'interaction_id': 'TextInput',
            'params': {}
        }])

    def test_record_answers_exceeding_one_shard(self):
        # Use a smaller max answer list size so less answers are needed to
        # exceed a shard.
        with self.swap(
            stats_models.StateAnswersModel, '_MAX_ANSWER_LIST_BYTE_SIZE',
            100000):
            state_answers = stats_services.get_state_answers(
                self.EXP_ID, self.exploration.version,
                self.exploration.init_state_name)
            self.assertIsNone(state_answers)

            submitted_answer_list = [
                stats_domain.SubmittedAnswer(
                    'answer a', 'TextInput', 0, 1,
                    exp_domain.EXPLICIT_CLASSIFICATION, {}, 'session_id_v',
                    10.0),
                stats_domain.SubmittedAnswer(
                    'answer ccc', 'TextInput', 1, 1,
                    exp_domain.EXPLICIT_CLASSIFICATION, {}, 'session_id_v',
                    3.0),
                stats_domain.SubmittedAnswer(
                    'answer bbbbb', 'TextInput', 1, 0,
                    exp_domain.EXPLICIT_CLASSIFICATION, {}, 'session_id_v',
                    7.5),
            ]
            stats_services.record_answers(
                self.EXP_ID, self.exploration.version,
                self.exploration.init_state_name, 'TextInput',
                submitted_answer_list * 200)

            # Verify that more than 1 shard was stored. The index shard
            # (shard_id 0) is not included in the shard count.
            master_model = stats_models.StateAnswersModel.get_master_model(
                self.exploration.id, self.exploration.version,
                self.exploration.init_state_name)
            self.assertGreater(master_model.shard_count, 0)

            # The order of the answers returned depends on the size of the
            # answers.
            state_answers = stats_services.get_state_answers(
                self.EXP_ID, self.exploration.version,
                self.exploration.init_state_name)
            self.assertEqual(state_answers.exploration_id, 'exp_id0')
            self.assertEqual(state_answers.exploration_version, 1)
            self.assertEqual(
                state_answers.state_name, feconf.DEFAULT_INIT_STATE_NAME)
            self.assertEqual(state_answers.interaction_id, 'TextInput')
            self.assertEqual(
                len(state_answers.get_submitted_answer_dict_list()), 600)

    def test_record_many_answers_with_preexisting_entry(self):
        stats_services.record_answer(
            self.EXP_ID, self.exploration.version,
            self.exploration.init_state_name, 'TextInput',
            stats_domain.SubmittedAnswer(
                '1 answer', 'TextInput', 0,
                0, exp_domain.EXPLICIT_CLASSIFICATION, {},
                'a_session_id_val', 1.0))

        state_answers = stats_services.get_state_answers(
            self.EXP_ID, self.exploration.version,
            self.exploration.init_state_name)
        self.assertEqual(state_answers.get_submitted_answer_dict_list(), [{
            'answer': '1 answer',
            'time_spent_in_sec': 1.0,
            'answer_group_index': 0,
            'rule_spec_index': 0,
            'classification_categorization': 'explicit',
            'session_id': 'a_session_id_val',
            'interaction_id': 'TextInput',
            'params': {}
        }])

        submitted_answer_list = [
            stats_domain.SubmittedAnswer(
                'answer aaa', 'TextInput', 0, 1,
                exp_domain.EXPLICIT_CLASSIFICATION, {}, 'session_id_v', 10.0),
            stats_domain.SubmittedAnswer(
                'answer ccccc', 'TextInput', 1, 1,
                exp_domain.EXPLICIT_CLASSIFICATION, {}, 'session_id_v', 3.0),
            stats_domain.SubmittedAnswer(
                'answer bbbbbbb', 'TextInput', 1, 0,
                exp_domain.EXPLICIT_CLASSIFICATION, {}, 'session_id_v', 7.5),
        ]
        stats_services.record_answers(
            self.EXP_ID, self.exploration.version,
            self.exploration.init_state_name, 'TextInput',
            submitted_answer_list)

        # The order of the answers returned depends on the size of the answers.
        state_answers = stats_services.get_state_answers(
            self.EXP_ID, self.exploration.version,
            self.exploration.init_state_name)
        self.assertEqual(state_answers.exploration_id, 'exp_id0')
        self.assertEqual(state_answers.exploration_version, 1)
        self.assertEqual(
            state_answers.state_name, feconf.DEFAULT_INIT_STATE_NAME)
        self.assertEqual(state_answers.interaction_id, 'TextInput')
        self.assertEqual(state_answers.get_submitted_answer_dict_list(), [{
            'answer': '1 answer',
            'time_spent_in_sec': 1.0,
            'answer_group_index': 0,
            'rule_spec_index': 0,
            'classification_categorization': 'explicit',
            'session_id': 'a_session_id_val',
            'interaction_id': 'TextInput',
            'params': {}
        }, {
            'answer': 'answer aaa',
            'time_spent_in_sec': 10.0,
            'answer_group_index': 0,
            'rule_spec_index': 1,
            'classification_categorization': 'explicit',
            'session_id': 'session_id_v',
            'interaction_id': 'TextInput',
            'params': {}
        }, {
            'answer': 'answer ccccc',
            'time_spent_in_sec': 3.0,
            'answer_group_index': 1,
            'rule_spec_index': 1,
            'classification_categorization': 'explicit',
            'session_id': 'session_id_v',
            'interaction_id': 'TextInput',
            'params': {}
        }, {
            'answer': 'answer bbbbbbb',
            'time_spent_in_sec': 7.5,
            'answer_group_index': 1,
            'rule_spec_index': 0,
            'classification_categorization': 'explicit',
            'session_id': 'session_id_v',
            'interaction_id': 'TextInput',
            'params': {}
        }])


class SampleAnswerTests(test_utils.GenericTestBase):
    """Tests for functionality related to retrieving sample answers."""

    EXP_ID = 'exp_id0'

    def setUp(self):
        super(SampleAnswerTests, self).setUp()
        self.owner_id = self.get_user_id_from_email(self.OWNER_EMAIL)
        user_services.create_new_user(self.owner_id, self.OWNER_EMAIL)
        self.signup(self.OWNER_EMAIL, self.OWNER_USERNAME)
        self.exploration = self.save_new_valid_exploration(
            self.EXP_ID, self.owner_id, end_state_name='End')

    def test_at_most_100_answers_returned_even_if_there_are_lots(self):
        submitted_answer_list = [
            stats_domain.SubmittedAnswer(
                'answer a', 'TextInput', 0, 1,
                exp_domain.EXPLICIT_CLASSIFICATION, {}, 'session_id_v', 10.0),
            stats_domain.SubmittedAnswer(
                'answer ccc', 'TextInput', 1, 1,
                exp_domain.EXPLICIT_CLASSIFICATION, {}, 'session_id_v', 3.0),
            stats_domain.SubmittedAnswer(
                'answer bbbbb', 'TextInput', 1, 0,
                exp_domain.EXPLICIT_CLASSIFICATION, {}, 'session_id_v', 7.5),
        ]
        # Record 600 answers.
        stats_services.record_answers(
            self.EXP_ID, self.exploration.version,
            self.exploration.init_state_name, 'TextInput',
            submitted_answer_list * 200)

        sample_answers = stats_services.get_sample_answers(
            self.EXP_ID, self.exploration.version,
            self.exploration.init_state_name)
        self.assertEqual(len(sample_answers), 100)

    def test_exactly_100_answers_returned_if_main_shard_has_100_answers(self):
        submitted_answer_list = [
            stats_domain.SubmittedAnswer(
                'answer a', 'TextInput', 0, 1,
                exp_domain.EXPLICIT_CLASSIFICATION, {}, 'session_id_v', 10.0)
        ]
        # Record 100 answers.
        stats_services.record_answers(
            self.EXP_ID, self.exploration.version,
            self.exploration.init_state_name, 'TextInput',
            submitted_answer_list * 100)

        sample_answers = stats_services.get_sample_answers(
            self.EXP_ID, self.exploration.version,
            self.exploration.init_state_name)
        self.assertEqual(sample_answers, ['answer a'] * 100)

    def test_all_answers_returned_if_main_shard_has_few_answers(self):
        submitted_answer_list = [
            stats_domain.SubmittedAnswer(
                'answer a', 'TextInput', 0, 1,
                exp_domain.EXPLICIT_CLASSIFICATION, {}, 'session_id_v', 10.0),
            stats_domain.SubmittedAnswer(
                'answer bbbbb', 'TextInput', 1, 0,
                exp_domain.EXPLICIT_CLASSIFICATION, {}, 'session_id_v', 7.5),
        ]
        # Record 2 answers.
        stats_services.record_answers(
            self.EXP_ID, self.exploration.version,
            self.exploration.init_state_name, 'TextInput',
            submitted_answer_list)

        sample_answers = stats_services.get_sample_answers(
            self.EXP_ID, self.exploration.version,
            self.exploration.init_state_name)
        self.assertEqual(sample_answers, ['answer a', 'answer bbbbb'])

    def test_only_sample_answers_in_main_shard_returned(self):
        # Use a smaller max answer list size so fewer answers are needed to
        # exceed a shard.
        with self.swap(
            stats_models.StateAnswersModel, '_MAX_ANSWER_LIST_BYTE_SIZE',
            15000):
            state_answers = stats_services.get_state_answers(
                self.EXP_ID, self.exploration.version,
                self.exploration.init_state_name)
            self.assertIsNone(state_answers)

            submitted_answer_list = [
                stats_domain.SubmittedAnswer(
                    'answer ccc', 'TextInput', 1, 1,
                    exp_domain.EXPLICIT_CLASSIFICATION, {}, 'session_id_v',
                    3.0),
            ]
            stats_services.record_answers(
                self.EXP_ID, self.exploration.version,
                self.exploration.init_state_name, 'TextInput',
                submitted_answer_list * 100)

        # Verify more than 1 shard was stored. The index shard (shard_id 0)
        # is not included in the shard count. Since a total of 100 answers were
        # submitted, there must therefore be fewer than 100 answers in the
        # index shard.
        model = stats_models.StateAnswersModel.get('%s:%s:%s:%s' % (
            self.exploration.id, str(self.exploration.version),
            self.exploration.init_state_name, '0'))
        self.assertEqual(model.shard_count, 1)

        # Verify that the list of sample answers returned contains fewer than
        # 100 answers, although a total of 100 answers were submitted.
        sample_answers = stats_services.get_sample_answers(
            self.EXP_ID, self.exploration.version,
            self.exploration.init_state_name)
        self.assertLess(len(sample_answers), 100)


# TODO(bhenning): Either add tests for multiple visualizations for one state or
# disallow stats from having multiple visualizations (no interactions currently
# seem to use more than one visualization ID).

# TODO(bhenning): Add tests for each possible visualization
# (TopAnswersByCategorization is not currently used yet by any interactions).
class AnswerVisualizationsTests(test_utils.GenericTestBase):
    """Tests for functionality related to retrieving visualization information
    for answers.
    """
    ALL_CC_MANAGERS_FOR_TESTS = [ModifiedStatisticsAggregator]
    INIT_STATE_NAME = feconf.DEFAULT_INIT_STATE_NAME
    TEXT_INPUT_EXP_ID = 'exp_id0'
    SET_INPUT_EXP_ID = 'exp_id1'
    DEFAULT_EXP_ID = 'exp_id2'
    NEW_STATE_NAME = 'new state'

    def _get_swap_context(self):
        return self.swap(
            jobs_registry, 'ALL_CONTINUOUS_COMPUTATION_MANAGERS',
            self.ALL_CC_MANAGERS_FOR_TESTS)

    def _get_visualizations(
            self, exp_id=TEXT_INPUT_EXP_ID, state_name=INIT_STATE_NAME):
        exploration = exp_services.get_exploration_by_id(exp_id)
        init_state = exploration.states[state_name]
        return stats_services.get_visualizations_info(
            exp_id, state_name, init_state.interaction.id)

    def _record_answer(
            self, answer, exp_id=TEXT_INPUT_EXP_ID, state_name=INIT_STATE_NAME):
        exploration = exp_services.get_exploration_by_id(exp_id)
        interaction_id = exploration.states[state_name].interaction.id
        event_services.AnswerSubmissionEventHandler.record(
            exp_id, exploration.version, state_name, interaction_id, 0, 0,
            exp_domain.EXPLICIT_CLASSIFICATION, 'sid1', 10.0, {}, answer)

    def _run_answer_summaries_aggregator(self):
        ModifiedInteractionAnswerSummariesAggregator.start_computation()
        self.assertEqual(
            self.count_jobs_in_taskqueue(
                taskqueue_services.QUEUE_NAME_CONTINUOUS_JOBS), 1)
        self.process_and_flush_pending_tasks()
        self.assertEqual(
            self.count_jobs_in_taskqueue(
                taskqueue_services.QUEUE_NAME_CONTINUOUS_JOBS), 0)

    def _rerun_answer_summaries_aggregator(self):
        ModifiedInteractionAnswerSummariesAggregator.stop_computation('a')
        self._run_answer_summaries_aggregator()

    def _rename_state(
            self, new_state_name, exp_id=TEXT_INPUT_EXP_ID,
            state_name=INIT_STATE_NAME):
        exp_services.update_exploration(self.owner_id, exp_id, [{
            'cmd': exp_domain.CMD_RENAME_STATE,
            'old_state_name': state_name,
            'new_state_name': new_state_name
        }], 'Update state name')

    def _change_state_interaction_id(
            self, interaction_id, exp_id=TEXT_INPUT_EXP_ID,
            state_name=INIT_STATE_NAME):
        exp_services.update_exploration(self.owner_id, exp_id, [{
            'cmd': exp_domain.CMD_EDIT_STATE_PROPERTY,
            'state_name': state_name,
            'property_name': exp_domain.STATE_PROPERTY_INTERACTION_ID,
            'new_value': interaction_id
        }], 'Update state interaction ID')

    def _change_state_content(
            self, new_content, exp_id=TEXT_INPUT_EXP_ID,
            state_name=INIT_STATE_NAME):
        exp_services.update_exploration(self.owner_id, exp_id, [{
            'cmd': exp_domain.CMD_EDIT_STATE_PROPERTY,
            'state_name': state_name,
            'property_name': exp_domain.STATE_PROPERTY_CONTENT,
            'new_value': {
                'html': new_content,
                'audio_translations': {},
            }
        }], 'Change content description')

    def setUp(self):
        super(AnswerVisualizationsTests, self).setUp()
        self.owner_id = self.get_user_id_from_email(self.OWNER_EMAIL)
        user_services.create_new_user(self.owner_id, self.OWNER_EMAIL)
        self.signup(self.OWNER_EMAIL, self.OWNER_USERNAME)
        self.save_new_valid_exploration(
            self.TEXT_INPUT_EXP_ID, self.owner_id, end_state_name='End')
        self.save_new_valid_exploration(
            self.SET_INPUT_EXP_ID, self.owner_id, end_state_name='End',
            interaction_id='SetInput')
        self.save_new_default_exploration(self.DEFAULT_EXP_ID, self.owner_id)

    def test_no_vis_info_for_exp_with_no_interaction_id(self):
        with self._get_swap_context():
            visualizations = self._get_visualizations(
                exp_id=self.DEFAULT_EXP_ID)
            self.assertEqual(visualizations, [])

    def test_no_vis_info_for_exp_with_no_answers_no_calculations(self):
        with self._get_swap_context():
            visualizations = self._get_visualizations()
            self.assertEqual(visualizations, [])

    def test_no_vis_info_for_exp_with_answer_no_completed_calculations(self):
        with self._get_swap_context():
            self._record_answer('Answer A')
            visualizations = self._get_visualizations()
            self.assertEqual(visualizations, [])

    def test_no_vis_info_for_exp_with_no_answers_but_with_calculations(self):
        with self._get_swap_context():
            self._run_answer_summaries_aggregator()
            visualizations = self._get_visualizations()
            self.assertEqual(visualizations, [])

    def test_has_vis_info_options_for_text_input_interaction(self):
        with self._get_swap_context():
            self._record_answer('Answer A')
            self._run_answer_summaries_aggregator()
            visualizations = self._get_visualizations()
            self.assertEqual(len(visualizations), 1)

            visualization = visualizations[0]
            self.assertEqual(
<<<<<<< HEAD
                visualization['options']['column_headers'],
                ['Answer', 'Count', 'has specific feedback?'])
=======
                visualization['options']['column_headers'], ['Answer', 'Count'])
>>>>>>> cd36696b
            self.assertIn('Top', visualization['options']['title'])

    def test_has_vis_info_for_exp_with_answer_for_one_calculation(self):
        with self._get_swap_context():
            self._record_answer('Answer A')
            self._run_answer_summaries_aggregator()
            visualizations = self._get_visualizations()
            self.assertEqual(len(visualizations), 1)

            visualization = visualizations[0]
            self.assertEqual(visualization['id'], 'FrequencyTable')
            self.assertEqual(visualization['data'], [{
                'answer': 'Answer A',
                'frequency': 1
            }])

    def test_has_vis_info_for_exp_with_many_answers_for_one_calculation(self):
        with self._get_swap_context():
            self._record_answer('Answer A')
            self._record_answer('Answer A')
            self._record_answer('Answer C')
            self._record_answer('Answer B')
            self._record_answer('Answer A')
            self._run_answer_summaries_aggregator()
            visualizations = self._get_visualizations()
            self.assertEqual(len(visualizations), 1)

            visualization = visualizations[0]
            self.assertEqual(visualization['id'], 'FrequencyTable')
            # Ties will appear in same order they are submitted in.
            self.assertEqual(visualization['data'], [{
                'answer': 'Answer A',
                'frequency': 3
            }, {
                'answer': 'Answer C',
                'frequency': 1
            }, {
                'answer': 'Answer B',
                'frequency': 1
            }])

    def test_has_vis_info_for_each_calculation_for_multi_calc_exp(self):
        with self._get_swap_context():
            self._record_answer(['A', 'B'], exp_id=self.SET_INPUT_EXP_ID)
            self._record_answer(['C', 'A'], exp_id=self.SET_INPUT_EXP_ID)
            self._record_answer(['A', 'B'], exp_id=self.SET_INPUT_EXP_ID)
            self._record_answer(['A'], exp_id=self.SET_INPUT_EXP_ID)
            self._record_answer(['A'], exp_id=self.SET_INPUT_EXP_ID)
            self._record_answer(['A', 'B'], exp_id=self.SET_INPUT_EXP_ID)
            self._run_answer_summaries_aggregator()
            visualizations = sorted(
                self._get_visualizations(exp_id=self.SET_INPUT_EXP_ID),
                key=operator.itemgetter('data'))
            self.assertEqual(len(visualizations), 2)

            # Use options to distinguish between the two visualizations, since
            # both are FrequencyTable.
            top_answers_visualization = visualizations[0]
            self.assertEqual(top_answers_visualization['id'], 'FrequencyTable')
            self.assertEqual(
                top_answers_visualization['options']['column_headers'],
<<<<<<< HEAD
                ['Answer', 'Count', 'has specific feedback?'])
=======
                ['Answer', 'Count'])
>>>>>>> cd36696b
            self.assertEqual(top_answers_visualization['data'], [{
                'answer': ['A', 'B'],
                'frequency': 3
            }, {
                'answer': ['A'],
                'frequency': 2
            }, {
                'answer': ['C', 'A'],
                'frequency': 1
            }])

            common_elements_visualization = visualizations[1]
            self.assertEqual(
                common_elements_visualization['id'], 'FrequencyTable')
            self.assertEqual(
                common_elements_visualization['options']['column_headers'],
<<<<<<< HEAD
                ['Element', 'Count', 'has specific feedback?'])
=======
                ['Element', 'Count'])
>>>>>>> cd36696b

            common_visualization_data = (
                common_elements_visualization['data'])
            self.assertEqual(common_visualization_data, [{
                'answer': 'A',
                'frequency': 6
            }, {
                'answer': 'B',
                'frequency': 3
            }, {
                'answer': 'C',
                'frequency': 1
            }])

    def test_retrieves_latest_vis_info_with_rounds_of_calculations(self):
        with self._get_swap_context():
            self._record_answer('Answer A')
            self._record_answer('Answer C')
            self._run_answer_summaries_aggregator()

            # Submit a new answer and run the aggregator again.
            self._record_answer('Answer A')
            self._rerun_answer_summaries_aggregator()
            visualizations = self._get_visualizations()
            self.assertEqual(len(visualizations), 1)

            visualization = visualizations[0]
            # The latest data should include all submitted answers.
            self.assertEqual(visualization['data'], [{
                'answer': 'Answer A',
                'frequency': 2
            }, {
                'answer': 'Answer C',
                'frequency': 1
            }])

    def test_retrieves_vis_info_across_multiple_exploration_versions(self):
        with self._get_swap_context():
            self._record_answer('Answer A')
            self._record_answer('Answer B')

            # Change the exploration version and submit a new answer.
            self._change_state_content('New content')
            self._record_answer('Answer A')

            self._run_answer_summaries_aggregator()
            visualizations = self._get_visualizations()
            self.assertEqual(len(visualizations), 1)

            visualization = visualizations[0]
            # The latest data should include all submitted answers.
            self.assertEqual(visualization['data'], [{
                'answer': 'Answer A',
                'frequency': 2
            }, {
                'answer': 'Answer B',
                'frequency': 1
            }])

    def test_no_vis_info_for_exp_with_new_state_name_before_calculations(self):
        with self._get_swap_context():
            self._record_answer('Answer A')
            self._rename_state(self.NEW_STATE_NAME)
            self._run_answer_summaries_aggregator()

            visualizations = self._get_visualizations(
                state_name=self.NEW_STATE_NAME)

            self.assertEqual(visualizations, [])

    def test_no_vis_info_for_exp_with_new_state_name_after_calculations(self):
        with self._get_swap_context():
            self._record_answer('Answer A')
            self._run_answer_summaries_aggregator()
            self._rename_state(self.NEW_STATE_NAME)

            visualizations = self._get_visualizations(
                state_name=self.NEW_STATE_NAME)

            self.assertEqual(visualizations, [])

    def test_no_vis_info_for_exp_with_new_interaction_before_calculations(self):
        with self._get_swap_context():
            self._record_answer('Answer A')
            self._change_state_interaction_id('SetInput')
            self._run_answer_summaries_aggregator()

            visualizations = self._get_visualizations()

            self.assertEqual(visualizations, [])

    def test_no_vis_info_for_exp_with_new_interaction_after_calculations(self):
        with self._get_swap_context():
            self._record_answer('Answer A')
            self._run_answer_summaries_aggregator()
            self._change_state_interaction_id('SetInput')

            visualizations = self._get_visualizations()

            self.assertEqual(visualizations, [])<|MERGE_RESOLUTION|>--- conflicted
+++ resolved
@@ -1232,12 +1232,7 @@
 
             visualization = visualizations[0]
             self.assertEqual(
-<<<<<<< HEAD
-                visualization['options']['column_headers'],
-                ['Answer', 'Count', 'has specific feedback?'])
-=======
                 visualization['options']['column_headers'], ['Answer', 'Count'])
->>>>>>> cd36696b
             self.assertIn('Top', visualization['options']['title'])
 
     def test_has_vis_info_for_exp_with_answer_for_one_calculation(self):
@@ -1299,11 +1294,7 @@
             self.assertEqual(top_answers_visualization['id'], 'FrequencyTable')
             self.assertEqual(
                 top_answers_visualization['options']['column_headers'],
-<<<<<<< HEAD
-                ['Answer', 'Count', 'has specific feedback?'])
-=======
                 ['Answer', 'Count'])
->>>>>>> cd36696b
             self.assertEqual(top_answers_visualization['data'], [{
                 'answer': ['A', 'B'],
                 'frequency': 3
@@ -1320,11 +1311,7 @@
                 common_elements_visualization['id'], 'FrequencyTable')
             self.assertEqual(
                 common_elements_visualization['options']['column_headers'],
-<<<<<<< HEAD
-                ['Element', 'Count', 'has specific feedback?'])
-=======
                 ['Element', 'Count'])
->>>>>>> cd36696b
 
             common_visualization_data = (
                 common_elements_visualization['data'])
