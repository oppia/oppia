# coding: utf-8
#
# Copyright 2014 The Oppia Authors. All Rights Reserved.
#
# Licensed under the Apache License, Version 2.0 (the "License");
# you may not use this file except in compliance with the License.
# You may obtain a copy of the License at
#
#      http://www.apache.org/licenses/LICENSE-2.0
#
# Unless required by applicable law or agreed to in writing, software
# distributed under the License is distributed on an "AS-IS" BASIS,
# WITHOUT WARRANTIES OR CONDITIONS OF ANY KIND, either express or implied.
# See the License for the specific language governing permissions and
# limitations under the License.

import operator
import os

from core import jobs_registry
from core.domain import event_services
from core.domain import exp_domain
from core.domain import exp_services
from core.domain import stats_domain
from core.domain import stats_jobs_continuous
from core.domain import stats_services
from core.domain import user_services
from core.platform import models
from core.platform.taskqueue import gae_taskqueue_services as taskqueue_services
from core.tests import test_utils
import feconf
import utils

(stats_models,) = models.Registry.import_models([models.NAMES.statistics])


class StatisticsServicesTest(test_utils.GenericTestBase):
    """Test the helper functions and methods defined in the stats_services
    module.
    """

    def setUp(self):
        super(StatisticsServicesTest, self).setUp()
        self.exp_id = 'exp_id1'
        self.exp_version = 1
        self.stats_model_id = (
            stats_models.ExplorationStatsModel.create(
                'exp_id1', 1, 0, 0, 0, 0, 0, 0, {}))
<<<<<<< HEAD
        stats_models.ExplorationIssuesModel.create(self.exp_id, [])
        self.playthrough_id = stats_models.PlaythroughModel.create(
            'exp_id1', 1, 'EarlyQuit', {}, [], True)
=======
        stats_models.ExplorationIssuesModel.create(
            self.exp_id, self.exp_version, [])
>>>>>>> b00ad881

    def test_update_stats_method(self):
        """Test the update_stats method."""
        exploration_stats = stats_services.get_exploration_stats_by_id(
            'exp_id1', 1)
        exploration_stats.state_stats_mapping = {
            'Home': stats_domain.StateStats.create_default()
        }
        stats_services.save_stats_model_transactional(exploration_stats)

        # Pass in exploration start event to stats model created in setup
        # function.
        aggregated_stats = {
            'num_starts': 1,
            'num_actual_starts': 1,
            'num_completions': 1,
            'state_stats_mapping': {
                'Home': {
                    'total_hit_count': 1,
                    'first_hit_count': 1,
                    'total_answers_count': 1,
                    'useful_feedback_count': 1,
                    'num_times_solution_viewed': 1,
                    'num_completions': 1
                }
            }
        }

        stats_services.update_stats(
            'exp_id1', 1, aggregated_stats)
        exploration_stats = stats_services.get_exploration_stats_by_id(
            'exp_id1', 1)
        self.assertEqual(exploration_stats.num_starts_v2, 1)
        self.assertEqual(exploration_stats.num_actual_starts_v2, 1)
        self.assertEqual(exploration_stats.num_completions_v2, 1)
        self.assertEqual(
            exploration_stats.state_stats_mapping[
                'Home'].total_hit_count_v2, 1)
        self.assertEqual(
            exploration_stats.state_stats_mapping[
                'Home'].first_hit_count_v2, 1)
        self.assertEqual(
            exploration_stats.state_stats_mapping[
                'Home'].total_answers_count_v2, 1)
        self.assertEqual(
            exploration_stats.state_stats_mapping[
                'Home'].useful_feedback_count_v2, 1)
        self.assertEqual(
            exploration_stats.state_stats_mapping[
                'Home'].num_completions_v2, 1)
        self.assertEqual(
            exploration_stats.state_stats_mapping[
                'Home'].num_times_solution_viewed_v2, 1)

    def test_calls_to_stats_methods(self):
        """Test that calls are being made to the
        handle_stats_creation_for_new_exp_version and
        handle_stats_creation_for_new_exploration methods when an exploration is
        created or updated.
        """
        # Initialize call counters.
        stats_for_new_exploration_log = test_utils.CallCounter(
            stats_services.handle_stats_creation_for_new_exploration)
        stats_for_new_exp_version_log = test_utils.CallCounter(
            stats_services.handle_stats_creation_for_new_exp_version)

        # Create exploration object in datastore.
        exp_id = 'exp_id'
        test_exp_filepath = os.path.join(
            feconf.TESTS_DATA_DIR, 'string_classifier_test.yaml')
        yaml_content = utils.get_file_contents(test_exp_filepath)
        assets_list = []
        with self.swap(
            stats_services, 'handle_stats_creation_for_new_exploration',
            stats_for_new_exploration_log):
            exp_services.save_new_exploration_from_yaml_and_assets(
                feconf.SYSTEM_COMMITTER_ID, yaml_content, exp_id,
                assets_list)

        # Now, the stats creation for new explorations method will be called
        # once and stats creation for new exploration version won't be called.
        self.assertEqual(stats_for_new_exploration_log.times_called, 1)
        self.assertEqual(stats_for_new_exp_version_log.times_called, 0)

        # Update exploration by adding a state.
        change_list = [{
            'cmd': 'add_state',
            'state_name': 'New state'
        }]
        with self.swap(
            stats_services, 'handle_stats_creation_for_new_exp_version',
            stats_for_new_exp_version_log):
            exp_services.update_exploration(
                feconf.SYSTEM_COMMITTER_ID, exp_id, change_list, '')

        # Now, the stats creation for new explorations method will be called
        # once and stats creation for new exploration version will also be
        # called once.
        self.assertEqual(stats_for_new_exploration_log.times_called, 1)
        self.assertEqual(stats_for_new_exp_version_log.times_called, 1)

    def test_handle_stats_creation_for_new_exploration(self):
        """Test the handle_stats_creation_for_new_exploration method."""
        # Create exploration object in datastore.
        exp_id = 'exp_id'
        test_exp_filepath = os.path.join(
            feconf.TESTS_DATA_DIR, 'string_classifier_test.yaml')
        yaml_content = utils.get_file_contents(test_exp_filepath)
        assets_list = []
        exp_services.save_new_exploration_from_yaml_and_assets(
            feconf.SYSTEM_COMMITTER_ID, yaml_content, exp_id,
            assets_list)
        exploration = exp_services.get_exploration_by_id(exp_id)

        stats_services.handle_stats_creation_for_new_exploration(
            exploration.id, exploration.version, exploration.states)

        exploration_stats = stats_services.get_exploration_stats_by_id(
            exploration.id, exploration.version)
        self.assertEqual(exploration_stats.exp_id, exp_id)
        self.assertEqual(exploration_stats.exp_version, 1)
        self.assertEqual(exploration_stats.num_starts_v1, 0)
        self.assertEqual(exploration_stats.num_starts_v2, 0)
        self.assertEqual(exploration_stats.num_actual_starts_v1, 0)
        self.assertEqual(exploration_stats.num_actual_starts_v2, 0)
        self.assertEqual(exploration_stats.num_completions_v1, 0)
        self.assertEqual(exploration_stats.num_completions_v2, 0)
        self.assertEqual(
            exploration_stats.state_stats_mapping.keys(), ['Home', 'End'])

    def test_handle_stats_creation_for_new_exp_version(self):
        """Test the handle_stats_creation_for_new_exp_version method."""
        # Create exploration object in datastore.
        exp_id = 'exp_id'
        test_exp_filepath = os.path.join(
            feconf.TESTS_DATA_DIR, 'string_classifier_test.yaml')
        yaml_content = utils.get_file_contents(test_exp_filepath)
        assets_list = []
        exp_services.save_new_exploration_from_yaml_and_assets(
            feconf.SYSTEM_COMMITTER_ID, yaml_content, exp_id,
            assets_list)
        exploration = exp_services.get_exploration_by_id(exp_id)

        # Test addition of states.
        exploration.add_states(['New state', 'New state 2'])
        exploration.version += 1
        change_list = [{
            'cmd': 'add_state',
            'state_name': 'New state',
        }, {
            'cmd': 'add_state',
            'state_name': 'New state 2'
        }]
        stats_services.handle_stats_creation_for_new_exp_version(
            exploration.id, exploration.version, exploration.states,
            change_list)

        exploration_stats = stats_services.get_exploration_stats_by_id(
            exploration.id, exploration.version)
        self.assertEqual(exploration_stats.exp_id, exp_id)
        self.assertEqual(exploration_stats.exp_version, 2)
        self.assertEqual(exploration_stats.num_actual_starts_v2, 0)
        self.assertEqual(exploration_stats.num_completions_v2, 0)
        self.assertEqual(
            set(exploration_stats.state_stats_mapping.keys()), set([
                'Home', 'New state 2', 'End', 'New state']))
        self.assertEqual(
            exploration_stats.state_stats_mapping['New state'].to_dict(),
            stats_domain.StateStats.create_default().to_dict())
        self.assertEqual(
            exploration_stats.state_stats_mapping['New state 2'].to_dict(),
            stats_domain.StateStats.create_default().to_dict())

        # Test renaming of states.
        exploration.rename_state('New state 2', 'Renamed state')
        exploration.version += 1
        change_list = [{
            'cmd': 'rename_state',
            'old_state_name': 'New state 2',
            'new_state_name': 'Renamed state'
        }]
        stats_services.handle_stats_creation_for_new_exp_version(
            exploration.id, exploration.version, exploration.states,
            change_list)

        exploration_stats = stats_services.get_exploration_stats_by_id(
            exploration.id, exploration.version)
        self.assertEqual(exploration_stats.exp_version, 3)
        self.assertEqual(
            set(exploration_stats.state_stats_mapping.keys()), set([
                'Home', 'End', 'Renamed state', 'New state']))

        # Test deletion of states.
        exploration.delete_state('New state')
        exploration.version += 1
        change_list = [{
            'cmd': 'delete_state',
            'state_name': 'New state'
        }]
        stats_services.handle_stats_creation_for_new_exp_version(
            exploration.id, exploration.version, exploration.states,
            change_list)

        exploration_stats = stats_services.get_exploration_stats_by_id(
            exploration.id, exploration.version)
        self.assertEqual(exploration_stats.exp_version, 4)
        self.assertEqual(
            set(exploration_stats.state_stats_mapping.keys()),
            set(['Home', 'Renamed state', 'End']))

        # Test addition, renaming and deletion of states.
        exploration.add_states(['New state 2'])
        exploration.rename_state('New state 2', 'Renamed state 2')
        exploration.delete_state('Renamed state 2')
        exploration.version += 1
        change_list = [{
            'cmd': 'add_state',
            'state_name': 'New state 2'
        }, {
            'cmd': 'rename_state',
            'old_state_name': 'New state 2',
            'new_state_name': 'Renamed state 2'
        }, {
            'cmd': 'delete_state',
            'state_name': 'Renamed state 2'
        }]
        stats_services.handle_stats_creation_for_new_exp_version(
            exploration.id, exploration.version, exploration.states,
            change_list)

        exploration_stats = stats_services.get_exploration_stats_by_id(
            exploration.id, exploration.version)
        self.assertEqual(exploration_stats.exp_version, 5)
        self.assertEqual(
            set(exploration_stats.state_stats_mapping.keys()),
            set(['Home', 'End', 'Renamed state']))

        # Test addition and multiple renames.
        exploration.add_states(['New state 2'])
        exploration.rename_state('New state 2', 'New state 3')
        exploration.rename_state('New state 3', 'New state 4')
        exploration.version += 1
        change_list = [{
            'cmd': 'add_state',
            'state_name': 'New state 2',
        }, {
            'cmd': 'rename_state',
            'old_state_name': 'New state 2',
            'new_state_name': 'New state 3'
        }, {
            'cmd': 'rename_state',
            'old_state_name': 'New state 3',
            'new_state_name': 'New state 4'
        }]
        stats_services.handle_stats_creation_for_new_exp_version(
            exploration.id, exploration.version, exploration.states,
            change_list)

        exploration_stats = stats_services.get_exploration_stats_by_id(
            exploration.id, exploration.version)
        self.assertEqual(exploration_stats.exp_version, 6)
        self.assertEqual(
            set(exploration_stats.state_stats_mapping.keys()),
            set(['Home', 'New state 4', 'Renamed state', 'End']))

        # Set some values for the the stats in the ExplorationStatsModel
        # instance.
        exploration_stats_model = stats_models.ExplorationStatsModel.get_model(
            exploration.id, exploration.version)
        exploration_stats_model.num_actual_starts_v2 = 5
        exploration_stats_model.num_completions_v2 = 2
        exploration_stats_model.state_stats_mapping['New state 4'][
            'total_answers_count_v2'] = 12
        exploration_stats_model.state_stats_mapping['Home'][
            'total_hit_count_v2'] = 8
        exploration_stats_model.state_stats_mapping['Renamed state'][
            'first_hit_count_v2'] = 2
        exploration_stats_model.state_stats_mapping['End'][
            'useful_feedback_count_v2'] = 4
        exploration_stats_model.put()

        # Test deletion, addition and rename.
        exploration.delete_state('New state 4')
        exploration.add_states(['New state'])
        exploration.rename_state('New state', 'New state 4')
        exploration.version += 1
        change_list = [{
            'cmd': 'delete_state',
            'state_name': 'New state 4'
        }, {
            'cmd': 'add_state',
            'state_name': 'New state',
        }, {
            'cmd': 'rename_state',
            'old_state_name': 'New state',
            'new_state_name': 'New state 4'
        }]
        stats_services.handle_stats_creation_for_new_exp_version(
            exploration.id, exploration.version, exploration.states,
            change_list)

        exploration_stats = stats_services.get_exploration_stats_by_id(
            exploration.id, exploration.version)
        self.assertEqual(exploration_stats.exp_version, 7)
        self.assertEqual(
            set(exploration_stats.state_stats_mapping.keys()),
            set(['Home', 'New state 4', 'Renamed state', 'End']))

        # Test the values of the stats carried over from the last version.
        self.assertEqual(exploration_stats.num_actual_starts_v2, 5)
        self.assertEqual(exploration_stats.num_completions_v2, 2)
        self.assertEqual(
            exploration_stats.state_stats_mapping['Home'].total_hit_count_v2, 8)
        self.assertEqual(
            exploration_stats.state_stats_mapping[
                'Renamed state'].first_hit_count_v2, 2)
        self.assertEqual(
            exploration_stats.state_stats_mapping[
                'End'].useful_feedback_count_v2, 4)
        # State 'New state 4' has been deleted and recreated, so it should
        # now contain default values for stats instead of the values it
        # contained in the last version.
        self.assertEqual(
            exploration_stats.state_stats_mapping[
                'New state 4'].total_answers_count_v2, 0)

    def test_get_exp_issues_from_model(self):
        """Test the get_exp_issues_from_model method."""
        model = stats_models.ExplorationIssuesModel.get_model(self.exp_id, 1)
        exp_issues = stats_services.get_exp_issues_from_model(model)
        self.assertEqual(exp_issues.exp_id, self.exp_id)
        self.assertEqual(exp_issues.exp_version, 1)
        self.assertEqual(exp_issues.unresolved_issues, [])

    def test_get_exploration_stats_from_model(self):
        """Test the get_exploration_stats_from_model method."""
        model = stats_models.ExplorationStatsModel.get(self.stats_model_id)
        exploration_stats = stats_services.get_exploration_stats_from_model(
            model)
        self.assertEqual(exploration_stats.exp_id, 'exp_id1')
        self.assertEqual(exploration_stats.exp_version, 1)
        self.assertEqual(exploration_stats.num_starts_v1, 0)
        self.assertEqual(exploration_stats.num_starts_v2, 0)
        self.assertEqual(exploration_stats.num_actual_starts_v1, 0)
        self.assertEqual(exploration_stats.num_actual_starts_v2, 0)
        self.assertEqual(exploration_stats.num_completions_v1, 0)
        self.assertEqual(exploration_stats.num_completions_v2, 0)
        self.assertEqual(exploration_stats.state_stats_mapping, {})

    def test_get_playthrough_from_model(self):
        """Test the get_playthrough_from_model method."""
        model = stats_models.PlaythroughModel.get(self.playthrough_id)
        playthrough = stats_services.get_playthrough_from_model(model)
        self.assertEqual(playthrough.id, self.playthrough_id)
        self.assertEqual(playthrough.exp_id, 'exp_id1')
        self.assertEqual(playthrough.exp_version, 1)
        self.assertEqual(playthrough.issue_type, 'EarlyQuit')
        self.assertEqual(playthrough.issue_customization_args, {})
        self.assertEqual(playthrough.playthrough_actions, [])
        self.assertEqual(playthrough.is_valid, True)

    def test_get_exp_issues_by_id(self):
        """Test the get_exp_issues_by_id method."""
        exp_issues = stats_services.get_exp_issues_by_id(self.exp_id)
        self.assertEqual(exp_issues.id, self.exp_id)
        self.assertEqual(exp_issues.unresolved_issues, [])

    def test_get_playthrough_by_id(self):
        """Test the get_playthrough_by_id method."""
        playthrough = stats_services.get_playthrough_by_id(self.playthrough_id)
        self.assertEqual(playthrough.id, self.playthrough_id)
        self.assertEqual(playthrough.exp_id, 'exp_id1')
        self.assertEqual(playthrough.exp_version, 1)
        self.assertEqual(playthrough.issue_type, 'EarlyQuit')
        self.assertEqual(playthrough.issue_customization_args, {})
        self.assertEqual(playthrough.playthrough_actions, [])
        self.assertEqual(playthrough.is_valid, True)

    def test_get_exploration_stats_by_id(self):
        """Test the get_exploration_stats_by_id method."""
        exploration_stats = stats_services.get_exploration_stats_by_id(
            self.exp_id, self.exp_version)
        self.assertEqual(exploration_stats.exp_id, 'exp_id1')
        self.assertEqual(exploration_stats.exp_version, 1)
        self.assertEqual(exploration_stats.num_starts_v1, 0)
        self.assertEqual(exploration_stats.num_starts_v2, 0)
        self.assertEqual(exploration_stats.num_actual_starts_v1, 0)
        self.assertEqual(exploration_stats.num_actual_starts_v2, 0)
        self.assertEqual(exploration_stats.num_completions_v1, 0)
        self.assertEqual(exploration_stats.num_completions_v2, 0)
        self.assertEqual(exploration_stats.state_stats_mapping, {})

    def test_create_stats_model(self):
        """Test the create_stats_model method."""
        exploration_stats = stats_services.get_exploration_stats_by_id(
            self.exp_id, self.exp_version)
        exploration_stats.exp_version += 1
        model_id = stats_services.create_stats_model(exploration_stats)
        exploration_stats = stats_services.get_exploration_stats_by_id(
            self.exp_id, self.exp_version + 1)
        self.assertEqual(exploration_stats.exp_id, 'exp_id1')
        self.assertEqual(exploration_stats.exp_version, 2)
        self.assertEqual(exploration_stats.num_starts_v1, 0)
        self.assertEqual(exploration_stats.num_starts_v2, 0)
        self.assertEqual(exploration_stats.num_actual_starts_v1, 0)
        self.assertEqual(exploration_stats.num_actual_starts_v2, 0)
        self.assertEqual(exploration_stats.num_completions_v1, 0)
        self.assertEqual(exploration_stats.num_completions_v2, 0)
        self.assertEqual(exploration_stats.state_stats_mapping, {})

        # Test create method with different state_stats_mapping.
        exploration_stats.state_stats_mapping = {
            'Home': stats_domain.StateStats.create_default()
        }
        exploration_stats.exp_version += 1
        model_id = stats_services.create_stats_model(exploration_stats)
        model = stats_models.ExplorationStatsModel.get(model_id)
        self.assertEqual(model.exp_id, 'exp_id1')
        self.assertEqual(model.exp_version, 3)
        self.assertEqual(exploration_stats.num_starts_v1, 0)
        self.assertEqual(exploration_stats.num_starts_v2, 0)
        self.assertEqual(exploration_stats.num_actual_starts_v1, 0)
        self.assertEqual(exploration_stats.num_actual_starts_v2, 0)
        self.assertEqual(exploration_stats.num_completions_v1, 0)
        self.assertEqual(exploration_stats.num_completions_v2, 0)
        self.assertEqual(
            model.state_stats_mapping, {
                'Home': {
                    'total_answers_count_v1': 0,
                    'total_answers_count_v2': 0,
                    'useful_feedback_count_v1': 0,
                    'useful_feedback_count_v2': 0,
                    'total_hit_count_v1': 0,
                    'total_hit_count_v2': 0,
                    'first_hit_count_v1': 0,
                    'first_hit_count_v2': 0,
                    'num_times_solution_viewed_v2': 0,
                    'num_completions_v1': 0,
                    'num_completions_v2': 0
                }
            })

    def test_save_exp_issues_model_transactional(self):
        """Test the save_exp_issues_model_transactional method."""
        model = stats_models.ExplorationIssuesModel.get_model(self.exp_id, 1)
        exp_issues = stats_services.get_exp_issues_from_model(model)
        exp_issues.unresolved_issues.append(
            stats_domain.ExplorationIssue.from_dict({
                'issue_type': 'EarlyQuit',
                'issue_customization_args': {
                    'state_name': {
                        'value': 'state_name1'
                    },
                    'time_spent_in_exp_in_msecs': {
                        'value': 200
                    }
                },
                'playthrough_ids': ['playthrough_id1'],
                'schema_version': 1,
                'is_valid': True
            }))
        stats_services.save_exp_issues_model_transactional(exp_issues)

        model = stats_models.ExplorationIssuesModel.get_model(self.exp_id, 1)
        self.assertEqual(
            model.unresolved_issues[0],
            exp_issues.unresolved_issues[0].to_dict())

    def test_save_stats_model_transactional(self):
        """Test the save_stats_model_transactional method."""
        exploration_stats = stats_services.get_exploration_stats_by_id(
            self.exp_id, self.exp_version)
        exploration_stats.num_starts_v2 += 15
        exploration_stats.num_actual_starts_v2 += 5
        exploration_stats.num_completions_v2 += 2
        stats_services.save_stats_model_transactional(exploration_stats)

        exploration_stats = stats_services.get_exploration_stats_by_id(
            self.exp_id, self.exp_version)
        self.assertEqual(exploration_stats.num_starts_v2, 15)
        self.assertEqual(exploration_stats.num_actual_starts_v2, 5)
        self.assertEqual(exploration_stats.num_completions_v2, 2)

    def test_get_exploration_stats_multi(self):
        """Test the get_exploration_stats_multi method."""
        stats_models.ExplorationStatsModel.create(
            'exp_id2', 2, 10, 0, 0, 0, 0, 0, {})
        exp_version_references = [
            exp_domain.ExpVersionReference(self.exp_id, self.exp_version),
            exp_domain.ExpVersionReference('exp_id2', 2)]

        exp_stats_list = stats_services.get_exploration_stats_multi(
            exp_version_references)
        self.assertEqual(len(exp_stats_list), 2)
        self.assertEqual(exp_stats_list[0].exp_id, self.exp_id)
        self.assertEqual(exp_stats_list[0].exp_version, self.exp_version)
        self.assertEqual(exp_stats_list[1].exp_id, 'exp_id2')
        self.assertEqual(exp_stats_list[1].exp_version, 2)


class ModifiedInteractionAnswerSummariesAggregator(
        stats_jobs_continuous.InteractionAnswerSummariesAggregator):
    """A modified InteractionAnswerSummariesAggregator that does not start
    a new batch job when the previous one has finished.
    """
    @classmethod
    def _get_batch_job_manager_class(cls):
        return ModifiedInteractionAnswerSummariesMRJobManager

    @classmethod
    def _kickoff_batch_job_after_previous_one_ends(cls):
        pass


class ModifiedInteractionAnswerSummariesMRJobManager(
        stats_jobs_continuous.InteractionAnswerSummariesMRJobManager):

    @classmethod
    def _get_continuous_computation_class(cls):
        return ModifiedInteractionAnswerSummariesAggregator


class EventLogEntryTests(test_utils.GenericTestBase):
    """Test for the event log creation."""

    def test_create_events(self):
        """Basic test that makes sure there are no exceptions thrown."""
        event_services.StartExplorationEventHandler.record(
            'eid', 2, 'state', 'session', {}, feconf.PLAY_TYPE_NORMAL)
        event_services.MaybeLeaveExplorationEventHandler.record(
            'eid', 2, 'state', 'session', 27.2, {}, feconf.PLAY_TYPE_NORMAL)


class AnswerEventTests(test_utils.GenericTestBase):
    """Test recording new answer operations through events."""

    SESSION_ID = 'SESSION_ID'
    TIME_SPENT = 5.0
    PARAMS = {}

    def test_record_answer(self):
        self.save_new_default_exploration('eid', 'fake@user.com')
        exp = exp_services.get_exploration_by_id('eid')

        first_state_name = exp.init_state_name
        second_state_name = 'State 2'
        third_state_name = 'State 3'
        exp_services.update_exploration('fake@user.com', 'eid', [{
            'cmd': exp_domain.CMD_EDIT_STATE_PROPERTY,
            'state_name': first_state_name,
            'property_name': exp_domain.STATE_PROPERTY_INTERACTION_ID,
            'new_value': 'TextInput',
        }, {
            'cmd': exp_domain.CMD_ADD_STATE,
            'state_name': second_state_name,
        }, {
            'cmd': exp_domain.CMD_ADD_STATE,
            'state_name': third_state_name,
        }, {
            'cmd': exp_domain.CMD_EDIT_STATE_PROPERTY,
            'state_name': second_state_name,
            'property_name': exp_domain.STATE_PROPERTY_INTERACTION_ID,
            'new_value': 'TextInput',
        }, {
            'cmd': exp_domain.CMD_EDIT_STATE_PROPERTY,
            'state_name': third_state_name,
            'property_name': exp_domain.STATE_PROPERTY_INTERACTION_ID,
            'new_value': 'Continue',
        }], 'Add new state')
        exp = exp_services.get_exploration_by_id('eid')

        exp_version = exp.version

        for state_name in [first_state_name, second_state_name]:
            state_answers = stats_services.get_state_answers(
                'eid', exp_version, state_name)
            self.assertEqual(state_answers, None)

        # answer is a string.
        event_services.AnswerSubmissionEventHandler.record(
            'eid', exp_version, first_state_name, 'TextInput', 0, 0,
            exp_domain.EXPLICIT_CLASSIFICATION, 'sid1', self.TIME_SPENT,
            self.PARAMS, 'answer1')
        event_services.AnswerSubmissionEventHandler.record(
            'eid', exp_version, first_state_name, 'TextInput', 0, 1,
            exp_domain.EXPLICIT_CLASSIFICATION, 'sid2', self.TIME_SPENT,
            self.PARAMS, 'answer1')
        # answer is a dict.
        event_services.AnswerSubmissionEventHandler.record(
            'eid', exp_version, first_state_name, 'TextInput', 1, 0,
            exp_domain.EXPLICIT_CLASSIFICATION, 'sid1', self.TIME_SPENT,
            self.PARAMS, {'x': 1.0, 'y': 5.0})
        # answer is a number.
        event_services.AnswerSubmissionEventHandler.record(
            'eid', exp_version, first_state_name, 'TextInput', 2, 0,
            exp_domain.EXPLICIT_CLASSIFICATION, 'sid1', self.TIME_SPENT,
            self.PARAMS, 10)
        # answer is a list of dicts.
        event_services.AnswerSubmissionEventHandler.record(
            'eid', exp_version, first_state_name, 'TextInput', 3, 0,
            exp_domain.EXPLICIT_CLASSIFICATION, 'sid1', self.TIME_SPENT,
            self.PARAMS, [{'a': 'some', 'b': 'text'}, {'a': 1.0, 'c': 2.0}])
        # answer is a list.
        event_services.AnswerSubmissionEventHandler.record(
            'eid', exp_version, second_state_name, 'TextInput', 2, 0,
            exp_domain.EXPLICIT_CLASSIFICATION, 'sid3', self.TIME_SPENT,
            self.PARAMS, [2, 4, 8])
        # answer is a unicode string.
        event_services.AnswerSubmissionEventHandler.record(
            'eid', exp_version, second_state_name, 'TextInput', 1, 1,
            exp_domain.EXPLICIT_CLASSIFICATION, 'sid4', self.TIME_SPENT,
            self.PARAMS, self.UNICODE_TEST_STRING)
        # answer is None (such as for Continue).
        event_services.AnswerSubmissionEventHandler.record(
            'eid', exp_version, third_state_name, 'Continue', 1, 1,
            exp_domain.EXPLICIT_CLASSIFICATION, 'sid5', self.TIME_SPENT,
            self.PARAMS, None)

        expected_submitted_answer_list1 = [{
            'answer': 'answer1', 'time_spent_in_sec': 5.0,
            'answer_group_index': 0, 'rule_spec_index': 0,
            'classification_categorization': 'explicit', 'session_id': 'sid1',
            'interaction_id': 'TextInput', 'params': {}
        }, {
            'answer': 'answer1', 'time_spent_in_sec': 5.0,
            'answer_group_index': 0, 'rule_spec_index': 1,
            'classification_categorization': 'explicit', 'session_id': 'sid2',
            'interaction_id': 'TextInput', 'params': {}
        }, {
            'answer': {'x': 1.0, 'y': 5.0}, 'time_spent_in_sec': 5.0,
            'answer_group_index': 1, 'rule_spec_index': 0,
            'classification_categorization': 'explicit', 'session_id': 'sid1',
            'interaction_id': 'TextInput', 'params': {}
        }, {
            'answer': 10, 'time_spent_in_sec': 5.0, 'answer_group_index': 2,
            'rule_spec_index': 0, 'classification_categorization': 'explicit',
            'session_id': 'sid1', 'interaction_id': 'TextInput', 'params': {}
        }, {
            'answer': [{'a': 'some', 'b': 'text'}, {'a': 1.0, 'c': 2.0}],
            'time_spent_in_sec': 5.0, 'answer_group_index': 3,
            'rule_spec_index': 0, 'classification_categorization': 'explicit',
            'session_id': 'sid1', 'interaction_id': 'TextInput', 'params': {}
        }]
        expected_submitted_answer_list2 = [{
            'answer': [2, 4, 8], 'time_spent_in_sec': 5.0,
            'answer_group_index': 2, 'rule_spec_index': 0,
            'classification_categorization': 'explicit', 'session_id': 'sid3',
            'interaction_id': 'TextInput', 'params': {}
        }, {
            'answer': self.UNICODE_TEST_STRING, 'time_spent_in_sec': 5.0,
            'answer_group_index': 1, 'rule_spec_index': 1,
            'classification_categorization': 'explicit', 'session_id': 'sid4',
            'interaction_id': 'TextInput', 'params': {}
        }]
        expected_submitted_answer_list3 = [{
            'answer': None, 'time_spent_in_sec': 5.0, 'answer_group_index': 1,
            'rule_spec_index': 1, 'classification_categorization': 'explicit',
            'session_id': 'sid5', 'interaction_id': 'Continue', 'params': {}
        }]

        state_answers = stats_services.get_state_answers(
            'eid', exp_version, first_state_name)
        self.assertEqual(
            state_answers.get_submitted_answer_dict_list(),
            expected_submitted_answer_list1)

        state_answers = stats_services.get_state_answers(
            'eid', exp_version, second_state_name)
        self.assertEqual(
            state_answers.get_submitted_answer_dict_list(),
            expected_submitted_answer_list2)

        state_answers = stats_services.get_state_answers(
            'eid', exp_version, third_state_name)
        self.assertEqual(
            state_answers.get_submitted_answer_dict_list(),
            expected_submitted_answer_list3)


class RecordAnswerTests(test_utils.GenericTestBase):
    """Tests for functionality related to recording and retrieving answers."""

    EXP_ID = 'exp_id0'

    def setUp(self):
        super(RecordAnswerTests, self).setUp()
        self.owner_id = self.get_user_id_from_email(self.OWNER_EMAIL)
        user_services.create_new_user(self.owner_id, self.OWNER_EMAIL)
        self.signup(self.OWNER_EMAIL, self.OWNER_USERNAME)
        self.exploration = self.save_new_valid_exploration(
            self.EXP_ID, self.owner_id, end_state_name='End')

    def test_record_answer_without_retrieving_it_first(self):
        stats_services.record_answer(
            self.EXP_ID, self.exploration.version,
            self.exploration.init_state_name, 'TextInput',
            stats_domain.SubmittedAnswer(
                'first answer', 'TextInput', 0,
                0, exp_domain.EXPLICIT_CLASSIFICATION, {},
                'a_session_id_val', 1.0))

        state_answers = stats_services.get_state_answers(
            self.EXP_ID, self.exploration.version,
            self.exploration.init_state_name)
        self.assertEqual(state_answers.get_submitted_answer_dict_list(), [{
            'answer': 'first answer',
            'time_spent_in_sec': 1.0,
            'answer_group_index': 0,
            'rule_spec_index': 0,
            'classification_categorization': 'explicit',
            'session_id': 'a_session_id_val',
            'interaction_id': 'TextInput',
            'params': {}
        }])

    def test_record_and_retrieve_single_answer(self):
        state_answers = stats_services.get_state_answers(
            self.EXP_ID, self.exploration.version,
            self.exploration.init_state_name)
        self.assertIsNone(state_answers)

        stats_services.record_answer(
            self.EXP_ID, self.exploration.version,
            self.exploration.init_state_name, 'TextInput',
            stats_domain.SubmittedAnswer(
                'some text', 'TextInput', 0,
                1, exp_domain.EXPLICIT_CLASSIFICATION, {},
                'a_session_id_val', 10.0))

        state_answers = stats_services.get_state_answers(
            self.EXP_ID, self.exploration.version,
            self.exploration.init_state_name)
        self.assertEqual(state_answers.exploration_id, 'exp_id0')
        self.assertEqual(state_answers.exploration_version, 1)
        self.assertEqual(
            state_answers.state_name, feconf.DEFAULT_INIT_STATE_NAME)
        self.assertEqual(state_answers.interaction_id, 'TextInput')
        self.assertEqual(state_answers.get_submitted_answer_dict_list(), [{
            'answer': 'some text',
            'time_spent_in_sec': 10.0,
            'answer_group_index': 0,
            'rule_spec_index': 1,
            'classification_categorization': 'explicit',
            'session_id': 'a_session_id_val',
            'interaction_id': 'TextInput',
            'params': {}
        }])

    def test_record_and_retrieve_single_answer_with_preexisting_entry(self):
        stats_services.record_answer(
            self.EXP_ID, self.exploration.version,
            self.exploration.init_state_name, 'TextInput',
            stats_domain.SubmittedAnswer(
                'first answer', 'TextInput', 0,
                0, exp_domain.EXPLICIT_CLASSIFICATION, {},
                'a_session_id_val', 1.0))

        state_answers = stats_services.get_state_answers(
            self.EXP_ID, self.exploration.version,
            self.exploration.init_state_name)
        self.assertEqual(state_answers.get_submitted_answer_dict_list(), [{
            'answer': 'first answer',
            'time_spent_in_sec': 1.0,
            'answer_group_index': 0,
            'rule_spec_index': 0,
            'classification_categorization': 'explicit',
            'session_id': 'a_session_id_val',
            'interaction_id': 'TextInput',
            'params': {}
        }])

        stats_services.record_answer(
            self.EXP_ID, self.exploration.version,
            self.exploration.init_state_name, 'TextInput',
            stats_domain.SubmittedAnswer(
                'some text', 'TextInput', 0,
                1, exp_domain.EXPLICIT_CLASSIFICATION, {},
                'a_session_id_val', 10.0))

        state_answers = stats_services.get_state_answers(
            self.EXP_ID, self.exploration.version,
            self.exploration.init_state_name)
        self.assertEqual(state_answers.exploration_id, 'exp_id0')
        self.assertEqual(state_answers.exploration_version, 1)
        self.assertEqual(
            state_answers.state_name, feconf.DEFAULT_INIT_STATE_NAME)
        self.assertEqual(state_answers.interaction_id, 'TextInput')
        self.assertEqual(state_answers.get_submitted_answer_dict_list(), [{
            'answer': 'first answer',
            'time_spent_in_sec': 1.0,
            'answer_group_index': 0,
            'rule_spec_index': 0,
            'classification_categorization': 'explicit',
            'session_id': 'a_session_id_val',
            'interaction_id': 'TextInput',
            'params': {}
        }, {
            'answer': 'some text',
            'time_spent_in_sec': 10.0,
            'answer_group_index': 0,
            'rule_spec_index': 1,
            'classification_categorization': 'explicit',
            'session_id': 'a_session_id_val',
            'interaction_id': 'TextInput',
            'params': {}
        }])

    def test_record_many_answers(self):
        state_answers = stats_services.get_state_answers(
            self.EXP_ID, self.exploration.version,
            self.exploration.init_state_name)
        self.assertIsNone(state_answers)

        submitted_answer_list = [
            stats_domain.SubmittedAnswer(
                'answer a', 'TextInput', 0, 1,
                exp_domain.EXPLICIT_CLASSIFICATION, {}, 'session_id_v', 10.0),
            stats_domain.SubmittedAnswer(
                'answer ccc', 'TextInput', 1, 1,
                exp_domain.EXPLICIT_CLASSIFICATION, {}, 'session_id_v', 3.0),
            stats_domain.SubmittedAnswer(
                'answer bbbbb', 'TextInput', 1, 0,
                exp_domain.EXPLICIT_CLASSIFICATION, {}, 'session_id_v', 7.5),
        ]
        stats_services.record_answers(
            self.EXP_ID, self.exploration.version,
            self.exploration.init_state_name, 'TextInput',
            submitted_answer_list)

        # The order of the answers returned depends on the size of the answers.
        state_answers = stats_services.get_state_answers(
            self.EXP_ID, self.exploration.version,
            self.exploration.init_state_name)
        self.assertEqual(state_answers.exploration_id, 'exp_id0')
        self.assertEqual(state_answers.exploration_version, 1)
        self.assertEqual(
            state_answers.state_name, feconf.DEFAULT_INIT_STATE_NAME)
        self.assertEqual(state_answers.interaction_id, 'TextInput')
        self.assertEqual(state_answers.get_submitted_answer_dict_list(), [{
            'answer': 'answer a',
            'time_spent_in_sec': 10.0,
            'answer_group_index': 0,
            'rule_spec_index': 1,
            'classification_categorization': 'explicit',
            'session_id': 'session_id_v',
            'interaction_id': 'TextInput',
            'params': {}
        }, {
            'answer': 'answer ccc',
            'time_spent_in_sec': 3.0,
            'answer_group_index': 1,
            'rule_spec_index': 1,
            'classification_categorization': 'explicit',
            'session_id': 'session_id_v',
            'interaction_id': 'TextInput',
            'params': {}
        }, {
            'answer': 'answer bbbbb',
            'time_spent_in_sec': 7.5,
            'answer_group_index': 1,
            'rule_spec_index': 0,
            'classification_categorization': 'explicit',
            'session_id': 'session_id_v',
            'interaction_id': 'TextInput',
            'params': {}
        }])

    def test_record_answers_exceeding_one_shard(self):
        # Use a smaller max answer list size so less answers are needed to
        # exceed a shard.
        with self.swap(
            stats_models.StateAnswersModel, '_MAX_ANSWER_LIST_BYTE_SIZE',
            100000):
            state_answers = stats_services.get_state_answers(
                self.EXP_ID, self.exploration.version,
                self.exploration.init_state_name)
            self.assertIsNone(state_answers)

            submitted_answer_list = [
                stats_domain.SubmittedAnswer(
                    'answer a', 'TextInput', 0, 1,
                    exp_domain.EXPLICIT_CLASSIFICATION, {}, 'session_id_v',
                    10.0),
                stats_domain.SubmittedAnswer(
                    'answer ccc', 'TextInput', 1, 1,
                    exp_domain.EXPLICIT_CLASSIFICATION, {}, 'session_id_v',
                    3.0),
                stats_domain.SubmittedAnswer(
                    'answer bbbbb', 'TextInput', 1, 0,
                    exp_domain.EXPLICIT_CLASSIFICATION, {}, 'session_id_v',
                    7.5),
            ]
            stats_services.record_answers(
                self.EXP_ID, self.exploration.version,
                self.exploration.init_state_name, 'TextInput',
                submitted_answer_list * 200)

            # Verify that more than 1 shard was stored. The index shard
            # (shard_id 0) is not included in the shard count.
            master_model = stats_models.StateAnswersModel.get_master_model(
                self.exploration.id, self.exploration.version,
                self.exploration.init_state_name)
            self.assertGreater(master_model.shard_count, 0)

            # The order of the answers returned depends on the size of the
            # answers.
            state_answers = stats_services.get_state_answers(
                self.EXP_ID, self.exploration.version,
                self.exploration.init_state_name)
            self.assertEqual(state_answers.exploration_id, 'exp_id0')
            self.assertEqual(state_answers.exploration_version, 1)
            self.assertEqual(
                state_answers.state_name, feconf.DEFAULT_INIT_STATE_NAME)
            self.assertEqual(state_answers.interaction_id, 'TextInput')
            self.assertEqual(
                len(state_answers.get_submitted_answer_dict_list()), 600)

    def test_record_many_answers_with_preexisting_entry(self):
        stats_services.record_answer(
            self.EXP_ID, self.exploration.version,
            self.exploration.init_state_name, 'TextInput',
            stats_domain.SubmittedAnswer(
                '1 answer', 'TextInput', 0,
                0, exp_domain.EXPLICIT_CLASSIFICATION, {},
                'a_session_id_val', 1.0))

        state_answers = stats_services.get_state_answers(
            self.EXP_ID, self.exploration.version,
            self.exploration.init_state_name)
        self.assertEqual(state_answers.get_submitted_answer_dict_list(), [{
            'answer': '1 answer',
            'time_spent_in_sec': 1.0,
            'answer_group_index': 0,
            'rule_spec_index': 0,
            'classification_categorization': 'explicit',
            'session_id': 'a_session_id_val',
            'interaction_id': 'TextInput',
            'params': {}
        }])

        submitted_answer_list = [
            stats_domain.SubmittedAnswer(
                'answer aaa', 'TextInput', 0, 1,
                exp_domain.EXPLICIT_CLASSIFICATION, {}, 'session_id_v', 10.0),
            stats_domain.SubmittedAnswer(
                'answer ccccc', 'TextInput', 1, 1,
                exp_domain.EXPLICIT_CLASSIFICATION, {}, 'session_id_v', 3.0),
            stats_domain.SubmittedAnswer(
                'answer bbbbbbb', 'TextInput', 1, 0,
                exp_domain.EXPLICIT_CLASSIFICATION, {}, 'session_id_v', 7.5),
        ]
        stats_services.record_answers(
            self.EXP_ID, self.exploration.version,
            self.exploration.init_state_name, 'TextInput',
            submitted_answer_list)

        # The order of the answers returned depends on the size of the answers.
        state_answers = stats_services.get_state_answers(
            self.EXP_ID, self.exploration.version,
            self.exploration.init_state_name)
        self.assertEqual(state_answers.exploration_id, 'exp_id0')
        self.assertEqual(state_answers.exploration_version, 1)
        self.assertEqual(
            state_answers.state_name, feconf.DEFAULT_INIT_STATE_NAME)
        self.assertEqual(state_answers.interaction_id, 'TextInput')
        self.assertEqual(state_answers.get_submitted_answer_dict_list(), [{
            'answer': '1 answer',
            'time_spent_in_sec': 1.0,
            'answer_group_index': 0,
            'rule_spec_index': 0,
            'classification_categorization': 'explicit',
            'session_id': 'a_session_id_val',
            'interaction_id': 'TextInput',
            'params': {}
        }, {
            'answer': 'answer aaa',
            'time_spent_in_sec': 10.0,
            'answer_group_index': 0,
            'rule_spec_index': 1,
            'classification_categorization': 'explicit',
            'session_id': 'session_id_v',
            'interaction_id': 'TextInput',
            'params': {}
        }, {
            'answer': 'answer ccccc',
            'time_spent_in_sec': 3.0,
            'answer_group_index': 1,
            'rule_spec_index': 1,
            'classification_categorization': 'explicit',
            'session_id': 'session_id_v',
            'interaction_id': 'TextInput',
            'params': {}
        }, {
            'answer': 'answer bbbbbbb',
            'time_spent_in_sec': 7.5,
            'answer_group_index': 1,
            'rule_spec_index': 0,
            'classification_categorization': 'explicit',
            'session_id': 'session_id_v',
            'interaction_id': 'TextInput',
            'params': {}
        }])


class SampleAnswerTests(test_utils.GenericTestBase):
    """Tests for functionality related to retrieving sample answers."""

    EXP_ID = 'exp_id0'

    def setUp(self):
        super(SampleAnswerTests, self).setUp()
        self.owner_id = self.get_user_id_from_email(self.OWNER_EMAIL)
        user_services.create_new_user(self.owner_id, self.OWNER_EMAIL)
        self.signup(self.OWNER_EMAIL, self.OWNER_USERNAME)
        self.exploration = self.save_new_valid_exploration(
            self.EXP_ID, self.owner_id, end_state_name='End')

    def test_at_most_100_answers_returned_even_if_there_are_lots(self):
        submitted_answer_list = [
            stats_domain.SubmittedAnswer(
                'answer a', 'TextInput', 0, 1,
                exp_domain.EXPLICIT_CLASSIFICATION, {}, 'session_id_v', 10.0),
            stats_domain.SubmittedAnswer(
                'answer ccc', 'TextInput', 1, 1,
                exp_domain.EXPLICIT_CLASSIFICATION, {}, 'session_id_v', 3.0),
            stats_domain.SubmittedAnswer(
                'answer bbbbb', 'TextInput', 1, 0,
                exp_domain.EXPLICIT_CLASSIFICATION, {}, 'session_id_v', 7.5),
        ]
        # Record 600 answers.
        stats_services.record_answers(
            self.EXP_ID, self.exploration.version,
            self.exploration.init_state_name, 'TextInput',
            submitted_answer_list * 200)

        sample_answers = stats_services.get_sample_answers(
            self.EXP_ID, self.exploration.version,
            self.exploration.init_state_name)
        self.assertEqual(len(sample_answers), 100)

    def test_exactly_100_answers_returned_if_main_shard_has_100_answers(self):
        submitted_answer_list = [
            stats_domain.SubmittedAnswer(
                'answer a', 'TextInput', 0, 1,
                exp_domain.EXPLICIT_CLASSIFICATION, {}, 'session_id_v', 10.0)
        ]
        # Record 100 answers.
        stats_services.record_answers(
            self.EXP_ID, self.exploration.version,
            self.exploration.init_state_name, 'TextInput',
            submitted_answer_list * 100)

        sample_answers = stats_services.get_sample_answers(
            self.EXP_ID, self.exploration.version,
            self.exploration.init_state_name)
        self.assertEqual(sample_answers, ['answer a'] * 100)

    def test_all_answers_returned_if_main_shard_has_few_answers(self):
        submitted_answer_list = [
            stats_domain.SubmittedAnswer(
                'answer a', 'TextInput', 0, 1,
                exp_domain.EXPLICIT_CLASSIFICATION, {}, 'session_id_v', 10.0),
            stats_domain.SubmittedAnswer(
                'answer bbbbb', 'TextInput', 1, 0,
                exp_domain.EXPLICIT_CLASSIFICATION, {}, 'session_id_v', 7.5),
        ]
        # Record 2 answers.
        stats_services.record_answers(
            self.EXP_ID, self.exploration.version,
            self.exploration.init_state_name, 'TextInput',
            submitted_answer_list)

        sample_answers = stats_services.get_sample_answers(
            self.EXP_ID, self.exploration.version,
            self.exploration.init_state_name)
        self.assertEqual(sample_answers, ['answer a', 'answer bbbbb'])

    def test_only_sample_answers_in_main_shard_returned(self):
        # Use a smaller max answer list size so fewer answers are needed to
        # exceed a shard.
        with self.swap(
            stats_models.StateAnswersModel, '_MAX_ANSWER_LIST_BYTE_SIZE',
            15000):
            state_answers = stats_services.get_state_answers(
                self.EXP_ID, self.exploration.version,
                self.exploration.init_state_name)
            self.assertIsNone(state_answers)

            submitted_answer_list = [
                stats_domain.SubmittedAnswer(
                    'answer ccc', 'TextInput', 1, 1,
                    exp_domain.EXPLICIT_CLASSIFICATION, {}, 'session_id_v',
                    3.0),
            ]
            stats_services.record_answers(
                self.EXP_ID, self.exploration.version,
                self.exploration.init_state_name, 'TextInput',
                submitted_answer_list * 100)

        # Verify more than 1 shard was stored. The index shard (shard_id 0)
        # is not included in the shard count. Since a total of 100 answers were
        # submitted, there must therefore be fewer than 100 answers in the
        # index shard.
        model = stats_models.StateAnswersModel.get('%s:%s:%s:%s' % (
            self.exploration.id, str(self.exploration.version),
            self.exploration.init_state_name, '0'))
        self.assertEqual(model.shard_count, 1)

        # Verify that the list of sample answers returned contains fewer than
        # 100 answers, although a total of 100 answers were submitted.
        sample_answers = stats_services.get_sample_answers(
            self.EXP_ID, self.exploration.version,
            self.exploration.init_state_name)
        self.assertLess(len(sample_answers), 100)


# TODO(bhenning): Either add tests for multiple visualizations for one state or
# disallow stats from having multiple visualizations (no interactions currently
# seem to use more than one visualization ID).

# TODO(bhenning): Add tests for each possible visualization
# (TopAnswersByCategorization is not currently used yet by any interactions).
class AnswerVisualizationsTests(test_utils.GenericTestBase):
    """Tests for functionality related to retrieving visualization information
    for answers.
    """
    ALL_CC_MANAGERS_FOR_TESTS = [ModifiedInteractionAnswerSummariesAggregator]
    INIT_STATE_NAME = feconf.DEFAULT_INIT_STATE_NAME
    TEXT_INPUT_EXP_ID = 'exp_id0'
    SET_INPUT_EXP_ID = 'exp_id1'
    DEFAULT_EXP_ID = 'exp_id2'
    NEW_STATE_NAME = 'new state'

    def _get_swap_context(self):
        return self.swap(
            jobs_registry, 'ALL_CONTINUOUS_COMPUTATION_MANAGERS',
            self.ALL_CC_MANAGERS_FOR_TESTS)

    def _get_visualizations(
            self, exp_id=TEXT_INPUT_EXP_ID, state_name=INIT_STATE_NAME):
        exploration = exp_services.get_exploration_by_id(exp_id)
        init_state = exploration.states[state_name]
        return stats_services.get_visualizations_info(
            exp_id, state_name, init_state.interaction.id)

    def _record_answer(
            self, answer, exp_id=TEXT_INPUT_EXP_ID, state_name=INIT_STATE_NAME):
        exploration = exp_services.get_exploration_by_id(exp_id)
        interaction_id = exploration.states[state_name].interaction.id
        event_services.AnswerSubmissionEventHandler.record(
            exp_id, exploration.version, state_name, interaction_id, 0, 0,
            exp_domain.EXPLICIT_CLASSIFICATION, 'sid1', 10.0, {}, answer)

    def _run_answer_summaries_aggregator(self):
        ModifiedInteractionAnswerSummariesAggregator.start_computation()
        self.assertEqual(
            self.count_jobs_in_taskqueue(
                taskqueue_services.QUEUE_NAME_CONTINUOUS_JOBS), 1)
        self.process_and_flush_pending_tasks()
        self.assertEqual(
            self.count_jobs_in_taskqueue(
                taskqueue_services.QUEUE_NAME_CONTINUOUS_JOBS), 0)

    def _rerun_answer_summaries_aggregator(self):
        ModifiedInteractionAnswerSummariesAggregator.stop_computation('a')
        self._run_answer_summaries_aggregator()

    def _rename_state(
            self, new_state_name, exp_id=TEXT_INPUT_EXP_ID,
            state_name=INIT_STATE_NAME):
        exp_services.update_exploration(
            self.owner_id, exp_id, [{
                'cmd': exp_domain.CMD_RENAME_STATE,
                'old_state_name': state_name,
                'new_state_name': new_state_name
            }], 'Update state name')

    def _change_state_interaction_id(
            self, interaction_id, exp_id=TEXT_INPUT_EXP_ID,
            state_name=INIT_STATE_NAME):
        exp_services.update_exploration(
            self.owner_id, exp_id, [{
                'cmd': exp_domain.CMD_EDIT_STATE_PROPERTY,
                'state_name': state_name,
                'property_name': exp_domain.STATE_PROPERTY_INTERACTION_ID,
                'new_value': interaction_id
            }], 'Update state interaction ID')

    def _change_state_content(
            self, new_content, exp_id=TEXT_INPUT_EXP_ID,
            state_name=INIT_STATE_NAME):
        exp_services.update_exploration(
            self.owner_id, exp_id, [{
                'cmd': exp_domain.CMD_EDIT_STATE_PROPERTY,
                'state_name': state_name,
                'property_name': exp_domain.STATE_PROPERTY_CONTENT,
                'new_value': {
                    'html': new_content,
                    'audio_translations': {},
                }
            }], 'Change content description')

    def setUp(self):
        super(AnswerVisualizationsTests, self).setUp()
        self.owner_id = self.get_user_id_from_email(self.OWNER_EMAIL)
        user_services.create_new_user(self.owner_id, self.OWNER_EMAIL)
        self.signup(self.OWNER_EMAIL, self.OWNER_USERNAME)
        self.save_new_valid_exploration(
            self.TEXT_INPUT_EXP_ID, self.owner_id, end_state_name='End')
        self.save_new_valid_exploration(
            self.SET_INPUT_EXP_ID, self.owner_id, end_state_name='End',
            interaction_id='SetInput')
        self.save_new_default_exploration(self.DEFAULT_EXP_ID, self.owner_id)

    def test_no_vis_info_for_exp_with_no_interaction_id(self):
        with self._get_swap_context():
            visualizations = self._get_visualizations(
                exp_id=self.DEFAULT_EXP_ID)
            self.assertEqual(visualizations, [])

    def test_no_vis_info_for_exp_with_no_answers_no_calculations(self):
        with self._get_swap_context():
            visualizations = self._get_visualizations()
            self.assertEqual(visualizations, [])

    def test_no_vis_info_for_exp_with_answer_no_completed_calculations(self):
        with self._get_swap_context():
            self._record_answer('Answer A')
            visualizations = self._get_visualizations()
            self.assertEqual(visualizations, [])

    def test_no_vis_info_for_exp_with_no_answers_but_with_calculations(self):
        with self._get_swap_context():
            self._run_answer_summaries_aggregator()
            visualizations = self._get_visualizations()
            self.assertEqual(visualizations, [])

    def test_has_vis_info_options_for_text_input_interaction(self):
        with self._get_swap_context():
            self._record_answer('Answer A')
            self._run_answer_summaries_aggregator()
            visualizations = self._get_visualizations()
            self.assertEqual(len(visualizations), 1)

            visualization = visualizations[0]
            self.assertEqual(
                visualization['options']['column_headers'], ['Answer', 'Count'])
            self.assertIn('Top', visualization['options']['title'])

    def test_has_vis_info_for_exp_with_answer_for_one_calculation(self):
        with self._get_swap_context():
            self._record_answer('Answer A')
            self._run_answer_summaries_aggregator()
            visualizations = self._get_visualizations()
            self.assertEqual(len(visualizations), 1)

            visualization = visualizations[0]
            self.assertEqual(visualization['id'], 'FrequencyTable')
            self.assertEqual(
                visualization['data'], [{
                    'answer': 'Answer A',
                    'frequency': 1
                }])

    def test_has_vis_info_for_exp_with_many_answers_for_one_calculation(self):
        with self._get_swap_context():
            self._record_answer('Answer A')
            self._record_answer('Answer A')
            self._record_answer('Answer C')
            self._record_answer('Answer B')
            self._record_answer('Answer A')
            self._run_answer_summaries_aggregator()
            visualizations = self._get_visualizations()
            self.assertEqual(len(visualizations), 1)

            visualization = visualizations[0]
            self.assertEqual(visualization['id'], 'FrequencyTable')
            # Ties will appear in same order they are submitted in.
            self.assertEqual(
                visualization['data'], [{
                    'answer': 'Answer A',
                    'frequency': 3
                }, {
                    'answer': 'Answer C',
                    'frequency': 1
                }, {
                    'answer': 'Answer B',
                    'frequency': 1
                }])

    def test_has_vis_info_for_each_calculation_for_multi_calc_exp(self):
        with self._get_swap_context():
            self._record_answer(['A', 'B'], exp_id=self.SET_INPUT_EXP_ID)
            self._record_answer(['C', 'A'], exp_id=self.SET_INPUT_EXP_ID)
            self._record_answer(['A', 'B'], exp_id=self.SET_INPUT_EXP_ID)
            self._record_answer(['A'], exp_id=self.SET_INPUT_EXP_ID)
            self._record_answer(['A'], exp_id=self.SET_INPUT_EXP_ID)
            self._record_answer(['A', 'B'], exp_id=self.SET_INPUT_EXP_ID)
            self._run_answer_summaries_aggregator()
            visualizations = sorted(
                self._get_visualizations(exp_id=self.SET_INPUT_EXP_ID),
                key=operator.itemgetter('data'))
            self.assertEqual(len(visualizations), 2)

            # Use options to distinguish between the two visualizations, since
            # both are FrequencyTable.
            top_answers_visualization = visualizations[0]
            self.assertEqual(top_answers_visualization['id'], 'FrequencyTable')
            self.assertEqual(
                top_answers_visualization['options']['column_headers'],
                ['Answer', 'Count'])
            self.assertEqual(
                top_answers_visualization['data'], [{
                    'answer': ['A', 'B'],
                    'frequency': 3
                }, {
                    'answer': ['A'],
                    'frequency': 2
                }, {
                    'answer': ['C', 'A'],
                    'frequency': 1
                }])

            common_elements_visualization = visualizations[1]
            self.assertEqual(
                common_elements_visualization['id'], 'FrequencyTable')
            self.assertEqual(
                common_elements_visualization['options']['column_headers'],
                ['Element', 'Count'])

            common_visualization_data = (
                common_elements_visualization['data'])
            self.assertEqual(
                common_visualization_data, [{
                    'answer': 'A',
                    'frequency': 6
                }, {
                    'answer': 'B',
                    'frequency': 3
                }, {
                    'answer': 'C',
                    'frequency': 1
                }])

    def test_retrieves_latest_vis_info_with_rounds_of_calculations(self):
        with self._get_swap_context():
            self._record_answer('Answer A')
            self._record_answer('Answer C')
            self._run_answer_summaries_aggregator()

            # Submit a new answer and run the aggregator again.
            self._record_answer('Answer A')
            self._rerun_answer_summaries_aggregator()
            visualizations = self._get_visualizations()
            self.assertEqual(len(visualizations), 1)

            visualization = visualizations[0]
            # The latest data should include all submitted answers.
            self.assertEqual(
                visualization['data'], [{
                    'answer': 'Answer A',
                    'frequency': 2
                }, {
                    'answer': 'Answer C',
                    'frequency': 1
                }])

    def test_retrieves_vis_info_across_multiple_exploration_versions(self):
        with self._get_swap_context():
            self._record_answer('Answer A')
            self._record_answer('Answer B')

            # Change the exploration version and submit a new answer.
            self._change_state_content('New content')
            self._record_answer('Answer A')

            self._run_answer_summaries_aggregator()
            visualizations = self._get_visualizations()
            self.assertEqual(len(visualizations), 1)

            visualization = visualizations[0]
            # The latest data should include all submitted answers.
            self.assertEqual(
                visualization['data'], [{
                    'answer': 'Answer A',
                    'frequency': 2
                }, {
                    'answer': 'Answer B',
                    'frequency': 1
                }])

    def test_no_vis_info_for_exp_with_new_state_name_before_calculations(self):
        with self._get_swap_context():
            self._record_answer('Answer A')
            self._rename_state(self.NEW_STATE_NAME)
            self._run_answer_summaries_aggregator()

            visualizations = self._get_visualizations(
                state_name=self.NEW_STATE_NAME)

            self.assertEqual(visualizations, [])

    def test_no_vis_info_for_exp_with_new_state_name_after_calculations(self):
        with self._get_swap_context():
            self._record_answer('Answer A')
            self._run_answer_summaries_aggregator()
            self._rename_state(self.NEW_STATE_NAME)

            visualizations = self._get_visualizations(
                state_name=self.NEW_STATE_NAME)

            self.assertEqual(visualizations, [])

    def test_no_vis_info_for_exp_with_new_interaction_before_calculations(self):
        with self._get_swap_context():
            self._record_answer('Answer A')
            self._change_state_interaction_id('SetInput')
            self._run_answer_summaries_aggregator()

            visualizations = self._get_visualizations()

            self.assertEqual(visualizations, [])

    def test_no_vis_info_for_exp_with_new_interaction_after_calculations(self):
        with self._get_swap_context():
            self._record_answer('Answer A')
            self._run_answer_summaries_aggregator()
            self._change_state_interaction_id('SetInput')

            visualizations = self._get_visualizations()

            self.assertEqual(visualizations, [])


class StateAnswersStatisticsTest(test_utils.GenericTestBase):
    """Tests for functionality related to retrieving statistics for answers of a
    particular state.
    """
    STATE_NAMES = ['STATE A', 'STATE B', 'STATE C']
    EXP_ID = 'exp_id'

    def _get_top_state_answer_stats(
            self, exp_id=EXP_ID, state_name=STATE_NAMES[0]):
        return stats_services.get_top_state_answer_stats(exp_id, state_name)

    def _get_top_state_answer_stats_multi(
            self, exp_id=EXP_ID, state_names=None):
        if not state_names:
            raise ValueError('Must provide non-empty state names.')
        return stats_services.get_top_state_answer_stats_multi(
            exp_id, state_names)

    def _record_answer(
            self, answer, exp_id=EXP_ID, state_name=STATE_NAMES[0]):
        exploration = exp_services.get_exploration_by_id(exp_id)
        interaction_id = exploration.states[state_name].interaction.id
        event_services.AnswerSubmissionEventHandler.record(
            exp_id, exploration.version, state_name, interaction_id, 0, 0,
            exp_domain.EXPLICIT_CLASSIFICATION, 'sid1', 10.0, {}, answer)

    def _run_answer_summaries_aggregator(self):
        ModifiedInteractionAnswerSummariesAggregator.start_computation()
        self.assertEqual(
            self.count_jobs_in_taskqueue(
                taskqueue_services.QUEUE_NAME_CONTINUOUS_JOBS), 1)
        self.process_and_flush_pending_tasks()
        self.assertEqual(
            self.count_jobs_in_taskqueue(
                taskqueue_services.QUEUE_NAME_CONTINUOUS_JOBS), 0)

    def setUp(self):
        super(StateAnswersStatisticsTest, self).setUp()
        self.owner_id = self.get_user_id_from_email(self.OWNER_EMAIL)
        user_services.create_new_user(self.owner_id, self.OWNER_EMAIL)
        self.signup(self.OWNER_EMAIL, self.OWNER_USERNAME)
        self.save_new_linear_exp_with_state_names_and_interactions(
            self.EXP_ID, self.owner_id, self.STATE_NAMES, ['TextInput'])

    def test_get_top_state_answer_stats(self):
        self._record_answer('A')
        self._record_answer('B')
        self._record_answer('A')
        self._record_answer('A')
        self._record_answer('B')
        self._record_answer('C')
        self._run_answer_summaries_aggregator()

        with self.swap(feconf, 'STATE_ANSWER_STATS_MIN_FREQUENCY', 2):
            state_answers_stats = self._get_top_state_answer_stats()

        self.assertEqual(
            state_answers_stats, [
                {'answer': 'A', 'frequency': 3},
                {'answer': 'B', 'frequency': 2},
                # C is not included because min frequency is 2.
            ])

    def test_get_top_state_answer_stats_multi(self):
        self._record_answer('A', state_name='STATE A')
        self._record_answer('A', state_name='STATE A')
        self._record_answer('B', state_name='STATE A')
        self._record_answer(1, state_name='STATE B')
        self._record_answer(1, state_name='STATE B')
        self._record_answer(2, state_name='STATE B')
        self._record_answer('X', state_name='STATE C')
        self._record_answer('X', state_name='STATE C')
        self._record_answer('Y', state_name='STATE C')
        self._run_answer_summaries_aggregator()

        with self.swap(feconf, 'STATE_ANSWER_STATS_MIN_FREQUENCY', 1):
            state_answers_stats_multi = self._get_top_state_answer_stats_multi(
                state_names=['STATE A', 'STATE B'])

        self.assertEqual(sorted(state_answers_stats_multi), [
            'STATE A',
            'STATE B',
        ])
        self.assertEqual(state_answers_stats_multi['STATE A'], [
            {'answer': 'A', 'frequency': 2},
            {'answer': 'B', 'frequency': 1},
        ])
        self.assertEqual(state_answers_stats_multi['STATE B'], [
            {'answer': 1, 'frequency': 2},
            {'answer': 2, 'frequency': 1},
        ])<|MERGE_RESOLUTION|>--- conflicted
+++ resolved
@@ -46,14 +46,10 @@
         self.stats_model_id = (
             stats_models.ExplorationStatsModel.create(
                 'exp_id1', 1, 0, 0, 0, 0, 0, 0, {}))
-<<<<<<< HEAD
-        stats_models.ExplorationIssuesModel.create(self.exp_id, [])
-        self.playthrough_id = stats_models.PlaythroughModel.create(
-            'exp_id1', 1, 'EarlyQuit', {}, [], True)
-=======
         stats_models.ExplorationIssuesModel.create(
             self.exp_id, self.exp_version, [])
->>>>>>> b00ad881
+        self.playthrough_id = stats_models.PlaythroughModel.create(
+            'exp_id1', 1, 'EarlyQuit', {}, [])
 
     def test_update_stats_method(self):
         """Test the update_stats method."""
