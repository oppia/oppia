# coding: utf-8
#
# Copyright 2014 The Oppia Authors. All Rights Reserved.
#
# Licensed under the Apache License, Version 2.0 (the "License");
# you may not use this file except in compliance with the License.
# You may obtain a copy of the License at
#
#      http://www.apache.org/licenses/LICENSE-2.0
#
# Unless required by applicable law or agreed to in writing, software
# distributed under the License is distributed on an "AS-IS" BASIS,
# WITHOUT WARRANTIES OR CONDITIONS OF ANY KIND, either express or implied.
# See the License for the specific language governing permissions and
# limitations under the License.

import operator
import os

from core import jobs_registry
from core.domain import event_services
from core.domain import exp_domain
from core.domain import exp_services
from core.domain import stats_domain
from core.domain import stats_jobs_continuous
from core.domain import stats_services
from core.domain import user_services
from core.platform import models
from core.platform.taskqueue import gae_taskqueue_services as taskqueue_services
from core.tests import test_utils
import feconf
import utils

(stats_models,) = models.Registry.import_models([models.NAMES.statistics])


class StatisticsServicesTest(test_utils.GenericTestBase):
    """Test the helper functions and methods defined in the stats_services
    module.
    """
    def setUp(self):
        super(StatisticsServicesTest, self).setUp()
        self.exp_id = 'exp_id1'
        self.exp_version = 1
        self.stats_model_id = (
            stats_models.ExplorationStatsModel.create(
                'exp_id1', 1, 0, 0, 0, 0, 0, 0, {}))

    def test_update_stats_method(self):
        """Test the update_stats method."""
        exploration_stats = stats_services.get_exploration_stats_by_id(
            'exp_id1', 1)
        exploration_stats.state_stats_mapping = {
            'Home': stats_domain.StateStats.create_default()
        }
        stats_services.save_stats_model_transactional(exploration_stats)

        # Pass in exploration start event to stats model created in setup
        # function.
        aggregated_stats = {
            'num_starts': 1,
            'num_actual_starts': 1,
            'num_completions': 1,
            'state_stats_mapping': {
                'Home': {
                    'total_hit_count': 1,
                    'first_hit_count': 1,
                    'total_answers_count': 1,
                    'useful_feedback_count': 1,
                    'num_times_solution_viewed': 1,
                    'num_completions': 1
                }
            }
        }

        stats_services.update_stats(
            'exp_id1', 1, aggregated_stats)
        exploration_stats = stats_services.get_exploration_stats_by_id(
            'exp_id1', 1)
        self.assertEqual(exploration_stats.num_starts_v2, 1)
        self.assertEqual(exploration_stats.num_actual_starts_v2, 1)
        self.assertEqual(exploration_stats.num_completions_v2, 1)
        self.assertEqual(
            exploration_stats.state_stats_mapping[
                'Home'].total_hit_count_v2, 1)
        self.assertEqual(
            exploration_stats.state_stats_mapping[
                'Home'].first_hit_count_v2, 1)
        self.assertEqual(
            exploration_stats.state_stats_mapping[
                'Home'].total_answers_count_v2, 1)
        self.assertEqual(
            exploration_stats.state_stats_mapping[
                'Home'].useful_feedback_count_v2, 1)
        self.assertEqual(
            exploration_stats.state_stats_mapping[
                'Home'].num_completions_v2, 1)
        self.assertEqual(
            exploration_stats.state_stats_mapping[
                'Home'].num_times_solution_viewed_v2, 1)

    def test_calls_to_stats_methods(self):
        """Test that calls are being made to the
        handle_stats_creation_for_new_exp_version and
        handle_stats_creation_for_new_exploration methods when an exploration is
        created or updated.
        """
        # Initialize call counters.
        stats_for_new_exploration_log = test_utils.CallCounter(
            stats_services.handle_stats_creation_for_new_exploration)
        stats_for_new_exp_version_log = test_utils.CallCounter(
            stats_services.handle_stats_creation_for_new_exp_version)

        # Create exploration object in datastore.
        exp_id = 'exp_id'
        test_exp_filepath = os.path.join(
            feconf.TESTS_DATA_DIR, 'string_classifier_test.yaml')
        yaml_content = utils.get_file_contents(test_exp_filepath)
        assets_list = []
        with self.swap(
            stats_services, 'handle_stats_creation_for_new_exploration',
            stats_for_new_exploration_log):
            with self.swap(feconf, 'ENABLE_NEW_STATS_FRAMEWORK', True):
                exp_services.save_new_exploration_from_yaml_and_assets(
                    feconf.SYSTEM_COMMITTER_ID, yaml_content, exp_id,
                    assets_list)

        # Now, the stats creation for new explorations method will be called
        # once and stats creation for new exploration version won't be called.
        self.assertEqual(stats_for_new_exploration_log.times_called, 1)
        self.assertEqual(stats_for_new_exp_version_log.times_called, 0)

        # Update exploration by adding a state.
        change_list = [{
            'cmd': 'add_state',
            'state_name': 'New state'
        }]
        with self.swap(
            stats_services, 'handle_stats_creation_for_new_exp_version',
            stats_for_new_exp_version_log):
            with self.swap(feconf, 'ENABLE_NEW_STATS_FRAMEWORK', True):
                exp_services.update_exploration(
                    feconf.SYSTEM_COMMITTER_ID, exp_id, change_list, '')

        # Now, the stats creation for new explorations method will be called
        # once and stats creation for new exploration version will also be
        # called once.
        self.assertEqual(stats_for_new_exploration_log.times_called, 1)
        self.assertEqual(stats_for_new_exp_version_log.times_called, 1)

    def test_handle_stats_creation_for_new_exploration(self):
        """Test the handle_stats_creation_for_new_exploration method."""
        # Create exploration object in datastore.
        exp_id = 'exp_id'
        test_exp_filepath = os.path.join(
            feconf.TESTS_DATA_DIR, 'string_classifier_test.yaml')
        yaml_content = utils.get_file_contents(test_exp_filepath)
        assets_list = []
        exp_services.save_new_exploration_from_yaml_and_assets(
            feconf.SYSTEM_COMMITTER_ID, yaml_content, exp_id,
            assets_list)
        exploration = exp_services.get_exploration_by_id(exp_id)

        stats_services.handle_stats_creation_for_new_exploration(
            exploration.id, exploration.version, exploration.states)

        exploration_stats = stats_services.get_exploration_stats_by_id(
            exploration.id, exploration.version)
        self.assertEqual(exploration_stats.exp_id, exp_id)
        self.assertEqual(exploration_stats.exp_version, 1)
        self.assertEqual(exploration_stats.num_starts_v1, 0)
        self.assertEqual(exploration_stats.num_starts_v2, 0)
        self.assertEqual(exploration_stats.num_actual_starts_v1, 0)
        self.assertEqual(exploration_stats.num_actual_starts_v2, 0)
        self.assertEqual(exploration_stats.num_completions_v1, 0)
        self.assertEqual(exploration_stats.num_completions_v2, 0)
        self.assertEqual(
            exploration_stats.state_stats_mapping.keys(), ['Home', 'End'])

    def test_handle_stats_creation_for_new_exp_version(self):
        """Test the handle_stats_creation_for_new_exp_version method."""
        # Create exploration object in datastore.
        exp_id = 'exp_id'
        test_exp_filepath = os.path.join(
            feconf.TESTS_DATA_DIR, 'string_classifier_test.yaml')
        yaml_content = utils.get_file_contents(test_exp_filepath)
        assets_list = []
        exp_services.save_new_exploration_from_yaml_and_assets(
            feconf.SYSTEM_COMMITTER_ID, yaml_content, exp_id,
            assets_list)
        exploration = exp_services.get_exploration_by_id(exp_id)

        # Test addition of states.
        exploration.add_states(['New state', 'New state 2'])
        exploration.version += 1
        change_list = [{
            'cmd': 'add_state',
            'state_name': 'New state',
        }, {
            'cmd': 'add_state',
            'state_name': 'New state 2'
        }]
        stats_services.handle_stats_creation_for_new_exp_version(
            exploration.id, exploration.version, exploration.states,
            change_list)

        exploration_stats = stats_services.get_exploration_stats_by_id(
            exploration.id, exploration.version)
        self.assertEqual(exploration_stats.exp_id, exp_id)
        self.assertEqual(exploration_stats.exp_version, 2)
        self.assertEqual(exploration_stats.num_actual_starts_v2, 0)
        self.assertEqual(exploration_stats.num_completions_v2, 0)
        self.assertEqual(
            exploration_stats.state_stats_mapping.keys(), [
                'Home', 'New state 2', 'End', 'New state'])
        self.assertEqual(
            exploration_stats.state_stats_mapping['New state'].to_dict(),
            stats_domain.StateStats.create_default().to_dict())
        self.assertEqual(
            exploration_stats.state_stats_mapping['New state 2'].to_dict(),
            stats_domain.StateStats.create_default().to_dict())

        # Test renaming of states.
        exploration.rename_state('New state 2', 'Renamed state')
        exploration.version += 1
        change_list = [{
            'cmd': 'rename_state',
            'old_state_name': 'New state 2',
            'new_state_name': 'Renamed state'
        }]
        stats_services.handle_stats_creation_for_new_exp_version(
            exploration.id, exploration.version, exploration.states,
            change_list)

        exploration_stats = stats_services.get_exploration_stats_by_id(
            exploration.id, exploration.version)
        self.assertEqual(exploration_stats.exp_version, 3)
        self.assertEqual(
            exploration_stats.state_stats_mapping.keys(), [
                'Home', 'End', 'Renamed state', 'New state'])

        # Test deletion of states.
        exploration.delete_state('New state')
        exploration.version += 1
        change_list = [{
            'cmd': 'delete_state',
            'state_name': 'New state'
        }]
        stats_services.handle_stats_creation_for_new_exp_version(
            exploration.id, exploration.version, exploration.states,
            change_list)

        exploration_stats = stats_services.get_exploration_stats_by_id(
            exploration.id, exploration.version)
        self.assertEqual(exploration_stats.exp_version, 4)
        self.assertEqual(
            exploration_stats.state_stats_mapping.keys(), [
                'Home', 'Renamed state', 'End'])

        # Test addition, renaming and deletion of states.
        exploration.add_states(['New state 2'])
        exploration.rename_state('New state 2', 'Renamed state 2')
        exploration.delete_state('Renamed state 2')
        exploration.version += 1
        change_list = [{
            'cmd': 'add_state',
            'state_name': 'New state 2'
        }, {
            'cmd': 'rename_state',
            'old_state_name': 'New state 2',
            'new_state_name': 'Renamed state 2'
        }, {
            'cmd': 'delete_state',
            'state_name': 'Renamed state 2'
        }]
        stats_services.handle_stats_creation_for_new_exp_version(
            exploration.id, exploration.version, exploration.states,
            change_list)

        exploration_stats = stats_services.get_exploration_stats_by_id(
            exploration.id, exploration.version)
        self.assertEqual(exploration_stats.exp_version, 5)
        self.assertEqual(
            exploration_stats.state_stats_mapping.keys(), [
                'Home', 'End', 'Renamed state'])

        # Test addition and multiple renames.
        exploration.add_states(['New state 2'])
        exploration.rename_state('New state 2', 'New state 3')
        exploration.rename_state('New state 3', 'New state 4')
        exploration.version += 1
        change_list = [{
            'cmd': 'add_state',
            'state_name': 'New state 2',
        }, {
            'cmd': 'rename_state',
            'old_state_name': 'New state 2',
            'new_state_name': 'New state 3'
        }, {
            'cmd': 'rename_state',
            'old_state_name': 'New state 3',
            'new_state_name': 'New state 4'
        }]
        stats_services.handle_stats_creation_for_new_exp_version(
            exploration.id, exploration.version, exploration.states,
            change_list)

        exploration_stats = stats_services.get_exploration_stats_by_id(
            exploration.id, exploration.version)
        self.assertEqual(exploration_stats.exp_version, 6)
        self.assertEqual(
            exploration_stats.state_stats_mapping.keys(), [
                'Home', 'New state 4', 'Renamed state', 'End'])

        # Set some values for the the stats in the ExplorationStatsModel
        # instance.
        exploration_stats_model = stats_models.ExplorationStatsModel.get_model(
            exploration.id, exploration.version)
        exploration_stats_model.num_actual_starts_v2 = 5
        exploration_stats_model.num_completions_v2 = 2
        exploration_stats_model.state_stats_mapping['New state 4'][
            'total_answers_count_v2'] = 12
        exploration_stats_model.state_stats_mapping['Home'][
            'total_hit_count_v2'] = 8
        exploration_stats_model.state_stats_mapping['Renamed state'][
            'first_hit_count_v2'] = 2
        exploration_stats_model.state_stats_mapping['End'][
            'useful_feedback_count_v2'] = 4
        exploration_stats_model.put()

        # Test deletion, addition and rename.
        exploration.delete_state('New state 4')
        exploration.add_states(['New state'])
        exploration.rename_state('New state', 'New state 4')
        exploration.version += 1
        change_list = [{
            'cmd': 'delete_state',
            'state_name': 'New state 4'
        }, {
            'cmd': 'add_state',
            'state_name': 'New state',
        }, {
            'cmd': 'rename_state',
            'old_state_name': 'New state',
            'new_state_name': 'New state 4'
        }]
        stats_services.handle_stats_creation_for_new_exp_version(
            exploration.id, exploration.version, exploration.states,
            change_list)

        exploration_stats = stats_services.get_exploration_stats_by_id(
            exploration.id, exploration.version)
        self.assertEqual(exploration_stats.exp_version, 7)
        self.assertEqual(
            exploration_stats.state_stats_mapping.keys(), [
                'Home', 'New state 4', 'Renamed state', 'End'])

        # Test the values of the stats carried over from the last version.
        self.assertEqual(exploration_stats.num_actual_starts_v2, 5)
        self.assertEqual(exploration_stats.num_completions_v2, 2)
        self.assertEqual(
            exploration_stats.state_stats_mapping['Home'].total_hit_count_v2, 8)
        self.assertEqual(
            exploration_stats.state_stats_mapping[
                'Renamed state'].first_hit_count_v2, 2)
        self.assertEqual(
            exploration_stats.state_stats_mapping[
                'End'].useful_feedback_count_v2, 4)
        # State 'New state 4' has been deleted and recreated, so it should
        # now contain default values for stats instead of the values it
        # contained in the last version.
        self.assertEqual(
            exploration_stats.state_stats_mapping[
                'New state 4'].total_answers_count_v2, 0)

    def test_get_exploration_stats_from_model(self):
        """Test the get_exploration_stats_from_model method."""
        model = stats_models.ExplorationStatsModel.get(self.stats_model_id)
        exploration_stats = stats_services.get_exploration_stats_from_model(
            model)
        self.assertEqual(exploration_stats.exp_id, 'exp_id1')
        self.assertEqual(exploration_stats.exp_version, 1)
        self.assertEqual(exploration_stats.num_starts_v1, 0)
        self.assertEqual(exploration_stats.num_starts_v2, 0)
        self.assertEqual(exploration_stats.num_actual_starts_v1, 0)
        self.assertEqual(exploration_stats.num_actual_starts_v2, 0)
        self.assertEqual(exploration_stats.num_completions_v1, 0)
        self.assertEqual(exploration_stats.num_completions_v2, 0)
        self.assertEqual(exploration_stats.state_stats_mapping, {})

    def test_get_exploration_stats_by_id(self):
        """Test the get_exploration_stats_by_id method."""
        exploration_stats = stats_services.get_exploration_stats_by_id(
            self.exp_id, self.exp_version)
        self.assertEqual(exploration_stats.exp_id, 'exp_id1')
        self.assertEqual(exploration_stats.exp_version, 1)
        self.assertEqual(exploration_stats.num_starts_v1, 0)
        self.assertEqual(exploration_stats.num_starts_v2, 0)
        self.assertEqual(exploration_stats.num_actual_starts_v1, 0)
        self.assertEqual(exploration_stats.num_actual_starts_v2, 0)
        self.assertEqual(exploration_stats.num_completions_v1, 0)
        self.assertEqual(exploration_stats.num_completions_v2, 0)
        self.assertEqual(exploration_stats.state_stats_mapping, {})

    def test_create_stats_model(self):
        """Test the create_stats_model method."""
        exploration_stats = stats_services.get_exploration_stats_by_id(
            self.exp_id, self.exp_version)
        exploration_stats.exp_version += 1
        model_id = stats_services.create_stats_model(exploration_stats)
        exploration_stats = stats_services.get_exploration_stats_by_id(
            self.exp_id, self.exp_version+1)
        self.assertEqual(exploration_stats.exp_id, 'exp_id1')
        self.assertEqual(exploration_stats.exp_version, 2)
        self.assertEqual(exploration_stats.num_starts_v1, 0)
        self.assertEqual(exploration_stats.num_starts_v2, 0)
        self.assertEqual(exploration_stats.num_actual_starts_v1, 0)
        self.assertEqual(exploration_stats.num_actual_starts_v2, 0)
        self.assertEqual(exploration_stats.num_completions_v1, 0)
        self.assertEqual(exploration_stats.num_completions_v2, 0)
        self.assertEqual(exploration_stats.state_stats_mapping, {})

        # Test create method with different state_stats_mapping.
        exploration_stats.state_stats_mapping = {
            'Home': stats_domain.StateStats.create_default()
        }
        exploration_stats.exp_version += 1
        model_id = stats_services.create_stats_model(exploration_stats)
        model = stats_models.ExplorationStatsModel.get(model_id)
        self.assertEqual(model.exp_id, 'exp_id1')
        self.assertEqual(model.exp_version, 3)
        self.assertEqual(exploration_stats.num_starts_v1, 0)
        self.assertEqual(exploration_stats.num_starts_v2, 0)
        self.assertEqual(exploration_stats.num_actual_starts_v1, 0)
        self.assertEqual(exploration_stats.num_actual_starts_v2, 0)
        self.assertEqual(exploration_stats.num_completions_v1, 0)
        self.assertEqual(exploration_stats.num_completions_v2, 0)
        self.assertEqual(
            model.state_stats_mapping, {
                'Home': {
                    'total_answers_count_v1': 0,
                    'total_answers_count_v2': 0,
                    'useful_feedback_count_v1': 0,
                    'useful_feedback_count_v2': 0,
                    'total_hit_count_v1': 0,
                    'total_hit_count_v2': 0,
                    'first_hit_count_v1': 0,
                    'first_hit_count_v2': 0,
                    'num_times_solution_viewed_v2': 0,
                    'num_completions_v1': 0,
                    'num_completions_v2': 0
                }
            })

    def test_save_stats_model_transactional(self):
        """Test the save_stats_model_transactional method."""
        exploration_stats = stats_services.get_exploration_stats_by_id(
            self.exp_id, self.exp_version)
        exploration_stats.num_starts_v2 += 15
        exploration_stats.num_actual_starts_v2 += 5
        exploration_stats.num_completions_v2 += 2
        stats_services.save_stats_model_transactional(exploration_stats)

        exploration_stats = stats_services.get_exploration_stats_by_id(
            self.exp_id, self.exp_version)
        self.assertEqual(exploration_stats.num_starts_v2, 15)
        self.assertEqual(exploration_stats.num_actual_starts_v2, 5)
        self.assertEqual(exploration_stats.num_completions_v2, 2)


class ModifiedStatisticsAggregator(stats_jobs_continuous.StatisticsAggregator):
    """A modified StatisticsAggregator that does not start a new batch
    job when the previous one has finished.
    """
    @classmethod
    def _get_batch_job_manager_class(cls):
        return ModifiedStatisticsMRJobManager

    @classmethod
    def _kickoff_batch_job_after_previous_one_ends(cls):
        pass


class ModifiedStatisticsMRJobManager(
        stats_jobs_continuous.StatisticsMRJobManager):

    @classmethod
    def _get_continuous_computation_class(cls):
        return ModifiedStatisticsAggregator


class ModifiedInteractionAnswerSummariesAggregator(
        stats_jobs_continuous.StatisticsAggregator):
    """A modified InteractionAnswerSummariesAggregator that does not start
    a new batch job when the previous one has finished.
    """
    @classmethod
    def _get_batch_job_manager_class(cls):
        return ModifiedInteractionAnswerSummariesMRJobManager

    @classmethod
    def _kickoff_batch_job_after_previous_one_ends(cls):
        pass


class ModifiedInteractionAnswerSummariesMRJobManager(
        stats_jobs_continuous.InteractionAnswerSummariesMRJobManager):

    @classmethod
    def _get_continuous_computation_class(cls):
        return ModifiedInteractionAnswerSummariesAggregator


class EventLogEntryTests(test_utils.GenericTestBase):
    """Test for the event log creation."""

    def test_create_events(self):
        """Basic test that makes sure there are no exceptions thrown."""
        event_services.StartExplorationEventHandler.record(
            'eid', 2, 'state', 'session', {}, feconf.PLAY_TYPE_NORMAL)
        event_services.MaybeLeaveExplorationEventHandler.record(
            'eid', 2, 'state', 'session', 27.2, {}, feconf.PLAY_TYPE_NORMAL)


class AnswerEventTests(test_utils.GenericTestBase):
    """Test recording new answer operations through events."""

    SESSION_ID = 'SESSION_ID'
    TIME_SPENT = 5.0
    PARAMS = {}

    def test_record_answer(self):
        self.save_new_default_exploration('eid', 'fake@user.com')
        exp = exp_services.get_exploration_by_id('eid')

        first_state_name = exp.init_state_name
        second_state_name = 'State 2'
        third_state_name = 'State 3'
        exp_services.update_exploration('fake@user.com', 'eid', [{
            'cmd': exp_domain.CMD_EDIT_STATE_PROPERTY,
            'state_name': first_state_name,
            'property_name': exp_domain.STATE_PROPERTY_INTERACTION_ID,
            'new_value': 'TextInput',
        }, {
            'cmd': exp_domain.CMD_ADD_STATE,
            'state_name': second_state_name,
        }, {
            'cmd': exp_domain.CMD_ADD_STATE,
            'state_name': third_state_name,
        }, {
            'cmd': exp_domain.CMD_EDIT_STATE_PROPERTY,
            'state_name': second_state_name,
            'property_name': exp_domain.STATE_PROPERTY_INTERACTION_ID,
            'new_value': 'TextInput',
        }, {
            'cmd': exp_domain.CMD_EDIT_STATE_PROPERTY,
            'state_name': third_state_name,
            'property_name': exp_domain.STATE_PROPERTY_INTERACTION_ID,
            'new_value': 'Continue',
        }], 'Add new state')
        exp = exp_services.get_exploration_by_id('eid')

        exp_version = exp.version

        for state_name in [first_state_name, second_state_name]:
            state_answers = stats_services.get_state_answers(
                'eid', exp_version, state_name)
            self.assertEqual(state_answers, None)

        # answer is a string
        event_services.AnswerSubmissionEventHandler.record(
            'eid', exp_version, first_state_name, 'TextInput', 0, 0,
            exp_domain.EXPLICIT_CLASSIFICATION, 'sid1', self.TIME_SPENT,
            self.PARAMS, 'answer1')
        event_services.AnswerSubmissionEventHandler.record(
            'eid', exp_version, first_state_name, 'TextInput', 0, 1,
            exp_domain.EXPLICIT_CLASSIFICATION, 'sid2', self.TIME_SPENT,
            self.PARAMS, 'answer1')
        # answer is a dict
        event_services.AnswerSubmissionEventHandler.record(
            'eid', exp_version, first_state_name, 'TextInput', 1, 0,
            exp_domain.EXPLICIT_CLASSIFICATION, 'sid1', self.TIME_SPENT,
            self.PARAMS, {'x': 1.0, 'y': 5.0})
        # answer is a number
        event_services.AnswerSubmissionEventHandler.record(
            'eid', exp_version, first_state_name, 'TextInput', 2, 0,
            exp_domain.EXPLICIT_CLASSIFICATION, 'sid1', self.TIME_SPENT,
            self.PARAMS, 10)
        # answer is a list of dicts
        event_services.AnswerSubmissionEventHandler.record(
            'eid', exp_version, first_state_name, 'TextInput', 3, 0,
            exp_domain.EXPLICIT_CLASSIFICATION, 'sid1', self.TIME_SPENT,
            self.PARAMS, [{'a': 'some', 'b': 'text'}, {'a': 1.0, 'c': 2.0}])
        # answer is a list
        event_services.AnswerSubmissionEventHandler.record(
            'eid', exp_version, second_state_name, 'TextInput', 2, 0,
            exp_domain.EXPLICIT_CLASSIFICATION, 'sid3', self.TIME_SPENT,
            self.PARAMS, [2, 4, 8])
        # answer is a unicode string
        event_services.AnswerSubmissionEventHandler.record(
            'eid', exp_version, second_state_name, 'TextInput', 1, 1,
            exp_domain.EXPLICIT_CLASSIFICATION, 'sid4', self.TIME_SPENT,
            self.PARAMS, self.UNICODE_TEST_STRING)
        # answer is None (such as for Continue)
        event_services.AnswerSubmissionEventHandler.record(
            'eid', exp_version, third_state_name, 'Continue', 1, 1,
            exp_domain.EXPLICIT_CLASSIFICATION, 'sid5', self.TIME_SPENT,
            self.PARAMS, None)

        expected_submitted_answer_list1 = [{
            'answer': 'answer1', 'time_spent_in_sec': 5.0,
            'answer_group_index': 0, 'rule_spec_index': 0,
            'classification_categorization': 'explicit', 'session_id': 'sid1',
            'interaction_id': 'TextInput', 'params': {}
        }, {
            'answer': 'answer1', 'time_spent_in_sec': 5.0,
            'answer_group_index': 0, 'rule_spec_index': 1,
            'classification_categorization': 'explicit', 'session_id': 'sid2',
            'interaction_id': 'TextInput', 'params': {}
        }, {
            'answer': {'x': 1.0, 'y': 5.0}, 'time_spent_in_sec': 5.0,
            'answer_group_index': 1, 'rule_spec_index': 0,
            'classification_categorization': 'explicit', 'session_id': 'sid1',
            'interaction_id': 'TextInput', 'params': {}
        }, {
            'answer': 10, 'time_spent_in_sec': 5.0, 'answer_group_index': 2,
            'rule_spec_index': 0, 'classification_categorization': 'explicit',
            'session_id': 'sid1', 'interaction_id': 'TextInput', 'params': {}
        }, {
            'answer': [{'a': 'some', 'b': 'text'}, {'a': 1.0, 'c': 2.0}],
            'time_spent_in_sec': 5.0, 'answer_group_index': 3,
            'rule_spec_index': 0, 'classification_categorization': 'explicit',
            'session_id': 'sid1', 'interaction_id': 'TextInput', 'params': {}
        }]
        expected_submitted_answer_list2 = [{
            'answer': [2, 4, 8], 'time_spent_in_sec': 5.0,
            'answer_group_index': 2, 'rule_spec_index': 0,
            'classification_categorization': 'explicit', 'session_id': 'sid3',
            'interaction_id': 'TextInput', 'params': {}
        }, {
            'answer': self.UNICODE_TEST_STRING, 'time_spent_in_sec': 5.0,
            'answer_group_index': 1, 'rule_spec_index': 1,
            'classification_categorization': 'explicit', 'session_id': 'sid4',
            'interaction_id': 'TextInput', 'params': {}
        }]
        expected_submitted_answer_list3 = [{
            'answer': None, 'time_spent_in_sec': 5.0, 'answer_group_index': 1,
            'rule_spec_index': 1, 'classification_categorization': 'explicit',
            'session_id': 'sid5', 'interaction_id': 'Continue', 'params': {}
        }]

        state_answers = stats_services.get_state_answers(
            'eid', exp_version, first_state_name)
        self.assertEqual(
            state_answers.get_submitted_answer_dict_list(),
            expected_submitted_answer_list1)

        state_answers = stats_services.get_state_answers(
            'eid', exp_version, second_state_name)
        self.assertEqual(
            state_answers.get_submitted_answer_dict_list(),
            expected_submitted_answer_list2)

        state_answers = stats_services.get_state_answers(
            'eid', exp_version, third_state_name)
        self.assertEqual(
            state_answers.get_submitted_answer_dict_list(),
            expected_submitted_answer_list3)


class RecordAnswerTests(test_utils.GenericTestBase):
    """Tests for functionality related to recording and retrieving answers."""

    EXP_ID = 'exp_id0'

    def setUp(self):
        super(RecordAnswerTests, self).setUp()
        self.owner_id = self.get_user_id_from_email(self.OWNER_EMAIL)
        user_services.create_new_user(self.owner_id, self.OWNER_EMAIL)
        self.signup(self.OWNER_EMAIL, self.OWNER_USERNAME)
        self.exploration = self.save_new_valid_exploration(
            self.EXP_ID, self.owner_id, end_state_name='End')

    def test_record_answer_without_retrieving_it_first(self):
        stats_services.record_answer(
            self.EXP_ID, self.exploration.version,
            self.exploration.init_state_name, 'TextInput',
            stats_domain.SubmittedAnswer(
                'first answer', 'TextInput', 0,
                0, exp_domain.EXPLICIT_CLASSIFICATION, {},
                'a_session_id_val', 1.0))

        state_answers = stats_services.get_state_answers(
            self.EXP_ID, self.exploration.version,
            self.exploration.init_state_name)
        self.assertEqual(state_answers.get_submitted_answer_dict_list(), [{
            'answer': 'first answer',
            'time_spent_in_sec': 1.0,
            'answer_group_index': 0,
            'rule_spec_index': 0,
            'classification_categorization': 'explicit',
            'session_id': 'a_session_id_val',
            'interaction_id': 'TextInput',
            'params': {}
        }])

    def test_record_and_retrieve_single_answer(self):
        state_answers = stats_services.get_state_answers(
            self.EXP_ID, self.exploration.version,
            self.exploration.init_state_name)
        self.assertIsNone(state_answers)

        stats_services.record_answer(
            self.EXP_ID, self.exploration.version,
            self.exploration.init_state_name, 'TextInput',
            stats_domain.SubmittedAnswer(
                'some text', 'TextInput', 0,
                1, exp_domain.EXPLICIT_CLASSIFICATION, {},
                'a_session_id_val', 10.0))

        state_answers = stats_services.get_state_answers(
            self.EXP_ID, self.exploration.version,
            self.exploration.init_state_name)
        self.assertEqual(state_answers.exploration_id, 'exp_id0')
        self.assertEqual(state_answers.exploration_version, 1)
        self.assertEqual(
            state_answers.state_name, feconf.DEFAULT_INIT_STATE_NAME)
        self.assertEqual(state_answers.interaction_id, 'TextInput')
        self.assertEqual(state_answers.get_submitted_answer_dict_list(), [{
            'answer': 'some text',
            'time_spent_in_sec': 10.0,
            'answer_group_index': 0,
            'rule_spec_index': 1,
            'classification_categorization': 'explicit',
            'session_id': 'a_session_id_val',
            'interaction_id': 'TextInput',
            'params': {}
        }])

    def test_record_and_retrieve_single_answer_with_preexisting_entry(self):
        stats_services.record_answer(
            self.EXP_ID, self.exploration.version,
            self.exploration.init_state_name, 'TextInput',
            stats_domain.SubmittedAnswer(
                'first answer', 'TextInput', 0,
                0, exp_domain.EXPLICIT_CLASSIFICATION, {},
                'a_session_id_val', 1.0))

        state_answers = stats_services.get_state_answers(
            self.EXP_ID, self.exploration.version,
            self.exploration.init_state_name)
        self.assertEqual(state_answers.get_submitted_answer_dict_list(), [{
            'answer': 'first answer',
            'time_spent_in_sec': 1.0,
            'answer_group_index': 0,
            'rule_spec_index': 0,
            'classification_categorization': 'explicit',
            'session_id': 'a_session_id_val',
            'interaction_id': 'TextInput',
            'params': {}
        }])

        stats_services.record_answer(
            self.EXP_ID, self.exploration.version,
            self.exploration.init_state_name, 'TextInput',
            stats_domain.SubmittedAnswer(
                'some text', 'TextInput', 0,
                1, exp_domain.EXPLICIT_CLASSIFICATION, {},
                'a_session_id_val', 10.0))

        state_answers = stats_services.get_state_answers(
            self.EXP_ID, self.exploration.version,
            self.exploration.init_state_name)
        self.assertEqual(state_answers.exploration_id, 'exp_id0')
        self.assertEqual(state_answers.exploration_version, 1)
        self.assertEqual(
            state_answers.state_name, feconf.DEFAULT_INIT_STATE_NAME)
        self.assertEqual(state_answers.interaction_id, 'TextInput')
        self.assertEqual(state_answers.get_submitted_answer_dict_list(), [{
            'answer': 'first answer',
            'time_spent_in_sec': 1.0,
            'answer_group_index': 0,
            'rule_spec_index': 0,
            'classification_categorization': 'explicit',
            'session_id': 'a_session_id_val',
            'interaction_id': 'TextInput',
            'params': {}
        }, {
            'answer': 'some text',
            'time_spent_in_sec': 10.0,
            'answer_group_index': 0,
            'rule_spec_index': 1,
            'classification_categorization': 'explicit',
            'session_id': 'a_session_id_val',
            'interaction_id': 'TextInput',
            'params': {}
        }])

    def test_record_many_answers(self):
        state_answers = stats_services.get_state_answers(
            self.EXP_ID, self.exploration.version,
            self.exploration.init_state_name)
        self.assertIsNone(state_answers)

        submitted_answer_list = [
            stats_domain.SubmittedAnswer(
                'answer a', 'TextInput', 0, 1,
                exp_domain.EXPLICIT_CLASSIFICATION, {}, 'session_id_v', 10.0),
            stats_domain.SubmittedAnswer(
                'answer ccc', 'TextInput', 1, 1,
                exp_domain.EXPLICIT_CLASSIFICATION, {}, 'session_id_v', 3.0),
            stats_domain.SubmittedAnswer(
                'answer bbbbb', 'TextInput', 1, 0,
                exp_domain.EXPLICIT_CLASSIFICATION, {}, 'session_id_v', 7.5),
        ]
        stats_services.record_answers(
            self.EXP_ID, self.exploration.version,
            self.exploration.init_state_name, 'TextInput',
            submitted_answer_list)

        # The order of the answers returned depends on the size of the answers.
        state_answers = stats_services.get_state_answers(
            self.EXP_ID, self.exploration.version,
            self.exploration.init_state_name)
        self.assertEqual(state_answers.exploration_id, 'exp_id0')
        self.assertEqual(state_answers.exploration_version, 1)
        self.assertEqual(
            state_answers.state_name, feconf.DEFAULT_INIT_STATE_NAME)
        self.assertEqual(state_answers.interaction_id, 'TextInput')
        self.assertEqual(state_answers.get_submitted_answer_dict_list(), [{
            'answer': 'answer a',
            'time_spent_in_sec': 10.0,
            'answer_group_index': 0,
            'rule_spec_index': 1,
            'classification_categorization': 'explicit',
            'session_id': 'session_id_v',
            'interaction_id': 'TextInput',
            'params': {}
        }, {
            'answer': 'answer ccc',
            'time_spent_in_sec': 3.0,
            'answer_group_index': 1,
            'rule_spec_index': 1,
            'classification_categorization': 'explicit',
            'session_id': 'session_id_v',
            'interaction_id': 'TextInput',
            'params': {}
        }, {
            'answer': 'answer bbbbb',
            'time_spent_in_sec': 7.5,
            'answer_group_index': 1,
            'rule_spec_index': 0,
            'classification_categorization': 'explicit',
            'session_id': 'session_id_v',
            'interaction_id': 'TextInput',
            'params': {}
        }])

    def test_record_answers_exceeding_one_shard(self):
        # Use a smaller max answer list size so less answers are needed to
        # exceed a shard.
        with self.swap(
            stats_models.StateAnswersModel, '_MAX_ANSWER_LIST_BYTE_SIZE',
            100000):
            state_answers = stats_services.get_state_answers(
                self.EXP_ID, self.exploration.version,
                self.exploration.init_state_name)
            self.assertIsNone(state_answers)

            submitted_answer_list = [
                stats_domain.SubmittedAnswer(
                    'answer a', 'TextInput', 0, 1,
                    exp_domain.EXPLICIT_CLASSIFICATION, {}, 'session_id_v',
                    10.0),
                stats_domain.SubmittedAnswer(
                    'answer ccc', 'TextInput', 1, 1,
                    exp_domain.EXPLICIT_CLASSIFICATION, {}, 'session_id_v',
                    3.0),
                stats_domain.SubmittedAnswer(
                    'answer bbbbb', 'TextInput', 1, 0,
                    exp_domain.EXPLICIT_CLASSIFICATION, {}, 'session_id_v',
                    7.5),
            ]
            stats_services.record_answers(
                self.EXP_ID, self.exploration.version,
                self.exploration.init_state_name, 'TextInput',
                submitted_answer_list * 200)

            # Verify that more than 1 shard was stored. The index shard
            # (shard_id 0) is not included in the shard count.
            master_model = stats_models.StateAnswersModel.get_master_model(
                self.exploration.id, self.exploration.version,
                self.exploration.init_state_name)
            self.assertGreater(master_model.shard_count, 0)

            # The order of the answers returned depends on the size of the
            # answers.
            state_answers = stats_services.get_state_answers(
                self.EXP_ID, self.exploration.version,
                self.exploration.init_state_name)
            self.assertEqual(state_answers.exploration_id, 'exp_id0')
            self.assertEqual(state_answers.exploration_version, 1)
            self.assertEqual(
                state_answers.state_name, feconf.DEFAULT_INIT_STATE_NAME)
            self.assertEqual(state_answers.interaction_id, 'TextInput')
            self.assertEqual(
                len(state_answers.get_submitted_answer_dict_list()), 600)

    def test_record_many_answers_with_preexisting_entry(self):
        stats_services.record_answer(
            self.EXP_ID, self.exploration.version,
            self.exploration.init_state_name, 'TextInput',
            stats_domain.SubmittedAnswer(
                '1 answer', 'TextInput', 0,
                0, exp_domain.EXPLICIT_CLASSIFICATION, {},
                'a_session_id_val', 1.0))

        state_answers = stats_services.get_state_answers(
            self.EXP_ID, self.exploration.version,
            self.exploration.init_state_name)
        self.assertEqual(state_answers.get_submitted_answer_dict_list(), [{
            'answer': '1 answer',
            'time_spent_in_sec': 1.0,
            'answer_group_index': 0,
            'rule_spec_index': 0,
            'classification_categorization': 'explicit',
            'session_id': 'a_session_id_val',
            'interaction_id': 'TextInput',
            'params': {}
        }])

        submitted_answer_list = [
            stats_domain.SubmittedAnswer(
                'answer aaa', 'TextInput', 0, 1,
                exp_domain.EXPLICIT_CLASSIFICATION, {}, 'session_id_v', 10.0),
            stats_domain.SubmittedAnswer(
                'answer ccccc', 'TextInput', 1, 1,
                exp_domain.EXPLICIT_CLASSIFICATION, {}, 'session_id_v', 3.0),
            stats_domain.SubmittedAnswer(
                'answer bbbbbbb', 'TextInput', 1, 0,
                exp_domain.EXPLICIT_CLASSIFICATION, {}, 'session_id_v', 7.5),
        ]
        stats_services.record_answers(
            self.EXP_ID, self.exploration.version,
            self.exploration.init_state_name, 'TextInput',
            submitted_answer_list)

        # The order of the answers returned depends on the size of the answers.
        state_answers = stats_services.get_state_answers(
            self.EXP_ID, self.exploration.version,
            self.exploration.init_state_name)
        self.assertEqual(state_answers.exploration_id, 'exp_id0')
        self.assertEqual(state_answers.exploration_version, 1)
        self.assertEqual(
            state_answers.state_name, feconf.DEFAULT_INIT_STATE_NAME)
        self.assertEqual(state_answers.interaction_id, 'TextInput')
        self.assertEqual(state_answers.get_submitted_answer_dict_list(), [{
            'answer': '1 answer',
            'time_spent_in_sec': 1.0,
            'answer_group_index': 0,
            'rule_spec_index': 0,
            'classification_categorization': 'explicit',
            'session_id': 'a_session_id_val',
            'interaction_id': 'TextInput',
            'params': {}
        }, {
            'answer': 'answer aaa',
            'time_spent_in_sec': 10.0,
            'answer_group_index': 0,
            'rule_spec_index': 1,
            'classification_categorization': 'explicit',
            'session_id': 'session_id_v',
            'interaction_id': 'TextInput',
            'params': {}
        }, {
            'answer': 'answer ccccc',
            'time_spent_in_sec': 3.0,
            'answer_group_index': 1,
            'rule_spec_index': 1,
            'classification_categorization': 'explicit',
            'session_id': 'session_id_v',
            'interaction_id': 'TextInput',
            'params': {}
        }, {
            'answer': 'answer bbbbbbb',
            'time_spent_in_sec': 7.5,
            'answer_group_index': 1,
            'rule_spec_index': 0,
            'classification_categorization': 'explicit',
            'session_id': 'session_id_v',
            'interaction_id': 'TextInput',
            'params': {}
        }])


class SampleAnswerTests(test_utils.GenericTestBase):
    """Tests for functionality related to retrieving sample answers."""

    EXP_ID = 'exp_id0'

    def setUp(self):
        super(SampleAnswerTests, self).setUp()
        self.owner_id = self.get_user_id_from_email(self.OWNER_EMAIL)
        user_services.create_new_user(self.owner_id, self.OWNER_EMAIL)
        self.signup(self.OWNER_EMAIL, self.OWNER_USERNAME)
        self.exploration = self.save_new_valid_exploration(
            self.EXP_ID, self.owner_id, end_state_name='End')

    def test_at_most_100_answers_returned_even_if_there_are_lots(self):
        submitted_answer_list = [
            stats_domain.SubmittedAnswer(
                'answer a', 'TextInput', 0, 1,
                exp_domain.EXPLICIT_CLASSIFICATION, {}, 'session_id_v', 10.0),
            stats_domain.SubmittedAnswer(
                'answer ccc', 'TextInput', 1, 1,
                exp_domain.EXPLICIT_CLASSIFICATION, {}, 'session_id_v', 3.0),
            stats_domain.SubmittedAnswer(
                'answer bbbbb', 'TextInput', 1, 0,
                exp_domain.EXPLICIT_CLASSIFICATION, {}, 'session_id_v', 7.5),
        ]
        # Record 600 answers.
        stats_services.record_answers(
            self.EXP_ID, self.exploration.version,
            self.exploration.init_state_name, 'TextInput',
            submitted_answer_list * 200)

        sample_answers = stats_services.get_sample_answers(
            self.EXP_ID, self.exploration.version,
            self.exploration.init_state_name)
        self.assertEqual(len(sample_answers), 100)

    def test_exactly_100_answers_returned_if_main_shard_has_100_answers(self):
        submitted_answer_list = [
            stats_domain.SubmittedAnswer(
                'answer a', 'TextInput', 0, 1,
                exp_domain.EXPLICIT_CLASSIFICATION, {}, 'session_id_v', 10.0)
        ]
        # Record 100 answers.
        stats_services.record_answers(
            self.EXP_ID, self.exploration.version,
            self.exploration.init_state_name, 'TextInput',
            submitted_answer_list * 100)

        sample_answers = stats_services.get_sample_answers(
            self.EXP_ID, self.exploration.version,
            self.exploration.init_state_name)
        self.assertEqual(sample_answers, ['answer a'] * 100)

    def test_all_answers_returned_if_main_shard_has_few_answers(self):
        submitted_answer_list = [
            stats_domain.SubmittedAnswer(
                'answer a', 'TextInput', 0, 1,
                exp_domain.EXPLICIT_CLASSIFICATION, {}, 'session_id_v', 10.0),
            stats_domain.SubmittedAnswer(
                'answer bbbbb', 'TextInput', 1, 0,
                exp_domain.EXPLICIT_CLASSIFICATION, {}, 'session_id_v', 7.5),
        ]
        # Record 2 answers.
        stats_services.record_answers(
            self.EXP_ID, self.exploration.version,
            self.exploration.init_state_name, 'TextInput',
            submitted_answer_list)

        sample_answers = stats_services.get_sample_answers(
            self.EXP_ID, self.exploration.version,
            self.exploration.init_state_name)
        self.assertEqual(sample_answers, ['answer a', 'answer bbbbb'])

    def test_only_sample_answers_in_main_shard_returned(self):
        # Use a smaller max answer list size so fewer answers are needed to
        # exceed a shard.
        with self.swap(
            stats_models.StateAnswersModel, '_MAX_ANSWER_LIST_BYTE_SIZE',
            15000):
            state_answers = stats_services.get_state_answers(
                self.EXP_ID, self.exploration.version,
                self.exploration.init_state_name)
            self.assertIsNone(state_answers)

            submitted_answer_list = [
                stats_domain.SubmittedAnswer(
                    'answer ccc', 'TextInput', 1, 1,
                    exp_domain.EXPLICIT_CLASSIFICATION, {}, 'session_id_v',
                    3.0),
            ]
            stats_services.record_answers(
                self.EXP_ID, self.exploration.version,
                self.exploration.init_state_name, 'TextInput',
                submitted_answer_list * 100)

        # Verify more than 1 shard was stored. The index shard (shard_id 0)
        # is not included in the shard count. Since a total of 100 answers were
        # submitted, there must therefore be fewer than 100 answers in the
        # index shard.
        model = stats_models.StateAnswersModel.get('%s:%s:%s:%s' % (
            self.exploration.id, str(self.exploration.version),
            self.exploration.init_state_name, '0'))
        self.assertEqual(model.shard_count, 1)

        # Verify that the list of sample answers returned contains fewer than
        # 100 answers, although a total of 100 answers were submitted.
        sample_answers = stats_services.get_sample_answers(
            self.EXP_ID, self.exploration.version,
            self.exploration.init_state_name)
        self.assertLess(len(sample_answers), 100)


# TODO(bhenning): Either add tests for multiple visualizations for one state or
# disallow stats from having multiple visualizations (no interactions currently
# seem to use more than one visualization ID).

# TODO(bhenning): Add tests for each possible visualization
# (TopAnswersByCategorization is not currently used yet by any interactions).
class AnswerVisualizationsTests(test_utils.GenericTestBase):
    """Tests for functionality related to retrieving visualization information
    for answers.
    """
    ALL_CC_MANAGERS_FOR_TESTS = [ModifiedStatisticsAggregator]
    INIT_STATE_NAME = feconf.DEFAULT_INIT_STATE_NAME
    TEXT_INPUT_EXP_ID = 'exp_id0'
    SET_INPUT_EXP_ID = 'exp_id1'
    DEFAULT_EXP_ID = 'exp_id2'
    NEW_STATE_NAME = 'new state'

    def _get_swap_context(self):
        return self.swap(
            jobs_registry, 'ALL_CONTINUOUS_COMPUTATION_MANAGERS',
            self.ALL_CC_MANAGERS_FOR_TESTS)

    def _get_visualizations(
            self, exp_id=TEXT_INPUT_EXP_ID, state_name=INIT_STATE_NAME):
        exploration = exp_services.get_exploration_by_id(exp_id)
        init_state = exploration.states[state_name]
        return stats_services.get_visualizations_info(
            exp_id, state_name, init_state.interaction.id)

    def _record_answer(
            self, answer, exp_id=TEXT_INPUT_EXP_ID, state_name=INIT_STATE_NAME):
        exploration = exp_services.get_exploration_by_id(exp_id)
        interaction_id = exploration.states[state_name].interaction.id
        event_services.AnswerSubmissionEventHandler.record(
            exp_id, exploration.version, state_name, interaction_id, 0, 0,
            exp_domain.EXPLICIT_CLASSIFICATION, 'sid1', 10.0, {}, answer)

    def _run_answer_summaries_aggregator(self):
        ModifiedInteractionAnswerSummariesAggregator.start_computation()
        self.assertEqual(
            self.count_jobs_in_taskqueue(
                taskqueue_services.QUEUE_NAME_CONTINUOUS_JOBS), 1)
        self.process_and_flush_pending_tasks()
        self.assertEqual(
            self.count_jobs_in_taskqueue(
                taskqueue_services.QUEUE_NAME_CONTINUOUS_JOBS), 0)

    def _rerun_answer_summaries_aggregator(self):
        ModifiedInteractionAnswerSummariesAggregator.stop_computation('a')
        self._run_answer_summaries_aggregator()

    def _rename_state(
            self, new_state_name, exp_id=TEXT_INPUT_EXP_ID,
            state_name=INIT_STATE_NAME):
        exp_services.update_exploration(self.owner_id, exp_id, [{
            'cmd': exp_domain.CMD_RENAME_STATE,
            'old_state_name': state_name,
            'new_state_name': new_state_name
        }], 'Update state name')

    def _change_state_interaction_id(
            self, interaction_id, exp_id=TEXT_INPUT_EXP_ID,
            state_name=INIT_STATE_NAME):
        exp_services.update_exploration(self.owner_id, exp_id, [{
            'cmd': exp_domain.CMD_EDIT_STATE_PROPERTY,
            'state_name': state_name,
            'property_name': exp_domain.STATE_PROPERTY_INTERACTION_ID,
            'new_value': interaction_id
        }], 'Update state interaction ID')

    def _change_state_content(
            self, new_content, exp_id=TEXT_INPUT_EXP_ID,
            state_name=INIT_STATE_NAME):
        exp_services.update_exploration(self.owner_id, exp_id, [{
            'cmd': exp_domain.CMD_EDIT_STATE_PROPERTY,
            'state_name': state_name,
            'property_name': exp_domain.STATE_PROPERTY_CONTENT,
            'new_value': {
                'html': new_content,
                'audio_translations': {},
            }
        }], 'Change content description')

    def setUp(self):
        super(AnswerVisualizationsTests, self).setUp()
        self.owner_id = self.get_user_id_from_email(self.OWNER_EMAIL)
        user_services.create_new_user(self.owner_id, self.OWNER_EMAIL)
        self.signup(self.OWNER_EMAIL, self.OWNER_USERNAME)
        self.save_new_valid_exploration(
            self.TEXT_INPUT_EXP_ID, self.owner_id, end_state_name='End')
        self.save_new_valid_exploration(
            self.SET_INPUT_EXP_ID, self.owner_id, end_state_name='End',
            interaction_id='SetInput')
        self.save_new_default_exploration(self.DEFAULT_EXP_ID, self.owner_id)

    def test_no_vis_info_for_exp_with_no_interaction_id(self):
        with self._get_swap_context():
            visualizations = self._get_visualizations(
                exp_id=self.DEFAULT_EXP_ID)
            self.assertEqual(visualizations, [])

    def test_no_vis_info_for_exp_with_no_answers_no_calculations(self):
        with self._get_swap_context():
            visualizations = self._get_visualizations()
            self.assertEqual(visualizations, [])

    def test_no_vis_info_for_exp_with_answer_no_completed_calculations(self):
        with self._get_swap_context():
            self._record_answer('Answer A')
            visualizations = self._get_visualizations()
            self.assertEqual(visualizations, [])

    def test_no_vis_info_for_exp_with_no_answers_but_with_calculations(self):
        with self._get_swap_context():
            self._run_answer_summaries_aggregator()
            visualizations = self._get_visualizations()
            self.assertEqual(visualizations, [])

    def test_has_vis_info_options_for_text_input_interaction(self):
        with self._get_swap_context():
            self._record_answer('Answer A')
            self._run_answer_summaries_aggregator()
            visualizations = self._get_visualizations()
            self.assertEqual(len(visualizations), 1)

            visualization = visualizations[0]
            self.assertEqual(
                visualization['options']['column_headers'], ['Answer', 'Count'])
            self.assertIn('Top', visualization['options']['title'])

    def test_has_vis_info_for_exp_with_answer_for_one_calculation(self):
        with self._get_swap_context():
            self._record_answer('Answer A')
            self._run_answer_summaries_aggregator()
            visualizations = self._get_visualizations()
            self.assertEqual(len(visualizations), 1)

            visualization = visualizations[0]
            self.assertEqual(visualization['id'], 'FrequencyTable')
            self.assertEqual(visualization['data'], [{
                'answer': 'Answer A',
                'frequency': 1
            }])

    def test_has_vis_info_for_exp_with_many_answers_for_one_calculation(self):
        with self._get_swap_context():
            self._record_answer('Answer A')
            self._record_answer('Answer A')
            self._record_answer('Answer C')
            self._record_answer('Answer B')
            self._record_answer('Answer A')
            self._run_answer_summaries_aggregator()
            visualizations = self._get_visualizations()
            self.assertEqual(len(visualizations), 1)

            visualization = visualizations[0]
            self.assertEqual(visualization['id'], 'FrequencyTable')
<<<<<<< HEAD
            # Ties will appear in same order they are submitted in.
            self.assertEqual(visualization['data'].to_raw_type(), [{
=======
            self.assertEqual(visualization['data'], [{
>>>>>>> 039f024c
                'answer': 'Answer A',
                'frequency': 3
            }, {
                'answer': 'Answer C',
                'frequency': 1
            }, {
                'answer': 'Answer B',
                'frequency': 1
            }])

    def test_has_vis_info_for_each_calculation_for_multi_calc_exp(self):
        with self._get_swap_context():
            self._record_answer(['A', 'B'], exp_id=self.SET_INPUT_EXP_ID)
            self._record_answer(['C', 'A'], exp_id=self.SET_INPUT_EXP_ID)
            self._record_answer(['A', 'B'], exp_id=self.SET_INPUT_EXP_ID)
            self._record_answer(['A'], exp_id=self.SET_INPUT_EXP_ID)
            self._record_answer(['A'], exp_id=self.SET_INPUT_EXP_ID)
            self._record_answer(['A', 'B'], exp_id=self.SET_INPUT_EXP_ID)
            self._run_answer_summaries_aggregator()
            visualizations = sorted(
                self._get_visualizations(exp_id=self.SET_INPUT_EXP_ID),
                key=operator.itemgetter('data'))
            self.assertEqual(len(visualizations), 2)

            # Use options to distinguish between the two visualizations, since
            # both are FrequencyTable.
            top_answers_visualization = visualizations[0]
            self.assertEqual(top_answers_visualization['id'], 'FrequencyTable')
            self.assertEqual(
                top_answers_visualization['options']['column_headers'],
                ['Answer', 'Count'])
            self.assertEqual(top_answers_visualization['data'], [{
                'answer': ['A', 'B'],
                'frequency': 3
            }, {
                'answer': ['A'],
                'frequency': 2
            }, {
                'answer': ['C', 'A'],
                'frequency': 1
            }])

            common_elements_visualization = visualizations[1]
            self.assertEqual(
                common_elements_visualization['id'], 'FrequencyTable')
            self.assertEqual(
                common_elements_visualization['options']['column_headers'],
                ['Element', 'Count'])

            common_visualization_data = (
                common_elements_visualization['data'])
            self.assertEqual(common_visualization_data, [{
                'answer': 'A',
                'frequency': 6
            }, {
                'answer': 'B',
                'frequency': 3
            }, {
                'answer': 'C',
                'frequency': 1
            }])

    def test_retrieves_latest_vis_info_with_rounds_of_calculations(self):
        with self._get_swap_context():
            self._record_answer('Answer A')
            self._record_answer('Answer C')
            self._run_answer_summaries_aggregator()

            # Submit a new answer and run the aggregator again.
            self._record_answer('Answer A')
            self._rerun_answer_summaries_aggregator()
            visualizations = self._get_visualizations()
            self.assertEqual(len(visualizations), 1)

            visualization = visualizations[0]
            # The latest data should include all submitted answers.
            self.assertEqual(visualization['data'], [{
                'answer': 'Answer A',
                'frequency': 2
            }, {
                'answer': 'Answer C',
                'frequency': 1
            }])

    def test_retrieves_vis_info_across_multiple_exploration_versions(self):
        with self._get_swap_context():
            self._record_answer('Answer A')
            self._record_answer('Answer B')

            # Change the exploration version and submit a new answer.
            self._change_state_content('New content')
            self._record_answer('Answer A')

            self._run_answer_summaries_aggregator()
            visualizations = self._get_visualizations()
            self.assertEqual(len(visualizations), 1)

            visualization = visualizations[0]
            # The latest data should include all submitted answers.
            self.assertEqual(visualization['data'], [{
                'answer': 'Answer A',
                'frequency': 2
            }, {
                'answer': 'Answer B',
                'frequency': 1
            }])

    def test_no_vis_info_for_exp_with_new_state_name_before_calculations(self):
        with self._get_swap_context():
            self._record_answer('Answer A')
            self._rename_state(self.NEW_STATE_NAME)
            self._run_answer_summaries_aggregator()

            visualizations = self._get_visualizations(
                state_name=self.NEW_STATE_NAME)

            self.assertEqual(visualizations, [])

    def test_no_vis_info_for_exp_with_new_state_name_after_calculations(self):
        with self._get_swap_context():
            self._record_answer('Answer A')
            self._run_answer_summaries_aggregator()
            self._rename_state(self.NEW_STATE_NAME)

            visualizations = self._get_visualizations(
                state_name=self.NEW_STATE_NAME)

            self.assertEqual(visualizations, [])

    def test_no_vis_info_for_exp_with_new_interaction_before_calculations(self):
        with self._get_swap_context():
            self._record_answer('Answer A')
            self._change_state_interaction_id('SetInput')
            self._run_answer_summaries_aggregator()

            visualizations = self._get_visualizations()

            self.assertEqual(visualizations, [])

    def test_no_vis_info_for_exp_with_new_interaction_after_calculations(self):
        with self._get_swap_context():
            self._record_answer('Answer A')
            self._run_answer_summaries_aggregator()
            self._change_state_interaction_id('SetInput')

            visualizations = self._get_visualizations()

            self.assertEqual(visualizations, [])<|MERGE_RESOLUTION|>--- conflicted
+++ resolved
@@ -1262,12 +1262,8 @@
 
             visualization = visualizations[0]
             self.assertEqual(visualization['id'], 'FrequencyTable')
-<<<<<<< HEAD
             # Ties will appear in same order they are submitted in.
-            self.assertEqual(visualization['data'].to_raw_type(), [{
-=======
             self.assertEqual(visualization['data'], [{
->>>>>>> 039f024c
                 'answer': 'Answer A',
                 'frequency': 3
             }, {
