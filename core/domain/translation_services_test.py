--- conflicted
+++ resolved
@@ -326,13 +326,8 @@
         entity_translation_model = entity_translation_models[0]
         self.assertEqual(entity_translation_model.entity_version, 5)
         self.assertEqual([
-<<<<<<< HEAD
-            t['needs_update']
-            for t in entity_translation_model.translations.values()
-=======
             translation['needs_update']
             for translation in entity_translation_model.translations.values()
->>>>>>> bf102814
         ], [False, False])
 
         self.exp.version = 6
@@ -352,13 +347,8 @@
         entity_translation = entity_translation_models[0]
         self.assertItemsEqual(
             [
-<<<<<<< HEAD
-                t['needs_update']
-                for t in entity_translation.translations.values()
-=======
                 translation['needs_update']
                 for translation in entity_translation.translations.values()
->>>>>>> bf102814
             ], [False, True]
         )
 
