--- conflicted
+++ resolved
@@ -27,87 +27,23 @@
 # IMPORTANT: Ensure that all changes to how these cmds are interpreted preserve
 # backward-compatibility with previous exploration snapshots in the datastore.
 # Do not modify the definitions of CMD keys that already exist.
-<<<<<<< HEAD
-CMD_CREATE_NEW = 'create_new'
-CMD_CHANGE_ROLE = 'change_role'
-CMD_REMOVE_ROLE = 'remove_role'
-CMD_CHANGE_EXPLORATION_STATUS = 'change_exploration_status'
-CMD_CHANGE_COLLECTION_STATUS = 'change_collection_status'
-CMD_CHANGE_PRIVATE_VIEWABILITY = 'change_private_viewability'
-CMD_RELEASE_OWNERSHIP = 'release_ownership'
-CMD_UPDATE_FIRST_PUBLISHED_MSEC = 'update_first_published_msec'
-=======
 CMD_CREATE_NEW = feconf.CMD_CREATE_NEW
 CMD_CHANGE_ROLE = feconf.CMD_CHANGE_ROLE
+CMD_CHANGE_ROLE = feconf.CMD_REMOVE_ROLE
 CMD_CHANGE_EXPLORATION_STATUS = feconf.CMD_CHANGE_EXPLORATION_STATUS
 CMD_CHANGE_COLLECTION_STATUS = feconf.CMD_CHANGE_COLLECTION_STATUS
 CMD_CHANGE_PRIVATE_VIEWABILITY = feconf.CMD_CHANGE_PRIVATE_VIEWABILITY
 CMD_RELEASE_OWNERSHIP = feconf.CMD_RELEASE_OWNERSHIP
 CMD_UPDATE_FIRST_PUBLISHED_MSEC = feconf.CMD_UPDATE_FIRST_PUBLISHED_MSEC
->>>>>>> 539c865c
 
 ACTIVITY_STATUS_PRIVATE = constants.ACTIVITY_STATUS_PRIVATE
 ACTIVITY_STATUS_PUBLIC = constants.ACTIVITY_STATUS_PUBLIC
 
-<<<<<<< HEAD
-ROLE_OWNER = 'owner'
-ROLE_EDITOR = 'editor'
-ROLE_VOICE_ARTIST = 'voice artist'
-ROLE_VIEWER = 'viewer'
-ROLE_NONE = 'none'
-
-ROLE_ADMIN = 'admin'
-ROLE_MODERATOR = 'moderator'
-
-# The allowed list of roles which can be used in change_role command.
-ALLOWED_ROLES = [ROLE_OWNER, ROLE_EDITOR, ROLE_VOICE_ARTIST, ROLE_VIEWER]
-
-# The allowed list of status which can be used in change_exploration_status
-# and change_collection_status commands.
-ALLOWED_STATUS = [ACTIVITY_STATUS_PRIVATE, ACTIVITY_STATUS_PUBLIC]
-
-COMMON_ALLOWED_COMMANDS = [{
-    'name': CMD_CREATE_NEW,
-    'required_attribute_names': [],
-    'optional_attribute_names': [],
-    'user_id_attribute_names': []
-}, {
-    'name': CMD_CHANGE_ROLE,
-    'required_attribute_names': ['assignee_id', 'old_role', 'new_role'],
-    'optional_attribute_names': [],
-    'user_id_attribute_names': ['assignee_id'],
-    'allowed_values': {'new_role': ALLOWED_ROLES, 'old_role': ALLOWED_ROLES}
-}, {
-    'name': CMD_REMOVE_ROLE,
-    'required_attribute_names': ['removed_user_id', 'old_role'],
-    'optional_attribute_names': [],
-    'user_id_attribute_names': ['removed_user_id'],
-    'allowed_values': {'old_role': ALLOWED_ROLES}
-}, {
-    'name': CMD_CHANGE_PRIVATE_VIEWABILITY,
-    'required_attribute_names': [
-        'old_viewable_if_private', 'new_viewable_if_private'],
-    'optional_attribute_names': [],
-    'user_id_attribute_names': []
-}, {
-    'name': CMD_RELEASE_OWNERSHIP,
-    'required_attribute_names': [],
-    'optional_attribute_names': [],
-    'user_id_attribute_names': []
-}, {
-    'name': CMD_UPDATE_FIRST_PUBLISHED_MSEC,
-    'required_attribute_names': [
-        'old_first_published_msec', 'new_first_published_msec'],
-    'optional_attribute_names': [],
-    'user_id_attribute_names': []
-}]
-=======
 ROLE_OWNER = feconf.ROLE_OWNER
 ROLE_EDITOR = feconf.ROLE_EDITOR
 ROLE_VOICE_ARTIST = feconf.ROLE_VOICE_ARTIST
 ROLE_VIEWER = feconf.ROLE_VIEWER
 ROLE_NONE = feconf.ROLE_NONE
->>>>>>> 539c865c
 
 
 class ActivityRights(python_utils.OBJECT):
