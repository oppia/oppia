--- conflicted
+++ resolved
@@ -27,10 +27,6 @@
 from core.domain import exp_fetchers
 from core.domain import exp_services
 from core.platform import models
-<<<<<<< HEAD
-import feconf
-=======
->>>>>>> f93f7bc6
 
 (exp_models, user_models,) = models.Registry.import_models([
     models.NAMES.exploration, models.NAMES.user])
