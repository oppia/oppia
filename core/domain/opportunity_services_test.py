--- conflicted
+++ resolved
@@ -78,13 +78,8 @@
         'data_format': 'html'
     }
 
-<<<<<<< HEAD
-    def setUp(self) -> None:
-        super(OpportunityServicesIntegrationTest, self).setUp()
-=======
     def setUp(self):
         super().setUp()
->>>>>>> 2a701014
         self.signup(self.CURRICULUM_ADMIN_EMAIL, self.CURRICULUM_ADMIN_USERNAME)
         self.signup(self.OWNER_EMAIL, self.OWNER_USERNAME)
 
@@ -821,13 +816,8 @@
 class OpportunityServicesUnitTest(test_utils.GenericTestBase):
     """Test the opportunity services methods."""
 
-<<<<<<< HEAD
-    def setUp(self) -> None:
-        super(OpportunityServicesUnitTest, self).setUp()
-=======
     def setUp(self):
         super().setUp()
->>>>>>> 2a701014
         self.signup(self.OWNER_EMAIL, self.OWNER_USERNAME)
         self.signup(self.CURRICULUM_ADMIN_EMAIL, self.CURRICULUM_ADMIN_USERNAME)
 
