--- conflicted
+++ resolved
@@ -507,7 +507,7 @@
 
         change_list_solution_dict: state_domain.SubtitledHtmlDict = {
             'html': '<p><strong>Test content</strong></p>',
-            'content_id': 'content',
+            'content_id': 'content_0',
         }
 
         change_list = [
@@ -515,14 +515,7 @@
                 'cmd': exp_domain.CMD_EDIT_STATE_PROPERTY,
                 'state_name': 'Introduction',
                 'property_name': 'content',
-<<<<<<< HEAD
-                'new_value': {
-                    'html': '<p><strong>Test content</strong></p>',
-                    'content_id': 'content_0',
-                }
-=======
                 'new_value': change_list_solution_dict
->>>>>>> 940969c1
             }),
             exp_domain.ExplorationChange({
                 'cmd': exp_domain.CMD_ADD_WRITTEN_TRANSLATION,
@@ -537,14 +530,7 @@
                 'cmd': exp_domain.CMD_EDIT_STATE_PROPERTY,
                 'state_name': 'End State',
                 'property_name': 'content',
-<<<<<<< HEAD
-                'new_value': {
-                    'html': '<p><strong>Test content</strong></p>',
-                    'content_id': 'content_0',
-                }
-=======
                 'new_value': change_list_solution_dict
->>>>>>> 940969c1
             }),
             exp_domain.ExplorationChange({
                 'cmd': exp_domain.CMD_ADD_WRITTEN_TRANSLATION,
@@ -597,16 +583,11 @@
         self.assertEqual(opportunity.id, self.SKILL_ID)
         self.assertEqual(opportunity.skill_description, 'skill_description')
 
-<<<<<<< HEAD
-    def test_create_skill_opportunity_counts_existing_linked_questions(self):
+    def test_create_skill_opportunity_counts_existing_linked_questions(
+        self
+    ) -> None:
         content_id_generator = translation_domain.ContentIdGenerator()
-        self.save_new_question(
-=======
-    def test_create_skill_opportunity_counts_existing_linked_questions(
-        self
-    ) -> None:
         self.save_new_question(  # type: ignore[no-untyped-call]
->>>>>>> 940969c1
             self.QUESTION_ID, self.USER_ID,
             self._create_valid_question_data('ABC', content_id_generator),
             [self.SKILL_ID],
@@ -751,13 +732,8 @@
     ) -> None:
         opportunity_services.create_skill_opportunity(
             self.SKILL_ID, 'description')
-<<<<<<< HEAD
         content_id_generator = translation_domain.ContentIdGenerator()
-        self.save_new_question(
-=======
-
         self.save_new_question(  # type: ignore[no-untyped-call]
->>>>>>> 940969c1
             self.QUESTION_ID, self.USER_ID,
             self._create_valid_question_data('ABC', content_id_generator),
             [self.SKILL_ID],
@@ -772,12 +748,8 @@
     def test_create_question_skill_link_increments_question_count(self) -> None:
         opportunity_services.create_skill_opportunity(
             self.SKILL_ID, 'description')
-<<<<<<< HEAD
         content_id_generator = translation_domain.ContentIdGenerator()
-        self.save_new_question(
-=======
         self.save_new_question(  # type: ignore[no-untyped-call]
->>>>>>> 940969c1
             self.QUESTION_ID, self.USER_ID,
             self._create_valid_question_data('ABC', content_id_generator),
             [self.SKILL_ID],
@@ -796,12 +768,8 @@
     ) -> None:
         opportunity_services.create_skill_opportunity(
             self.SKILL_ID, 'description')
-<<<<<<< HEAD
         content_id_generator = translation_domain.ContentIdGenerator()
-        self.save_new_question(
-=======
         self.save_new_question(  # type: ignore[no-untyped-call]
->>>>>>> 940969c1
             self.QUESTION_ID, self.USER_ID,
             self._create_valid_question_data('ABC', content_id_generator),
             ['skill_2'],
@@ -818,12 +786,8 @@
     def test_delete_question_decrements_question_count(self) -> None:
         opportunity_services.create_skill_opportunity(
             self.SKILL_ID, 'description')
-<<<<<<< HEAD
         content_id_generator = translation_domain.ContentIdGenerator()
-        self.save_new_question(
-=======
         self.save_new_question(  # type: ignore[no-untyped-call]
->>>>>>> 940969c1
             self.QUESTION_ID, self.USER_ID,
             self._create_valid_question_data('ABC', content_id_generator),
             [self.SKILL_ID],
@@ -842,12 +806,8 @@
     ) -> None:
         opportunity_services.create_skill_opportunity(
             self.SKILL_ID, 'description')
-<<<<<<< HEAD
         content_id_generator = translation_domain.ContentIdGenerator()
-        self.save_new_question(
-=======
         self.save_new_question(  # type: ignore[no-untyped-call]
->>>>>>> 940969c1
             self.QUESTION_ID, self.USER_ID,
             self._create_valid_question_data('ABC', content_id_generator),
             ['skill_2'],
