--- conflicted
+++ resolved
@@ -140,13 +140,8 @@
         story = story_domain.Story.create_default_story(
             self.STORY_ID, 'A story', 'description', self.TOPIC_ID,
             'story-one')
-<<<<<<< HEAD
-        story_services.save_new_story(self.owner_id, story)  # type: ignore[no-untyped-call]
+        story_services.save_new_story(self.owner_id, story)
         topic_services.add_canonical_story(
-=======
-        story_services.save_new_story(self.owner_id, story)
-        topic_services.add_canonical_story(  # type: ignore[no-untyped-call]
->>>>>>> 9bb957e1
             self.owner_id, self.TOPIC_ID, self.STORY_ID)
         topic_services.publish_story(
             self.TOPIC_ID, self.STORY_ID, self.admin_id)
@@ -862,13 +857,8 @@
         story = story_domain.Story.create_default_story(
             self.STORY_ID, 'A story', 'Description', self.TOPIC_ID,
             'story-two')
-<<<<<<< HEAD
-        story_services.save_new_story(self.owner_id, story)  # type: ignore[no-untyped-call]
+        story_services.save_new_story(self.owner_id, story)
         topic_services.add_canonical_story(
-=======
-        story_services.save_new_story(self.owner_id, story)
-        topic_services.add_canonical_story(  # type: ignore[no-untyped-call]
->>>>>>> 9bb957e1
             self.owner_id, self.TOPIC_ID, self.STORY_ID)
         topic_services.publish_story(
             self.TOPIC_ID, self.STORY_ID, self.admin_id)
