--- conflicted
+++ resolved
@@ -22,10 +22,6 @@
 from core.domain import exp_services
 from core.domain import opportunity_services
 from core.domain import question_services
-<<<<<<< HEAD
-from core.domain import role_services
-=======
->>>>>>> 2be6e042
 from core.domain import skill_domain
 from core.domain import skill_services
 from core.domain import story_domain
@@ -394,8 +390,6 @@
         self.assertEqual(opportunity['id'], self.SKILL_ID)
         self.assertEqual(opportunity['skill_description'], 'skill_description')
 
-<<<<<<< HEAD
-=======
     def test_create_skill_opportunity_counts_existing_linked_questions(self):
         self.save_new_question(
             self.QUESTION_ID, self.USER_ID,
@@ -414,7 +408,6 @@
         self.assertEqual(opportunity['skill_description'], 'description')
         self.assertEqual(opportunity['question_count'], 1)
 
->>>>>>> 2be6e042
     def test_create_skill_opportunity_for_existing_opportunity_raises_exception(
             self):
         opportunity_services.create_skill_opportunity(
@@ -437,21 +430,10 @@
                 'new_value': 'new_description'
             })
         ]
-<<<<<<< HEAD
-        def mock_get_all_actions(*_args):
-            actions = list(self.admin.actions)
-            return actions
-
-        with self.swap(role_services, 'get_all_actions', mock_get_all_actions):
-            skill_services.update_skill(
-                self.USER_ID, self.SKILL_ID, changelist,
-                'Updated misconception name.')
-=======
 
         skill_services.update_skill(
             self.admin_id, self.SKILL_ID, changelist,
             'Updated misconception name.')
->>>>>>> 2be6e042
 
         skill_opportunities, _, _ = (
             opportunity_services.get_skill_opportunities(None))
