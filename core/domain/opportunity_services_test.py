# coding: utf-8
#
# Copyright 2014 The Oppia Authors. All Rights Reserved.
#
# Licensed under the Apache License, Version 2.0 (the "License");
# you may not use this file except in compliance with the License.
# You may obtain a copy of the License at
#
#      http://www.apache.org/licenses/LICENSE-2.0
#
# Unless required by applicable law or agreed to in writing, software
# distributed under the License is distributed on an "AS-IS" BASIS,
# WITHOUT WARRANTIES OR CONDITIONS OF ANY KIND, either express or implied.
# See the License for the specific language governing permissions and
# limitations under the License.

"""Unit tests for core.domain.opportunity_services."""
from __future__ import absolute_import  # pylint: disable=import-only-modules
from __future__ import unicode_literals  # pylint: disable=import-only-modules

from core.domain import exp_domain
from core.domain import exp_services
from core.domain import opportunity_domain
from core.domain import opportunity_services
from core.domain import question_services
from core.domain import skill_domain
from core.domain import skill_services
from core.domain import story_domain
from core.domain import story_services
from core.domain import topic_domain
from core.domain import topic_services
from core.domain import user_services
from core.tests import test_utils
import python_utils


class OpportunityServicesIntegrationTest(test_utils.GenericTestBase):
    """Test the opportunity services module."""

    def setUp(self):
        super(OpportunityServicesIntegrationTest, self).setUp()
        self.signup(self.ADMIN_EMAIL, self.ADMIN_USERNAME)
        self.signup(self.OWNER_EMAIL, self.OWNER_USERNAME)

        self.admin_id = self.get_user_id_from_email(self.ADMIN_EMAIL)
        self.owner_id = self.get_user_id_from_email(self.OWNER_EMAIL)

        self.set_admins([self.ADMIN_USERNAME])
        self.admin = user_services.UserActionsInfo(self.admin_id)

        self.TOPIC_ID = 'topic'
        self.STORY_ID = 'story'
        self.USER_ID = 'user'
        self.SKILL_ID = 'skill'
        self.QUESTION_ID = question_services.get_new_question_id()
        explorations = [exp_domain.Exploration.create_default_exploration(
            '%s' % i,
            title='title %d' % i,
            category='category%d' % i,
        ) for i in python_utils.RANGE(5)]

        for exp in explorations:
            exp_services.save_new_exploration(self.owner_id, exp)

        topic = topic_domain.Topic.create_default_topic(
            topic_id=self.TOPIC_ID, name='topic')
        topic_services.save_new_topic(self.owner_id, topic)

        story = story_domain.Story.create_default_story(
            self.STORY_ID, title='A story',
            corresponding_topic_id=self.TOPIC_ID)
        story_services.save_new_story(self.owner_id, story)
        topic_services.add_canonical_story(
            self.owner_id, self.TOPIC_ID, self.STORY_ID)

    def test_new_opportunity_with_adding_exploration_in_story_node(self):
        translation_opportunities, _, _ = (
            opportunity_services.get_translation_opportunities('hi', None))
        self.assertEqual(len(translation_opportunities), 0)

        story_services.update_story(
            self.owner_id, self.STORY_ID, [story_domain.StoryChange({
                'cmd': 'add_story_node',
                'node_id': 'node_1',
                'title': 'Node1',
            }), story_domain.StoryChange({
                'cmd': 'update_story_node_property',
                'property_name': 'exploration_id',
                'node_id': 'node_1',
                'old_value': None,
                'new_value': '0'
            })], 'Changes.')

        translation_opportunities, _, _ = (
            opportunity_services.get_translation_opportunities('hi', None))
        self.assertEqual(len(translation_opportunities), 1)
        opportunity = translation_opportunities[0]
        self.assertEqual(opportunity['topic_name'], 'topic')
        self.assertEqual(opportunity['story_title'], 'A story')

    def test_opportunity_get_deleted_with_removing_exploration_from_story_node(
            self):
        story_services.update_story(
            self.owner_id, self.STORY_ID, [story_domain.StoryChange({
                'cmd': 'add_story_node',
                'node_id': 'node_1',
                'title': 'Node1',
            }), story_domain.StoryChange({
                'cmd': 'update_story_node_property',
                'property_name': 'exploration_id',
                'node_id': 'node_1',
                'old_value': None,
                'new_value': '0'
            })], 'Changes.')

        translation_opportunities, _, _ = (
            opportunity_services.get_translation_opportunities('hi', None))
        self.assertEqual(len(translation_opportunities), 1)

        story_services.update_story(
            self.owner_id, self.STORY_ID, [story_domain.StoryChange({
                'cmd': 'delete_story_node',
                'node_id': 'node_1',
            })], 'Deleted one node.')

        translation_opportunities, _, _ = (
            opportunity_services.get_translation_opportunities('hi', None))
        self.assertEqual(len(translation_opportunities), 0)

    def test_opportunity_get_deleted_with_deleting_story(self):
        story_services.update_story(
            self.owner_id, self.STORY_ID, [story_domain.StoryChange({
                'cmd': 'add_story_node',
                'node_id': 'node_1',
                'title': 'Node1',
            }), story_domain.StoryChange({
                'cmd': 'update_story_node_property',
                'property_name': 'exploration_id',
                'node_id': 'node_1',
                'old_value': None,
                'new_value': '0'
            })], 'Changes.')

        translation_opportunities, _, _ = (
            opportunity_services.get_translation_opportunities('hi', None))
        self.assertEqual(len(translation_opportunities), 1)

        story_services.delete_story(self.owner_id, self.STORY_ID)

        translation_opportunities, _, _ = (
            opportunity_services.get_translation_opportunities('hi', None))
        self.assertEqual(len(translation_opportunities), 0)

    def test_opportunity_get_deleted_with_deleting_topic(self):
        story_services.update_story(
            self.owner_id, self.STORY_ID, [story_domain.StoryChange({
                'cmd': 'add_story_node',
                'node_id': 'node_1',
                'title': 'Node1',
            }), story_domain.StoryChange({
                'cmd': 'update_story_node_property',
                'property_name': 'exploration_id',
                'node_id': 'node_1',
                'old_value': None,
                'new_value': '0'
            })], 'Changes.')

        translation_opportunities, _, _ = (
            opportunity_services.get_translation_opportunities('hi', None))
        self.assertEqual(len(translation_opportunities), 1)

        topic_services.delete_topic(self.owner_id, self.TOPIC_ID)

        translation_opportunities, _, _ = (
            opportunity_services.get_translation_opportunities('hi', None))
        self.assertEqual(len(translation_opportunities), 0)

    def test_opportunities_updates_with_updating_topic_name(self):
        story_services.update_story(
            self.owner_id, self.STORY_ID, [story_domain.StoryChange({
                'cmd': 'add_story_node',
                'node_id': 'node_1',
                'title': 'Node1',
            }), story_domain.StoryChange({
                'cmd': 'update_story_node_property',
                'property_name': 'exploration_id',
                'node_id': 'node_1',
                'old_value': None,
                'new_value': '0'
            })], 'Changes.')

        translation_opportunities, _, _ = (
            opportunity_services.get_translation_opportunities('hi', None))
        self.assertEqual(len(translation_opportunities), 1)

        opportunity = translation_opportunities[0]
        self.assertEqual(opportunity['story_title'], 'A story')
        self.assertEqual(opportunity['topic_name'], 'topic')

        topic_services.update_topic_and_subtopic_pages(
            self.owner_id, self.TOPIC_ID, [topic_domain.TopicChange({
                'cmd': 'update_topic_property',
                'property_name': 'name',
                'old_value': 'topic',
                'new_value': 'A new topic'
            })], 'Change topic title.')

        translation_opportunities, _, _ = (
            opportunity_services.get_translation_opportunities('hi', None))
        self.assertEqual(len(translation_opportunities), 1)

        opportunity = translation_opportunities[0]
        self.assertEqual(opportunity['story_title'], 'A story')
        self.assertEqual(opportunity['topic_name'], 'A new topic')

    def test_opportunities_updates_with_updating_story_title(self):
        story_services.update_story(
            self.owner_id, self.STORY_ID, [story_domain.StoryChange({
                'cmd': 'add_story_node',
                'node_id': 'node_1',
                'title': 'Node1',
            }), story_domain.StoryChange({
                'cmd': 'update_story_node_property',
                'property_name': 'exploration_id',
                'node_id': 'node_1',
                'old_value': None,
                'new_value': '0'
            })], 'Changes.')

        translation_opportunities, _, _ = (
            opportunity_services.get_translation_opportunities('hi', None))
        self.assertEqual(len(translation_opportunities), 1)

        opportunity = translation_opportunities[0]
        self.assertEqual(opportunity['story_title'], 'A story')

        story_services.update_story(
            self.owner_id, self.STORY_ID, [story_domain.StoryChange({
                'cmd': 'update_story_property',
                'property_name': 'title',
                'old_value': 'A story',
                'new_value': 'A new story'
            })], 'Change story title.')

        translation_opportunities, _, _ = (
            opportunity_services.get_translation_opportunities('hi', None))
        self.assertEqual(len(translation_opportunities), 1)

        opportunity = translation_opportunities[0]
        self.assertEqual(opportunity['story_title'], 'A new story')

    def test_opportunity_updates_with_updating_story_node_title(self):
        story_services.update_story(
            self.owner_id, self.STORY_ID, [story_domain.StoryChange({
                'cmd': 'add_story_node',
                'node_id': 'node_1',
                'title': 'Node1',
            }), story_domain.StoryChange({
                'cmd': 'update_story_node_property',
                'property_name': 'exploration_id',
                'node_id': 'node_1',
                'old_value': None,
                'new_value': '0'
            })], 'Changes.')

        translation_opportunities, _, _ = (
            opportunity_services.get_translation_opportunities('hi', None))
        self.assertEqual(len(translation_opportunities), 1)

        opportunity = translation_opportunities[0]
        self.assertEqual(opportunity['chapter_title'], 'Node1')

        story_services.update_story(
            self.owner_id, self.STORY_ID, [story_domain.StoryChange({
                'cmd': 'update_story_node_property',
                'property_name': 'title',
                'node_id': 'node_1',
                'old_value': 'Node1',
                'new_value': 'A new Node1'
            })], 'Change node title.')

        translation_opportunities, _, _ = (
            opportunity_services.get_translation_opportunities('hi', None))
        self.assertEqual(len(translation_opportunities), 1)

        opportunity = translation_opportunities[0]
        self.assertEqual(opportunity['chapter_title'], 'A new Node1')

    def test_opportunity_updates_with_updating_exploration(self):
        story_services.update_story(
            self.owner_id, self.STORY_ID, [story_domain.StoryChange({
                'cmd': 'add_story_node',
                'node_id': 'node_1',
                'title': 'Node1',
            }), story_domain.StoryChange({
                'cmd': 'update_story_node_property',
                'property_name': 'exploration_id',
                'node_id': 'node_1',
                'old_value': None,
                'new_value': '0'
            })], 'Changes.')

        translation_opportunities, _, _ = (
            opportunity_services.get_translation_opportunities('hi', None))
        self.assertEqual(len(translation_opportunities), 1)
        self.assertEqual(translation_opportunities[0]['content_count'], 2)

        answer_group_dict = {
            'outcome': {
                'dest': 'Introduction',
                'feedback': {
                    'content_id': 'feedback_1',
                    'html': '<p>Feedback</p>'
                },
                'labelled_as_correct': False,
                'param_changes': [],
                'refresher_exploration_id': None,
                'missing_prerequisite_skill_id': None
            },
            'rule_specs': [{
                'inputs': {
                    'x': 'Test'
                },
                'rule_type': 'Contains'
            }],
            'training_data': [],
            'tagged_skill_misconception_id': None
        }

        hints_list = []
        hints_list.append({
            'hint_content': {
                'content_id': 'hint_1',
                'html': '<p>hint one</p>'
            },
        })

        solution_dict = {
            'answer_is_exclusive': False,
            'correct_answer': 'helloworld!',
            'explanation': {
                'content_id': 'solution',
                'html': '<p>hello_world is a string</p>'
            },
        }
        exp_services.update_exploration(
            self.owner_id, '0', [
                exp_domain.ExplorationChange({
                    'cmd': exp_domain.CMD_EDIT_STATE_PROPERTY,
                    'property_name': exp_domain.STATE_PROPERTY_INTERACTION_ID,
                    'state_name': 'Introduction',
                    'new_value': 'TextInput'
                }),
                exp_domain.ExplorationChange({
                    'cmd': exp_domain.CMD_EDIT_STATE_PROPERTY,
                    'property_name': (
                        exp_domain.STATE_PROPERTY_INTERACTION_ANSWER_GROUPS),
                    'state_name': 'Introduction',
                    'new_value': [answer_group_dict]
                }),
                exp_domain.ExplorationChange({
                    'cmd': exp_domain.CMD_EDIT_STATE_PROPERTY,
                    'property_name': (
                        exp_domain.STATE_PROPERTY_INTERACTION_HINTS),
                    'state_name': 'Introduction',
                    'new_value': hints_list
                }),
                exp_domain.ExplorationChange({
                    'cmd': exp_domain.CMD_EDIT_STATE_PROPERTY,
                    'property_name': (
                        exp_domain.STATE_PROPERTY_INTERACTION_SOLUTION),
                    'state_name': 'Introduction',
                    'new_value': solution_dict
                })], 'Add state name')
        translation_opportunities, _, _ = (
            opportunity_services.get_translation_opportunities('hi', None))
        self.assertEqual(len(translation_opportunities), 1)
        self.assertEqual(translation_opportunities[0]['content_count'], 5)

<<<<<<< HEAD
    def test_create_new_skill_creates_new_skill_opportunity(self):
        skill_opportunities, _, _ = (
            opportunity_services.get_skill_opportunities(None))
        self.assertEqual(len(skill_opportunities), 0)

        self.save_new_skill(self.SKILL_ID, self.USER_ID, 'skill_description')

        skill_opportunities, _, _ = (
            opportunity_services.get_skill_opportunities(None))
        self.assertEqual(len(skill_opportunities), 1)
        opportunity = skill_opportunities[0]
        self.assertEqual(opportunity['id'], self.SKILL_ID)
        self.assertEqual(opportunity['skill_description'], 'skill_description')

    def test_create_skill_opportunity_counts_existing_linked_questions(self):
        self.save_new_question(
            self.QUESTION_ID, self.USER_ID,
            self._create_valid_question_data('ABC'), [self.SKILL_ID])
        question_services.create_new_question_skill_link(
            self.USER_ID, self.QUESTION_ID, self.SKILL_ID, 0.3)

        opportunity_services.create_skill_opportunity(
            self.SKILL_ID, 'description')

        skill_opportunities, _, _ = (
            opportunity_services.get_skill_opportunities(None))
        self.assertEqual(len(skill_opportunities), 1)
        opportunity = skill_opportunities[0]
        self.assertEqual(opportunity['id'], self.SKILL_ID)
        self.assertEqual(opportunity['skill_description'], 'description')
        self.assertEqual(opportunity['question_count'], 1)

    def test_create_skill_opportunity_for_existing_opportunity_raises_exception(
            self):
        opportunity_services.create_skill_opportunity(
            self.SKILL_ID, 'description')
        with self.assertRaisesRegexp(
            Exception,
            ('SkillOpportunity corresponding to skill ID %s already exists.'
             % self.SKILL_ID)):
            opportunity_services.create_skill_opportunity(
                self.SKILL_ID, 'description')

    def test_update_skill_description_updates_skill_opportunity(self):
        self.save_new_skill(self.SKILL_ID, self.USER_ID, 'skill_description')
        changelist = [
            skill_domain.SkillChange({
                'cmd': skill_domain.CMD_UPDATE_SKILL_PROPERTY,
                'property_name': (
                    skill_domain.SKILL_PROPERTY_DESCRIPTION),
                'old_value': 'skill_description',
                'new_value': 'new_description'
            })
        ]

        skill_services.update_skill(
            self.admin_id, self.SKILL_ID, changelist,
            'Updated misconception name.')

        skill_opportunities, _, _ = (
            opportunity_services.get_skill_opportunities(None))
        opportunity = skill_opportunities[0]
        self.assertEqual(opportunity['id'], self.SKILL_ID)
        self.assertEqual(opportunity['skill_description'], 'new_description')

    def test_update_skill_opportunity_skill_description_invalid_skill_id(self):
        opportunity_services.update_skill_opportunity_skill_description(
            'bad_skill_id', 'bad_description')

        skill_opportunities, _, _ = (
            opportunity_services.get_skill_opportunities(None))
        self.assertEqual(len(skill_opportunities), 0)

    def test_delete_skill_deletes_skill_opportunity(self):
        self.save_new_skill(self.SKILL_ID, self.USER_ID, 'skill_description')
        skill_opportunities, _, _ = (
            opportunity_services.get_skill_opportunities(None))
        self.assertEqual(len(skill_opportunities), 1)

        skill_services.delete_skill(self.USER_ID, self.SKILL_ID)

        skill_opportunities, _, _ = (
            opportunity_services.get_skill_opportunities(None))
        self.assertEqual(len(skill_opportunities), 0)

    def test_add_question_increments_skill_opportunity_question_count(self):
        opportunity_services.create_skill_opportunity(
            self.SKILL_ID, 'description')

        self.save_new_question(
            self.QUESTION_ID, self.USER_ID,
            self._create_valid_question_data('ABC'), [self.SKILL_ID])

        skill_opportunities, _, _ = (
            opportunity_services.get_skill_opportunities(None))
        opportunity = skill_opportunities[0]
        self.assertEqual(len(skill_opportunities), 1)
        self.assertEqual(opportunity['question_count'], 1)

    def test_create_question_skill_link_increments_question_count(self):
        opportunity_services.create_skill_opportunity(
            self.SKILL_ID, 'description')
        self.save_new_question(
            self.QUESTION_ID, self.USER_ID,
            self._create_valid_question_data('ABC'), [self.SKILL_ID])

        question_services.create_new_question_skill_link(
            self.USER_ID, self.QUESTION_ID, self.SKILL_ID, 0.3)

        skill_opportunities, _, _ = (
            opportunity_services.get_skill_opportunities(None))
        opportunity = skill_opportunities[0]
        self.assertEqual(opportunity['question_count'], 1)

    def test_link_multiple_skills_for_question_increments_question_count(self):
        opportunity_services.create_skill_opportunity(
            self.SKILL_ID, 'description')
        self.save_new_question(
            self.QUESTION_ID, self.USER_ID,
            self._create_valid_question_data('ABC'), ['skill_2'])

        question_services.link_multiple_skills_for_question(
            self.USER_ID, self.QUESTION_ID, [self.SKILL_ID], [0.3])

        skill_opportunities, _, _ = (
            opportunity_services.get_skill_opportunities(None))
        opportunity = skill_opportunities[0]
        self.assertEqual(opportunity['question_count'], 1)

    def test_delete_question_decrements_question_count(self):
        opportunity_services.create_skill_opportunity(
            self.SKILL_ID, 'description')
        self.save_new_question(
            self.QUESTION_ID, self.USER_ID,
            self._create_valid_question_data('ABC'), [self.SKILL_ID])

        question_services.delete_question(self.USER_ID, self.QUESTION_ID)

        skill_opportunities, _, _ = (
            opportunity_services.get_skill_opportunities(None))
        opportunity = skill_opportunities[0]
        self.assertEqual(len(skill_opportunities), 1)
        self.assertEqual(opportunity['question_count'], 0)

    def test_delete_question_skill_link_decrements_question_count(self):
        opportunity_services.create_skill_opportunity(
            self.SKILL_ID, 'description')
        self.save_new_question(
            self.QUESTION_ID, self.USER_ID,
            self._create_valid_question_data('ABC'), ['skill_2'])
        question_services.create_new_question_skill_link(
            self.USER_ID, self.QUESTION_ID, self.SKILL_ID, 0.3)

        question_services.delete_question_skill_link(
            self.USER_ID, self.QUESTION_ID, self.SKILL_ID)

        skill_opportunities, _, _ = (
            opportunity_services.get_skill_opportunities(None))
        opportunity = skill_opportunities[0]
        self.assertEqual(opportunity['question_count'], 0)
=======

class OpportunityServicesUnitTest(test_utils.GenericTestBase):
    """Test the opportunity services methods."""
    def setUp(self):
        super(OpportunityServicesUnitTest, self).setUp()
        self.signup(self.OWNER_EMAIL, self.OWNER_USERNAME)

        self.owner_id = self.get_user_id_from_email(self.OWNER_EMAIL)

        self.TOPIC_ID = 'topic'
        self.STORY_ID = 'story'
        explorations = [exp_domain.Exploration.create_default_exploration(
            '%s' % i,
            title='title %d' % i,
            category='category%d' % i,
        ) for i in python_utils.RANGE(5)]

        for exp in explorations:
            exp_services.save_new_exploration(self.owner_id, exp)

        topic = topic_domain.Topic.create_default_topic(
            topic_id=self.TOPIC_ID, name='topic')
        topic_services.save_new_topic(self.owner_id, topic)

        story = story_domain.Story.create_default_story(
            self.STORY_ID, title='A story',
            corresponding_topic_id=self.TOPIC_ID)
        story_services.save_new_story(self.owner_id, story)
        topic_services.add_canonical_story(
            self.owner_id, self.TOPIC_ID, self.STORY_ID)

        story_services.update_story(
            self.owner_id, self.STORY_ID, [story_domain.StoryChange({
                'cmd': 'add_story_node',
                'node_id': 'node_1',
                'title': 'Node1',
            }), story_domain.StoryChange({
                'cmd': 'update_story_node_property',
                'property_name': 'exploration_id',
                'node_id': 'node_1',
                'old_value': None,
                'new_value': '0'
            })], 'Changes.')

    def test_get_exploration_opportunity_summaries_by_ids_returns_list_of_objects(self): # pylint: disable=line-too-long
        output = (
            opportunity_services.get_exploration_opportunity_summaries_by_ids(
                []))

        self.assertEqual(output, {})

        opportunities = (
            opportunity_services.get_exploration_opportunity_summaries_by_ids(
                ['0']))

        self.assertEqual(len(opportunities), 1)
        self.assertIsInstance(
            opportunities['0'],
            opportunity_domain.ExplorationOpportunitySummary)
        self.assertEqual(opportunities['0'].id, '0')
>>>>>>> 0c61cd32
<|MERGE_RESOLUTION|>--- conflicted
+++ resolved
@@ -377,7 +377,6 @@
         self.assertEqual(len(translation_opportunities), 1)
         self.assertEqual(translation_opportunities[0]['content_count'], 5)
 
-<<<<<<< HEAD
     def test_create_new_skill_creates_new_skill_opportunity(self):
         skill_opportunities, _, _ = (
             opportunity_services.get_skill_opportunities(None))
@@ -538,7 +537,6 @@
             opportunity_services.get_skill_opportunities(None))
         opportunity = skill_opportunities[0]
         self.assertEqual(opportunity['question_count'], 0)
-=======
 
 class OpportunityServicesUnitTest(test_utils.GenericTestBase):
     """Test the opportunity services methods."""
@@ -598,5 +596,4 @@
         self.assertIsInstance(
             opportunities['0'],
             opportunity_domain.ExplorationOpportunitySummary)
-        self.assertEqual(opportunities['0'].id, '0')
->>>>>>> 0c61cd32
+        self.assertEqual(opportunities['0'].id, '0')