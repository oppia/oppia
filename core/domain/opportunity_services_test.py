# coding: utf-8
#
# Copyright 2014 The Oppia Authors. All Rights Reserved.
#
# Licensed under the Apache License, Version 2.0 (the "License");
# you may not use this file except in compliance with the License.
# You may obtain a copy of the License at
#
#      http://www.apache.org/licenses/LICENSE-2.0
#
# Unless required by applicable law or agreed to in writing, software
# distributed under the License is distributed on an "AS-IS" BASIS,
# WITHOUT WARRANTIES OR CONDITIONS OF ANY KIND, either express or implied.
# See the License for the specific language governing permissions and
# limitations under the License.

"""Unit tests for core.domain.opportunity_services."""
from __future__ import absolute_import  # pylint: disable=import-only-modules
from __future__ import unicode_literals  # pylint: disable=import-only-modules

import logging

from constants import constants
from core.domain import exp_domain
from core.domain import exp_services
from core.domain import opportunity_domain
from core.domain import opportunity_services
from core.domain import question_services
from core.domain import skill_domain
from core.domain import skill_services
from core.domain import story_domain
from core.domain import story_services
from core.domain import topic_domain
from core.domain import topic_services
from core.domain import user_services
from core.tests import test_utils
import python_utils


class OpportunityServicesIntegrationTest(test_utils.GenericTestBase):
    """Test the opportunity services module."""

    def setUp(self):
        super(OpportunityServicesIntegrationTest, self).setUp()
        self.signup(self.ADMIN_EMAIL, self.ADMIN_USERNAME)
        self.signup(self.OWNER_EMAIL, self.OWNER_USERNAME)

        self.admin_id = self.get_user_id_from_email(self.ADMIN_EMAIL)
        self.owner_id = self.get_user_id_from_email(self.OWNER_EMAIL)

        self.set_admins([self.ADMIN_USERNAME])
        self.admin = user_services.UserActionsInfo(self.admin_id)

        self.TOPIC_ID = 'topic'
        self.STORY_ID = 'story'
        self.USER_ID = 'user'
        self.SKILL_ID = 'skill'
        self.QUESTION_ID = question_services.get_new_question_id()
        explorations = [exp_domain.Exploration.create_default_exploration(
            '%s' % i,
            title='title %d' % i,
            category='category%d' % i,
        ) for i in python_utils.RANGE(5)]

        for exp in explorations:
            exp_services.save_new_exploration(self.owner_id, exp)

        topic = topic_domain.Topic.create_default_topic(
            topic_id=self.TOPIC_ID, name='topic')
        topic_services.save_new_topic(self.owner_id, topic)

        story = story_domain.Story.create_default_story(
            self.STORY_ID, title='A story',
            corresponding_topic_id=self.TOPIC_ID)
        story_services.save_new_story(self.owner_id, story)
        topic_services.add_canonical_story(
            self.owner_id, self.TOPIC_ID, self.STORY_ID)

    def test_new_opportunity_with_adding_exploration_in_story_node(self):
        translation_opportunities, _, _ = (
            opportunity_services.get_translation_opportunities('hi', None))
        self.assertEqual(len(translation_opportunities), 0)

        story_services.update_story(
            self.owner_id, self.STORY_ID, [story_domain.StoryChange({
                'cmd': 'add_story_node',
                'node_id': 'node_1',
                'title': 'Node1',
            }), story_domain.StoryChange({
                'cmd': 'update_story_node_property',
                'property_name': 'exploration_id',
                'node_id': 'node_1',
                'old_value': None,
                'new_value': '0'
            })], 'Changes.')

        translation_opportunities, _, _ = (
            opportunity_services.get_translation_opportunities('hi', None))
        self.assertEqual(len(translation_opportunities), 1)
        opportunity = translation_opportunities[0]
        self.assertEqual(opportunity.topic_name, 'topic')
        self.assertEqual(opportunity.story_title, 'A story')

    def test_opportunity_get_deleted_with_removing_exploration_from_story_node(
            self):
        story_services.update_story(
            self.owner_id, self.STORY_ID, [story_domain.StoryChange({
                'cmd': 'add_story_node',
                'node_id': 'node_1',
                'title': 'Node1',
            }), story_domain.StoryChange({
                'cmd': 'update_story_node_property',
                'property_name': 'exploration_id',
                'node_id': 'node_1',
                'old_value': None,
                'new_value': '0'
            })], 'Changes.')

        translation_opportunities, _, _ = (
            opportunity_services.get_translation_opportunities('hi', None))
        self.assertEqual(len(translation_opportunities), 1)

        story_services.update_story(
            self.owner_id, self.STORY_ID, [story_domain.StoryChange({
                'cmd': 'delete_story_node',
                'node_id': 'node_1',
            })], 'Deleted one node.')

        translation_opportunities, _, _ = (
            opportunity_services.get_translation_opportunities('hi', None))
        self.assertEqual(len(translation_opportunities), 0)

    def test_opportunity_get_deleted_with_deleting_story(self):
        story_services.update_story(
            self.owner_id, self.STORY_ID, [story_domain.StoryChange({
                'cmd': 'add_story_node',
                'node_id': 'node_1',
                'title': 'Node1',
            }), story_domain.StoryChange({
                'cmd': 'update_story_node_property',
                'property_name': 'exploration_id',
                'node_id': 'node_1',
                'old_value': None,
                'new_value': '0'
            })], 'Changes.')

        translation_opportunities, _, _ = (
            opportunity_services.get_translation_opportunities('hi', None))
        self.assertEqual(len(translation_opportunities), 1)

        story_services.delete_story(self.owner_id, self.STORY_ID)

        translation_opportunities, _, _ = (
            opportunity_services.get_translation_opportunities('hi', None))
        self.assertEqual(len(translation_opportunities), 0)

    def test_opportunity_get_deleted_with_deleting_topic(self):
        story_services.update_story(
            self.owner_id, self.STORY_ID, [story_domain.StoryChange({
                'cmd': 'add_story_node',
                'node_id': 'node_1',
                'title': 'Node1',
            }), story_domain.StoryChange({
                'cmd': 'update_story_node_property',
                'property_name': 'exploration_id',
                'node_id': 'node_1',
                'old_value': None,
                'new_value': '0'
            })], 'Changes.')

        translation_opportunities, _, _ = (
            opportunity_services.get_translation_opportunities('hi', None))
        self.assertEqual(len(translation_opportunities), 1)

        topic_services.delete_topic(self.owner_id, self.TOPIC_ID)

        translation_opportunities, _, _ = (
            opportunity_services.get_translation_opportunities('hi', None))
        self.assertEqual(len(translation_opportunities), 0)

    def test_opportunities_updates_with_updating_topic_name(self):
        story_services.update_story(
            self.owner_id, self.STORY_ID, [story_domain.StoryChange({
                'cmd': 'add_story_node',
                'node_id': 'node_1',
                'title': 'Node1',
            }), story_domain.StoryChange({
                'cmd': 'update_story_node_property',
                'property_name': 'exploration_id',
                'node_id': 'node_1',
                'old_value': None,
                'new_value': '0'
            })], 'Changes.')

        translation_opportunities, _, _ = (
            opportunity_services.get_translation_opportunities('hi', None))
        self.assertEqual(len(translation_opportunities), 1)

        opportunity = translation_opportunities[0]
        self.assertEqual(opportunity.story_title, 'A story')
        self.assertEqual(opportunity.topic_name, 'topic')

        topic_services.update_topic_and_subtopic_pages(
            self.owner_id, self.TOPIC_ID, [topic_domain.TopicChange({
                'cmd': 'update_topic_property',
                'property_name': 'name',
                'old_value': 'topic',
                'new_value': 'A new topic'
            })], 'Change topic title.')

        translation_opportunities, _, _ = (
            opportunity_services.get_translation_opportunities('hi', None))
        self.assertEqual(len(translation_opportunities), 1)

        opportunity = translation_opportunities[0]
        self.assertEqual(opportunity.story_title, 'A story')
        self.assertEqual(opportunity.topic_name, 'A new topic')

    def test_opportunities_updates_with_updating_story_title(self):
        story_services.update_story(
            self.owner_id, self.STORY_ID, [story_domain.StoryChange({
                'cmd': 'add_story_node',
                'node_id': 'node_1',
                'title': 'Node1',
            }), story_domain.StoryChange({
                'cmd': 'update_story_node_property',
                'property_name': 'exploration_id',
                'node_id': 'node_1',
                'old_value': None,
                'new_value': '0'
            })], 'Changes.')

        translation_opportunities, _, _ = (
            opportunity_services.get_translation_opportunities('hi', None))
        self.assertEqual(len(translation_opportunities), 1)

        opportunity = translation_opportunities[0]
        self.assertEqual(opportunity.story_title, 'A story')

        story_services.update_story(
            self.owner_id, self.STORY_ID, [story_domain.StoryChange({
                'cmd': 'update_story_property',
                'property_name': 'title',
                'old_value': 'A story',
                'new_value': 'A new story'
            })], 'Change story title.')

        translation_opportunities, _, _ = (
            opportunity_services.get_translation_opportunities('hi', None))
        self.assertEqual(len(translation_opportunities), 1)

        opportunity = translation_opportunities[0]
        self.assertEqual(opportunity.story_title, 'A new story')

    def test_opportunity_updates_with_updating_story_node_title(self):
        story_services.update_story(
            self.owner_id, self.STORY_ID, [story_domain.StoryChange({
                'cmd': 'add_story_node',
                'node_id': 'node_1',
                'title': 'Node1',
            }), story_domain.StoryChange({
                'cmd': 'update_story_node_property',
                'property_name': 'exploration_id',
                'node_id': 'node_1',
                'old_value': None,
                'new_value': '0'
            })], 'Changes.')

        translation_opportunities, _, _ = (
            opportunity_services.get_translation_opportunities('hi', None))
        self.assertEqual(len(translation_opportunities), 1)

        opportunity = translation_opportunities[0]
        self.assertEqual(opportunity.chapter_title, 'Node1')

        story_services.update_story(
            self.owner_id, self.STORY_ID, [story_domain.StoryChange({
                'cmd': 'update_story_node_property',
                'property_name': 'title',
                'node_id': 'node_1',
                'old_value': 'Node1',
                'new_value': 'A new Node1'
            })], 'Change node title.')

        translation_opportunities, _, _ = (
            opportunity_services.get_translation_opportunities('hi', None))
        self.assertEqual(len(translation_opportunities), 1)

        opportunity = translation_opportunities[0]
        self.assertEqual(opportunity.chapter_title, 'A new Node1')

    def test_opportunity_updates_with_updating_exploration(self):
        story_services.update_story(
            self.owner_id, self.STORY_ID, [story_domain.StoryChange({
                'cmd': 'add_story_node',
                'node_id': 'node_1',
                'title': 'Node1',
            }), story_domain.StoryChange({
                'cmd': 'update_story_node_property',
                'property_name': 'exploration_id',
                'node_id': 'node_1',
                'old_value': None,
                'new_value': '0'
            })], 'Changes.')

        translation_opportunities, _, _ = (
            opportunity_services.get_translation_opportunities('hi', None))
        self.assertEqual(len(translation_opportunities), 1)
        self.assertEqual(translation_opportunities[0].content_count, 2)

        answer_group_dict = {
            'outcome': {
                'dest': 'Introduction',
                'feedback': {
                    'content_id': 'feedback_1',
                    'html': '<p>Feedback</p>'
                },
                'labelled_as_correct': False,
                'param_changes': [],
                'refresher_exploration_id': None,
                'missing_prerequisite_skill_id': None
            },
            'rule_specs': [{
                'inputs': {
                    'x': 'Test'
                },
                'rule_type': 'Contains'
            }],
            'training_data': [],
            'tagged_skill_misconception_id': None
        }

        hints_list = []
        hints_list.append({
            'hint_content': {
                'content_id': 'hint_1',
                'html': '<p>hint one</p>'
            },
        })

        solution_dict = {
            'answer_is_exclusive': False,
            'correct_answer': 'helloworld!',
            'explanation': {
                'content_id': 'solution',
                'html': '<p>hello_world is a string</p>'
            },
        }
        exp_services.update_exploration(
            self.owner_id, '0', [
                exp_domain.ExplorationChange({
                    'cmd': exp_domain.CMD_EDIT_STATE_PROPERTY,
                    'property_name': exp_domain.STATE_PROPERTY_INTERACTION_ID,
                    'state_name': 'Introduction',
                    'new_value': 'TextInput'
                }),
                exp_domain.ExplorationChange({
                    'cmd': exp_domain.CMD_EDIT_STATE_PROPERTY,
                    'property_name': (
                        exp_domain.STATE_PROPERTY_INTERACTION_ANSWER_GROUPS),
                    'state_name': 'Introduction',
                    'new_value': [answer_group_dict]
                }),
                exp_domain.ExplorationChange({
                    'cmd': exp_domain.CMD_EDIT_STATE_PROPERTY,
                    'property_name': (
                        exp_domain.STATE_PROPERTY_INTERACTION_HINTS),
                    'state_name': 'Introduction',
                    'new_value': hints_list
                }),
                exp_domain.ExplorationChange({
                    'cmd': exp_domain.CMD_EDIT_STATE_PROPERTY,
                    'property_name': (
                        exp_domain.STATE_PROPERTY_INTERACTION_SOLUTION),
                    'state_name': 'Introduction',
                    'new_value': solution_dict
                })], 'Add state name')
        translation_opportunities, _, _ = (
            opportunity_services.get_translation_opportunities('hi', None))
        self.assertEqual(len(translation_opportunities), 1)
        self.assertEqual(translation_opportunities[0].content_count, 5)

    def test_create_new_skill_creates_new_skill_opportunity(self):
        skill_opportunities, _, _ = (
            opportunity_services.get_skill_opportunities(None))
        self.assertEqual(len(skill_opportunities), 0)

        self.save_new_skill(self.SKILL_ID, self.USER_ID, 'skill_description')

        skill_opportunities, _, _ = (
            opportunity_services.get_skill_opportunities(None))
        self.assertEqual(len(skill_opportunities), 1)
        opportunity = skill_opportunities[0]
        self.assertEqual(opportunity.id, self.SKILL_ID)
        self.assertEqual(opportunity.skill_description, 'skill_description')

    def test_create_skill_opportunity_counts_existing_linked_questions(self):
        self.save_new_question(
            self.QUESTION_ID, self.USER_ID,
            self._create_valid_question_data('ABC'), [self.SKILL_ID])
        question_services.create_new_question_skill_link(
            self.USER_ID, self.QUESTION_ID, self.SKILL_ID, 0.3)

        opportunity_services.create_skill_opportunity(
            self.SKILL_ID, 'description')

        skill_opportunities, _, _ = (
            opportunity_services.get_skill_opportunities(None))
        self.assertEqual(len(skill_opportunities), 1)
        opportunity = skill_opportunities[0]
        self.assertEqual(opportunity.id, self.SKILL_ID)
        self.assertEqual(opportunity.skill_description, 'description')
        self.assertEqual(opportunity.question_count, 1)

    def test_create_skill_opportunity_for_existing_opportunity_raises_exception(
            self):
        opportunity_services.create_skill_opportunity(
            self.SKILL_ID, 'description')
        with self.assertRaisesRegexp(
            Exception,
            ('SkillOpportunity corresponding to skill ID %s already exists.'
             % self.SKILL_ID)):
            opportunity_services.create_skill_opportunity(
                self.SKILL_ID, 'description')

    def test_update_skill_description_updates_skill_opportunity(self):
        self.save_new_skill(self.SKILL_ID, self.USER_ID, 'skill_description')
        changelist = [
            skill_domain.SkillChange({
                'cmd': skill_domain.CMD_UPDATE_SKILL_PROPERTY,
                'property_name': (
                    skill_domain.SKILL_PROPERTY_DESCRIPTION),
                'old_value': 'skill_description',
                'new_value': 'new_description'
            })
        ]

        skill_services.update_skill(
            self.admin_id, self.SKILL_ID, changelist,
            'Updated misconception name.')

        skill_opportunities, _, _ = (
            opportunity_services.get_skill_opportunities(None))
        opportunity = skill_opportunities[0]
        self.assertEqual(opportunity.id, self.SKILL_ID)
        self.assertEqual(opportunity.skill_description, 'new_description')

    def test_update_skill_opportunity_skill_description_invalid_skill_id(self):
        opportunity_services.update_skill_opportunity_skill_description(
            'bad_skill_id', 'bad_description')

        skill_opportunities, _, _ = (
            opportunity_services.get_skill_opportunities(None))
        self.assertEqual(len(skill_opportunities), 0)

    def test_delete_skill_deletes_skill_opportunity(self):
        self.save_new_skill(self.SKILL_ID, self.USER_ID, 'skill_description')
        skill_opportunities, _, _ = (
            opportunity_services.get_skill_opportunities(None))
        self.assertEqual(len(skill_opportunities), 1)

        skill_services.delete_skill(self.USER_ID, self.SKILL_ID)

        skill_opportunities, _, _ = (
            opportunity_services.get_skill_opportunities(None))
        self.assertEqual(len(skill_opportunities), 0)

    def test_add_question_increments_skill_opportunity_question_count(self):
        opportunity_services.create_skill_opportunity(
            self.SKILL_ID, 'description')

        self.save_new_question(
            self.QUESTION_ID, self.USER_ID,
            self._create_valid_question_data('ABC'), [self.SKILL_ID])

        skill_opportunities, _, _ = (
            opportunity_services.get_skill_opportunities(None))
        opportunity = skill_opportunities[0]
        self.assertEqual(len(skill_opportunities), 1)
        self.assertEqual(opportunity.question_count, 1)

    def test_create_question_skill_link_increments_question_count(self):
        opportunity_services.create_skill_opportunity(
            self.SKILL_ID, 'description')
        self.save_new_question(
            self.QUESTION_ID, self.USER_ID,
            self._create_valid_question_data('ABC'), [self.SKILL_ID])

        question_services.create_new_question_skill_link(
            self.USER_ID, self.QUESTION_ID, self.SKILL_ID, 0.3)

        skill_opportunities, _, _ = (
            opportunity_services.get_skill_opportunities(None))
        opportunity = skill_opportunities[0]
        self.assertEqual(opportunity.question_count, 1)

    def test_link_multiple_skills_for_question_increments_question_count(self):
        opportunity_services.create_skill_opportunity(
            self.SKILL_ID, 'description')
        self.save_new_question(
            self.QUESTION_ID, self.USER_ID,
            self._create_valid_question_data('ABC'), ['skill_2'])

        question_services.link_multiple_skills_for_question(
            self.USER_ID, self.QUESTION_ID, [self.SKILL_ID], [0.3])

        skill_opportunities, _, _ = (
            opportunity_services.get_skill_opportunities(None))
        opportunity = skill_opportunities[0]
        self.assertEqual(opportunity.question_count, 1)

    def test_delete_question_decrements_question_count(self):
        opportunity_services.create_skill_opportunity(
            self.SKILL_ID, 'description')
        self.save_new_question(
            self.QUESTION_ID, self.USER_ID,
            self._create_valid_question_data('ABC'), [self.SKILL_ID])

        question_services.delete_question(self.USER_ID, self.QUESTION_ID)

        skill_opportunities, _, _ = (
            opportunity_services.get_skill_opportunities(None))
        opportunity = skill_opportunities[0]
        self.assertEqual(len(skill_opportunities), 1)
        self.assertEqual(opportunity.question_count, 0)

    def test_delete_question_skill_link_decrements_question_count(self):
        opportunity_services.create_skill_opportunity(
            self.SKILL_ID, 'description')
        self.save_new_question(
            self.QUESTION_ID, self.USER_ID,
            self._create_valid_question_data('ABC'), ['skill_2'])
        question_services.create_new_question_skill_link(
            self.USER_ID, self.QUESTION_ID, self.SKILL_ID, 0.3)

        question_services.delete_question_skill_link(
            self.USER_ID, self.QUESTION_ID, self.SKILL_ID)

        skill_opportunities, _, _ = (
            opportunity_services.get_skill_opportunities(None))
        opportunity = skill_opportunities[0]
        self.assertEqual(opportunity.question_count, 0)


class OpportunityServicesUnitTest(test_utils.GenericTestBase):
    """Test the opportunity services methods."""
    def setUp(self):
        super(OpportunityServicesUnitTest, self).setUp()
        self.signup(self.OWNER_EMAIL, self.OWNER_USERNAME)

        self.owner_id = self.get_user_id_from_email(self.OWNER_EMAIL)

        self.TOPIC_ID = 'topic'
        self.STORY_ID = 'story'
        explorations = [exp_domain.Exploration.create_default_exploration(
            '%s' % i,
            title='title %d' % i,
            category='category%d' % i,
        ) for i in python_utils.RANGE(5)]

        for exp in explorations:
            exp_services.save_new_exploration(self.owner_id, exp)

        topic = topic_domain.Topic.create_default_topic(
            topic_id=self.TOPIC_ID, name='topic')
        topic_services.save_new_topic(self.owner_id, topic)

        story = story_domain.Story.create_default_story(
            self.STORY_ID, title='A story',
            corresponding_topic_id=self.TOPIC_ID)
        story_services.save_new_story(self.owner_id, story)
        topic_services.add_canonical_story(
            self.owner_id, self.TOPIC_ID, self.STORY_ID)

        story_services.update_story(
            self.owner_id, self.STORY_ID, [story_domain.StoryChange({
                'cmd': 'add_story_node',
                'node_id': 'node_1',
                'title': 'Node1',
            }), story_domain.StoryChange({
                'cmd': 'update_story_node_property',
                'property_name': 'exploration_id',
                'node_id': 'node_1',
                'old_value': None,
                'new_value': '0'
            })], 'Changes.')

    def test_get_exploration_opportunity_summaries_by_ids_returns_list_of_objects(self): # pylint: disable=line-too-long
        output = (
            opportunity_services.get_exploration_opportunity_summaries_by_ids(
                []))

        self.assertEqual(output, [])

        opportunities = (
            opportunity_services.get_exploration_opportunity_summaries_by_ids(
                ['0']))

        self.assertEqual(len(opportunities), 1)
        self.assertIsInstance(
            opportunities[0],
            opportunity_domain.ExplorationOpportunitySummary)
<<<<<<< HEAD
        self.assertEqual(opportunities[0].id, '0')
=======
        self.assertEqual(opportunities['0'].id, '0')

    def test_get_exploration_opportunity_summary_from_model_populates_new_lang(
            self):
        observed_log_messages = []

        def _mock_logging_function(msg, *args):
            """Mocks logging.info()."""
            observed_log_messages.append(msg % args)

        opportunities = (
            opportunity_services.get_exploration_opportunity_summaries_by_ids(
                ['0']))
        self.assertEqual(len(opportunities), 1)

        opportunity = opportunities['0']

        self.assertFalse(
            'new_lang' in opportunity.incomplete_translation_language_codes)

        mock_supported_languages = constants.SUPPORTED_AUDIO_LANGUAGES + [{
            'id': 'new_lang',
            'description': 'New language',
            'relatedLanguages': ['new_lang']
        }]

        self.assertEqual(len(observed_log_messages), 0)

        with self.swap(logging, 'info', _mock_logging_function), self.swap(
            constants, 'SUPPORTED_AUDIO_LANGUAGES', mock_supported_languages):
            opportunities = (
                opportunity_services
                .get_exploration_opportunity_summaries_by_ids(['0']))
            self.assertEqual(len(opportunities), 1)

            opportunity = opportunities['0']

            self.assertTrue(
                'new_lang' in opportunity.incomplete_translation_language_codes)
            self.assertEqual(len(observed_log_messages), 1)
            self.assertEqual(
                observed_log_messages[0],
                'Missing language codes [u\'new_lang\'] in exploration '
                'opportunity model with id 0')
>>>>>>> 7f2064f9
<|MERGE_RESOLUTION|>--- conflicted
+++ resolved
@@ -600,10 +600,7 @@
         self.assertIsInstance(
             opportunities[0],
             opportunity_domain.ExplorationOpportunitySummary)
-<<<<<<< HEAD
         self.assertEqual(opportunities[0].id, '0')
-=======
-        self.assertEqual(opportunities['0'].id, '0')
 
     def test_get_exploration_opportunity_summary_from_model_populates_new_lang(
             self):
@@ -618,7 +615,7 @@
                 ['0']))
         self.assertEqual(len(opportunities), 1)
 
-        opportunity = opportunities['0']
+        opportunity = opportunities[0]
 
         self.assertFalse(
             'new_lang' in opportunity.incomplete_translation_language_codes)
@@ -638,7 +635,7 @@
                 .get_exploration_opportunity_summaries_by_ids(['0']))
             self.assertEqual(len(opportunities), 1)
 
-            opportunity = opportunities['0']
+            opportunity = opportunities[0]
 
             self.assertTrue(
                 'new_lang' in opportunity.incomplete_translation_language_codes)
@@ -646,5 +643,4 @@
             self.assertEqual(
                 observed_log_messages[0],
                 'Missing language codes [u\'new_lang\'] in exploration '
-                'opportunity model with id 0')
->>>>>>> 7f2064f9
+                'opportunity model with id 0')