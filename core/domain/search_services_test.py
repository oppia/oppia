--- conflicted
+++ resolved
@@ -179,64 +179,6 @@
         self.assertEqual(cursor, expected_result_cursor)
         self.assertEqual(result, doc_ids)
 
-<<<<<<< HEAD
-    def test_patch_collection_search_document(self):
-
-        def mock_get_doc(doc_id, index):
-            self.assertEqual(doc_id, self.COLLECTION_ID)
-            self.assertEqual(
-                index, search_services.SEARCH_INDEX_COLLECTIONS)
-            return {'a': 'b', 'c': 'd'}
-
-        def mock_add_docs(docs, index):
-            self.assertEqual(
-                index, search_services.SEARCH_INDEX_COLLECTIONS)
-            self.assertEqual(docs, [{'a': 'b', 'c': 'e', 'f': 'g'}])
-
-        get_doc_swap = self.swap(
-            gae_search_services, 'get_document_from_index', mock_get_doc)
-
-        add_docs_counter = test_utils.CallCounter(mock_add_docs)
-        add_docs_swap = self.swap(
-            gae_search_services, 'add_documents_to_index', add_docs_counter)
-
-        with get_doc_swap, add_docs_swap:
-            patch = {'c': 'e', 'f': 'g'}
-            search_services.patch_collection_search_document(
-                self.COLLECTION_ID, patch)
-
-        self.assertEqual(add_docs_counter.times_called, 1)
-
-    def test_update_private_collection_status_in_search(self):
-
-        def mock_delete_docs(ids, index):
-            self.assertEqual(ids, [self.COLLECTION_ID])
-            self.assertEqual(
-                index, search_services.SEARCH_INDEX_COLLECTIONS)
-
-        def mock_get_rights(unused_collection_id):
-            return rights_manager.ActivityRights(
-                self.COLLECTION_ID, [self.owner_id], [self.editor_id],
-                [self.voice_artist_id], [self.viewer_id],
-                status=rights_manager.ACTIVITY_STATUS_PRIVATE
-            )
-
-        delete_docs_counter = test_utils.CallCounter(mock_delete_docs)
-
-        delete_docs_swap = self.swap(
-            gae_search_services, 'delete_documents_from_index',
-            delete_docs_counter)
-        get_rights_swap = self.swap(
-            rights_manager, 'get_collection_rights', mock_get_rights)
-
-        with get_rights_swap, delete_docs_swap:
-            search_services.update_collection_status_in_search(
-                self.COLLECTION_ID)
-
-        self.assertEqual(delete_docs_counter.times_called, 1)
-
-=======
->>>>>>> 7cef8e74
     def test_demo_collections_are_added_to_search_index(self):
         results = search_services.search_collections('Welcome', 2)[0]
         self.assertEqual(results, [])
@@ -253,35 +195,6 @@
         results, _ = search_services.search_explorations('Welcome', 2)
         self.assertEqual(results, ['0'])
 
-<<<<<<< HEAD
-    def test_update_private_exploration_status_in_search(self):
-
-        def mock_delete_docs(ids, index):
-            self.assertEqual(ids, [self.EXP_ID])
-            self.assertEqual(index, search_services.SEARCH_INDEX_EXPLORATIONS)
-
-        def mock_get_rights(unused_exp_id):
-            return rights_manager.ActivityRights(
-                self.EXP_ID, [self.owner_id], [self.editor_id],
-                [self.voice_artist_id], [self.viewer_id],
-                status=rights_manager.ACTIVITY_STATUS_PRIVATE
-            )
-
-        delete_docs_counter = test_utils.CallCounter(mock_delete_docs)
-
-        delete_docs_swap = self.swap(
-            gae_search_services, 'delete_documents_from_index',
-            delete_docs_counter)
-        get_rights_swap = self.swap(
-            rights_manager, 'get_exploration_rights', mock_get_rights)
-
-        with get_rights_swap, delete_docs_swap:
-            search_services.update_exploration_status_in_search(self.EXP_ID)
-
-        self.assertEqual(delete_docs_counter.times_called, 1)
-
-=======
->>>>>>> 7cef8e74
     def test_clear_exploration_search_index(self):
         exp_services.load_demo('0')
         result = search_services.search_explorations('Welcome', 2)[0]
