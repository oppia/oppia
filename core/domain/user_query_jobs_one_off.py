# coding: utf-8
#
# Copyright 2016 The Oppia Authors. All Rights Reserved.
#
# Licensed under the Apache License, Version 2.0 (the "License");
# you may not use this file except in compliance with the License.
# You may obtain a copy of the License at
#
#      http://www.apache.org/licenses/LICENSE-2.0
#
# Unless required by applicable law or agreed to in writing, software
# distributed under the License is distributed on an "AS-IS" BASIS,
# WITHOUT WARRANTIES OR CONDITIONS OF ANY KIND, either express or implied.
# See the License for the specific language governing permissions and
# limitations under the License.

"""Jobs to execute and get result of a query."""

from __future__ import absolute_import  # pylint: disable=import-only-modules
from __future__ import unicode_literals  # pylint: disable=import-only-modules

import datetime

from core import jobs
from core.domain import email_manager
from core.domain import user_services
from core.platform import models
import feconf
import python_utils

(user_models, exp_models, job_models) = (
    models.Registry.import_models(
        [models.NAMES.user, models.NAMES.exploration, models.NAMES.job]))


class UserQueryOneOffJob(jobs.BaseMapReduceOneOffJobManager):
    """One-off job for excuting query with given query parameters.
    For each user we check if he/she satisfies query criteria. If the user
    satisfies the query criteria, then yield a tuple (query_id, user_id).
    The reducer function stores all user_ids that satisfy the query in the
    corresponding UserQueryModel.
    """

    @classmethod
    def entity_classes_to_map_over(cls):
        return [user_models.UserSettingsModel]

    @staticmethod
    def map(user_settings_model):
        query_id = (
            jobs.BaseMapReduceOneOffJobManager.get_mapper_param('query_id'))
        query_model = user_models.UserQueryModel.get(query_id)
        user_id = user_settings_model.id
        user_contributions = user_models.UserContributionsModel.get(user_id)

        if (
                user_id == query_model.submitter_id or
                user_services.is_at_least_moderator(user_id)):
            return

        if query_model.has_not_logged_in_for_n_days is not None:
            if user_settings_model.last_logged_in:
                difference = (
                    datetime.datetime.utcnow() -
                    user_settings_model.last_logged_in).days
                if difference < query_model.has_not_logged_in_for_n_days:
                    return

        if query_model.inactive_in_last_n_days is not None:
            if user_settings_model.last_created_an_exploration:
                difference = (
                    datetime.datetime.utcnow() -
                    user_settings_model.last_created_an_exploration).days
                if difference < query_model.inactive_in_last_n_days:
                    return
            elif user_settings_model.last_edited_an_exploration:
                difference = (
                    datetime.datetime.utcnow() -
                    user_settings_model.last_edited_an_exploration).days
                if difference < query_model.inactive_in_last_n_days:
                    return
            else:
                return

        query_criteria_satisfied = True
        if query_model.created_at_least_n_exps is not None:
<<<<<<< HEAD
            if (
                    len(user_contributions.created_exploration_ids) <
                    query_model.created_at_least_n_exps):
                return

        if query_model.created_fewer_than_n_exps is not None:
            if (
                    len(user_contributions.created_exploration_ids) >=
                    query_model.created_fewer_than_n_exps):
                return

        if query_model.edited_at_least_n_exps is not None:
            if (
                    len(user_contributions.edited_exploration_ids) <
                    query_model.edited_at_least_n_exps):
                return

        if query_model.edited_fewer_than_n_exps is not None:
            if (
                    len(user_contributions.edited_exploration_ids) >=
                    query_model.edited_fewer_than_n_exps):
                return
=======
            query_criteria_satisfied &= (
                len(user_contributions.created_exploration_ids) >=
                query_model.created_at_least_n_exps)

        if query_model.created_fewer_than_n_exps is not None:
            query_criteria_satisfied &= (
                len(user_contributions.created_exploration_ids) <
                query_model.created_fewer_than_n_exps)

        if query_model.edited_at_least_n_exps is not None:
            query_criteria_satisfied &= (
                len(user_contributions.edited_exploration_ids) >=
                query_model.edited_at_least_n_exps)

        if query_model.edited_fewer_than_n_exps is not None:
            query_criteria_satisfied &= (
                len(user_contributions.edited_exploration_ids) <
                query_model.edited_fewer_than_n_exps)

        if not query_criteria_satisfied:
            return
>>>>>>> 7aa80c49

        yield (query_id, user_id)

    @staticmethod
    def reduce(query_model_id, stringified_user_ids):
        query_model = user_models.UserQueryModel.get(query_model_id)
        query_model.user_ids = [
            python_utils.UNICODE(user_id) for user_id in stringified_user_ids]
        query_model.put()

    @classmethod
    def _post_completed_hook(cls, job_id):
        job_model = job_models.JobModel.get(job_id)
        query_id = job_model.additional_job_params['query_id']
        query_model = user_models.UserQueryModel.get(query_id)
        query_model.query_status = feconf.USER_QUERY_STATUS_COMPLETED
        query_model.put()
        email_manager.send_query_completion_email(
            query_model.submitter_id, query_id)

    @classmethod
    def _post_failure_hook(cls, job_id):
        job_model = job_models.JobModel.get(job_id)
        query_id = job_model.additional_job_params['query_id']
        query_model = user_models.UserQueryModel.get(query_id)
        query_model.query_status = feconf.USER_QUERY_STATUS_FAILED
        query_model.put()

        query_params = {
            'inactive_in_last_n_days': query_model.inactive_in_last_n_days,
            'has_not_logged_in_for_n_days': (
                query_model.has_not_logged_in_for_n_days),
            'created_at_least_n_exps': query_model.created_at_least_n_exps,
            'created_fewer_than_n_exps': query_model.created_fewer_than_n_exps,
            'edited_at_least_n_exps': query_model.edited_at_least_n_exps,
            'edited_fewer_than_n_exps': query_model.edited_fewer_than_n_exps
        }
        email_manager.send_query_failure_email(
            query_model.submitter_id, query_id, query_params)<|MERGE_RESOLUTION|>--- conflicted
+++ resolved
@@ -84,30 +84,6 @@
 
         query_criteria_satisfied = True
         if query_model.created_at_least_n_exps is not None:
-<<<<<<< HEAD
-            if (
-                    len(user_contributions.created_exploration_ids) <
-                    query_model.created_at_least_n_exps):
-                return
-
-        if query_model.created_fewer_than_n_exps is not None:
-            if (
-                    len(user_contributions.created_exploration_ids) >=
-                    query_model.created_fewer_than_n_exps):
-                return
-
-        if query_model.edited_at_least_n_exps is not None:
-            if (
-                    len(user_contributions.edited_exploration_ids) <
-                    query_model.edited_at_least_n_exps):
-                return
-
-        if query_model.edited_fewer_than_n_exps is not None:
-            if (
-                    len(user_contributions.edited_exploration_ids) >=
-                    query_model.edited_fewer_than_n_exps):
-                return
-=======
             query_criteria_satisfied &= (
                 len(user_contributions.created_exploration_ids) >=
                 query_model.created_at_least_n_exps)
@@ -129,7 +105,6 @@
 
         if not query_criteria_satisfied:
             return
->>>>>>> 7aa80c49
 
         yield (query_id, user_id)
 
