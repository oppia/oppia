# coding: utf-8
#
# Copyright 2014 The Oppia Authors. All Rights Reserved.
#
# Licensed under the Apache License, Version 2.0 (the "License");
# you may not use this file except in compliance with the License.
# You may obtain a copy of the License at
#
#      http://www.apache.org/licenses/LICENSE-2.0
#
# Unless required by applicable law or agreed to in writing, software
# distributed under the License is distributed on an "AS-IS" BASIS,
# WITHOUT WARRANTIES OR CONDITIONS OF ANY KIND, either express or implied.
# See the License for the specific language governing permissions and
# limitations under the License.

"""Tests for one off statistics jobs."""

import datetime

from core.domain import config_domain
from core.domain import exp_domain
from core.domain import exp_services
from core.domain import stats_jobs_one_off
from core.domain import stats_services
from core.platform import models
from core.platform.taskqueue import gae_taskqueue_services as taskqueue_services
from core.tests import test_utils
import feconf

(exp_models, stats_models,) = models.Registry.import_models(
    [models.NAMES.exploration, models.NAMES.statistics])


class OneOffJobTestBase(test_utils.GenericTestBase):
    """Base class providing convenience methods for testing one off jobs."""

    def count_one_off_jobs_in_queue(self):
        """Counts one off jobs in the taskqueue."""
        return self.count_jobs_in_taskqueue(
            taskqueue_services.QUEUE_NAME_ONE_OFF_JOBS)

    def run_one_off_job(self):
        """Begins the one off job and asserts it completes as expected.

        Assumes the existence of a class constant ONE_OFF_JOB_CLASS, pointing
        to the queue under test.

        Returns:
            *. The output of the one off job.
        """
        job_id = self.ONE_OFF_JOB_CLASS.create_new()
        self.assertEqual(self.count_one_off_jobs_in_queue(), 0)
        self.ONE_OFF_JOB_CLASS.enqueue(job_id)
        self.assertEqual(self.count_one_off_jobs_in_queue(), 1)
        self.process_and_flush_pending_tasks()
        self.assertEqual(self.count_one_off_jobs_in_queue(), 0)
        return self.ONE_OFF_JOB_CLASS.get_output(job_id)


class PlaythroughAuditTests(OneOffJobTestBase):
    ONE_OFF_JOB_CLASS = stats_jobs_one_off.PlaythroughAudit

    def setUp(self):
        super(PlaythroughAuditTests, self).setUp()
        self.exp = self.save_new_valid_exploration('EXP_ID', 'owner')

    def create_playthrough(self):
        """Helper method to create and return a simple playthrough model."""
        playthrough_id = stats_models.PlaythroughModel.create(
            self.exp.id, self.exp.version, issue_type='EarlyQuit',
            issue_customization_args={}, actions=[])
        return stats_models.PlaythroughModel.get(playthrough_id)

<<<<<<< HEAD
    def create_exp_issues_with_playthroughs(playthrough_ids_list):
=======
    def create_old_playthrough_model(self):
        """Helper method to create a playthrough with a creation date before the
        start of the GSoC 2018 project.

        Returns:
            str. The ID of the newly created playthrough model.
        """
        playthrough_id = self.create_playthrough_model()
        playthrough_model = stats_models.PlaythroughModel.get(playthrough_id)
        # Arbitrary date before GSoC 2018.
        playthrough_model.created_on = datetime.datetime(2017, 12, 31)
        playthrough_model.put()
        return playthrough_id

    def create_playthrough_issues_model(self, playthrough_ids_list):
        """Helper method to create a playthrough issues model with multiple
        unresolved issues and return its id.

        Args:
            playthrough_ids_list: list(list(str)). A list with the set of
                playthrough ids each individual issue should reference.

        Returns:
            str. The ID of the new playthrough issue model.
        """
>>>>>>> ec52e18c
        return stats_models.ExplorationIssuesModel.create(
            self.exp.id, self.exp.version, unresolved_issues=[
                {
                    'issue_type': 'EarlyQuit',
                    'issue_customization_args': {
                        'state_name': {'value': 'state_name'},
                        'time_spent_in_exp_in_msecs': {'value': 200},
                    },
                    'playthrough_ids': playthrough_ids,
                }
                for playthrough_ids in playthrough_ids_list
            ])

<<<<<<< HEAD
=======
    def test_playthroughs_remain_in_whitelisted_explorations(self):
        self.set_config_property(
            config_domain.WHITELISTED_EXPLORATION_IDS_FOR_PLAYTHROUGHS,
            [self.exp.id])
        playthrough_ids = [
            self.create_playthrough_model(),
            self.create_playthrough_model(),
        ]
        playthrough_issues_id = (
            self.create_playthrough_issues_model([playthrough_ids]))

        self.run_one_off_job()

        # Getting these models should not raise.
        for playthrough_id in playthrough_ids:
            stats_models.PlaythroughModel.get(playthrough_id)
        stats_models.ExplorationIssuesModel.get(playthrough_issues_id)

    def test_playthroughs_removed_from_non_whitelisted_explorations(self):
        self.set_config_property(
            config_domain.WHITELISTED_EXPLORATION_IDS_FOR_PLAYTHROUGHS,
            [self.exp.id + '-differentiated'])
        playthrough_ids = [
            self.create_playthrough_model(),
            self.create_playthrough_model(),
        ]
        playthrough_issues_id = (
            self.create_playthrough_issues_model([playthrough_ids]))

        self.run_one_off_job()

        for playthrough_id in playthrough_ids:
            with self.assertRaisesRegexp(Exception, 'not found'):
                stats_models.PlaythroughModel.get(playthrough_id)
        with self.assertRaisesRegexp(Exception, 'not found'):
            stats_models.ExplorationIssuesModel.get(playthrough_issues_id)

    def test_old_playthroughs_removed(self):
        self.set_config_property(
            config_domain.WHITELISTED_EXPLORATION_IDS_FOR_PLAYTHROUGHS,
            [self.exp.id])
        new_playthrough_id = self.create_playthrough_model()
        old_playthrough_id = self.create_old_playthrough_model()
        playthrough_issues_id = self.create_playthrough_issues_model([
            [new_playthrough_id, old_playthrough_id],
        ])

        self.run_one_off_job()

        with self.assertRaisesRegexp(Exception, 'not found'):
            stats_models.PlaythroughModel.get(old_playthrough_id)
        # Should not raise.
        stats_models.PlaythroughModel.get(new_playthrough_id)
        # The list of supporting playthroughs should only have the new one.
        playthrough_issues_model = (
            stats_models.ExplorationIssuesModel.get(playthrough_issues_id))
        self.assertEqual(
            playthrough_issues_model.unresolved_issues[0]['playthrough_ids'],
            [new_playthrough_id])

    def test_entire_issue_removed_when_all_playthroughs_are_old(self):
        self.set_config_property(
            config_domain.WHITELISTED_EXPLORATION_IDS_FOR_PLAYTHROUGHS,
            [self.exp.id])
        old_playthrough_ids = [
            self.create_old_playthrough_model(),
            self.create_old_playthrough_model(),
        ]
        playthrough_issues_id = (
            self.create_playthrough_issues_model([old_playthrough_ids]))

        self.run_one_off_job()

        for old_playthrough_id in old_playthrough_ids:
            with self.assertRaisesRegexp(Exception, 'not found'):
                stats_models.PlaythroughModel.get(old_playthrough_id)
        with self.assertRaisesRegexp(Exception, 'not found'):
            stats_models.ExplorationIssuesModel.get(playthrough_issues_id)

    def test_issues_with_mixed_playthrough_ages(self):
        self.set_config_property(
            config_domain.WHITELISTED_EXPLORATION_IDS_FOR_PLAYTHROUGHS,
            [self.exp.id])
        old_playthrough_ids = [
            self.create_old_playthrough_model(),
            self.create_old_playthrough_model(),
            self.create_old_playthrough_model(),
        ]
        new_playthrough_ids = [
            self.create_playthrough_model(),
            self.create_playthrough_model(),
            self.create_playthrough_model(),
        ]
        playthrough_issues_id = self.create_playthrough_issues_model([
            [old_playthrough_ids[0], old_playthrough_ids[1]],
            [new_playthrough_ids[0], new_playthrough_ids[1]],
            [old_playthrough_ids[2], new_playthrough_ids[2]],
        ])

        self.run_one_off_job()

        # Assert old playthroughs have been deleted.
        for playthrough_id in old_playthrough_ids:
            with self.assertRaisesRegexp(Exception, 'not found'):
                stats_models.PlaythroughModel.get(playthrough_id)
        for playthrough_id in new_playthrough_ids:
            # Should not raise.
            stats_models.PlaythroughModel.get(playthrough_id)
        # Only two issues remain, because one of them only had old playthroughs.
        playthrough_issues_model = (
            stats_models.ExplorationIssuesModel.get(playthrough_issues_id))
        self.assertEqual(len(playthrough_issues_model.unresolved_issues), 2)
        # The first element should be the issue where all playthroughs are new.
        self.assertEqual(
            playthrough_issues_model.unresolved_issues[0]['playthrough_ids'],
            [new_playthrough_ids[0], new_playthrough_ids[1]])
        # The second element should be the issue where one playthrough is old
        # and the other is new. Only the new playthrough should remain, however.
        self.assertEqual(
            playthrough_issues_model.unresolved_issues[1]['playthrough_ids'],
            [new_playthrough_ids[2]])


class PlaythroughAuditTests(OneOffJobTestBase):
    ONE_OFF_JOB_CLASS = stats_jobs_one_off.PlaythroughAudit

    def setUp(self):
        super(PlaythroughAuditTests, self).setUp()
        self.exp = self.save_new_valid_exploration('EXP_ID', 'owner')

    def create_playthrough(self):
        """Helper method to create and return a simple playthrough model."""
        playthrough_id = stats_models.PlaythroughModel.create(
            self.exp.id, self.exp.version, issue_type='EarlyQuit',
            issue_customization_args={}, actions=[])
        return stats_models.PlaythroughModel.get(playthrough_id)

>>>>>>> ec52e18c
    def test_empty_output_for_good_playthrough(self):
        self.set_config_property(
            config_domain.WHITELISTED_EXPLORATION_IDS_FOR_PLAYTHROUGHS,
            [self.exp.id])
        playthrough = self.create_playthrough()
        self.create_exp_issues_with_playthroughs([[playthrough.id]])

        output = self.run_one_off_job()

        self.assertEqual(len(output), 0)

    def test_output_for_pre_release_playthrough(self):
        self.set_config_property(
            config_domain.WHITELISTED_EXPLORATION_IDS_FOR_PLAYTHROUGHS,
            [self.exp.id])
        playthrough = self.create_playthrough()
        # Set created_on to a date which is definitely before GSoC 2018.
        playthrough.created_on = datetime.datetime(2017, 12, 31)
        playthrough.put()
        self.create_exp_issues_with_playthroughs([[playthrough.id]])

        output = self.run_one_off_job()

        self.assertEqual(len(output), 1)
        self.assertIn('before the GSoC 2018 submission deadline', output[0])

    def test_output_for_non_whitelisted_playthrough(self):
        self.set_config_property(
            config_domain.WHITELISTED_EXPLORATION_IDS_FOR_PLAYTHROUGHS,
            [self.exp.id + 'differentiated'])
        playthrough = self.create_playthrough()
        self.create_exp_issues_with_playthroughs([[playthrough.id]])

        output = self.run_one_off_job()

        self.assertEqual(len(output), 1)
        self.assertIn('has not been curated for recording', output[0])

    def test_output_for_bad_schema_playthrough(self):
        self.set_config_property(
            config_domain.WHITELISTED_EXPLORATION_IDS_FOR_PLAYTHROUGHS,
            [self.exp.id])
        playthrough = self.create_playthrough()
        playthrough.actions.append({'bad schema key': 'bad schema value'})
        playthrough.put()
        self.create_exp_issues_with_playthroughs([[playthrough.id]])

        output = self.run_one_off_job()

        self.assertEqual(len(output), 1)
        self.assertIn('could not be validated', output[0])


class ExplorationIssuesModelCreatorOneOffJobTests(OneOffJobTestBase):
    ONE_OFF_JOB_CLASS = (
        stats_jobs_one_off.ExplorationIssuesModelCreatorOneOffJob)
    EXP_ID1 = 'EXP_ID1'
    EXP_ID2 = 'EXP_ID2'

    def setUp(self):
        super(ExplorationIssuesModelCreatorOneOffJobTests, self).setUp()
        self.exp1 = self.save_new_valid_exploration(self.EXP_ID1, 'owner')
        self.exp1.add_states(['New state'])
        change_list = [
            exp_domain.ExplorationChange(
                {'cmd': 'add_state', 'state_name': 'New state'})]
        exp_services.update_exploration(
            feconf.SYSTEM_COMMITTER_ID, self.exp1.id, change_list, '')
        self.exp1 = exp_services.get_exploration_by_id(self.exp1.id)
        self.exp2 = self.save_new_valid_exploration(self.EXP_ID2, 'owner')

    def test_default_job_execution(self):
        self.run_one_off_job()

        # ExplorationIssuesModel will be created for versions 1 and 2.
        exp_issues1_v1 = stats_models.ExplorationIssuesModel.get_model(
            self.EXP_ID1, self.exp1.version - 1)
        self.assertEqual(exp_issues1_v1.exp_id, self.EXP_ID1)
        self.assertEqual(exp_issues1_v1.exp_version, self.exp1.version - 1)
        self.assertEqual(exp_issues1_v1.unresolved_issues, [])

        exp_issues1_v2 = stats_models.ExplorationIssuesModel.get_model(
            self.EXP_ID1, self.exp1.version)
        self.assertEqual(exp_issues1_v2.exp_id, self.EXP_ID1)
        self.assertEqual(exp_issues1_v2.exp_version, self.exp1.version)
        self.assertEqual(exp_issues1_v2.unresolved_issues, [])

        # ExplorationIssuesModel will be created only for version 1.
        exp_issues2 = stats_models.ExplorationIssuesModel.get_model(
            self.EXP_ID2, self.exp2.version)
        self.assertEqual(exp_issues2.exp_id, self.EXP_ID2)
        self.assertEqual(exp_issues2.exp_version, self.exp2.version)
        self.assertEqual(exp_issues2.unresolved_issues, [])

    def test_with_existing_exp_issues_instance(self):
        stats_models.ExplorationIssuesModel.create(
            self.EXP_ID1, self.exp1.version, unresolved_issues=[{
                'issue_type': 'EarlyQuit',
                'issue_customization_args': {
                    'state_name': {
                        'value': 'state_name1',
                    },
                    'time_spent_in_exp_in_msecs': {
                        'value': 200,
                    },
                },
                'playthrough_ids': ['playthrough_id1'],
            }]
        )

        self.run_one_off_job()

        exp_issues1 = stats_models.ExplorationIssuesModel.get_model(
            self.EXP_ID1, self.exp1.version)
        self.assertEqual(exp_issues1.exp_id, self.EXP_ID1)
        self.assertEqual(exp_issues1.exp_version, self.exp1.version)
        self.assertEqual(exp_issues1.unresolved_issues, [])

        exp_issues2 = stats_models.ExplorationIssuesModel.get_model(
            self.EXP_ID2, self.exp2.version)
        self.assertEqual(exp_issues2.exp_id, self.EXP_ID2)
        self.assertEqual(exp_issues2.exp_version, self.exp2.version)
        self.assertEqual(exp_issues2.unresolved_issues, [])


class RegenerateMissingStatsModelsOneOffJobTests(OneOffJobTestBase):
    ONE_OFF_JOB_CLASS = stats_jobs_one_off.RegenerateMissingStatsModelsOneOffJob
    EXP_ID = 'EXP_ID1'

    def setUp(self):
        super(RegenerateMissingStatsModelsOneOffJobTests, self).setUp()

        self.exp1 = self.save_new_valid_exploration(self.EXP_ID, 'owner')

        state_stats_dict = {
            'total_answers_count_v1': 3,
            'total_answers_count_v2': 0,
            'useful_feedback_count_v1': 3,
            'useful_feedback_count_v2': 0,
            'total_hit_count_v1': 3,
            'total_hit_count_v2': 0,
            'first_hit_count_v1': 3,
            'first_hit_count_v2': 0,
            'num_times_solution_viewed_v2': 0,
            'num_completions_v1': 3,
            'num_completions_v2': 0,
        }

        stats_models.ExplorationStatsModel.create(
            self.EXP_ID, exp_version=1, num_starts_v1=7, num_starts_v2=0,
            num_actual_starts_v1=5, num_actual_starts_v2=0,
            num_completions_v1=2, num_completions_v2=0,
            state_stats_mapping={self.exp1.init_state_name: state_stats_dict})

        self.exp1.add_states(['New state'])
        change_list = [
            exp_domain.ExplorationChange(
                {'cmd': 'add_state', 'state_name': 'New state'})]
        # v2 version does not have ExplorationStatsModel.
        exp_services.update_exploration(
            feconf.SYSTEM_COMMITTER_ID, self.exp1.id, change_list, '')
        self.exp1 = exp_services.get_exploration_by_id(self.exp1.id)

    def test_stats_models_regeneration_works(self):
        """Test that stats models are regenerated with correct v1 stats
        values.
        """
        self.run_one_off_job()

        # Verify exploration version 2 has a stats model and values are correct.
        exp_stats = (
            stats_services.get_exploration_stats_by_id(self.EXP_ID, 2))

        self.assertEqual(exp_stats.num_starts_v1, 7)
        self.assertEqual(exp_stats.num_actual_starts_v1, 5)
        self.assertEqual(exp_stats.num_completions_v1, 2)

        state_stats = exp_stats.state_stats_mapping[self.exp1.init_state_name]

        self.assertEqual(state_stats.total_answers_count_v1, 3)
        self.assertEqual(state_stats.useful_feedback_count_v1, 3)
        self.assertEqual(state_stats.total_hit_count_v1, 3)
        self.assertEqual(state_stats.first_hit_count_v1, 3)
        self.assertEqual(state_stats.num_completions_v1, 3)


class RecomputeStateCompleteStatisticsTests(OneOffJobTestBase):
    ONE_OFF_JOB_CLASS = stats_jobs_one_off.RecomputeStatisticsOneOffJob
    EXP_ID = 'EXP_ID'
    STATE_B = 'b'

    def setUp(self):
        super(RecomputeStateCompleteStatisticsTests, self).setUp()
        self.exp = self.save_new_valid_exploration(self.EXP_ID, 'owner')

        change_list = []
        exp_services.update_exploration(
            feconf.SYSTEM_COMMITTER_ID, self.EXP_ID, change_list, '')
        change_list = [
            exp_domain.ExplorationChange({
                'cmd': exp_domain.CMD_RENAME_STATE,
                'old_state_name': self.exp.init_state_name,
                'new_state_name': self.STATE_B,
            })
        ]
        exp_services.update_exploration(
            feconf.SYSTEM_COMMITTER_ID, self.EXP_ID, change_list, '')

        stats_models.StateCompleteEventLogEntryModel(
            id='id0',
            exp_id=self.EXP_ID,
            exp_version=1,
            state_name=self.exp.init_state_name,
            session_id='session_id_1',
            time_spent_in_state_secs=1.0,
            event_schema_version=2).put()
        stats_models.StateCompleteEventLogEntryModel(
            id='id1',
            exp_id=self.EXP_ID,
            exp_version=1,
            state_name=self.exp.init_state_name,
            session_id='session_id_2',
            time_spent_in_state_secs=1.0,
            event_schema_version=2).put()
        stats_models.StateCompleteEventLogEntryModel(
            id='id2',
            exp_id=self.EXP_ID,
            exp_version=1,
            state_name=self.exp.init_state_name,
            session_id='session_id_3',
            time_spent_in_state_secs=1.0,
            event_schema_version=1).put()
        stats_models.StateCompleteEventLogEntryModel(
            id='id3',
            exp_id=self.EXP_ID,
            exp_version=2,
            state_name=self.exp.init_state_name,
            session_id='session_id_4',
            time_spent_in_state_secs=1.0,
            event_schema_version=2).put()
        stats_models.StateCompleteEventLogEntryModel(
            id='id4',
            exp_id=self.EXP_ID,
            exp_version=3,
            state_name=self.STATE_B,
            session_id='session_id_4',
            time_spent_in_state_secs=1.0,
            event_schema_version=2).put()

        state_stats_dict = {
            'total_answers_count_v1': 3,
            'total_answers_count_v2': 0,
            'useful_feedback_count_v1': 3,
            'useful_feedback_count_v2': 0,
            'total_hit_count_v1': 3,
            'total_hit_count_v2': 0,
            'first_hit_count_v1': 3,
            'first_hit_count_v2': 0,
            'num_times_solution_viewed_v2': 0,
            'num_completions_v1': 3,
            'num_completions_v2': 9,
        }
        stats_models.ExplorationStatsModel.create(
            self.EXP_ID, exp_version=1, num_starts_v1=0, num_starts_v2=0,
            num_actual_starts_v1=0, num_actual_starts_v2=0,
            num_completions_v1=0, num_completions_v2=0,
            state_stats_mapping={self.exp.init_state_name: state_stats_dict})
        stats_models.ExplorationStatsModel.create(
            self.EXP_ID, exp_version=2, num_starts_v1=0, num_starts_v2=0,
            num_actual_starts_v1=0, num_actual_starts_v2=0,
            num_completions_v1=0, num_completions_v2=0,
            state_stats_mapping={self.exp.init_state_name: state_stats_dict})
        stats_models.ExplorationStatsModel.create(
            self.EXP_ID, exp_version=3, num_starts_v1=0, num_starts_v2=0,
            num_actual_starts_v1=0, num_actual_starts_v2=0,
            num_completions_v1=0, num_completions_v2=0,
            state_stats_mapping={self.STATE_B: state_stats_dict})

    def test_standard_operation(self):
        self.run_one_off_job()

        model_id = (
            stats_models.ExplorationStatsModel.get_entity_id(self.EXP_ID, 1))
        model = stats_models.ExplorationStatsModel.get(model_id)
        state_stats = model.state_stats_mapping[self.exp.init_state_name]
        # Check the old event schema version was not counted.
        self.assertEqual(state_stats['num_completions_v2'], 2)

        model_id = (
            stats_models.ExplorationStatsModel.get_entity_id(self.EXP_ID, 2))
        model = stats_models.ExplorationStatsModel.get(model_id)
        state_stats = model.state_stats_mapping[self.exp.init_state_name]
        # Check that the new version counts events for the previous
        # versions.
        self.assertEqual(state_stats['num_completions_v2'], 3)

        model_id = (
            stats_models.ExplorationStatsModel.get_entity_id(self.EXP_ID, 3))
        model = stats_models.ExplorationStatsModel.get(model_id)
        state_stats = model.state_stats_mapping[self.STATE_B]
        # Check that the new version with a renamed state still
        # counts the events for the state in previous versions
        # with the old name.
        self.assertEqual(state_stats['num_completions_v2'], 4)


class RecomputeAnswerSubmittedStatisticsTests(OneOffJobTestBase):
    ONE_OFF_JOB_CLASS = stats_jobs_one_off.RecomputeStatisticsOneOffJob
    EXP_ID = 'EXP_ID'
    EXP_VERSION = 1
    SESSION_ID_1 = 'session_id_1'
    SESSION_ID_2 = 'session_id_2'

    def setUp(self):
        super(RecomputeAnswerSubmittedStatisticsTests, self).setUp()
        self.exp = self.save_new_valid_exploration(self.EXP_ID, 'owner')
        self.state_name = self.exp.init_state_name

        change_list = [
            exp_domain.ExplorationChange({
                'cmd': exp_domain.CMD_RENAME_STATE,
                'old_state_name': self.state_name,
                'new_state_name': 'b',
            })
        ]
        exp_services.update_exploration(
            feconf.SYSTEM_COMMITTER_ID, self.EXP_ID, change_list, '')

        stats_models.AnswerSubmittedEventLogEntryModel(
            id='id1',
            exp_id=self.EXP_ID,
            exp_version=self.EXP_VERSION,
            state_name=self.state_name,
            session_id=self.SESSION_ID_1,
            time_spent_in_state_secs=1.0,
            is_feedback_useful=True,
            event_schema_version=2).put()
        stats_models.AnswerSubmittedEventLogEntryModel(
            id='id2',
            exp_id=self.EXP_ID,
            exp_version=self.EXP_VERSION,
            state_name=self.state_name,
            session_id=self.SESSION_ID_1,
            time_spent_in_state_secs=1.0,
            is_feedback_useful=True,
            event_schema_version=2).put()
        stats_models.AnswerSubmittedEventLogEntryModel(
            id='id3',
            exp_id=self.EXP_ID,
            exp_version=self.EXP_VERSION,
            state_name=self.state_name,
            session_id=self.SESSION_ID_1,
            time_spent_in_state_secs=1.0,
            is_feedback_useful=False,
            event_schema_version=2).put()
        stats_models.AnswerSubmittedEventLogEntryModel(
            id='id4',
            exp_id=self.EXP_ID,
            exp_version=self.EXP_VERSION,
            state_name=self.state_name,
            session_id=self.SESSION_ID_1,
            time_spent_in_state_secs=1.0,
            is_feedback_useful=True,
            event_schema_version=1).put()
        stats_models.AnswerSubmittedEventLogEntryModel(
            id='id5',
            exp_id=self.EXP_ID,
            exp_version=2,
            state_name='b',
            session_id=self.SESSION_ID_1,
            time_spent_in_state_secs=1.0,
            is_feedback_useful=True,
            event_schema_version=2).put()

        state_stats_dict = {
            'total_answers_count_v1': 3,
            'total_answers_count_v2': 9,
            'useful_feedback_count_v1': 3,
            'useful_feedback_count_v2': 9,
            'total_hit_count_v1': 3,
            'total_hit_count_v2': 0,
            'first_hit_count_v1': 3,
            'first_hit_count_v2': 0,
            'num_times_solution_viewed_v2': 0,
            'num_completions_v1': 3,
            'num_completions_v2': 0,
        }
        stats_models.ExplorationStatsModel.create(
            self.EXP_ID, self.EXP_VERSION, num_starts_v1=0, num_starts_v2=0,
            num_actual_starts_v1=0, num_actual_starts_v2=0,
            num_completions_v1=0, num_completions_v2=0,
            state_stats_mapping={self.state_name: state_stats_dict})
        stats_models.ExplorationStatsModel.create(
            self.EXP_ID, exp_version=2, num_starts_v1=0, num_starts_v2=0,
            num_actual_starts_v1=0, num_actual_starts_v2=0,
            num_completions_v1=0, num_completions_v2=0,
            state_stats_mapping={'b': state_stats_dict})

    def test_standard_operation(self):
        self.run_one_off_job()

        model_id = stats_models.ExplorationStatsModel.get_entity_id(
            self.EXP_ID, self.EXP_VERSION)
        model = stats_models.ExplorationStatsModel.get(model_id)
        state_stats = model.state_stats_mapping[self.state_name]
        self.assertEqual(state_stats['total_answers_count_v2'], 3)
        self.assertEqual(state_stats['useful_feedback_count_v2'], 2)

        model_id = (
            stats_models.ExplorationStatsModel.get_entity_id(self.EXP_ID, 2))
        model = stats_models.ExplorationStatsModel.get(model_id)
        state_stats = model.state_stats_mapping['b']
        self.assertEqual(state_stats['total_answers_count_v2'], 4)
        self.assertEqual(state_stats['useful_feedback_count_v2'], 3)


class RecomputeStateHitStatisticsTests(OneOffJobTestBase):
    ONE_OFF_JOB_CLASS = stats_jobs_one_off.RecomputeStatisticsOneOffJob
    EXP_ID = 'EXP_ID'
    # Start on version 2 as the update from version 1 to 2 is only to
    # setup states for testing.
    EXP_VERSION = 1
    SESSION_ID_1 = 'session_id_1'
    SESSION_ID_2 = 'session_id_2'

    def setUp(self):
        super(RecomputeStateHitStatisticsTests, self).setUp()
        self.exp = self.save_new_valid_exploration(self.EXP_ID, 'owner')
        self.state_name = self.exp.init_state_name

        change_list = []
        exp_services.update_exploration(
            feconf.SYSTEM_COMMITTER_ID, self.EXP_ID, change_list, '')
        change_list = [
            exp_domain.ExplorationChange({
                'cmd': exp_domain.CMD_RENAME_STATE,
                'old_state_name': self.state_name,
                'new_state_name': 'b',
            })
        ]
        exp_services.update_exploration(
            feconf.SYSTEM_COMMITTER_ID, self.EXP_ID, change_list, '')

        stats_models.StateHitEventLogEntryModel(
            id='id1',
            event_type=feconf.EVENT_TYPE_STATE_HIT,
            exploration_id=self.EXP_ID,
            exploration_version=self.EXP_VERSION,
            state_name=self.state_name,
            session_id=self.SESSION_ID_1,
            params={},
            play_type=feconf.PLAY_TYPE_NORMAL,
            event_schema_version=2).put()
        stats_models.StateHitEventLogEntryModel(
            id='id2',
            event_type=feconf.EVENT_TYPE_STATE_HIT,
            exploration_id=self.EXP_ID,
            exploration_version=self.EXP_VERSION,
            state_name=self.state_name,
            session_id=self.SESSION_ID_1,
            params={},
            play_type=feconf.PLAY_TYPE_NORMAL,
            event_schema_version=2).put()
        stats_models.StateHitEventLogEntryModel(
            id='id3',
            event_type=feconf.EVENT_TYPE_STATE_HIT,
            exploration_id=self.EXP_ID,
            exploration_version=self.EXP_VERSION,
            state_name=self.state_name,
            session_id=self.SESSION_ID_2,
            params={},
            play_type=feconf.PLAY_TYPE_NORMAL,
            event_schema_version=2).put()
        stats_models.StateHitEventLogEntryModel(
            id='id4',
            event_type=feconf.EVENT_TYPE_STATE_HIT,
            exploration_id=self.EXP_ID,
            exploration_version=self.EXP_VERSION,
            state_name=self.state_name,
            session_id=self.SESSION_ID_2,
            params={},
            play_type=feconf.PLAY_TYPE_NORMAL,
            event_schema_version=1).put()
        stats_models.StateHitEventLogEntryModel(
            id='id5',
            event_type=feconf.EVENT_TYPE_STATE_HIT,
            exploration_id=self.EXP_ID,
            exploration_version=2,
            state_name='a',
            session_id=self.SESSION_ID_2,
            params={},
            play_type=feconf.PLAY_TYPE_NORMAL,
            event_schema_version=2).put()
        stats_models.StateHitEventLogEntryModel(
            id='id6',
            event_type=feconf.EVENT_TYPE_STATE_HIT,
            exploration_id=self.EXP_ID,
            exploration_version=3,
            state_name='b',
            session_id=self.SESSION_ID_2,
            params={},
            play_type=feconf.PLAY_TYPE_NORMAL,
            event_schema_version=2).put()

        state_stats_dict = {
            'total_answers_count_v1': 3,
            'total_answers_count_v2': 9,
            'useful_feedback_count_v1': 3,
            'useful_feedback_count_v2': 9,
            'total_hit_count_v1': 3,
            'total_hit_count_v2': 0,
            'first_hit_count_v1': 3,
            'first_hit_count_v2': 0,
            'num_times_solution_viewed_v2': 0,
            'num_completions_v1': 3,
            'num_completions_v2': 0,
        }
        stats_models.ExplorationStatsModel.create(
            self.EXP_ID, exp_version=1, num_starts_v1=0, num_starts_v2=0,
            num_actual_starts_v1=0, num_actual_starts_v2=0,
            num_completions_v1=0, num_completions_v2=0,
            state_stats_mapping={
                'a': state_stats_dict,
                self.state_name: state_stats_dict,
            })
        stats_models.ExplorationStatsModel.create(
            self.EXP_ID, exp_version=2, num_starts_v1=0, num_starts_v2=0,
            num_actual_starts_v1=0, num_actual_starts_v2=0,
            num_completions_v1=0, num_completions_v2=0,
            state_stats_mapping={
                'a': state_stats_dict,
                self.state_name: state_stats_dict,
            })
        stats_models.ExplorationStatsModel.create(
            self.EXP_ID, exp_version=3, num_starts_v1=0, num_starts_v2=0,
            num_actual_starts_v1=0, num_actual_starts_v2=0,
            num_completions_v1=0, num_completions_v2=0,
            state_stats_mapping={'a': state_stats_dict, 'b': state_stats_dict})

    def test_standard_operation(self):
        self.run_one_off_job()

        model_id = stats_models.ExplorationStatsModel.get_entity_id(
            self.EXP_ID, self.EXP_VERSION)
        model = stats_models.ExplorationStatsModel.get(model_id)
        state_stats = model.state_stats_mapping[self.state_name]
        self.assertEqual(state_stats['first_hit_count_v2'], 2)
        self.assertEqual(state_stats['total_hit_count_v2'], 3)

        model_id = (
            stats_models.ExplorationStatsModel.get_entity_id(self.EXP_ID, 3))
        model = stats_models.ExplorationStatsModel.get(model_id)
        state_stats = model.state_stats_mapping['b']
        self.assertEqual(state_stats['first_hit_count_v2'], 3)
        self.assertEqual(state_stats['total_hit_count_v2'], 4)

    def test_session_hitting_multiple_states(self):
        self.run_one_off_job()

        model_id = (
            stats_models.ExplorationStatsModel.get_entity_id(self.EXP_ID, 2))
        model = stats_models.ExplorationStatsModel.get(model_id)
        state_stats = model.state_stats_mapping['a']
        self.assertEqual(state_stats['first_hit_count_v2'], 1)
        self.assertEqual(state_stats['total_hit_count_v2'], 1)


class RecomputeSolutionHitStatisticsTests(OneOffJobTestBase):
    ONE_OFF_JOB_CLASS = stats_jobs_one_off.RecomputeStatisticsOneOffJob
    EXP_ID = 'EXP_ID'
    EXP_VERSION = 1
    SESSION_ID_1 = 'session_id_1'
    SESSION_ID_2 = 'session_id_2'
    SESSION_ID_3 = 'session_id_3'

    def setUp(self):
        super(RecomputeSolutionHitStatisticsTests, self).setUp()
        self.exp = self.save_new_valid_exploration(self.EXP_ID, 'owner')
        self.state_name = self.exp.init_state_name

        change_list = [
            exp_domain.ExplorationChange({
                'cmd': exp_domain.CMD_RENAME_STATE,
                'old_state_name': self.state_name,
                'new_state_name': 'b',
            })
        ]
        exp_services.update_exploration(
            feconf.SYSTEM_COMMITTER_ID, self.EXP_ID, change_list, '')

        stats_models.SolutionHitEventLogEntryModel(
            id='id1',
            exp_id=self.EXP_ID,
            exp_version=self.EXP_VERSION,
            state_name=self.state_name,
            session_id=self.SESSION_ID_1,
            time_spent_in_state_secs=1.0,
            event_schema_version=2).put()
        stats_models.SolutionHitEventLogEntryModel(
            id='id2',
            exp_id=self.EXP_ID,
            exp_version=self.EXP_VERSION,
            state_name=self.state_name,
            session_id=self.SESSION_ID_1,
            time_spent_in_state_secs=1.0,
            event_schema_version=2).put()
        stats_models.SolutionHitEventLogEntryModel(
            id='id3',
            exp_id=self.EXP_ID,
            exp_version=self.EXP_VERSION,
            state_name=self.state_name,
            session_id=self.SESSION_ID_2,
            time_spent_in_state_secs=1.0,
            event_schema_version=2).put()
        stats_models.SolutionHitEventLogEntryModel(
            id='id4',
            exp_id=self.EXP_ID,
            exp_version=self.EXP_VERSION,
            state_name=self.state_name,
            session_id=self.SESSION_ID_3,
            time_spent_in_state_secs=1.0,
            event_schema_version=2).put()
        stats_models.SolutionHitEventLogEntryModel(
            id='id1',
            exp_id=self.EXP_ID,
            exp_version=self.EXP_VERSION,
            state_name=self.state_name,
            session_id=self.SESSION_ID_1,
            time_spent_in_state_secs=1.0,
            event_schema_version=1).put()
        stats_models.SolutionHitEventLogEntryModel(
            id='id5',
            exp_id=self.EXP_ID,
            exp_version=2,
            state_name='b',
            session_id=self.SESSION_ID_3,
            time_spent_in_state_secs=1.0,
            event_schema_version=2).put()

        state_stats_dict = {
            'total_answers_count_v1': 3,
            'total_answers_count_v2': 9,
            'useful_feedback_count_v1': 3,
            'useful_feedback_count_v2': 9,
            'total_hit_count_v1': 3,
            'total_hit_count_v2': 0,
            'first_hit_count_v1': 3,
            'first_hit_count_v2': 0,
            'num_times_solution_viewed_v2': 0,
            'num_completions_v1': 3,
            'num_completions_v2': 0,
        }
        stats_models.ExplorationStatsModel.create(
            self.EXP_ID, self.EXP_VERSION, num_starts_v1=0, num_starts_v2=0,
            num_actual_starts_v1=0, num_actual_starts_v2=0,
            num_completions_v1=0, num_completions_v2=0,
            state_stats_mapping={self.state_name: state_stats_dict})
        stats_models.ExplorationStatsModel.create(
            self.EXP_ID, exp_version=2, num_starts_v1=0, num_starts_v2=0,
            num_actual_starts_v1=0, num_actual_starts_v2=0,
            num_completions_v1=0, num_completions_v2=0,
            state_stats_mapping={'b': state_stats_dict})

    def test_standard_operation(self):
        self.run_one_off_job()

        model_id = stats_models.ExplorationStatsModel.get_entity_id(
            self.EXP_ID, self.EXP_VERSION)
        model = stats_models.ExplorationStatsModel.get(model_id)
        state_stats = model.state_stats_mapping[self.state_name]
        self.assertEqual(state_stats['num_times_solution_viewed_v2'], 3)

        model_id = (
            stats_models.ExplorationStatsModel.get_entity_id(self.EXP_ID, 2))
        model = stats_models.ExplorationStatsModel.get(model_id)
        state_stats = model.state_stats_mapping['b']
        self.assertEqual(state_stats['num_times_solution_viewed_v2'], 4)


class RecomputeActualStartStatisticsTests(OneOffJobTestBase):
    ONE_OFF_JOB_CLASS = stats_jobs_one_off.RecomputeStatisticsOneOffJob
    EXP_ID = 'EXP_ID'
    EXP_VERSION = 1
    STATE_NAME = 'state_1'

    def setUp(self):
        super(RecomputeActualStartStatisticsTests, self).setUp()
        self.save_new_default_exploration(self.EXP_ID, 'owner')

        change_list = []
        # Update exploration to version 3.
        exp_services.update_exploration(
            feconf.SYSTEM_COMMITTER_ID, self.EXP_ID, change_list, '')
        exp_services.update_exploration(
            feconf.SYSTEM_COMMITTER_ID, self.EXP_ID, change_list, '')

        stats_models.ExplorationActualStartEventLogEntryModel(
            id='id1',
            exp_id=self.EXP_ID,
            exp_version=self.EXP_VERSION,
            state_name=self.STATE_NAME,
            session_id='session_id_1',
            event_schema_version=2).put()
        stats_models.ExplorationActualStartEventLogEntryModel(
            id='id2',
            exp_id=self.EXP_ID,
            exp_version=self.EXP_VERSION,
            state_name=self.STATE_NAME,
            session_id='session_id_2',
            event_schema_version=2).put()
        stats_models.ExplorationActualStartEventLogEntryModel(
            id='id3',
            exp_id=self.EXP_ID,
            exp_version=self.EXP_VERSION,
            state_name=self.STATE_NAME,
            session_id='session_id_3',
            event_schema_version=1).put()
        stats_models.ExplorationActualStartEventLogEntryModel(
            id='id4',
            exp_id=self.EXP_ID,
            exp_version=2,
            state_name=self.STATE_NAME,
            session_id='session_id_4',
            event_schema_version=2).put()

        state_stats_dict = {
            'total_answers_count_v1': 3,
            'total_answers_count_v2': 9,
            'useful_feedback_count_v1': 3,
            'useful_feedback_count_v2': 9,
            'total_hit_count_v1': 3,
            'total_hit_count_v2': 0,
            'first_hit_count_v1': 3,
            'first_hit_count_v2': 0,
            'num_times_solution_viewed_v2': 0,
            'num_completions_v1': 3,
            'num_completions_v2': 0,
        }
        stats_models.ExplorationStatsModel.create(
            self.EXP_ID, self.EXP_VERSION, num_starts_v1=0, num_starts_v2=0,
            num_actual_starts_v1=0, num_actual_starts_v2=0,
            num_completions_v1=0, num_completions_v2=0,
            state_stats_mapping={self.STATE_NAME: state_stats_dict})
        stats_models.ExplorationStatsModel.create(
            self.EXP_ID, exp_version=2, num_starts_v1=0, num_starts_v2=0,
            num_actual_starts_v1=0, num_actual_starts_v2=0,
            num_completions_v1=0, num_completions_v2=0,
            state_stats_mapping={self.STATE_NAME: state_stats_dict})
        stats_models.ExplorationStatsModel.create(
            self.EXP_ID, exp_version=3, num_starts_v1=0, num_starts_v2=0,
            num_actual_starts_v1=0, num_actual_starts_v2=0,
            num_completions_v1=0, num_completions_v2=0,
            state_stats_mapping={self.STATE_NAME: state_stats_dict})

    def test_standard_operation(self):
        self.run_one_off_job()

        model_id = stats_models.ExplorationStatsModel.get_entity_id(
            self.EXP_ID, self.EXP_VERSION)
        model = stats_models.ExplorationStatsModel.get(model_id)
        self.assertEqual(model.num_actual_starts_v2, 2)
        model_id = (
            stats_models.ExplorationStatsModel.get_entity_id(self.EXP_ID, 2))
        model = stats_models.ExplorationStatsModel.get(model_id)
        self.assertEqual(model.num_actual_starts_v2, 3)

    def test_recompute_for_version_with_no_events(self):
        self.run_one_off_job()

        model_id = (
            stats_models.ExplorationStatsModel.get_entity_id(self.EXP_ID, 3))
        model = stats_models.ExplorationStatsModel.get(model_id)
        self.assertEqual(model.num_actual_starts_v2, 3)


class RecomputeCompleteEventStatisticsTests(OneOffJobTestBase):
    ONE_OFF_JOB_CLASS = stats_jobs_one_off.RecomputeStatisticsOneOffJob
    EXP_ID = 'EXP_ID'
    EXP_VERSION = 1
    STATE_NAME = 'state_1'

    def setUp(self):
        super(RecomputeCompleteEventStatisticsTests, self).setUp()
        self.save_new_default_exploration(self.EXP_ID, 'owner')

        change_list = []
        exp_services.update_exploration(
            feconf.SYSTEM_COMMITTER_ID, self.EXP_ID, change_list, '')

        stats_models.CompleteExplorationEventLogEntryModel(
            id='id1',
            event_type=feconf.EVENT_TYPE_COMPLETE_EXPLORATION,
            exploration_id=self.EXP_ID,
            exploration_version=self.EXP_VERSION,
            state_name=self.STATE_NAME,
            session_id='session_id_1',
            client_time_spent_in_secs=1.0,
            params={},
            play_type=feconf.PLAY_TYPE_NORMAL,
            event_schema_version=2).put()
        stats_models.CompleteExplorationEventLogEntryModel(
            id='id2',
            event_type=feconf.EVENT_TYPE_COMPLETE_EXPLORATION,
            exploration_id=self.EXP_ID,
            exploration_version=self.EXP_VERSION,
            state_name=self.STATE_NAME,
            session_id='session_id_2',
            client_time_spent_in_secs=1.0,
            params={},
            play_type=feconf.PLAY_TYPE_NORMAL,
            event_schema_version=2).put()
        stats_models.CompleteExplorationEventLogEntryModel(
            id='id3',
            event_type=feconf.EVENT_TYPE_COMPLETE_EXPLORATION,
            exploration_id=self.EXP_ID,
            exploration_version=2,
            state_name=self.STATE_NAME,
            session_id='session_id_3',
            client_time_spent_in_secs=1.0,
            params={},
            play_type=feconf.PLAY_TYPE_NORMAL,
            event_schema_version=2).put()

        state_stats_dict = {
            'total_answers_count_v1': 3,
            'total_answers_count_v2': 9,
            'useful_feedback_count_v1': 3,
            'useful_feedback_count_v2': 9,
            'total_hit_count_v1': 3,
            'total_hit_count_v2': 0,
            'first_hit_count_v1': 3,
            'first_hit_count_v2': 0,
            'num_times_solution_viewed_v2': 0,
            'num_completions_v1': 3,
            'num_completions_v2': 0,
        }
        stats_models.ExplorationStatsModel.create(
            self.EXP_ID, self.EXP_VERSION, num_starts_v1=0, num_starts_v2=0,
            num_actual_starts_v1=0, num_actual_starts_v2=0,
            num_completions_v1=0, num_completions_v2=0,
            state_stats_mapping={self.STATE_NAME: state_stats_dict})
        stats_models.ExplorationStatsModel.create(
            self.EXP_ID, exp_version=2, num_starts_v1=0, num_starts_v2=0,
            num_actual_starts_v1=0, num_actual_starts_v2=0,
            num_completions_v1=0, num_completions_v2=0,
            state_stats_mapping={self.STATE_NAME: state_stats_dict})

    def test_standard_operation(self):
        self.run_one_off_job()

        model_id = stats_models.ExplorationStatsModel.get_entity_id(
            self.EXP_ID, self.EXP_VERSION)
        model = stats_models.ExplorationStatsModel.get(model_id)
        self.assertEqual(model.num_completions_v2, 2)

        model_id = (
            stats_models.ExplorationStatsModel.get_entity_id(self.EXP_ID, 2))
        model = stats_models.ExplorationStatsModel.get(model_id)
        self.assertEqual(model.num_completions_v2, 3)<|MERGE_RESOLUTION|>--- conflicted
+++ resolved
@@ -72,35 +72,7 @@
             issue_customization_args={}, actions=[])
         return stats_models.PlaythroughModel.get(playthrough_id)
 
-<<<<<<< HEAD
     def create_exp_issues_with_playthroughs(playthrough_ids_list):
-=======
-    def create_old_playthrough_model(self):
-        """Helper method to create a playthrough with a creation date before the
-        start of the GSoC 2018 project.
-
-        Returns:
-            str. The ID of the newly created playthrough model.
-        """
-        playthrough_id = self.create_playthrough_model()
-        playthrough_model = stats_models.PlaythroughModel.get(playthrough_id)
-        # Arbitrary date before GSoC 2018.
-        playthrough_model.created_on = datetime.datetime(2017, 12, 31)
-        playthrough_model.put()
-        return playthrough_id
-
-    def create_playthrough_issues_model(self, playthrough_ids_list):
-        """Helper method to create a playthrough issues model with multiple
-        unresolved issues and return its id.
-
-        Args:
-            playthrough_ids_list: list(list(str)). A list with the set of
-                playthrough ids each individual issue should reference.
-
-        Returns:
-            str. The ID of the new playthrough issue model.
-        """
->>>>>>> ec52e18c
         return stats_models.ExplorationIssuesModel.create(
             self.exp.id, self.exp.version, unresolved_issues=[
                 {
@@ -114,146 +86,6 @@
                 for playthrough_ids in playthrough_ids_list
             ])
 
-<<<<<<< HEAD
-=======
-    def test_playthroughs_remain_in_whitelisted_explorations(self):
-        self.set_config_property(
-            config_domain.WHITELISTED_EXPLORATION_IDS_FOR_PLAYTHROUGHS,
-            [self.exp.id])
-        playthrough_ids = [
-            self.create_playthrough_model(),
-            self.create_playthrough_model(),
-        ]
-        playthrough_issues_id = (
-            self.create_playthrough_issues_model([playthrough_ids]))
-
-        self.run_one_off_job()
-
-        # Getting these models should not raise.
-        for playthrough_id in playthrough_ids:
-            stats_models.PlaythroughModel.get(playthrough_id)
-        stats_models.ExplorationIssuesModel.get(playthrough_issues_id)
-
-    def test_playthroughs_removed_from_non_whitelisted_explorations(self):
-        self.set_config_property(
-            config_domain.WHITELISTED_EXPLORATION_IDS_FOR_PLAYTHROUGHS,
-            [self.exp.id + '-differentiated'])
-        playthrough_ids = [
-            self.create_playthrough_model(),
-            self.create_playthrough_model(),
-        ]
-        playthrough_issues_id = (
-            self.create_playthrough_issues_model([playthrough_ids]))
-
-        self.run_one_off_job()
-
-        for playthrough_id in playthrough_ids:
-            with self.assertRaisesRegexp(Exception, 'not found'):
-                stats_models.PlaythroughModel.get(playthrough_id)
-        with self.assertRaisesRegexp(Exception, 'not found'):
-            stats_models.ExplorationIssuesModel.get(playthrough_issues_id)
-
-    def test_old_playthroughs_removed(self):
-        self.set_config_property(
-            config_domain.WHITELISTED_EXPLORATION_IDS_FOR_PLAYTHROUGHS,
-            [self.exp.id])
-        new_playthrough_id = self.create_playthrough_model()
-        old_playthrough_id = self.create_old_playthrough_model()
-        playthrough_issues_id = self.create_playthrough_issues_model([
-            [new_playthrough_id, old_playthrough_id],
-        ])
-
-        self.run_one_off_job()
-
-        with self.assertRaisesRegexp(Exception, 'not found'):
-            stats_models.PlaythroughModel.get(old_playthrough_id)
-        # Should not raise.
-        stats_models.PlaythroughModel.get(new_playthrough_id)
-        # The list of supporting playthroughs should only have the new one.
-        playthrough_issues_model = (
-            stats_models.ExplorationIssuesModel.get(playthrough_issues_id))
-        self.assertEqual(
-            playthrough_issues_model.unresolved_issues[0]['playthrough_ids'],
-            [new_playthrough_id])
-
-    def test_entire_issue_removed_when_all_playthroughs_are_old(self):
-        self.set_config_property(
-            config_domain.WHITELISTED_EXPLORATION_IDS_FOR_PLAYTHROUGHS,
-            [self.exp.id])
-        old_playthrough_ids = [
-            self.create_old_playthrough_model(),
-            self.create_old_playthrough_model(),
-        ]
-        playthrough_issues_id = (
-            self.create_playthrough_issues_model([old_playthrough_ids]))
-
-        self.run_one_off_job()
-
-        for old_playthrough_id in old_playthrough_ids:
-            with self.assertRaisesRegexp(Exception, 'not found'):
-                stats_models.PlaythroughModel.get(old_playthrough_id)
-        with self.assertRaisesRegexp(Exception, 'not found'):
-            stats_models.ExplorationIssuesModel.get(playthrough_issues_id)
-
-    def test_issues_with_mixed_playthrough_ages(self):
-        self.set_config_property(
-            config_domain.WHITELISTED_EXPLORATION_IDS_FOR_PLAYTHROUGHS,
-            [self.exp.id])
-        old_playthrough_ids = [
-            self.create_old_playthrough_model(),
-            self.create_old_playthrough_model(),
-            self.create_old_playthrough_model(),
-        ]
-        new_playthrough_ids = [
-            self.create_playthrough_model(),
-            self.create_playthrough_model(),
-            self.create_playthrough_model(),
-        ]
-        playthrough_issues_id = self.create_playthrough_issues_model([
-            [old_playthrough_ids[0], old_playthrough_ids[1]],
-            [new_playthrough_ids[0], new_playthrough_ids[1]],
-            [old_playthrough_ids[2], new_playthrough_ids[2]],
-        ])
-
-        self.run_one_off_job()
-
-        # Assert old playthroughs have been deleted.
-        for playthrough_id in old_playthrough_ids:
-            with self.assertRaisesRegexp(Exception, 'not found'):
-                stats_models.PlaythroughModel.get(playthrough_id)
-        for playthrough_id in new_playthrough_ids:
-            # Should not raise.
-            stats_models.PlaythroughModel.get(playthrough_id)
-        # Only two issues remain, because one of them only had old playthroughs.
-        playthrough_issues_model = (
-            stats_models.ExplorationIssuesModel.get(playthrough_issues_id))
-        self.assertEqual(len(playthrough_issues_model.unresolved_issues), 2)
-        # The first element should be the issue where all playthroughs are new.
-        self.assertEqual(
-            playthrough_issues_model.unresolved_issues[0]['playthrough_ids'],
-            [new_playthrough_ids[0], new_playthrough_ids[1]])
-        # The second element should be the issue where one playthrough is old
-        # and the other is new. Only the new playthrough should remain, however.
-        self.assertEqual(
-            playthrough_issues_model.unresolved_issues[1]['playthrough_ids'],
-            [new_playthrough_ids[2]])
-
-
-class PlaythroughAuditTests(OneOffJobTestBase):
-    ONE_OFF_JOB_CLASS = stats_jobs_one_off.PlaythroughAudit
-
-    def setUp(self):
-        super(PlaythroughAuditTests, self).setUp()
-        self.exp = self.save_new_valid_exploration('EXP_ID', 'owner')
-
-    def create_playthrough(self):
-        """Helper method to create and return a simple playthrough model."""
-        playthrough_id = stats_models.PlaythroughModel.create(
-            self.exp.id, self.exp.version, issue_type='EarlyQuit',
-            issue_customization_args={}, actions=[])
-        return stats_models.PlaythroughModel.get(playthrough_id)
-
->>>>>>> ec52e18c
     def test_empty_output_for_good_playthrough(self):
         self.set_config_property(
             config_domain.WHITELISTED_EXPLORATION_IDS_FOR_PLAYTHROUGHS,
