--- conflicted
+++ resolved
@@ -34,35 +34,6 @@
 
 class OneOffJobTestBase(test_utils.GenericTestBase):
     """Base class providing convenience methods for testing one off jobs."""
-<<<<<<< HEAD
-
-    def count_one_off_jobs_in_queue(self):
-        """Counts one off jobs in the taskqueue."""
-        return self.count_jobs_in_taskqueue(
-            taskqueue_services.QUEUE_NAME_ONE_OFF_JOBS)
-
-    def run_one_off_job(self):
-        """Begins the one off job and asserts it completes as expected.
-
-        Assumes the existence of a class constant ONE_OFF_JOB_CLASS, pointing
-        to the queue under test.
-
-        Returns:
-            *. The output of the one off job.
-        """
-        job_id = self.ONE_OFF_JOB_CLASS.create_new()
-        self.assertEqual(self.count_one_off_jobs_in_queue(), 0)
-        self.ONE_OFF_JOB_CLASS.enqueue(job_id)
-        self.assertEqual(self.count_one_off_jobs_in_queue(), 1)
-        self.process_and_flush_pending_tasks()
-        self.assertEqual(self.count_one_off_jobs_in_queue(), 0)
-        return self.ONE_OFF_JOB_CLASS.get_output(job_id)
-
-
-class PlaythroughAuditTests(OneOffJobTestBase):
-    ONE_OFF_JOB_CLASS = stats_jobs_one_off.PlaythroughAudit
-
-=======
 
     def count_one_off_jobs_in_queue(self):
         """Counts one off jobs in the taskqueue."""
@@ -162,7 +133,6 @@
 class PlaythroughAuditTests(OneOffJobTestBase):
     ONE_OFF_JOB_CLASS = stats_jobs_one_off.PlaythroughAudit
 
->>>>>>> e6819746
     def setUp(self):
         super(PlaythroughAuditTests, self).setUp()
         self.exp = self.save_new_valid_exploration('EXP_ID', 'owner_id')
