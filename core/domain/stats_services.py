# coding: utf-8
#
# Copyright 2014 The Oppia Authors. All Rights Reserved.
#
# Licensed under the Apache License, Version 2.0 (the "License");
# you may not use this file except in compliance with the License.
# You may obtain a copy of the License at
#
#      http://www.apache.org/licenses/LICENSE-2.0
#
# Unless required by applicable law or agreed to in writing, software
# distributed under the License is distributed on an "AS-IS" BASIS,
# WITHOUT WARRANTIES OR CONDITIONS OF ANY KIND, either express or implied.
# See the License for the specific language governing permissions and
# limitations under the License.

"""Services for exploration-related statistics."""

from __future__ import annotations

import copy
import datetime
import itertools
import logging

from core import feconf
from core import utils
from core.domain import exp_domain
from core.domain import exp_fetchers
from core.domain import question_services
from core.domain import stats_domain
from core.platform import models

<<<<<<< HEAD
from typing import Dict, List, Literal, Optional, Sequence, Union, overload
=======
from typing import Dict, List, Literal, Optional, Sequence, overload
>>>>>>> bc1f7ebf

MYPY = False
if MYPY:  # pragma: no cover
    from core.domain import state_domain
    from mypy_imports import base_models
    from mypy_imports import stats_models
    from mypy_imports import transaction_services

(base_models, stats_models,) = models.Registry.import_models(
    [models.Names.BASE_MODEL, models.Names.STATISTICS]
)
transaction_services = models.Registry.import_transaction_services()

# NOTE TO DEVELOPERS: The functions:
#   - get_visualizations_info()
#   - get_top_state_answer_stats()
#   - get_top_state_unresolved_answers()
#   - get_top_state_answer_stats_multi()
# were removed in #13021 as part of the migration to Apache Beam. Please refer
# to that PR if you need to reinstate them.


@overload
def get_playthrough_models_by_ids(
    playthrough_ids: List[str], *, strict: Literal[True]
) -> List[stats_models.PlaythroughModel]: ...


@overload
def get_playthrough_models_by_ids(
    playthrough_ids: List[str]
) -> List[Optional[stats_models.PlaythroughModel]]: ...


@overload
def get_playthrough_models_by_ids(
    playthrough_ids: List[str], *, strict: Literal[False]
) -> List[Optional[stats_models.PlaythroughModel]]: ...


def get_playthrough_models_by_ids(
    playthrough_ids: List[str], strict: bool = False
) -> Sequence[Optional[stats_models.PlaythroughModel]]:
    """Returns a list of playthrough models matching the IDs provided.

    Args:
        playthrough_ids: list(str). List of IDs to get playthrough models for.
        strict: bool. Whether to fail noisily if no playthrough model exists
            with a given ID exists in the datastore.

    Returns:
        list(PlaythroughModel|None). The list of playthrough models
        corresponding to given ids.  If a PlaythroughModel does not exist,
        the corresponding returned list element is None.

    Raises:
        Exception. No PlaythroughModel exists for the given playthrough_id.
    """

    playthrough_models = (
            stats_models.PlaythroughModel.get_multi(playthrough_ids))

    if strict:
        for index, playthrough_model in enumerate(playthrough_models):
            if playthrough_model is None:
                raise Exception(
                    'No PlaythroughModel exists for the playthrough_id: %s'
                    % playthrough_ids[index]
                )

    return playthrough_models


def _migrate_to_latest_issue_schema(
    exp_issue_dict: stats_domain.ExplorationIssueDict
) -> None:
    """Holds the responsibility of performing a step-by-step sequential update
    of an exploration issue dict based on its schema version. If the current
    issue schema version changes (stats_models.CURRENT_ISSUE_SCHEMA_VERSION), a
    new conversion function must be added and some code appended to this
    function to account for that new version.

    Args:
        exp_issue_dict: dict. Dict representing the exploration issue.

    Raises:
        Exception. The issue_schema_version is invalid.
    """
    issue_schema_version = exp_issue_dict['schema_version']
    if issue_schema_version is None or issue_schema_version < 1:
        issue_schema_version = 0

    if not (0 <= issue_schema_version
            <= stats_models.CURRENT_ISSUE_SCHEMA_VERSION):
        raise Exception(
            'Sorry, we can only process v1-v%d and unversioned issue schemas '
            'at present.' %
            stats_models.CURRENT_ISSUE_SCHEMA_VERSION)

    while issue_schema_version < stats_models.CURRENT_ISSUE_SCHEMA_VERSION:
        stats_domain.ExplorationIssue.update_exp_issue_from_model(
            exp_issue_dict)
        issue_schema_version += 1


def _migrate_to_latest_action_schema(
    learner_action_dict: stats_domain.LearnerActionDict
) -> None:
    """Holds the responsibility of performing a step-by-step sequential update
    of an learner action dict based on its schema version. If the current action
    schema version changes (stats_models.CURRENT_ACTION_SCHEMA_VERSION), a new
    conversion function must be added and some code appended to this function to
    account for that new version.

    Args:
        learner_action_dict: dict. Dict representing the learner action.

    Raises:
        Exception. The action_schema_version is invalid.
    """
    action_schema_version = learner_action_dict['schema_version']
    if action_schema_version is None or action_schema_version < 1:
        action_schema_version = 0

    if not (0 <= action_schema_version
            <= stats_models.CURRENT_ACTION_SCHEMA_VERSION):
        raise Exception(
            'Sorry, we can only process v1-v%d and unversioned action schemas '
            'at present.' %
            stats_models.CURRENT_ACTION_SCHEMA_VERSION)

    while action_schema_version < stats_models.CURRENT_ACTION_SCHEMA_VERSION:
        stats_domain.LearnerAction.update_learner_action_from_model(
            learner_action_dict)
        action_schema_version += 1


def get_exploration_stats(
    exp_id: str, exp_version: int
) -> stats_domain.ExplorationStats:
    """Retrieves the ExplorationStats domain instance.

    Args:
        exp_id: str. ID of the exploration.
        exp_version: int. Version of the exploration.

    Returns:
        ExplorationStats. The exploration stats domain object.
    """
    exploration_stats = get_exploration_stats_by_id(exp_id, exp_version)
    if exploration_stats is None:
        exploration_stats = stats_domain.ExplorationStats.create_default(
            exp_id, exp_version, {})

    return exploration_stats


@transaction_services.run_in_transaction_wrapper
def _update_stats_transactional(
    exp_id: str,
    exp_version: int,
    aggregated_stats: stats_domain.AggregatedStatsDict
) -> None:
    """Updates ExplorationStatsModel according to the dict containing aggregated
    stats. The model GET and PUT must be done in a transaction to avoid loss of
    updates that come in rapid succession.

    Args:
        exp_id: str. ID of the exploration.
        exp_version: int. Version of the exploration.
        aggregated_stats: dict. Dict representing an ExplorationStatsModel
            instance with stats aggregated in the frontend.

    Raises:
        Exception. ExplorationStatsModel does not exist.
    """
    exploration = exp_fetchers.get_exploration_by_id(exp_id)
    if exploration.version != exp_version:
        logging.error(
            'Trying to update stats for version %s of exploration %s, but '
            'the current version is %s.' % (
                exp_version, exp_id, exploration.version))
        return

    exp_stats = get_exploration_stats_by_id(exp_id, exp_version)

    if exp_stats is None:
        raise Exception(
            'ExplorationStatsModel id="%s.%s" does not exist' % (
                exp_id, exp_version))

    try:
        stats_domain.SessionStateStats.validate_aggregated_stats_dict(
            aggregated_stats)
    except utils.ValidationError as e:
        logging.exception('Aggregated stats validation failed: %s', e)
        return

    exp_stats.num_starts_v2 += aggregated_stats['num_starts']
    exp_stats.num_completions_v2 += aggregated_stats['num_completions']
    exp_stats.num_actual_starts_v2 += aggregated_stats['num_actual_starts']

    state_stats_mapping = aggregated_stats['state_stats_mapping']
    for state_name, stats in state_stats_mapping.items():
        if state_name not in exp_stats.state_stats_mapping:
            # Some events in the past seems to have 'undefined' state names
            # passed from the frontend code. These are invalid and should be
            # discarded.
            if state_name == 'undefined':
                return
            raise Exception(
                'ExplorationStatsModel id="%s.%s": state_stats_mapping[%r] '
                'does not exist' % (exp_id, exp_version, state_name))
        exp_stats.state_stats_mapping[state_name].aggregate_from(
            stats_domain.SessionStateStats.from_dict(stats))

    save_stats_model(exp_stats)


def update_stats(
    exp_id: str,
    exp_version: int,
    aggregated_stats: stats_domain.AggregatedStatsDict
) -> None:
    """Updates ExplorationStatsModel according to the dict containing aggregated
    stats.

    Args:
        exp_id: str. ID of the exploration.
        exp_version: int. Version of the exploration.
        aggregated_stats: dict. Dict representing an ExplorationStatsModel
            instance with stats aggregated in the frontend.
    """
    _update_stats_transactional(
        exp_id, exp_version, aggregated_stats)


def get_stats_for_new_exploration(
    exp_id: str, exp_version: int, state_names: List[str]
) -> stats_domain.ExplorationStats:
    """Creates ExplorationStatsModel for the freshly created exploration and
    sets all initial values to zero.

    Args:
        exp_id: str. ID of the exploration.
        exp_version: int. Version of the exploration.
        state_names: list(str). State names of the exploration.

    Returns:
        ExplorationStats. The newly created exploration stats object.
    """
    state_stats_mapping = {
        state_name: stats_domain.StateStats.create_default()
        for state_name in state_names
    }

    exploration_stats = stats_domain.ExplorationStats.create_default(
        exp_id, exp_version, state_stats_mapping)
    return exploration_stats


def get_stats_for_new_exp_version(
    exp_id: str,
    exp_version: int,
    state_names: List[str],
    exp_versions_diff: Optional[exp_domain.ExplorationVersionsDiff],
    revert_to_version: Optional[int]
) -> stats_domain.ExplorationStats:
    """Retrieves the ExplorationStatsModel for the old exp_version and makes any
    required changes to the structure of the model. Then, a new
    ExplorationStatsModel is created for the new exp_version. Note: This
    function does not save the newly created model, it returns it. Callers
    should explicitly save the model if required.

    Args:
        exp_id: str. ID of the exploration.
        exp_version: int. Version of the exploration.
        state_names: list(str). State names of the exploration.
        exp_versions_diff: ExplorationVersionsDiff|None. The domain object for
            the exploration versions difference, None if it is a revert.
        revert_to_version: int|None. If the change is a revert, the version.
            Otherwise, None.

    Returns:
        ExplorationStats. The newly created exploration stats object.
    """
    old_exp_stats = None
    old_exp_version = exp_version - 1
    new_exp_version = exp_version
    exploration_stats = get_exploration_stats_by_id(
        exp_id, old_exp_version)
    if exploration_stats is None:
        return get_stats_for_new_exploration(
            exp_id, new_exp_version, state_names)

    # Handling reverts.
    if revert_to_version:
        old_exp_stats = get_exploration_stats_by_id(exp_id, revert_to_version)

    return advance_version_of_exp_stats(
        new_exp_version, exp_versions_diff, exploration_stats, old_exp_stats,
        revert_to_version)


def advance_version_of_exp_stats(
    exp_version: int,
    exp_versions_diff: Optional[exp_domain.ExplorationVersionsDiff],
    exp_stats: stats_domain.ExplorationStats,
    reverted_exp_stats: Optional[stats_domain.ExplorationStats],
    revert_to_version: Optional[int]
) -> stats_domain.ExplorationStats:
    """Makes required changes to the structure of ExplorationStatsModel of an
    old exp_version and a new ExplorationStatsModel is created for the new
    exp_version. Note: This function does not save the newly created model, it
    returns it. Callers should explicitly save the model if required.

    Args:
        exp_version: int. Version of the exploration.
        exp_versions_diff: ExplorationVersionsDiff|None. The domain object for
            the exploration versions difference, None if it is a revert.
        exp_stats: ExplorationStats. The ExplorationStats model.
        reverted_exp_stats: ExplorationStats|None. The reverted
            ExplorationStats model.
        revert_to_version: int|None. If the change is a revert, the version.
            Otherwise, None.

    Returns:
        ExplorationStats. The newly created exploration stats object.

    Raises:
        Exception. ExplorationVersionsDiff cannot be None when the change
            is not a revert.
    """

    # Handling reverts.
    if revert_to_version:
        # If the old exploration issues model doesn't exist, the current model
        # is carried over (this is a fallback case for some tests, and can never
        # happen in production.)
        if reverted_exp_stats:
            exp_stats.num_starts_v2 = reverted_exp_stats.num_starts_v2
            exp_stats.num_actual_starts_v2 = (
                reverted_exp_stats.num_actual_starts_v2)
            exp_stats.num_completions_v2 = (
                reverted_exp_stats.num_completions_v2)
            exp_stats.state_stats_mapping = (
                reverted_exp_stats.state_stats_mapping)
        exp_stats.exp_version = exp_version

        return exp_stats

    new_state_name_stats_mapping = {}

    if exp_versions_diff is None:
        raise Exception(
            'ExplorationVersionsDiff cannot be None when the change is'
            ' not a revert.'
        )
    # Handle unchanged states.
    unchanged_state_names = set(utils.compute_list_difference(
        list(exp_stats.state_stats_mapping.keys()),
        exp_versions_diff.deleted_state_names +
        list(exp_versions_diff.new_to_old_state_names.values())))
    for state_name in unchanged_state_names:
        new_state_name_stats_mapping[state_name] = (
            exp_stats.state_stats_mapping[state_name].clone())

    # Handle renamed states.
    for state_name in exp_versions_diff.new_to_old_state_names:
        old_state_name = exp_versions_diff.new_to_old_state_names[
            state_name]
        new_state_name_stats_mapping[state_name] = (
            exp_stats.state_stats_mapping[old_state_name].clone())

    # Handle newly-added states.
    for state_name in exp_versions_diff.added_state_names:
        new_state_name_stats_mapping[state_name] = (
            stats_domain.StateStats.create_default())

    exp_stats.state_stats_mapping = new_state_name_stats_mapping
    exp_stats.exp_version = exp_version

    return exp_stats


def assign_playthrough_to_corresponding_issue(
    playthrough: stats_domain.Playthrough,
    exp_issues: stats_domain.ExplorationIssues,
    issue_schema_version: int
) -> bool:
    """Stores the given playthrough as a new model into its corresponding
    exploration issue. When the corresponding exploration issue does not
    exist, a new one is created.

    Args:
        playthrough: Playthrough. The playthrough domain object.
        exp_issues: ExplorationIssues. The exploration issues domain object.
        issue_schema_version: int. The version of the issue schema.

    Returns:
        bool. Whether the playthrough was stored successfully.
    """
    issue = _get_corresponding_exp_issue(
        playthrough, exp_issues, issue_schema_version)
    if len(issue.playthrough_ids) < feconf.MAX_PLAYTHROUGHS_FOR_ISSUE:
        issue.playthrough_ids.append(
            stats_models.PlaythroughModel.create(
                playthrough.exp_id, playthrough.exp_version,
                playthrough.issue_type,
                playthrough.issue_customization_args,
                [action.to_dict() for action in playthrough.actions]))
        return True
    return False


def _get_corresponding_exp_issue(
    playthrough: stats_domain.Playthrough,
    exp_issues: stats_domain.ExplorationIssues,
    issue_schema_version: int
) -> stats_domain.ExplorationIssue:
    """Returns the unique exploration issue model expected to own the given
    playthrough. If it does not exist yet, then it will be created.

    Args:
        playthrough: Playthrough. The playthrough domain object.
        exp_issues: ExplorationIssues. The exploration issues domain object
            which manages each individual exploration issue.
        issue_schema_version: int. The version of the issue schema.

    Returns:
        ExplorationIssue. The corresponding exploration issue.
    """
    for issue in exp_issues.unresolved_issues:
        if issue.issue_type == playthrough.issue_type:
            issue_customization_args = issue.issue_customization_args
            identifying_arg = (
                feconf.CUSTOMIZATION_ARG_WHICH_IDENTIFIES_ISSUE[
                    issue.issue_type])
            # NOTE TO DEVELOPERS: When identifying_arg is 'state_names', the
            # ordering of the list is important (i.e. [a, b, c] is different
            # from [b, c, a]).
            if (issue_customization_args[identifying_arg] ==
                    playthrough.issue_customization_args[identifying_arg]):
                return issue
    issue = stats_domain.ExplorationIssue(
        playthrough.issue_type, playthrough.issue_customization_args,
        [], issue_schema_version, is_valid=True)
    exp_issues.unresolved_issues.append(issue)
    return issue


def create_exp_issues_for_new_exploration(
    exp_id: str, exp_version: int
) -> None:
    """Creates the ExplorationIssuesModel instance for the exploration.

    Args:
        exp_id: str. ID of the exploration.
        exp_version: int. Version of the exploration.
    """
    stats_models.ExplorationIssuesModel.create(exp_id, exp_version, [])


def get_updated_exp_issues_models_for_new_exp_version(
    exploration: exp_domain.Exploration,
    exp_versions_diff: Optional[exp_domain.ExplorationVersionsDiff],
    revert_to_version: Optional[int]
) -> List[base_models.BaseModel]:
    """Retrieves the ExplorationIssuesModel for the old exp_version and makes
    any required changes to the structure of the model.

    Note: This method does not perform put operations on the models. The caller
    of this method must do so.

    Args:
        exploration: Exploration. Domain object for the exploration.
        exp_versions_diff: ExplorationVersionsDiff|None. The domain object for
            the exploration versions difference, None if it is a revert.
        revert_to_version: int|None. If the change is a revert, the version.
            Otherwise, None.

    Raises:
        Exception. ExplorationVersionsDiff cannot be None when the change
            is not a revert.

    Returns:
        list(BaseModel). A list of model instances related to exploration
        issues that were updated.
    """
    models_to_put: List[base_models.BaseModel] = []
    exp_issues = get_exp_issues(
        exploration.id, exploration.version - 1, strict=False
    )
    if exp_issues is None:
        instance_id = stats_models.ExplorationIssuesModel.get_entity_id(
            exploration.id,
            exploration.version - 1
        )
        models_to_put.append(
            stats_models.ExplorationIssuesModel(
                id=instance_id,
                exp_id=exploration.id,
                exp_version=exploration.version,
                unresolved_issues=[]
            )
        )
        return models_to_put

    if revert_to_version:
        old_exp_issues = get_exp_issues(exploration.id, revert_to_version)
        exp_issues.unresolved_issues = old_exp_issues.unresolved_issues
        exp_issues.exp_version = exploration.version + 1
        models_to_put.append(
            get_exp_issues_model_from_domain_object(exp_issues)
        )
        return models_to_put

    if exp_versions_diff is None:
        raise Exception(
            'ExplorationVersionsDiff cannot be None when the change is'
            ' not a revert.'
        )

    deleted_state_names = exp_versions_diff.deleted_state_names
    old_to_new_state_names = exp_versions_diff.old_to_new_state_names

    playthrough_ids = list(itertools.chain.from_iterable(
        issue.playthrough_ids for issue in exp_issues.unresolved_issues))
    playthrough_models = get_playthrough_models_by_ids(
        playthrough_ids, strict=True
    )
    updated_playthrough_models = []

    for playthrough_model in playthrough_models:
        playthrough = get_playthrough_from_model(playthrough_model)

        if 'state_names' in playthrough.issue_customization_args:
            state_names = (
                playthrough.issue_customization_args['state_names']['value'])
            # TODO(#15995): Currently, we are define all issue customization
            # args in one Dict type which forces us to use assert here, but once
            # we have a more narrower and specific type for a specific issue
            # customization args then we can remove assert from here.
            assert isinstance(state_names, list)
            playthrough.issue_customization_args['state_names']['value'] = [
                state_name if state_name not in old_to_new_state_names else
                old_to_new_state_names[state_name] for state_name in state_names
            ]

        if 'state_name' in playthrough.issue_customization_args:
            state_name = (
                playthrough.issue_customization_args['state_name']['value'])
            # TODO(#15995): Currently, we are define all issue customization
            # args in one Dict type which forces us to use assert here, but once
            # we have a more narrower and specific type for a specific issue
            # customization args then we can remove assert from here.
            assert isinstance(state_name, str)
            playthrough.issue_customization_args['state_name']['value'] = (
                state_name if state_name not in old_to_new_state_names else
                old_to_new_state_names[state_name])

        for action in playthrough.actions:
            action_customization_args = action.action_customization_args

            if 'state_name' in action_customization_args:
                state_name = action_customization_args['state_name']['value']
                # TODO(#15995): Currently, we are define all issue customization
                # args in one Dict type which forces us to use assert here, but
                # once we have a more narrower and specific type for a specific
                # issue customization args then we can remove assert from here.
                assert isinstance(state_name, str)
                action_customization_args['state_name']['value'] = (
                    state_name if state_name not in old_to_new_state_names else
                    old_to_new_state_names[state_name])

            if 'dest_state_name' in action_customization_args:
                dest_state_name = (
                    action_customization_args['dest_state_name']['value'])
                # TODO(#15995): Currently, we are define all issue customization
                # args in one Dict type which forces us to use assert here, but
                # once we have a more narrower and specific type for a specific
                # issue customization args then we can remove assert from here.
                assert isinstance(dest_state_name, str)
                action_customization_args['dest_state_name']['value'] = (
                    dest_state_name
                    if dest_state_name not in old_to_new_state_names else
                    old_to_new_state_names[dest_state_name])

        playthrough_model.issue_customization_args = (
            playthrough.issue_customization_args)
        playthrough_model.actions = [
            action.to_dict() for action in playthrough.actions]
        updated_playthrough_models.append(playthrough_model)

    models_to_put.extend(updated_playthrough_models)

    for exp_issue in exp_issues.unresolved_issues:
        if 'state_names' in exp_issue.issue_customization_args:
            state_names = (
                exp_issue.issue_customization_args['state_names']['value'])
            # TODO(#15995): Currently, we are define all issue customization
            # args in one Dict type which forces us to use assert here, but
            # once we have a more narrower and specific type for a specific
            # issue customization args then we can remove assert from here.
            assert isinstance(state_names, list)

            if any(name in deleted_state_names for name in state_names):
                exp_issue.is_valid = False

            exp_issue.issue_customization_args['state_names']['value'] = [
                state_name if state_name not in old_to_new_state_names else
                old_to_new_state_names[state_name]
                for state_name in state_names
            ]

        if 'state_name' in exp_issue.issue_customization_args:
            state_name = (
                exp_issue.issue_customization_args['state_name']['value'])

            # TODO(#15995): Currently, we are define all issue customization
            # args in one Dict type which forces us to use assert here, but
            # once we have a more narrower and specific type for a specific
            # issue customization args then we can remove assert from here.
            assert isinstance(state_name, str)
            if state_name in deleted_state_names:
                exp_issue.is_valid = False

            exp_issue.issue_customization_args['state_name']['value'] = (
                state_name if state_name not in old_to_new_state_names else
                old_to_new_state_names[state_name])

    exp_issues.exp_version += 1
    models_to_put.append(get_exp_issues_model_from_domain_object(exp_issues))
    return models_to_put


@overload
def get_exp_issues(
    exp_id: str, exp_version: int
) -> stats_domain.ExplorationIssues: ...


@overload
def get_exp_issues(
    exp_id: str, exp_version: int, *, strict: Literal[True]
) -> stats_domain.ExplorationIssues: ...


@overload
def get_exp_issues(
    exp_id: str, exp_version: int, *, strict: Literal[False]
) -> Optional[stats_domain.ExplorationIssues]: ...


@overload
def get_exp_issues(
    exp_id: str, exp_version: int, *, strict: bool = ...
) -> Optional[stats_domain.ExplorationIssues]: ...


def get_exp_issues(
    exp_id: str, exp_version: int, strict: bool = True
) -> Optional[stats_domain.ExplorationIssues]:
    """Retrieves the ExplorationIssues domain object.

    Args:
        exp_id: str. ID of the exploration.
        exp_version: int. Version of the exploration.
        strict: bool. Fails noisily if the model doesn't exist.

    Returns:
        ExplorationIssues|None. The domain object for exploration issues or None
        if the exp_id is invalid.

    Raises:
        Exception. No ExplorationIssues model found for the given exp_id.
    """
    exp_issues_model = stats_models.ExplorationIssuesModel.get_model(
        exp_id, exp_version)
    if exp_issues_model is None:
        if not strict:
            return None
        raise Exception(
            'No ExplorationIssues model found for the given exp_id: %s' %
            exp_id
        )

    return get_exp_issues_from_model(exp_issues_model)


def get_playthrough_by_id(
    playthrough_id: str
) -> Optional[stats_domain.Playthrough]:
    """Retrieves the Playthrough domain object.

    Args:
        playthrough_id: str. ID of the playthrough.

    Returns:
        Playthrough|None. The domain object for the playthrough or None if the
        playthrough_id is invalid.
    """
    playthrough_model = (
        stats_models.PlaythroughModel.get(playthrough_id, strict=False))
    if playthrough_model is None:
        return None

    return get_playthrough_from_model(playthrough_model)


def get_exploration_stats_by_id(
    exp_id: str, exp_version: int
) -> Optional[stats_domain.ExplorationStats]:
    """Retrieves the ExplorationStats domain object.

    Args:
        exp_id: str. ID of the exploration.
        exp_version: int. Version of the exploration.

    Returns:
        ExplorationStats|None. The domain object for exploration statistics, or
        None if no ExplorationStatsModel exists for the given id.

    Raises:
        Exception. Entity for class ExplorationStatsModel with id not found.
    """
    exploration_stats = None
    exploration_stats_model = stats_models.ExplorationStatsModel.get_model(
        exp_id, exp_version)
    if exploration_stats_model is not None:
        exploration_stats = get_exploration_stats_from_model(
            exploration_stats_model)
    return exploration_stats


def get_multiple_exploration_stats_by_version(
    exp_id: str, version_numbers: List[int]
) -> List[Optional[stats_domain.ExplorationStats]]:
    """Returns a list of ExplorationStats domain objects corresponding to the
    specified versions.

    Args:
        exp_id: str. ID of the exploration.
        version_numbers: list(int). List of version numbers.

    Returns:
        list(ExplorationStats|None). List of ExplorationStats domain class
        instances.
    """
    exploration_stats = []
    exploration_stats_models = (
        stats_models.ExplorationStatsModel.get_multi_versions(
            exp_id, version_numbers))
    for exploration_stats_model in exploration_stats_models:
        exploration_stats.append(
            None if exploration_stats_model is None else
            get_exploration_stats_from_model(exploration_stats_model))
    return exploration_stats


def get_exp_issues_from_model(
    exp_issues_model: stats_models.ExplorationIssuesModel
) -> stats_domain.ExplorationIssues:
    """Gets an ExplorationIssues domain object from an ExplorationIssuesModel
    instance.

    Args:
        exp_issues_model: ExplorationIssuesModel. Exploration issues model in
            datastore.

    Returns:
        ExplorationIssues. The domain object for exploration issues.
    """
    unresolved_issues = []
    for unresolved_issue_dict in exp_issues_model.unresolved_issues:
        unresolved_issue_dict_copy = copy.deepcopy(unresolved_issue_dict)
        _migrate_to_latest_issue_schema(unresolved_issue_dict_copy)
        unresolved_issues.append(
            stats_domain.ExplorationIssue.from_dict(unresolved_issue_dict_copy))
    return stats_domain.ExplorationIssues(
        exp_issues_model.exp_id, exp_issues_model.exp_version,
        unresolved_issues)


def get_exploration_stats_from_model(
    exploration_stats_model: stats_models.ExplorationStatsModel
) -> stats_domain.ExplorationStats:
    """Gets an ExplorationStats domain object from an ExplorationStatsModel
    instance.

    Args:
        exploration_stats_model: ExplorationStatsModel. Exploration statistics
            model in datastore.

    Returns:
        ExplorationStats. The domain object for exploration statistics.
    """
    new_state_stats_mapping = {
        state_name: stats_domain.StateStats.from_dict(
            exploration_stats_model.state_stats_mapping[state_name])
        for state_name in exploration_stats_model.state_stats_mapping
    }
    return stats_domain.ExplorationStats(
        exploration_stats_model.exp_id,
        exploration_stats_model.exp_version,
        exploration_stats_model.num_starts_v1,
        exploration_stats_model.num_starts_v2,
        exploration_stats_model.num_actual_starts_v1,
        exploration_stats_model.num_actual_starts_v2,
        exploration_stats_model.num_completions_v1,
        exploration_stats_model.num_completions_v2,
        new_state_stats_mapping)


def get_playthrough_from_model(
    playthrough_model: stats_models.PlaythroughModel
) -> stats_domain.Playthrough:
    """Gets a PlaythroughModel domain object from a PlaythroughModel instance.

    Args:
        playthrough_model: PlaythroughModel. Playthrough model in datastore.

    Returns:
        Playthrough. The domain object for a playthrough.
    """
    actions = []
    for action_dict in playthrough_model.actions:
        _migrate_to_latest_action_schema(action_dict)
        actions.append(stats_domain.LearnerAction.from_dict(action_dict))
    return stats_domain.Playthrough(
        playthrough_model.exp_id, playthrough_model.exp_version,
        playthrough_model.issue_type,
        playthrough_model.issue_customization_args, actions)


def get_state_stats_mapping(
    exploration_stats: stats_domain.ExplorationStats
) -> Dict[str, Dict[str, int]]:
    """Returns the state stats mapping of the given exploration stats.

    Args:
        exploration_stats: ExplorationStats. Exploration statistics domain
            object.

    Returns:
        dict. The state stats mapping of the given exploration stats.
    """
    new_state_stats_mapping = {
        state_name: exploration_stats.state_stats_mapping[state_name].to_dict()
        for state_name in exploration_stats.state_stats_mapping
    }
    return new_state_stats_mapping


def create_stats_model(exploration_stats: stats_domain.ExplorationStats) -> str:
    """Creates an ExplorationStatsModel in datastore given an ExplorationStats
    domain object.

    Args:
        exploration_stats: ExplorationStats. The domain object for exploration
            statistics.

    Returns:
        str. ID of the datastore instance for ExplorationStatsModel.
    """
    new_state_stats_mapping = get_state_stats_mapping(exploration_stats)
    instance_id = stats_models.ExplorationStatsModel.create(
        exploration_stats.exp_id,
        exploration_stats.exp_version,
        exploration_stats.num_starts_v1,
        exploration_stats.num_starts_v2,
        exploration_stats.num_actual_starts_v1,
        exploration_stats.num_actual_starts_v2,
        exploration_stats.num_completions_v1,
        exploration_stats.num_completions_v2,
        new_state_stats_mapping
    )
    return instance_id


def save_stats_model(
    exploration_stats: stats_domain.ExplorationStats
) -> None:
    """Updates the ExplorationStatsModel datastore instance with the passed
    ExplorationStats domain object.

    Args:
        exploration_stats: ExplorationStats. The exploration statistics domain
            object.

    Raises:
        Exception. No exploration stats model exists for the given exp_id.
    """
    new_state_stats_mapping = {
        state_name: exploration_stats.state_stats_mapping[state_name].to_dict()
        for state_name in exploration_stats.state_stats_mapping
    }

    exploration_stats_model = stats_models.ExplorationStatsModel.get_model(
        exploration_stats.exp_id, exploration_stats.exp_version)

    if exploration_stats_model is None:
        raise Exception(
            'No exploration stats model exists for the given exp_id.'
        )

    exploration_stats_model.num_starts_v1 = exploration_stats.num_starts_v1
    exploration_stats_model.num_starts_v2 = exploration_stats.num_starts_v2
    exploration_stats_model.num_actual_starts_v1 = (
        exploration_stats.num_actual_starts_v1)
    exploration_stats_model.num_actual_starts_v2 = (
        exploration_stats.num_actual_starts_v2)
    exploration_stats_model.num_completions_v1 = (
        exploration_stats.num_completions_v1)
    exploration_stats_model.num_completions_v2 = (
        exploration_stats.num_completions_v2)
    exploration_stats_model.state_stats_mapping = new_state_stats_mapping

    exploration_stats_model.update_timestamps()
    exploration_stats_model.put()


def get_exp_issues_model_from_domain_object(
    exp_issues: stats_domain.ExplorationIssues
) -> stats_models.ExplorationIssuesModel:
    """Creates a new ExplorationIssuesModel instance.

    Args:
        exp_issues: ExplorationIssues. The exploration issues domain object.

    Returns:
        ExplorationIssuesModel. The ExplorationIssuesModel.
    """
    unresolved_issues_dicts = [
        unresolved_issue.to_dict()
        for unresolved_issue in exp_issues.unresolved_issues]
    instance_id = stats_models.ExplorationIssuesModel.get_entity_id(
        exp_issues.exp_id,
        exp_issues.exp_version
    )
    return stats_models.ExplorationIssuesModel(
        id=instance_id,
        exp_id=exp_issues.exp_id,
        exp_version=exp_issues.exp_version,
        unresolved_issues=unresolved_issues_dicts
    )


def save_exp_issues_model(exp_issues: stats_domain.ExplorationIssues) -> None:
    """Updates the ExplorationIssuesModel datastore instance with the passed
    ExplorationIssues domain object.

    Args:
        exp_issues: ExplorationIssues. The exploration issues domain object.
    """

    @transaction_services.run_in_transaction_wrapper
    def _save_exp_issues_model_transactional() -> None:
        """Implementation to be run in a transaction."""

        exp_issues_model = stats_models.ExplorationIssuesModel.get_model(
            exp_issues.exp_id, exp_issues.exp_version)
        if exp_issues_model is None:
            raise Exception(
                'No ExplorationIssuesModel exists for the given exploration id.'
            )
        exp_issues_model.exp_version = exp_issues.exp_version
        exp_issues_model.unresolved_issues = [
            issue.to_dict() for issue in exp_issues.unresolved_issues]
        exp_issues_model.update_timestamps()
        exp_issues_model.put()

    # Run in transaction to help prevent data-races between concurrent learners
    # who may have a playthrough recorded at the same time.
    _save_exp_issues_model_transactional()


def get_exploration_stats_multi(
    exp_version_references: List[exp_domain.ExpVersionReference]
) -> List[stats_domain.ExplorationStats]:
    """Retrieves the exploration stats for the given explorations.

    Args:
        exp_version_references: list(ExpVersionReference). List of exploration
            version reference domain objects.

    Returns:
        list(ExplorationStats). The list of exploration stats domain objects.
    """
    exploration_stats_models = (
        stats_models.ExplorationStatsModel.get_multi_stats_models(
            exp_version_references))

    exploration_stats_list = []
    for index, exploration_stats_model in enumerate(exploration_stats_models):
        if exploration_stats_model is None:
            exploration_stats_list.append(
                stats_domain.ExplorationStats.create_default(
                    exp_version_references[index].exp_id,
                    exp_version_references[index].version,
                    {}))
        else:
            exploration_stats_list.append(
                get_exploration_stats_from_model(exploration_stats_model))

    return exploration_stats_list


def delete_playthroughs_multi(playthrough_ids: List[str]) -> None:
    """Deletes multiple playthrough instances.

    Args:
        playthrough_ids: list(str). List of playthrough IDs to be deleted.
    """

    @transaction_services.run_in_transaction_wrapper
    def _delete_playthroughs_multi_transactional() -> None:
        """Implementation to be run in a transaction."""
        playthrough_models = get_playthrough_models_by_ids(
            playthrough_ids, strict=True
        )
        filtered_playthrough_models = []
        for playthrough_model in playthrough_models:
            filtered_playthrough_models.append(playthrough_model)
        stats_models.PlaythroughModel.delete_multi(filtered_playthrough_models)

    # Run in transaction to help prevent data-races between concurrent
    # operations that may update the playthroughs being deleted.
    _delete_playthroughs_multi_transactional()


def record_answer(
    exploration_id: str,
    exploration_version: int,
    state_name: str,
    interaction_id: str,
    submitted_answer: stats_domain.SubmittedAnswer
) -> None:
    """Record an answer by storing it to the corresponding StateAnswers entity.

    Args:
        exploration_id: str. The exploration ID.
        exploration_version: int. The version of the exploration.
        state_name: str. The name of the state.
        interaction_id: str. The ID of the interaction.
        submitted_answer: SubmittedAnswer. The submitted answer.
    """
    record_answers(
        exploration_id, exploration_version, state_name, interaction_id,
        [submitted_answer])


def record_answers(
    exploration_id: str,
    exploration_version: int,
    state_name: str,
    interaction_id: str,
    submitted_answer_list: List[stats_domain.SubmittedAnswer]
) -> None:
    """Optimally record a group of answers using an already loaded exploration.
    The submitted_answer_list is a list of SubmittedAnswer domain objects.

    Args:
        exploration_id: str. The exploration ID.
        exploration_version: int. The version of the exploration.
        state_name: str. The name of the state.
        interaction_id: str. The ID of the interaction.
        submitted_answer_list: list(SubmittedAnswer). The list of answers to be
            recorded.
    """
    state_answers = stats_domain.StateAnswers(
        exploration_id, exploration_version, state_name, interaction_id,
        submitted_answer_list)
    for submitted_answer in submitted_answer_list:
        submitted_answer.validate()

    stats_models.StateAnswersModel.insert_submitted_answers(
        state_answers.exploration_id, state_answers.exploration_version,
        state_answers.state_name, state_answers.interaction_id,
        state_answers.get_submitted_answer_dict_list())


def get_state_answers(
    exploration_id: str,
    exploration_version: int,
    state_name: str
) -> Optional[stats_domain.StateAnswers]:
    """Returns a StateAnswers object containing all answers associated with the
    specified exploration state, or None if no such answers have yet been
    submitted.

    Args:
        exploration_id: str. The exploration ID.
        exploration_version: int. The version of the exploration to fetch
            answers for.
        state_name: str. The name of the state to fetch answers for.

    Returns:
        StateAnswers or None. A StateAnswers object containing all answers
        associated with the state, or None if no such answers exist.
    """
    state_answers_models = stats_models.StateAnswersModel.get_all_models(
        exploration_id, exploration_version, state_name)
    if state_answers_models:
        main_state_answers_model = state_answers_models[0]
        submitted_answer_dict_list = itertools.chain.from_iterable([
            state_answers_model.submitted_answer_list
            for state_answers_model in state_answers_models])
        return stats_domain.StateAnswers(
            exploration_id, exploration_version, state_name,
            main_state_answers_model.interaction_id,
            [stats_domain.SubmittedAnswer.from_dict(submitted_answer_dict)
             for submitted_answer_dict in submitted_answer_dict_list],
            schema_version=main_state_answers_model.schema_version)
    else:
        return None


def get_sample_answers(
    exploration_id: str,
    exploration_version: int,
    state_name: str
) -> List[state_domain.AcceptableCorrectAnswerTypes]:
    """Fetches a list of sample answers that were submitted to the specified
    exploration state (at the given version of the exploration).

    Args:
        exploration_id: str. The exploration ID.
        exploration_version: int. The version of the exploration to fetch
            answers for.
        state_name: str. The name of the state to fetch answers for.

    Returns:
        list(*). A list of some sample raw answers. At most 100 answers are
        returned.
    """
    answers_model = stats_models.StateAnswersModel.get_master_model(
        exploration_id, exploration_version, state_name)
    if answers_model is None:
        return []

    # Return at most 100 answers, and only answers from the initial shard (If we
    # needed to use subsequent shards then the answers are probably too big
    # anyway).
    sample_answers = answers_model.submitted_answer_list[:100]
    return [
        stats_domain.SubmittedAnswer.from_dict(submitted_answer_dict).answer
        for submitted_answer_dict in sample_answers]


def get_state_reference_for_exploration(exp_id: str, state_name: str) -> str:
    """Returns the generated state reference for the given exploration id and
    state name.

    Args:
        exp_id: str. ID of the exploration.
        state_name: str. Name of the state.

    Returns:
        str. The generated state reference.
    """
    exploration = exp_fetchers.get_exploration_by_id(exp_id)
    if not exploration.has_state_name(state_name):
        raise utils.InvalidInputException(
            'No state with the given state name was found in the '
            'exploration with id %s' % exp_id)
    return (
        stats_models.LearnerAnswerDetailsModel
        .get_state_reference_for_exploration(exp_id, state_name))


def get_state_reference_for_question(question_id: str) -> str:
    """Returns the generated state reference for the given question id.

    Args:
        question_id: str. ID of the question.

    Returns:
        str. The generated state reference.
    """
    question = question_services.get_question_by_id(
        question_id, strict=False)
    if question is None:
        raise utils.InvalidInputException(
            'No question with the given question id exists.')
    return (
        stats_models.LearnerAnswerDetailsModel
        .get_state_reference_for_question(question_id))


def get_learner_answer_details_from_model(
    learner_answer_details_model: stats_models.LearnerAnswerDetailsModel
) -> Optional[stats_domain.LearnerAnswerDetails]:
    """Returns a LearnerAnswerDetails domain object given a
    LearnerAnswerDetailsModel loaded from the datastore.

    Args:
        learner_answer_details_model: LearnerAnswerDetailsModel. The learner
            answer details model loaded from the datastore.

    Returns:
        LearnerAnswerDetails|None. A LearnerAnswerDetails domain object
        corresponding to the given model.
    """
    return stats_domain.LearnerAnswerDetails(
        learner_answer_details_model.state_reference,
        learner_answer_details_model.entity_type,
        learner_answer_details_model.interaction_id,
        [stats_domain.LearnerAnswerInfo.from_dict(learner_answer_info_dict)
         for learner_answer_info_dict
         in learner_answer_details_model.learner_answer_info_list],
        learner_answer_details_model.learner_answer_info_schema_version,
        learner_answer_details_model.accumulated_answer_info_json_size_bytes)


def get_learner_answer_details(
    entity_type: str, state_reference: str
) -> Optional[stats_domain.LearnerAnswerDetails]:
    """Returns a LearnerAnswerDetails domain object, with given entity_type and
    state_name. This function checks in the datastore if the corresponding
    LearnerAnswerDetailsModel exists, if not then None is returned.

    Args:
        entity_type: str. The type of entity i.e ENTITY_TYPE_EXPLORATION or
            ENTITY_TYPE_QUESTION, which are declared in feconf.py.
        state_reference: str. This is used to refer to a state in an exploration
            or question. For an exploration the value will be equal to
            'exp_id:state_name' and for question this will be equal to
            'question_id'.

    Returns:
        Optional[LearnerAnswerDetails]. The learner answer domain object or
        None if the model does not exist.
    """
    learner_answer_details_model = (
        stats_models.LearnerAnswerDetailsModel.get_model_instance(
            entity_type, state_reference))
    if learner_answer_details_model is not None:
        learner_answer_details = get_learner_answer_details_from_model(
            learner_answer_details_model)
        return learner_answer_details
    return None


def create_learner_answer_details_model_instance(
    learner_answer_details: stats_domain.LearnerAnswerDetails
) -> None:
    """Creates a new model instance from the given LearnerAnswerDetails domain
    object.

    Args:
        learner_answer_details: LearnerAnswerDetails. The learner answer details
            domain object.
    """
    stats_models.LearnerAnswerDetailsModel.create_model_instance(
        learner_answer_details.entity_type,
        learner_answer_details.state_reference,
        learner_answer_details.interaction_id,
        learner_answer_details.learner_answer_info_list,
        learner_answer_details.learner_answer_info_schema_version,
        learner_answer_details.accumulated_answer_info_json_size_bytes)


def save_learner_answer_details(
    entity_type: str,
    state_reference: str,
    learner_answer_details: stats_domain.LearnerAnswerDetails
) -> None:
    """Saves the LearnerAnswerDetails domain object in the datatstore, if the
    model instance with the given entity_type and state_reference is found and
    if the instance id of the model doesn't matches with the generated instance
    id, then the earlier model is deleted and a new model instance is created.

    Args:
        entity_type: str. The type of entity i.e ENTITY_TYPE_EXPLORATION or
            ENTITY_TYPE_QUESTION, which are declared in feconf.py.
        state_reference: str. This is used to refer to a state in an exploration
            or question. For an exploration the value will be equal to
            'exp_id:state_name' and for question this will be equal to
            'question_id'.
        learner_answer_details: LearnerAnswerDetails. The learner answer details
            domain object which is to be saved.
    """
    learner_answer_details.validate()
    learner_answer_details_model = (
        stats_models.LearnerAnswerDetailsModel.get_model_instance(
            entity_type, state_reference))
    if learner_answer_details_model is not None:
        instance_id = stats_models.LearnerAnswerDetailsModel.get_instance_id(
            learner_answer_details.entity_type,
            learner_answer_details.state_reference)
        if learner_answer_details_model.id == instance_id:
            learner_answer_details_model.learner_answer_info_list = (
                [learner_answer_info.to_dict() for learner_answer_info
                 in learner_answer_details.learner_answer_info_list])
            learner_answer_details_model.learner_answer_info_schema_version = (
                learner_answer_details.learner_answer_info_schema_version)
            learner_answer_details_model.accumulated_answer_info_json_size_bytes = ( # pylint: disable=line-too-long
                learner_answer_details.accumulated_answer_info_json_size_bytes)
            learner_answer_details_model.update_timestamps()
            learner_answer_details_model.put()
        else:
            learner_answer_details_model.delete()
            create_learner_answer_details_model_instance(learner_answer_details)
    else:
        create_learner_answer_details_model_instance(learner_answer_details)


def record_learner_answer_info(
    entity_type: str,
    state_reference: str,
    interaction_id: str,
    answer: Union[str, int, Dict[str, str], List[str]],
    answer_details: str
) -> None:
    """Records the new learner answer info received from the learner in the
    model and then saves it.

    Args:
        entity_type: str. The type of entity i.e ENTITY_TYPE_EXPLORATION or
            ENTITY_TYPE_QUESTION, which are declared in feconf.py.
        state_reference: str. This is used to refer to a state in an exploration
            or question. For an exploration the value will be equal to
            'exp_id:state_name' and for question this will be equal to
            'question_id'.
        interaction_id: str. The ID of the interaction.
        answer: *(json-like). The answer which is submitted by the learner. The
            actual type of answer depends on the interaction.
        answer_details: str. The details the learner will submit when the
            learner will be asked questions like 'Hey how did you land on this
            answer', 'Why did you pick that answer' etc.
    """
    learner_answer_details = get_learner_answer_details(
        entity_type, state_reference)
    if learner_answer_details is None:
        learner_answer_details = stats_domain.LearnerAnswerDetails(
            state_reference, entity_type, interaction_id, [], 0)
    learner_answer_info_id = (
        stats_domain.LearnerAnswerInfo.get_new_learner_answer_info_id())
    learner_answer_info = stats_domain.LearnerAnswerInfo(
        learner_answer_info_id, answer, answer_details,
        datetime.datetime.utcnow())
    learner_answer_details.add_learner_answer_info(learner_answer_info)
    save_learner_answer_details(
        entity_type, state_reference, learner_answer_details)


def delete_learner_answer_info(
    entity_type: str,
    state_reference: str,
    learner_answer_info_id: str
) -> None:
    """Deletes the learner answer info in the model, and then saves it.

    Args:
        entity_type: str. The type of entity i.e ENTITY_TYPE_EXPLORATION or
            ENTITY_TYPE_QUESTION, which are declared in feconf.py.
        state_reference: str. This is used to refer to a state in an exploration
            or question. For an exploration the value will be equal to
            'exp_id:state_name' and for question this will be equal to
            'question_id'.
        learner_answer_info_id: str. The unique ID of the learner answer info
            which needs to be deleted.
    """
    learner_answer_details = get_learner_answer_details(
        entity_type, state_reference)
    if learner_answer_details is None:
        raise utils.InvalidInputException(
            'No learner answer details found with the given state '
            'reference and entity')
    learner_answer_details.delete_learner_answer_info(
        learner_answer_info_id)
    save_learner_answer_details(
        entity_type, state_reference, learner_answer_details)


def update_state_reference(
    entity_type: str,
    old_state_reference: str,
    new_state_reference: str
) -> None:
    """Updates the state_reference field of the LearnerAnswerDetails model
    instance with the new_state_reference received and then saves the instance
    in the datastore.

    Args:
        entity_type: str. The type of entity i.e ENTITY_TYPE_EXPLORATION or
            ENTITY_TYPE_QUESTION, which are declared in feconf.py.
        old_state_reference: str. The old state reference which needs to be
            changed.
        new_state_reference: str. The new state reference which needs to be
            updated.
    """
    learner_answer_details = get_learner_answer_details(
        entity_type, old_state_reference)
    if learner_answer_details is None:
        raise utils.InvalidInputException(
            'No learner answer details found with the given state '
            'reference and entity')
    learner_answer_details.update_state_reference(new_state_reference)
    save_learner_answer_details(
        entity_type, old_state_reference, learner_answer_details)


def delete_learner_answer_details_for_exploration_state(
    exp_id: str, state_name: str
) -> None:
    """Deletes the LearnerAnswerDetailsModel corresponding to the given
    exploration ID and state name.

    Args:
        exp_id: str. The ID of the exploration.
        state_name: str. The name of the state.
    """
    state_reference = (
        stats_models.LearnerAnswerDetailsModel.
        get_state_reference_for_exploration(
            exp_id, state_name))
    learner_answer_details_model = (
        stats_models.LearnerAnswerDetailsModel.get_model_instance(
            feconf.ENTITY_TYPE_EXPLORATION, state_reference))
    if learner_answer_details_model is not None:
        learner_answer_details_model.delete()


def delete_learner_answer_details_for_question_state(
    question_id: str
) -> None:
    """Deletes the LearnerAnswerDetailsModel for the given question ID.

    Args:
        question_id: str. The ID of the question.
    """
    state_reference = (
        stats_models.LearnerAnswerDetailsModel.get_state_reference_for_question(
            question_id))
    learner_answer_details_model = (
        stats_models.LearnerAnswerDetailsModel.get_model_instance(
            feconf.ENTITY_TYPE_QUESTION, state_reference))
    if learner_answer_details_model is not None:
        learner_answer_details_model.delete()<|MERGE_RESOLUTION|>--- conflicted
+++ resolved
@@ -31,11 +31,7 @@
 from core.domain import stats_domain
 from core.platform import models
 
-<<<<<<< HEAD
 from typing import Dict, List, Literal, Optional, Sequence, Union, overload
-=======
-from typing import Dict, List, Literal, Optional, Sequence, overload
->>>>>>> bc1f7ebf
 
 MYPY = False
 if MYPY:  # pragma: no cover
