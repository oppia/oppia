# coding: utf-8
#
# Copyright 2018 The Oppia Authors. All Rights Reserved.
#
# Licensed under the Apache License, Version 2.0 (the "License");
# you may not use this file except in compliance with the License.
# You may obtain a copy of the License at
#
#      http://www.apache.org/licenses/LICENSE-2.0
#
# Unless required by applicable law or agreed to in writing, software
# distributed under the License is distributed on an "AS-IS" BASIS,
# WITHOUT WARRANTIES OR CONDITIONS OF ANY KIND, either express or implied.
# See the License for the specific language governing permissions and
# limitations under the License.]

"""Commands for operations on topics, and related models."""

from __future__ import absolute_import  # pylint: disable=import-only-modules
from __future__ import unicode_literals  # pylint: disable=import-only-modules

import collections
import logging

from core.domain import opportunity_services
from core.domain import role_services
from core.domain import state_domain
from core.domain import story_fetchers
from core.domain import story_services
from core.domain import subtopic_page_domain
from core.domain import subtopic_page_services
from core.domain import topic_domain
from core.domain import topic_fetchers
from core.domain import user_services
from core.platform import models
import feconf

(topic_models,) = models.Registry.import_models([models.NAMES.topic])
datastore_services = models.Registry.import_datastore_services()
memcache_services = models.Registry.import_memcache_services()


def get_all_topic_summaries():
    """Returns the summaries of all topics present in the datastore.

    Returns:
        list(TopicSummary). The list of summaries of all topics present in the
            datastore.
    """
    topic_summaries_models = topic_models.TopicSummaryModel.get_all()
    topic_summaries = [
        get_topic_summary_from_model(summary)
        for summary in topic_summaries_models]
    return topic_summaries


def get_multi_topic_summaries(topic_ids):
    """Returns the summaries of all topics whose topic ids are passed in.

    Args:
        topic_ids: list(str). The IDs of topics for which summaries are to be
            returned.

    Returns:
        list(TopicSummary). The list of summaries of all given topics present in
            the datastore.
    """
    topic_summaries_models = topic_models.TopicSummaryModel.get_multi(topic_ids)
    topic_summaries = [
        get_topic_summary_from_model(summary) if summary else None
        for summary in topic_summaries_models]
    return topic_summaries


def get_all_skill_ids_assigned_to_some_topic():
    """Returns the ids of all the skills that are linked to some topics.

    Returns:
        set([str]). The ids of all the skills linked to some topic.
    """
    skill_ids = set([])
    all_topic_models = topic_models.TopicModel.get_all()
    all_topics = [
        topic_fetchers.get_topic_from_model(topic)
        for topic in all_topic_models]
    for topic in all_topics:
        skill_ids.update(topic.get_all_skill_ids())
    return skill_ids


def get_topic_summary_from_model(topic_summary_model):
    """Returns a domain object for an Oppia topic summary given a
    topic summary model.

    Args:
        topic_summary_model: TopicSummaryModel.

    Returns:
        TopicSummary.
    """
    return topic_domain.TopicSummary(
        topic_summary_model.id, topic_summary_model.name,
        topic_summary_model.canonical_name,
        topic_summary_model.language_code,
        topic_summary_model.description,
        topic_summary_model.category,
        topic_summary_model.version,
        topic_summary_model.canonical_story_count,
        topic_summary_model.additional_story_count,
        topic_summary_model.uncategorized_skill_count,
        topic_summary_model.subtopic_count,
        topic_summary_model.total_skill_count,
        topic_summary_model.topic_model_created_on,
        topic_summary_model.topic_model_last_updated
    )


def get_topic_summary_by_id(topic_id, strict=True):
    """Returns a domain object representing a topic summary.

    Args:
        topic_id: str. ID of the topic summary.
        strict: bool. Whether to fail noisily if no topic summary with the given
            id exists in the datastore.

    Returns:
        TopicSummary or None. The topic summary domain object corresponding to
        a topic with the given topic_id, if it exists, or else None.
    """
    topic_summary_model = topic_models.TopicSummaryModel.get(
        topic_id, strict=strict)
    if topic_summary_model:
        topic_summary = get_topic_summary_from_model(topic_summary_model)
        return topic_summary
    else:
        return None


def get_new_topic_id():
    """Returns a new topic id.

    Returns:
        str. A new topic id.
    """
    return topic_models.TopicModel.get_new_id('')


def _create_topic(committer_id, topic, commit_message, commit_cmds):
    """Creates a new topic, and ensures that rights for a new topic
    are saved first.

    Args:
        committer_id: str. ID of the committer.
        topic: Topic. topic domain object.
        commit_message: str. A description of changes made to the topic.
        commit_cmds: list(TopicChange). A list of TopicChange objects that
            represent change commands made to the given topic.
    """
    topic.validate()
    create_new_topic_rights(topic.id, committer_id)
    model = topic_models.TopicModel(
        id=topic.id,
        name=topic.name,
        abbreviated_name=topic.abbreviated_name,
        thumbnail_bg_color=topic.thumbnail_bg_color,
        thumbnail_filename=topic.thumbnail_filename,
        canonical_name=topic.canonical_name,
        description=topic.description,
        category=topic.category,
        language_code=topic.language_code,
        canonical_story_references=[
            reference.to_dict()
            for reference in topic.canonical_story_references],
        additional_story_references=[
            reference.to_dict()
            for reference in topic.additional_story_references],
        uncategorized_skill_ids=topic.uncategorized_skill_ids,
        subtopic_schema_version=topic.subtopic_schema_version,
        story_reference_schema_version=topic.story_reference_schema_version,
        next_subtopic_id=topic.next_subtopic_id,
        subtopics=[subtopic.to_dict() for subtopic in topic.subtopics]
    )
    commit_cmd_dicts = [commit_cmd.to_dict() for commit_cmd in commit_cmds]
    model.commit(committer_id, commit_message, commit_cmd_dicts)
    topic.version += 1
    generate_topic_summary(topic.id)


def save_new_topic(committer_id, topic):
    """Saves a new topic.

    Args:
        committer_id: str. ID of the committer.
        topic: Topic. Topic to be saved.

    Raises:
        Exception. Topic with same name already exists.
    """
    existing_topic = topic_fetchers.get_topic_by_name(topic.name)
    if existing_topic is not None:
        raise Exception('Topic with name \'%s\' already exists' % topic.name)

    commit_message = (
        'New topic created with name \'%s\'.' % topic.name)
    _create_topic(
        committer_id, topic, commit_message, [topic_domain.TopicChange({
            'cmd': topic_domain.CMD_CREATE_NEW,
            'name': topic.name
        })])


def apply_change_list(topic_id, change_list):
    """Applies a changelist to a topic and returns the result. The incoming
    changelist should not have simultaneuous creations and deletion of
    subtopics.

    Args:
        topic_id: str. ID of the given topic.
        change_list: list(TopicChange). A change list to be applied to the given
            topic.

    Raises:
        Exception. The incoming changelist had simultaneuous creation and
            deletion of subtopics.
    Returns:
        Topic, dict, list(int), list(int), list(SubtopicPageChange).
            The modified topic object, the modified subtopic pages dict keyed
            by subtopic page id containing the updated domain objects of
            each subtopic page, a list of ids of the deleted subtopics,
            a list of ids of the newly created subtopics and a list of changes
            applied to modified subtopic pages.
    """
    topic = topic_fetchers.get_topic_by_id(topic_id)
    newly_created_subtopic_ids = []
    existing_subtopic_page_ids_to_be_modified = []
    deleted_subtopic_ids = []
    modified_subtopic_pages_list = []
    modified_subtopic_pages = {}
    modified_subtopic_change_cmds = collections.defaultdict(list)

    for change in change_list:
        if (change.cmd ==
                subtopic_page_domain.CMD_UPDATE_SUBTOPIC_PAGE_PROPERTY):
            if change.subtopic_id < topic.next_subtopic_id:
                existing_subtopic_page_ids_to_be_modified.append(
                    change.subtopic_id)
                subtopic_page_id = (
                    subtopic_page_domain.SubtopicPage.get_subtopic_page_id(
                        topic_id, change.subtopic_id))
                modified_subtopic_change_cmds[subtopic_page_id].append(
                    change)
    modified_subtopic_pages_list = (
        subtopic_page_services.get_subtopic_pages_with_ids(
            topic_id, existing_subtopic_page_ids_to_be_modified))
    for subtopic_page in modified_subtopic_pages_list:
        modified_subtopic_pages[subtopic_page.id] = subtopic_page
    try:
        for change in change_list:
            if change.cmd == topic_domain.CMD_ADD_SUBTOPIC:
                topic.add_subtopic(change.subtopic_id, change.title)
                subtopic_page_id = (
                    subtopic_page_domain.SubtopicPage.get_subtopic_page_id(
                        topic_id, change.subtopic_id))
                modified_subtopic_pages[subtopic_page_id] = (
                    subtopic_page_domain.SubtopicPage.create_default_subtopic_page( #pylint: disable=line-too-long
                        change.subtopic_id, topic_id)
                )
                modified_subtopic_change_cmds[subtopic_page_id].append(
                    subtopic_page_domain.SubtopicPageChange({
                        'cmd': 'create_new',
                        'topic_id': topic_id,
                        'subtopic_id': change.subtopic_id
                    }))
                newly_created_subtopic_ids.append(change.subtopic_id)
            elif change.cmd == topic_domain.CMD_DELETE_SUBTOPIC:
                topic.delete_subtopic(change.subtopic_id)
                if change.subtopic_id in newly_created_subtopic_ids:
                    raise Exception(
                        'The incoming changelist had simultaneous'
                        ' creation and deletion of subtopics.')
                deleted_subtopic_ids.append(change.subtopic_id)
            elif change.cmd == topic_domain.CMD_ADD_CANONICAL_STORY:
                topic.add_canonical_story(change.story_id)
            elif change.cmd == topic_domain.CMD_DELETE_CANONICAL_STORY:
                topic.delete_canonical_story(change.story_id)
            elif change.cmd == topic_domain.CMD_ADD_ADDITIONAL_STORY:
                topic.add_additional_story(change.story_id)
            elif change.cmd == topic_domain.CMD_DELETE_ADDITIONAL_STORY:
                topic.delete_additional_story(change.story_id)
            elif change.cmd == topic_domain.CMD_ADD_UNCATEGORIZED_SKILL_ID:
                topic.add_uncategorized_skill_id(
                    change.new_uncategorized_skill_id)
            elif change.cmd == topic_domain.CMD_REMOVE_UNCATEGORIZED_SKILL_ID:
                topic.remove_uncategorized_skill_id(
                    change.uncategorized_skill_id)
            elif change.cmd == topic_domain.CMD_MOVE_SKILL_ID_TO_SUBTOPIC:
                topic.move_skill_id_to_subtopic(
                    change.old_subtopic_id, change.new_subtopic_id,
                    change.skill_id)
            elif change.cmd == topic_domain.CMD_REMOVE_SKILL_ID_FROM_SUBTOPIC:
                topic.remove_skill_id_from_subtopic(
                    change.subtopic_id, change.skill_id)
            elif change.cmd == topic_domain.CMD_UPDATE_TOPIC_PROPERTY:
                if (change.property_name ==
                        topic_domain.TOPIC_PROPERTY_NAME):
                    topic.update_name(change.new_value)
                elif (change.property_name ==
                      topic_domain.TOPIC_PROPERTY_ABBREVIATED_NAME):
                    topic.update_abbreviated_name(change.new_value)
                elif (change.property_name ==
                      topic_domain.TOPIC_PROPERTY_DESCRIPTION):
                    topic.update_description(change.new_value)
                elif (change.property_name ==
                      topic_domain.TOPIC_PROPERTY_CATEGORY):
                    topic.update_category(change.new_value)
                elif (change.property_name ==
                      topic_domain.TOPIC_PROPERTY_LANGUAGE_CODE):
                    topic.update_language_code(change.new_value)
                elif (change.property_name ==
                      topic_domain.TOPIC_PROPERTY_THUMBNAIL_FILENAME):
                    topic.update_thumbnail_filename(change.new_value)
                elif (change.property_name ==
                      topic_domain.TOPIC_PROPERTY_THUMBNAIL_BG_COLOR):
                    topic.update_thumbnail_bg_color(change.new_value)
            elif (change.cmd ==
                  subtopic_page_domain.CMD_UPDATE_SUBTOPIC_PAGE_PROPERTY):
                subtopic_page_id = (
                    subtopic_page_domain.SubtopicPage.get_subtopic_page_id(
                        topic_id, change.subtopic_id))
                if ((modified_subtopic_pages[subtopic_page_id] is None) or
                        (change.subtopic_id in deleted_subtopic_ids)):
                    raise Exception(
                        'The subtopic with id %s doesn\'t exist' % (
                            change.subtopic_id))

                if (change.property_name ==
                        subtopic_page_domain.
                        SUBTOPIC_PAGE_PROPERTY_PAGE_CONTENTS_HTML):
                    modified_subtopic_pages[
                        subtopic_page_id].update_page_contents_html(
                            state_domain.SubtitledHtml.from_dict(
                                change.new_value))

                elif (change.property_name ==
                      subtopic_page_domain.
                      SUBTOPIC_PAGE_PROPERTY_PAGE_CONTENTS_AUDIO):
                    modified_subtopic_pages[
                        subtopic_page_id].update_page_contents_audio(
                            state_domain.RecordedVoiceovers.from_dict(
                                change.new_value))
            elif change.cmd == topic_domain.CMD_UPDATE_SUBTOPIC_PROPERTY:
                if (change.property_name ==
                        topic_domain.SUBTOPIC_PROPERTY_TITLE):
                    topic.update_subtopic_title(
                        change.subtopic_id, change.new_value)
                if (change.property_name ==
                        topic_domain.SUBTOPIC_PROPERTY_THUMBNAIL_FILENAME):
                    topic.update_subtopic_thumbnail_filename(
                        change.subtopic_id, change.new_value)
                if (change.property_name ==
                        topic_domain.SUBTOPIC_PROPERTY_THUMBNAIL_BG_COLOR):
                    topic.update_subtopic_thumbnail_bg_color(
                        change.subtopic_id, change.new_value)

            elif (
                    change.cmd ==
                    topic_domain.CMD_MIGRATE_SUBTOPIC_SCHEMA_TO_LATEST_VERSION):
                # Loading the topic model from the datastore into a
                # Topic domain object automatically converts it to use the
                # latest schema version. As a result, simply resaving the
                # topic is sufficient to apply the schema migration.
                continue
        return (
            topic, modified_subtopic_pages, deleted_subtopic_ids,
            newly_created_subtopic_ids, modified_subtopic_change_cmds)

    except Exception as e:
        logging.error(
            '%s %s %s %s' % (
                e.__class__.__name__, e, topic_id, change_list)
        )
        raise


def _save_topic(committer_id, topic, commit_message, change_list):
    """Validates a topic and commits it to persistent storage. If
    successful, increments the version number of the incoming topic domain
    object by 1.

    Args:
        committer_id: str. ID of the given committer.
        topic: Topic. The topic domain object to be saved.
        commit_message: str. The commit message.
        change_list: list(TopicChange). List of changes applied to a topic.

    Raises:
        Exception: Received invalid change list.
        Exception: The topic model and the incoming topic domain
            object have different version numbers.
    """
    if not change_list:
        raise Exception(
            'Unexpected error: received an invalid change list when trying to '
            'save topic %s: %s' % (topic.id, change_list))
    topic_rights = get_topic_rights(topic.id, strict=False)
    topic.validate(strict=topic_rights.topic_is_published)

    topic_model = topic_models.TopicModel.get(topic.id, strict=False)

    # Topic model cannot be None as topic is passed as parameter here and that
    # is only possible if a topic model with that topic id exists. Also this is
    # a private function and so it cannot be called independently with any
    # topic object.
    if topic.version > topic_model.version:
        raise Exception(
            'Unexpected error: trying to update version %s of topic '
            'from version %s. Please reload the page and try again.'
            % (topic_model.version, topic.version))
    elif topic.version < topic_model.version:
        raise Exception(
            'Trying to update version %s of topic from version %s, '
            'which is too old. Please reload the page and try again.'
            % (topic_model.version, topic.version))

    topic_model.description = topic.description
    topic_model.name = topic.name
    topic_model.canonical_name = topic.canonical_name
    topic_model.abbreviated_name = topic.abbreviated_name
    topic_model.category = topic.category
    topic_model.thumbnail_bg_color = topic.thumbnail_bg_color
    topic_model.thumbnail_filename = topic.thumbnail_filename
    topic_model.canonical_story_references = [
        reference.to_dict() for reference in topic.canonical_story_references
    ]
    topic_model.additional_story_references = [
        reference.to_dict() for reference in topic.additional_story_references
    ]
    topic_model.uncategorized_skill_ids = topic.uncategorized_skill_ids
    topic_model.subtopics = [subtopic.to_dict() for subtopic in topic.subtopics]
    topic_model.subtopic_schema_version = topic.subtopic_schema_version
    topic_model.story_reference_schema_version = (
        topic.story_reference_schema_version)
    topic_model.next_subtopic_id = topic.next_subtopic_id
    topic_model.language_code = topic.language_code
    change_dicts = [change.to_dict() for change in change_list]
    topic_model.commit(committer_id, commit_message, change_dicts)
    memcache_services.delete(topic_fetchers.get_topic_memcache_key(topic.id))
    topic.version += 1


def update_topic_and_subtopic_pages(
        committer_id, topic_id, change_list, commit_message):
    """Updates a topic and its subtopic pages. Commits changes.

    Args:
        committer_id: str. The id of the user who is performing the update
            action.
        topic_id: str. The topic id.
        change_list: list(TopicChange and SubtopicPageChange). These changes are
            applied in sequence to produce the resulting topic.
        commit_message: str or None. A description of changes made to the
            topic.

    Raises:
        ValueError: Current user does not have enough rights to edit a topic.
    """
    if not commit_message:
        raise ValueError(
            'Expected a commit message, received none.')

    old_topic = topic_fetchers.get_topic_by_id(topic_id)
    (
        updated_topic, updated_subtopic_pages_dict,
        deleted_subtopic_ids, newly_created_subtopic_ids,
        updated_subtopic_pages_change_cmds_dict
    ) = apply_change_list(topic_id, change_list)

    _save_topic(
        committer_id, updated_topic, commit_message, change_list
    )
    # The following loop deletes those subtopic pages that are already in the
    # datastore, which are supposed to be deleted in the current changelist.
    for subtopic_id in deleted_subtopic_ids:
        if subtopic_id not in newly_created_subtopic_ids:
            subtopic_page_services.delete_subtopic_page(
                committer_id, topic_id, subtopic_id)

    for subtopic_page_id in updated_subtopic_pages_dict:
        subtopic_page = updated_subtopic_pages_dict[subtopic_page_id]
        subtopic_page_change_list = updated_subtopic_pages_change_cmds_dict[
            subtopic_page_id]
        subtopic_id = subtopic_page.get_subtopic_id_from_subtopic_page_id()
        # The following condition prevents the creation of subtopic pages that
        # were deleted above.
        if subtopic_id not in deleted_subtopic_ids:
            subtopic_page_services.save_subtopic_page(
                committer_id, subtopic_page, commit_message,
                subtopic_page_change_list)
    generate_topic_summary(topic_id)

    if old_topic.name != updated_topic.name:
        opportunity_services.update_opportunities_with_new_topic_name(
            updated_topic.id, updated_topic.name)


def delete_uncategorized_skill(user_id, topic_id, uncategorized_skill_id):
    """Removes skill with given id from the topic.

    Args:
        user_id: str. The id of the user who is performing the action.
        topic_id: str. The id of the topic from which to remove the skill.
        uncategorized_skill_id: str. The uncategorized skill to remove from the
            topic.
    """
    change_list = [topic_domain.TopicChange({
        'cmd': 'remove_uncategorized_skill_id',
        'uncategorized_skill_id': uncategorized_skill_id
    })]
    update_topic_and_subtopic_pages(
        user_id, topic_id, change_list,
        'Removed %s from uncategorized skill ids' % uncategorized_skill_id)


def add_uncategorized_skill(user_id, topic_id, uncategorized_skill_id):
    """Adds a skill with given id to the topic.

    Args:
        user_id: str. The id of the user who is performing the action.
        topic_id: str. The id of the topic to which the skill is to be added.
        uncategorized_skill_id: str. The id of the uncategorized skill to add
            to the topic.
    """
    change_list = [topic_domain.TopicChange({
        'cmd': 'add_uncategorized_skill_id',
        'new_uncategorized_skill_id': uncategorized_skill_id
    })]
    update_topic_and_subtopic_pages(
        user_id, topic_id, change_list,
        'Added %s to uncategorized skill ids' % uncategorized_skill_id)


def publish_story(topic_id, story_id, committer_id):
    """Marks the given story as published.

    Args:
        topic_id: str. The id of the topic.
        story_id: str. The id of the given story.
        committer_id: str. ID of the committer.

    Raises:
        Exception. The given story does not exist.
        Exception. The story is already published.
        Exception. The user does not have enough rights to publish the story.
    """
    def _are_nodes_valid_for_publishing(story_nodes):
        """Validates the story nodes before publishing.

        Args:
            story_nodes: list(dict(str, *)). The list of story nodes dicts.

        Raises:
            Exception: The story node doesn't contain any exploration id or the
                exploration id is invalid or isn't published yet.
        """
        exploration_id_list = []
        for node in story_nodes:
            if not node.exploration_id:
                raise Exception(
                    'Story node with id %s does not contain an '
                    'exploration id.' % node.id)
            exploration_id_list.append(node.exploration_id)
        story_services.validate_explorations_for_story(
            exploration_id_list, True)

    topic = topic_fetchers.get_topic_by_id(topic_id, strict=None)
    if topic is None:
        raise Exception('A topic with the given ID doesn\'t exist')
    user = user_services.UserActionsInfo(committer_id)
    if role_services.ACTION_CHANGE_STORY_STATUS not in user.actions:
        raise Exception(
            'The user does not have enough rights to publish the story.')

    story = story_fetchers.get_story_by_id(story_id, strict=False)
    if story is None:
        raise Exception('A story with the given ID doesn\'t exist')
    for node in story.story_contents.nodes:
        if node.id == story.story_contents.initial_node_id:
            _are_nodes_valid_for_publishing([node])

    topic.publish_story(story_id)
    change_list = [topic_domain.TopicChange({
        'cmd': topic_domain.CMD_PUBLISH_STORY,
        'story_id': story_id
    })]
    _save_topic(
        committer_id, topic, 'Published story with id %s' % story_id,
        change_list)
    generate_topic_summary(topic.id)


def unpublish_story(topic_id, story_id, committer_id):
    """Marks the given story as unpublished.

    Args:
        topic_id: str. The id of the topic.
        story_id: str. The id of the given story.
        committer_id: str. ID of the committer.

    Raises:
        Exception. The given story does not exist.
        Exception. The story is already unpublished.
        Exception. The user does not have enough rights to unpublish the story.
    """
    user = user_services.UserActionsInfo(committer_id)
    if role_services.ACTION_CHANGE_STORY_STATUS not in user.actions:
        raise Exception(
            'The user does not have enough rights to unpublish the story.')
    topic = topic_fetchers.get_topic_by_id(topic_id, strict=None)
    if topic is None:
        raise Exception('A topic with the given ID doesn\'t exist')
    story = story_fetchers.get_story_by_id(story_id, strict=False)
    if story is None:
        raise Exception('A story with the given ID doesn\'t exist')
    topic.unpublish_story(story_id)
    change_list = [topic_domain.TopicChange({
        'cmd': topic_domain.CMD_UNPUBLISH_STORY,
        'story_id': story_id
    })]
    _save_topic(
        committer_id, topic, 'Unpublished story with id %s' % story_id,
        change_list)
    generate_topic_summary(topic.id)


def delete_canonical_story(user_id, topic_id, story_id):
    """Removes story with given id from the topic.

    NOTE TO DEVELOPERS: Presently, this function only removes story_reference
    from canonical_story_references list.

    Args:
        user_id: str. The id of the user who is performing the action.
        topic_id: str. The id of the topic from which to remove the story.
        story_id: str. The story to remove from the topic.
    """
    change_list = [topic_domain.TopicChange({
        'cmd': topic_domain.CMD_DELETE_CANONICAL_STORY,
        'story_id': story_id
    })]
    update_topic_and_subtopic_pages(
        user_id, topic_id, change_list,
        'Removed %s from canonical story ids' % story_id)


def add_canonical_story(user_id, topic_id, story_id):
    """Adds a story to the canonical story reference list of a topic.

    Args:
        user_id: str. The id of the user who is performing the action.
        topic_id: str. The id of the topic to which the story is to be added.
        story_id: str. The story to add to the topic.
    """
    change_list = [topic_domain.TopicChange({
        'cmd': topic_domain.CMD_ADD_CANONICAL_STORY,
        'story_id': story_id
    })]
    update_topic_and_subtopic_pages(
        user_id, topic_id, change_list,
        'Added %s to canonical story ids' % story_id)


def delete_additional_story(user_id, topic_id, story_id):
    """Removes story with given id from the topic.

    NOTE TO DEVELOPERS: Presently, this function only removes story_reference
    from additional_story_references list.

    Args:
        user_id: str. The id of the user who is performing the action.
        topic_id: str. The id of the topic from which to remove the story.
        story_id: str. The story to remove from the topic.
    """
    change_list = [topic_domain.TopicChange({
        'cmd': topic_domain.CMD_DELETE_ADDITIONAL_STORY,
        'story_id': story_id
    })]
    update_topic_and_subtopic_pages(
        user_id, topic_id, change_list,
        'Removed %s from additional story ids' % story_id)


def add_additional_story(user_id, topic_id, story_id):
    """Adds a story to the additional story reference list of a topic.

    Args:
        user_id: str. The id of the user who is performing the action.
        topic_id: str. The id of the topic to which the story is to be added.
        story_id: str. The story to add to the topic.
    """
    change_list = [topic_domain.TopicChange({
        'cmd': topic_domain.CMD_ADD_ADDITIONAL_STORY,
        'story_id': story_id
    })]
    update_topic_and_subtopic_pages(
        user_id, topic_id, change_list,
        'Added %s to additional story ids' % story_id)


def delete_topic(committer_id, topic_id, force_deletion=False):
    """Deletes the topic with the given topic_id.

    Args:
        committer_id: str. ID of the committer.
        topic_id: str. ID of the topic to be deleted.
        force_deletion: bool. If true, the topic and its history are fully
            deleted and are unrecoverable. Otherwise, the topic and all
            its history are marked as deleted, but the corresponding models are
            still retained in the datastore. This last option is the preferred
            one.

    Raises:
        ValueError: User does not have enough rights to delete a topic.
    """
    topic_rights_model = topic_models.TopicRightsModel.get(topic_id)
    topic_rights_model.delete(
        committer_id, feconf.COMMIT_MESSAGE_TOPIC_DELETED,
        force_deletion=force_deletion)

    # Delete the summary of the topic (regardless of whether
    # force_deletion is True or not).
    delete_topic_summary(topic_id)
    topic_model = topic_models.TopicModel.get(topic_id)
    for subtopic in topic_model.subtopics:
        subtopic_page_services.delete_subtopic_page(
            committer_id, topic_id, subtopic['id'])

    all_story_references = (
        topic_model.canonical_story_references +
        topic_model.additional_story_references)
    for story_reference in all_story_references:
        story_services.delete_story(
            committer_id, story_reference['story_id'],
            force_deletion=force_deletion)
    topic_model.delete(
        committer_id, feconf.COMMIT_MESSAGE_TOPIC_DELETED,
        force_deletion=force_deletion)

    # This must come after the topic is retrieved. Otherwise the memcache
    # key will be reinstated.
    topic_memcache_key = topic_fetchers.get_topic_memcache_key(topic_id)
    memcache_services.delete(topic_memcache_key)
    (
        opportunity_services
        .delete_exploration_opportunities_corresponding_to_topic(topic_id))


def delete_topic_summary(topic_id):
    """Delete a topic summary model.

    Args:
        topic_id: str. ID of the topic whose topic summary is to
            be deleted.
    """

    topic_models.TopicSummaryModel.get(topic_id).delete()


def generate_topic_summary(topic_id):
    """Creates and stores a summary of the given topic.

    Args:
        topic_id: str. ID of the topic.
    """
    topic = topic_fetchers.get_topic_by_id(topic_id)
    topic_summary = compute_summary_of_topic(topic)
    save_topic_summary(topic_summary)


def compute_summary_of_topic(topic):
    """Create a TopicSummary domain object for a given Topic domain
    object and return it.

    Args:
        topic: Topic. The topic object for which the summary is to be computed.

    Returns:
        TopicSummary. The computed summary for the given topic.
    """
    canonical_story_count = 0
    additional_story_count = 0
    for reference in topic.canonical_story_references:
        if reference.story_is_published:
            canonical_story_count += 1
    for reference in topic.additional_story_references:
        if reference.story_is_published:
            additional_story_count += 1
    topic_model_canonical_story_count = canonical_story_count
    topic_model_additional_story_count = additional_story_count
    topic_model_uncategorized_skill_count = len(topic.uncategorized_skill_ids)
    topic_model_subtopic_count = len(topic.subtopics)

    total_skill_count = topic_model_uncategorized_skill_count
    for subtopic in topic.subtopics:
        total_skill_count = total_skill_count + len(subtopic.skill_ids)

    topic_summary = topic_domain.TopicSummary(
        topic.id, topic.name, topic.canonical_name,
        topic.language_code, topic.description, topic.category,
        topic.version, topic_model_canonical_story_count,
        topic_model_additional_story_count,
        topic_model_uncategorized_skill_count, topic_model_subtopic_count,
        total_skill_count, topic.created_on, topic.last_updated
    )

    return topic_summary


def save_topic_summary(topic_summary):
    """Save a topic summary domain object as a TopicSummaryModel
    entity in the datastore.

    Args:
        topic_summary: The topic summary object to be saved in the
            datastore.
    """
<<<<<<< HEAD
    topic_summary_model = topic_models.TopicSummaryModel(
        id=topic_summary.id,
        name=topic_summary.name,
        description=topic_summary.description,
        category=topic_summary.category,
        canonical_name=topic_summary.canonical_name,
        language_code=topic_summary.language_code,
        version=topic_summary.version,
        additional_story_count=topic_summary.additional_story_count,
        canonical_story_count=topic_summary.canonical_story_count,
        uncategorized_skill_count=topic_summary.uncategorized_skill_count,
        subtopic_count=topic_summary.subtopic_count,
        total_skill_count=topic_summary.total_skill_count,
        topic_model_last_updated=topic_summary.topic_model_last_updated,
        topic_model_created_on=topic_summary.topic_model_created_on
    )

    topic_summary_model.put()
=======
    topic_summary_dict = {
        'name': topic_summary.name,
        'description': topic_summary.description,
        'canonical_name': topic_summary.canonical_name,
        'language_code': topic_summary.language_code,
        'version': topic_summary.version,
        'additional_story_count': topic_summary.additional_story_count,
        'canonical_story_count': topic_summary.canonical_story_count,
        'uncategorized_skill_count': topic_summary.uncategorized_skill_count,
        'subtopic_count': topic_summary.subtopic_count,
        'total_skill_count': topic_summary.total_skill_count,
        'topic_model_last_updated': topic_summary.topic_model_last_updated,
        'topic_model_created_on': topic_summary.topic_model_created_on
    }

    topic_summary_model = (
        topic_models.TopicSummaryModel.get_by_id(topic_summary.id))
    if topic_summary_model is not None:
        topic_summary_model.populate(**topic_summary_dict)
        topic_summary_model.put()
    else:
        topic_summary_dict['id'] = topic_summary.id
        topic_models.TopicSummaryModel(**topic_summary_dict).put()
>>>>>>> 0a2c03ca


def get_topic_rights_from_model(topic_rights_model):
    """Constructs a TopicRights object from the given topic rights model.

    Args:
        topic_rights_model: TopicRightsModel. Topic rights from the
            datastore.

    Returns:
        TopicRights. The rights object created from the model.
    """

    return topic_domain.TopicRights(
        topic_rights_model.id,
        topic_rights_model.manager_ids,
        topic_rights_model.topic_is_published
    )


def publish_topic(topic_id, committer_id):
    """Marks the given topic as published.

    Args:
        topic_id: str. The id of the given topic.
        committer_id: str. ID of the committer.

    Raises:
        Exception. The given topic does not exist.
        Exception. The topic is already published.
        Exception. The user does not have enough rights to publish the topic.
    """
    topic_rights = get_topic_rights(topic_id, strict=False)
    if topic_rights is None:
        raise Exception('The given topic does not exist')
    topic = topic_fetchers.get_topic_by_id(topic_id)
    topic.validate(strict=True)
    user = user_services.UserActionsInfo(committer_id)
    if role_services.ACTION_CHANGE_TOPIC_STATUS not in user.actions:
        raise Exception(
            'The user does not have enough rights to publish the topic.')

    if topic_rights.topic_is_published:
        raise Exception('The topic is already published.')
    topic_rights.topic_is_published = True
    commit_cmds = [topic_domain.TopicRightsChange({
        'cmd': topic_domain.CMD_PUBLISH_TOPIC
    })]
    save_topic_rights(
        topic_rights, committer_id, 'Published the topic', commit_cmds)


def unpublish_topic(topic_id, committer_id):
    """Marks the given topic as unpublished.

    Args:
        topic_id: str. The id of the given topic.
        committer_id: str. ID of the committer.

    Raises:
        Exception. The given topic does not exist.
        Exception. The topic is already unpublished.
        Exception. The user does not have enough rights to unpublish the topic.
    """
    topic_rights = get_topic_rights(topic_id, strict=False)
    if topic_rights is None:
        raise Exception('The given topic does not exist')
    user = user_services.UserActionsInfo(committer_id)
    if role_services.ACTION_CHANGE_TOPIC_STATUS not in user.actions:
        raise Exception(
            'The user does not have enough rights to unpublish the topic.')

    if not topic_rights.topic_is_published:
        raise Exception('The topic is already unpublished.')
    topic_rights.topic_is_published = False
    commit_cmds = [topic_domain.TopicRightsChange({
        'cmd': topic_domain.CMD_UNPUBLISH_TOPIC
    })]
    save_topic_rights(
        topic_rights, committer_id, 'Unpublished the topic', commit_cmds)


def save_topic_rights(topic_rights, committer_id, commit_message, commit_cmds):
    """Saves a TopicRights domain object to the datastore.

    Args:
        topic_rights: TopicRights. The rights object for the given
            topic.
        committer_id: str. ID of the committer.
        commit_message: str. Descriptive message for the commit.
        commit_cmds: list(TopicRightsChange). A list of commands describing
            what kind of commit was done.
    """

    model = topic_models.TopicRightsModel.get(topic_rights.id, strict=False)

    model.manager_ids = topic_rights.manager_ids
    model.topic_is_published = topic_rights.topic_is_published
    commit_cmd_dicts = [commit_cmd.to_dict() for commit_cmd in commit_cmds]
    model.commit(committer_id, commit_message, commit_cmd_dicts)


def create_new_topic_rights(topic_id, committer_id):
    """Creates a new topic rights object and saves it to the datastore.

    Args:
        topic_id: str. ID of the topic.
        committer_id: str. ID of the committer.
    """
    topic_rights = topic_domain.TopicRights(topic_id, [], False)
    commit_cmds = [{'cmd': topic_domain.CMD_CREATE_NEW}]

    topic_models.TopicRightsModel(
        id=topic_rights.id,
        manager_ids=topic_rights.manager_ids,
        topic_is_published=topic_rights.topic_is_published
    ).commit(committer_id, 'Created new topic rights', commit_cmds)


def get_topic_rights(topic_id, strict=True):
    """Retrieves the rights object for the given topic.

    Args:
        topic_id: str. ID of the topic.
        strict: bool. Whether to fail noisily if no topic with a given id
            exists in the datastore.

    Returns:
        TopicRights. The rights object associated with the given topic.

    Raises:
        EntityNotFoundError. The topic with ID topic_id was not
            found in the datastore.
    """

    model = topic_models.TopicRightsModel.get(topic_id, strict=strict)

    if model is None:
        return None

    return get_topic_rights_from_model(model)


def get_multi_topic_rights(topic_ids):
    """Returns the rights of all topics whose topic ids are passed in.

    Args:
        topic_ids: list(str). The IDs of topics for which rights are to be
            returned.

    Returns:
        list(TopicRights). The list of rights of all given topics present in
            the datastore.
    """
    topic_rights_models = topic_models.TopicRightsModel.get_multi(topic_ids)
    topic_rights = [
        get_topic_rights_from_model(rights) if rights else None
        for rights in topic_rights_models]
    return topic_rights


def get_topic_rights_with_user(user_id):
    """Retrieves the rights object for all topics assigned to given user.

    Args:
        user_id: str. ID of the user.

    Returns:
        list(TopicRights). The rights objects associated with the topics
            assigned to given user.
    """
    topic_rights_models = topic_models.TopicRightsModel.get_by_user(user_id)
    return [
        get_topic_rights_from_model(model) for model in topic_rights_models
        if model is not None]


def get_all_topic_rights():
    """Returns the rights object of all topics present in the datastore.

    Returns:
        dict. The dict of rights objects of all topics present in
            the datastore keyed by topic id.
    """
    topic_rights_models = topic_models.TopicRightsModel.get_all()
    topic_rights = {}
    for model in topic_rights_models:
        rights = get_topic_rights_from_model(model)
        topic_rights[rights.id] = rights
    return topic_rights


def filter_published_topic_ids(topic_ids):
    """Given list of topic IDs, returns the IDs of all topics that are published
    in that list.

    Args:
        topic_ids: list(str). The list of topic ids.

    Returns:
        list(str). The topic IDs in the passed in list corresponding to
            published topics.
    """
    topic_rights_models = topic_models.TopicRightsModel.get_multi(topic_ids)
    published_topic_ids = []
    for ind, model in enumerate(topic_rights_models):
        if model is None:
            continue
        rights = get_topic_rights_from_model(model)
        if rights.topic_is_published:
            published_topic_ids.append(topic_ids[ind])
    return published_topic_ids


def check_can_edit_topic(user, topic_rights):
    """Checks whether the user can edit the given topic.

    Args:
        user: UserActionsInfo. Object having user_id, role and actions for
            given user.
        topic_rights: TopicRights or None. Rights object for the given topic.

    Returns:
        bool. Whether the given user can edit the given topic.
    """
    if topic_rights is None:
        return False
    if role_services.ACTION_EDIT_ANY_TOPIC in user.actions:
        return True
    if role_services.ACTION_EDIT_OWNED_TOPIC not in user.actions:
        return False
    if topic_rights.is_manager(user.user_id):
        return True

    return False


def deassign_user_from_all_topics(committer, user_id):
    """Deassigns given user from all topics assigned to them.

    Args:
        committer: UserActionsInfo. UserActionsInfo object for the user
            who is performing the action.
        user_id: str. The ID of the user.

    Raises:
        Exception. The committer does not have rights to modify a role.
    """
    topic_rights_list = get_topic_rights_with_user(user_id)
    for topic_rights in topic_rights_list:
        topic_rights.manager_ids.remove(user_id)
        commit_cmds = [topic_domain.TopicRightsChange({
            'cmd': topic_domain.CMD_REMOVE_MANAGER_ROLE,
            'removed_user_id': user_id
        })]
        save_topic_rights(
            topic_rights, committer.user_id,
            'Removed all assigned topics from %s' % (user_id), commit_cmds)


def assign_role(committer, assignee, new_role, topic_id):
    """Assigns a new role to the user.

    Args:
        committer: UserActionsInfo. UserActionsInfo object for the user
            who is performing the action.
        assignee: UserActionsInfo. UserActionsInfo object for the user
            whose role is being changed.
        new_role: str. The name of the new role. Possible values are:
            ROLE_MANAGER
        topic_id: str. ID of the topic.

    Raises:
        Exception. The committer does not have rights to modify a role.
        Exception. The assignee is already a manager for the topic.
        Exception. The assignee doesn't have enough rights to become a manager.
        Exception. The role is invalid.
    """
    committer_id = committer.user_id
    topic_rights = get_topic_rights(topic_id)
    if (role_services.ACTION_MODIFY_ROLES_FOR_ANY_ACTIVITY not in
            committer.actions):
        logging.error(
            'User %s tried to allow user %s to be a %s of topic %s '
            'but was refused permission.' % (
                committer_id, assignee.user_id, new_role, topic_id))
        raise Exception(
            'UnauthorizedUserException: Could not assign new role.')

    assignee_username = user_services.get_username(assignee.user_id)
    if role_services.ACTION_EDIT_OWNED_TOPIC not in assignee.actions:
        raise Exception(
            'The assignee doesn\'t have enough rights to become a manager.')

    old_role = topic_domain.ROLE_NONE
    if topic_rights.is_manager(assignee.user_id):
        old_role = topic_domain.ROLE_MANAGER

    if new_role == topic_domain.ROLE_MANAGER:
        if topic_rights.is_manager(assignee.user_id):
            raise Exception('This user already is a manager for this topic')
        topic_rights.manager_ids.append(assignee.user_id)
    elif new_role == topic_domain.ROLE_NONE:
        if topic_rights.is_manager(assignee.user_id):
            topic_rights.manager_ids.remove(assignee.user_id)
        else:
            old_role = topic_domain.ROLE_NONE
    else:
        raise Exception('Invalid role: %s' % new_role)

    commit_message = 'Changed role of %s from %s to %s' % (
        assignee_username, old_role, new_role)
    commit_cmds = [topic_domain.TopicRightsChange({
        'cmd': topic_domain.CMD_CHANGE_ROLE,
        'assignee_id': assignee.user_id,
        'old_role': old_role,
        'new_role': new_role
    })]

    save_topic_rights(topic_rights, committer_id, commit_message, commit_cmds)<|MERGE_RESOLUTION|>--- conflicted
+++ resolved
@@ -823,29 +823,10 @@
         topic_summary: The topic summary object to be saved in the
             datastore.
     """
-<<<<<<< HEAD
-    topic_summary_model = topic_models.TopicSummaryModel(
-        id=topic_summary.id,
-        name=topic_summary.name,
-        description=topic_summary.description,
-        category=topic_summary.category,
-        canonical_name=topic_summary.canonical_name,
-        language_code=topic_summary.language_code,
-        version=topic_summary.version,
-        additional_story_count=topic_summary.additional_story_count,
-        canonical_story_count=topic_summary.canonical_story_count,
-        uncategorized_skill_count=topic_summary.uncategorized_skill_count,
-        subtopic_count=topic_summary.subtopic_count,
-        total_skill_count=topic_summary.total_skill_count,
-        topic_model_last_updated=topic_summary.topic_model_last_updated,
-        topic_model_created_on=topic_summary.topic_model_created_on
-    )
-
-    topic_summary_model.put()
-=======
     topic_summary_dict = {
         'name': topic_summary.name,
-        'description': topic_summary.description,
+        'description': topic_summary.description
+        'category': topic_summary.category,
         'canonical_name': topic_summary.canonical_name,
         'language_code': topic_summary.language_code,
         'version': topic_summary.version,
@@ -866,7 +847,6 @@
     else:
         topic_summary_dict['id'] = topic_summary.id
         topic_models.TopicSummaryModel(**topic_summary_dict).put()
->>>>>>> 0a2c03ca
 
 
 def get_topic_rights_from_model(topic_rights_model):
