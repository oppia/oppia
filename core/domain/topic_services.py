# coding: utf-8
#
# Copyright 2018 The Oppia Authors. All Rights Reserved.
#
# Licensed under the Apache License, Version 2.0 (the "License");
# you may not use this file except in compliance with the License.
# You may obtain a copy of the License at
#
#      http://www.apache.org/licenses/LICENSE-2.0
#
# Unless required by applicable law or agreed to in writing, software
# distributed under the License is distributed on an "AS-IS" BASIS,
# WITHOUT WARRANTIES OR CONDITIONS OF ANY KIND, either express or implied.
# See the License for the specific language governing permissions and
# limitations under the License.]

"""Commands for operations on topics, and related models."""

from __future__ import annotations

import collections
import logging

from core import feconf
from core import utils
from core.constants import constants
from core.domain import caching_services
from core.domain import change_domain
from core.domain import feedback_services
from core.domain import fs_services
from core.domain import opportunity_services
from core.domain import rights_domain
from core.domain import role_services
from core.domain import state_domain
from core.domain import story_domain
from core.domain import story_fetchers
from core.domain import story_services
from core.domain import subtopic_page_domain
from core.domain import subtopic_page_services
from core.domain import suggestion_services
from core.domain import topic_domain
from core.domain import topic_fetchers
from core.domain import user_domain
from core.domain import user_services
from core.platform import models

<<<<<<< HEAD
from typing import Optional, cast
=======
from typing import Dict, List, Optional, Sequence, Tuple

MYPY = False
if MYPY: # pragma: no cover
    from mypy_imports import topic_models
>>>>>>> dc571464

(topic_models,) = models.Registry.import_models([models.NAMES.topic])


def _create_topic(
    committer_id: str,
    topic: topic_domain.Topic,
    commit_message: str,
    commit_cmds: List[topic_domain.TopicChange]
) -> None:
    """Creates a new topic, and ensures that rights for a new topic
    are saved first.

    Args:
        committer_id: str. ID of the committer.
        topic: Topic. Topic domain object.
        commit_message: str. A description of changes made to the topic.
        commit_cmds: list(TopicChange). A list of TopicChange objects that
            represent change commands made to the given topic.
    """
    topic.validate()
    if does_topic_with_name_exist(topic.name):
        raise utils.ValidationError(
            'Topic with name \'%s\' already exists' % topic.name)
    if does_topic_with_url_fragment_exist(topic.url_fragment):
        raise utils.ValidationError(
            'Topic with URL Fragment \'%s\' already exists'
            % topic.url_fragment)
    create_new_topic_rights(topic.id, committer_id)
    model = topic_models.TopicModel(
        id=topic.id,
        name=topic.name,
        abbreviated_name=topic.abbreviated_name,
        url_fragment=topic.url_fragment,
        thumbnail_bg_color=topic.thumbnail_bg_color,
        thumbnail_filename=topic.thumbnail_filename,
        thumbnail_size_in_bytes=topic.thumbnail_size_in_bytes,
        canonical_name=topic.canonical_name,
        description=topic.description,
        language_code=topic.language_code,
        canonical_story_references=[
            reference.to_dict()
            for reference in topic.canonical_story_references],
        additional_story_references=[
            reference.to_dict()
            for reference in topic.additional_story_references],
        uncategorized_skill_ids=topic.uncategorized_skill_ids,
        subtopic_schema_version=topic.subtopic_schema_version,
        story_reference_schema_version=topic.story_reference_schema_version,
        next_subtopic_id=topic.next_subtopic_id,
        subtopics=[subtopic.to_dict() for subtopic in topic.subtopics],
        meta_tag_content=topic.meta_tag_content,
        practice_tab_is_displayed=topic.practice_tab_is_displayed,
        page_title_fragment_for_web=topic.page_title_fragment_for_web,
        skill_ids_for_diagnostic_test=topic.skill_ids_for_diagnostic_test
    )
    commit_cmd_dicts = [commit_cmd.to_dict() for commit_cmd in commit_cmds]
    model.commit(committer_id, commit_message, commit_cmd_dicts)
    topic.version += 1
    generate_topic_summary(topic.id)


def does_topic_with_name_exist(topic_name: str) -> bool:
    """Checks if the topic with provided name exists.

    Args:
        topic_name: str. The topic name.

    Returns:
        bool. Whether the the topic name exists.

    Raises:
        Exception. Topic name is not a string.
    """
    if not isinstance(topic_name, str):
        raise utils.ValidationError('Name should be a string.')
    existing_topic = topic_fetchers.get_topic_by_name(topic_name)
    return existing_topic is not None


def does_topic_with_url_fragment_exist(url_fragment: str) -> bool:
    """Checks if topic with provided url fragment exists.

    Args:
        url_fragment: str. The url fragment for the topic.

    Returns:
        bool. Whether the the url fragment for the topic exists.

    Raises:
        Exception. Topic URL fragment is not a string.
    """
    if not isinstance(url_fragment, str):
        raise utils.ValidationError('Topic URL fragment should be a string.')
    existing_topic = (
        topic_fetchers.get_topic_by_url_fragment(url_fragment))
    return existing_topic is not None


def save_new_topic(committer_id: str, topic: topic_domain.Topic) -> None:
    """Saves a new topic.

    Args:
        committer_id: str. ID of the committer.
        topic: Topic. Topic to be saved.
    """
    commit_message = (
        'New topic created with name \'%s\'.' % topic.name)
    _create_topic(
        committer_id, topic, commit_message, [topic_domain.TopicChange({
            'cmd': topic_domain.CMD_CREATE_NEW,
            'name': topic.name
        })])


def apply_change_list(
    topic_id: str, change_list: Sequence[change_domain.BaseChange]
) -> Tuple[
    topic_domain.Topic,
    Dict[str, subtopic_page_domain.SubtopicPage],
    List[int],
    List[int],
    Dict[str, List[subtopic_page_domain.SubtopicPageChange]]
]:
    """Applies a changelist to a topic and returns the result. The incoming
    changelist should not have simultaneuous creations and deletion of
    subtopics.

    Args:
        topic_id: str. ID of the given topic.
        change_list: list(TopicChange). A change list to be applied to the given
            topic.

    Raises:
        Exception. The incoming changelist had simultaneous creation and
            deletion of subtopics.

    Returns:
        tuple(Topic, dict, list(int), list(int), list(SubtopicPageChange)). The
        modified topic object, the modified subtopic pages dict keyed
        by subtopic page id containing the updated domain objects of
        each subtopic page, a list of ids of the deleted subtopics,
        a list of ids of the newly created subtopics and a list of changes
        applied to modified subtopic pages.
    """
    topic = topic_fetchers.get_topic_by_id(topic_id)
    newly_created_subtopic_ids: List[int] = []
    existing_subtopic_page_ids_to_be_modified: List[int] = []
    deleted_subtopic_ids: List[int] = []
    modified_subtopic_pages_list: List[
        Optional[subtopic_page_domain.SubtopicPage]
    ] = []
    modified_subtopic_pages: Dict[str, subtopic_page_domain.SubtopicPage] = {}
    modified_subtopic_change_cmds: Dict[
        str, List[subtopic_page_domain.SubtopicPageChange]
    ] = collections.defaultdict(list)

    for change in change_list:
        if (change.cmd ==
                subtopic_page_domain.CMD_UPDATE_SUBTOPIC_PAGE_PROPERTY):
<<<<<<< HEAD
            # Here we use cast because we are narrowing down the type from
            # TopicChange to a specific change command.
            update_subtopic_page_property_cmd = cast(
                subtopic_page_domain.UpdateSubtopicPagePropertyCmd,
                change
            )
            if (
                update_subtopic_page_property_cmd.subtopic_id <
                topic.next_subtopic_id
            ):
=======
            # Ruling out the possibility of any other type for mypy
            # type checking.
            assert isinstance(change.subtopic_id, int)
            if change.subtopic_id < topic.next_subtopic_id:
>>>>>>> dc571464
                existing_subtopic_page_ids_to_be_modified.append(
                    update_subtopic_page_property_cmd.subtopic_id)
                subtopic_page_id = (
                    subtopic_page_domain.SubtopicPage.get_subtopic_page_id(
                        topic_id, update_subtopic_page_property_cmd.subtopic_id
                    )
                )
                modified_subtopic_change_cmds[subtopic_page_id].append(
                    update_subtopic_page_property_cmd)
    modified_subtopic_pages_list = (
        subtopic_page_services.get_subtopic_pages_with_ids(
            topic_id, existing_subtopic_page_ids_to_be_modified))
    for subtopic_page in modified_subtopic_pages_list:
        # Ruling out the possibility of None for mypy type checking.
        assert subtopic_page is not None
        modified_subtopic_pages[subtopic_page.id] = subtopic_page

    try:
        for change in change_list:
            if change.cmd == topic_domain.CMD_ADD_SUBTOPIC:
<<<<<<< HEAD
                # Here we use cast because we are narrowing down the type from
                # TopicChange to a specific change command.
                add_subtopic_cmd = cast(
                    topic_domain.AddSubtopicCmd, change
                )
=======
                # Ruling out the possibility of any other type for mypy
                # type checking.
                assert isinstance(change.subtopic_id, int)
>>>>>>> dc571464
                topic.add_subtopic(
                    add_subtopic_cmd.subtopic_id,
                    add_subtopic_cmd.title,
                    add_subtopic_cmd.url_fragment
                )
                subtopic_page_id = (
                    subtopic_page_domain.SubtopicPage.get_subtopic_page_id(
                        topic_id, add_subtopic_cmd.subtopic_id))
                modified_subtopic_pages[subtopic_page_id] = (
                    subtopic_page_domain.SubtopicPage.create_default_subtopic_page( # pylint: disable=line-too-long
                        add_subtopic_cmd.subtopic_id, topic_id)
                )
                modified_subtopic_change_cmds[subtopic_page_id].append(
                    subtopic_page_domain.SubtopicPageChange({
                        'cmd': 'create_new',
                        'topic_id': topic_id,
                        'subtopic_id': add_subtopic_cmd.subtopic_id
                    }))
                newly_created_subtopic_ids.append(add_subtopic_cmd.subtopic_id)
            elif change.cmd == topic_domain.CMD_DELETE_SUBTOPIC:
<<<<<<< HEAD
                # Here we use cast because we are narrowing down the type from
                # TopicChange to a specific change command.
                delete_subtopic_cmd = cast(
                    topic_domain.DeleteSubtopicCmd, change
                )
                topic.delete_subtopic(delete_subtopic_cmd.subtopic_id)
                if (
                    delete_subtopic_cmd.subtopic_id in
                    newly_created_subtopic_ids
                ):
=======
                # Ruling out the possibility of any other type for mypy
                # type checking.
                assert isinstance(change.subtopic_id, int)
                topic.delete_subtopic(change.subtopic_id)
                if change.subtopic_id in newly_created_subtopic_ids:
>>>>>>> dc571464
                    raise Exception(
                        'The incoming changelist had simultaneous'
                        ' creation and deletion of subtopics.')
                deleted_subtopic_ids.append(delete_subtopic_cmd.subtopic_id)
            elif change.cmd == topic_domain.CMD_ADD_CANONICAL_STORY:
                # Here we use cast because we are narrowing down the type from
                # TopicChange to a specific change command.
                add_canonical_story_cmd = cast(
                    topic_domain.AddCanonicalStoryCmd, change
                )
                topic.add_canonical_story(add_canonical_story_cmd.story_id)
            elif change.cmd == topic_domain.CMD_DELETE_CANONICAL_STORY:
                # Here we use cast because we are narrowing down the type from
                # TopicChange to a specific change command.
                delete_canonical_story_cmd = cast(
                    topic_domain.DeleteCanonicalStoryCmd, change
                )
                topic.delete_canonical_story(
                    delete_canonical_story_cmd.story_id
                )
            elif change.cmd == topic_domain.CMD_REARRANGE_CANONICAL_STORY:
<<<<<<< HEAD
                # Here we use cast because we are narrowing down the type from
                # TopicChange to a specific change command.
                rearrange_canonical_story_cmd = cast(
                    topic_domain.RearrangeCanonicalStoryCmd, change
                )
=======
                # Ruling out the possibility of any other type for mypy
                # type checking.
                assert isinstance(change.from_index, int)
                assert isinstance(change.to_index, int)
>>>>>>> dc571464
                topic.rearrange_canonical_story(
                    rearrange_canonical_story_cmd.from_index,
                    rearrange_canonical_story_cmd.to_index
                )
            elif change.cmd == topic_domain.CMD_ADD_ADDITIONAL_STORY:
                # Here we use cast because we are narrowing down the type from
                # TopicChange to a specific change command.
                add_additional_story_cmd = cast(
                    topic_domain.AddAdditionalStoryCmd, change
                )
                topic.add_additional_story(add_additional_story_cmd.story_id)
            elif change.cmd == topic_domain.CMD_DELETE_ADDITIONAL_STORY:
                # Here we use cast because we are narrowing down the type from
                # TopicChange to a specific change command.
                delete_additional_story_cmd = cast(
                    topic_domain.DeleteAdditionalStoryCmd, change
                )
                topic.delete_additional_story(
                    delete_additional_story_cmd.story_id
                )
            elif change.cmd == topic_domain.CMD_ADD_UNCATEGORIZED_SKILL_ID:
                # Here we use cast because we are narrowing down the type from
                # TopicChange to a specific change command.
                add_uncategorized_skill_id_cmd = cast(
                    topic_domain.AddUncategorizedSkillIdCmd,
                    change
                )
                topic.add_uncategorized_skill_id(
                    add_uncategorized_skill_id_cmd.new_uncategorized_skill_id
                )
            elif change.cmd == topic_domain.CMD_REMOVE_UNCATEGORIZED_SKILL_ID:
                # Here we use cast because we are narrowing down the type from
                # TopicChange to a specific change command.
                remove_uncategorized_skill_id_cmd = cast(
                    topic_domain.RemoveUncategorizedSkillIdCmd,
                    change
                )
                topic.remove_uncategorized_skill_id(
                    remove_uncategorized_skill_id_cmd.uncategorized_skill_id
                )
            elif change.cmd == topic_domain.CMD_MOVE_SKILL_ID_TO_SUBTOPIC:
<<<<<<< HEAD
                # Here we use cast because we are narrowing down the type from
                # TopicChange to a specific change command.
                move_skill_id_to_subtopic_cmd = cast(
                    topic_domain.MoveSkillIdToSubtopicCmd,
                    change
                )
=======
                # Ruling out the possibility of any other type for mypy
                # type checking.
                if change.old_subtopic_id is not None:
                    assert isinstance(change.old_subtopic_id, int)
>>>>>>> dc571464
                topic.move_skill_id_to_subtopic(
                    move_skill_id_to_subtopic_cmd.old_subtopic_id,
                    move_skill_id_to_subtopic_cmd.new_subtopic_id,
                    move_skill_id_to_subtopic_cmd.skill_id
                )
            elif change.cmd == topic_domain.CMD_REARRANGE_SKILL_IN_SUBTOPIC:
<<<<<<< HEAD
                # Here we use cast because we are narrowing down the type from
                # TopicChange to a specific change command.
                rearrange_skill_in_subtopic_cmd = cast(
                    topic_domain.RearrangeSkillInSubtopicCmd, change
                )
=======
                # Ruling out the possibility of any other type for mypy
                # type checking.
                assert isinstance(change.subtopic_id, int)
                assert isinstance(change.from_index, int)
                assert isinstance(change.to_index, int)
>>>>>>> dc571464
                topic.rearrange_skill_in_subtopic(
                    rearrange_skill_in_subtopic_cmd.subtopic_id,
                    rearrange_skill_in_subtopic_cmd.from_index,
                    rearrange_skill_in_subtopic_cmd.to_index
                )
            elif change.cmd == topic_domain.CMD_REARRANGE_SUBTOPIC:
<<<<<<< HEAD
                # Here we use cast because we are narrowing down the type from
                # TopicChange to a specific change command.
                rearrange_subtopic_cmd = cast(
                    topic_domain.RearrangeSubtopicCmd, change
                )
                topic.rearrange_subtopic(
                    rearrange_subtopic_cmd.from_index,
                    rearrange_subtopic_cmd.to_index
                )
            elif change.cmd == topic_domain.CMD_REMOVE_SKILL_ID_FROM_SUBTOPIC:
                # Here we use cast because we are narrowing down the type from
                # TopicChange to a specific change command.
                remove_skill_id_from_subtopic_cmd = cast(
                    topic_domain.RemoveSkillIdFromSubtopicCmd, change
                )
=======
                # Ruling out the possibility of any other type for mypy
                # type checking.
                assert isinstance(change.from_index, int)
                assert isinstance(change.to_index, int)
                topic.rearrange_subtopic(change.from_index, change.to_index)
            elif change.cmd == topic_domain.CMD_REMOVE_SKILL_ID_FROM_SUBTOPIC:
                # Ruling out the possibility of any other type for mypy
                # type checking.
                assert isinstance(change.subtopic_id, int)
>>>>>>> dc571464
                topic.remove_skill_id_from_subtopic(
                    remove_skill_id_from_subtopic_cmd.subtopic_id,
                    remove_skill_id_from_subtopic_cmd.skill_id
                )
            elif change.cmd == topic_domain.CMD_UPDATE_TOPIC_PROPERTY:
                if (change.property_name ==
                        topic_domain.TOPIC_PROPERTY_NAME):
                    # Here we use cast because this 'if' condition forces
                    # change to have type UpdateTopicPropertyNameCmd.
                    update_topic_name_cmd = cast(
                        topic_domain.UpdateTopicPropertyNameCmd,
                        change
                    )
                    topic.update_name(update_topic_name_cmd.new_value)
                elif (change.property_name ==
                      topic_domain.TOPIC_PROPERTY_ABBREVIATED_NAME):
                    # Here we use cast because this 'elif' condition forces
                    # change to have type UpdateTopicPropertyAbbreviatedNameCmd.
                    update_abbreviated_name_cmd = cast(
                        topic_domain.UpdateTopicPropertyAbbreviatedNameCmd,
                        change
                    )
                    topic.update_abbreviated_name(
                        update_abbreviated_name_cmd.new_value
                    )
                elif (change.property_name ==
                      topic_domain.TOPIC_PROPERTY_URL_FRAGMENT):
                    # Here we use cast because this 'elif' condition forces
                    # change to have type UpdateTopicPropertyUrlFragmentCmd.
                    update_url_fragment_cmd = cast(
                        topic_domain.UpdateTopicPropertyUrlFragmentCmd,
                        change
                    )
                    topic.update_url_fragment(update_url_fragment_cmd.new_value)
                elif (change.property_name ==
                      topic_domain.TOPIC_PROPERTY_DESCRIPTION):
                    # Here we use cast because this 'elif' condition forces
                    # change to have type UpdateTopicPropertyDescriptionCmd.
                    update_topic_description_cmd = cast(
                        topic_domain.UpdateTopicPropertyDescriptionCmd,
                        change
                    )
                    topic.update_description(
                        update_topic_description_cmd.new_value
                    )
                elif (change.property_name ==
                      topic_domain.TOPIC_PROPERTY_LANGUAGE_CODE):
                    # Here we use cast because this 'elif' condition forces
                    # change to have type UpdateTopicPropertyLanguageCodeCmd.
                    update_topic_language_code_cmd = cast(
                        topic_domain.UpdateTopicPropertyLanguageCodeCmd,
                        change
                    )
                    topic.update_language_code(
                        update_topic_language_code_cmd.new_value
                    )
                elif (change.property_name ==
                      topic_domain.TOPIC_PROPERTY_THUMBNAIL_FILENAME):
                    # Here we use cast because this 'elif'
                    # condition forces change to have type
                    # UpdateTopicPropertyThumbnailFilenameCmd.
                    update_topic_thumbnail_filename_cmd = cast(
                        topic_domain.UpdateTopicPropertyThumbnailFilenameCmd,
                        change
                    )
                    update_thumbnail_filename(
                        topic, update_topic_thumbnail_filename_cmd.new_value
                    )
                elif (change.property_name ==
                      topic_domain.TOPIC_PROPERTY_THUMBNAIL_BG_COLOR):
                    # Here we use cast because this 'elif'
                    # condition forces change to have type
                    # UpdateTopicPropertyThumbnailBGColorCmd.
                    update_topic_thumbnail_bg_color_cmd = cast(
                        topic_domain.UpdateTopicPropertyThumbnailBGColorCmd,
                        change
                    )
                    topic.update_thumbnail_bg_color(
                        update_topic_thumbnail_bg_color_cmd.new_value
                    )
                elif (change.property_name ==
                      topic_domain.TOPIC_PROPERTY_META_TAG_CONTENT):
                    # Here we use cast because this 'elif'
                    # condition forces change to have type
                    # UpdateTopicPropertyMetaTagContentCmd.
                    update_topic_meta_tag_content_cmd = cast(
                        topic_domain.UpdateTopicPropertyMetaTagContentCmd,
                        change
                    )
                    topic.update_meta_tag_content(
                        update_topic_meta_tag_content_cmd.new_value
                    )
                elif (change.property_name ==
                      topic_domain.TOPIC_PROPERTY_PRACTICE_TAB_IS_DISPLAYED):
<<<<<<< HEAD
                    # Here we use cast because this 'elif'
                    # condition forces change to have type
                    # UpdateTopicPropertyPracticeTabIsDisplayedCmd.
                    update_practice_tab_is_displayed_cmd = cast(
                        topic_domain.UpdateTopicPropertyPracticeTabIsDisplayedCmd,  # pylint: disable=line-too-long
                        change
                    )
                    topic.update_practice_tab_is_displayed(
                        update_practice_tab_is_displayed_cmd.new_value
                    )
=======
                    # Ruling out the possibility of any other type for mypy
                    # type checking.
                    assert isinstance(change.new_value, bool)
                    topic.update_practice_tab_is_displayed(change.new_value)
>>>>>>> dc571464
                elif (change.property_name ==
                      topic_domain.TOPIC_PROPERTY_PAGE_TITLE_FRAGMENT_FOR_WEB):
                    # Here we use cast because this 'elif'
                    # condition forces change to have type
                    # UpdateTopicPropertyTitleFragmentForWebCmd.
                    update_title_fragment_for_web_cmd = cast(
                        topic_domain.UpdateTopicPropertyTitleFragmentForWebCmd,
                        change
                    )
                    topic.update_page_title_fragment_for_web(
                        update_title_fragment_for_web_cmd.new_value
                    )
                elif (change.property_name ==
                      topic_domain
                      .TOPIC_PROPERTY_SKILL_IDS_FOR_DIAGNOSTIC_TEST):
<<<<<<< HEAD
                    # Here we use cast because this 'elif'
                    # condition forces change to have type
                    # UpdateTopicPropertySkillIdsForDiagnosticTestCmd.
                    update_skill_ids_for_diagnostic_test_cmd = cast(
                        topic_domain.UpdateTopicPropertySkillIdsForDiagnosticTestCmd,  # pylint: disable=line-too-long
                        change
                    )
                    topic.update_skill_ids_for_diagnostic_test(
                        update_skill_ids_for_diagnostic_test_cmd.new_value
                    )
=======
                    # Ruling out the possibility of any other type for mypy
                    # type checking.
                    assert isinstance(change.new_value, list)
                    topic.update_skill_ids_for_diagnostic_test(change.new_value)
>>>>>>> dc571464
            elif (change.cmd ==
                  subtopic_page_domain.CMD_UPDATE_SUBTOPIC_PAGE_PROPERTY):
                # Ruling out the possibility of any other type for mypy
                # type checking.
                assert isinstance(change.subtopic_id, int)
                subtopic_page_id = (
                    subtopic_page_domain.SubtopicPage.get_subtopic_page_id(
                        topic_id, change.subtopic_id))
                if ((modified_subtopic_pages[subtopic_page_id] is None) or
                        (change.subtopic_id in deleted_subtopic_ids)):
                    raise Exception(
                        'The subtopic with id %s doesn\'t exist' % (
                            change.subtopic_id))

                if (change.property_name ==
                        subtopic_page_domain.
                        SUBTOPIC_PAGE_PROPERTY_PAGE_CONTENTS_HTML):
<<<<<<< HEAD
                    # Here we use cast because this 'if'
                    # condition forces change to have type
                    # UpdateSubtopicPagePropertyPageContentsHtmlCmd.
                    update_subtopic_page_contents_html_cmd = cast(
                        subtopic_page_domain.UpdateSubtopicPagePropertyPageContentsHtmlCmd,  # pylint: disable=line-too-long
                        change
                    )
=======
                    # Ruling out the possibility of any other type for mypy
                    # type checking.
                    assert isinstance(change.new_value, dict)
>>>>>>> dc571464
                    page_contents = state_domain.SubtitledHtml.from_dict(
                        update_subtopic_page_contents_html_cmd.new_value)
                    page_contents.validate()
                    modified_subtopic_pages[
                        subtopic_page_id].update_page_contents_html(
                            page_contents)

                elif (change.property_name ==
                      subtopic_page_domain.
                      SUBTOPIC_PAGE_PROPERTY_PAGE_CONTENTS_AUDIO):
<<<<<<< HEAD
                    # Here we use cast because this 'elif'
                    # condition forces change to have type
                    # UpdateSubtopicPagePropertyPageContentsAudioCmd.
                    update_subtopic_page_contents_audio_cmd = cast(
                        subtopic_page_domain.UpdateSubtopicPagePropertyPageContentsAudioCmd,  # pylint: disable=line-too-long
                        change
                    )
=======
                    # Ruling out the possibility of any other type for mypy
                    # type checking.
                    assert isinstance(change.new_value, dict)
>>>>>>> dc571464
                    modified_subtopic_pages[
                        subtopic_page_id].update_page_contents_audio(
                            state_domain.RecordedVoiceovers.from_dict(
                               update_subtopic_page_contents_audio_cmd.new_value
                            )
                        )
            elif change.cmd == topic_domain.CMD_UPDATE_SUBTOPIC_PROPERTY:
<<<<<<< HEAD
                # Here we use cast because we are narrowing down the type from
                # TopicChange to a specific change command.
                update_subtopic_property_cmd = cast(
                    topic_domain.UpdateSubtopicPropertyCmd,
                    change
                )
                if (update_subtopic_property_cmd.property_name ==
=======
                # Ruling out the possibility of any other type for mypy
                # type checking.
                assert isinstance(change.subtopic_id, int)
                if (change.property_name ==
>>>>>>> dc571464
                        topic_domain.SUBTOPIC_PROPERTY_TITLE):
                    topic.update_subtopic_title(
                        update_subtopic_property_cmd.subtopic_id,
                        update_subtopic_property_cmd.new_value
                    )
                if (update_subtopic_property_cmd.property_name ==
                        topic_domain.SUBTOPIC_PROPERTY_THUMBNAIL_FILENAME):
                    update_subtopic_thumbnail_filename(
                        topic, update_subtopic_property_cmd.subtopic_id,
                        update_subtopic_property_cmd.new_value
                    )
                if (update_subtopic_property_cmd.property_name ==
                        topic_domain.SUBTOPIC_PROPERTY_THUMBNAIL_BG_COLOR):
                    topic.update_subtopic_thumbnail_bg_color(
                        update_subtopic_property_cmd.subtopic_id,
                        update_subtopic_property_cmd.new_value
                    )
                if (update_subtopic_property_cmd.property_name ==
                        topic_domain.SUBTOPIC_PROPERTY_URL_FRAGMENT):
                    topic.update_subtopic_url_fragment(
                        update_subtopic_property_cmd.subtopic_id,
                        update_subtopic_property_cmd.new_value
                    )

            elif (
                    change.cmd ==
                    topic_domain.CMD_MIGRATE_SUBTOPIC_SCHEMA_TO_LATEST_VERSION):
                # Loading the topic model from the datastore into a
                # Topic domain object automatically converts it to use the
                # latest schema version. As a result, simply resaving the
                # topic is sufficient to apply the schema migration.
                continue
        return (
            topic, modified_subtopic_pages, deleted_subtopic_ids,
            newly_created_subtopic_ids, modified_subtopic_change_cmds)

    except Exception as e:
        logging.error(
            '%s %s %s %s' % (
                e.__class__.__name__, e, topic_id, change_list)
        )
        raise e


def _save_topic(
    committer_id: str,
    topic: topic_domain.Topic,
    commit_message: Optional[str],
    change_list: Sequence[change_domain.BaseChange]
) -> None:
    """Validates a topic and commits it to persistent storage. If
    successful, increments the version number of the incoming topic domain
    object by 1.

    Args:
        committer_id: str. ID of the given committer.
        topic: Topic. The topic domain object to be saved.
        commit_message: str|None. The commit description message, for
            unpublished topics, it may be equal to None.
        change_list: list(TopicChange). List of changes applied to a topic.

    Raises:
        Exception. Received invalid change list.
        Exception. The topic model and the incoming topic domain
            object have different version numbers.
    """
    if not change_list:
        raise Exception(
            'Unexpected error: received an invalid change list when trying to '
            'save topic %s: %s' % (topic.id, change_list))
    topic_rights = topic_fetchers.get_topic_rights(topic.id, strict=True)
    topic.validate(strict=topic_rights.topic_is_published)

    topic_model = topic_models.TopicModel.get(topic.id, strict=True)

    # Topic model cannot be None as topic is passed as parameter here and that
    # is only possible if a topic model with that topic id exists. Also this is
    # a private function and so it cannot be called independently with any
    # topic object.
    if topic.version > topic_model.version:
        raise Exception(
            'Unexpected error: trying to update version %s of topic '
            'from version %s. Please reload the page and try again.'
            % (topic_model.version, topic.version))
    if topic.version < topic_model.version:
        raise Exception(
            'Trying to update version %s of topic from version %s, '
            'which is too old. Please reload the page and try again.'
            % (topic_model.version, topic.version))

    topic_model.description = topic.description
    topic_model.name = topic.name
    topic_model.canonical_name = topic.canonical_name
    topic_model.abbreviated_name = topic.abbreviated_name
    topic_model.url_fragment = topic.url_fragment
    topic_model.thumbnail_bg_color = topic.thumbnail_bg_color
    topic_model.thumbnail_filename = topic.thumbnail_filename
    topic_model.thumbnail_size_in_bytes = topic.thumbnail_size_in_bytes
    topic_model.canonical_story_references = [
        reference.to_dict() for reference in topic.canonical_story_references
    ]
    topic_model.additional_story_references = [
        reference.to_dict() for reference in topic.additional_story_references
    ]
    topic_model.uncategorized_skill_ids = topic.uncategorized_skill_ids
    topic_model.subtopics = [subtopic.to_dict() for subtopic in topic.subtopics]
    topic_model.subtopic_schema_version = topic.subtopic_schema_version
    topic_model.story_reference_schema_version = (
        topic.story_reference_schema_version)
    topic_model.next_subtopic_id = topic.next_subtopic_id
    topic_model.language_code = topic.language_code
    topic_model.meta_tag_content = topic.meta_tag_content
    topic_model.practice_tab_is_displayed = topic.practice_tab_is_displayed
    topic_model.page_title_fragment_for_web = topic.page_title_fragment_for_web
    topic_model.skill_ids_for_diagnostic_test = (
        topic.skill_ids_for_diagnostic_test)
    change_dicts = [change.to_dict() for change in change_list]
    topic_model.commit(committer_id, commit_message, change_dicts)
    caching_services.delete_multi(
        caching_services.CACHE_NAMESPACE_TOPIC, None, [topic.id])
    topic.version += 1


def update_topic_and_subtopic_pages(
    committer_id: str,
    topic_id: str,
    change_list: Sequence[change_domain.BaseChange],
    commit_message: Optional[str]
) -> None:
    """Updates a topic and its subtopic pages. Commits changes.

    Args:
        committer_id: str. The id of the user who is performing the update
            action.
        topic_id: str. The topic id.
        change_list: list(TopicChange and SubtopicPageChange). These changes are
            applied in sequence to produce the resulting topic.
        commit_message: str or None. A description of changes made to the
            topic.

    Raises:
        ValueError. Current user does not have enough rights to edit a topic.
    """
    topic_rights = topic_fetchers.get_topic_rights(topic_id, strict=True)
    if topic_rights.topic_is_published and not commit_message:
        raise ValueError(
            'Expected a commit message, received none.')

    old_topic = topic_fetchers.get_topic_by_id(topic_id)
    (
        updated_topic, updated_subtopic_pages_dict,
        deleted_subtopic_ids, newly_created_subtopic_ids,
        updated_subtopic_pages_change_cmds_dict
    ) = apply_change_list(topic_id, change_list)

    if (
            old_topic.url_fragment != updated_topic.url_fragment and
            does_topic_with_url_fragment_exist(updated_topic.url_fragment)):
        raise utils.ValidationError(
            'Topic with URL Fragment \'%s\' already exists'
            % updated_topic.url_fragment)
    if (
            old_topic.name != updated_topic.name and
            does_topic_with_name_exist(updated_topic.name)):
        raise utils.ValidationError(
            'Topic with name \'%s\' already exists' % updated_topic.name)

    _save_topic(
        committer_id, updated_topic, commit_message, change_list
    )
    # The following loop deletes those subtopic pages that are already in the
    # datastore, which are supposed to be deleted in the current changelist.
    for subtopic_id in deleted_subtopic_ids:
        if subtopic_id not in newly_created_subtopic_ids:
            subtopic_page_services.delete_subtopic_page(
                committer_id, topic_id, subtopic_id)

    for subtopic_page_id, subtopic_page in updated_subtopic_pages_dict.items():
        subtopic_page_change_list = updated_subtopic_pages_change_cmds_dict[
            subtopic_page_id]
        subtopic_id = subtopic_page.get_subtopic_id_from_subtopic_page_id()
        # The following condition prevents the creation of subtopic pages that
        # were deleted above.
        if subtopic_id not in deleted_subtopic_ids:
            subtopic_page_services.save_subtopic_page(
                committer_id, subtopic_page, commit_message,
                subtopic_page_change_list)
    generate_topic_summary(topic_id)

    if old_topic.name != updated_topic.name:
        opportunity_services.update_opportunities_with_new_topic_name(
            updated_topic.id, updated_topic.name)


def delete_uncategorized_skill(
    user_id: str,
    topic_id: str,
    uncategorized_skill_id: str
) -> None:
    """Removes skill with given id from the topic.

    Args:
        user_id: str. The id of the user who is performing the action.
        topic_id: str. The id of the topic from which to remove the skill.
        uncategorized_skill_id: str. The uncategorized skill to remove from the
            topic.
    """
    change_list = [topic_domain.TopicChange({
        'cmd': 'remove_uncategorized_skill_id',
        'uncategorized_skill_id': uncategorized_skill_id
    })]
    update_topic_and_subtopic_pages(
        user_id, topic_id, change_list,
        'Removed %s from uncategorized skill ids' % uncategorized_skill_id)


def add_uncategorized_skill(
    user_id: str,
    topic_id: str,
    uncategorized_skill_id: str
) -> None:
    """Adds a skill with given id to the topic.

    Args:
        user_id: str. The id of the user who is performing the action.
        topic_id: str. The id of the topic to which the skill is to be added.
        uncategorized_skill_id: str. The id of the uncategorized skill to add
            to the topic.
    """
    change_list = [topic_domain.TopicChange({
        'cmd': 'add_uncategorized_skill_id',
        'new_uncategorized_skill_id': uncategorized_skill_id
    })]
    update_topic_and_subtopic_pages(
        user_id, topic_id, change_list,
        'Added %s to uncategorized skill ids' % uncategorized_skill_id)


def publish_story(
    topic_id: str,
    story_id: str,
    committer_id: str
) -> None:
    """Marks the given story as published.

    Args:
        topic_id: str. The id of the topic.
        story_id: str. The id of the given story.
        committer_id: str. ID of the committer.

    Raises:
        Exception. The given story does not exist.
        Exception. The story is already published.
        Exception. The user does not have enough rights to publish the story.
    """
    def _are_nodes_valid_for_publishing(
        story_nodes: List[story_domain.StoryNode]
    ) -> None:
        """Validates the story nodes before publishing.

        Args:
            story_nodes: list(dict(str, *)). The list of story nodes dicts.

        Raises:
            Exception. The story node doesn't contain any exploration id or the
                exploration id is invalid or isn't published yet.
        """
        exploration_id_list = []
        for node in story_nodes:
            if not node.exploration_id:
                raise Exception(
                    'Story node with id %s does not contain an '
                    'exploration id.' % node.id)
            exploration_id_list.append(node.exploration_id)
        story_services.validate_explorations_for_story(
            exploration_id_list, True)

    topic = topic_fetchers.get_topic_by_id(topic_id, strict=True)
    user = user_services.get_user_actions_info(committer_id)
    if role_services.ACTION_CHANGE_STORY_STATUS not in user.actions:
        raise Exception(
            'The user does not have enough rights to publish the story.')

    story = story_fetchers.get_story_by_id(story_id, strict=False)
    if story is None:
        raise Exception('A story with the given ID doesn\'t exist')
    for node in story.story_contents.nodes:
        if node.id == story.story_contents.initial_node_id:
            _are_nodes_valid_for_publishing([node])

    topic.publish_story(story_id)
    change_list = [topic_domain.TopicChange({
        'cmd': topic_domain.CMD_PUBLISH_STORY,
        'story_id': story_id
    })]
    _save_topic(
        committer_id, topic, 'Published story with id %s' % story_id,
        change_list)
    generate_topic_summary(topic.id)
    # Create exploration opportunities corresponding to the story and linked
    # explorations.
    linked_exp_ids = story.story_contents.get_all_linked_exp_ids()
    opportunity_services.add_new_exploration_opportunities(
        story_id, linked_exp_ids)


def unpublish_story(
    topic_id: str, story_id: str, committer_id: str
) -> None:
    """Marks the given story as unpublished.

    Args:
        topic_id: str. The id of the topic.
        story_id: str. The id of the given story.
        committer_id: str. ID of the committer.

    Raises:
        Exception. The given story does not exist.
        Exception. The story is already unpublished.
        Exception. The user does not have enough rights to unpublish the story.
    """
    user = user_services.get_user_actions_info(committer_id)
    if role_services.ACTION_CHANGE_STORY_STATUS not in user.actions:
        raise Exception(
            'The user does not have enough rights to unpublish the story.')
    topic = topic_fetchers.get_topic_by_id(topic_id, strict=False)
    if topic is None:
        raise Exception('A topic with the given ID doesn\'t exist')
    story = story_fetchers.get_story_by_id(story_id, strict=False)
    if story is None:
        raise Exception('A story with the given ID doesn\'t exist')
    topic.unpublish_story(story_id)
    change_list = [topic_domain.TopicChange({
        'cmd': topic_domain.CMD_UNPUBLISH_STORY,
        'story_id': story_id
    })]
    _save_topic(
        committer_id, topic, 'Unpublished story with id %s' % story_id,
        change_list)
    generate_topic_summary(topic.id)

    # Delete corresponding exploration opportunities and reject associated
    # translation suggestions.
    exp_ids = story.story_contents.get_all_linked_exp_ids()
    opportunity_services.delete_exploration_opportunities(exp_ids)
    suggestion_services.auto_reject_translation_suggestions_for_exp_ids(exp_ids)


def delete_canonical_story(
    user_id: str, topic_id: str, story_id: str
) -> None:
    """Removes story with given id from the topic.

    NOTE TO DEVELOPERS: Presently, this function only removes story_reference
    from canonical_story_references list.

    Args:
        user_id: str. The id of the user who is performing the action.
        topic_id: str. The id of the topic from which to remove the story.
        story_id: str. The story to remove from the topic.
    """
    change_list = [topic_domain.TopicChange({
        'cmd': topic_domain.CMD_DELETE_CANONICAL_STORY,
        'story_id': story_id
    })]
    update_topic_and_subtopic_pages(
        user_id, topic_id, change_list,
        'Removed %s from canonical story ids' % story_id)


def add_canonical_story(
    user_id: str, topic_id: str, story_id: str
) -> None:
    """Adds a story to the canonical story reference list of a topic.

    Args:
        user_id: str. The id of the user who is performing the action.
        topic_id: str. The id of the topic to which the story is to be added.
        story_id: str. The story to add to the topic.
    """
    change_list = [topic_domain.TopicChange({
        'cmd': topic_domain.CMD_ADD_CANONICAL_STORY,
        'story_id': story_id
    })]
    update_topic_and_subtopic_pages(
        user_id, topic_id, change_list,
        'Added %s to canonical story ids' % story_id)


def delete_additional_story(
    user_id: str, topic_id: str, story_id: str
) -> None:
    """Removes story with given id from the topic.

    NOTE TO DEVELOPERS: Presently, this function only removes story_reference
    from additional_story_references list.

    Args:
        user_id: str. The id of the user who is performing the action.
        topic_id: str. The id of the topic from which to remove the story.
        story_id: str. The story to remove from the topic.
    """
    change_list = [topic_domain.TopicChange({
        'cmd': topic_domain.CMD_DELETE_ADDITIONAL_STORY,
        'story_id': story_id
    })]
    update_topic_and_subtopic_pages(
        user_id, topic_id, change_list,
        'Removed %s from additional story ids' % story_id)


def add_additional_story(
    user_id: str, topic_id: str, story_id: str
) -> None:
    """Adds a story to the additional story reference list of a topic.

    Args:
        user_id: str. The id of the user who is performing the action.
        topic_id: str. The id of the topic to which the story is to be added.
        story_id: str. The story to add to the topic.
    """
    change_list = [topic_domain.TopicChange({
        'cmd': topic_domain.CMD_ADD_ADDITIONAL_STORY,
        'story_id': story_id
    })]
    update_topic_and_subtopic_pages(
        user_id, topic_id, change_list,
        'Added %s to additional story ids' % story_id)


def delete_topic(
    committer_id: str, topic_id: str, force_deletion: bool = False
) -> None:
    """Deletes the topic with the given topic_id.

    Args:
        committer_id: str. ID of the committer.
        topic_id: str. ID of the topic to be deleted.
        force_deletion: bool. If true, the topic and its history are fully
            deleted and are unrecoverable. Otherwise, the topic and all
            its history are marked as deleted, but the corresponding models are
            still retained in the datastore. This last option is the preferred
            one.

    Raises:
        ValueError. User does not have enough rights to delete a topic.
    """
    topic_rights_model = topic_models.TopicRightsModel.get(topic_id)
    topic_rights_model.delete(
        committer_id, feconf.COMMIT_MESSAGE_TOPIC_DELETED,
        force_deletion=force_deletion)

    # Delete the summary of the topic (regardless of whether
    # force_deletion is True or not).
    delete_topic_summary(topic_id)
    topic_model = topic_models.TopicModel.get(topic_id)
    for subtopic in topic_model.subtopics:
        subtopic_page_services.delete_subtopic_page(
            committer_id, topic_id, subtopic['id'])

    all_story_references = (
        topic_model.canonical_story_references +
        topic_model.additional_story_references)
    for story_reference in all_story_references:
        story_services.delete_story(
            committer_id, story_reference['story_id'],
            force_deletion=force_deletion)
    topic_model.delete(
        committer_id, feconf.COMMIT_MESSAGE_TOPIC_DELETED,
        force_deletion=force_deletion)

    feedback_services.delete_threads_for_multiple_entities(
        feconf.ENTITY_TYPE_TOPIC, [topic_id])

    # This must come after the topic is retrieved. Otherwise the memcache
    # key will be reinstated.
    caching_services.delete_multi(
        caching_services.CACHE_NAMESPACE_TOPIC, None, [topic_id])
    (
        opportunity_services
        .delete_exploration_opportunities_corresponding_to_topic(topic_id))


def delete_topic_summary(topic_id: str) -> None:
    """Delete a topic summary model.

    Args:
        topic_id: str. ID of the topic whose topic summary is to
            be deleted.
    """

    topic_models.TopicSummaryModel.get(topic_id).delete()


def update_story_and_topic_summary(
    committer_id: str,
    story_id: str,
    change_list: List[story_domain.StoryChange],
    commit_message: str,
    topic_id: str
) -> None:
    """Updates a story. Commits changes. Then generates a new
    topic summary.

    Args:
        committer_id: str. The id of the user who is performing the update
            action.
        story_id: str. The story id.
        change_list: list(StoryChange). These changes are applied in sequence to
            produce the resulting story.
        commit_message: str. A description of changes made to the
            story.
        topic_id: str. The id of the topic to which the story is belongs.
    """
    story_services.update_story(
        committer_id, story_id, change_list, commit_message)
    # Generate new TopicSummary after a Story has been updated to
    # make sure the TopicSummaryTile displays the correct number
    # of chapters on the classroom page.
    generate_topic_summary(topic_id)


def generate_topic_summary(topic_id: str) -> None:
    """Creates and stores a summary of the given topic.

    Args:
        topic_id: str. ID of the topic.
    """
    topic = topic_fetchers.get_topic_by_id(topic_id)
    topic_summary = compute_summary_of_topic(topic)
    save_topic_summary(topic_summary)


def compute_summary_of_topic(
    topic: topic_domain.Topic
) -> topic_domain.TopicSummary:
    """Create a TopicSummary domain object for a given Topic domain
    object and return it.

    Args:
        topic: Topic. The topic object for which the summary is to be computed.

    Returns:
        TopicSummary. The computed summary for the given topic.

    Raises:
        Exception. No data available for when the topic was last updated.
    """
    canonical_story_count = 0
    additional_story_count = 0
    published_node_count = 0
    for reference in topic.canonical_story_references:
        if reference.story_is_published:
            canonical_story_count += 1
            story_summary = story_fetchers.get_story_summary_by_id(
                reference.story_id)
            published_node_count += len(story_summary.node_titles)
    for reference in topic.additional_story_references:
        if reference.story_is_published:
            additional_story_count += 1
    topic_model_canonical_story_count = canonical_story_count
    topic_model_additional_story_count = additional_story_count
    total_model_published_node_count = published_node_count
    topic_model_uncategorized_skill_count = len(topic.uncategorized_skill_ids)
    topic_model_subtopic_count = len(topic.subtopics)

    total_skill_count = topic_model_uncategorized_skill_count
    for subtopic in topic.subtopics:
        total_skill_count = total_skill_count + len(subtopic.skill_ids)

    if topic.created_on is None or topic.last_updated is None:
        raise Exception(
            'No data available for when the topic was last updated.'
        )
    topic_summary = topic_domain.TopicSummary(
        topic.id, topic.name, topic.canonical_name, topic.language_code,
        topic.description, topic.version, topic_model_canonical_story_count,
        topic_model_additional_story_count,
        topic_model_uncategorized_skill_count, topic_model_subtopic_count,
        total_skill_count, total_model_published_node_count,
        topic.thumbnail_filename, topic.thumbnail_bg_color, topic.url_fragment,
        topic.created_on, topic.last_updated
    )

    return topic_summary


def save_topic_summary(topic_summary: topic_domain.TopicSummary) -> None:
    """Save a topic summary domain object as a TopicSummaryModel
    entity in the datastore.

    Args:
        topic_summary: TopicSummary. The topic summary object to be saved
            in the datastore.
    """
    topic_summary_dict = {
        'name': topic_summary.name,
        'description': topic_summary.description,
        'canonical_name': topic_summary.canonical_name,
        'language_code': topic_summary.language_code,
        'version': topic_summary.version,
        'additional_story_count': topic_summary.additional_story_count,
        'canonical_story_count': topic_summary.canonical_story_count,
        'uncategorized_skill_count': topic_summary.uncategorized_skill_count,
        'subtopic_count': topic_summary.subtopic_count,
        'total_skill_count': topic_summary.total_skill_count,
        'total_published_node_count':
            topic_summary.total_published_node_count,
        'thumbnail_filename': topic_summary.thumbnail_filename,
        'thumbnail_bg_color': topic_summary.thumbnail_bg_color,
        'topic_model_last_updated': topic_summary.topic_model_last_updated,
        'topic_model_created_on': topic_summary.topic_model_created_on,
        'url_fragment': topic_summary.url_fragment
    }

    topic_summary_model = (
        topic_models.TopicSummaryModel.get_by_id(topic_summary.id))
    if topic_summary_model is not None:
        topic_summary_model.populate(**topic_summary_dict)
        topic_summary_model.update_timestamps()
        topic_summary_model.put()
    else:
        topic_summary_dict['id'] = topic_summary.id
        model = topic_models.TopicSummaryModel(**topic_summary_dict)
        model.update_timestamps()
        model.put()


def publish_topic(topic_id: str, committer_id: str) -> None:
    """Marks the given topic as published.

    Args:
        topic_id: str. The id of the given topic.
        committer_id: str. ID of the committer.

    Raises:
        Exception. The given topic does not exist.
        Exception. The topic is already published.
        Exception. The user does not have enough rights to publish the topic.
    """
    topic_rights = topic_fetchers.get_topic_rights(topic_id, strict=False)
    if topic_rights is None:
        raise Exception('The given topic does not exist')
    topic = topic_fetchers.get_topic_by_id(topic_id)
    topic.validate(strict=True)
    user = user_services.get_user_actions_info(committer_id)
    if role_services.ACTION_CHANGE_TOPIC_STATUS not in user.actions:
        raise Exception(
            'The user does not have enough rights to publish the topic.')

    if topic_rights.topic_is_published:
        raise Exception('The topic is already published.')
    topic_rights.topic_is_published = True
    commit_cmds = [topic_domain.TopicRightsChange({
        'cmd': topic_domain.CMD_PUBLISH_TOPIC
    })]
    save_topic_rights(
        topic_rights, committer_id, 'Published the topic', commit_cmds)


def unpublish_topic(topic_id: str, committer_id: str) -> None:
    """Marks the given topic as unpublished.

    Args:
        topic_id: str. The id of the given topic.
        committer_id: str. ID of the committer.

    Raises:
        Exception. The given topic does not exist.
        Exception. The topic is already unpublished.
        Exception. The user does not have enough rights to unpublish the topic.
    """
    topic_rights = topic_fetchers.get_topic_rights(topic_id, strict=False)
    if topic_rights is None:
        raise Exception('The given topic does not exist')
    user = user_services.get_user_actions_info(committer_id)
    if role_services.ACTION_CHANGE_TOPIC_STATUS not in user.actions:
        raise Exception(
            'The user does not have enough rights to unpublish the topic.')

    if not topic_rights.topic_is_published:
        raise Exception('The topic is already unpublished.')
    topic_rights.topic_is_published = False
    commit_cmds = [topic_domain.TopicRightsChange({
        'cmd': topic_domain.CMD_UNPUBLISH_TOPIC
    })]
    save_topic_rights(
        topic_rights, committer_id, 'Unpublished the topic', commit_cmds)


def save_topic_rights(
    topic_rights: topic_domain.TopicRights,
    committer_id: str,
    commit_message: str,
    commit_cmds: List[topic_domain.TopicRightsChange]
) -> None:
    """Saves a TopicRights domain object to the datastore.

    Args:
        topic_rights: TopicRights. The rights object for the given
            topic.
        committer_id: str. ID of the committer.
        commit_message: str. Descriptive message for the commit.
        commit_cmds: list(TopicRightsChange). A list of commands describing
            what kind of commit was done.
    """

    model = topic_models.TopicRightsModel.get(topic_rights.id, strict=True)

    model.manager_ids = topic_rights.manager_ids
    model.topic_is_published = topic_rights.topic_is_published
    commit_cmd_dicts = [commit_cmd.to_dict() for commit_cmd in commit_cmds]
    model.commit(committer_id, commit_message, commit_cmd_dicts)


def create_new_topic_rights(
    topic_id: str, committer_id: str
) -> None:
    """Creates a new topic rights object and saves it to the datastore.

    Args:
        topic_id: str. ID of the topic.
        committer_id: str. ID of the committer.
    """
    topic_rights = topic_domain.TopicRights(topic_id, [], False)
    commit_cmds = [{'cmd': topic_domain.CMD_CREATE_NEW}]

    topic_models.TopicRightsModel(
        id=topic_rights.id,
        manager_ids=topic_rights.manager_ids,
        topic_is_published=topic_rights.topic_is_published
    ).commit(committer_id, 'Created new topic rights', commit_cmds)


def filter_published_topic_ids(topic_ids: List[str]) -> List[str]:
    """Given list of topic IDs, returns the IDs of all topics that are published
    in that list.

    Args:
        topic_ids: list(str). The list of topic ids.

    Returns:
        list(str). The topic IDs in the passed in list corresponding to
        published topics.
    """
    topic_rights_models = topic_models.TopicRightsModel.get_multi(topic_ids)
    published_topic_ids = []
    for ind, model in enumerate(topic_rights_models):
        if model is None:
            continue
        rights = topic_fetchers.get_topic_rights_from_model(model)
        if rights.topic_is_published:
            published_topic_ids.append(topic_ids[ind])
    return published_topic_ids


def check_can_edit_topic(
    user: user_domain.UserActionsInfo,
    topic_rights: Optional[topic_domain.TopicRights]
) -> bool:
    """Checks whether the user can edit the given topic.

    Args:
        user: UserActionsInfo. Object having user_id, role and actions for
            given user.
        topic_rights: TopicRights or None. Rights object for the given topic.

    Returns:
        bool. Whether the given user can edit the given topic.
    """
    if topic_rights is None:
        return False
    if role_services.ACTION_EDIT_ANY_TOPIC in user.actions:
        return True
    if role_services.ACTION_EDIT_OWNED_TOPIC not in user.actions:
        return False
    if topic_rights.is_manager(user.user_id):
        return True

    return False


def deassign_user_from_all_topics(
    committer: user_domain.UserActionsInfo, user_id: str
) -> None:
    """Deassigns given user from all topics assigned to them.

    Args:
        committer: UserActionsInfo. UserActionsInfo object for the user
            who is performing the action.
        user_id: str. The ID of the user.

    Raises:
        Exception. The committer does not have rights to modify a role.
    """
    topic_rights_list = topic_fetchers.get_topic_rights_with_user(user_id)
    for topic_rights in topic_rights_list:
        topic_rights.manager_ids.remove(user_id)
        commit_cmds = [topic_domain.TopicRightsChange({
            'cmd': topic_domain.CMD_REMOVE_MANAGER_ROLE,
            'removed_user_id': user_id
        })]
        save_topic_rights(
            topic_rights, committer.user_id,
            'Removed all assigned topics from %s' % (
                user_services.get_username(user_id)
            ),
            commit_cmds
        )


def deassign_manager_role_from_topic(
    committer: user_domain.UserActionsInfo,
    user_id: str,
    topic_id: str
) -> None:
    """Deassigns given user from all topics assigned to them.

    Args:
        committer: UserActionsInfo. UserActionsInfo object for the user
            who is performing the action.
        user_id: str. The ID of the user.
        topic_id: str. The ID of the topic.

    Raises:
        Exception. The committer does not have rights to modify a role.
    """
    topic_rights = topic_fetchers.get_topic_rights(topic_id)
    if user_id not in topic_rights.manager_ids:
        raise Exception('User does not have manager rights in topic.')

    topic_rights.manager_ids.remove(user_id)
    commit_cmds = [topic_domain.TopicRightsChange({
        'cmd': topic_domain.CMD_REMOVE_MANAGER_ROLE,
        'removed_user_id': user_id
    })]
    save_topic_rights(
        topic_rights,
        committer.user_id,
        'Removed all assigned topics from %s' % (
            user_services.get_username(user_id)
        ),
        commit_cmds
    )


def assign_role(
    committer: user_domain.UserActionsInfo,
    assignee: user_domain.UserActionsInfo,
    new_role: str,
    topic_id: str
) -> None:
    """Assigns a new role to the user.

    Args:
        committer: UserActionsInfo. UserActionsInfo object for the user
            who is performing the action.
        assignee: UserActionsInfo. UserActionsInfo object for the user
            whose role is being changed.
        new_role: str. The name of the new role. Possible values are:
            ROLE_MANAGER.
        topic_id: str. ID of the topic.

    Raises:
        Exception. The committer does not have rights to modify a role.
        Exception. The assignee is already a manager for the topic.
        Exception. The assignee doesn't have enough rights to become a manager.
        Exception. The role is invalid.
    """
    committer_id = committer.user_id
    topic_rights = topic_fetchers.get_topic_rights(topic_id)
    if (role_services.ACTION_MODIFY_CORE_ROLES_FOR_ANY_ACTIVITY not in
            committer.actions):
        logging.error(
            'User %s tried to allow user %s to be a %s of topic %s '
            'but was refused permission.' % (
                committer_id, assignee.user_id, new_role, topic_id))
        raise Exception(
            'UnauthorizedUserException: Could not assign new role.')

    assignee_username = user_services.get_username(assignee.user_id)
    if role_services.ACTION_EDIT_OWNED_TOPIC not in assignee.actions:
        raise Exception(
            'The assignee doesn\'t have enough rights to become a manager.')

    old_role = topic_domain.ROLE_NONE
    if topic_rights.is_manager(assignee.user_id):
        old_role = topic_domain.ROLE_MANAGER

    if new_role == topic_domain.ROLE_MANAGER:
        if topic_rights.is_manager(assignee.user_id):
            raise Exception('This user already is a manager for this topic')
        topic_rights.manager_ids.append(assignee.user_id)
    elif new_role == topic_domain.ROLE_NONE:
        if topic_rights.is_manager(assignee.user_id):
            topic_rights.manager_ids.remove(assignee.user_id)
        else:
            old_role = topic_domain.ROLE_NONE
    else:
        raise Exception('Invalid role: %s' % new_role)

    commit_message = rights_domain.ASSIGN_ROLE_COMMIT_MESSAGE_TEMPLATE % (
        assignee_username, old_role, new_role)
    commit_cmds = [topic_domain.TopicRightsChange({
        'cmd': topic_domain.CMD_CHANGE_ROLE,
        'assignee_id': assignee.user_id,
        'old_role': old_role,
        'new_role': new_role
    })]

    save_topic_rights(topic_rights, committer_id, commit_message, commit_cmds)


def get_story_titles_in_topic(topic: topic_domain.Topic) -> List[str]:
    """Returns titles of the stories present in the topic.

    Args:
        topic: Topic. The topic domain objects.

    Returns:
        list(str). The list of story titles in the topic.
    """
    canonical_story_references = topic.canonical_story_references
    story_ids = [story.story_id for story in canonical_story_references]
    stories = story_fetchers.get_stories_by_ids(story_ids)
    story_titles = [story.title for story in stories if story is not None]
    return story_titles


def update_thumbnail_filename(
    topic: topic_domain.Topic, new_thumbnail_filename: str
) -> None:
    """Updates the thumbnail filename and file size in a topic object.

    Args:
        topic: topic_domain.Topic. The topic domain object whose thumbnail
            is to be updated.
        new_thumbnail_filename: str. The updated thumbnail filename
            for the topic.

    Raises:
        Exception. The thumbnail does not exist for expected topic in
            the filesystem.
    """
    fs = fs_services.GcsFileSystem(feconf.ENTITY_TYPE_TOPIC, topic.id)
    filepath = '%s/%s' % (
        constants.ASSET_TYPE_THUMBNAIL, new_thumbnail_filename)
    if fs.isfile(filepath):
        thumbnail_size_in_bytes = len(fs.get(filepath))
        topic.update_thumbnail_filename_and_size(
            new_thumbnail_filename, thumbnail_size_in_bytes)
    else:
        raise Exception(
            'The thumbnail %s for topic with id %s does not exist'
            ' in the filesystem.' % (new_thumbnail_filename, topic.id))


def update_subtopic_thumbnail_filename(
    topic: topic_domain.Topic,
    subtopic_id: int,
    new_thumbnail_filename: str
) -> None:
    """Updates the thumbnail filename and file size in a subtopic.

    Args:
        topic: topic_domain.Topic. The topic domain object containing
            the subtopic whose thumbnail is to be updated.
        subtopic_id: int. The id of the subtopic to edit.
        new_thumbnail_filename: str. The new thumbnail filename for the
            subtopic.

    Raises:
        Exception. The thumbnail does not exist for expected topic in
            the filesystem.
    """
    fs = fs_services.GcsFileSystem(feconf.ENTITY_TYPE_TOPIC, topic.id)
    filepath = '%s/%s' % (
        constants.ASSET_TYPE_THUMBNAIL, new_thumbnail_filename)
    if fs.isfile(filepath):
        thumbnail_size_in_bytes = len(fs.get(filepath))
        topic.update_subtopic_thumbnail_filename_and_size(
            subtopic_id, new_thumbnail_filename, thumbnail_size_in_bytes)
    else:
        raise Exception(
            'The thumbnail %s for subtopic with topic_id %s does not exist'
            ' in the filesystem.' % (new_thumbnail_filename, topic.id))


def get_topic_id_to_diagnostic_test_skill_ids(
    topic_ids: List[str]
) -> Dict[str, List[str]]:
    """Returns a dict with topic ID as key and a list of diagnostic test
    skill IDs as value.

    Args:
        topic_ids: List(str). A list of topic IDs.

    Raises:
        Exception. The topic models for some of the given topic IDs do not
            exist.

    Returns:
        dict(str, list(str)). A dict with topic ID as key and a list of
        diagnostic test skill IDs as value.
    """
    topic_id_to_diagnostic_test_skill_ids = {}
    topics = topic_fetchers.get_topics_by_ids(topic_ids)

    for topic in topics:
        if topic is None:
            continue
        topic_id_to_diagnostic_test_skill_ids[topic.id] = (
            topic.skill_ids_for_diagnostic_test)

    correct_topic_ids = list(topic_id_to_diagnostic_test_skill_ids.keys())
    # The topic IDs for which topic models do not exist are referred to as
    # incorrect topic IDs.
    incorrect_topic_ids = [
        topic_id for topic_id in topic_ids if topic_id not in correct_topic_ids
    ]
    if incorrect_topic_ids:
        error_msg = (
            'No corresponding topic models exist for these topic IDs: %s.'
            % (', '.join(incorrect_topic_ids))
        )
        raise Exception(error_msg)
    return topic_id_to_diagnostic_test_skill_ids<|MERGE_RESOLUTION|>--- conflicted
+++ resolved
@@ -44,15 +44,11 @@
 from core.domain import user_services
 from core.platform import models
 
-<<<<<<< HEAD
-from typing import Optional, cast
-=======
-from typing import Dict, List, Optional, Sequence, Tuple
+from typing import Dict, List, Optional, Sequence, Tuple, cast
 
 MYPY = False
 if MYPY: # pragma: no cover
     from mypy_imports import topic_models
->>>>>>> dc571464
 
 (topic_models,) = models.Registry.import_models([models.NAMES.topic])
 
@@ -213,7 +209,6 @@
     for change in change_list:
         if (change.cmd ==
                 subtopic_page_domain.CMD_UPDATE_SUBTOPIC_PAGE_PROPERTY):
-<<<<<<< HEAD
             # Here we use cast because we are narrowing down the type from
             # TopicChange to a specific change command.
             update_subtopic_page_property_cmd = cast(
@@ -224,12 +219,6 @@
                 update_subtopic_page_property_cmd.subtopic_id <
                 topic.next_subtopic_id
             ):
-=======
-            # Ruling out the possibility of any other type for mypy
-            # type checking.
-            assert isinstance(change.subtopic_id, int)
-            if change.subtopic_id < topic.next_subtopic_id:
->>>>>>> dc571464
                 existing_subtopic_page_ids_to_be_modified.append(
                     update_subtopic_page_property_cmd.subtopic_id)
                 subtopic_page_id = (
@@ -250,17 +239,11 @@
     try:
         for change in change_list:
             if change.cmd == topic_domain.CMD_ADD_SUBTOPIC:
-<<<<<<< HEAD
                 # Here we use cast because we are narrowing down the type from
                 # TopicChange to a specific change command.
                 add_subtopic_cmd = cast(
                     topic_domain.AddSubtopicCmd, change
                 )
-=======
-                # Ruling out the possibility of any other type for mypy
-                # type checking.
-                assert isinstance(change.subtopic_id, int)
->>>>>>> dc571464
                 topic.add_subtopic(
                     add_subtopic_cmd.subtopic_id,
                     add_subtopic_cmd.title,
@@ -281,7 +264,6 @@
                     }))
                 newly_created_subtopic_ids.append(add_subtopic_cmd.subtopic_id)
             elif change.cmd == topic_domain.CMD_DELETE_SUBTOPIC:
-<<<<<<< HEAD
                 # Here we use cast because we are narrowing down the type from
                 # TopicChange to a specific change command.
                 delete_subtopic_cmd = cast(
@@ -292,13 +274,6 @@
                     delete_subtopic_cmd.subtopic_id in
                     newly_created_subtopic_ids
                 ):
-=======
-                # Ruling out the possibility of any other type for mypy
-                # type checking.
-                assert isinstance(change.subtopic_id, int)
-                topic.delete_subtopic(change.subtopic_id)
-                if change.subtopic_id in newly_created_subtopic_ids:
->>>>>>> dc571464
                     raise Exception(
                         'The incoming changelist had simultaneous'
                         ' creation and deletion of subtopics.')
@@ -320,18 +295,11 @@
                     delete_canonical_story_cmd.story_id
                 )
             elif change.cmd == topic_domain.CMD_REARRANGE_CANONICAL_STORY:
-<<<<<<< HEAD
                 # Here we use cast because we are narrowing down the type from
                 # TopicChange to a specific change command.
                 rearrange_canonical_story_cmd = cast(
                     topic_domain.RearrangeCanonicalStoryCmd, change
                 )
-=======
-                # Ruling out the possibility of any other type for mypy
-                # type checking.
-                assert isinstance(change.from_index, int)
-                assert isinstance(change.to_index, int)
->>>>>>> dc571464
                 topic.rearrange_canonical_story(
                     rearrange_canonical_story_cmd.from_index,
                     rearrange_canonical_story_cmd.to_index
@@ -373,45 +341,29 @@
                     remove_uncategorized_skill_id_cmd.uncategorized_skill_id
                 )
             elif change.cmd == topic_domain.CMD_MOVE_SKILL_ID_TO_SUBTOPIC:
-<<<<<<< HEAD
                 # Here we use cast because we are narrowing down the type from
                 # TopicChange to a specific change command.
                 move_skill_id_to_subtopic_cmd = cast(
                     topic_domain.MoveSkillIdToSubtopicCmd,
                     change
                 )
-=======
-                # Ruling out the possibility of any other type for mypy
-                # type checking.
-                if change.old_subtopic_id is not None:
-                    assert isinstance(change.old_subtopic_id, int)
->>>>>>> dc571464
                 topic.move_skill_id_to_subtopic(
                     move_skill_id_to_subtopic_cmd.old_subtopic_id,
                     move_skill_id_to_subtopic_cmd.new_subtopic_id,
                     move_skill_id_to_subtopic_cmd.skill_id
                 )
             elif change.cmd == topic_domain.CMD_REARRANGE_SKILL_IN_SUBTOPIC:
-<<<<<<< HEAD
                 # Here we use cast because we are narrowing down the type from
                 # TopicChange to a specific change command.
                 rearrange_skill_in_subtopic_cmd = cast(
                     topic_domain.RearrangeSkillInSubtopicCmd, change
                 )
-=======
-                # Ruling out the possibility of any other type for mypy
-                # type checking.
-                assert isinstance(change.subtopic_id, int)
-                assert isinstance(change.from_index, int)
-                assert isinstance(change.to_index, int)
->>>>>>> dc571464
                 topic.rearrange_skill_in_subtopic(
                     rearrange_skill_in_subtopic_cmd.subtopic_id,
                     rearrange_skill_in_subtopic_cmd.from_index,
                     rearrange_skill_in_subtopic_cmd.to_index
                 )
             elif change.cmd == topic_domain.CMD_REARRANGE_SUBTOPIC:
-<<<<<<< HEAD
                 # Here we use cast because we are narrowing down the type from
                 # TopicChange to a specific change command.
                 rearrange_subtopic_cmd = cast(
@@ -427,17 +379,6 @@
                 remove_skill_id_from_subtopic_cmd = cast(
                     topic_domain.RemoveSkillIdFromSubtopicCmd, change
                 )
-=======
-                # Ruling out the possibility of any other type for mypy
-                # type checking.
-                assert isinstance(change.from_index, int)
-                assert isinstance(change.to_index, int)
-                topic.rearrange_subtopic(change.from_index, change.to_index)
-            elif change.cmd == topic_domain.CMD_REMOVE_SKILL_ID_FROM_SUBTOPIC:
-                # Ruling out the possibility of any other type for mypy
-                # type checking.
-                assert isinstance(change.subtopic_id, int)
->>>>>>> dc571464
                 topic.remove_skill_id_from_subtopic(
                     remove_skill_id_from_subtopic_cmd.subtopic_id,
                     remove_skill_id_from_subtopic_cmd.skill_id
@@ -532,7 +473,6 @@
                     )
                 elif (change.property_name ==
                       topic_domain.TOPIC_PROPERTY_PRACTICE_TAB_IS_DISPLAYED):
-<<<<<<< HEAD
                     # Here we use cast because this 'elif'
                     # condition forces change to have type
                     # UpdateTopicPropertyPracticeTabIsDisplayedCmd.
@@ -543,12 +483,6 @@
                     topic.update_practice_tab_is_displayed(
                         update_practice_tab_is_displayed_cmd.new_value
                     )
-=======
-                    # Ruling out the possibility of any other type for mypy
-                    # type checking.
-                    assert isinstance(change.new_value, bool)
-                    topic.update_practice_tab_is_displayed(change.new_value)
->>>>>>> dc571464
                 elif (change.property_name ==
                       topic_domain.TOPIC_PROPERTY_PAGE_TITLE_FRAGMENT_FOR_WEB):
                     # Here we use cast because this 'elif'
@@ -564,7 +498,6 @@
                 elif (change.property_name ==
                       topic_domain
                       .TOPIC_PROPERTY_SKILL_IDS_FOR_DIAGNOSTIC_TEST):
-<<<<<<< HEAD
                     # Here we use cast because this 'elif'
                     # condition forces change to have type
                     # UpdateTopicPropertySkillIdsForDiagnosticTestCmd.
@@ -575,12 +508,6 @@
                     topic.update_skill_ids_for_diagnostic_test(
                         update_skill_ids_for_diagnostic_test_cmd.new_value
                     )
-=======
-                    # Ruling out the possibility of any other type for mypy
-                    # type checking.
-                    assert isinstance(change.new_value, list)
-                    topic.update_skill_ids_for_diagnostic_test(change.new_value)
->>>>>>> dc571464
             elif (change.cmd ==
                   subtopic_page_domain.CMD_UPDATE_SUBTOPIC_PAGE_PROPERTY):
                 # Ruling out the possibility of any other type for mypy
@@ -598,7 +525,6 @@
                 if (change.property_name ==
                         subtopic_page_domain.
                         SUBTOPIC_PAGE_PROPERTY_PAGE_CONTENTS_HTML):
-<<<<<<< HEAD
                     # Here we use cast because this 'if'
                     # condition forces change to have type
                     # UpdateSubtopicPagePropertyPageContentsHtmlCmd.
@@ -606,11 +532,6 @@
                         subtopic_page_domain.UpdateSubtopicPagePropertyPageContentsHtmlCmd,  # pylint: disable=line-too-long
                         change
                     )
-=======
-                    # Ruling out the possibility of any other type for mypy
-                    # type checking.
-                    assert isinstance(change.new_value, dict)
->>>>>>> dc571464
                     page_contents = state_domain.SubtitledHtml.from_dict(
                         update_subtopic_page_contents_html_cmd.new_value)
                     page_contents.validate()
@@ -621,7 +542,6 @@
                 elif (change.property_name ==
                       subtopic_page_domain.
                       SUBTOPIC_PAGE_PROPERTY_PAGE_CONTENTS_AUDIO):
-<<<<<<< HEAD
                     # Here we use cast because this 'elif'
                     # condition forces change to have type
                     # UpdateSubtopicPagePropertyPageContentsAudioCmd.
@@ -629,11 +549,6 @@
                         subtopic_page_domain.UpdateSubtopicPagePropertyPageContentsAudioCmd,  # pylint: disable=line-too-long
                         change
                     )
-=======
-                    # Ruling out the possibility of any other type for mypy
-                    # type checking.
-                    assert isinstance(change.new_value, dict)
->>>>>>> dc571464
                     modified_subtopic_pages[
                         subtopic_page_id].update_page_contents_audio(
                             state_domain.RecordedVoiceovers.from_dict(
@@ -641,7 +556,6 @@
                             )
                         )
             elif change.cmd == topic_domain.CMD_UPDATE_SUBTOPIC_PROPERTY:
-<<<<<<< HEAD
                 # Here we use cast because we are narrowing down the type from
                 # TopicChange to a specific change command.
                 update_subtopic_property_cmd = cast(
@@ -649,12 +563,6 @@
                     change
                 )
                 if (update_subtopic_property_cmd.property_name ==
-=======
-                # Ruling out the possibility of any other type for mypy
-                # type checking.
-                assert isinstance(change.subtopic_id, int)
-                if (change.property_name ==
->>>>>>> dc571464
                         topic_domain.SUBTOPIC_PROPERTY_TITLE):
                     topic.update_subtopic_title(
                         update_subtopic_property_cmd.subtopic_id,
