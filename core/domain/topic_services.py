--- conflicted
+++ resolved
@@ -17,7 +17,6 @@
 """Commands for operations on topics, and related models."""
 
 import collections
-import copy
 import logging
 
 from core.domain import exp_fetchers
@@ -38,39 +37,6 @@
 memcache_services = models.Registry.import_memcache_services()
 
 
-<<<<<<< HEAD
-=======
-def _migrate_subtopics_to_latest_schema(versioned_subtopics):
-    """Holds the responsibility of performing a step-by-step, sequential update
-    of the subtopics structure based on the schema version of the input
-    subtopics dictionary. If the current subtopics schema changes, a
-    new conversion function must be added and some code appended to this
-    function to account for that new version.
-
-    Args:
-        versioned_subtopics: A dict with two keys:
-          - schema_version: int. The schema version for the subtopics dict.
-          - subtopics: list(dict). The list of dicts comprising the topic's
-              subtopics.
-
-    Raises:
-        Exception: The schema version of subtopics is outside of what
-            is supported at present.
-    """
-    subtopic_schema_version = versioned_subtopics['schema_version']
-    if not (1 <= subtopic_schema_version
-            <= feconf.CURRENT_SUBTOPIC_SCHEMA_VERSION):
-        raise Exception(
-            'Sorry, we can only process v1-v%d subtopic schemas at '
-            'present.' % feconf.CURRENT_SUBTOPIC_SCHEMA_VERSION)
-
-    while (subtopic_schema_version <
-           feconf.CURRENT_SUBTOPIC_SCHEMA_VERSION):
-        topic_domain.Topic.update_subtopics_from_model(
-            versioned_subtopics, subtopic_schema_version)
-        subtopic_schema_version += 1
-
-
 def _migrate_story_references_to_latest_schema(versioned_story_references):
     """Holds the responsibility of performing a step-by-step, sequential update
     of the story reference structure based on the schema version of the input
@@ -104,79 +70,6 @@
         story_reference_schema_version += 1
 
 
-# Repository GET methods.
-def _get_topic_memcache_key(topic_id, version=None):
-    """Returns a memcache key for the topic.
-
-    Args:
-        topic_id: str. ID of the topic.
-        version: int. The version of the topic.
-
-    Returns:
-        str. The memcache key of the topic.
-    """
-    if version:
-        return 'topic-version:%s:%s' % (topic_id, version)
-    else:
-        return 'topic:%s' % topic_id
-
-
-def get_topic_from_model(topic_model):
-    """Returns a topic domain object given a topic model loaded
-    from the datastore.
-
-    Args:
-        topic_model: TopicModel. The topic model loaded from the
-            datastore.
-
-    Returns:
-        topic. A Topic domain object corresponding to the given
-            topic model.
-    """
-    versioned_subtopics = {
-        'schema_version': topic_model.subtopic_schema_version,
-        'subtopics': copy.deepcopy(topic_model.subtopics)
-    }
-    versioned_canonical_story_references = {
-        'schema_version': topic_model.story_reference_schema_version,
-        'story_references': topic_model.canonical_story_references
-    }
-    versioned_additional_story_references = {
-        'schema_version': topic_model.story_reference_schema_version,
-        'story_references': topic_model.additional_story_references
-    }
-    if (topic_model.subtopic_schema_version !=
-            feconf.CURRENT_SUBTOPIC_SCHEMA_VERSION):
-        _migrate_subtopics_to_latest_schema(versioned_subtopics)
-    if (topic_model.story_reference_schema_version !=
-            feconf.CURRENT_STORY_REFERENCE_SCHEMA_VERSION):
-        _migrate_story_references_to_latest_schema(
-            versioned_canonical_story_references)
-        _migrate_story_references_to_latest_schema(
-            versioned_additional_story_references)
-    return topic_domain.Topic(
-        topic_model.id, topic_model.name,
-        topic_model.description, [
-            topic_domain.StoryReference.from_dict(reference)
-            for reference in versioned_canonical_story_references[
-                'story_references']
-        ], [
-            topic_domain.StoryReference.from_dict(reference)
-            for reference in versioned_additional_story_references[
-                'story_references']
-        ], topic_model.uncategorized_skill_ids,
-        [
-            topic_domain.Subtopic.from_dict(subtopic)
-            for subtopic in versioned_subtopics['subtopics']
-        ],
-        versioned_subtopics['schema_version'],
-        topic_model.next_subtopic_id,
-        topic_model.language_code,
-        topic_model.version, feconf.CURRENT_STORY_REFERENCE_SCHEMA_VERSION,
-        topic_model.created_on, topic_model.last_updated)
-
-
->>>>>>> a42c7aa5
 def get_all_topic_summaries():
     """Returns the summaries of all topics present in the datastore.
 
@@ -665,7 +558,7 @@
                     'Exploration with id %s isn\'t published.'
                     % exploration_rights.id)
 
-    topic = get_topic_by_id(topic_id, strict=None)
+    topic = topic_fetchers.get_topic_by_id(topic_id, strict=None)
     if topic is None:
         raise Exception('A topic with the given ID doesn\'t exist')
     user = user_services.UserActionsInfo(committer_id)
@@ -707,7 +600,7 @@
     if role_services.ACTION_CHANGE_STORY_STATUS not in user.actions:
         raise Exception(
             'The user does not have enough rights to unpublish the story.')
-    topic = get_topic_by_id(topic_id, strict=None)
+    topic = topic_fetchers.get_topic_by_id(topic_id, strict=None)
     if topic is None:
         raise Exception('A topic with the given ID doesn\'t exist')
     story = story_fetchers.get_story_by_id(story_id, strict=False)
@@ -734,12 +627,6 @@
         topic_id: str. The id of the topic from which to remove the story.
         story_id: str. The story to remove from the topic.
     """
-<<<<<<< HEAD
-    topic = topic_fetchers.get_topic_by_id(topic_id)
-    old_canonical_story_ids = copy.deepcopy(topic.canonical_story_ids)
-    topic.delete_story(story_id)
-=======
->>>>>>> a42c7aa5
     change_list = [topic_domain.TopicChange({
         'cmd': topic_domain.CMD_DELETE_CANONICAL_STORY,
         'story_id': story_id
@@ -757,12 +644,6 @@
         topic_id: str. The id of the topic to which the story is to be added.
         story_id: str. The story to add to the topic.
     """
-<<<<<<< HEAD
-    topic = topic_fetchers.get_topic_by_id(topic_id)
-    old_canonical_story_ids = copy.deepcopy(topic.canonical_story_ids)
-    topic.add_canonical_story(story_id)
-=======
->>>>>>> a42c7aa5
     change_list = [topic_domain.TopicChange({
         'cmd': topic_domain.CMD_ADD_CANONICAL_STORY,
         'story_id': story_id
