--- conflicted
+++ resolved
@@ -128,72 +128,8 @@
             second element is its value.
 
     Returns:
-<<<<<<< HEAD
         list(Suggestion). A list of suggestions that match the given query
         values, up to a maximum of feconf.DEFAULT_QUERY_LIMIT suggestions.
-=======
-        list(Suggestion). A list of suggestions by the given author.
-    """
-    return [
-        get_suggestion_from_model(s)
-        for s in suggestion_models.GeneralSuggestionModel
-        .get_suggestions_by_author(
-            author_id)]
-
-
-def get_suggestions_reviewed_by(reviewer_id):
-    """Gets a list of suggestions that have been reviewed by the given user.
-
-    Args:
-        reviewer_id: str. The ID of the reviewer of the suggestion.
-
-    Returns:
-        list(Suggestion). A list of suggestions reviewed by the given user.
-    """
-    return [
-        get_suggestion_from_model(s)
-        for s in suggestion_models.GeneralSuggestionModel
-        .get_suggestions_reviewed_by(reviewer_id)]
-
-
-def get_suggestions_by_status(status):
-    """Gets a list of suggestions with the given status.
-
-    Args:
-        status: str. The status of the suggestion.
-
-    Returns:
-        list(Suggestion). A list of suggestions with the given status.
-    """
-    return [get_suggestion_from_model(s)
-            for s in suggestion_models.GeneralSuggestionModel
-            .get_suggestions_by_status(status)]
-
-
-def get_suggestion_by_type(suggestion_type):
-    """Gets a list of suggestions with the given type.
-
-    Args:
-        suggestion_type: str. The type of the suggestion.
-
-    Returns:
-        list(Suggestion). A list of suggestions of the given type.
-    """
-    return [get_suggestion_from_model(s)
-            for s in suggestion_models.GeneralSuggestionModel
-            .get_suggestions_by_type(suggestion_type)]
-
-
-def get_suggestions_by_target_id(target_type, target_id):
-    """Gets a list of suggestions to the entity with the given ID.
-
-    Args:
-        target_type: str. The type of target entity the suggestion is linked to.
-        target_id: str. The ID of the target entity the suggestion is linked to.
-
-    Returns:
-        list(Suggestion). A list of suggestions linked to the entity.
->>>>>>> 555635aa
     """
     return [get_suggestion_from_model(s)
             for s in suggestion_models.GeneralSuggestionModel.query_suggestions(
