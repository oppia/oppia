--- conflicted
+++ resolved
@@ -42,13 +42,8 @@
 from core.platform import models
 
 from typing import (
-<<<<<<< HEAD
-    Callable, Dict, List, Mapping, Match, Optional, Sequence,
+    Callable, Dict, Final, List, Literal, Mapping, Match, Optional, Sequence,
     Set, Tuple, Union, cast, overload
-=======
-    Callable, Dict, Final, List, Literal, Mapping, Match, Optional, Sequence,
-    Set, Tuple, Type, Union, cast, overload
->>>>>>> 8eeef29f
 )
 
 MYPY = False
