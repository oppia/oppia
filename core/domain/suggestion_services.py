--- conflicted
+++ resolved
@@ -46,12 +46,9 @@
     Callable, Dict, Final, List, Literal, Mapping, Match, Optional, Sequence,
     Set, Tuple, Union, cast, overload
 )
-<<<<<<< HEAD
 from typing_extensions import Final, Literal
 from html2image import Html2Image
 hti = Html2Image()
-=======
->>>>>>> f23b1bb8
 
 MYPY = False
 if MYPY:  # pragma: no cover
