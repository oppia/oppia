--- conflicted
+++ resolved
@@ -912,45 +912,6 @@
         suggestion_models.INVALID_STORY_REJECT_TRANSLATION_SUGGESTIONS_MSG)
 
 
-<<<<<<< HEAD
-def auto_reject_translation_suggestions_for_state(
-    exp_id: str,
-    state_name: str
-) -> None:
-    """Rejects all translation suggestions with target ID matching the supplied
-    exploration ID and change state name matching the supplied exploration state
-    name. These suggestions are being rejected because their corresponding
-    exploration state was deleted. Reviewer ID is set to SUGGESTION_BOT_USER_ID.
-
-    Args:
-        exp_id: str. The exploration ID.
-        state_name: str. The exploration state name.
-    """
-    obsolete_suggestion_ids = [
-        suggestion.suggestion_id
-        for suggestion in get_translation_suggestions_in_review(exp_id)
-        if suggestion.change.state_name == state_name]
-    reject_suggestions(
-        obsolete_suggestion_ids, feconf.SUGGESTION_BOT_USER_ID,
-        suggestion_models.INVALID_STORY_REJECT_TRANSLATION_SUGGESTIONS_MSG)
-
-
-def auto_reject_translation_suggestions_for_content_ids(
-    exp_id: str,
-    state_name: str,
-    content_ids: Set
-) -> None:
-    """Rejects all translation suggestions with target ID matching the supplied
-    exploration ID, change state name matching the supplied exploration state
-    name, and change content ID matching one of the supplied content IDs. These
-    suggestions are being rejected because their corresponding exploration
-    content was deleted. Reviewer ID is set to SUGGESTION_BOT_USER_ID.
-
-    Args:
-        exp_id: str. The exploration ID.
-        state_name: str. The exploration state name.
-        content_ids: list(str). List of exploration content IDs.
-=======
 def auto_reject_translation_suggestions_for_content_ids(
     exp_id: str,
     content_ids: Set[str]
@@ -964,23 +925,14 @@
     Args:
         exp_id: str. The exploration ID.
         content_ids: list(str). The list of exploration content IDs.
->>>>>>> a2f0dc9a
     """
     obsolete_suggestion_ids = [
         suggestion.suggestion_id
         for suggestion in get_translation_suggestions_in_review(exp_id)
-<<<<<<< HEAD
-        if suggestion.change.state_name == state_name
-        and suggestion.change.content_id in content_ids]
-    reject_suggestions(
-        obsolete_suggestion_ids, feconf.SUGGESTION_BOT_USER_ID,
-        suggestion_models.INVALID_STORY_REJECT_TRANSLATION_SUGGESTIONS_MSG)
-=======
         if suggestion.change.content_id in content_ids]
     reject_suggestions(
         obsolete_suggestion_ids, feconf.SUGGESTION_BOT_USER_ID,
         constants.OBSOLETE_TRANSLATION_SUGGESTION_REVIEW_MSG)
->>>>>>> a2f0dc9a
 
 
 def resubmit_rejected_suggestion(
