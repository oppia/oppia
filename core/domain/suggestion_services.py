--- conflicted
+++ resolved
@@ -588,9 +588,8 @@
     ])
 
 
-<<<<<<< HEAD
 def get_reviewable_translation_suggestions(
-        user_id, opportunity_summary_exp_ids):
+        user_id, opportunity_summary_exp_ids, limit, offset):
     """Returns a list of translation suggestions matching the
      passed opportunity IDs which the user can review.
 
@@ -603,10 +602,16 @@
             suggestions are fetched. If the list consists of some
             valid number of ids, suggestions corresponding to the
             IDs are fetched.
-
-    Returns:
-        list(Suggestion). A list of translation suggestions
-        which the given user is allowed to review.
+        limit: int. The maximum number of results to return.
+        offset: int. The number of results to skip from the beginning of all
+            results matching the query.
+
+    Returns:
+        Tuple of (results, next_offset). Where:
+            results: list(Suggestion). A list of translation suggestions
+            which the supplied user is permitted to review.
+            next_offset: int. The input offset + the number of results returned
+                by the current query.
     """
     contribution_rights = user_services.get_user_contribution_rights(
         user_id)
@@ -615,14 +620,18 @@
 
     in_review_translation_suggestions = []
     if opportunity_summary_exp_ids is None:
-        in_review_translation_suggestions = (
+        in_review_translation_suggestions, next_offset = (
             suggestion_models.GeneralSuggestionModel
-                .get_in_review_translation_suggestions(
-                    user_id, language_codes))
+                .get_in_review_translation_suggestions_by_offset(
+                limit,
+                offset,
+                user_id,
+                language_codes))
     elif len(opportunity_summary_exp_ids) > 0:
-        in_review_translation_suggestions = (
+        in_review_translation_suggestions, next_offset = (
             suggestion_models.GeneralSuggestionModel
                 .get_in_review_translation_suggestions_with_exp_ids(
+                    limit, offset,
                     user_id, language_codes,
                     opportunity_summary_exp_ids))
 
@@ -630,70 +639,35 @@
         get_suggestion_from_model(s)
         for s in in_review_translation_suggestions
     ])
-    return translation_suggestions
-
-
-def get_reviewable_question_suggestions(user_id):
+    return translation_suggestions, next_offset
+
+
+def get_reviewable_question_suggestions(
+        user_id, limit, offset):
     """Returns a list of question suggestions which the user
        can review.
 
     Args:
         user_id: str. The ID of the user.
-
-    Returns:
-        list(Suggestion). A list of question suggestions which
-        the given user is allowed to review.
-    """
-    question_suggestions = ([
-        get_suggestion_from_model(s) for s in (
-            suggestion_models.GeneralSuggestionModel
-            .get_in_review_question_suggestions(user_id))
-    ])
-    return question_suggestions
-=======
-def get_reviewable_suggestions(user_id, suggestion_type, limit, offset):
-    """Returns a list of suggestions of given suggestion_type which the user
-    can review.
-
-    Args:
-        user_id: str. The ID of the user.
-        suggestion_type: str. The type of the suggestion.
         limit: int. The maximum number of results to return.
         offset: int. The number of results to skip from the beginning of all
             results matching the query.
 
     Returns:
         Tuple of (results, next_offset). Where:
-            results: list(Suggestion). A list of suggestions that are of the
-                supplied type which the supplied user is permitted to review.
+            results: list(Suggestion). A list of question suggestions which
+            the given user is allowed to review.
             next_offset: int. The input offset + the number of results returned
                 by the current query.
-    """
-    all_suggestions = []
-    if suggestion_type == feconf.SUGGESTION_TYPE_TRANSLATE_CONTENT:
-        contribution_rights = user_services.get_user_contribution_rights(
-            user_id)
-        language_codes = (
-            contribution_rights.can_review_translation_for_language_codes)
-        suggestions, next_offset = (
-                suggestion_models.GeneralSuggestionModel
-                .get_in_review_translation_suggestions_by_offset(
-                    limit,
-                    offset,
-                    user_id,
-                    language_codes))
-        all_suggestions = [get_suggestion_from_model(s) for s in suggestions]
-    elif suggestion_type == feconf.SUGGESTION_TYPE_ADD_QUESTION:
-        suggestions, next_offset = (
-                suggestion_models.GeneralSuggestionModel
-                .get_in_review_question_suggestions_by_offset(
-                    limit,
-                    offset,
-                    user_id))
-        all_suggestions = [get_suggestion_from_model(s) for s in suggestions]
-
-    return all_suggestions, next_offset
->>>>>>> 4682c1fb
+
+    """
+    suggestions, next_offset = (suggestion_models.GeneralSuggestionModel
+    .get_in_review_question_suggestions_by_offset(user_id, limit, offset))
+
+    question_suggestions = ([
+        get_suggestion_from_model(s) for s in suggestions
+    ])
+    return question_suggestions, next_offset
 
 
 def get_question_suggestions_waiting_longest_for_review():
