--- conflicted
+++ resolved
@@ -234,14 +234,10 @@
             raise utils.ValidationError(
                 'Expected misconception name to be a string, received %s' %
                 self.name)
-<<<<<<< HEAD
-        if not isinstance(self.notes, past.builtins.basestring):
-=======
         utils.require_valid_name(
             self.name, 'misconception_name', allow_empty=False)
 
-        if not isinstance(self.notes, basestring):
->>>>>>> 105ba20a
+        if not isinstance(self.notes, past.builtins.basestring):
             raise utils.ValidationError(
                 'Expected misconception notes to be a string, received %s' %
                 self.notes)
