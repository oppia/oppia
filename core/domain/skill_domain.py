--- conflicted
+++ resolved
@@ -361,7 +361,6 @@
                     'Expected each explanation to be a string, received %s' %
                     explanation)
 
-<<<<<<< HEAD
         if len(self.explanations) > 10:
             raise utils.ValidationError(
                 'Expected number of explanations to be less than or equal '
@@ -372,14 +371,12 @@
                 raise utils.ValidationError(
                     'Explanation should be less than or equal to 300 chars, '
                     'received %d chars' % len(explanation))
-=======
         if (
                 self.difficulty == constants.SKILL_DIFFICULTIES[1] and
                 len(self.explanations) == 0
         ):
             raise utils.ValidationError(
                 'Expected at least one explanation in medium level rubrics')
->>>>>>> cf182608
 
 
 class WorkedExample:
