# Copyright 2018 The Oppia Authors. All Rights Reserved.
#
# Licensed under the Apache License, Version 2.0 (the "License");
# you may not use this file except in compliance with the License.
# You may obtain a copy of the License at
#
#      http://www.apache.org/licenses/LICENSE-2.0
#
# Unless required by applicable law or agreed to in writing, software
# distributed under the License is distributed on an "AS-IS" BASIS,
# WITHOUT WARRANTIES OR CONDITIONS OF ANY KIND, either express or implied.
# See the License for the specific language governing permissions and
# limitations under the License.

"""Domain objects relating to skills."""

from __future__ import annotations

import copy
import datetime
import json

from core import android_validation_constants
from core import feconf
from core import utils
from core.constants import constants
from core.domain import change_domain
from core.domain import state_domain

<<<<<<< HEAD
from typing import List, Optional
from typing_extensions import TypedDict
=======
from typing import Callable, Dict, List, Optional
from typing_extensions import Final, TypedDict
>>>>>>> 940969c1

from core.domain import html_cleaner  # pylint: disable=invalid-import-from # isort:skip
from core.domain import html_validation_service  # pylint: disable=invalid-import-from # isort:skip

# TODO(#14537): Refactor this file and remove imports marked
# with 'invalid-import-from'.

# Do not modify the values of these constants. This is to preserve backwards
# compatibility with previous change dicts.
SKILL_PROPERTY_DESCRIPTION: Final = 'description'
SKILL_PROPERTY_LANGUAGE_CODE: Final = 'language_code'
SKILL_PROPERTY_SUPERSEDING_SKILL_ID: Final = 'superseding_skill_id'
SKILL_PROPERTY_ALL_QUESTIONS_MERGED: Final = 'all_questions_merged'
SKILL_PROPERTY_PREREQUISITE_SKILL_IDS: Final = 'prerequisite_skill_ids'

SKILL_CONTENTS_PROPERTY_EXPLANATION: Final = 'explanation'
SKILL_CONTENTS_PROPERTY_WORKED_EXAMPLES: Final = 'worked_examples'

SKILL_MISCONCEPTIONS_PROPERTY_NAME: Final = 'name'
SKILL_MISCONCEPTIONS_PROPERTY_NOTES: Final = 'notes'
SKILL_MISCONCEPTIONS_PROPERTY_FEEDBACK: Final = 'feedback'
SKILL_MISCONCEPTIONS_PROPERTY_MUST_BE_ADDRESSED: Final = 'must_be_addressed'

# These take additional 'property_name' and 'new_value' parameters and,
# optionally, 'old_value'.
CMD_UPDATE_SKILL_PROPERTY: Final = 'update_skill_property'
CMD_UPDATE_SKILL_CONTENTS_PROPERTY: Final = 'update_skill_contents_property'
CMD_UPDATE_SKILL_MISCONCEPTIONS_PROPERTY: Final = (
    'update_skill_misconceptions_property')

CMD_UPDATE_RUBRICS: Final = 'update_rubrics'

CMD_ADD_SKILL_MISCONCEPTION: Final = 'add_skill_misconception'
CMD_DELETE_SKILL_MISCONCEPTION: Final = 'delete_skill_misconception'

CMD_ADD_PREREQUISITE_SKILL: Final = 'add_prerequisite_skill'
CMD_DELETE_PREREQUISITE_SKILL: Final = 'delete_prerequisite_skill'

CMD_CREATE_NEW: Final = 'create_new'
CMD_MIGRATE_CONTENTS_SCHEMA_TO_LATEST_VERSION: Final = (
    'migrate_contents_schema_to_latest_version')
CMD_MIGRATE_MISCONCEPTIONS_SCHEMA_TO_LATEST_VERSION: Final = (
    'migrate_misconceptions_schema_to_latest_version')
CMD_MIGRATE_RUBRICS_SCHEMA_TO_LATEST_VERSION: Final = (
    'migrate_rubrics_schema_to_latest_version')


class SkillChange(change_domain.BaseChange):
    """Domain object for changes made to skill object.

    The allowed commands, together with the attributes:
        - 'add_skill_misconception' (with new_misconception_dict)
        - 'delete_skill_misconception' (with misconception_id)
        - 'create_new'
        - 'update_skill_property' (with property_name, new_value
        and old_value)
        - 'update_skill_contents_property' (with property_name,
        new_value and old_value)
        - 'update_skill_misconceptions_property' (
            with misconception_id, property_name, new_value and old_value)
        - 'migrate_contents_schema_to_latest_version' (with
        from_version and to_version)
        - 'migrate_misconceptions_schema_to_latest_version' (with
        from_version and to_version)
    """

    # The allowed list of skill properties which can be used in
    # update_skill_property command.
    SKILL_PROPERTIES: List[str] = [
        SKILL_PROPERTY_DESCRIPTION, SKILL_PROPERTY_LANGUAGE_CODE,
        SKILL_PROPERTY_SUPERSEDING_SKILL_ID,
        SKILL_PROPERTY_ALL_QUESTIONS_MERGED,
        SKILL_PROPERTY_PREREQUISITE_SKILL_IDS
    ]

    # The allowed list of skill contents properties which can be used in
    # update_skill_contents_property command.
    SKILL_CONTENTS_PROPERTIES: List[str] = [
        SKILL_CONTENTS_PROPERTY_EXPLANATION,
        SKILL_CONTENTS_PROPERTY_WORKED_EXAMPLES
    ]

    # The allowed list of misconceptions properties which can be used in
    # update_skill_misconceptions_property command.
    SKILL_MISCONCEPTIONS_PROPERTIES: List[str] = [
        SKILL_MISCONCEPTIONS_PROPERTY_NAME,
        SKILL_MISCONCEPTIONS_PROPERTY_NOTES,
        SKILL_MISCONCEPTIONS_PROPERTY_FEEDBACK,
        SKILL_MISCONCEPTIONS_PROPERTY_MUST_BE_ADDRESSED
    ]

    ALLOWED_COMMANDS: List[feconf.ValidCmdDict] = [{
        'name': CMD_CREATE_NEW,
        'required_attribute_names': [],
        'optional_attribute_names': [],
        'user_id_attribute_names': [],
        'allowed_values': {},
        'deprecated_values': {}
    }, {
        'name': CMD_ADD_SKILL_MISCONCEPTION,
        'required_attribute_names': ['new_misconception_dict'],
        'optional_attribute_names': [],
        'user_id_attribute_names': [],
        'allowed_values': {},
        'deprecated_values': {}
    }, {
        'name': CMD_DELETE_SKILL_MISCONCEPTION,
        'required_attribute_names': ['misconception_id'],
        'optional_attribute_names': [],
        'user_id_attribute_names': [],
        'allowed_values': {},
        'deprecated_values': {}
    }, {
        'name': CMD_ADD_PREREQUISITE_SKILL,
        'required_attribute_names': ['skill_id'],
        'optional_attribute_names': [],
        'user_id_attribute_names': [],
        'allowed_values': {},
        'deprecated_values': {}
    }, {
        'name': CMD_DELETE_PREREQUISITE_SKILL,
        'required_attribute_names': ['skill_id'],
        'optional_attribute_names': [],
        'user_id_attribute_names': [],
        'allowed_values': {},
        'deprecated_values': {}
    }, {
        'name': CMD_UPDATE_RUBRICS,
        'required_attribute_names': ['difficulty', 'explanations'],
        'optional_attribute_names': [],
        'user_id_attribute_names': [],
        'allowed_values': {},
        'deprecated_values': {}
    }, {
        'name': CMD_UPDATE_SKILL_MISCONCEPTIONS_PROPERTY,
        'required_attribute_names': [
            'misconception_id', 'property_name', 'new_value', 'old_value'],
        'optional_attribute_names': [],
        'user_id_attribute_names': [],
        'allowed_values': {'property_name': SKILL_MISCONCEPTIONS_PROPERTIES},
        'deprecated_values': {}
    }, {
        'name': CMD_UPDATE_SKILL_PROPERTY,
        'required_attribute_names': ['property_name', 'new_value', 'old_value'],
        'optional_attribute_names': [],
        'user_id_attribute_names': [],
        'allowed_values': {'property_name': SKILL_PROPERTIES},
        'deprecated_values': {}
    }, {
        'name': CMD_UPDATE_SKILL_CONTENTS_PROPERTY,
        'required_attribute_names': ['property_name', 'new_value', 'old_value'],
        'optional_attribute_names': [],
        'user_id_attribute_names': [],
        'allowed_values': {'property_name': SKILL_CONTENTS_PROPERTIES},
        'deprecated_values': {}
    }, {
        'name': CMD_MIGRATE_CONTENTS_SCHEMA_TO_LATEST_VERSION,
        'required_attribute_names': ['from_version', 'to_version'],
        'optional_attribute_names': [],
        'user_id_attribute_names': [],
        'allowed_values': {},
        'deprecated_values': {}
    }, {
        'name': CMD_MIGRATE_MISCONCEPTIONS_SCHEMA_TO_LATEST_VERSION,
        'required_attribute_names': ['from_version', 'to_version'],
        'optional_attribute_names': [],
        'user_id_attribute_names': [],
        'allowed_values': {},
        'deprecated_values': {}
    }, {
        'name': CMD_MIGRATE_RUBRICS_SCHEMA_TO_LATEST_VERSION,
        'required_attribute_names': ['from_version', 'to_version'],
        'optional_attribute_names': [],
        'user_id_attribute_names': [],
        'allowed_values': {},
        'deprecated_values': {}
    }]


class MisconceptionDict(TypedDict):
    """Dictionary representing the Misconception object."""

    id: int
    name: str
    notes: str
    feedback: str
    must_be_addressed: bool


class VersionedMisconceptionDict(TypedDict):
    """Dictionary representing the versioned Misconception object."""

    schema_version: int
    misconceptions: List[MisconceptionDict]


class Misconception:
    """Domain object describing a skill misconception."""

    def __init__(
        self,
        misconception_id: int,
        name: str,
        notes: str,
        feedback: str,
        must_be_addressed: bool
    ) -> None:
        """Initializes a Misconception domain object.

        Args:
            misconception_id: int. The unique id of each misconception.
            name: str. The name of the misconception.
            notes: str. General advice for creators about the
                misconception (including examples) and general notes. This
                should be an html string.
            feedback: str. This can auto-populate the feedback field
                when an answer group has been tagged with a misconception. This
                should be an html string.
            must_be_addressed: bool. Whether the misconception should
                necessarily be addressed in all questions linked to the skill.
        """
        self.id = misconception_id
        self.name = name
        self.notes = html_cleaner.clean(notes)
        self.feedback = html_cleaner.clean(feedback)
        self.must_be_addressed = must_be_addressed

    def to_dict(self) -> MisconceptionDict:
        """Returns a dict representing this Misconception domain object.

        Returns:
            dict. A dict, mapping all fields of Misconception instance.
        """
        return {
            'id': self.id,
            'name': self.name,
            'notes': self.notes,
            'feedback': self.feedback,
            'must_be_addressed': self.must_be_addressed
        }

    @classmethod
    def from_dict(cls, misconception_dict: MisconceptionDict) -> Misconception:
        """Returns a Misconception domain object from a dict.

        Args:
            misconception_dict: dict. The dict representation of
                Misconception object.

        Returns:
            Misconception. The corresponding Misconception domain object.
        """
        misconception = cls(
            misconception_dict['id'], misconception_dict['name'],
            misconception_dict['notes'], misconception_dict['feedback'],
            misconception_dict['must_be_addressed'])

        return misconception

    @classmethod
    def require_valid_misconception_id(cls, misconception_id: int) -> None:
        """Validates the misconception id for a Misconception object.

        Args:
            misconception_id: int. The misconception id to be validated.

        Raises:
            ValidationError. The misconception id is invalid.
        """
        if not isinstance(misconception_id, int):
            raise utils.ValidationError(
                'Expected misconception ID to be an integer, received %s' %
                misconception_id)

        if misconception_id < 0:
            raise utils.ValidationError(
                'Expected misconception ID to be >= 0, received %s' %
                misconception_id)

    def validate(self) -> None:
        """Validates various properties of the Misconception object.

        Raises:
            ValidationError. One or more attributes of the misconception are
                invalid.
        """
        self.require_valid_misconception_id(self.id)
        if not isinstance(self.name, str):
            raise utils.ValidationError(
                'Expected misconception name to be a string, received %s' %
                self.name)

        misconception_name_length_limit = (
            android_validation_constants.MAX_CHARS_IN_MISCONCEPTION_NAME)
        if len(self.name) > misconception_name_length_limit:
            raise utils.ValidationError(
                'Misconception name should be less than %d chars, received %s'
                % (misconception_name_length_limit, self.name))

        if not isinstance(self.notes, str):
            raise utils.ValidationError(
                'Expected misconception notes to be a string, received %s' %
                self.notes)

        if not isinstance(self.must_be_addressed, bool):
            raise utils.ValidationError(
                'Expected must_be_addressed to be a bool, received %s' %
                self.must_be_addressed)

        if not isinstance(self.feedback, str):
            raise utils.ValidationError(
                'Expected misconception feedback to be a string, received %s' %
                self.feedback)


class RubricDict(TypedDict):
    """Dictionary representing the Rubric object."""

    difficulty: str
    explanations: List[str]


class VersionedRubricDict(TypedDict):
    """Dictionary representing the versioned Rubric object."""

    schema_version: int
    rubrics: List[RubricDict]


class Rubric:
    """Domain object describing a skill rubric."""

    def __init__(
        self,
        difficulty: str,
        explanations: List[str]
    ) -> None:
        """Initializes a Rubric domain object.

        Args:
            difficulty: str. The question difficulty that this rubric addresses.
            explanations: list(str). The different explanations for the
                corresponding difficulty.
        """
        self.difficulty = difficulty
        self.explanations = [
            html_cleaner.clean(explanation) for explanation in explanations]

    def to_dict(self) -> RubricDict:
        """Returns a dict representing this Rubric domain object.

        Returns:
            dict. A dict, mapping all fields of Rubric instance.
        """
        return {
            'difficulty': self.difficulty,
            'explanations': self.explanations
        }

    @classmethod
    def from_dict(cls, rubric_dict: RubricDict) -> Rubric:
        """Returns a Rubric domain object from a dict.

        Args:
            rubric_dict: dict. The dict representation of Rubric object.

        Returns:
            Rubric. The corresponding Rubric domain object.
        """
        rubric = cls(
            rubric_dict['difficulty'], rubric_dict['explanations'])

        return rubric

    def validate(self) -> None:
        """Validates various properties of the Rubric object.

        Raises:
            ValidationError. One or more attributes of the rubric are
                invalid.
        """
        if not isinstance(self.difficulty, str):
            raise utils.ValidationError(
                'Expected difficulty to be a string, received %s' %
                self.difficulty)
        if self.difficulty not in constants.SKILL_DIFFICULTIES:
            raise utils.ValidationError(
                'Invalid difficulty received for rubric: %s' % self.difficulty)

        if not isinstance(self.explanations, list):
            raise utils.ValidationError(
                'Expected explanations to be a list, received %s' %
                self.explanations)

        for explanation in self.explanations:
            if not isinstance(explanation, str):
                raise utils.ValidationError(
                    'Expected each explanation to be a string, received %s' %
                    explanation)

        if len(self.explanations) > 10:
            raise utils.ValidationError(
                'Expected number of explanations to be less than or equal '
                'to 10, received %d' % len(self.explanations))

        for explanation in self.explanations:
            if len(explanation) > 300:
                raise utils.ValidationError(
                    'Explanation should be less than or equal to 300 chars, '
                    'received %d chars' % len(explanation))
        if (
                self.difficulty == constants.SKILL_DIFFICULTIES[1] and
                len(self.explanations) == 0
        ):
            raise utils.ValidationError(
                'Expected at least one explanation in medium level rubrics')


class WorkedExampleDict(TypedDict):
    """Dictionary representing the WorkedExample object."""

    question: state_domain.SubtitledHtmlDict
    explanation: state_domain.SubtitledHtmlDict


class WorkedExample:
    """Domain object for representing the worked_example dict."""

    def __init__(
        self,
        question: state_domain.SubtitledHtml,
        explanation: state_domain.SubtitledHtml
    ) -> None:
        """Constructs a WorkedExample domain object.

        Args:
            question: SubtitledHtml. The example question.
            explanation: SubtitledHtml. The explanation for the above example
                question.
        """
        self.question = question
        self.explanation = explanation

    def validate(self) -> None:
        """Validates various properties of the WorkedExample object.

        Raises:
            ValidationError. One or more attributes of the worked example are
                invalid.
        """
        if not isinstance(self.question, state_domain.SubtitledHtml):
            raise utils.ValidationError(
                'Expected example question to be a SubtitledHtml object, '
                'received %s' % self.question)
        self.question.validate()
        if not isinstance(self.explanation, state_domain.SubtitledHtml):
            raise utils.ValidationError(
                'Expected example explanation to be a SubtitledHtml object, '
                'received %s' % self.question)
        self.explanation.validate()

    def to_dict(self) -> WorkedExampleDict:
        """Returns a dict representing this WorkedExample domain object.

        Returns:
            dict. A dict, mapping all fields of WorkedExample instance.
        """
        return {
            'question': self.question.to_dict(),
            'explanation': self.explanation.to_dict()
        }

    @classmethod
    def from_dict(cls, worked_example_dict: WorkedExampleDict) -> WorkedExample:
        """Return a WorkedExample domain object from a dict.

        Args:
            worked_example_dict: dict. The dict representation of
                WorkedExample object.

        Returns:
            WorkedExample. The corresponding WorkedExample domain object.
        """
        worked_example = cls(
            state_domain.SubtitledHtml(
                worked_example_dict['question']['content_id'],
                worked_example_dict['question']['html']),
            state_domain.SubtitledHtml(
                worked_example_dict['explanation']['content_id'],
                worked_example_dict['explanation']['html'])
        )
        worked_example.question.validate()
        worked_example.explanation.validate()

        return worked_example


class SkillContentsDict(TypedDict):
    """Dictionary representing the SkillContents object."""

    explanation: state_domain.SubtitledHtmlDict
    worked_examples: List[WorkedExampleDict]
    recorded_voiceovers: state_domain.RecordedVoiceoversDict
    written_translations: state_domain.WrittenTranslationsDict


class VersionedSkillContentsDict(TypedDict):
    """Dictionary representing the versioned SkillContents object."""

    schema_version: int
    skill_contents: SkillContentsDict


class SkillContents:
    """Domain object representing the skill_contents dict."""

    def __init__(
        self,
        explanation: state_domain.SubtitledHtml,
        worked_examples: List[WorkedExample],
        recorded_voiceovers: state_domain.RecordedVoiceovers,
        written_translations: state_domain.WrittenTranslations
    ) -> None:
        """Constructs a SkillContents domain object.

        Args:
            explanation: SubtitledHtml. An explanation on how to apply the
                skill.
            worked_examples: list(WorkedExample). A list of worked examples
                for the skill. Each element should be a WorkedExample object.
            recorded_voiceovers: RecordedVoiceovers. The recorded voiceovers for
                the skill contents and their translations in different
                languages.
            written_translations: WrittenTranslations. A text translation of
                the skill contents.
        """
        self.explanation = explanation
        self.worked_examples = worked_examples
        self.recorded_voiceovers = recorded_voiceovers
        self.written_translations = written_translations

    def validate(self) -> None:
        """Validates various properties of the SkillContents object.

        Raises:
            ValidationError. One or more attributes of skill contents are
                invalid.
        """
        available_content_ids = set([])
        if not isinstance(self.explanation, state_domain.SubtitledHtml):
            raise utils.ValidationError(
                'Expected skill explanation to be a SubtitledHtml object, '
                'received %s' % self.explanation)
        self.explanation.validate()
        available_content_ids.add(self.explanation.content_id)
        if not isinstance(self.worked_examples, list):
            raise utils.ValidationError(
                'Expected worked examples to be a list, received %s' %
                self.worked_examples)
        for example in self.worked_examples:
            if not isinstance(example, WorkedExample):
                raise utils.ValidationError(
                    'Expected worked example to be a WorkedExample object, '
                    'received %s' % example)
            example.validate()
            if example.question.content_id in available_content_ids:
                raise utils.ValidationError(
                    'Found a duplicate content id %s'
                    % example.question.content_id)
            if example.explanation.content_id in available_content_ids:
                raise utils.ValidationError(
                    'Found a duplicate content id %s'
                    % example.explanation.content_id)
            available_content_ids.add(example.question.content_id)
            available_content_ids.add(example.explanation.content_id)

        self.recorded_voiceovers.validate(list(available_content_ids))
        self.written_translations.validate(list(available_content_ids))

    def to_dict(self) -> SkillContentsDict:
        """Returns a dict representing this SkillContents domain object.

        Returns:
            dict. A dict, mapping all fields of SkillContents instance.
        """
        return {
            'explanation': self.explanation.to_dict(),
            'worked_examples': [worked_example.to_dict()
                                for worked_example in self.worked_examples],
            'recorded_voiceovers': self.recorded_voiceovers.to_dict(),
            'written_translations': self.written_translations.to_dict()
        }

    @classmethod
    def from_dict(cls, skill_contents_dict: SkillContentsDict) -> SkillContents:
        """Return a SkillContents domain object from a dict.

        Args:
            skill_contents_dict: dict. The dict representation of
                SkillContents object.

        Returns:
            SkillContents. The corresponding SkillContents domain object.
        """
        skill_contents = cls(
            state_domain.SubtitledHtml(
                skill_contents_dict['explanation']['content_id'],
                skill_contents_dict['explanation']['html']),
            [WorkedExample.from_dict(example)
             for example in skill_contents_dict['worked_examples']],
            state_domain.RecordedVoiceovers.from_dict(skill_contents_dict[
                'recorded_voiceovers']),
            state_domain.WrittenTranslations.from_dict(skill_contents_dict[
                'written_translations'])
        )
        skill_contents.explanation.validate()

        return skill_contents


class SkillDict(TypedDict):
    """Dictionary representing the Skill object."""

    id: str
    description: str
    misconceptions: List[MisconceptionDict]
    rubrics: List[RubricDict]
    skill_contents: SkillContentsDict
    misconceptions_schema_version: int
    rubric_schema_version: int
    skill_contents_schema_version: int
    language_code: str
    version: int
    next_misconception_id: int
    superseding_skill_id: Optional[str]
    all_questions_merged: bool
    prerequisite_skill_ids: List[str]


class Skill:
    """Domain object for an Oppia Skill."""

    def __init__(
        self,
        skill_id: str,
        description: str,
        misconceptions: List[Misconception],
        rubrics: List[Rubric],
        skill_contents: SkillContents,
        misconceptions_schema_version: int,
        rubric_schema_version: int,
        skill_contents_schema_version: int,
        language_code: str,
        version: int,
        next_misconception_id: int,
        superseding_skill_id: Optional[str],
        all_questions_merged: bool,
        prerequisite_skill_ids: List[str],
        created_on: Optional[datetime.datetime] = None,
        last_updated: Optional[datetime.datetime] = None
    ) -> None:
        """Constructs a Skill domain object.

        Args:
            skill_id: str. The unique ID of the skill.
            description: str. Describes the observable behaviour of the skill.
            misconceptions: list(Misconception). The list of misconceptions
                associated with the skill.
            rubrics: list(Rubric). The list of rubrics that explain each
                difficulty level of a skill.
            skill_contents: SkillContents. The object representing the contents
                of the skill.
            misconceptions_schema_version: int. The schema version for the
                misconceptions object.
            rubric_schema_version: int. The schema version for the
                rubric object.
            skill_contents_schema_version: int. The schema version for the
                skill_contents object.
            language_code: str. The ISO 639-1 code for the language this
                skill is written in.
            version: int. The version of the skill.
            next_misconception_id: int. The misconception id to be used by
                the next misconception added.
            superseding_skill_id: str|None. Skill ID of the skill we
                merge this skill into. This is non null only if we indicate
                that this skill is a duplicate and needs to be merged into
                another one.
            all_questions_merged: bool. Flag that indicates if all
                questions are moved from this skill to the superseding skill.
            prerequisite_skill_ids: list(str). The prerequisite skill IDs for
                the skill.
            created_on: datetime.datetime. Date and time when the skill is
                created.
            last_updated: datetime.datetime. Date and time when the
                skill was last updated.
        """
        self.id = skill_id
        self.description = description
        self.misconceptions = misconceptions
        self.skill_contents = skill_contents
        self.misconceptions_schema_version = misconceptions_schema_version
        self.rubric_schema_version = rubric_schema_version
        self.skill_contents_schema_version = skill_contents_schema_version
        self.language_code = language_code
        self.created_on = created_on
        self.last_updated = last_updated
        self.version = version
        self.rubrics = rubrics
        self.next_misconception_id = next_misconception_id
        self.superseding_skill_id = superseding_skill_id
        self.all_questions_merged = all_questions_merged
        self.prerequisite_skill_ids = prerequisite_skill_ids

    @classmethod
    def require_valid_skill_id(cls, skill_id: str) -> None:
        """Checks whether the skill id is a valid one.

        Args:
            skill_id: str. The skill id to validate.
        """
        if not isinstance(skill_id, str):
            raise utils.ValidationError('Skill id should be a string.')

        if len(skill_id) != 12:
            raise utils.ValidationError('Invalid skill id.')

    @classmethod
    def require_valid_description(cls, description: str) -> None:
        """Checks whether the description of the skill is a valid one.

        Args:
            description: str. The description to validate.
        """
        if not isinstance(description, str):
            raise utils.ValidationError('Description should be a string.')

        if description == '':
            raise utils.ValidationError('Description field should not be empty')

        description_length_limit = (
            android_validation_constants.MAX_CHARS_IN_SKILL_DESCRIPTION)
        if len(description) > description_length_limit:
            raise utils.ValidationError(
                'Skill description should be less than %d chars, received %s'
                % (description_length_limit, description))

    def validate(self) -> None:
        """Validates various properties of the Skill object.

        Raises:
            ValidationError. One or more attributes of skill are invalid.
        """
        self.require_valid_description(self.description)

        Misconception.require_valid_misconception_id(self.next_misconception_id)

        if not isinstance(self.misconceptions_schema_version, int):
            raise utils.ValidationError(
                'Expected misconceptions schema version to be an integer, '
                'received %s' % self.misconceptions_schema_version)
        if (
                self.misconceptions_schema_version !=
                feconf.CURRENT_MISCONCEPTIONS_SCHEMA_VERSION):
            raise utils.ValidationError(
                'Expected misconceptions schema version to be %s, received %s'
                % (
                    feconf.CURRENT_MISCONCEPTIONS_SCHEMA_VERSION,
                    self.misconceptions_schema_version)
            )

        if not isinstance(self.rubric_schema_version, int):
            raise utils.ValidationError(
                'Expected rubric schema version to be an integer, '
                'received %s' % self.rubric_schema_version)
        if (
                self.rubric_schema_version !=
                feconf.CURRENT_RUBRIC_SCHEMA_VERSION):
            raise utils.ValidationError(
                'Expected rubric schema version to be %s, received %s'
                % (
                    feconf.CURRENT_RUBRIC_SCHEMA_VERSION,
                    self.rubric_schema_version)
            )

        if not isinstance(self.skill_contents_schema_version, int):
            raise utils.ValidationError(
                'Expected skill contents schema version to be an integer, '
                'received %s' % self.skill_contents_schema_version)
        if (
                self.skill_contents_schema_version !=
                feconf.CURRENT_SKILL_CONTENTS_SCHEMA_VERSION):
            raise utils.ValidationError(
                'Expected skill contents schema version to be %s, received %s'
                % (
                    feconf.CURRENT_SKILL_CONTENTS_SCHEMA_VERSION,
                    self.skill_contents_schema_version)
            )

        if not isinstance(self.language_code, str):
            raise utils.ValidationError(
                'Expected language code to be a string, received %s' %
                self.language_code)
        if not utils.is_valid_language_code(self.language_code):
            raise utils.ValidationError(
                'Invalid language code: %s' % self.language_code)

        if not isinstance(self.skill_contents, SkillContents):
            raise utils.ValidationError(
                'Expected skill_contents to be a SkillContents object, '
                'received %s' % self.skill_contents)
        self.skill_contents.validate()

        if not isinstance(self.rubrics, list):
            raise utils.ValidationError(
                'Expected rubrics to be a list, '
                'received %s' % self.skill_contents)

        difficulties_list = []
        for rubric in self.rubrics:
            if not isinstance(rubric, Rubric):
                raise utils.ValidationError(
                    'Expected each rubric to be a Rubric '
                    'object, received %s' % rubric)
            if rubric.difficulty in difficulties_list:
                raise utils.ValidationError(
                    'Duplicate rubric found for: %s' % rubric.difficulty)
            difficulties_list.append(rubric.difficulty)
            rubric.validate()

        if len(difficulties_list) != 3:
            raise utils.ValidationError(
                'All 3 difficulties should be addressed in rubrics')

        if difficulties_list != constants.SKILL_DIFFICULTIES:
            raise utils.ValidationError(
                'The difficulties should be ordered as follows [%s, %s, %s]'
                % (
                    constants.SKILL_DIFFICULTIES[0],
                    constants.SKILL_DIFFICULTIES[1],
                    constants.SKILL_DIFFICULTIES[2]))

        if not isinstance(self.misconceptions, list):
            raise utils.ValidationError(
                'Expected misconceptions to be a list, '
                'received %s' % self.misconceptions)

        if not isinstance(self.prerequisite_skill_ids, list):
            raise utils.ValidationError(
                'Expected prerequisite_skill_ids to be a list, '
                'received %s' % self.prerequisite_skill_ids)

        for skill_id in self.prerequisite_skill_ids:
            if not isinstance(skill_id, str):
                raise utils.ValidationError(
                    'Expected each skill ID to be a string, '
                    'received %s' % skill_id)
        misconception_id_list = []
        for misconception in self.misconceptions:
            if not isinstance(misconception, Misconception):
                raise utils.ValidationError(
                    'Expected each misconception to be a Misconception '
                    'object, received %s' % misconception)
            if misconception.id in misconception_id_list:
                raise utils.ValidationError(
                    'Duplicate misconception ID found: %s' % misconception.id)
            misconception_id_list.append(misconception.id)
            if int(misconception.id) >= int(self.next_misconception_id):
                raise utils.ValidationError(
                    'The misconception with id %s is out of bounds.'
                    % misconception.id)
            misconception.validate()
        if (self.all_questions_merged and
                self.superseding_skill_id is None):
            raise utils.ValidationError(
                'Expected a value for superseding_skill_id when '
                'all_questions_merged is True.')
        if (self.superseding_skill_id is not None and
                self.all_questions_merged is None):
            raise utils.ValidationError(
                'Expected a value for all_questions_merged when '
                'superseding_skill_id is set.')

    def to_dict(self) -> SkillDict:
        """Returns a dict representing this Skill domain object.

        Returns:
            dict. A dict, mapping all fields of Skill instance.
        """
        return {
            'id': self.id,
            'description': self.description,
            'misconceptions': [
                misconception.to_dict()
                for misconception in self.misconceptions],
            'rubrics': [
                rubric.to_dict() for rubric in self.rubrics],
            'skill_contents': self.skill_contents.to_dict(),
            'language_code': self.language_code,
            'misconceptions_schema_version': self.misconceptions_schema_version,
            'rubric_schema_version': self.rubric_schema_version,
            'skill_contents_schema_version': self.skill_contents_schema_version,
            'version': self.version,
            'next_misconception_id': self.next_misconception_id,
            'superseding_skill_id': self.superseding_skill_id,
            'all_questions_merged': self.all_questions_merged,
            'prerequisite_skill_ids': self.prerequisite_skill_ids
        }

    def serialize(self) -> str:
        """Returns the object serialized as a JSON string.

        Returns:
            str. JSON-encoded str encoding all of the information composing
            the object.
        """
        skill_dict = self.to_dict()
        # The only reason we add the version parameter separately is that our
        # yaml encoding/decoding of this object does not handle the version
        # parameter.
        # NOTE: If this changes in the future (i.e the version parameter is
        # added as part of the yaml representation of this object), all YAML
        # files must add a version parameter to their files with the correct
        # version of this object. The line below must then be moved to
        # to_dict().
        skill_dict['version'] = self.version

        # The dictionary returned by `to_dict()` method is SkillDict, and
        # SkillDict does not contain `created_on` and `last_updated` keys.
        # But below we are defining those keys which causes MyPy to throw
        # error `TypedDict "SkillDict" has no key 'created_on'`. Thus to
        # avoid the error, we used ignore here.
        if self.created_on:
            skill_dict['created_on'] = utils.convert_naive_datetime_to_string(  # type: ignore[misc]
                self.created_on)

        if self.last_updated:
            skill_dict['last_updated'] = utils.convert_naive_datetime_to_string(  # type: ignore[misc]
                self.last_updated)

        return json.dumps(skill_dict)

    @classmethod
    def deserialize(cls, json_string: str) -> Skill:
        """Returns a Skill domain object decoded from a JSON string.

        Args:
            json_string: str. A JSON-encoded string that can be
                decoded into a dictionary representing a Skill.
                Only call on strings that were created using serialize().

        Returns:
            Skill. The corresponding Skill domain object.
        """
        skill_dict = json.loads(json_string)
        created_on = (
            utils.convert_string_to_naive_datetime_object(
                skill_dict['created_on'])
            if 'created_on' in skill_dict else None)
        last_updated = (
            utils.convert_string_to_naive_datetime_object(
                skill_dict['last_updated'])
            if 'last_updated' in skill_dict else None)
        skill = cls.from_dict(
            skill_dict,
            skill_version=skill_dict['version'],
            skill_created_on=created_on,
            skill_last_updated=last_updated)

        return skill

    @classmethod
    def from_dict(
        cls,
        skill_dict: SkillDict,
        skill_version: int = 0,
        skill_created_on: Optional[datetime.datetime] = None,
        skill_last_updated: Optional[datetime.datetime] = None
    ) -> Skill:
        """Returns a Skill domain object from a dict.

        Args:
            skill_dict: dict. The dictionary representation of skill
                object.
            skill_version: int. The version of the skill.
            skill_created_on: datetime.datetime. Date and time when the
                skill is created.
            skill_last_updated: datetime.datetime. Date and time when the
                skill was last updated.

        Returns:
            Skill. The corresponding Skill domain object.
        """
        skill = cls(
            skill_dict['id'], skill_dict['description'],
            [
                Misconception.from_dict(misconception_dict)
                for misconception_dict in skill_dict['misconceptions']
            ],
            [
                Rubric.from_dict(rubric_dict)
                for rubric_dict in skill_dict['rubrics']
            ],
            SkillContents.from_dict(
                skill_dict['skill_contents']),
            skill_dict['misconceptions_schema_version'],
            skill_dict['rubric_schema_version'],
            skill_dict['skill_contents_schema_version'],
            skill_dict['language_code'],
            skill_version,
            skill_dict['next_misconception_id'],
            skill_dict['superseding_skill_id'],
            skill_dict['all_questions_merged'],
            skill_dict['prerequisite_skill_ids'],
            skill_created_on,
            skill_last_updated)

        return skill

    @classmethod
    def create_default_skill(
        cls,
        skill_id: str,
        description: str,
        rubrics: List[Rubric]
    ) -> Skill:
        """Returns a skill domain object with default values. This is for
        the frontend where a default blank skill would be shown to the user
        when the skill is created for the first time.

        Args:
            skill_id: str. The unique id of the skill.
            description: str. The initial description for the skill.
            rubrics: list(Rubric). The list of rubrics for the skill.

        Returns:
            Skill. The Skill domain object with the default values.
        """
        explanation_content_id = feconf.DEFAULT_SKILL_EXPLANATION_CONTENT_ID
        skill_contents = SkillContents(
            state_domain.SubtitledHtml(
                explanation_content_id, feconf.DEFAULT_SKILL_EXPLANATION), [],
            state_domain.RecordedVoiceovers.from_dict({
                'voiceovers_mapping': {
                    explanation_content_id: {}
                }
            }),
            state_domain.WrittenTranslations.from_dict({
                'translations_mapping': {
                    explanation_content_id: {}
                }
            }))
        skill_contents.explanation.validate()
        return cls(
            skill_id, description, [], rubrics, skill_contents,
            feconf.CURRENT_MISCONCEPTIONS_SCHEMA_VERSION,
            feconf.CURRENT_RUBRIC_SCHEMA_VERSION,
            feconf.CURRENT_SKILL_CONTENTS_SCHEMA_VERSION,
            constants.DEFAULT_LANGUAGE_CODE, 0, 0, None, False, [])

    def generate_skill_misconception_id(self, misconception_id: int) -> str:
        """Given a misconception id, it returns the skill-misconception-id.
        It is of the form <skill_id>-<misconception_id>.

        Args:
            misconception_id: int. The id of the misconception.

        Returns:
            str. The format is '<skill_id>-<misconception_id>', where skill_id
            is the skill ID of the misconception and misconception_id is
            the id of the misconception.
        """
        return '%s-%d' % (self.id, misconception_id)

    @classmethod
    def convert_html_fields_in_skill_contents(
        cls,
        skill_contents_dict: SkillContentsDict,
        conversion_fn: Callable[[str], str]
    ) -> SkillContentsDict:
        """Applies a conversion function on all the html strings in a skill
        to migrate them to a desired state.

        Args:
            skill_contents_dict: dict. The dict representation of skill
                contents.
            conversion_fn: function. The conversion function to be applied on
                the skill_contents_dict.

        Returns:
            dict. The converted skill_contents_dict.
        """
        skill_contents_dict['explanation']['html'] = conversion_fn(
            skill_contents_dict['explanation']['html'])
        skill_contents_dict['written_translations'] = (
            state_domain.WrittenTranslations.  # type: ignore[no-untyped-call]
            convert_html_in_written_translations(
                skill_contents_dict['written_translations'], conversion_fn))

        for value_index, value in enumerate(
                skill_contents_dict['worked_examples']):
            skill_contents_dict['worked_examples'][value_index][
                'question']['html'] = conversion_fn(value['question']['html'])
            skill_contents_dict['worked_examples'][value_index][
                'explanation']['html'] = conversion_fn(
                    value['explanation']['html'])
        return skill_contents_dict

    @classmethod
    def _convert_skill_contents_v1_dict_to_v2_dict(
        cls, skill_contents_dict: SkillContentsDict
    ) -> SkillContentsDict:
        """Converts v1 skill contents to the v2 schema. In the v2 schema,
        the new Math components schema is introduced.

        Args:
            skill_contents_dict: dict. The v1 skill_contents_dict.

        Returns:
            dict. The converted skill_contents_dict.
        """
        return cls.convert_html_fields_in_skill_contents(
            skill_contents_dict,
            html_validation_service.add_math_content_to_math_rte_components)

    @classmethod
    def _convert_skill_contents_v2_dict_to_v3_dict(
        cls, skill_contents_dict: SkillContentsDict
    ) -> SkillContentsDict:
        """Converts v2 skill contents to the v3 schema. The v3 schema
        deprecates oppia-noninteractive-svgdiagram tag and converts existing
        occurences of it to oppia-noninteractive-image tag.

        Args:
            skill_contents_dict: dict. The v1 skill_contents_dict.

        Returns:
            dict. The converted skill_contents_dict.
        """
        return cls.convert_html_fields_in_skill_contents(
            skill_contents_dict,
            html_validation_service.convert_svg_diagram_tags_to_image_tags)

    @classmethod
    def _convert_skill_contents_v3_dict_to_v4_dict(
        cls, skill_contents_dict: SkillContentsDict
    ) -> SkillContentsDict:
        """Converts v3 skill contents to the v4 schema. The v4 schema
        fixes HTML encoding issues.

        Args:
            skill_contents_dict: dict. The v3 skill_contents_dict.

        Returns:
            dict. The converted skill_contents_dict.
        """
        return cls.convert_html_fields_in_skill_contents(
            skill_contents_dict,
            html_validation_service.fix_incorrectly_encoded_chars)

    @classmethod
    def update_skill_contents_from_model(
        cls,
        versioned_skill_contents: VersionedSkillContentsDict,
        current_version: int
    ) -> None:
        """Converts the skill_contents blob contained in the given
        versioned_skill_contents dict from current_version to
        current_version + 1. Note that the versioned_skill_contents being
        passed in is modified in-place.

        Args:
            versioned_skill_contents: dict. A dict with two keys:
                - schema_version: str. The schema version for the
                    skill_contents dict.
                - skill_contents: dict. The dict comprising the skill
                    contents.
            current_version: int. The current schema version of skill_contents.
        """
        versioned_skill_contents['schema_version'] = current_version + 1

        conversion_fn = getattr(
            cls, '_convert_skill_contents_v%s_dict_to_v%s_dict' % (
                current_version, current_version + 1))
        versioned_skill_contents['skill_contents'] = conversion_fn(
            versioned_skill_contents['skill_contents'])

    @classmethod
    def update_misconceptions_from_model(
        cls,
        versioned_misconceptions: VersionedMisconceptionDict,
        current_version: int
    ) -> None:
        """Converts the misconceptions blob contained in the given
        versioned_misconceptions dict from current_version to
        current_version + 1. Note that the versioned_misconceptions being
        passed in is modified in-place.

        Args:
            versioned_misconceptions: dict. A dict with two keys:
                - schema_version: str. The schema version for the
                    misconceptions dict.
                - misconceptions: list(dict). The list of dicts comprising the
                    misconceptions of the skill.
            current_version: int. The current schema version of misconceptions.
        """
        versioned_misconceptions['schema_version'] = current_version + 1

        conversion_fn = getattr(
            cls, '_convert_misconception_v%s_dict_to_v%s_dict' % (
                current_version, current_version + 1))

        updated_misconceptions = []
        for misconception in versioned_misconceptions['misconceptions']:
            updated_misconceptions.append(conversion_fn(misconception))

        versioned_misconceptions['misconceptions'] = updated_misconceptions

    @classmethod
    def _convert_misconception_v1_dict_to_v2_dict(
        cls, misconception_dict: MisconceptionDict
    ) -> MisconceptionDict:
        """Converts v1 misconception schema to the v2 schema. In the v2 schema,
        the field must_be_addressed has been added.

        Args:
            misconception_dict: dict. The v1 misconception dict.

        Returns:
            dict. The converted misconception_dict.
        """
        misconception_dict['must_be_addressed'] = True
        return misconception_dict

    @classmethod
    def _convert_misconception_v2_dict_to_v3_dict(
        cls, misconception_dict: MisconceptionDict
    ) -> MisconceptionDict:
        """Converts v2 misconception schema to the v3 schema. In the v3 schema,
        the new Math components schema is introduced.

        Args:
            misconception_dict: dict. The v2 misconception dict.

        Returns:
            dict. The converted misconception_dict.
        """
        misconception_dict['notes'] = (
            html_validation_service.add_math_content_to_math_rte_components(
                misconception_dict['notes']))
        misconception_dict['feedback'] = (
            html_validation_service.add_math_content_to_math_rte_components(
                misconception_dict['feedback']))
        return misconception_dict

    @classmethod
    def _convert_misconception_v3_dict_to_v4_dict(
        cls, misconception_dict: MisconceptionDict
    ) -> MisconceptionDict:
        """Converts v3 misconception schema to the v4 schema. The v4 schema
        deprecates oppia-noninteractive-svgdiagram tag and converts existing
        occurences of it to oppia-noninteractive-image tag.

        Args:
            misconception_dict: dict. The v3 misconception dict.

        Returns:
            dict. The converted misconception_dict.
        """
        misconception_dict['notes'] = (
            html_validation_service.convert_svg_diagram_tags_to_image_tags(
                misconception_dict['notes']))
        misconception_dict['feedback'] = (
            html_validation_service.convert_svg_diagram_tags_to_image_tags(
                misconception_dict['feedback']))
        return misconception_dict

    @classmethod
    def _convert_misconception_v4_dict_to_v5_dict(
        cls, misconception_dict: MisconceptionDict
    ) -> MisconceptionDict:
        """Converts v4 misconception schema to the v5 schema. The v5 schema
        fixes HTML encoding issues.

        Args:
            misconception_dict: dict. The v4 misconception dict.

        Returns:
            dict. The converted misconception_dict.
        """
        misconception_dict['notes'] = (
            html_validation_service.fix_incorrectly_encoded_chars(
                misconception_dict['notes']))
        misconception_dict['feedback'] = (
            html_validation_service.fix_incorrectly_encoded_chars(
                misconception_dict['feedback']))
        return misconception_dict

    @classmethod
    def _convert_rubric_v1_dict_to_v2_dict(
        cls, rubric_dict: RubricDict
    ) -> RubricDict:
        """Converts v1 rubric schema to the v2 schema. In the v2 schema,
        multiple explanations have been added for each difficulty.

        Args:
            rubric_dict: dict. The v1 rubric dict.

        Returns:
            dict. The converted rubric_dict.
        """
        # Here, rubric_dict is a dictionary of type RubricDict and RubricDict
        # does not contain `explanation` key, but below we are accessing that
        # `explanation` key which causes MyPy to throw error `TypedDict
        # "RubricDict" has no key 'explanation'`. Thus to avoid the error,
        # we used ignore statement here.
        explanation = rubric_dict['explanation']  # type: ignore[misc]
        del rubric_dict['explanation']  # type: ignore[misc]
        rubric_dict['explanations'] = [explanation]
        return rubric_dict

    @classmethod
    def _convert_rubric_v2_dict_to_v3_dict(
        cls, rubric_dict: RubricDict
    ) -> RubricDict:
        """Converts v2 rubric schema to the v3 schema. In the v3 schema,
        the new Math components schema is introduced.

        Args:
            rubric_dict: dict. The v2 rubric dict.

        Returns:
            dict. The converted rubric_dict.
        """
        for explanation_index, explanation in enumerate(
                rubric_dict['explanations']):
            rubric_dict['explanations'][explanation_index] = (
                html_validation_service.add_math_content_to_math_rte_components(
                    explanation))
        return rubric_dict

    @classmethod
    def _convert_rubric_v3_dict_to_v4_dict(
        cls, rubric_dict: RubricDict
    ) -> RubricDict:
        """Converts v3 rubric schema to the v4 schema. The v4 schema
        deprecates oppia-noninteractive-svgdiagram tag and converts existing
        occurences of it to oppia-noninteractive-image tag.

        Args:
            rubric_dict: dict. The v2 rubric dict.

        Returns:
            dict. The converted rubric_dict.
        """
        for explanation_index, explanation in enumerate(
                rubric_dict['explanations']):
            rubric_dict['explanations'][explanation_index] = (
                html_validation_service.convert_svg_diagram_tags_to_image_tags(
                    explanation))
        return rubric_dict

    @classmethod
    def _convert_rubric_v4_dict_to_v5_dict(
        cls, rubric_dict: RubricDict
    ) -> RubricDict:
        """Converts v4 rubric schema to the v5 schema. The v4 schema
        fixes HTML encoding issues.

        Args:
            rubric_dict: dict. The v4 rubric dict.

        Returns:
            dict. The converted rubric_dict.
        """
        for explanation_index, explanation in enumerate(
                rubric_dict['explanations']):
            rubric_dict['explanations'][explanation_index] = (
                html_validation_service.fix_incorrectly_encoded_chars(
                    explanation))
        return rubric_dict

    @classmethod
    def update_rubrics_from_model(
        cls,
        versioned_rubrics: VersionedRubricDict,
        current_version: int
    ) -> None:
        """Converts the rubrics blob contained in the given
        versioned_rubrics dict from current_version to
        current_version + 1. Note that the versioned_rubrics being
        passed in is modified in-place.

        Args:
            versioned_rubrics: dict. A dict with two keys:
                - schema_version: str. The schema version for the
                    rubrics dict.
                - rubrics: list(dict). The list of dicts comprising the
                    rubrics of the skill.
            current_version: int. The current schema version of rubrics.
        """
        versioned_rubrics['schema_version'] = current_version + 1

        conversion_fn = getattr(
            cls, '_convert_rubric_v%s_dict_to_v%s_dict' % (
                current_version, current_version + 1))

        updated_rubrics = []
        for rubric in versioned_rubrics['rubrics']:
            updated_rubrics.append(conversion_fn(rubric))

        versioned_rubrics['rubrics'] = updated_rubrics

    def get_all_html_content_strings(self) -> List[str]:
        """Returns all html strings that are part of the skill
        (or any of its subcomponents).

        Returns:
            list(str). The list of html contents.
        """
        html_content_strings = [self.skill_contents.explanation.html]

        for rubric in self.rubrics:
            for explanation in rubric.explanations:
                html_content_strings.append(explanation)

        for example in self.skill_contents.worked_examples:
            html_content_strings.append(example.question.html)
            html_content_strings.append(example.explanation.html)

        for misconception in self.misconceptions:
            html_content_strings.append(misconception.notes)
            html_content_strings.append(misconception.feedback)

        return html_content_strings

    def update_description(self, description: str) -> None:
        """Updates the description of the skill.

        Args:
            description: str. The new description of the skill.
        """
        self.description = description

    def update_language_code(self, language_code: str) -> None:
        """Updates the language code of the skill.

        Args:
            language_code: str. The new language code of the skill.
        """
        self.language_code = language_code

    def update_superseding_skill_id(self, superseding_skill_id: str) -> None:
        """Updates the superseding skill ID of the skill.

        Args:
            superseding_skill_id: str. ID of the skill that supersedes this one.
        """
        self.superseding_skill_id = superseding_skill_id

    def record_that_all_questions_are_merged(
        self, all_questions_merged: bool
    ) -> None:
        """Updates the flag value which indicates if all questions are merged.

        Args:
            all_questions_merged: bool. Flag indicating if all questions are
                merged to the superseding skill.
        """
        self.all_questions_merged = all_questions_merged

    def update_explanation(
        self, explanation: state_domain.SubtitledHtml
    ) -> None:
        """Updates the explanation of the skill.

        Args:
            explanation: SubtitledHtml. The new explanation of the skill.
        """
        old_content_ids = []
        if self.skill_contents.explanation:
            old_content_ids = [self.skill_contents.explanation.content_id]

        self.skill_contents.explanation = explanation

        new_content_ids = [self.skill_contents.explanation.content_id]
        self._update_content_ids_in_assets(old_content_ids, new_content_ids)

    def update_worked_examples(
        self, worked_examples: List[WorkedExample]
    ) -> None:
        """Updates the worked examples list of the skill by performing a copy
        of the provided list.

        Args:
            worked_examples: list(WorkedExample). The new worked examples of
                the skill.
        """
        old_content_ids = [
            example_field.content_id
            for example in self.skill_contents.worked_examples
            for example_field in (example.question, example.explanation)]

        self.skill_contents.worked_examples = list(worked_examples)

        new_content_ids = [
            example_field.content_id
            for example in self.skill_contents.worked_examples
            for example_field in (example.question, example.explanation)]

        self._update_content_ids_in_assets(old_content_ids, new_content_ids)

    def _update_content_ids_in_assets(
        self,
        old_ids_list: List[str],
        new_ids_list: List[str]
    ) -> None:
        """Adds or deletes content ids in recorded_voiceovers and
        written_translations.

        Args:
            old_ids_list: list(str). A list of content ids present earlier
                in worked_examples.
                state.
            new_ids_list: list(str). A list of content ids currently present
                in worked_examples.
        """
        content_ids_to_delete = set(old_ids_list) - set(new_ids_list)
        content_ids_to_add = set(new_ids_list) - set(old_ids_list)
        written_translations = self.skill_contents.written_translations
        recorded_voiceovers = self.skill_contents.recorded_voiceovers

        for content_id in content_ids_to_delete:
            recorded_voiceovers.delete_content_id_for_voiceover(content_id)  # type: ignore[no-untyped-call]
            written_translations.delete_content_id_for_translation(  # type: ignore[no-untyped-call]
                content_id)

        for content_id in content_ids_to_add:
            recorded_voiceovers.add_content_id_for_voiceover(content_id)  # type: ignore[no-untyped-call]
            written_translations.add_content_id_for_translation(content_id)  # type: ignore[no-untyped-call]

    def _find_misconception_index(self, misconception_id: int) -> Optional[int]:
        """Returns the index of the misconception with the given misconception
        id, or None if it is not in the misconceptions list.

        Args:
            misconception_id: int. The id of the misconception.

        Returns:
            int or None. The index of the corresponding misconception, or None
            if there is no such misconception.
        """
        for ind, misconception in enumerate(self.misconceptions):
            if misconception.id == misconception_id:
                return ind
        return None

    def add_misconception(self, misconception: Misconception) -> None:
        """Adds a new misconception to the skill.

        Args:
            misconception: Misconception. The misconception to be added.
        """

        self.misconceptions.append(misconception)
        self.next_misconception_id = self.get_incremented_misconception_id(
            misconception.id)

    def _find_prerequisite_skill_id_index(
        self, skill_id_to_find: str
    ) -> Optional[int]:
        """Returns the index of the skill_id in the prerequisite_skill_ids
        array.

        Args:
            skill_id_to_find: str. The skill ID to search for.

        Returns:
            int|None. The index of the skill_id, if it exists or None.
        """
        for ind, skill_id in enumerate(self.prerequisite_skill_ids):
            if skill_id == skill_id_to_find:
                return ind
        return None

    def add_prerequisite_skill(self, skill_id: str) -> None:
        """Adds a prerequisite skill to the skill.

        Args:
            skill_id: str. The skill ID to add.

        Raises:
            ValueError. The skill is already a prerequisite skill.
        """
        if self._find_prerequisite_skill_id_index(skill_id) is not None:
            raise ValueError('The skill is already a prerequisite skill.')
        self.prerequisite_skill_ids.append(skill_id)

    def delete_prerequisite_skill(self, skill_id: str) -> None:
        """Removes a prerequisite skill from the skill.

        Args:
            skill_id: str. The skill ID to remove.

        Raises:
            ValueError. The skill to remove is not a prerequisite skill.
        """
        index = self._find_prerequisite_skill_id_index(skill_id)
        if index is None:
            raise ValueError('The skill to remove is not a prerequisite skill.')
        del self.prerequisite_skill_ids[index]

    def update_rubric(
        self, difficulty: str, explanations: List[str]
    ) -> None:
        """Adds or updates the rubric of the given difficulty.

        Args:
            difficulty: str. The difficulty of the rubric.
            explanations: list(str). The explanations for the rubric.

        Raises:
            ValueError. No rubric for given difficulty.
        """
        for rubric in self.rubrics:
            if rubric.difficulty == difficulty:
                rubric.explanations = copy.deepcopy(explanations)
                return
        raise ValueError(
            'There is no rubric for the given difficulty.')

    def get_incremented_misconception_id(self, misconception_id: int) -> int:
        """Returns the incremented misconception id.

        Args:
            misconception_id: int. The id of the misconception to be
                incremented.

        Returns:
            int. The incremented misconception id.
        """
        return misconception_id + 1

    def delete_misconception(self, misconception_id: int) -> None:
        """Removes a misconception with the given id.

        Args:
            misconception_id: int. The id of the misconception to be removed.

        Raises:
            ValueError. There is no misconception with the given id.
        """
        index = self._find_misconception_index(misconception_id)
        if index is None:
            raise ValueError(
                'There is no misconception with the given id.')
        del self.misconceptions[index]

    def update_misconception_name(
        self, misconception_id: int, name: str
    ) -> None:
        """Updates the name of the misconception with the given id.

        Args:
            misconception_id: int. The id of the misconception to be edited.
            name: str. The new name of the misconception.

        Raises:
            ValueError. There is no misconception with the given id.
        """
        index = self._find_misconception_index(misconception_id)
        if index is None:
            raise ValueError(
                'There is no misconception with the given id.')
        self.misconceptions[index].name = name

    def update_misconception_must_be_addressed(
        self, misconception_id: int, must_be_addressed: bool
    ) -> None:
        """Updates the must_be_addressed value of the misconception with the
        given id.

        Args:
            misconception_id: int. The id of the misconception to be edited.
            must_be_addressed: bool. The new must_be_addressed value for the
                misconception.

        Raises:
            ValueError. There is no misconception with the given id.
            ValueError. The must_be_addressed should be bool.
        """
        if not isinstance(must_be_addressed, bool):
            raise ValueError('must_be_addressed should be a bool value.')
        index = self._find_misconception_index(misconception_id)
        if index is None:
            raise ValueError(
                'There is no misconception with the given id.')
        self.misconceptions[index].must_be_addressed = must_be_addressed

    def update_misconception_notes(
        self, misconception_id: int, notes: str
    ) -> None:
        """Updates the notes of the misconception with the given id.

        Args:
            misconception_id: int. The id of the misconception to be edited.
            notes: str. The new notes of the misconception.

        Raises:
            ValueError. There is no misconception with the given id.
        """
        index = self._find_misconception_index(misconception_id)
        if index is None:
            raise ValueError(
                'There is no misconception with the given id.')
        self.misconceptions[index].notes = notes

    def update_misconception_feedback(
        self, misconception_id: int, feedback: str
    ) -> None:
        """Updates the feedback of the misconception with the given id.

        Args:
            misconception_id: int. The id of the misconception to be edited.
            feedback: str. The html string that corresponds to the new feedback
                of the misconception.

        Raises:
            ValueError. There is no misconception with the given id.
        """
        index = self._find_misconception_index(misconception_id)
        if index is None:
            raise ValueError(
                'There is no misconception with the given id.')
        self.misconceptions[index].feedback = feedback


class SkillSummaryDict(TypedDict):
    """Dictionary representing the SkillSummary object."""

    id: str
    description: str
    language_code: str
    version: int
    misconception_count: int
    worked_examples_count: int
    skill_model_created_on: float
    skill_model_last_updated: float


class SkillSummary:
    """Domain object for Skill Summary."""

    def __init__(
        self,
        skill_id: str,
        description: str,
        language_code: str,
        version: int,
        misconception_count: int,
        worked_examples_count: int,
        skill_model_created_on: datetime.datetime,
        skill_model_last_updated: datetime.datetime
    ) -> None:
        """Constructs a SkillSummary domain object.

        Args:
            skill_id: str. The unique id of the skill.
            description: str. The short description of the skill.
            language_code: str. The language code of the skill.
            version: int. The version of the skill.
            misconception_count: int. The number of misconceptions associated
                with the skill.
            worked_examples_count: int. The number of worked examples in the
                skill.
            skill_model_created_on: datetime.datetime. Date and time when
                the skill model is created.
            skill_model_last_updated: datetime.datetime. Date and time
                when the skill model was last updated.
        """
        self.id = skill_id
        self.description = description
        self.language_code = language_code
        self.version = version
        self.misconception_count = misconception_count
        self.worked_examples_count = worked_examples_count
        self.skill_model_created_on = skill_model_created_on
        self.skill_model_last_updated = skill_model_last_updated

    def validate(self) -> None:
        """Validates various properties of the Skill Summary object.

        Raises:
            ValidationError. One or more attributes of skill summary are
                invalid.
        """
        if not isinstance(self.description, str):
            raise utils.ValidationError('Description should be a string.')

        if self.description == '':
            raise utils.ValidationError('Description field should not be empty')

        if not isinstance(self.language_code, str):
            raise utils.ValidationError(
                'Expected language code to be a string, received %s' %
                self.language_code)
        if not utils.is_valid_language_code(self.language_code):
            raise utils.ValidationError(
                'Invalid language code: %s' % self.language_code)

        if not isinstance(self.misconception_count, int):
            raise utils.ValidationError(
                'Expected misconception_count to be an int, '
                'received \'%s\'' % self.misconception_count)

        if self.misconception_count < 0:
            raise utils.ValidationError(
                'Expected misconception_count to be non-negative, '
                'received \'%s\'' % self.misconception_count)

        if not isinstance(self.worked_examples_count, int):
            raise utils.ValidationError(
                'Expected worked_examples_count to be an int, '
                'received \'%s\'' % self.worked_examples_count)

        if self.worked_examples_count < 0:
            raise utils.ValidationError(
                'Expected worked_examples_count to be non-negative, '
                'received \'%s\'' % self.worked_examples_count)

    def to_dict(self) -> SkillSummaryDict:
        """Returns a dictionary representation of this domain object.

        Returns:
            dict. A dict representing this SkillSummary object.
        """
        return {
            'id': self.id,
            'description': self.description,
            'language_code': self.language_code,
            'version': self.version,
            'misconception_count': self.misconception_count,
            'worked_examples_count': self.worked_examples_count,
            'skill_model_created_on': utils.get_time_in_millisecs(
                self.skill_model_created_on),
            'skill_model_last_updated': utils.get_time_in_millisecs(
                self.skill_model_last_updated)
        }


class AugmentedSkillSummaryDict(TypedDict):
    """Dictionary representing the AugmentedSkillSummary object."""

    id: str
    description: str
    language_code: str
    version: int
    misconception_count: int
    worked_examples_count: int
    topic_names: List[str]
    classroom_names: List[str]
    skill_model_created_on: float
    skill_model_last_updated: float


class AugmentedSkillSummary:
    """Domain object for Augmented Skill Summary, which has all the properties
    of SkillSummary along with the topic names to which the skill is assigned
    and the classroom names to which the topics are assigned.
    """

    def __init__(
        self,
        skill_id: str,
        description: str,
        language_code: str,
        version: int,
        misconception_count: int,
        worked_examples_count: int,
        topic_names: List[str],
        classroom_names: List[str],
        skill_model_created_on: datetime.datetime,
        skill_model_last_updated: datetime.datetime
    ) -> None:
        """Constructs an AugmentedSkillSummary domain object.

        Args:
            skill_id: str. The unique id of the skill.
            description: str. The short description of the skill.
            language_code: str. The language code of the skill.
            version: int. The version of the skill.
            misconception_count: int. The number of misconceptions associated
                with the skill.
            worked_examples_count: int. The number of worked examples in the
                skill.
            topic_names: list(str). The names of the topics to which the skill
                is assigned.
            classroom_names: list(str). The names of the classrooms to which the
                skill is assigned.
            skill_model_created_on: datetime.datetime. Date and time when
                the skill model is created.
            skill_model_last_updated: datetime.datetime. Date and time
                when the skill model was last updated.
        """
        self.id = skill_id
        self.description = description
        self.language_code = language_code
        self.version = version
        self.misconception_count = misconception_count
        self.worked_examples_count = worked_examples_count
        self.skill_model_created_on = skill_model_created_on
        self.skill_model_last_updated = skill_model_last_updated
        self.topic_names = topic_names
        self.classroom_names = classroom_names

    def to_dict(self) -> AugmentedSkillSummaryDict:
        """Returns a dictionary representation of this domain object.

        Returns:
            dict. A dict representing this AugmentedSkillSummary object.
        """
        return {
            'id': self.id,
            'description': self.description,
            'language_code': self.language_code,
            'version': self.version,
            'misconception_count': self.misconception_count,
            'worked_examples_count': self.worked_examples_count,
            'topic_names': self.topic_names,
            'classroom_names': self.classroom_names,
            'skill_model_created_on': utils.get_time_in_millisecs(
                self.skill_model_created_on),
            'skill_model_last_updated': utils.get_time_in_millisecs(
                self.skill_model_last_updated)
        }


class TopicAssignmentDict(TypedDict):
    """Dictionary representing the TopicAssignment object."""

    topic_id: str
    topic_name: str
    topic_version: int
    subtopic_id: Optional[int]


class TopicAssignment:
    """Domain object for Topic Assignment, which provides the details of a
    single topic (and, if applicable, the subtopic within that topic) to which
    the skill is assigned.
    """

    def __init__(
        self,
        topic_id: str,
        topic_name: str,
        topic_version: int,
        subtopic_id: Optional[int]
    ) -> None:
        """Constructs a TopicAssignment domain object.

        Args:
            topic_id: str. The unique id of the topic.
            topic_name: str. The name of the topic.
            topic_version: int. The current version of the topic to which the
                skill is assigned.
            subtopic_id: int or None. The id of the subtopic to which the skill
                is assigned, or None if the skill is not assigned to any
                subtopic.
        """
        self.topic_id = topic_id
        self.topic_name = topic_name
        self.topic_version = topic_version
        self.subtopic_id = subtopic_id

    def to_dict(self) -> TopicAssignmentDict:
        """Returns a dictionary representation of this domain object.

        Returns:
            dict. A dict representing this TopicAssignment object.
        """
        return {
            'topic_id': self.topic_id,
            'topic_name': self.topic_name,
            'topic_version': self.topic_version,
            'subtopic_id': self.subtopic_id,
        }


class UserSkillMasteryDict(TypedDict):
    """Dictionary representing the UserSkillMastery object."""

    user_id: str
    skill_id: str
    degree_of_mastery: float


class UserSkillMastery:
    """Domain object for a user's mastery of a particular skill."""

    def __init__(
        self,
        user_id: str,
        skill_id: str,
        degree_of_mastery: float
    ) -> None:
        """Constructs a SkillMastery domain object for a user.

        Args:
            user_id: str. The user id of the user.
            skill_id: str. The id of the skill.
            degree_of_mastery: float. The user's mastery of the
                corresponding skill.
        """
        self.user_id = user_id
        self.skill_id = skill_id
        self.degree_of_mastery = degree_of_mastery

    def to_dict(self) -> UserSkillMasteryDict:
        """Returns a dictionary representation of this domain object.

        Returns:
            dict. A dict representing this SkillMastery object.
        """
        return {
            'user_id': self.user_id,
            'skill_id': self.skill_id,
            'degree_of_mastery': self.degree_of_mastery
        }

    @classmethod
    def from_dict(
        cls, skill_mastery_dict: UserSkillMasteryDict
    ) -> UserSkillMastery:
        """Returns a UserSkillMastery domain object from the given dict.

        Args:
            skill_mastery_dict: dict. A dict mapping all the fields of
                UserSkillMastery object.

        Returns:
            SkillMastery. The SkillMastery domain object.
        """
        return cls(
            skill_mastery_dict['user_id'],
            skill_mastery_dict['skill_id'],
            skill_mastery_dict['degree_of_mastery']
        )


class CategorizedSkills:
    """Domain object for representing categorized skills' ids and
    descriptions. Here, 'categorized skill' means that the skill is assigned
    to some topic. If a skill is assigned to a topic but not a
    subtopic, then it is termed as 'uncategorized' which also comes under
    CategorizedSkills because it is at least assigned to a topic.

    Attributes:
        categorized_skills: dict[str, dict[str, list(ShortSkillSummary)].
            The parent dict contains keys as topic names. The children dicts
            contain keys as subtopic titles and values as list of short skill
            summaries. An extra key called 'uncategorized' is present in every
            child dict to represent the skills that are not assigned to any
            subtopic but are assigned to the parent topic.
    """

    def __init__(self) -> None:
        """Constructs a CategorizedSkills domain object."""
        self.categorized_skills: Dict[
            str, Dict[str, List[ShortSkillSummary]]
        ] = {}

    def add_topic(self, topic_name: str, subtopic_titles: List[str]) -> None:
        """Adds a topic to the categorized skills and initializes its
        'uncategorized' and subtopic skills as empty lists.

        Args:
            topic_name: str. The name of the topic.
            subtopic_titles: list(str). The list of subtopic titles of the
                topic.

        Raises:
            ValidationError. Topic name is already added.
        """
        if topic_name in self.categorized_skills:
            raise utils.ValidationError(
                'Topic name \'%s\' is already added.' % topic_name)

        self.categorized_skills[topic_name] = {}
        self.categorized_skills[topic_name]['uncategorized'] = []
        for subtopic_title in subtopic_titles:
            self.categorized_skills[topic_name][subtopic_title] = []

    def add_uncategorized_skill(
        self,
        topic_name: str,
        skill_id: str,
        skill_description: str
    ) -> None:
        """Adds an uncategorized skill id and description for the given topic.

        Args:
            topic_name: str. The name of the topic.
            skill_id: str. The id of the skill.
            skill_description: str. The description of the skill.
        """
        self.require_topic_name_to_be_added(topic_name)
        self.categorized_skills[topic_name]['uncategorized'].append(
            ShortSkillSummary(skill_id, skill_description))

    def add_subtopic_skill(
        self,
        topic_name: str,
        subtopic_title: str,
        skill_id: str,
        skill_description: str
    ) -> None:
        """Adds a subtopic skill id and description for the given topic.

        Args:
            topic_name: str. The name of the topic.
            subtopic_title: str. The title of the subtopic.
            skill_id: str. The id of the skill.
            skill_description: str. The description of the skill.
        """
        self.require_topic_name_to_be_added(topic_name)
        self.require_subtopic_title_to_be_added(topic_name, subtopic_title)
        self.categorized_skills[topic_name][subtopic_title].append(
            ShortSkillSummary(skill_id, skill_description))

    def require_topic_name_to_be_added(self, topic_name: str) -> None:
        """Checks whether the given topic name is valid i.e. added to the
        categorized skills dict.

        Args:
            topic_name: str. The name of the topic.

        Raises:
            ValidationError. Topic name is not added.
        """
        if not topic_name in self.categorized_skills:
            raise utils.ValidationError(
                'Topic name \'%s\' is not added.' % topic_name)

    def require_subtopic_title_to_be_added(
        self, topic_name: str, subtopic_title: str
    ) -> None:
        """Checks whether the given subtopic title is added to the
        categorized skills dict under the given topic name.

        Args:
            topic_name: str. The name of the topic.
            subtopic_title: str. The title of the subtopic.

        Raises:
            ValidationError. Subtopic title is not added.
        """
        if not subtopic_title in self.categorized_skills[topic_name]:
            raise utils.ValidationError(
                'Subtopic title \'%s\' is not added.' % subtopic_title)

    def to_dict(self) -> Dict[str, Dict[str, List[ShortSkillSummaryDict]]]:
        """Returns a dictionary representation of this domain object."""
        categorized_skills_dict = copy.deepcopy(self.categorized_skills)

        result_categorized_skills_dict: Dict[
            str, Dict[str, List[ShortSkillSummaryDict]]
        ] = {}
        for topic_name in categorized_skills_dict:
            # The key 'uncategorized' will also be covered by this loop.
            result_categorized_skills_dict[topic_name] = {}
            for subtopic_title in categorized_skills_dict[topic_name]:
                result_categorized_skills_dict[topic_name][subtopic_title] = [
                    short_skill_summary.to_dict() for short_skill_summary in
                    categorized_skills_dict[topic_name][subtopic_title]
                ]
        return result_categorized_skills_dict


class ShortSkillSummaryDict(TypedDict):
    """Dictionary representing the ShortSkillSummary object."""

    skill_id: str
    skill_description: str


class ShortSkillSummary:
    """Domain object for a short skill summary. It contains the id and
    description of the skill. It is different from the SkillSummary in the
    sense that the latter contains many other properties of the skill along with
    the skill id and description.
    """

    def __init__(self, skill_id: str, skill_description: str) -> None:
        """Constructs a ShortSkillSummary domain object.

        Args:
            skill_id: str. The id of the skill.
            skill_description: str. The description of the skill.
        """
        self.skill_id = skill_id
        self.skill_description = skill_description

    def to_dict(self) -> ShortSkillSummaryDict:
        """Returns a dictionary representation of this domain object.

        Returns:
            dict. A dict representing this ShortSkillSummary object.
        """
        return {
            'skill_id': self.skill_id,
            'skill_description': self.skill_description
        }

    @classmethod
    def from_skill_summary(
        cls, skill_summary: SkillSummary
    ) -> ShortSkillSummary:
        """Returns a ShortSkillSummary domain object from the given skill
        summary.

        Args:
            skill_summary: SkillSummary. The skill summary domain object.

        Returns:
            ShortSkillSummary. The ShortSkillSummary domain object.
        """
        return cls(
            skill_summary.id,
            skill_summary.description)<|MERGE_RESOLUTION|>--- conflicted
+++ resolved
@@ -27,13 +27,8 @@
 from core.domain import change_domain
 from core.domain import state_domain
 
-<<<<<<< HEAD
-from typing import List, Optional
-from typing_extensions import TypedDict
-=======
 from typing import Callable, Dict, List, Optional
 from typing_extensions import Final, TypedDict
->>>>>>> 940969c1
 
 from core.domain import html_cleaner  # pylint: disable=invalid-import-from # isort:skip
 from core.domain import html_validation_service  # pylint: disable=invalid-import-from # isort:skip
@@ -1128,7 +1123,7 @@
         skill_contents_dict['explanation']['html'] = conversion_fn(
             skill_contents_dict['explanation']['html'])
         skill_contents_dict['written_translations'] = (
-            state_domain.WrittenTranslations.  # type: ignore[no-untyped-call]
+            state_domain.WrittenTranslations.
             convert_html_in_written_translations(
                 skill_contents_dict['written_translations'], conversion_fn))
 
@@ -1566,13 +1561,13 @@
         recorded_voiceovers = self.skill_contents.recorded_voiceovers
 
         for content_id in content_ids_to_delete:
-            recorded_voiceovers.delete_content_id_for_voiceover(content_id)  # type: ignore[no-untyped-call]
-            written_translations.delete_content_id_for_translation(  # type: ignore[no-untyped-call]
+            recorded_voiceovers.delete_content_id_for_voiceover(content_id)
+            written_translations.delete_content_id_for_translation(
                 content_id)
 
         for content_id in content_ids_to_add:
-            recorded_voiceovers.add_content_id_for_voiceover(content_id)  # type: ignore[no-untyped-call]
-            written_translations.add_content_id_for_translation(content_id)  # type: ignore[no-untyped-call]
+            recorded_voiceovers.add_content_id_for_voiceover(content_id)
+            written_translations.add_content_id_for_translation(content_id)
 
     def _find_misconception_index(self, misconception_id: int) -> Optional[int]:
         """Returns the index of the misconception with the given misconception
