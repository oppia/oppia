# coding: utf-8
#
# Copyright 2020 The Oppia Authors. All Rights Reserved.
#
# Licensed under the Apache License, Version 2.0 (the "License");
# you may not use this file except in compliance with the License.
# You may obtain a copy of the License at
#
#      http://www.apache.org/licenses/LICENSE-2.0
#
# Unless required by applicable law or agreed to in writing, software
# distributed under the License is distributed on an "AS-IS" BASIS,
# WITHOUT WARRANTIES OR CONDITIONS OF ANY KIND, either express or implied.
# See the License for the specific language governing permissions and
# limitations under the License.

"""Service functions to set and retrieve data from the memory cache."""

from __future__ import annotations

import json

from core.domain import caching_domain
from core.domain import collection_domain
from core.domain import exp_domain
from core.domain import platform_parameter_domain
from core.domain import skill_domain
from core.domain import story_domain
from core.domain import topic_domain
from core.platform import models

<<<<<<< HEAD
from typing import (
        Any, Callable, Dict, Final, List, Literal, TypedDict, cast, overload)
=======
from typing import Any, Callable, Dict, List, overload
from typing_extensions import Final, Literal, TypedDict
>>>>>>> 3c8d9fa9

MYPY = False
if MYPY: # pragma: no cover
    from mypy_imports import memory_cache_services

memory_cache_services = models.Registry.import_cache_services()

# NOTE: Namespaces and sub-namespaces cannot contain ':' because this is used as
# an internal delimiter for cache keys that separates the namespace, the
# sub-namespace, and the id in the cache keys.
MEMCACHE_KEY_DELIMITER = ':'

# This namespace supports sub-namespaces which are identified by the stringified
# version number of the explorations within the sub-namespace. The value for
# each key in this namespace should be a serialized representation of an
# Exploration. There is also a special sub-namespace represented by the empty
# string; this sub-namespace stores the latest version of the exploration.
CACHE_NAMESPACE_EXPLORATION: Final = 'exploration'
# This namespace supports sub-namespaces which are identified by the stringified
# version number of the collections within the sub-namespace. The value for
# each key in this namespace should be a serialized representation of a
# Collection. There is also a special sub-namespace represented by the empty
# string; this sub-namespace stores the latest version of the collection.
CACHE_NAMESPACE_COLLECTION: Final = 'collection'
# This namespace supports sub-namespaces which are identified by the stringified
# version number of the skills within the sub-namespace. The value for
# each key in this namespace should be a serialized representation of a
# Skill. There is also a special sub-namespace represented by the empty
# string; this sub-namespace stores the latest version of the skill.
CACHE_NAMESPACE_SKILL: Final = 'skill'
# This namespace supports sub-namespaces which are identified by the stringified
# version number of the stories within the sub-namespace. The value for
# each key in this namespace should be a serialized representation of a
# Story. There is also a special sub-namespace represented by the empty
# string; this sub-namespace stores the latest version of the story.
CACHE_NAMESPACE_STORY: Final = 'story'
# This namespace supports sub-namespaces which are identified by the stringified
# version number of the topics within the sub-namespace. The value for
# each key in this namespace should be a serialized representation of a
# Topic. There is also a special sub-namespace represented by the empty
# string; this sub-namespace stores the latest version of the topic.
CACHE_NAMESPACE_TOPIC: Final = 'topic'
# This namespace supports sub-namespaces which are identified by the stringified
# version number of the topics within the sub-namespace. The value for
# each key in this namespace should be a serialized representation of a
# Platform Parameter. This namespace does not support sub-namespaces.
CACHE_NAMESPACE_PLATFORM_PARAMETER: Final = 'platform'
# The value for each key in this namespace should be a serialized representation
# of a ConfigPropertyModel value (the 'value' attribute of a ConfigPropertyModel
# object). This namespace does not support sub-namespaces.
CACHE_NAMESPACE_CONFIG: Final = 'config'
# The sub-namespace is not necessary for the default namespace. The namespace
# handles default datatypes allowed by Redis including Strings, Lists, Sets,
# and Hashes. More details can be found at: https://redis.io/topics/data-types.
CACHE_NAMESPACE_DEFAULT: Final = 'default'


class DeserializationFunctionsDict(TypedDict):
    """Type for the DESERIALIZATION_FUNCTIONS."""

    collection: Callable[[str], collection_domain.Collection]
    exploration: Callable[[str], exp_domain.Exploration]
    skill: Callable[[str], skill_domain.Skill]
    story: Callable[[str], story_domain.Story]
    topic: Callable[[str], topic_domain.Topic]
    platform: Callable[[str], platform_parameter_domain.PlatformParameter]
    config: Callable[[str], dict[str, Any]]
    default: Callable[[str], dict[str, Any]]


class SerializationFunctionsDict(TypedDict):
    """Type for the SERIALIZATION_FUNCTIONS."""

    collection: Callable[[collection_domain.Collection], str]
    exploration: Callable[[exp_domain.Exploration], str]
    skill: Callable[[skill_domain.Skill], str]
    story: Callable[[story_domain.Story], str]
    topic: Callable[[topic_domain.Topic], str]
    platform: Callable[[platform_parameter_domain.PlatformParameter], str]
    config: Callable[[dict[str, Any]], str]
    default: Callable[[dict[str, Any]], str]


# Type defined for arguments which can accept only keys of Dict
# DESERIALIZATION_FUNCTIONS or SERIALIZATION_FUNCTIONS.
NamespaceType = Literal[
    'collection',
    'exploration',
    'skill',
    'story',
    'topic',
    'platform',
    'config',
    'default'
]


DESERIALIZATION_FUNCTIONS: DeserializationFunctionsDict = {
    CACHE_NAMESPACE_COLLECTION: collection_domain.Collection.deserialize,
    CACHE_NAMESPACE_EXPLORATION: exp_domain.Exploration.deserialize,
    CACHE_NAMESPACE_SKILL: skill_domain.Skill.deserialize,
    CACHE_NAMESPACE_STORY: story_domain.Story.deserialize,
    CACHE_NAMESPACE_TOPIC: topic_domain.Topic.deserialize,
    CACHE_NAMESPACE_PLATFORM_PARAMETER: (
        platform_parameter_domain.PlatformParameter.deserialize),
    CACHE_NAMESPACE_CONFIG: json.loads,
    CACHE_NAMESPACE_DEFAULT: json.loads
}


SERIALIZATION_FUNCTIONS: SerializationFunctionsDict = {
    CACHE_NAMESPACE_COLLECTION: lambda x: x.serialize(),
    CACHE_NAMESPACE_EXPLORATION: lambda x: x.serialize(),
    CACHE_NAMESPACE_SKILL: lambda x: x.serialize(),
    CACHE_NAMESPACE_STORY: lambda x: x.serialize(),
    CACHE_NAMESPACE_TOPIC: lambda x: x.serialize(),
    CACHE_NAMESPACE_PLATFORM_PARAMETER: lambda x: x.serialize(),
    CACHE_NAMESPACE_CONFIG: json.dumps,
    CACHE_NAMESPACE_DEFAULT: json.dumps
}


def _get_memcache_key(
    namespace: NamespaceType,
    sub_namespace: str | None,
    obj_id: str
) -> str:
    """Returns a memcache key for the class under the corresponding
    namespace and sub_namespace.

    Args:
        namespace: str. The namespace under which the values associated with the
            id lie. Use CACHE_NAMESPACE_DEFAULT as the namespace for ids that
            are not associated with a conceptual domain-layer entity and
            therefore don't require serialization.
        sub_namespace: str|None. The sub-namespace further differentiates the
            values. For Explorations, Skills, Stories, Topics, and Collections,
            the sub-namespace is the stringified version number of the objects.
        obj_id: str. The id of the value to store in the memory cache.

    Raises:
        ValueError. The sub-namespace contains a ':'.

    Returns:
        str. The generated key for use in the memory cache in order to
        differentiate a passed-in key based on namespace and sub-namespace.
    """
    sub_namespace_key_string = (sub_namespace or '')
    if MEMCACHE_KEY_DELIMITER in sub_namespace_key_string:
        raise ValueError(
            'Sub-namespace %s cannot contain \':\'.' % sub_namespace_key_string)
    return '%s%s%s%s%s' % (
        namespace, MEMCACHE_KEY_DELIMITER,
        sub_namespace_key_string, MEMCACHE_KEY_DELIMITER, obj_id)


def flush_memory_caches() -> None:
    """Flushes the memory caches by wiping all of the data."""
    memory_cache_services.flush_caches()


@overload
def get_multi(
    namespace: Literal['collection'],
    sub_namespace: str | None,
    obj_ids: List[str]
) -> Dict[str, collection_domain.Collection]: ...


@overload
def get_multi(
    namespace: Literal['exploration'],
    sub_namespace: str | None,
    obj_ids: List[str]
) -> Dict[str, exp_domain.Exploration]: ...


@overload
def get_multi(
    namespace: Literal['skill'],
    sub_namespace: str | None,
    obj_ids: List[str]
) -> Dict[str, skill_domain.Skill]: ...


@overload
def get_multi(
    namespace: Literal['story'],
    sub_namespace: str | None,
    obj_ids: List[str]
) -> Dict[str, story_domain.Story]: ...


@overload
def get_multi(
    namespace: Literal['topic'],
    sub_namespace: str | None,
    obj_ids: List[str]
) -> Dict[str, topic_domain.Topic]: ...


@overload
def get_multi(
    namespace: Literal['platform'],
    sub_namespace: str | None,
    obj_ids: List[str]
) -> Dict[str, platform_parameter_domain.PlatformParameter]: ...


@overload
def get_multi(
    namespace: Literal['config'],
    sub_namespace: str | None,
    obj_ids: List[str]
) -> Dict[str, Dict[str, Any]]: ...


@overload
def get_multi(
    namespace: Literal['default'],
    sub_namespace: str | None,
    obj_ids: List[str]
) -> Dict[str, Dict[str, Any]]: ...


def get_multi(
    namespace: NamespaceType,
    sub_namespace: str | None,
    obj_ids: List[str]
) -> Dict[str, Any]:
    """Get a dictionary of the {id, value} pairs from the memory cache.

    Args:
        namespace: str. The namespace under which the values associated with
            these object ids lie. The namespace determines how the objects are
            decoded from their JSON-encoded string. Use CACHE_NAMESPACE_DEFAULT
            as the namespace for objects that are not associated with a
            conceptual domain-layer entity and therefore don't require
            serialization.
        sub_namespace: str|None. The sub-namespace further differentiates the
            values. For Explorations, Skills, Stories, Topics, and Collections,
            the sub-namespace is either None or the stringified version number
            of the objects. If the sub-namespace is not required, pass in None.
        obj_ids: list(str). List of object ids corresponding to values to
            retrieve from the cache.

    Raises:
        ValueError. The namespace does not exist or is not recognized.

    Returns:
        dict(str, Exploration|Skill|Story|Topic|Collection|str). Dictionary of
        decoded (id, value) pairs retrieved from the platform caching service.
    """

    # In result_dict's key-value pair, value can be any of the type from
    # Exploration, Skill, Story, Topic, Collection, str. hence Any type has
    # to be used here for the value type of result_dict dictionary.
    result_dict: Dict[str, Any] = {}
    if len(obj_ids) == 0:
        return result_dict

    if namespace not in DESERIALIZATION_FUNCTIONS:
        raise ValueError('Invalid namespace: %s.' % namespace)

    memcache_keys = [
        _get_memcache_key(namespace, sub_namespace, obj_id)
        for obj_id in obj_ids]
    values = memory_cache_services.get_multi(memcache_keys)
    for obj_id, value in zip(obj_ids, values):
        if value:
            result_dict[obj_id] = DESERIALIZATION_FUNCTIONS[namespace](value)
    return result_dict


@overload
def set_multi(
    namespace: Literal['exploration'],
    sub_namespace: str | None,
    id_value_mapping: Dict[str, exp_domain.Exploration]
) -> bool: ...


@overload
def set_multi(
    namespace: Literal['collection'],
    sub_namespace: str | None,
    id_value_mapping: Dict[str, collection_domain.Collection]
) -> bool: ...


@overload
def set_multi(
    namespace: Literal['skill'],
    sub_namespace: str | None,
    id_value_mapping: Dict[str, skill_domain.Skill]
) -> bool: ...


@overload
def set_multi(
    namespace: Literal['story'],
    sub_namespace: str | None,
    id_value_mapping: Dict[str, story_domain.Story]
) -> bool: ...


@overload
def set_multi(
    namespace: Literal['topic'],
    sub_namespace: str | None,
    id_value_mapping: Dict[str, topic_domain.Topic]
) -> bool: ...


@overload
def set_multi(
    namespace: Literal['platform'],
    sub_namespace: str | None,
    id_value_mapping: Dict[
        str,
        platform_parameter_domain.PlatformParameter
    ]
) -> bool: ...


@overload
def set_multi(
    namespace: Literal['config'],
    sub_namespace: str | None,
    id_value_mapping: Dict[str, str]
) -> bool: ...


@overload
def set_multi(
    namespace: Literal['default'],
    sub_namespace: str | None,
    id_value_mapping: Dict[str, str]
) -> bool: ...


def set_multi(
    namespace: NamespaceType,
    sub_namespace: str | None,
    id_value_mapping: Dict[str, Any]
) -> bool:
    """Set multiple id values at once to the cache, where the values are all
    of a specific namespace type or a Redis compatible type (more details here:
    https://redis.io/topics/data-types).

    Args:
        namespace: str. The namespace under which the values associated with the
            id lie. Use CACHE_NAMESPACE_DEFAULT as the namespace for objects
            that are not associated with a conceptual domain-layer entity and
            therefore don't require serialization.
        sub_namespace: str|None. The sub-namespace further differentiates the
            values. For Explorations, Skills, Stories, Topics, and Collections,
            the sub-namespace is either None or the stringified version number
            of the objects. If the sub-namespace is not required, pass in None.
        id_value_mapping:
            dict(str, Exploration|Skill|Story|Topic|Collection|str). A dict of
            {id, value} pairs to set to the cache.

    Raises:
        ValueError. The namespace does not exist or is not recognized.

    Returns:
        bool. Whether all operations complete successfully.
    """
    if len(id_value_mapping) == 0:
        return True

    memory_cache_id_value_mapping = {
        _get_memcache_key(namespace, sub_namespace, obj_id):
        SERIALIZATION_FUNCTIONS[namespace](value)
        for obj_id, value in id_value_mapping.items()
    }
    return memory_cache_services.set_multi(memory_cache_id_value_mapping)


def delete_multi(
    namespace: NamespaceType,
    sub_namespace: str | None,
    obj_ids: List[str]
) -> bool:
    """Deletes multiple ids in the cache.

    Args:
        namespace: str. The namespace under which the values associated with the
            id lie. Use CACHE_NAMESPACE_DEFAULT namespace for object ids that
            are not associated with a conceptual domain-layer entity and
            therefore don't require serialization.
        sub_namespace: str|None. The sub-namespace further differentiates the
            values. For Explorations, Skills, Stories, Topics, and Collections,
            the sub-namespace is either None or the stringified version number
            of the objects. If the sub-namespace is not required, pass in None.
        obj_ids: list(str). A list of id strings to delete from the cache.

    Raises:
        ValueError. The namespace does not exist or is not recognized.

    Returns:
        bool. Whether all operations complete successfully.
    """
    if len(obj_ids) == 0:
        return True

    memcache_keys = [
        _get_memcache_key(namespace, sub_namespace, obj_id)
        for obj_id in obj_ids]
    return memory_cache_services.delete_multi(memcache_keys) == len(obj_ids)


def get_memory_cache_stats() -> caching_domain.MemoryCacheStats:
    """Get a memory profile of the cache in a dictionary dependent on how the
    caching service profiles its own cache.

    Returns:
        MemoryCacheStats. MemoryCacheStats object containing the total allocated
        memory in bytes, peak memory usage in bytes, and the total number of
        keys stored as values.
    """
    return memory_cache_services.get_memory_cache_stats()<|MERGE_RESOLUTION|>--- conflicted
+++ resolved
@@ -29,13 +29,8 @@
 from core.domain import topic_domain
 from core.platform import models
 
-<<<<<<< HEAD
 from typing import (
-        Any, Callable, Dict, Final, List, Literal, TypedDict, cast, overload)
-=======
-from typing import Any, Callable, Dict, List, overload
-from typing_extensions import Final, Literal, TypedDict
->>>>>>> 3c8d9fa9
+        Any, Callable, Dict, Final, List, Literal, TypedDict, overload)
 
 MYPY = False
 if MYPY: # pragma: no cover
