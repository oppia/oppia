# coding: utf-8
#
# Copyright 2020 The Oppia Authors. All Rights Reserved.
#
# Licensed under the Apache License, Version 2.0 (the "License");
# you may not use this file except in compliance with the License.
# You may obtain a copy of the License at
#
#      http://www.apache.org/licenses/LICENSE-2.0
#
# Unless required by applicable law or agreed to in writing, software
# distributed under the License is distributed on an "AS-IS" BASIS,
# WITHOUT WARRANTIES OR CONDITIONS OF ANY KIND, either express or implied.
# See the License for the specific language governing permissions and
# limitations under the License.

"""Service functions to set and retrieve data from the memory cache."""

from __future__ import annotations

import json

from core.domain import caching_domain
from core.domain import collection_domain
from core.domain import config_domain
from core.domain import exp_domain
from core.domain import platform_parameter_domain
from core.domain import skill_domain
from core.domain import story_domain
from core.domain import topic_domain
from core.platform import models

from typing import Callable, Dict, List, Mapping, Union, overload
from typing_extensions import Final, Literal, TypedDict

MYPY = False
if MYPY: # pragma: no cover
    from mypy_imports import memory_cache_services

memory_cache_services = models.Registry.import_cache_services()

# NOTE: Namespaces and sub-namespaces cannot contain ':' because this is used as
# an internal delimiter for cache keys that separates the namespace, the
# sub-namespace, and the id in the cache keys.
MEMCACHE_KEY_DELIMITER = ':'

# This namespace supports sub-namespaces which are identified by the stringified
# version number of the explorations within the sub-namespace. The value for
# each key in this namespace should be a serialized representation of an
# Exploration. There is also a special sub-namespace represented by the empty
# string; this sub-namespace stores the latest version of the exploration.
CACHE_NAMESPACE_EXPLORATION: Final = 'exploration'
# This namespace supports sub-namespaces which are identified by the stringified
# version number of the collections within the sub-namespace. The value for
# each key in this namespace should be a serialized representation of a
# Collection. There is also a special sub-namespace represented by the empty
# string; this sub-namespace stores the latest version of the collection.
CACHE_NAMESPACE_COLLECTION: Final = 'collection'
# This namespace supports sub-namespaces which are identified by the stringified
# version number of the skills within the sub-namespace. The value for
# each key in this namespace should be a serialized representation of a
# Skill. There is also a special sub-namespace represented by the empty
# string; this sub-namespace stores the latest version of the skill.
CACHE_NAMESPACE_SKILL: Final = 'skill'
# This namespace supports sub-namespaces which are identified by the stringified
# version number of the stories within the sub-namespace. The value for
# each key in this namespace should be a serialized representation of a
# Story. There is also a special sub-namespace represented by the empty
# string; this sub-namespace stores the latest version of the story.
CACHE_NAMESPACE_STORY: Final = 'story'
# This namespace supports sub-namespaces which are identified by the stringified
# version number of the topics within the sub-namespace. The value for
# each key in this namespace should be a serialized representation of a
# Topic. There is also a special sub-namespace represented by the empty
# string; this sub-namespace stores the latest version of the topic.
CACHE_NAMESPACE_TOPIC: Final = 'topic'
# This namespace supports sub-namespaces which are identified by the stringified
# version number of the topics within the sub-namespace. The value for
# each key in this namespace should be a serialized representation of a
# Platform Parameter. This namespace does not support sub-namespaces.
CACHE_NAMESPACE_PLATFORM_PARAMETER: Final = 'platform'
# The value for each key in this namespace should be a serialized representation
# of a ConfigPropertyModel value (the 'value' attribute of a ConfigPropertyModel
# object). This namespace does not support sub-namespaces.
CACHE_NAMESPACE_CONFIG: Final = 'config'
# The sub-namespace is not necessary for the default namespace. The namespace
# handles default datatypes allowed by Redis including Strings, Lists, Sets,
# and Hashes. More details can be found at: https://redis.io/topics/data-types.
CACHE_NAMESPACE_DEFAULT: Final = 'default'


AllowedCacheableObjectTypes = Union[
    str,
<<<<<<< HEAD
=======
    config_domain.AllowedDefaultValueTypes,
>>>>>>> fb45a8ec
    collection_domain.Collection,
    exp_domain.Exploration,
    skill_domain.Skill,
    story_domain.Story,
    topic_domain.Topic,
    platform_parameter_domain.PlatformParameter
]


class DeserializationFunctionsDict(TypedDict):
    """Type for the DESERIALIZATION_FUNCTIONS."""

    collection: Callable[[str], collection_domain.Collection]
    exploration: Callable[[str], exp_domain.Exploration]
    skill: Callable[[str], skill_domain.Skill]
    story: Callable[[str], story_domain.Story]
    topic: Callable[[str], topic_domain.Topic]
    platform: Callable[[str], platform_parameter_domain.PlatformParameter]
<<<<<<< HEAD
    config: Callable[[str], str]
=======
    config: Callable[[str], config_domain.AllowedDefaultValueTypes]
>>>>>>> fb45a8ec
    default: Callable[[str], str]


class SerializationFunctionsDict(TypedDict):
    """Type for the SERIALIZATION_FUNCTIONS."""

    collection: Callable[[collection_domain.Collection], str]
    exploration: Callable[[exp_domain.Exploration], str]
    skill: Callable[[skill_domain.Skill], str]
    story: Callable[[story_domain.Story], str]
    topic: Callable[[topic_domain.Topic], str]
    platform: Callable[[platform_parameter_domain.PlatformParameter], str]
<<<<<<< HEAD
    config: Callable[[str], str]
=======
    config: Callable[[config_domain.AllowedDefaultValueTypes], str]
>>>>>>> fb45a8ec
    default: Callable[[str], str]


# Type defined for arguments which can accept only keys of Dict
# DESERIALIZATION_FUNCTIONS or SERIALIZATION_FUNCTIONS.
NamespaceType = Literal[
    'collection',
    'exploration',
    'skill',
    'story',
    'topic',
    'platform',
    'config',
    'default'
]


DESERIALIZATION_FUNCTIONS: DeserializationFunctionsDict = {
    CACHE_NAMESPACE_COLLECTION: collection_domain.Collection.deserialize,
    CACHE_NAMESPACE_EXPLORATION: exp_domain.Exploration.deserialize,
    CACHE_NAMESPACE_SKILL: skill_domain.Skill.deserialize,
    CACHE_NAMESPACE_STORY: story_domain.Story.deserialize,
    CACHE_NAMESPACE_TOPIC: topic_domain.Topic.deserialize,
    CACHE_NAMESPACE_PLATFORM_PARAMETER: (
        platform_parameter_domain.PlatformParameter.deserialize),
    CACHE_NAMESPACE_CONFIG: json.loads,
    CACHE_NAMESPACE_DEFAULT: json.loads
}


SERIALIZATION_FUNCTIONS: SerializationFunctionsDict = {
    CACHE_NAMESPACE_COLLECTION: lambda x: x.serialize(),
    CACHE_NAMESPACE_EXPLORATION: lambda x: x.serialize(),
    CACHE_NAMESPACE_SKILL: lambda x: x.serialize(),
    CACHE_NAMESPACE_STORY: lambda x: x.serialize(),
    CACHE_NAMESPACE_TOPIC: lambda x: x.serialize(),
    CACHE_NAMESPACE_PLATFORM_PARAMETER: lambda x: x.serialize(),
    CACHE_NAMESPACE_CONFIG: json.dumps,
    CACHE_NAMESPACE_DEFAULT: json.dumps
}


def _get_memcache_key(
    namespace: NamespaceType,
    sub_namespace: str | None,
    obj_id: str
) -> str:
    """Returns a memcache key for the class under the corresponding
    namespace and sub_namespace.

    Args:
        namespace: str. The namespace under which the values associated with the
            id lie. Use CACHE_NAMESPACE_DEFAULT as the namespace for ids that
            are not associated with a conceptual domain-layer entity and
            therefore don't require serialization.
        sub_namespace: str|None. The sub-namespace further differentiates the
            values. For Explorations, Skills, Stories, Topics, and Collections,
            the sub-namespace is the stringified version number of the objects.
        obj_id: str. The id of the value to store in the memory cache.

    Raises:
        ValueError. The sub-namespace contains a ':'.

    Returns:
        str. The generated key for use in the memory cache in order to
        differentiate a passed-in key based on namespace and sub-namespace.
    """
    sub_namespace_key_string = (sub_namespace or '')
    if MEMCACHE_KEY_DELIMITER in sub_namespace_key_string:
        raise ValueError(
            'Sub-namespace %s cannot contain \':\'.' % sub_namespace_key_string)
    return '%s%s%s%s%s' % (
        namespace, MEMCACHE_KEY_DELIMITER,
        sub_namespace_key_string, MEMCACHE_KEY_DELIMITER, obj_id)


def flush_memory_caches() -> None:
    """Flushes the memory caches by wiping all of the data."""
    memory_cache_services.flush_caches()


@overload
def get_multi(
    namespace: Literal['collection'],
    sub_namespace: str | None,
    obj_ids: List[str]
) -> Dict[str, collection_domain.Collection]: ...


@overload
def get_multi(
    namespace: Literal['exploration'],
    sub_namespace: str | None,
    obj_ids: List[str]
) -> Dict[str, exp_domain.Exploration]: ...


@overload
def get_multi(
    namespace: Literal['skill'],
    sub_namespace: str | None,
    obj_ids: List[str]
) -> Dict[str, skill_domain.Skill]: ...


@overload
def get_multi(
    namespace: Literal['story'],
    sub_namespace: str | None,
    obj_ids: List[str]
) -> Dict[str, story_domain.Story]: ...


@overload
def get_multi(
    namespace: Literal['topic'],
    sub_namespace: str | None,
    obj_ids: List[str]
) -> Dict[str, topic_domain.Topic]: ...


@overload
def get_multi(
    namespace: Literal['platform'],
    sub_namespace: str | None,
    obj_ids: List[str]
) -> Dict[str, platform_parameter_domain.PlatformParameter]: ...


@overload
def get_multi(
    namespace: Literal['config'],
    sub_namespace: str | None,
    obj_ids: List[str]
<<<<<<< HEAD
) -> Dict[str, str]: ...
=======
) -> Dict[str, config_domain.AllowedDefaultValueTypes]: ...
>>>>>>> fb45a8ec


@overload
def get_multi(
    namespace: Literal['default'],
    sub_namespace: str | None,
    obj_ids: List[str]
) -> Dict[str, str]: ...


def get_multi(
    namespace: NamespaceType,
    sub_namespace: str | None,
    obj_ids: List[str]
) -> Mapping[str, AllowedCacheableObjectTypes]:
    """Get a dictionary of the {id, value} pairs from the memory cache.

    Args:
        namespace: str. The namespace under which the values associated with
            these object ids lie. The namespace determines how the objects are
            decoded from their JSON-encoded string. Use CACHE_NAMESPACE_DEFAULT
            as the namespace for objects that are not associated with a
            conceptual domain-layer entity and therefore don't require
            serialization.
        sub_namespace: str|None. The sub-namespace further differentiates the
            values. For Explorations, Skills, Stories, Topics, and Collections,
            the sub-namespace is either None or the stringified version number
            of the objects. If the sub-namespace is not required, pass in None.
        obj_ids: list(str). List of object ids corresponding to values to
            retrieve from the cache.

    Raises:
        ValueError. The namespace does not exist or is not recognized.

    Returns:
        dict(str, Exploration|Skill|Story|Topic|Collection|str). Dictionary of
        decoded (id, value) pairs retrieved from the platform caching service.
    """

    result_dict: Dict[str, AllowedCacheableObjectTypes] = {}
    if len(obj_ids) == 0:
        return result_dict

    if namespace not in DESERIALIZATION_FUNCTIONS:
        raise ValueError('Invalid namespace: %s.' % namespace)

    memcache_keys = [
        _get_memcache_key(namespace, sub_namespace, obj_id)
        for obj_id in obj_ids]
    values = memory_cache_services.get_multi(memcache_keys)
    for obj_id, value in zip(obj_ids, values):
        if value:
            result_dict[obj_id] = DESERIALIZATION_FUNCTIONS[namespace](value)
    return result_dict


@overload
def set_multi(
    namespace: Literal['exploration'],
    sub_namespace: str | None,
    id_value_mapping: Dict[str, exp_domain.Exploration]
) -> bool: ...


@overload
def set_multi(
    namespace: Literal['collection'],
    sub_namespace: str | None,
    id_value_mapping: Dict[str, collection_domain.Collection]
) -> bool: ...


@overload
def set_multi(
    namespace: Literal['skill'],
    sub_namespace: str | None,
    id_value_mapping: Dict[str, skill_domain.Skill]
) -> bool: ...


@overload
def set_multi(
    namespace: Literal['story'],
    sub_namespace: str | None,
    id_value_mapping: Dict[str, story_domain.Story]
) -> bool: ...


@overload
def set_multi(
    namespace: Literal['topic'],
    sub_namespace: str | None,
    id_value_mapping: Dict[str, topic_domain.Topic]
) -> bool: ...


@overload
def set_multi(
    namespace: Literal['platform'],
    sub_namespace: str | None,
    id_value_mapping: Dict[
        str,
        platform_parameter_domain.PlatformParameter
    ]
) -> bool: ...


@overload
def set_multi(
    namespace: Literal['config'],
    sub_namespace: str | None,
    id_value_mapping: Dict[str, config_domain.AllowedDefaultValueTypes]
) -> bool: ...


@overload
def set_multi(
    namespace: Literal['default'],
    sub_namespace: str | None,
    id_value_mapping: Dict[str, str]
) -> bool: ...


def set_multi(
    namespace: NamespaceType,
    sub_namespace: str | None,
    id_value_mapping: Mapping[str, AllowedCacheableObjectTypes]
) -> bool:
    """Set multiple id values at once to the cache, where the values are all
    of a specific namespace type or a Redis compatible type (more details here:
    https://redis.io/topics/data-types).

    Args:
        namespace: str. The namespace under which the values associated with the
            id lie. Use CACHE_NAMESPACE_DEFAULT as the namespace for objects
            that are not associated with a conceptual domain-layer entity and
            therefore don't require serialization.
        sub_namespace: str|None. The sub-namespace further differentiates the
            values. For Explorations, Skills, Stories, Topics, and Collections,
            the sub-namespace is either None or the stringified version number
            of the objects. If the sub-namespace is not required, pass in None.
        id_value_mapping:
            dict(str, Exploration|Skill|Story|Topic|Collection|str). A dict of
            {id, value} pairs to set to the cache.

    Raises:
        ValueError. The namespace does not exist or is not recognized.

    Returns:
        bool. Whether all operations complete successfully.
    """
    if len(id_value_mapping) == 0:
        return True

    memory_cache_id_value_mapping = {
        _get_memcache_key(namespace, sub_namespace, obj_id):
        # Here we use MyPy ignore because 'SERIALIZATION_FUNCTIONS[namespace]'
        # is a function which can accept arguments of type Exploration,
        # Collection, and etc. But instead of providing them as individual type
        # we are providing these types as a Union (AllowedCacheableObjectTypes).
        # So, because of this MyPy throws an error. Thus to avoid the error, we
        # used ignore here.
        SERIALIZATION_FUNCTIONS[namespace](value)  # type: ignore[arg-type]
        for obj_id, value in id_value_mapping.items()
    }
    return memory_cache_services.set_multi(memory_cache_id_value_mapping)


def delete_multi(
    namespace: NamespaceType,
    sub_namespace: str | None,
    obj_ids: List[str]
) -> bool:
    """Deletes multiple ids in the cache.

    Args:
        namespace: str. The namespace under which the values associated with the
            id lie. Use CACHE_NAMESPACE_DEFAULT namespace for object ids that
            are not associated with a conceptual domain-layer entity and
            therefore don't require serialization.
        sub_namespace: str|None. The sub-namespace further differentiates the
            values. For Explorations, Skills, Stories, Topics, and Collections,
            the sub-namespace is either None or the stringified version number
            of the objects. If the sub-namespace is not required, pass in None.
        obj_ids: list(str). A list of id strings to delete from the cache.

    Raises:
        ValueError. The namespace does not exist or is not recognized.

    Returns:
        bool. Whether all operations complete successfully.
    """
    if len(obj_ids) == 0:
        return True

    memcache_keys = [
        _get_memcache_key(namespace, sub_namespace, obj_id)
        for obj_id in obj_ids]
    return memory_cache_services.delete_multi(memcache_keys) == len(obj_ids)


def get_memory_cache_stats() -> caching_domain.MemoryCacheStats:
    """Get a memory profile of the cache in a dictionary dependent on how the
    caching service profiles its own cache.

    Returns:
        MemoryCacheStats. MemoryCacheStats object containing the total allocated
        memory in bytes, peak memory usage in bytes, and the total number of
        keys stored as values.
    """
    return memory_cache_services.get_memory_cache_stats()<|MERGE_RESOLUTION|>--- conflicted
+++ resolved
@@ -91,10 +91,7 @@
 
 AllowedCacheableObjectTypes = Union[
     str,
-<<<<<<< HEAD
-=======
     config_domain.AllowedDefaultValueTypes,
->>>>>>> fb45a8ec
     collection_domain.Collection,
     exp_domain.Exploration,
     skill_domain.Skill,
@@ -113,11 +110,7 @@
     story: Callable[[str], story_domain.Story]
     topic: Callable[[str], topic_domain.Topic]
     platform: Callable[[str], platform_parameter_domain.PlatformParameter]
-<<<<<<< HEAD
-    config: Callable[[str], str]
-=======
     config: Callable[[str], config_domain.AllowedDefaultValueTypes]
->>>>>>> fb45a8ec
     default: Callable[[str], str]
 
 
@@ -130,11 +123,7 @@
     story: Callable[[story_domain.Story], str]
     topic: Callable[[topic_domain.Topic], str]
     platform: Callable[[platform_parameter_domain.PlatformParameter], str]
-<<<<<<< HEAD
-    config: Callable[[str], str]
-=======
     config: Callable[[config_domain.AllowedDefaultValueTypes], str]
->>>>>>> fb45a8ec
     default: Callable[[str], str]
 
 
@@ -269,11 +258,7 @@
     namespace: Literal['config'],
     sub_namespace: str | None,
     obj_ids: List[str]
-<<<<<<< HEAD
-) -> Dict[str, str]: ...
-=======
 ) -> Dict[str, config_domain.AllowedDefaultValueTypes]: ...
->>>>>>> fb45a8ec
 
 
 @overload
