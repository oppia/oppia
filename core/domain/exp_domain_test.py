--- conflicted
+++ resolved
@@ -3523,12 +3523,8 @@
       customization_args:
         placeholder:
           value:
-<<<<<<< HEAD
-            bool: True
-=======
             content_id: ca_placeholder_2
             unicode_str: ''
->>>>>>> f8c80893
         rows:
           value: 1
       default_outcome:
@@ -3543,10 +3539,7 @@
       hints: []
       id: TextInput
       solution: null
-<<<<<<< HEAD
-=======
     linked_skill_id: null
->>>>>>> f8c80893
     next_content_id_index: 4
     param_changes: []
     recorded_voiceovers:
@@ -3580,10 +3573,7 @@
       hints: []
       id: EndExploration
       solution: null
-<<<<<<< HEAD
-=======
     linked_skill_id: null
->>>>>>> f8c80893
     next_content_id_index: 0
     param_changes: []
     recorded_voiceovers:
@@ -3604,12 +3594,8 @@
       customization_args:
         placeholder:
           value:
-<<<<<<< HEAD
-            bool: True
-=======
             content_id: ca_placeholder_0
             unicode_str: ''
->>>>>>> f8c80893
         rows:
           value: 1
       default_outcome:
@@ -3624,10 +3610,7 @@
       hints: []
       id: TextInput
       solution: null
-<<<<<<< HEAD
-=======
     linked_skill_id: null
->>>>>>> f8c80893
     next_content_id_index: 1
     param_changes: []
     recorded_voiceovers:
@@ -3646,7 +3629,156 @@
 title: Title
 """)
 
-    _LATEST_YAML_CONTENT = YAML_CONTENT_V50
+    YAML_CONTENT_V51 = (
+        """author_notes: ''
+auto_tts_enabled: true
+blurb: ''
+category: Category
+correctness_feedback_enabled: false
+init_state_name: (untitled state)
+language_code: en
+objective: ''
+param_changes: []
+param_specs: {}
+schema_version: 51
+states:
+  (untitled state):
+    card_is_checkpoint: true
+    classifier_model_id: null
+    content:
+      content_id: content
+      html: ''
+    interaction:
+      answer_groups:
+      - outcome:
+          dest: END
+          feedback:
+            content_id: feedback_1
+            html: <p>Correct!</p>
+          labelled_as_correct: false
+          missing_prerequisite_skill_id: null
+          param_changes: []
+          refresher_exploration_id: null
+        rule_specs:
+        - inputs:
+            x:
+              contentId: rule_input_3
+              normalizedStrSet:
+              - InputString
+          rule_type: Equals
+        tagged_skill_misconception_id: null
+        training_data: []
+      confirmed_unclassified_answers: []
+      customization_args:
+        placeholder:
+          value:
+            content_id: ca_placeholder_2
+            unicode_str: ''
+        rows:
+          value: 1
+      default_outcome:
+        dest: (untitled state)
+        feedback:
+          content_id: default_outcome
+          html: ''
+        labelled_as_correct: false
+        missing_prerequisite_skill_id: null
+        param_changes: []
+        refresher_exploration_id: null
+      hints: []
+      id: TextInput
+      solution: null
+    linked_skill_id: null
+    next_content_id_index: 4
+    param_changes: []
+    recorded_voiceovers:
+      voiceovers_mapping:
+        ca_placeholder_2: {}
+        content: {}
+        default_outcome: {}
+        feedback_1: {}
+        rule_input_3: {}
+    solicit_answer_details: false
+    written_translations:
+      translations_mapping:
+        ca_placeholder_2: {}
+        content: {}
+        default_outcome: {}
+        feedback_1: {}
+        rule_input_3: {}
+  END:
+    card_is_checkpoint: false
+    classifier_model_id: null
+    content:
+      content_id: content
+      html: <p>Congratulations, you have finished!</p>
+    interaction:
+      answer_groups: []
+      confirmed_unclassified_answers: []
+      customization_args:
+        recommendedExplorationIds:
+          value: []
+      default_outcome: null
+      hints: []
+      id: EndExploration
+      solution: null
+    linked_skill_id: null
+    next_content_id_index: 0
+    param_changes: []
+    recorded_voiceovers:
+      voiceovers_mapping:
+        content: {}
+    solicit_answer_details: false
+    written_translations:
+      translations_mapping:
+        content: {}
+  New state:
+    classifier_model_id: null
+    content:
+      content_id: content
+      html: ''
+    interaction:
+      answer_groups: []
+      confirmed_unclassified_answers: []
+      customization_args:
+        placeholder:
+          value:
+            content_id: ca_placeholder_0
+            unicode_str: ''
+        rows:
+          value: 1
+      default_outcome:
+        dest: END
+        feedback:
+          content_id: default_outcome
+          html: ''
+        labelled_as_correct: false
+        missing_prerequisite_skill_id: null
+        param_changes: []
+        refresher_exploration_id: null
+      hints: []
+      id: TextInput
+      solution: null
+    linked_skill_id: null
+    next_content_id_index: 1
+    param_changes: []
+    recorded_voiceovers:
+      voiceovers_mapping:
+        ca_placeholder_0: {}
+        content: {}
+        default_outcome: {}
+    solicit_answer_details: false
+    written_translations:
+      translations_mapping:
+        ca_placeholder_0: {}
+        content: {}
+        default_outcome: {}
+states_schema_version: 46
+tags: []
+title: Title
+""")
+
+    _LATEST_YAML_CONTENT = YAML_CONTENT_V51
 
     def test_load_from_v46_with_item_selection_input_interaction(self):
         """Tests the migration of ItemSelectionInput rule inputs."""
@@ -3777,7 +3909,7 @@
 objective: ''
 param_changes: []
 param_specs: {}
-schema_version: 50
+schema_version: 51
 states:
   (untitled state):
     card_is_checkpoint: true
@@ -3881,7 +4013,7 @@
     written_translations:
       translations_mapping:
         content: {}
-states_schema_version: 45
+states_schema_version: 46
 tags: []
 title: Title
 """)
@@ -4030,7 +4162,7 @@
 objective: ''
 param_changes: []
 param_specs: {}
-schema_version: 50
+schema_version: 51
 states:
   (untitled state):
     card_is_checkpoint: true
@@ -4144,7 +4276,7 @@
     written_translations:
       translations_mapping:
         content: {}
-states_schema_version: 45
+states_schema_version: 46
 tags: []
 title: Title
 """)
