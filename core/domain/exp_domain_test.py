--- conflicted
+++ resolved
@@ -234,9 +234,8 @@
 
         # Restore a valid exploration.
         init_state = exploration.states[exploration.init_state_name]
-        default_outcome_dict = init_state.interaction.default_outcome.to_dict()
-        default_outcome_dict['dest'] = exploration.init_state_name
-        init_state.update_interaction_default_outcome(default_outcome_dict)
+        default_outcome = init_state.interaction.default_outcome
+        default_outcome.dest = exploration.init_state_name
         exploration.validate()
 
         # Ensure an invalid destination can also be detected for answer groups.
@@ -429,7 +428,7 @@
             'Terminal interactions must not have a default outcome.')
 
         interaction.id = 'TextInput'
-        init_state.update_interaction_default_outcome(None)
+        interaction.default_outcome = None
         self._assert_validation_error(
             exploration,
             'Non-terminal interactions must have a default outcome.')
@@ -441,28 +440,25 @@
 
         # A terminal interaction without a default outcome or answer group is
         # valid. This resets the exploration back to a valid state.
-        init_state.update_interaction_answer_groups([])
+        interaction.answer_groups = []
         exploration.validate()
 
         # Restore a valid exploration.
         interaction.id = 'TextInput'
-        answer_groups_list = [
-            answer_group.to_dict() for answer_group in answer_groups]
-        init_state.update_interaction_answer_groups(answer_groups_list)
-        init_state.update_interaction_default_outcome(default_outcome.to_dict())
+        interaction.answer_groups = answer_groups
+        interaction.default_outcome = default_outcome
         exploration.validate()
 
         interaction.hints = {}
         self._assert_validation_error(
             exploration, 'Expected hints to be a list')
-        interaction.hints = []
 
         # Validate AnswerGroup.
-        init_state.interaction.answer_groups[0].rule_specs = {}
+        answer_group.rule_specs = {}
         self._assert_validation_error(
             exploration, 'Expected answer group rules to be a list')
 
-        init_state.interaction.answer_groups[0].rule_specs = []
+        answer_group.rule_specs = []
         self._assert_validation_error(
             exploration,
             'There must be at least one rule or training data for each'
@@ -507,7 +503,7 @@
         exploration.objective = 'Objective'
         init_state = exploration.states[exploration.init_state_name]
         init_state.update_interaction_id('EndExploration')
-        init_state.update_interaction_default_outcome(None)
+        init_state.interaction.default_outcome = None
         exploration.validate()
 
         exploration.tags = 'this should be a list'
@@ -595,20 +591,6 @@
         })
         init_state.update_interaction_hints(hints_list)
 
-<<<<<<< HEAD
-        # Removing content id directly from content_ids_to_audio_translation for
-        # testing validation error.
-        init_state.content_ids_to_audio_translations.pop('hint_1')
-
-        self._assert_validation_error(
-            exploration,
-            r'Expected state content_ids_to_audio_translations to match '
-            r'the listed content ids \[\'content\', \'default_outcome\', '
-            r'\'hint_1\'\], found \[\'content\', \'default_outcome\'\]')
-
-        # Undo above changes.
-        init_state.content_ids_to_audio_translations['hint_1'] = {}
-=======
         # Changing content id directly for testing validation error.
         init_state.interaction.hints[0].hint_content.content_id = 'hint_2'
 
@@ -620,7 +602,6 @@
 
         # Undo above changes.
         init_state.interaction.hints[0].hint_content.content_id = 'hint_1'
->>>>>>> e6819746
 
         hints_list.append({
             'hint_content': {
@@ -3555,131 +3536,7 @@
 title: Title
 """)
 
-<<<<<<< HEAD
-    YAML_CONTENT_V32 = ("""author_notes: ''
-auto_tts_enabled: true
-blurb: ''
-category: Category
-correctness_feedback_enabled: false
-init_state_name: (untitled state)
-language_code: en
-objective: ''
-param_changes: []
-param_specs: {}
-schema_version: 32
-states:
-  (untitled state):
-    classifier_model_id: null
-    content:
-      content_id: content
-      html: ''
-    content_ids_to_audio_translations:
-      content: {}
-      default_outcome: {}
-      feedback_1: {}
-    interaction:
-      answer_groups:
-      - outcome:
-          dest: END
-          feedback:
-            content_id: feedback_1
-            html: <p>Correct!</p>
-          labelled_as_correct: false
-          missing_prerequisite_skill_id: null
-          param_changes: []
-          refresher_exploration_id: null
-        rule_specs:
-        - inputs:
-            x: InputString
-          rule_type: Equals
-        tagged_misconception_id: null
-        training_data: []
-      confirmed_unclassified_answers: []
-      customization_args:
-        placeholder:
-          value: ''
-        rows:
-          value: 1
-      default_outcome:
-        dest: (untitled state)
-        feedback:
-          content_id: default_outcome
-          html: ''
-        labelled_as_correct: false
-        missing_prerequisite_skill_id: null
-        param_changes: []
-        refresher_exploration_id: null
-      hints: []
-      id: TextInput
-      solution: null
-    param_changes: []
-    written_translations:
-      translations_mapping:
-        content: {}
-        default_outcome: {}
-        feedback_1: {}
-  END:
-    classifier_model_id: null
-    content:
-      content_id: content
-      html: <p>Congratulations, you have finished!</p>
-    content_ids_to_audio_translations:
-      content: {}
-    interaction:
-      answer_groups: []
-      confirmed_unclassified_answers: []
-      customization_args:
-        recommendedExplorationIds:
-          value: []
-      default_outcome: null
-      hints: []
-      id: EndExploration
-      solution: null
-    param_changes: []
-    written_translations:
-      translations_mapping:
-        content: {}
-  New state:
-    classifier_model_id: null
-    content:
-      content_id: content
-      html: ''
-    content_ids_to_audio_translations:
-      content: {}
-      default_outcome: {}
-    interaction:
-      answer_groups: []
-      confirmed_unclassified_answers: []
-      customization_args:
-        placeholder:
-          value: ''
-        rows:
-          value: 1
-      default_outcome:
-        dest: END
-        feedback:
-          content_id: default_outcome
-          html: ''
-        labelled_as_correct: false
-        missing_prerequisite_skill_id: null
-        param_changes: []
-        refresher_exploration_id: null
-      hints: []
-      id: TextInput
-      solution: null
-    param_changes: []
-    written_translations:
-      translations_mapping:
-        content: {}
-        default_outcome: {}
-states_schema_version: 27
-tags: []
-title: Title
-""")
-    _LATEST_YAML_CONTENT = YAML_CONTENT_V32
-=======
     _LATEST_YAML_CONTENT = YAML_CONTENT_V31
->>>>>>> e6819746
 
     def test_load_from_v1(self):
         """Test direct loading from a v1 yaml file."""
@@ -3853,18 +3710,6 @@
         """Test direct loading from a v29 yaml file."""
         exploration = exp_domain.Exploration.from_yaml(
             'eid', self.YAML_CONTENT_V29)
-        self.assertEqual(exploration.to_yaml(), self._LATEST_YAML_CONTENT)
-
-    def test_load_from_v30(self):
-        """Test direct loading from a v30 yaml file."""
-        exploration = exp_domain.Exploration.from_yaml(
-            'eid', self.YAML_CONTENT_V30)
-        self.assertEqual(exploration.to_yaml(), self._LATEST_YAML_CONTENT)
-
-    def test_load_from_v31(self):
-        """Test direct loading from a v31 yaml file."""
-        exploration = exp_domain.Exploration.from_yaml(
-            'eid', self.YAML_CONTENT_V31)
         self.assertEqual(exploration.to_yaml(), self._LATEST_YAML_CONTENT)
 
 
@@ -3890,7 +3735,6 @@
       html: ''
     content_ids_to_audio_translations:
       content: {}
-      default_outcome: {}
     interaction:
       answer_groups: []
       confirmed_unclassified_answers: []
@@ -3915,8 +3759,6 @@
       html: <blockquote><p>Hello, this is state1</p></blockquote>
     content_ids_to_audio_translations:
       content: {}
-      default_outcome: {}
-      solution: {}
     interaction:
       answer_groups: []
       confirmed_unclassified_answers: []
@@ -3950,17 +3792,12 @@
       html: <p>Hello, </p>this <i>is </i>state2
     content_ids_to_audio_translations:
       content: {}
-      default_outcome: {}
-      feedback_1: {}
-      feedback_2: {}
-      hint_1: {}
-      hint_2: {}
     interaction:
       answer_groups:
       - outcome:
           dest: state1
           feedback:
-            content_id: feedback_1
+            content_id: outcome
             html: <div>Outcome1 for state2</div>
           labelled_as_correct: false
           missing_prerequisite_skill_id: null
@@ -3978,7 +3815,7 @@
       - outcome:
           dest: state3
           feedback:
-            content_id: feedback_2
+            content_id: outcome
             html: <pre>Outcome2 <br>for state2</pre>
           labelled_as_correct: false
           missing_prerequisite_skill_id: null
@@ -4007,10 +3844,10 @@
         refresher_exploration_id: null
       hints:
       - hint_content:
-          content_id: hint_1
+          content_id: hints
           html: <p>Hello, this is<div> html1<b> for </b></div>state2</p>
       - hint_content:
-          content_id: hint_2
+          content_id: hints
           html: Here is link 2 <oppia-noninteractive-link
                 text-with-value="&amp;quot;discussion forum&amp;quot;"
                 url-with-value="&amp;quot;https://groups.google.com/
@@ -4026,14 +3863,12 @@
       html: <p>Hello, this is state3</p>
     content_ids_to_audio_translations:
       content: {}
-      default_outcome: {}
-      feedback_1: {}
     interaction:
       answer_groups:
       - outcome:
           dest: state1
           feedback:
-            content_id: feedback_1
+            content_id: outcome
             html: Here is the image1 <i><oppia-noninteractive-image
                 filepath-with-value="&amp;quot;startBlue.png&amp;quot;">
                 </oppia-noninteractive-image></i>Here is the image2
@@ -4084,11 +3919,7 @@
 """)
 
 # pylint: disable=line-too-long
-<<<<<<< HEAD
-    YAML_CONTENT_V32_IMAGE_DIMENSIONS = ("""author_notes: ''
-=======
     YAML_CONTENT_V31_IMAGE_DIMENSIONS = ("""author_notes: ''
->>>>>>> e6819746
 auto_tts_enabled: true
 blurb: ''
 category: category
@@ -4098,11 +3929,7 @@
 objective: ''
 param_changes: []
 param_specs: {}
-<<<<<<< HEAD
-schema_version: 32
-=======
 schema_version: 31
->>>>>>> e6819746
 states:
   Introduction:
     classifier_model_id: null
@@ -4111,7 +3938,6 @@
       html: ''
     content_ids_to_audio_translations:
       content: {}
-      default_outcome: {}
     interaction:
       answer_groups: []
       confirmed_unclassified_answers: []
@@ -4129,10 +3955,6 @@
       id: null
       solution: null
     param_changes: []
-    written_translations:
-      translations_mapping:
-        content: {}
-        default_outcome: {}
   state1:
     classifier_model_id: null
     content:
@@ -4140,8 +3962,6 @@
       html: <blockquote><p>Hello, this is state1</p></blockquote>
     content_ids_to_audio_translations:
       content: {}
-      default_outcome: {}
-      solution: {}
     interaction:
       answer_groups: []
       confirmed_unclassified_answers: []
@@ -4168,11 +3988,6 @@
           content_id: solution
           html: <p>This is <em>solution</em> for state1</p>
     param_changes: []
-    written_translations:
-      translations_mapping:
-        content: {}
-        default_outcome: {}
-        solution: {}
   state2:
     classifier_model_id: null
     content:
@@ -4180,17 +3995,12 @@
       html: <p>Hello, </p><p>this <em>is </em>state2</p>
     content_ids_to_audio_translations:
       content: {}
-      default_outcome: {}
-      feedback_1: {}
-      feedback_2: {}
-      hint_1: {}
-      hint_2: {}
     interaction:
       answer_groups:
       - outcome:
           dest: state1
           feedback:
-            content_id: feedback_1
+            content_id: outcome
             html: <p>Outcome1 for state2</p>
           labelled_as_correct: false
           missing_prerequisite_skill_id: null
@@ -4208,7 +4018,7 @@
       - outcome:
           dest: state3
           feedback:
-            content_id: feedback_2
+            content_id: outcome
             html: "<pre>Outcome2 \\nfor state2</pre>"
           labelled_as_correct: false
           missing_prerequisite_skill_id: null
@@ -4237,24 +4047,16 @@
         refresher_exploration_id: null
       hints:
       - hint_content:
-          content_id: hint_1
+          content_id: hints
           html: <p>Hello, this is</p><p> html1<strong> for </strong></p><p>state2</p>
       - hint_content:
-          content_id: hint_2
+          content_id: hints
           html: <p>Here is link 2 <oppia-noninteractive-link text-with-value="&amp;quot;discussion
             forum&amp;quot;" url-with-value="&amp;quot;https://groups.google.com/
             forum/?fromgroups#!forum/oppia&amp;quot;"> </oppia-noninteractive-link></p>
       id: MultipleChoiceInput
       solution: null
     param_changes: []
-    written_translations:
-      translations_mapping:
-        content: {}
-        default_outcome: {}
-        feedback_1: {}
-        feedback_2: {}
-        hint_1: {}
-        hint_2: {}
   state3:
     classifier_model_id: null
     content:
@@ -4262,14 +4064,12 @@
       html: <p>Hello, this is state3</p>
     content_ids_to_audio_translations:
       content: {}
-      default_outcome: {}
-      feedback_1: {}
     interaction:
       answer_groups:
       - outcome:
           dest: state1
           feedback:
-            content_id: feedback_1
+            content_id: outcome
             html: <p>Here is the image1 </p><oppia-noninteractive-image caption-with-value="&amp;quot;&amp;quot;"
               filepath-with-value="&amp;quot;startBlue_height_490_width_120.png&amp;quot;">
               </oppia-noninteractive-image><p>Here is the image2 </p><oppia-noninteractive-image
@@ -4314,16 +4114,7 @@
       id: ItemSelectionInput
       solution: null
     param_changes: []
-<<<<<<< HEAD
-    written_translations:
-      translations_mapping:
-        content: {}
-        default_outcome: {}
-        feedback_1: {}
-states_schema_version: 27
-=======
 states_schema_version: 26
->>>>>>> e6819746
 tags: []
 title: title
 """)
@@ -4438,11 +4229,7 @@
 title: Title
 """)
 
-<<<<<<< HEAD
-    YAML_CONTENT_V32_WITH_IMAGE_CAPTION = ("""author_notes: ''
-=======
     YAML_CONTENT_V31_WITH_IMAGE_CAPTION = ("""author_notes: ''
->>>>>>> e6819746
 auto_tts_enabled: true
 blurb: ''
 category: Category
@@ -4452,11 +4239,7 @@
 objective: ''
 param_changes: []
 param_specs: {}
-<<<<<<< HEAD
-schema_version: 32
-=======
 schema_version: 31
->>>>>>> e6819746
 states:
   (untitled state):
     classifier_model_id: null
@@ -4505,11 +4288,6 @@
       id: TextInput
       solution: null
     param_changes: []
-    written_translations:
-      translations_mapping:
-        content: {}
-        default_outcome: {}
-        feedback_1: {}
   END:
     classifier_model_id: null
     content:
@@ -4528,9 +4306,6 @@
       id: EndExploration
       solution: null
     param_changes: []
-    written_translations:
-      translations_mapping:
-        content: {}
   New state:
     classifier_model_id: null
     content:
@@ -4560,15 +4335,7 @@
       id: TextInput
       solution: null
     param_changes: []
-<<<<<<< HEAD
-    written_translations:
-      translations_mapping:
-        content: {}
-        default_outcome: {}
-states_schema_version: 27
-=======
 states_schema_version: 26
->>>>>>> e6819746
 tags: []
 title: Title
 """)
@@ -4585,11 +4352,7 @@
             exploration = exp_domain.Exploration.from_yaml(
                 'eid', self.YAML_CONTENT_V26_TEXTANGULAR)
         self.assertEqual(
-<<<<<<< HEAD
-            exploration.to_yaml(), self.YAML_CONTENT_V32_IMAGE_DIMENSIONS)
-=======
             exploration.to_yaml(), self.YAML_CONTENT_V31_IMAGE_DIMENSIONS)
->>>>>>> e6819746
 
     def test_load_from_v27_without_image_caption(self):
         """Test direct loading from a v27 yaml file."""
@@ -4600,11 +4363,7 @@
             exploration = exp_domain.Exploration.from_yaml(
                 'eid', self.YAML_CONTENT_V27_WITHOUT_IMAGE_CAPTION)
         self.assertEqual(
-<<<<<<< HEAD
-            exploration.to_yaml(), self.YAML_CONTENT_V32_WITH_IMAGE_CAPTION)
-=======
             exploration.to_yaml(), self.YAML_CONTENT_V31_WITH_IMAGE_CAPTION)
->>>>>>> e6819746
 
 
 class ConversionUnitTests(test_utils.GenericTestBase):
@@ -4629,12 +4388,6 @@
                 'content_ids_to_audio_translations': {
                     'content': {},
                     'default_outcome': {}
-                },
-                'written_translations': {
-                    'translations_mapping': {
-                        'content': {},
-                        'default_outcome': {}
-                    }
                 },
                 'interaction': {
                     'answer_groups': [],
