# coding: utf-8
#
# Copyright 2014 The Oppia Authors. All Rights Reserved.
#
# Licensed under the Apache License, Version 2.0 (the "License");
# you may not use this file except in compliance with the License.
# You may obtain a copy of the License at
#
#      http://www.apache.org/licenses/LICENSE-2.0
#
# Unless required by applicable law or agreed to in writing, software
# distributed under the License is distributed on an "AS-IS" BASIS,
# WITHOUT WARRANTIES OR CONDITIONS OF ANY KIND, either express or implied.
# See the License for the specific language governing permissions and
# limitations under the License.

"""Tests for exploration domain objects and methods defined on them."""

from __future__ import absolute_import  # pylint: disable=import-only-modules
from __future__ import unicode_literals  # pylint: disable=import-only-modules

import copy
import os
import re

from constants import constants
from core.domain import exp_domain
from core.domain import exp_fetchers
from core.domain import exp_services
from core.domain import param_domain
from core.domain import state_domain
from core.platform import models
from core.tests import test_utils
import feconf
import python_utils
import utils

(exp_models,) = models.Registry.import_models([models.NAMES.exploration])


class ExplorationChangeTests(test_utils.GenericTestBase):

    def test_exp_change_object_with_missing_cmd(self):
        with self.assertRaisesRegexp(
            utils.ValidationError, 'Missing cmd key in change dict'):
            exp_domain.ExplorationChange({'invalid': 'data'})

    def test_exp_change_object_with_invalid_cmd(self):
        with self.assertRaisesRegexp(
            utils.ValidationError, 'Command invalid is not allowed'):
            exp_domain.ExplorationChange({'cmd': 'invalid'})

    def test_exp_change_object_with_missing_attribute_in_cmd(self):
        with self.assertRaisesRegexp(
            utils.ValidationError, (
                'The following required attributes are missing: '
                'new_value')):
            exp_domain.ExplorationChange({
                'cmd': 'edit_state_property',
                'property_name': 'content',
                'old_value': 'old_value'
            })

    def test_exp_change_object_with_extra_attribute_in_cmd(self):
        with self.assertRaisesRegexp(
            utils.ValidationError, (
                'The following extra attributes are present: invalid')):
            exp_domain.ExplorationChange({
                'cmd': 'rename_state',
                'old_state_name': 'old_state_name',
                'new_state_name': 'new_state_name',
                'invalid': 'invalid'
            })

    def test_exp_change_object_with_invalid_exploration_property(self):
        with self.assertRaisesRegexp(
            utils.ValidationError, (
                'Value for property_name in cmd edit_exploration_property: '
                'invalid is not allowed')):
            exp_domain.ExplorationChange({
                'cmd': 'edit_exploration_property',
                'property_name': 'invalid',
                'old_value': 'old_value',
                'new_value': 'new_value',
            })

    def test_exp_change_object_with_invalid_state_property(self):
        with self.assertRaisesRegexp(
            utils.ValidationError, (
                'Value for property_name in cmd edit_state_property: '
                'invalid is not allowed')):
            exp_domain.ExplorationChange({
                'cmd': 'edit_state_property',
                'state_name': 'state_name',
                'property_name': 'invalid',
                'old_value': 'old_value',
                'new_value': 'new_value',
            })

    def test_exp_change_object_with_create_new(self):
        exp_change_object = exp_domain.ExplorationChange({
            'cmd': 'create_new',
            'category': 'category',
            'title': 'title'
        })

        self.assertEqual(exp_change_object.cmd, 'create_new')
        self.assertEqual(exp_change_object.category, 'category')
        self.assertEqual(exp_change_object.title, 'title')

    def test_exp_change_object_with_add_state(self):
        exp_change_object = exp_domain.ExplorationChange({
            'cmd': 'add_state',
            'state_name': 'state_name',
        })

        self.assertEqual(exp_change_object.cmd, 'add_state')
        self.assertEqual(exp_change_object.state_name, 'state_name')

    def test_exp_change_object_with_rename_state(self):
        exp_change_object = exp_domain.ExplorationChange({
            'cmd': 'rename_state',
            'old_state_name': 'old_state_name',
            'new_state_name': 'new_state_name'
        })

        self.assertEqual(exp_change_object.cmd, 'rename_state')
        self.assertEqual(exp_change_object.old_state_name, 'old_state_name')
        self.assertEqual(exp_change_object.new_state_name, 'new_state_name')

    def test_exp_change_object_with_delete_state(self):
        exp_change_object = exp_domain.ExplorationChange({
            'cmd': 'delete_state',
            'state_name': 'state_name',
        })

        self.assertEqual(exp_change_object.cmd, 'delete_state')
        self.assertEqual(exp_change_object.state_name, 'state_name')

    def test_exp_change_object_with_edit_state_property(self):
        exp_change_object = exp_domain.ExplorationChange({
            'cmd': 'edit_state_property',
            'state_name': 'state_name',
            'property_name': 'content',
            'new_value': 'new_value',
            'old_value': 'old_value'
        })

        self.assertEqual(exp_change_object.cmd, 'edit_state_property')
        self.assertEqual(exp_change_object.state_name, 'state_name')
        self.assertEqual(exp_change_object.property_name, 'content')
        self.assertEqual(exp_change_object.new_value, 'new_value')
        self.assertEqual(exp_change_object.old_value, 'old_value')

    def test_exp_change_object_with_edit_exploration_property(self):
        exp_change_object = exp_domain.ExplorationChange({
            'cmd': 'edit_exploration_property',
            'property_name': 'title',
            'new_value': 'new_value',
            'old_value': 'old_value'
        })

        self.assertEqual(exp_change_object.cmd, 'edit_exploration_property')
        self.assertEqual(exp_change_object.property_name, 'title')
        self.assertEqual(exp_change_object.new_value, 'new_value')
        self.assertEqual(exp_change_object.old_value, 'old_value')

    def test_exp_change_object_with_migrate_states_schema_to_latest_version(
            self):
        exp_change_object = exp_domain.ExplorationChange({
            'cmd': 'migrate_states_schema_to_latest_version',
            'from_version': 'from_version',
            'to_version': 'to_version',
        })

        self.assertEqual(
            exp_change_object.cmd, 'migrate_states_schema_to_latest_version')
        self.assertEqual(exp_change_object.from_version, 'from_version')
        self.assertEqual(exp_change_object.to_version, 'to_version')

    def test_exp_change_object_with_revert_commit(self):
        exp_change_object = exp_domain.ExplorationChange({
            'cmd': exp_models.ExplorationModel.CMD_REVERT_COMMIT,
            'version_number': 'version_number'
        })

        self.assertEqual(
            exp_change_object.cmd,
            exp_models.ExplorationModel.CMD_REVERT_COMMIT)
        self.assertEqual(exp_change_object.version_number, 'version_number')

    def test_to_dict(self):
        exp_change_dict = {
            'cmd': 'create_new',
            'title': 'title',
            'category': 'category'
        }
        exp_change_object = exp_domain.ExplorationChange(exp_change_dict)
        self.assertEqual(exp_change_object.to_dict(), exp_change_dict)


class ExplorationVersionsDiffDomainUnitTests(test_utils.GenericTestBase):
    """Test the exploration versions difference domain object."""

    def setUp(self):
        super(ExplorationVersionsDiffDomainUnitTests, self).setUp()
        self.exp_id = 'exp_id1'
        test_exp_filepath = os.path.join(
            feconf.TESTS_DATA_DIR, 'string_classifier_test.yaml')
        yaml_content = utils.get_file_contents(test_exp_filepath)
        assets_list = []
        exp_services.save_new_exploration_from_yaml_and_assets(
            feconf.SYSTEM_COMMITTER_ID, yaml_content, self.exp_id,
            assets_list)
        self.exploration = exp_fetchers.get_exploration_by_id(self.exp_id)

    def test_correct_creation_of_version_diffs(self):
        # Rename a state.
        self.exploration.rename_state('Home', 'Renamed state')
        change_list = [exp_domain.ExplorationChange({
            'cmd': 'rename_state',
            'old_state_name': 'Home',
            'new_state_name': 'Renamed state'
        })]

        exp_versions_diff = exp_domain.ExplorationVersionsDiff(change_list)

        self.assertEqual(exp_versions_diff.added_state_names, [])
        self.assertEqual(exp_versions_diff.deleted_state_names, [])
        self.assertEqual(
            exp_versions_diff.old_to_new_state_names, {
                'Home': 'Renamed state'
            })
        self.exploration.version += 1

        # Add a state.
        self.exploration.add_states(['New state'])
        self.exploration.states['New state'] = copy.deepcopy(
            self.exploration.states['Renamed state'])
        change_list = [exp_domain.ExplorationChange({
            'cmd': 'add_state',
            'state_name': 'New state',
        })]

        exp_versions_diff = exp_domain.ExplorationVersionsDiff(change_list)

        self.assertEqual(exp_versions_diff.added_state_names, ['New state'])
        self.assertEqual(exp_versions_diff.deleted_state_names, [])
        self.assertEqual(exp_versions_diff.old_to_new_state_names, {})
        self.exploration.version += 1

        # Delete state.
        self.exploration.delete_state('New state')
        change_list = [exp_domain.ExplorationChange({
            'cmd': 'delete_state',
            'state_name': 'New state'
        })]

        exp_versions_diff = exp_domain.ExplorationVersionsDiff(change_list)

        self.assertEqual(exp_versions_diff.added_state_names, [])
        self.assertEqual(exp_versions_diff.deleted_state_names, ['New state'])
        self.assertEqual(exp_versions_diff.old_to_new_state_names, {})
        self.exploration.version += 1

        # Test addition and multiple renames.
        self.exploration.add_states(['New state'])
        self.exploration.states['New state'] = copy.deepcopy(
            self.exploration.states['Renamed state'])
        self.exploration.rename_state('New state', 'New state2')
        self.exploration.rename_state('New state2', 'New state3')
        change_list = [exp_domain.ExplorationChange({
            'cmd': 'add_state',
            'state_name': 'New state',
        }), exp_domain.ExplorationChange({
            'cmd': 'rename_state',
            'old_state_name': 'New state',
            'new_state_name': 'New state2'
        }), exp_domain.ExplorationChange({
            'cmd': 'rename_state',
            'old_state_name': 'New state2',
            'new_state_name': 'New state3'
        })]

        exp_versions_diff = exp_domain.ExplorationVersionsDiff(change_list)

        self.assertEqual(exp_versions_diff.added_state_names, ['New state3'])
        self.assertEqual(exp_versions_diff.deleted_state_names, [])
        self.assertEqual(exp_versions_diff.old_to_new_state_names, {})
        self.exploration.version += 1

        # Test addition, rename and deletion.
        self.exploration.add_states(['New state 2'])
        self.exploration.rename_state('New state 2', 'Renamed state 2')
        self.exploration.delete_state('Renamed state 2')
        change_list = [exp_domain.ExplorationChange({
            'cmd': 'add_state',
            'state_name': 'New state 2'
        }), exp_domain.ExplorationChange({
            'cmd': 'rename_state',
            'old_state_name': 'New state 2',
            'new_state_name': 'Renamed state 2'
        }), exp_domain.ExplorationChange({
            'cmd': 'delete_state',
            'state_name': 'Renamed state 2'
        })]

        exp_versions_diff = exp_domain.ExplorationVersionsDiff(change_list)

        self.assertEqual(exp_versions_diff.added_state_names, [])
        self.assertEqual(exp_versions_diff.deleted_state_names, [])
        self.assertEqual(exp_versions_diff.old_to_new_state_names, {})
        self.exploration.version += 1

        # Test multiple renames and deletion.
        self.exploration.rename_state('New state3', 'Renamed state 3')
        self.exploration.rename_state('Renamed state 3', 'Renamed state 4')
        self.exploration.delete_state('Renamed state 4')
        change_list = [exp_domain.ExplorationChange({
            'cmd': 'rename_state',
            'old_state_name': 'New state3',
            'new_state_name': 'Renamed state 3'
        }), exp_domain.ExplorationChange({
            'cmd': 'rename_state',
            'old_state_name': 'Renamed state 3',
            'new_state_name': 'Renamed state 4'
        }), exp_domain.ExplorationChange({
            'cmd': 'delete_state',
            'state_name': 'Renamed state 4'
        })]

        exp_versions_diff = exp_domain.ExplorationVersionsDiff(change_list)

        self.assertEqual(exp_versions_diff.added_state_names, [])
        self.assertEqual(
            exp_versions_diff.deleted_state_names, ['New state3'])
        self.assertEqual(exp_versions_diff.old_to_new_state_names, {})
        self.exploration.version += 1

    def test_cannot_create_exploration_change_with_invalid_change_dict(self):
        with self.assertRaisesRegexp(
            Exception, 'Missing cmd key in change dict'):
            exp_domain.ExplorationChange({
                'invalid_cmd': 'invalid'
            })

    def test_cannot_create_exploration_change_with_invalid_cmd(self):
        with self.assertRaisesRegexp(
            Exception, 'Command invalid_cmd is not allowed'):
            exp_domain.ExplorationChange({
                'cmd': 'invalid_cmd'
            })

    def test_cannot_create_exploration_change_with_invalid_state_property(self):
        exp_change = exp_domain.ExplorationChange({
            'cmd': exp_domain.CMD_EDIT_STATE_PROPERTY,
            'property_name': exp_domain.STATE_PROPERTY_INTERACTION_ID,
            'state_name': '',
            'new_value': ''
        })
        self.assertTrue(isinstance(exp_change, exp_domain.ExplorationChange))

        with self.assertRaisesRegexp(
            Exception,
            'Value for property_name in cmd edit_state_property: '
            'invalid_property is not allowed'):
            exp_domain.ExplorationChange({
                'cmd': exp_domain.CMD_EDIT_STATE_PROPERTY,
                'property_name': 'invalid_property',
                'state_name': '',
                'new_value': ''
            })

    def test_cannot_create_exploration_change_with_invalid_exploration_property(
            self):
        exp_change = exp_domain.ExplorationChange({
            'cmd': exp_domain.CMD_EDIT_EXPLORATION_PROPERTY,
            'property_name': 'title',
            'new_value': ''
        })
        self.assertTrue(isinstance(exp_change, exp_domain.ExplorationChange))

        with self.assertRaisesRegexp(
            Exception,
            'Value for property_name in cmd edit_exploration_property: '
            'invalid_property is not allowed'):
            exp_domain.ExplorationChange({
                'cmd': exp_domain.CMD_EDIT_EXPLORATION_PROPERTY,
                'property_name': 'invalid_property',
                'new_value': ''
            })

    def test_revert_exploration_commit(self):
        exp_change = exp_domain.ExplorationChange({
            'cmd': exp_models.ExplorationModel.CMD_REVERT_COMMIT,
            'version_number': 1
        })

        self.assertEqual(exp_change.version_number, 1)

        exp_change = exp_domain.ExplorationChange({
            'cmd': exp_models.ExplorationModel.CMD_REVERT_COMMIT,
            'version_number': 2
        })

        self.assertEqual(exp_change.version_number, 2)


class ExpVersionReferenceTests(test_utils.GenericTestBase):

    def test_create_exp_version_reference_object(self):
        exp_version_reference = exp_domain.ExpVersionReference('exp_id', 1)

        self.assertEqual(
            exp_version_reference.to_dict(), {
                'exp_id': 'exp_id',
                'version': 1
            })

    def test_validate_exp_version(self):
        with self.assertRaisesRegexp(
            Exception,
            'Expected version to be an int, received invalid_version'):
            exp_domain.ExpVersionReference('exp_id', 'invalid_version')

    def test_validate_exp_id(self):
        with self.assertRaisesRegexp(
            Exception, 'Expected exp_id to be a str, received 0'):
            exp_domain.ExpVersionReference(0, 1)


class ExplorationCheckpointsUnitTests(test_utils.GenericTestBase):
    """Test checkpoints validations in an exploration. """

    def setUp(self):
        super(ExplorationCheckpointsUnitTests, self).setUp()
        self.exploration = (
            exp_domain.Exploration.create_default_exploration('eid'))
        self.new_state = state_domain.State.create_default_state(
            'Introduction', is_initial_state=True)
        self.set_interaction_for_state(self.new_state, 'TextInput')
        self.exploration.init_state_name = 'Introduction'
        self.exploration.states = {
            self.exploration.init_state_name: self.new_state
        }
        self.set_interaction_for_state(
            self.exploration.states[self.exploration.init_state_name],
            'TextInput')
        self.init_state = (
            self.exploration.states[self.exploration.init_state_name])
        self.end_state = state_domain.State.create_default_state('End')
        self.set_interaction_for_state(self.end_state, 'EndExploration')

        self.end_state.update_interaction_default_outcome(None)

    def test_init_state_with_card_is_checkpoint_false_is_invalid(self):
        self.init_state.update_card_is_checkpoint(False)
        self._assert_validation_error(
            self.exploration, 'Expected card_is_checkpoint of first state to '
            'be True but found it to be False')
        self.init_state.update_card_is_checkpoint(True)
        self.exploration.validate()

    def test_end_state_with_card_is_checkpoint_true_is_invalid(self):
        default_outcome = self.init_state.interaction.default_outcome
        default_outcome.dest = self.exploration.init_state_name
        self.init_state.update_interaction_default_outcome(default_outcome)

        self.exploration.states = {
            self.exploration.init_state_name: self.new_state,
            'End': self.end_state
        }
        self.end_state.update_card_is_checkpoint(True)
        self._assert_validation_error(
            self.exploration, 'Expected card_is_checkpoint of terminal state '
            'to be False but found it to be True')
        self.end_state.update_card_is_checkpoint(False)
        self.exploration.validate()

    def test_init_state_checkpoint_with_end_exp_interaction_is_valid(self):
        self.exploration.init_state_name = 'End'
        self.exploration.states = {
            self.exploration.init_state_name: self.end_state
        }
        self.end_state.update_card_is_checkpoint(True)
        self.exploration.validate()
        self.end_state.update_card_is_checkpoint(False)

    def test_checkpoint_count_with_count_outside_range_is_invalid(self):
        self.exploration.init_state_name = 'Introduction'
        self.exploration.states = {
            self.exploration.init_state_name: self.new_state,
            'End': self.end_state
        }

        for i in python_utils.RANGE(8):
            self.exploration.add_states(['State%s' % i])
            self.exploration.states['State%s' % i].card_is_checkpoint = True
        self._assert_validation_error(
            self.exploration, 'Expected checkpoint count to be between 1 and 8 '
            'inclusive but found it to be 9'
        )
        self.exploration.states = {
            self.exploration.init_state_name: self.new_state,
            'End': self.end_state
        }
        self.exploration.validate()

    def test_bypassable_state_with_card_is_checkpoint_true_is_invalid(self):
        # Note: In the graphs below, states with the * symbol are checkpoints.

        # Exploration to test a checkpoint state which has no outcome.
        #       ┌────────────────┐
        #       │  Introduction* │
        #       └──┬───────────┬─┘
        #          │           │
        #          │           │
        # ┌────────┴──┐      ┌─┴─────────┐
        # │   Second* │      │   Third   │
        # └───────────┘      └─┬─────────┘
        #                      │
        #        ┌─────────────┴─┐
        #        │      End      │
        #        └───────────────┘.

        second_state = state_domain.State.create_default_state('Second')
        self.set_interaction_for_state(second_state, 'TextInput')
        third_state = state_domain.State.create_default_state('Third')
        self.set_interaction_for_state(third_state, 'TextInput')

        self.exploration.states = {
            self.exploration.init_state_name: self.new_state,
            'End': self.end_state,
            'Second': second_state,
            'Third': third_state,
        }

        # Answer group dicts to connect init_state to second_state and
        # third_state.
        init_state_answer_group_dicts = [
            {
                'outcome': {
                    'dest': 'Second',
                    'feedback': {
                        'content_id': 'feedback_0',
                        'html': '<p>Feedback</p>'
                    },
                    'labelled_as_correct': False,
                    'param_changes': [],
                    'refresher_exploration_id': None,
                    'missing_prerequisite_skill_id': None
                },
                'rule_specs': [{
                    'inputs': {
                        'x': {
                            'contentId': 'rule_input_0',
                            'normalizedStrSet': ['Test0']
                        }
                    },
                    'rule_type': 'Contains'
                }],
                'training_data': [],
                'tagged_skill_misconception_id': None
            },
            {
                'outcome': {
                    'dest': 'Third',
                    'feedback': {
                        'content_id': 'feedback_1',
                        'html': '<p>Feedback</p>'
                    },
                    'labelled_as_correct': False,
                    'param_changes': [],
                    'refresher_exploration_id': None,
                    'missing_prerequisite_skill_id': None
                },
                'rule_specs': [{
                    'inputs': {
                        'x': {
                            'contentId': 'rule_input_1',
                            'normalizedStrSet': ['Test1']
                        }
                    },
                    'rule_type': 'Contains'
                }],
                'training_data': [],
                'tagged_skill_misconception_id': None
            }
        ]

        # Answer group dict to connect third_state to end_state.
        third_state_answer_group_dicts = [
            {
                'outcome': {
                    'dest': 'End',
                    'feedback': {
                        'content_id': 'feedback_0',
                        'html': '<p>Feedback</p>'
                    },
                    'labelled_as_correct': False,
                    'param_changes': [],
                    'refresher_exploration_id': None,
                    'missing_prerequisite_skill_id': None
                },
                'rule_specs': [{
                    'inputs': {
                        'x': {
                            'contentId': 'rule_input_0',
                            'normalizedStrSet': ['Test0']
                        }
                    },
                    'rule_type': 'Contains'
                }],
                'training_data': [],
                'tagged_skill_misconception_id': None
            }
        ]

        self.init_state.update_interaction_answer_groups(
            init_state_answer_group_dicts)
        third_state.update_interaction_answer_groups(
            third_state_answer_group_dicts)

        # The exploration can be completed via third_state. Hence, making
        # second_state a checkpoint raises a validation error.
        second_state.card_is_checkpoint = True
        self._assert_validation_error(
            self.exploration, 'Cannot make Second a checkpoint as it is '
            'bypassable'
        )
        second_state.card_is_checkpoint = False
        self.exploration.validate()

        # Exploration to test a checkpoint state when the state in the other
        # path has no outcome.
        #       ┌────────────────┐
        #       │  Introduction* │
        #       └──┬───────────┬─┘
        #          │           │
        #          │           │
        # ┌────────┴──┐      ┌─┴─────────┐
        # │  Second*  │      │   Third   │
        # └────────┬──┘      └───────────┘
        #          │
        #        ┌─┴─────────────┐
        #        │      End      │
        #        └───────────────┘.

        # Answer group dicts to connect second_state to end_state.
        second_state_answer_group_dicts = [
            {
                'outcome': {
                    'dest': 'End',
                    'feedback': {
                        'content_id': 'feedback_0',
                        'html': '<p>Feedback</p>'
                    },
                    'labelled_as_correct': False,
                    'param_changes': [],
                    'refresher_exploration_id': None,
                    'missing_prerequisite_skill_id': None
                },
                'rule_specs': [{
                    'inputs': {
                        'x': {
                            'contentId': 'rule_input_0',
                            'normalizedStrSet': ['Test0']
                        }
                    },
                    'rule_type': 'Contains'
                }],
                'training_data': [],
                'tagged_skill_misconception_id': None
            }
        ]

        second_state.update_interaction_answer_groups(
            second_state_answer_group_dicts)

        # Reset the answer group dicts of third_state.
        third_state.update_interaction_answer_groups([])

        # As second_state is now connected to end_state and third_state has no
        # outcome, second_state has become non-bypassable.
        second_state.update_card_is_checkpoint(True)
        self.exploration.validate()

        # Reset the exploration.
        self.exploration.states = {
            self.exploration.init_state_name: self.new_state,
            'End': self.end_state
        }

        # Exploration to test a bypassable state.
        #                ┌────────────────┐
        #                │ Introduction*  │
        #                └─┬─────┬──────┬─┘
        # ┌───────────┐    │     │      │     ┌────────────┐
        # │    A      ├────┘     │      └─────┤      C     │
        # └────┬──────┘          │            └─────┬──────┘
        #      │            ┌────┴─────┐            │
        #      │            │    B     │            │
        #      │            └──┬───────┘            │
        #      └─────────┐     │                    │
        #         ┌──────┴─────┴─┐    ┌─────────────┘
        #         │      D*      │    │
        #         └─────────────┬┘    │
        #                       │     │
        #                    ┌──┴─────┴──┐
        #                    │    End    │
        #                    └───────────┘.

        a_state = state_domain.State.create_default_state('A')
        self.set_interaction_for_state(a_state, 'TextInput')
        b_state = state_domain.State.create_default_state('B')
        self.set_interaction_for_state(b_state, 'TextInput')
        c_state = state_domain.State.create_default_state('C')
        self.set_interaction_for_state(c_state, 'TextInput')
        d_state = state_domain.State.create_default_state('D')
        self.set_interaction_for_state(d_state, 'TextInput')

        self.exploration.states = {
            self.exploration.init_state_name: self.new_state,
            'A': a_state,
            'B': b_state,
            'C': c_state,
            'D': d_state,
            'End': self.end_state
        }

        # Answer group dicts to connect init_state to a_state, b_state and
        # c_state.
        init_state_answer_group_dicts = [
            {
                'outcome': {
                    'dest': 'A',
                    'feedback': {
                        'content_id': 'feedback_0',
                        'html': '<p>Feedback</p>'
                    },
                    'labelled_as_correct': False,
                    'param_changes': [],
                    'refresher_exploration_id': None,
                    'missing_prerequisite_skill_id': None
                },
                'rule_specs': [{
                    'inputs': {
                        'x': {
                            'contentId': 'rule_input_0',
                            'normalizedStrSet': ['Test0']
                        }
                    },
                    'rule_type': 'Contains'
                }],
                'training_data': [],
                'tagged_skill_misconception_id': None
            },
            {
                'outcome': {
                    'dest': 'B',
                    'feedback': {
                        'content_id': 'feedback_1',
                        'html': '<p>Feedback</p>'
                    },
                    'labelled_as_correct': False,
                    'param_changes': [],
                    'refresher_exploration_id': None,
                    'missing_prerequisite_skill_id': None
                },
                'rule_specs': [{
                    'inputs': {
                        'x': {
                            'contentId': 'rule_input_1',
                            'normalizedStrSet': ['Test1']
                        }
                    },
                    'rule_type': 'Contains'
                }],
                'training_data': [],
                'tagged_skill_misconception_id': None
            },
            {
                'outcome': {
                    'dest': 'C',
                    'feedback': {
                        'content_id': 'feedback_2',
                        'html': '<p>Feedback</p>'
                    },
                    'labelled_as_correct': False,
                    'param_changes': [],
                    'refresher_exploration_id': None,
                    'missing_prerequisite_skill_id': None
                },
                'rule_specs': [{
                    'inputs': {
                        'x': {
                            'contentId': 'rule_input_2',
                            'normalizedStrSet': ['Test2']
                        }
                    },
                    'rule_type': 'Contains'
                }],
                'training_data': [],
                'tagged_skill_misconception_id': None
            }
        ]

        # Answer group dict to connect a_state and b_state to d_state.
        a_and_b_state_answer_group_dicts = [
            {
                'outcome': {
                    'dest': 'D',
                    'feedback': {
                        'content_id': 'feedback_0',
                        'html': '<p>Feedback</p>'
                    },
                    'labelled_as_correct': False,
                    'param_changes': [],
                    'refresher_exploration_id': None,
                    'missing_prerequisite_skill_id': None
                },
                'rule_specs': [{
                    'inputs': {
                        'x': {
                            'contentId': 'rule_input_0',
                            'normalizedStrSet': ['Test0']
                        }
                    },
                    'rule_type': 'Contains'
                }],
                'training_data': [],
                'tagged_skill_misconception_id': None
            }
        ]

        # Answer group dict to connect c_state and d_state to end_state.
        c_and_d_state_answer_group_dicts = [
            {
                'outcome': {
                    'dest': 'End',
                    'feedback': {
                        'content_id': 'feedback_0',
                        'html': '<p>Feedback</p>'
                    },
                    'labelled_as_correct': False,
                    'param_changes': [],
                    'refresher_exploration_id': None,
                    'missing_prerequisite_skill_id': None
                },
                'rule_specs': [{
                    'inputs': {
                        'x': {
                            'contentId': 'rule_input_0',
                            'normalizedStrSet': ['Test0']
                        }
                    },
                    'rule_type': 'Contains'
                }],
                'training_data': [],
                'tagged_skill_misconception_id': None
            }
        ]

        self.init_state.update_interaction_answer_groups(
            init_state_answer_group_dicts)
        a_state.update_interaction_answer_groups(
            a_and_b_state_answer_group_dicts)
        b_state.update_interaction_answer_groups(
            a_and_b_state_answer_group_dicts)
        c_state.update_interaction_answer_groups(
            c_and_d_state_answer_group_dicts)
        d_state.update_interaction_answer_groups(
            c_and_d_state_answer_group_dicts)

        # As a user can complete the exploration by going through c_state,
        # d_state becomes bypassable. Hence, making d_state a checkpoint raises
        # validation error.
        d_state.update_card_is_checkpoint(True)
        self._assert_validation_error(
            self.exploration, 'Cannot make D a checkpoint as it is '
            'bypassable'
        )
        d_state.update_card_is_checkpoint(False)
        self.exploration.validate()

        # Modifying the graph to make D non-bypassable.
        #                ┌────────────────┐
        #                │ Introduction*  │
        #                └─┬─────┬──────┬─┘
        # ┌───────────┐    │     │      │     ┌────────────┐
        # │    A      ├────┘     │      └─────┤      C     │
        # └────┬──────┘          │            └──────┬─────┘
        #      │            ┌────┴─────┐             │
        #      │            │    B     │             │
        #      │            └────┬─────┘             │
        #      │                 │                   │
        #      │          ┌──────┴───────┐           │
        #      └──────────┤      D*      ├───────────┘
        #                 └──────┬───────┘
        #                        │
        #                  ┌─────┴─────┐
        #                  │    End    │
        #                  └───────────┘.

        # Answer group dict to connect c_state to d_state. Hence, making d_state
        # non-bypassable.
        c_state_answer_group_dicts = [
            {
                'outcome': {
                    'dest': 'D',
                    'feedback': {
                        'content_id': 'feedback_0',
                        'html': '<p>Feedback</p>'
                    },
                    'labelled_as_correct': False,
                    'param_changes': [],
                    'refresher_exploration_id': None,
                    'missing_prerequisite_skill_id': None
                },
                'rule_specs': [{
                    'inputs': {
                        'x': {
                            'contentId': 'rule_input_0',
                            'normalizedStrSet': ['Test0']
                        }
                    },
                    'rule_type': 'Contains'
                }],
                'training_data': [],
                'tagged_skill_misconception_id': None
            }
        ]
        c_state.update_interaction_answer_groups(
            c_state_answer_group_dicts)

        d_state.update_card_is_checkpoint(True)
        self.exploration.validate()

        # Modifying the graph to add another EndExploration state.
        #                ┌────────────────┐
        #                │ Introduction*  │
        #                └─┬─────┬──────┬─┘
        # ┌───────────┐    │     │      │     ┌────────────┐
        # │    A      ├────┘     │      └─────┤      C     │
        # └────┬──────┘          │            └──────┬───┬─┘
        #      │            ┌────┴─────┐             │   │
        #      │            │    B     │             │   │
        #      │            └────┬─────┘             │   │
        #      │                 │                   │   │
        #      │          ┌──────┴───────┐           │   │
        #      └──────────┤      D*      ├───────────┘   │
        #                 └──────┬───────┘               │
        #                        │                       │
        #                  ┌─────┴─────┐           ┌─────┴─────┐
        #                  │    End    │           │    End 2  │
        #                  └───────────┘           └───────────┘.

        new_end_state = state_domain.State.create_default_state('End 2')
        self.set_interaction_for_state(new_end_state, 'EndExploration')
        new_end_state.update_interaction_default_outcome(None)

        self.exploration.states = {
            self.exploration.init_state_name: self.new_state,
            'A': a_state,
            'B': b_state,
            'C': c_state,
            'D': d_state,
            'End': self.end_state,
            'End 2': new_end_state
        }

        # Answer group dicts to connect c_state to d_state and new_end_state,
        # making d_state bypassable.
        c_state_answer_group_dicts = [
            {
                'outcome': {
                    'dest': 'D',
                    'feedback': {
                        'content_id': 'feedback_0',
                        'html': '<p>Feedback</p>'
                    },
                    'labelled_as_correct': False,
                    'param_changes': [],
                    'refresher_exploration_id': None,
                    'missing_prerequisite_skill_id': None
                },
                'rule_specs': [{
                    'inputs': {
                        'x': {
                            'contentId': 'rule_input_0',
                            'normalizedStrSet': ['Test0']
                        }
                    },
                    'rule_type': 'Contains'
                }],
                'training_data': [],
                'tagged_skill_misconception_id': None
            },
            {
                'outcome': {
                    'dest': 'End 2',
                    'feedback': {
                        'content_id': 'feedback_1',
                        'html': '<p>Feedback</p>'
                    },
                    'labelled_as_correct': False,
                    'param_changes': [],
                    'refresher_exploration_id': None,
                    'missing_prerequisite_skill_id': None
                },
                'rule_specs': [{
                    'inputs': {
                        'x': {
                            'contentId': 'rule_input_1',
                            'normalizedStrSet': ['Test1']
                        }
                    },
                    'rule_type': 'Contains'
                }],
                'training_data': [],
                'tagged_skill_misconception_id': None
            }
        ]
        c_state.update_interaction_answer_groups(
            c_state_answer_group_dicts)

        self._assert_validation_error(
            self.exploration, 'Cannot make D a checkpoint as it is '
            'bypassable'
        )
        d_state.update_card_is_checkpoint(False)
        self.exploration.validate()


class ExplorationDomainUnitTests(test_utils.GenericTestBase):
    """Test the exploration domain object."""

    # TODO(bhenning): The validation tests below should be split into separate
    # unit tests. Also, all validation errors should be covered in the tests.
    def test_validation(self):
        """Test validation of explorations."""
        exploration = exp_domain.Exploration.create_default_exploration('eid')
        exploration.init_state_name = ''
        exploration.states = {}

        exploration.title = 'Hello #'
        self._assert_validation_error(exploration, 'Invalid character #')

        exploration.title = 'Title'
        exploration.category = 'Category'

        # Note: If '/' ever becomes a valid state name, ensure that the rule
        # editor frontend tenplate is fixed -- it currently uses '/' as a
        # sentinel for an invalid state name.
        bad_state = state_domain.State.create_default_state('/')
        exploration.states = {'/': bad_state}
        self._assert_validation_error(
            exploration, 'Invalid character / in a state name')

        new_state = state_domain.State.create_default_state('ABC')
        self.set_interaction_for_state(new_state, 'TextInput')

        # The 'states' property must be a non-empty dict of states.
        exploration.states = {}
        self._assert_validation_error(
            exploration, 'exploration has no states')
        exploration.states = {'A string #': new_state}
        self._assert_validation_error(
            exploration, 'Invalid character # in a state name')
        exploration.states = {'A string _': new_state}
        self._assert_validation_error(
            exploration, 'Invalid character _ in a state name')

        exploration.states = {'ABC': new_state}

        self._assert_validation_error(
            exploration, 'has no initial state name')

        exploration.init_state_name = 'initname'

        self._assert_validation_error(
            exploration,
            r'There is no state in \[u\'ABC\'\] corresponding to '
            'the exploration\'s initial state name initname.')

        # Test whether a default outcome to a non-existing state is invalid.
        exploration.states = {exploration.init_state_name: new_state}
        self._assert_validation_error(
            exploration, 'destination ABC is not a valid')

        # Restore a valid exploration.
        init_state = exploration.states[exploration.init_state_name]
        default_outcome = init_state.interaction.default_outcome
        default_outcome.dest = exploration.init_state_name
        init_state.update_interaction_default_outcome(default_outcome)
        init_state.update_card_is_checkpoint(True)
        exploration.validate()

        # Ensure an invalid destination can also be detected for answer groups.
        # Note: The state must keep its default_outcome, otherwise it will
        # trigger a validation error for non-terminal states needing to have a
        # default outcome. To validate the outcome of the answer group, this
        # default outcome must point to a valid state.
        init_state = exploration.states[exploration.init_state_name]
        default_outcome = init_state.interaction.default_outcome
        default_outcome.dest = exploration.init_state_name
        old_answer_groups = copy.deepcopy(init_state.interaction.answer_groups)
        old_answer_groups.append({
            'outcome': {
                'dest': exploration.init_state_name,
                'feedback': {
                    'content_id': 'feedback_1',
                    'html': '<p>Feedback</p>'
                },
                'labelled_as_correct': False,
                'param_changes': [],
                'refresher_exploration_id': None,
                'missing_prerequisite_skill_id': None
            },
            'rule_specs': [{
                'inputs': {
                    'x': {
                        'contentId': 'rule_input_Equals',
                        'normalizedStrSet': ['Test']
                    }
                },
                'rule_type': 'Contains'
            }],
            'training_data': [],
            'tagged_skill_misconception_id': None
        })

        init_state.update_interaction_answer_groups(old_answer_groups)

        exploration.validate()

        interaction = init_state.interaction
        answer_groups = interaction.answer_groups
        answer_group = answer_groups[0]
        answer_group.outcome.dest = 'DEF'
        self._assert_validation_error(
            exploration, 'destination DEF is not a valid')

        # Restore a valid exploration.
        self.set_interaction_for_state(
            init_state, 'TextInput')
        init_state.update_interaction_answer_groups(old_answer_groups)
        answer_groups = interaction.answer_groups
        answer_group = answer_groups[0]
        answer_group.outcome.dest = exploration.init_state_name
        exploration.validate()

        # Validate RuleSpec.
        rule_spec = answer_group.rule_specs[0]
        rule_spec.inputs = {}
        self._assert_validation_error(
            exploration, 'RuleSpec \'Contains\' is missing inputs')

        rule_spec.inputs = 'Inputs string'
        self._assert_validation_error(
            exploration, 'Expected inputs to be a dict')

        rule_spec.inputs = {'x': 'Test'}
        rule_spec.rule_type = 'FakeRuleType'
        self._assert_validation_error(exploration, 'Unrecognized rule type')

        rule_spec.inputs = {'x': {
            'contentId': 'rule_input_Equals',
            'normalizedStrSet': 15
        }}
        rule_spec.rule_type = 'Contains'
        with self.assertRaisesRegexp(
            AssertionError, 'Expected list, received 15'
            ):
            exploration.validate()

        self.set_interaction_for_state(
            exploration.states[exploration.init_state_name],
            'PencilCodeEditor')
        temp_rule = old_answer_groups[0]['rule_specs'][0]
        old_answer_groups[0]['rule_specs'][0] = {
            'rule_type': 'ErrorContains',
            'inputs': {'x': '{{ExampleParam}}'}
        }
        init_state.update_interaction_answer_groups(old_answer_groups)
        old_answer_groups[0]['rule_specs'][0] = temp_rule

        self._assert_validation_error(
            exploration,
            'RuleSpec \'ErrorContains\' has an input with name \'x\' which '
            'refers to an unknown parameter within the exploration: '
            'ExampleParam')

        # Restore a valid exploration.
        exploration.param_specs['ExampleParam'] = param_domain.ParamSpec(
            'UnicodeString')
        exploration.validate()

        # Validate Outcome.
        outcome = init_state.interaction.answer_groups[0].outcome
        destination = exploration.init_state_name
        outcome.dest = None
        self._assert_validation_error(
            exploration, 'Every outcome should have a destination.')

        # Try setting the outcome destination to something other than a string.
        outcome.dest = 15
        self._assert_validation_error(
            exploration, 'Expected outcome dest to be a string')

        outcome.dest = destination

        outcome.feedback = state_domain.SubtitledHtml('feedback_1', '')
        exploration.validate()

        outcome.labelled_as_correct = 'hello'
        self._assert_validation_error(
            exploration, 'The "labelled_as_correct" field should be a boolean')

        # Test that labelled_as_correct must be False for self-loops, and that
        # this causes a strict validation failure but not a normal validation
        # failure.
        outcome.labelled_as_correct = True
        with self.assertRaisesRegexp(
            Exception, 'is labelled correct but is a self-loop.'
            ):
            exploration.validate(strict=True)
        exploration.validate()

        outcome.labelled_as_correct = False
        exploration.validate()

        outcome.param_changes = 'Changes'
        self._assert_validation_error(
            exploration, 'Expected outcome param_changes to be a list')

        outcome.param_changes = [param_domain.ParamChange(
            0, 'generator_id', {})]
        self._assert_validation_error(
            exploration,
            'Expected param_change name to be a string, received 0')

        outcome.param_changes = []
        exploration.validate()

        outcome.refresher_exploration_id = 12345
        self._assert_validation_error(
            exploration,
            'Expected outcome refresher_exploration_id to be a string')

        outcome.refresher_exploration_id = None
        exploration.validate()

        outcome.refresher_exploration_id = 'valid_string'
        exploration.validate()

        outcome.missing_prerequisite_skill_id = 12345
        self._assert_validation_error(
            exploration,
            'Expected outcome missing_prerequisite_skill_id to be a string')

        outcome.missing_prerequisite_skill_id = None
        exploration.validate()

        outcome.missing_prerequisite_skill_id = 'valid_string'
        exploration.validate()

        # Test that refresher_exploration_id must be None for non-self-loops.
        new_state_name = 'New state'
        exploration.add_states([new_state_name])

        outcome.dest = new_state_name
        outcome.refresher_exploration_id = 'another_string'
        self._assert_validation_error(
            exploration,
            'has a refresher exploration ID, but is not a self-loop')

        outcome.refresher_exploration_id = None
        exploration.validate()
        exploration.delete_state(new_state_name)

        # Validate InteractionInstance.
        interaction.id = 15
        self._assert_validation_error(
            exploration, 'Expected interaction id to be a string')

        interaction.id = 'SomeInteractionTypeThatDoesNotExist'
        self._assert_validation_error(exploration, 'Invalid interaction id')
        interaction.id = 'PencilCodeEditor'

        self.set_interaction_for_state(init_state, 'TextInput')
        init_state.update_interaction_answer_groups(old_answer_groups)
        valid_text_input_cust_args = init_state.interaction.customization_args
        rule_spec.inputs = {'x': {
            'contentId': 'rule_input_Equals',
            'normalizedStrSet': ['Test']
        }}
        rule_spec.rule_type = 'Contains'
        exploration.validate()

        interaction.customization_args = []
        self._assert_validation_error(
            exploration, 'Expected customization args to be a dict')

        interaction.customization_args = {15: ''}
        self._assert_validation_error(
            exploration,
            (
                'Expected customization arg value to be a '
                'InteractionCustomizationArg'
            )
        )

        interaction.customization_args = {
            15: state_domain.InteractionCustomizationArg('', {
                'type': 'unicode'
            })
        }
        self._assert_validation_error(
            exploration, 'Invalid customization arg name')

        interaction.customization_args = valid_text_input_cust_args
        self.set_interaction_for_state(init_state, 'TextInput')
        exploration.validate()

        interaction.answer_groups = {}
        self._assert_validation_error(
            exploration, 'Expected answer groups to be a list')

        init_state.update_interaction_answer_groups(old_answer_groups)
        self.set_interaction_for_state(init_state, 'EndExploration')
        self._assert_validation_error(
            exploration,
            'Terminal interactions must not have a default outcome.')

        self.set_interaction_for_state(init_state, 'TextInput')
        init_state.update_interaction_default_outcome(None)
        self._assert_validation_error(
            exploration,
            'Non-terminal interactions must have a default outcome.')

        self.set_interaction_for_state(init_state, 'EndExploration')
        init_state.interaction.answer_groups = answer_groups
        self._assert_validation_error(
            exploration,
            'Terminal interactions must not have any answer groups.')

        # A terminal interaction without a default outcome or answer group is
        # valid. This resets the exploration back to a valid state.
        init_state.interaction.answer_groups = []
        exploration.validate()

        # Restore a valid exploration.
        self.set_interaction_for_state(init_state, 'TextInput')
        answer_groups_list = [
            answer_group.to_dict() for answer_group in answer_groups]
        init_state.update_interaction_answer_groups(answer_groups_list)
        init_state.update_interaction_default_outcome(default_outcome)
        exploration.validate()
        solution_dict = {
            'answer_is_exclusive': True,
            'correct_answer': 'hello_world!',
            'explanation': {
                'content_id': 'solution',
                'html': 'hello_world is a string'
                }
        }
        solution = state_domain.Solution.from_dict(
            init_state.interaction.id, solution_dict)
        init_state.update_interaction_solution(solution)
        self._assert_validation_error(
            exploration,
            re.escape('Hint(s) must be specified if solution is specified'))

        init_state.update_interaction_solution(None)
        interaction.hints = {}
        self._assert_validation_error(
            exploration, 'Expected hints to be a list')
        interaction.hints = []

        # Validate AnswerGroup.
        answer_groups_dict = {
            'outcome': {
                'dest': exploration.init_state_name,
                'feedback': {
                    'content_id': 'feedback_1',
                    'html': 'Feedback'
                },
                'labelled_as_correct': False,
                'param_changes': [],
                'refresher_exploration_id': None,
                'missing_prerequisite_skill_id': None
            },
            'rule_specs': [{
                'inputs': {
                    'x': {
                        'contentId': 'rule_input_Contains',
                        'normalizedStrSet': ['Test']
                    }
                },
                'rule_type': 'Contains'
            }],
            'training_data': [],
            'tagged_skill_misconception_id': 1
        }
        init_state.update_interaction_answer_groups([answer_groups_dict])

        self._assert_validation_error(
            exploration,
            'Expected tagged skill misconception id to be a str, received 1')

        answer_groups_dict = {
            'outcome': {
                'dest': exploration.init_state_name,
                'feedback': {
                    'content_id': 'feedback_1',
                    'html': 'Feedback'
                },
                'labelled_as_correct': False,
                'param_changes': [],
                'refresher_exploration_id': None,
                'missing_prerequisite_skill_id': None
            },
            'rule_specs': [{
                'inputs': {
                    'x': {
                        'contentId': 'rule_input_Contains',
                        'normalizedStrSet': ['Test']
                    }
                },
                'rule_type': 'Contains'
            }],
            'training_data': [],
            'tagged_skill_misconception_id':
                'invalid_tagged_skill_misconception_id'
        }
        init_state.update_interaction_answer_groups([answer_groups_dict])

        self._assert_validation_error(
            exploration,
            'Expected the format of tagged skill misconception id '
            'to be <skill_id>-<misconception_id>, received '
            'invalid_tagged_skill_misconception_id')

        init_state.interaction.answer_groups[0].rule_specs = {}
        self._assert_validation_error(
            exploration, 'Expected answer group rules to be a list')

        first_answer_group = init_state.interaction.answer_groups[0]
        first_answer_group.tagged_skill_misconception_id = None
        first_answer_group.rule_specs = []
        self._assert_validation_error(
            exploration,
            'There must be at least one rule or training data for each'
            ' answer group.')

        exploration.states = {
            exploration.init_state_name: (
                state_domain.State.create_default_state(
                    exploration.init_state_name, is_initial_state=True))
        }
        self.set_interaction_for_state(
            exploration.states[exploration.init_state_name], 'TextInput')
        exploration.validate()

        exploration.language_code = 'fake_code'
        self._assert_validation_error(exploration, 'Invalid language_code')
        exploration.language_code = 'English'
        self._assert_validation_error(exploration, 'Invalid language_code')
        exploration.language_code = 'en'
        exploration.validate()

        exploration.param_specs = 'A string'
        self._assert_validation_error(exploration, 'param_specs to be a dict')

        exploration.param_specs = {
            '@': param_domain.ParamSpec.from_dict({
                'obj_type': 'UnicodeString'
            })
        }
        self._assert_validation_error(
            exploration, 'Only parameter names with characters')

        exploration.param_specs = {
            'notAParamSpec': param_domain.ParamSpec.from_dict(
                {'obj_type': 'UnicodeString'})
        }
        exploration.validate()

    def test_tag_validation(self):
        """Test validation of exploration tags."""
        exploration = exp_domain.Exploration.create_default_exploration('eid')
        exploration.objective = 'Objective'
        init_state = exploration.states[exploration.init_state_name]
        self.set_interaction_for_state(init_state, 'EndExploration')
        init_state.update_interaction_default_outcome(None)
        exploration.validate()

        exploration.tags = 'this should be a list'
        self._assert_validation_error(
            exploration, 'Expected \'tags\' to be a list')

        exploration.tags = [123]
        self._assert_validation_error(exploration, 'to be a string')
        exploration.tags = ['abc', 123]
        self._assert_validation_error(exploration, 'to be a string')

        exploration.tags = ['']
        self._assert_validation_error(exploration, 'Tags should be non-empty')

        exploration.tags = ['123']
        self._assert_validation_error(
            exploration, 'should only contain lowercase letters and spaces')
        exploration.tags = ['ABC']
        self._assert_validation_error(
            exploration, 'should only contain lowercase letters and spaces')

        exploration.tags = [' a b']
        self._assert_validation_error(
            exploration, 'Tags should not start or end with whitespace')
        exploration.tags = ['a b ']
        self._assert_validation_error(
            exploration, 'Tags should not start or end with whitespace')

        exploration.tags = ['a    b']
        self._assert_validation_error(
            exploration, 'Adjacent whitespace in tags should be collapsed')

        exploration.tags = ['abc', 'abc']
        self._assert_validation_error(
            exploration, 'Some tags duplicate each other')

        exploration.tags = ['computer science', 'analysis', 'a b c']
        exploration.validate()

    def test_title_category_and_objective_validation(self):
        """Test that titles, categories and objectives are validated only in
        'strict' mode.
        """
        self.save_new_valid_exploration(
            'exp_id', 'user@example.com', title='', category='',
            objective='', end_state_name='End')
        exploration = exp_fetchers.get_exploration_by_id('exp_id')
        exploration.validate()

        with self.assertRaisesRegexp(
            utils.ValidationError, 'title must be specified'
            ):
            exploration.validate(strict=True)
        exploration.title = 'A title'

        with self.assertRaisesRegexp(
            utils.ValidationError, 'category must be specified'
            ):
            exploration.validate(strict=True)
        exploration.category = 'A category'

        with self.assertRaisesRegexp(
            utils.ValidationError, 'objective must be specified'
            ):
            exploration.validate(strict=True)

        exploration.objective = 'An objective'

        exploration.validate(strict=True)

    def test_get_trainable_states_dict(self):
        """Test the get_trainable_states_dict() method."""
        exp_id = 'exp_id1'
        test_exp_filepath = os.path.join(
            feconf.TESTS_DATA_DIR, 'string_classifier_test.yaml')
        yaml_content = utils.get_file_contents(test_exp_filepath)
        assets_list = []
        exp_services.save_new_exploration_from_yaml_and_assets(
            feconf.SYSTEM_COMMITTER_ID, yaml_content, exp_id,
            assets_list)

        exploration_model = exp_models.ExplorationModel.get(
            exp_id, strict=False)
        old_states = exp_fetchers.get_exploration_from_model(
            exploration_model).states
        exploration = exp_fetchers.get_exploration_by_id(exp_id)

        # Rename a state to add it in unchanged answer group.
        exploration.rename_state('Home', 'Renamed state')
        change_list = [exp_domain.ExplorationChange({
            'cmd': 'rename_state',
            'old_state_name': 'Home',
            'new_state_name': 'Renamed state'
        })]

        expected_dict = {
            'state_names_with_changed_answer_groups': [],
            'state_names_with_unchanged_answer_groups': ['Renamed state']
        }
        exp_versions_diff = exp_domain.ExplorationVersionsDiff(change_list)
        actual_dict = exploration.get_trainable_states_dict(
            old_states, exp_versions_diff)
        self.assertEqual(actual_dict, expected_dict)

        # Modify answer groups to trigger change in answer groups.
        state = exploration.states['Renamed state']
        exploration.states['Renamed state'].interaction.answer_groups.insert(
            3, state.interaction.answer_groups[3])
        answer_groups = []
        for answer_group in state.interaction.answer_groups:
            answer_groups.append(answer_group.to_dict())
        change_list = [exp_domain.ExplorationChange({
            'cmd': 'edit_state_property',
            'state_name': 'Renamed state',
            'property_name': 'answer_groups',
            'new_value': answer_groups
        })]

        expected_dict = {
            'state_names_with_changed_answer_groups': ['Renamed state'],
            'state_names_with_unchanged_answer_groups': []
        }
        exp_versions_diff = exp_domain.ExplorationVersionsDiff(change_list)
        actual_dict = exploration.get_trainable_states_dict(
            old_states, exp_versions_diff)
        self.assertEqual(actual_dict, expected_dict)

        # Add new state to trigger change in answer groups.
        exploration.add_states(['New state'])
        exploration.states['New state'] = copy.deepcopy(
            exploration.states['Renamed state'])
        change_list = [exp_domain.ExplorationChange({
            'cmd': 'add_state',
            'state_name': 'New state',
        })]

        expected_dict = {
            'state_names_with_changed_answer_groups': [
                'New state', 'Renamed state'],
            'state_names_with_unchanged_answer_groups': []
        }
        exp_versions_diff = exp_domain.ExplorationVersionsDiff(change_list)
        actual_dict = exploration.get_trainable_states_dict(
            old_states, exp_versions_diff)
        self.assertEqual(actual_dict, expected_dict)

        # Delete state.
        exploration.delete_state('New state')
        change_list = [exp_domain.ExplorationChange({
            'cmd': 'delete_state',
            'state_name': 'New state'
        })]

        expected_dict = {
            'state_names_with_changed_answer_groups': ['Renamed state'],
            'state_names_with_unchanged_answer_groups': []
        }
        exp_versions_diff = exp_domain.ExplorationVersionsDiff(change_list)
        actual_dict = exploration.get_trainable_states_dict(
            old_states, exp_versions_diff)
        self.assertEqual(actual_dict, expected_dict)

        # Test addition and multiple renames.
        exploration.add_states(['New state'])
        exploration.states['New state'] = copy.deepcopy(
            exploration.states['Renamed state'])
        exploration.rename_state('New state', 'New state2')
        exploration.rename_state('New state2', 'New state3')
        change_list = [exp_domain.ExplorationChange({
            'cmd': 'add_state',
            'state_name': 'New state',
        }), exp_domain.ExplorationChange({
            'cmd': 'rename_state',
            'old_state_name': 'New state',
            'new_state_name': 'New state2'
        }), exp_domain.ExplorationChange({
            'cmd': 'rename_state',
            'old_state_name': 'New state2',
            'new_state_name': 'New state3'
        })]

        expected_dict = {
            'state_names_with_changed_answer_groups': [
                'Renamed state', 'New state3'],
            'state_names_with_unchanged_answer_groups': []
        }
        exp_versions_diff = exp_domain.ExplorationVersionsDiff(change_list)
        actual_dict = exploration.get_trainable_states_dict(
            old_states, exp_versions_diff)
        self.assertEqual(actual_dict, expected_dict)

    def test_get_languages_with_complete_translation(self):
        exploration = exp_domain.Exploration.create_default_exploration('0')
        self.assertEqual(
            exploration.get_languages_with_complete_translation(), [])
        written_translations = state_domain.WrittenTranslations.from_dict({
            'translations_mapping': {
                'content': {
                    'hi': {
                        'data_format': 'html',
                        'translation': '<p>Translation in Hindi.</p>',
                        'needs_update': False
                    }
                }
            }
        })
        exploration.states[
            feconf.DEFAULT_INIT_STATE_NAME].update_written_translations(
                written_translations)

        self.assertEqual(
            exploration.get_languages_with_complete_translation(), ['hi'])

    def test_get_translation_counts_with_no_needs_update(self):
        exploration = exp_domain.Exploration.create_default_exploration('0')
        self.assertEqual(
            exploration.get_translation_counts(), {})

        init_state = exploration.states[exploration.init_state_name]
        init_state.update_content(
            state_domain.SubtitledHtml.from_dict({
                'content_id': 'content',
                'html': '<p>This is content</p>'
            }))
        init_state.update_interaction_id('TextInput')
        default_outcome = state_domain.Outcome(
            'Introduction', state_domain.SubtitledHtml(
                'default_outcome', '<p>The default outcome.</p>'),
            False, [], None, None
        )

        init_state.update_interaction_default_outcome(default_outcome)

        written_translations = state_domain.WrittenTranslations.from_dict({
            'translations_mapping': {
                'content': {
                    'hi': {
                        'data_format': 'html',
                        'translation': '<p>Translation in Hindi.</p>',
                        'needs_update': False
                    }
                },
                'default_outcome': {
                    'hi': {
                        'data_format': 'html',
                        'translation': '<p>Translation in Hindi.</p>',
                        'needs_update': False
                    }
                }
            }
        })
        init_state.update_written_translations(written_translations)

        exploration.add_states(['New state'])
        new_state = exploration.states['New state']
        new_state.update_content(
            state_domain.SubtitledHtml.from_dict({
                'content_id': 'content',
                'html': '<p>This is content</p>'
            }))
        new_state.update_interaction_id('TextInput')
        default_outcome = state_domain.Outcome(
            'Introduction', state_domain.SubtitledHtml(
                'default_outcome', '<p>The default outcome.</p>'),
            False, [], None, None)
        new_state.update_interaction_default_outcome(default_outcome)

        written_translations = state_domain.WrittenTranslations.from_dict({
            'translations_mapping': {
                'content': {
                    'hi': {
                        'data_format': 'html',
                        'translation': '<p>New state translation in Hindi.</p>',
                        'needs_update': False
                    }
                },
                'default_outcome': {
                    'hi': {
                        'data_format': 'html',
                        'translation': '<p>New State translation in Hindi.</p>',
                        'needs_update': False
                    }
                }
            }
        })
        new_state.update_written_translations(written_translations)

        self.assertEqual(
            exploration.get_translation_counts(), {'hi': 4})

    def test_get_translation_counts_with_needs_update(self):
        exploration = exp_domain.Exploration.create_default_exploration('0')
        self.assertEqual(
            exploration.get_translation_counts(), {})

        init_state = exploration.states[feconf.DEFAULT_INIT_STATE_NAME]
        init_state.update_content(
            state_domain.SubtitledHtml.from_dict({
                'content_id': 'content',
                'html': '<p>This is content</p>'
            }))
        init_state.update_interaction_id('TextInput')
        default_outcome = state_domain.Outcome(
            'Introduction', state_domain.SubtitledHtml(
                'default_outcome', '<p>The default outcome.</p>'),
            False, [], None, None
        )
        init_state.update_interaction_default_outcome(default_outcome)

        written_translations = state_domain.WrittenTranslations.from_dict({
            'translations_mapping': {
                'content': {
                    'hi': {
                        'data_format': 'html',
                        'translation': '<p>Translation in Hindi.</p>',
                        'needs_update': True
                    }
                },
                'default_outcome': {
                    'hi': {
                        'data_format': 'html',
                        'translation': '<p>Translation in Hindi.</p>',
                        'needs_update': False
                    }
                }
            }
        })
        init_state.update_written_translations(written_translations)

        self.assertEqual(
            exploration.get_translation_counts(), {'hi': 1})

    def test_get_translation_counts_with_translation_in_multiple_lang(self):
        exploration = exp_domain.Exploration.create_default_exploration('0')
        self.assertEqual(
            exploration.get_translation_counts(), {})
        init_state = exploration.states[feconf.DEFAULT_INIT_STATE_NAME]
        init_state.update_content(
            state_domain.SubtitledHtml.from_dict({
                'content_id': 'content',
                'html': '<p>This is content</p>'
            }))
        init_state.update_interaction_id('TextInput')
        default_outcome = state_domain.Outcome(
            'Introduction', state_domain.SubtitledHtml(
                'default_outcome', '<p>The default outcome.</p>'),
            False, [], None, None
        )

        init_state.update_interaction_default_outcome(default_outcome)

        written_translations = state_domain.WrittenTranslations.from_dict({
            'translations_mapping': {
                'content': {
                    'hi-en': {
                        'data_format': 'html',
                        'translation': '<p>Translation in Hindi.</p>',
                        'needs_update': False
                    },
                    'hi': {
                        'data_format': 'html',
                        'translation': '<p>Translation in Hindi.</p>',
                        'needs_update': False
                    }
                },
                'default_outcome': {
                    'hi': {
                        'data_format': 'html',
                        'translation': '<p>Translation in Hindi.</p>',
                        'needs_update': False
                    }
                }
            }
        })
        init_state.update_written_translations(written_translations)

        self.assertEqual(
            exploration.get_translation_counts(), {
                'hi': 2,
                'hi-en': 1
            })

    def test_get_content_count(self):
        # Adds 1 to content count to exploration (content, default_outcome).
        exploration = exp_domain.Exploration.create_default_exploration('0')
        self.assertEqual(exploration.get_content_count(), 1)

        # Adds 2 to content count to exploration (content default_outcome).
        exploration.add_states(['New state'])
        init_state = exploration.states[exploration.init_state_name]

        # Adds 1 to content count to exploration (ca_placeholder_0)
        self.set_interaction_for_state(init_state, 'TextInput')

        answer_group_dict = {
            'outcome': {
                'dest': exploration.init_state_name,
                'feedback': {
                    'content_id': 'feedback_1',
                    'html': '<p>Feedback</p>'
                },
                'labelled_as_correct': False,
                'param_changes': [],
                'refresher_exploration_id': None,
                'missing_prerequisite_skill_id': None
            },
            'rule_specs': [{
                'inputs': {
                    'x': {
                        'contentId': 'rule_input_5',
                        'normalizedStrSet': ['Test']
                    }
                },
                'rule_type': 'Contains'
            }],
            'training_data': [],
            'tagged_skill_misconception_id': None
        }
        # Adds 1 to content count to exploration (feedback_1).
        init_state.update_interaction_answer_groups([answer_group_dict])

        hints_list = [
            state_domain.Hint(
                state_domain.SubtitledHtml('hint_1', '<p>hint one</p>')
            )
        ]
        # Adds 1 to content count to exploration (hint_1).
        init_state.update_interaction_hints(hints_list)

        solution_dict = {
            'answer_is_exclusive': False,
            'correct_answer': 'helloworld!',
            'explanation': {
                'content_id': 'solution',
                'html': '<p>hello_world is a string</p>'
            },
        }
        solution = state_domain.Solution.from_dict(
            init_state.interaction.id, solution_dict)
        # Adds 1 to content count to exploration (solution).
        init_state.update_interaction_solution(solution)

        self.assertEqual(exploration.get_content_count(), 5)

    def test_get_content_with_correct_state_name_returns_html(self):
        exploration = exp_domain.Exploration.create_default_exploration('0')

        init_state = exploration.states[exploration.init_state_name]
        self.set_interaction_for_state(init_state, 'TextInput')
        hints_list = [
            state_domain.Hint(
                state_domain.SubtitledHtml('hint_1', '<p>hint one</p>')
            )
        ]
        init_state.update_interaction_hints(hints_list)

        self.assertEqual(
            exploration.get_content_html(exploration.init_state_name, 'hint_1'),
            '<p>hint one</p>')

        hints_list[0].hint_content.html = '<p>Changed hint one</p>'
        init_state.update_interaction_hints(hints_list)

        self.assertEqual(
            exploration.get_content_html(exploration.init_state_name, 'hint_1'),
            '<p>Changed hint one</p>')

    def test_get_content_with_incorrect_state_name_raise_error(self):
        exploration = exp_domain.Exploration.create_default_exploration('0')

        init_state = exploration.states[exploration.init_state_name]
        self.set_interaction_for_state(init_state, 'TextInput')
        hints_list = [
            state_domain.Hint(
                state_domain.SubtitledHtml('hint_1', '<p>hint one</p>')
            )
        ]
        init_state.update_interaction_hints(hints_list)

        self.assertEqual(
            exploration.get_content_html(exploration.init_state_name, 'hint_1'),
            '<p>hint one</p>')

        with self.assertRaisesRegexp(
            ValueError, 'State Invalid state does not exist'):
            exploration.get_content_html('Invalid state', 'hint_1')

    def test_is_demo_property(self):
        """Test the is_demo property."""
        demo = exp_domain.Exploration.create_default_exploration('0')
        self.assertEqual(demo.is_demo, True)

        notdemo1 = exp_domain.Exploration.create_default_exploration('a')
        self.assertEqual(notdemo1.is_demo, False)

        notdemo2 = exp_domain.Exploration.create_default_exploration('abcd')
        self.assertEqual(notdemo2.is_demo, False)

    def test_has_state_name(self):
        """Test for has_state_name."""
        demo = exp_domain.Exploration.create_default_exploration('0')
        state_names = list(demo.states.keys())
        self.assertEqual(state_names, ['Introduction'])
        self.assertEqual(demo.has_state_name('Introduction'), True)
        self.assertEqual(demo.has_state_name('Fake state name'), False)

    def test_get_interaction_id_by_state_name(self):
        """Test for get_interaction_id_by_state_name."""
        demo = exp_domain.Exploration.create_default_exploration('0')
        self.assertEqual(
            demo.get_interaction_id_by_state_name('Introduction'), None)

    def test_exploration_export_import(self):
        """Test that to_dict and from_dict preserve all data within an
        exploration.
        """
        demo = exp_domain.Exploration.create_default_exploration('0')
        demo_dict = demo.to_dict()
        exp_from_dict = exp_domain.Exploration.from_dict(demo_dict)
        self.assertEqual(exp_from_dict.to_dict(), demo_dict)

    def test_interaction_with_none_id_is_not_terminal(self):
        """Test that an interaction with an id of None leads to is_terminal
        being false.
        """
        # Default exploration has a default interaction with an ID of None.
        demo = exp_domain.Exploration.create_default_exploration('0')
        init_state = demo.states[feconf.DEFAULT_INIT_STATE_NAME]
        self.assertFalse(init_state.interaction.is_terminal)

    def test_cannot_create_demo_exp_with_invalid_param_changes(self):
        demo_exp = exp_domain.Exploration.create_default_exploration('0')
        demo_dict = demo_exp.to_dict()
        new_state = state_domain.State.create_default_state('new_state_name')
        new_state.param_changes = [param_domain.ParamChange.from_dict({
            'customization_args': {
                'list_of_values': ['1', '2'], 'parse_with_jinja': False
            },
            'name': 'myParam',
            'generator_id': 'RandomSelector'
        })]

        demo_dict['states']['new_state_name'] = new_state.to_dict()
        demo_dict['param_specs'] = {
            'ParamSpec': {'obj_type': 'UnicodeString'}
        }
        with self.assertRaisesRegexp(
            Exception,
            'Parameter myParam was used in a state but not '
            'declared in the exploration param_specs.'):
            exp_domain.Exploration.from_dict(demo_dict)

    def test_validate_exploration_category(self):
        exploration = self.save_new_valid_exploration(
            'exp_id', 'user@example.com', title='', category='',
            objective='', end_state_name='End')
        exploration.validate()

        exploration.category = 1
        with self.assertRaisesRegexp(
            Exception, 'Expected category to be a string, received 1'):
            exploration.validate()

    def test_validate_exploration_objective(self):
        exploration = self.save_new_valid_exploration(
            'exp_id', 'user@example.com', title='', category='',
            objective='', end_state_name='End')
        exploration.validate()

        exploration.objective = 1
        with self.assertRaisesRegexp(
            Exception, 'Expected objective to be a string, received 1'):
            exploration.validate()

    def test_validate_exploration_blurb(self):
        exploration = self.save_new_valid_exploration(
            'exp_id', 'user@example.com', title='', category='',
            objective='', end_state_name='End')
        exploration.validate()

        exploration.blurb = 1
        with self.assertRaisesRegexp(
            Exception, 'Expected blurb to be a string, received 1'):
            exploration.validate()

    def test_validate_exploration_language_code(self):
        exploration = self.save_new_valid_exploration(
            'exp_id', 'user@example.com', title='', category='',
            objective='', end_state_name='End')
        exploration.validate()

        exploration.language_code = 1
        with self.assertRaisesRegexp(
            Exception, 'Expected language_code to be a string, received 1'):
            exploration.validate()

    def test_validate_exploration_author_notes(self):
        exploration = self.save_new_valid_exploration(
            'exp_id', 'user@example.com', title='', category='',
            objective='', end_state_name='End')
        exploration.validate()

        exploration.author_notes = 1
        with self.assertRaisesRegexp(
            Exception, 'Expected author_notes to be a string, received 1'):
            exploration.validate()

    def test_validate_exploration_states(self):
        exploration = self.save_new_valid_exploration(
            'exp_id', 'user@example.com', title='', category='',
            objective='', end_state_name='End')
        exploration.validate()

        exploration.states = 1
        with self.assertRaisesRegexp(
            Exception, 'Expected states to be a dict, received 1'):
            exploration.validate()

    def test_validate_exploration_outcome_dest(self):
        exploration = self.save_new_valid_exploration(
            'exp_id', 'user@example.com', title='', category='',
            objective='', end_state_name='End')
        exploration.validate()

        exploration.init_state.interaction.default_outcome.dest = None
        with self.assertRaisesRegexp(
            Exception, 'Every outcome should have a destination.'):
            exploration.validate()

    def test_validate_exploration_outcome_dest_type(self):
        exploration = self.save_new_valid_exploration(
            'exp_id', 'user@example.com', title='', category='',
            objective='', end_state_name='End')
        exploration.validate()

        exploration.init_state.interaction.default_outcome.dest = 1
        with self.assertRaisesRegexp(
            Exception, 'Expected outcome dest to be a string, received 1'):
            exploration.validate()

    def test_validate_exploration_states_schema_version(self):
        exploration = self.save_new_valid_exploration(
            'exp_id', 'user@example.com', title='', category='',
            objective='', end_state_name='End')
        exploration.validate()

        exploration.states_schema_version = None
        with self.assertRaisesRegexp(
            Exception, 'This exploration has no states schema version.'):
            exploration.validate()

    def test_validate_exploration_auto_tts_enabled(self):
        exploration = self.save_new_valid_exploration(
            'exp_id', 'user@example.com', title='', category='',
            objective='', end_state_name='End')
        exploration.validate()

        exploration.auto_tts_enabled = 1
        with self.assertRaisesRegexp(
            Exception, 'Expected auto_tts_enabled to be a bool, received 1'):
            exploration.validate()

    def test_validate_exploration_correctness_feedback_enabled(self):
        exploration = self.save_new_valid_exploration(
            'exp_id', 'user@example.com', title='', category='',
            objective='', end_state_name='End')
        exploration.validate()

        exploration.correctness_feedback_enabled = 1
        with self.assertRaisesRegexp(
            Exception,
            'Expected correctness_feedback_enabled to be a bool, received 1'):
            exploration.validate()

    def test_validate_exploration_param_specs(self):
        exploration = self.save_new_valid_exploration(
            'exp_id', 'user@example.com', title='', category='',
            objective='', end_state_name='End')
        exploration.validate()

        exploration.param_specs = {
            1: param_domain.ParamSpec.from_dict(
                {'obj_type': 'UnicodeString'})
        }
        with self.assertRaisesRegexp(
            Exception, 'Expected parameter name to be a string, received 1'):
            exploration.validate()

    def test_validate_exploration_param_changes_type(self):
        exploration = self.save_new_valid_exploration(
            'exp_id', 'user@example.com', title='', category='',
            objective='', end_state_name='End')
        exploration.validate()

        exploration.param_changes = 1
        with self.assertRaisesRegexp(
            Exception, 'Expected param_changes to be a list, received 1'):
            exploration.validate()

    def test_validate_exploration_param_name(self):
        exploration = self.save_new_valid_exploration(
            'exp_id', 'user@example.com', title='', category='',
            objective='', end_state_name='End')
        exploration.validate()

        exploration.param_changes = [param_domain.ParamChange.from_dict({
            'customization_args': {
                'list_of_values': ['1', '2'], 'parse_with_jinja': False
            },
            'name': 'invalid',
            'generator_id': 'RandomSelector'
        })]
        with self.assertRaisesRegexp(
            Exception,
            'No parameter named \'invalid\' exists in this '
            'exploration'):
            exploration.validate()

    def test_validate_exploration_reserved_param_name(self):
        exploration = self.save_new_valid_exploration(
            'exp_id', 'user@example.com', title='', category='',
            objective='', end_state_name='End')
        exploration.validate()

        exploration.param_changes = [param_domain.ParamChange.from_dict({
            'customization_args': {
                'list_of_values': ['1', '2'], 'parse_with_jinja': False
            },
            'name': 'all',
            'generator_id': 'RandomSelector'
        })]
        with self.assertRaisesRegexp(
            Exception,
            'The exploration-level parameter with name \'all\' is '
            'reserved. Please choose a different name.'):
            exploration.validate()

    def test_validate_exploration_is_non_self_loop(self):
        exploration = self.save_new_valid_exploration(
            'exp_id', 'user@example.com', title='', category='',
            objective='', end_state_name='End')
        exploration.validate()

        exploration.add_states(['DEF'])

        default_outcome = state_domain.Outcome(
            'DEF', state_domain.SubtitledHtml(
                'default_outcome', '<p>Default outcome for state1</p>'),
            False, [], 'refresher_exploration_id', None,
        )
        exploration.init_state.update_interaction_default_outcome(
            default_outcome
        )

        with self.assertRaisesRegexp(
            Exception,
            'The default outcome for state Introduction has a refresher '
            'exploration ID, but is not a self-loop.'):
            exploration.validate()

    def test_validate_exploration_answer_group_parameter(self):
        exploration = self.save_new_valid_exploration(
            'exp_id', 'user@example.com', title='', category='',
            objective='', end_state_name='End')
        exploration.validate()

        param_changes = [{
            'customization_args': {
                'list_of_values': ['1', '2'], 'parse_with_jinja': False
            },
            'name': 'ParamChange',
            'generator_id': 'RandomSelector'
        }]

        answer_groups = [{
            'outcome': {
                'dest': exploration.init_state_name,
                'feedback': {
                    'content_id': 'feedback_1',
                    'html': 'Feedback'
                },
                'labelled_as_correct': False,
                'param_changes': param_changes,
                'refresher_exploration_id': None,
                'missing_prerequisite_skill_id': None
            },
            'rule_specs': [{
                'inputs': {
                    'x': {
                        'contentId': 'rule_input_Equals',
                        'normalizedStrSet': ['Test']
                    }
                },
                'rule_type': 'Contains'
            }],
            'training_data': [],
            'tagged_skill_misconception_id': None
        }]

        exploration.init_state.update_interaction_answer_groups(answer_groups)
        with self.assertRaisesRegexp(
            Exception,
            'The parameter ParamChange was used in an answer group, '
            'but it does not exist in this exploration'):
            exploration.validate()

    def test_verify_all_states_reachable(self):
        exploration = self.save_new_valid_exploration(
            'exp_id', 'owner_id')
        exploration.validate()

        exploration.add_states(['End'])
        end_state = exploration.states['End']
        self.set_interaction_for_state(end_state, 'EndExploration')
        end_state.update_interaction_default_outcome(None)

        with self.assertRaisesRegexp(
            Exception,
            'Please fix the following issues before saving this exploration: '
            '1. The following states are not reachable from the initial state: '
            'End 2. It is impossible to complete the exploration from the '
            'following states: Introduction'):
            exploration.validate(strict=True)

    def test_update_init_state_name_with_invalid_state(self):
        exploration = self.save_new_valid_exploration(
            'exp_id', 'user@example.com', title='title', category='category',
            objective='objective', end_state_name='End')

        exploration.update_init_state_name('End')
        self.assertEqual(exploration.init_state_name, 'End')

        with self.assertRaisesRegexp(
            Exception,
            'Invalid new initial state name: invalid_state;'):
            exploration.update_init_state_name('invalid_state')

    def test_rename_state_with_invalid_state(self):
        exploration = self.save_new_valid_exploration(
            'exp_id', 'user@example.com', title='title', category='category',
            objective='objective', end_state_name='End')

        self.assertTrue(exploration.states.get('End'))
        self.assertFalse(exploration.states.get('new state name'))

        exploration.rename_state('End', 'new state name')
        self.assertFalse(exploration.states.get('End'))
        self.assertTrue(exploration.states.get('new state name'))

        with self.assertRaisesRegexp(
            Exception, 'State invalid_state does not exist'):
            exploration.rename_state('invalid_state', 'new state name')

    def test_default_outcome_is_labelled_incorrect_for_self_loop(self):
        exploration = self.save_new_valid_exploration(
            'exp_id', 'user@example.com', title='title', category='category',
            objective='objective', end_state_name='End')
        exploration.validate(strict=True)

        (
            exploration.init_state.interaction.default_outcome
            .labelled_as_correct) = True

        (
            exploration.init_state.interaction.default_outcome
            .dest) = exploration.init_state_name

        with self.assertRaisesRegexp(
            Exception,
            'The default outcome for state Introduction is labelled '
            'correct but is a self-loop'):
            exploration.validate(strict=True)

    def test_serialize_and_deserialize_returns_unchanged_exploration(self):
        """Checks that serializing and then deserializing a default exploration
        works as intended by leaving the exploration unchanged.
        """
        exploration = exp_domain.Exploration.create_default_exploration('eid')
        self.assertEqual(
            exploration.to_dict(),
            exp_domain.Exploration.deserialize(
                exploration.serialize()).to_dict())


class ExplorationSummaryTests(test_utils.GenericTestBase):

    def setUp(self):
        super(ExplorationSummaryTests, self).setUp()
        self.signup(self.OWNER_EMAIL, self.OWNER_USERNAME)
        self.owner_id = self.get_user_id_from_email(self.OWNER_EMAIL)
        exploration = exp_domain.Exploration.create_default_exploration('eid')
        exp_services.save_new_exploration(self.owner_id, exploration)
        self.exp_summary = exp_fetchers.get_exploration_summary_by_id('eid')
        self.exp_summary.editor_ids = ['editor_id']
        self.exp_summary.voice_artist_ids = ['voice_artist_id']
        self.exp_summary.viewer_ids = ['viewer_id']
        self.exp_summary.contributor_ids = ['contributor_id']

    def test_validation_passes_with_valid_properties(self):
        self.exp_summary.validate()

    def test_validation_fails_with_invalid_title(self):
        self.exp_summary.title = 0
        with self.assertRaisesRegexp(
            utils.ValidationError,
            'Expected title to be a string, received 0'):
            self.exp_summary.validate()

    def test_validation_fails_with_invalid_category(self):
        self.exp_summary.category = 0
        with self.assertRaisesRegexp(
            utils.ValidationError,
            'Expected category to be a string, received 0'):
            self.exp_summary.validate()

    def test_validation_fails_with_invalid_objective(self):
        self.exp_summary.objective = 0
        with self.assertRaisesRegexp(
            utils.ValidationError,
            'Expected objective to be a string, received 0'):
            self.exp_summary.validate()

    def test_validation_fails_with_invalid_language_code(self):
        self.exp_summary.language_code = 0
        with self.assertRaisesRegexp(
            utils.ValidationError,
            'Expected language_code to be a string, received 0'):
            self.exp_summary.validate()

    def test_validation_fails_with_unallowed_language_code(self):
        self.exp_summary.language_code = 'invalid'
        with self.assertRaisesRegexp(
            utils.ValidationError, 'Invalid language_code: invalid'):
            self.exp_summary.validate()

    def test_validation_fails_with_invalid_tags(self):
        self.exp_summary.tags = 'tags'
        with self.assertRaisesRegexp(
            utils.ValidationError,
            'Expected \'tags\' to be a list, received tags'):
            self.exp_summary.validate()

    def test_validation_fails_with_invalid_tag_in_tags(self):
        self.exp_summary.tags = ['tag', 2]
        with self.assertRaisesRegexp(
            utils.ValidationError,
            'Expected each tag in \'tags\' to be a string, received \'2\''):
            self.exp_summary.validate()

    def test_validation_fails_with_empty_tag_in_tags(self):
        self.exp_summary.tags = ['', 'abc']
        with self.assertRaisesRegexp(
            utils.ValidationError, 'Tags should be non-empty'):
            self.exp_summary.validate()

    def test_validation_fails_with_unallowed_characters_in_tag(self):
        self.exp_summary.tags = ['123', 'abc']
        with self.assertRaisesRegexp(
            utils.ValidationError, (
                'Tags should only contain lowercase '
                'letters and spaces, received \'123\'')):
            self.exp_summary.validate()

    def test_validation_fails_with_whitespace_in_tag_start(self):
        self.exp_summary.tags = [' ab', 'abc']
        with self.assertRaisesRegexp(
            utils.ValidationError,
            'Tags should not start or end with whitespace, received \' ab\''):
            self.exp_summary.validate()

    def test_validation_fails_with_whitespace_in_tag_end(self):
        self.exp_summary.tags = ['ab ', 'abc']
        with self.assertRaisesRegexp(
            utils.ValidationError,
            'Tags should not start or end with whitespace, received \'ab \''):
            self.exp_summary.validate()

    def test_validation_fails_with_adjacent_whitespace_in_tag(self):
        self.exp_summary.tags = ['a   b', 'abc']
        with self.assertRaisesRegexp(
            utils.ValidationError, (
                'Adjacent whitespace in tags should '
                'be collapsed, received \'a   b\'')):
            self.exp_summary.validate()

    def test_validation_fails_with_duplicate_tags(self):
        self.exp_summary.tags = ['abc', 'abc', 'ab']
        with self.assertRaisesRegexp(
            utils.ValidationError, 'Some tags duplicate each other'):
            self.exp_summary.validate()

    def test_validation_fails_with_invalid_rating_type(self):
        self.exp_summary.ratings = 0
        with self.assertRaisesRegexp(
            utils.ValidationError, 'Expected ratings to be a dict, received 0'):
            self.exp_summary.validate()

    def test_validation_fails_with_invalid_rating_keys(self):
        self.exp_summary.ratings = {'1': 0, '10': 1}
        with self.assertRaisesRegexp(
            utils.ValidationError,
            'Expected ratings to have keys: 1, 2, 3, 4, 5, received 1, 10'):
            self.exp_summary.validate()

    def test_validation_fails_with_invalid_value_type_for_ratings(self):
        self.exp_summary.ratings = {'1': 0, '2': 'one', '3': 0, '4': 0, '5': 0}
        with self.assertRaisesRegexp(
            utils.ValidationError, 'Expected value to be int, received one'):
            self.exp_summary.validate()

    def test_validation_fails_with_invalid_value_for_ratings(self):
        self.exp_summary.ratings = {'1': 0, '2': -1, '3': 0, '4': 0, '5': 0}
        with self.assertRaisesRegexp(
            utils.ValidationError,
            'Expected value to be non-negative, received -1'):
            self.exp_summary.validate()

    def test_validation_fails_with_invalid_scaled_average_rating(self):
        self.exp_summary.scaled_average_rating = 'one'
        with self.assertRaisesRegexp(
            utils.ValidationError,
            'Expected scaled_average_rating to be float, received one'):
            self.exp_summary.validate()

    def test_validation_fails_with_invalid_status(self):
        self.exp_summary.status = 0
        with self.assertRaisesRegexp(
            utils.ValidationError, 'Expected status to be string, received 0'):
            self.exp_summary.validate()

    def test_validation_fails_with_invalid_community_owned(self):
        self.exp_summary.community_owned = '1'
        with self.assertRaisesRegexp(
            utils.ValidationError,
            'Expected community_owned to be bool, received 1'):
            self.exp_summary.validate()

    def test_validation_fails_with_invalid_contributors_summary(self):
        self.exp_summary.contributors_summary = 0
        with self.assertRaisesRegexp(
            utils.ValidationError,
            'Expected contributors_summary to be dict, received 0'):
            self.exp_summary.validate()

    def test_validation_fails_with_invalid_owner_ids_type(self):
        self.exp_summary.owner_ids = 0
        with self.assertRaisesRegexp(
            utils.ValidationError, 'Expected owner_ids to be list, received 0'):
            self.exp_summary.validate()

    def test_validation_fails_with_invalid_owner_id_in_owner_ids(self):
        self.exp_summary.owner_ids = ['1', 2, '3']
        with self.assertRaisesRegexp(
            utils.ValidationError,
            'Expected each id in owner_ids to be string, received 2'):
            self.exp_summary.validate()

    def test_validation_fails_with_invalid_editor_ids_type(self):
        self.exp_summary.editor_ids = 0
        with self.assertRaisesRegexp(
            utils.ValidationError,
            'Expected editor_ids to be list, received 0'):
            self.exp_summary.validate()

    def test_validation_fails_with_invalid_editor_id_in_editor_ids(self):
        self.exp_summary.editor_ids = ['1', 2, '3']
        with self.assertRaisesRegexp(
            utils.ValidationError,
            'Expected each id in editor_ids to be string, received 2'):
            self.exp_summary.validate()

    def test_validation_fails_with_invalid_voice_artist_ids_type(self):
        self.exp_summary.voice_artist_ids = 0
        with self.assertRaisesRegexp(
            utils.ValidationError,
            'Expected voice_artist_ids to be list, received 0'):
            self.exp_summary.validate()

    def test_validation_fails_with_invalid_voice_artist_id_in_voice_artists_ids(
            self):
        self.exp_summary.voice_artist_ids = ['1', 2, '3']
        with self.assertRaisesRegexp(
            utils.ValidationError,
            'Expected each id in voice_artist_ids to be string, received 2'):
            self.exp_summary.validate()

    def test_validation_fails_with_invalid_viewer_ids_type(self):
        self.exp_summary.viewer_ids = 0
        with self.assertRaisesRegexp(
            utils.ValidationError,
            'Expected viewer_ids to be list, received 0'):
            self.exp_summary.validate()

    def test_validation_fails_with_invalid_viewer_id_in_viewer_ids(self):
        self.exp_summary.viewer_ids = ['1', 2, '3']
        with self.assertRaisesRegexp(
            utils.ValidationError,
            'Expected each id in viewer_ids to be string, received 2'):
            self.exp_summary.validate()

    def test_validation_fails_with_invalid_contributor_ids_type(self):
        self.exp_summary.contributor_ids = 0
        with self.assertRaisesRegexp(
            utils.ValidationError,
            'Expected contributor_ids to be list, received 0'):
            self.exp_summary.validate()

    def test_validation_fails_with_invalid_contributor_id_in_contributor_ids(
            self):
        self.exp_summary.contributor_ids = ['1', 2, '3']
        with self.assertRaisesRegexp(
            utils.ValidationError,
            'Expected each id in contributor_ids to be string, received 2'):
            self.exp_summary.validate()

    def test_is_private(self):
        self.assertTrue(self.exp_summary.is_private())
        self.exp_summary.status = constants.ACTIVITY_STATUS_PUBLIC
        self.assertFalse(self.exp_summary.is_private())

    def test_is_solely_owned_by_user_one_owner(self):
        self.assertTrue(self.exp_summary.is_solely_owned_by_user(self.owner_id))
        self.assertFalse(self.exp_summary.is_solely_owned_by_user('other_id'))
        self.exp_summary.owner_ids = ['other_id']
        self.assertFalse(
            self.exp_summary.is_solely_owned_by_user(self.owner_id))
        self.assertTrue(self.exp_summary.is_solely_owned_by_user('other_id'))

    def test_is_solely_owned_by_user_multiple_owners(self):
        self.assertTrue(self.exp_summary.is_solely_owned_by_user(self.owner_id))
        self.assertFalse(self.exp_summary.is_solely_owned_by_user('other_id'))
        self.exp_summary.owner_ids = [self.owner_id, 'other_id']
        self.assertFalse(
            self.exp_summary.is_solely_owned_by_user(self.owner_id))
        self.assertFalse(self.exp_summary.is_solely_owned_by_user('other_id'))

    def test_is_solely_owned_by_user_other_users(self):
        self.assertFalse(self.exp_summary.is_solely_owned_by_user('editor_id'))
        self.assertFalse(
            self.exp_summary.is_solely_owned_by_user('voice_artist_id'))
        self.assertFalse(self.exp_summary.is_solely_owned_by_user('viewer_id'))
        self.assertFalse(
            self.exp_summary.is_solely_owned_by_user('contributor_id'))

    def test_add_new_contribution_for_user_adds_user_to_contributors(self):
        self.exp_summary.add_contribution_by_user('user_id')
        self.assertIn('user_id', self.exp_summary.contributors_summary)
        self.assertEqual(self.exp_summary.contributors_summary['user_id'], 1)
        self.assertIn('user_id', self.exp_summary.contributor_ids)

    def test_add_new_contribution_for_user_increases_score_in_contributors(
            self):
        self.exp_summary.add_contribution_by_user('user_id')
        self.exp_summary.add_contribution_by_user('user_id')
        self.assertIn('user_id', self.exp_summary.contributors_summary)
        self.assertEqual(self.exp_summary.contributors_summary['user_id'], 2)

    def test_add_new_contribution_for_user_does_not_add_system_user(self):
        self.exp_summary.add_contribution_by_user(
            feconf.SYSTEM_COMMITTER_ID)
        self.assertNotIn(
            feconf.SYSTEM_COMMITTER_ID, self.exp_summary.contributors_summary)
        self.assertNotIn(
            feconf.SYSTEM_COMMITTER_ID, self.exp_summary.contributor_ids)


class YamlCreationUnitTests(test_utils.GenericTestBase):
    """Test creation of explorations from YAML files."""

    YAML_CONTENT_INVALID_SCHEMA_VERSION = (
        """author_notes: ''
auto_tts_enabled: true
blurb: ''
category: Category
correctness_feedback_enabled: false
init_state_name: (untitled state)
language_code: en
objective: ''
param_changes: []
param_specs: {}
schema_version: 10000
states:
  (untitled state):
    classifier_model_id: null
    content:
      content_id: content
      html: ''
    interaction:
      answer_groups:
      - outcome:
          dest: END
          feedback:
            content_id: feedback_1
            html: <p>Correct!</p>
          labelled_as_correct: false
          missing_prerequisite_skill_id: null
          param_changes: []
          refresher_exploration_id: null
        rule_specs:
        - inputs:
            x:
              contentId: rule_input_3
              normalizedStrSet:
              - InputString
          rule_type: Equals
        tagged_skill_misconception_id: null
        training_data: []
      confirmed_unclassified_answers: []
      customization_args:
        placeholder:
          value:
            content_id: ca_placeholder_2
            unicode_str: ''
        rows:
          value: 1
      default_outcome:
        dest: (untitled state)
        feedback:
          content_id: default_outcome
          html: ''
        labelled_as_correct: false
        missing_prerequisite_skill_id: null
        param_changes: []
        refresher_exploration_id: null
      hints: []
      id: TextInput
      solution: null
    next_content_id_index: 4
    param_changes: []
    recorded_voiceovers:
      voiceovers_mapping:
        ca_placeholder_2: {}
        content: {}
        default_outcome: {}
        feedback_1: {}
        rule_input_3: {}
    solicit_answer_details: false
    written_translations:
      translations_mapping:
        ca_placeholder_2: {}
        content: {}
        default_outcome: {}
        feedback_1: {}
        rule_input_3: {}
  END:
    classifier_model_id: null
    content:
      content_id: content
      html: <p>Congratulations, you have finished!</p>
    interaction:
      answer_groups: []
      confirmed_unclassified_answers: []
      customization_args:
        recommendedExplorationIds:
          value: []
      default_outcome: null
      hints: []
      id: EndExploration
      solution: null
    next_content_id_index: 0
    param_changes: []
    recorded_voiceovers:
      voiceovers_mapping:
        content: {}
    solicit_answer_details: false
    written_translations:
      translations_mapping:
        content: {}
  New state:
    classifier_model_id: null
    content:
      content_id: content
      html: ''
    interaction:
      answer_groups: []
      confirmed_unclassified_answers: []
      customization_args:
        placeholder:
          value:
            content_id: ca_placeholder_0
            unicode_str: ''
        rows:
          value: 1
      default_outcome:
        dest: END
        feedback:
          content_id: default_outcome
          html: ''
        labelled_as_correct: false
        missing_prerequisite_skill_id: null
        param_changes: []
        refresher_exploration_id: null
      hints: []
      id: TextInput
      solution: null
    next_content_id_index: 1
    param_changes: []
    recorded_voiceovers:
      voiceovers_mapping:
        ca_placeholder_0: {}
        content: {}
        default_outcome: {}
    solicit_answer_details: false
    written_translations:
      translations_mapping:
        ca_placeholder_0: {}
        content: {}
        default_outcome: {}
states_schema_version: 10000
tags: []
title: Title
""")

    EXP_ID = 'An exploration_id'

    def test_creation_with_invalid_yaml_schema_version(self):
        """Test that a schema version that is too big is detected."""
        with self.assertRaisesRegexp(
            Exception,
            'Sorry, we can only process v46 to v[0-9]+ exploration YAML files '
            'at present.'):
            exp_domain.Exploration.from_yaml(
                'bad_exp', self.YAML_CONTENT_INVALID_SCHEMA_VERSION)

    def test_yaml_import_and_export(self):
        """Test the from_yaml() and to_yaml() methods."""
        exploration = exp_domain.Exploration.create_default_exploration(
            self.EXP_ID, title='Title', category='Category')
        exploration.add_states(['New state'])
        self.assertEqual(len(exploration.states), 2)

        exploration.validate()

        yaml_content = exploration.to_yaml()
        self.assertEqual(yaml_content, self.SAMPLE_YAML_CONTENT)

        exploration2 = exp_domain.Exploration.from_yaml('exp2', yaml_content)
        self.assertEqual(len(exploration2.states), 2)
        yaml_content_2 = exploration2.to_yaml()
        self.assertEqual(yaml_content_2, yaml_content)

        with self.assertRaisesRegexp(
            Exception, 'Please ensure that you are uploading a YAML text file, '
            'not a zip file. The YAML parser returned the following error: '):
            exp_domain.Exploration.from_yaml('exp3', 'No_initial_state_name')

        with self.assertRaisesRegexp(
            Exception,
            'Please ensure that you are uploading a YAML text file, not a zip'
            ' file. The YAML parser returned the following error: mapping '
            'values are not allowed here'):
            exp_domain.Exploration.from_yaml(
                'exp4', 'Invalid\ninit_state_name:\nMore stuff')

        with self.assertRaisesRegexp(
            Exception,
            'Please ensure that you are uploading a YAML text file, not a zip'
            ' file. The YAML parser returned the following error: while '
            'scanning a simple key'):
            exp_domain.Exploration.from_yaml(
                'exp4', 'State1:\n(\nInvalid yaml')


class SchemaMigrationMethodsUnitTests(test_utils.GenericTestBase):
    """Tests the presence of appropriate schema migration methods in the
    Exploration domain object class.
    """

    def test_correct_states_schema_conversion_methods_exist(self):
        """Test that the right states schema conversion methods exist."""
        current_states_schema_version = (
            feconf.CURRENT_STATE_SCHEMA_VERSION)
        for version_num in python_utils.RANGE(
                feconf.EARLIEST_SUPPORTED_STATE_SCHEMA_VERSION,
                current_states_schema_version):
            self.assertTrue(hasattr(
                exp_domain.Exploration,
                '_convert_states_v%s_dict_to_v%s_dict' % (
                    version_num, version_num + 1)))

        self.assertFalse(hasattr(
            exp_domain.Exploration,
            '_convert_states_v%s_dict_to_v%s_dict' % (
                current_states_schema_version,
                current_states_schema_version + 1)))

    def test_correct_exploration_schema_conversion_methods_exist(self):
        """Test that the right exploration schema conversion methods exist."""
        current_exp_schema_version = (
            exp_domain.Exploration.CURRENT_EXP_SCHEMA_VERSION)

        for version_num in python_utils.RANGE(
                exp_domain.Exploration.EARLIEST_SUPPORTED_EXP_SCHEMA_VERSION,
                current_exp_schema_version):
            self.assertTrue(hasattr(
                exp_domain.Exploration,
                '_convert_v%s_dict_to_v%s_dict' % (
                    version_num, version_num + 1)))

        self.assertFalse(hasattr(
            exp_domain.Exploration,
            '_convert_v%s_dict_to_v%s_dict' % (
                current_exp_schema_version, current_exp_schema_version + 1)))


class SchemaMigrationUnitTests(test_utils.GenericTestBase):
    """Test migration methods for yaml content."""

    YAML_CONTENT_V46 = (
        """author_notes: ''
auto_tts_enabled: true
blurb: ''
category: Category
correctness_feedback_enabled: false
init_state_name: (untitled state)
language_code: en
objective: ''
param_changes: []
param_specs: {}
schema_version: 46
states:
  (untitled state):
    classifier_model_id: null
    content:
      content_id: content
      html: ''
    interaction:
      answer_groups:
      - outcome:
          dest: END
          feedback:
            content_id: feedback_1
            html: <p>Correct!</p>
          labelled_as_correct: false
          missing_prerequisite_skill_id: null
          param_changes: []
          refresher_exploration_id: null
        rule_specs:
        - inputs:
            x:
              contentId: rule_input_3
              normalizedStrSet:
              - InputString
          rule_type: Equals
        tagged_skill_misconception_id: null
        training_data: []
      confirmed_unclassified_answers: []
      customization_args:
        placeholder:
          value:
            content_id: ca_placeholder_2
            unicode_str: ''
        rows:
          value: 1
      default_outcome:
        dest: (untitled state)
        feedback:
          content_id: default_outcome
          html: ''
        labelled_as_correct: false
        missing_prerequisite_skill_id: null
        param_changes: []
        refresher_exploration_id: null
      hints: []
      id: TextInput
      solution: null
    next_content_id_index: 4
    param_changes: []
    recorded_voiceovers:
      voiceovers_mapping:
        ca_placeholder_2: {}
        content: {}
        default_outcome: {}
        feedback_1: {}
        rule_input_3: {}
    solicit_answer_details: false
    written_translations:
      translations_mapping:
        ca_placeholder_2: {}
        content: {}
        default_outcome: {}
        feedback_1: {}
        rule_input_3: {}
  END:
    classifier_model_id: null
    content:
      content_id: content
      html: <p>Congratulations, you have finished!</p>
    interaction:
      answer_groups: []
      confirmed_unclassified_answers: []
      customization_args:
        recommendedExplorationIds:
          value: []
      default_outcome: null
      hints: []
      id: EndExploration
      solution: null
    next_content_id_index: 0
    param_changes: []
    recorded_voiceovers:
      voiceovers_mapping:
        content: {}
    solicit_answer_details: false
    written_translations:
      translations_mapping:
        content: {}
  New state:
    classifier_model_id: null
    content:
      content_id: content
      html: ''
    interaction:
      answer_groups: []
      confirmed_unclassified_answers: []
      customization_args:
        placeholder:
          value:
            content_id: ca_placeholder_0
            unicode_str: ''
        rows:
          value: 1
      default_outcome:
        dest: END
        feedback:
          content_id: default_outcome
          html: ''
        labelled_as_correct: false
        missing_prerequisite_skill_id: null
        param_changes: []
        refresher_exploration_id: null
      hints: []
      id: TextInput
      solution: null
    next_content_id_index: 1
    param_changes: []
    recorded_voiceovers:
      voiceovers_mapping:
        ca_placeholder_0: {}
        content: {}
        default_outcome: {}
    solicit_answer_details: false
    written_translations:
      translations_mapping:
        ca_placeholder_0: {}
        content: {}
        default_outcome: {}
states_schema_version: 41
tags: []
title: Title
""")

    YAML_CONTENT_V47 = (
        """author_notes: ''
auto_tts_enabled: true
blurb: ''
category: Category
correctness_feedback_enabled: false
init_state_name: (untitled state)
language_code: en
objective: ''
param_changes: []
param_specs: {}
schema_version: 47
states:
  (untitled state):
    classifier_model_id: null
    content:
      content_id: content
      html: ''
    interaction:
      answer_groups:
      - outcome:
          dest: END
          feedback:
            content_id: feedback_1
            html: <p>Correct!</p>
          labelled_as_correct: false
          missing_prerequisite_skill_id: null
          param_changes: []
          refresher_exploration_id: null
        rule_specs:
        - inputs:
            x:
              contentId: rule_input_3
              normalizedStrSet:
              - InputString
          rule_type: Equals
        tagged_skill_misconception_id: null
        training_data: []
      confirmed_unclassified_answers: []
      customization_args:
        placeholder:
          value:
            content_id: ca_placeholder_2
            unicode_str: ''
        rows:
          value: 1
      default_outcome:
        dest: (untitled state)
        feedback:
          content_id: default_outcome
          html: ''
        labelled_as_correct: false
        missing_prerequisite_skill_id: null
        param_changes: []
        refresher_exploration_id: null
      hints: []
      id: TextInput
      solution: null
    next_content_id_index: 4
    param_changes: []
    recorded_voiceovers:
      voiceovers_mapping:
        ca_placeholder_2: {}
        content: {}
        default_outcome: {}
        feedback_1: {}
        rule_input_3: {}
    solicit_answer_details: false
    written_translations:
      translations_mapping:
        ca_placeholder_2: {}
        content: {}
        default_outcome: {}
        feedback_1: {}
        rule_input_3: {}
  END:
    classifier_model_id: null
    content:
      content_id: content
      html: <p>Congratulations, you have finished!</p>
    interaction:
      answer_groups: []
      confirmed_unclassified_answers: []
      customization_args:
        recommendedExplorationIds:
          value: []
      default_outcome: null
      hints: []
      id: EndExploration
      solution: null
    next_content_id_index: 0
    param_changes: []
    recorded_voiceovers:
      voiceovers_mapping:
        content: {}
    solicit_answer_details: false
    written_translations:
      translations_mapping:
        content: {}
  New state:
    classifier_model_id: null
    content:
      content_id: content
      html: ''
    interaction:
      answer_groups: []
      confirmed_unclassified_answers: []
      customization_args:
        placeholder:
          value:
            content_id: ca_placeholder_0
            unicode_str: ''
        rows:
          value: 1
      default_outcome:
        dest: END
        feedback:
          content_id: default_outcome
          html: ''
        labelled_as_correct: false
        missing_prerequisite_skill_id: null
        param_changes: []
        refresher_exploration_id: null
      hints: []
      id: TextInput
      solution: null
    next_content_id_index: 1
    param_changes: []
    recorded_voiceovers:
      voiceovers_mapping:
        ca_placeholder_0: {}
        content: {}
        default_outcome: {}
    solicit_answer_details: false
    written_translations:
      translations_mapping:
        ca_placeholder_0: {}
        content: {}
        default_outcome: {}
states_schema_version: 42
tags: []
title: Title
""")

    YAML_CONTENT_V48 = (
        """author_notes: ''
auto_tts_enabled: true
blurb: ''
category: Category
correctness_feedback_enabled: false
init_state_name: (untitled state)
language_code: en
objective: ''
param_changes: []
param_specs: {}
schema_version: 48
states:
  (untitled state):
    classifier_model_id: null
    content:
      content_id: content
      html: ''
    interaction:
      answer_groups:
      - outcome:
          dest: END
          feedback:
            content_id: feedback_1
            html: <p>Correct!</p>
          labelled_as_correct: false
          missing_prerequisite_skill_id: null
          param_changes: []
          refresher_exploration_id: null
        rule_specs:
        - inputs:
            x:
              contentId: rule_input_3
              normalizedStrSet:
              - InputString
          rule_type: Equals
        tagged_skill_misconception_id: null
        training_data: []
      confirmed_unclassified_answers: []
      customization_args:
        placeholder:
          value:
            content_id: ca_placeholder_2
            unicode_str: ''
        rows:
          value: 1
      default_outcome:
        dest: (untitled state)
        feedback:
          content_id: default_outcome
          html: ''
        labelled_as_correct: false
        missing_prerequisite_skill_id: null
        param_changes: []
        refresher_exploration_id: null
      hints: []
      id: TextInput
      solution: null
    next_content_id_index: 4
    param_changes: []
    recorded_voiceovers:
      voiceovers_mapping:
        ca_placeholder_2: {}
        content: {}
        default_outcome: {}
        feedback_1: {}
        rule_input_3: {}
    solicit_answer_details: false
    written_translations:
      translations_mapping:
        ca_placeholder_2: {}
        content: {}
        default_outcome: {}
        feedback_1: {}
        rule_input_3: {}
  END:
    classifier_model_id: null
    content:
      content_id: content
      html: <p>Congratulations, you have finished!</p>
    interaction:
      answer_groups: []
      confirmed_unclassified_answers: []
      customization_args:
        recommendedExplorationIds:
          value: []
      default_outcome: null
      hints: []
      id: EndExploration
      solution: null
    next_content_id_index: 0
    param_changes: []
    recorded_voiceovers:
      voiceovers_mapping:
        content: {}
    solicit_answer_details: false
    written_translations:
      translations_mapping:
        content: {}
  New state:
    classifier_model_id: null
    content:
      content_id: content
      html: ''
    interaction:
      answer_groups: []
      confirmed_unclassified_answers: []
      customization_args:
        placeholder:
          value:
            content_id: ca_placeholder_0
            unicode_str: ''
        rows:
          value: 1
      default_outcome:
        dest: END
        feedback:
          content_id: default_outcome
          html: ''
        labelled_as_correct: false
        missing_prerequisite_skill_id: null
        param_changes: []
        refresher_exploration_id: null
      hints: []
      id: TextInput
      solution: null
    next_content_id_index: 1
    param_changes: []
    recorded_voiceovers:
      voiceovers_mapping:
        ca_placeholder_0: {}
        content: {}
        default_outcome: {}
    solicit_answer_details: false
    written_translations:
      translations_mapping:
        ca_placeholder_0: {}
        content: {}
        default_outcome: {}
states_schema_version: 43
tags: []
title: Title
""")

<<<<<<< HEAD
    #_LATEST_YAML_CONTENT = YAML_CONTENT_V48
=======
>>>>>>> da0a665b
    YAML_CONTENT_V49 = (
        """author_notes: ''
auto_tts_enabled: true
blurb: ''
category: Category
correctness_feedback_enabled: false
init_state_name: (untitled state)
language_code: en
objective: ''
param_changes: []
param_specs: {}
schema_version: 49
states:
  (untitled state):
<<<<<<< HEAD
=======
    card_is_checkpoint: true
>>>>>>> da0a665b
    classifier_model_id: null
    content:
      content_id: content
      html: ''
    interaction:
      answer_groups:
      - outcome:
          dest: END
          feedback:
            content_id: feedback_1
            html: <p>Correct!</p>
          labelled_as_correct: false
          missing_prerequisite_skill_id: null
          param_changes: []
          refresher_exploration_id: null
        rule_specs:
        - inputs:
            x:
              contentId: rule_input_3
              normalizedStrSet:
              - InputString
          rule_type: Equals
        tagged_skill_misconception_id: null
        training_data: []
      confirmed_unclassified_answers: []
      customization_args:
        placeholder:
          value:
            content_id: ca_placeholder_2
            unicode_str: ''
        rows:
          value: 1
      default_outcome:
        dest: (untitled state)
        feedback:
          content_id: default_outcome
          html: ''
        labelled_as_correct: false
        missing_prerequisite_skill_id: null
        param_changes: []
        refresher_exploration_id: null
      hints: []
      id: TextInput
      solution: null
    next_content_id_index: 4
    param_changes: []
    recorded_voiceovers:
      voiceovers_mapping:
        ca_placeholder_2: {}
        content: {}
        default_outcome: {}
        feedback_1: {}
        rule_input_3: {}
    solicit_answer_details: false
    written_translations:
      translations_mapping:
        ca_placeholder_2: {}
        content: {}
        default_outcome: {}
        feedback_1: {}
        rule_input_3: {}
  END:
<<<<<<< HEAD
=======
    card_is_checkpoint: false
>>>>>>> da0a665b
    classifier_model_id: null
    content:
      content_id: content
      html: <p>Congratulations, you have finished!</p>
    interaction:
      answer_groups: []
      confirmed_unclassified_answers: []
      customization_args:
        recommendedExplorationIds:
          value: []
      default_outcome: null
      hints: []
      id: EndExploration
      solution: null
    next_content_id_index: 0
    param_changes: []
    recorded_voiceovers:
      voiceovers_mapping:
        content: {}
    solicit_answer_details: false
    written_translations:
      translations_mapping:
        content: {}
  New state:
    classifier_model_id: null
    content:
      content_id: content
      html: ''
    interaction:
      answer_groups: []
      confirmed_unclassified_answers: []
      customization_args:
        placeholder:
          value:
            content_id: ca_placeholder_0
            unicode_str: ''
        rows:
          value: 1
      default_outcome:
        dest: END
        feedback:
          content_id: default_outcome
          html: ''
        labelled_as_correct: false
        missing_prerequisite_skill_id: null
        param_changes: []
        refresher_exploration_id: null
      hints: []
      id: TextInput
      solution: null
    next_content_id_index: 1
    param_changes: []
    recorded_voiceovers:
      voiceovers_mapping:
        ca_placeholder_0: {}
        content: {}
        default_outcome: {}
    solicit_answer_details: false
    written_translations:
      translations_mapping:
        ca_placeholder_0: {}
        content: {}
        default_outcome: {}
states_schema_version: 44
tags: []
title: Title
""")

    _LATEST_YAML_CONTENT = YAML_CONTENT_V49

    def test_load_from_v46_with_item_selection_input_interaction(self):
        """Tests the migration of ItemSelectionInput rule inputs."""
        sample_yaml_content = (
            """author_notes: ''
auto_tts_enabled: true
blurb: ''
category: Category
correctness_feedback_enabled: false
init_state_name: (untitled state)
language_code: en
objective: ''
param_changes: []
param_specs: {}
schema_version: 46
states:
  (untitled state):
    classifier_model_id: null
    content:
      content_id: content
      html: ''
    interaction:
      answer_groups:
      - outcome:
          dest: END
          feedback:
            content_id: feedback_1
            html: <p>Correct!</p>
          labelled_as_correct: false
          missing_prerequisite_skill_id: null
          param_changes: []
          refresher_exploration_id: null
        rule_specs:
        - inputs:
            x:
            - <p>Choice 1</p>
            - <p>Choice 2</p>
            - <p>Choice Invalid</p>
          rule_type: Equals
        tagged_skill_misconception_id: null
        training_data: []
      confirmed_unclassified_answers: []
      customization_args:
        choices:
          value:
          - content_id: ca_choices_2
            html: <p>Choice 1</p>
          - content_id: ca_choices_3
            html: <p>Choice 2</p>
        maxAllowableSelectionCount:
          value: 2
        minAllowableSelectionCount:
          value: 1
      default_outcome:
        dest: (untitled state)
        feedback:
          content_id: default_outcome
          html: ''
        labelled_as_correct: false
        missing_prerequisite_skill_id: null
        param_changes: []
        refresher_exploration_id: null
      hints: []
      id: ItemSelectionInput
      solution:
        answer_is_exclusive: true
        correct_answer:
          - <p>Choice 1</p>
        explanation:
          content_id: solution
          html: This is <i>solution</i> for state1
    next_content_id_index: 4
    param_changes: []
    recorded_voiceovers:
      voiceovers_mapping:
        ca_choices_2: {}
        ca_choices_3: {}
        content: {}
        default_outcome: {}
        feedback_1: {}
        solution: {}
    solicit_answer_details: false
    written_translations:
      translations_mapping:
        ca_choices_2: {}
        ca_choices_3: {}
        content: {}
        default_outcome: {}
        feedback_1: {}
        solution: {}
  END:
    classifier_model_id: null
    content:
      content_id: content
      html: <p>Congratulations, you have finished!</p>
    interaction:
      answer_groups: []
      confirmed_unclassified_answers: []
      customization_args:
        recommendedExplorationIds:
          value: []
      default_outcome: null
      hints: []
      id: EndExploration
      solution: null
    next_content_id_index: 0
    param_changes: []
    recorded_voiceovers:
      voiceovers_mapping:
        content: {}
    solicit_answer_details: false
    written_translations:
      translations_mapping:
        content: {}
states_schema_version: 41
tags: []
title: Title
""")

        latest_sample_yaml_content = (
            """author_notes: ''
auto_tts_enabled: true
blurb: ''
category: Category
correctness_feedback_enabled: false
init_state_name: (untitled state)
language_code: en
objective: ''
param_changes: []
param_specs: {}
schema_version: 49
states:
  (untitled state):
    card_is_checkpoint: true
    classifier_model_id: null
    content:
      content_id: content
      html: ''
    interaction:
      answer_groups:
      - outcome:
          dest: END
          feedback:
            content_id: feedback_1
            html: <p>Correct!</p>
          labelled_as_correct: false
          missing_prerequisite_skill_id: null
          param_changes: []
          refresher_exploration_id: null
        rule_specs:
        - inputs:
            x:
            - ca_choices_2
            - ca_choices_3
            - invalid_content_id
          rule_type: Equals
        tagged_skill_misconception_id: null
        training_data: []
      confirmed_unclassified_answers: []
      customization_args:
        choices:
          value:
          - content_id: ca_choices_2
            html: <p>Choice 1</p>
          - content_id: ca_choices_3
            html: <p>Choice 2</p>
        maxAllowableSelectionCount:
          value: 2
        minAllowableSelectionCount:
          value: 1
      default_outcome:
        dest: (untitled state)
        feedback:
          content_id: default_outcome
          html: ''
        labelled_as_correct: false
        missing_prerequisite_skill_id: null
        param_changes: []
        refresher_exploration_id: null
      hints: []
      id: ItemSelectionInput
      solution:
        answer_is_exclusive: true
        correct_answer:
        - ca_choices_2
        explanation:
          content_id: solution
          html: This is <i>solution</i> for state1
    next_content_id_index: 4
    param_changes: []
    recorded_voiceovers:
      voiceovers_mapping:
        ca_choices_2: {}
        ca_choices_3: {}
        content: {}
        default_outcome: {}
        feedback_1: {}
        solution: {}
    solicit_answer_details: false
    written_translations:
      translations_mapping:
        ca_choices_2: {}
        ca_choices_3: {}
        content: {}
        default_outcome: {}
        feedback_1: {}
        solution: {}
  END:
    card_is_checkpoint: false
    classifier_model_id: null
    content:
      content_id: content
      html: <p>Congratulations, you have finished!</p>
    interaction:
      answer_groups: []
      confirmed_unclassified_answers: []
      customization_args:
        recommendedExplorationIds:
          value: []
      default_outcome: null
      hints: []
      id: EndExploration
      solution: null
    next_content_id_index: 0
    param_changes: []
    recorded_voiceovers:
      voiceovers_mapping:
        content: {}
    solicit_answer_details: false
    written_translations:
      translations_mapping:
        content: {}
states_schema_version: 44
tags: []
title: Title
""")
        exploration = exp_domain.Exploration.from_yaml(
            'eid', sample_yaml_content)
        self.assertEqual(exploration.to_yaml(), latest_sample_yaml_content)

    def test_load_from_v46_with_drag_and_drop_sort_input_interaction(self):
        """Tests the migration of DragAndDropSortInput rule inputs."""
        sample_yaml_content = (
            """author_notes: ''
auto_tts_enabled: true
blurb: ''
category: Category
correctness_feedback_enabled: false
init_state_name: (untitled state)
language_code: en
objective: ''
param_changes: []
param_specs: {}
schema_version: 46
states:
  (untitled state):
    classifier_model_id: null
    content:
      content_id: content
      html: ''
    interaction:
      answer_groups:
      - outcome:
          dest: END
          feedback:
            content_id: feedback_1
            html: <p>Correct!</p>
          labelled_as_correct: false
          missing_prerequisite_skill_id: null
          param_changes: []
          refresher_exploration_id: null
        rule_specs:
        - inputs:
            x:
            - - <p>Choice 1</p>
              - <p>Choice 2</p>
          rule_type: IsEqualToOrdering
        - inputs:
            x:
            - - <p>Choice 1</p>
          rule_type: IsEqualToOrderingWithOneItemAtIncorrectPosition
        - inputs:
            x: <p>Choice 1</p>
            y: 1
          rule_type: HasElementXAtPositionY
        - inputs:
            x: <p>Choice 1</p>
            y: <p>Choice 2</p>
          rule_type: HasElementXBeforeElementY
        tagged_skill_misconception_id: null
        training_data: []
      confirmed_unclassified_answers: []
      customization_args:
        allowMultipleItemsInSamePosition:
          value: true
        choices:
          value:
          - content_id: ca_choices_2
            html: <p>Choice 1</p>
          - content_id: ca_choices_3
            html: <p>Choice 2</p>
      default_outcome:
        dest: (untitled state)
        feedback:
          content_id: default_outcome
          html: ''
        labelled_as_correct: false
        missing_prerequisite_skill_id: null
        param_changes: []
        refresher_exploration_id: null
      hints: []
      id: DragAndDropSortInput
      solution:
        answer_is_exclusive: true
        correct_answer:
        - - <p>Choice 1</p>
          - <p>Choice 2</p>
        explanation:
          content_id: solution
          html: This is <i>solution</i> for state1
    next_content_id_index: 4
    param_changes: []
    recorded_voiceovers:
      voiceovers_mapping:
        ca_choices_2: {}
        ca_choices_3: {}
        content: {}
        default_outcome: {}
        feedback_1: {}
        solution: {}
    solicit_answer_details: false
    written_translations:
      translations_mapping:
        ca_choices_2: {}
        ca_choices_3: {}
        content: {}
        default_outcome: {}
        feedback_1: {}
        solution: {}
  END:
    classifier_model_id: null
    content:
      content_id: content
      html: <p>Congratulations, you have finished!</p>
    interaction:
      answer_groups: []
      confirmed_unclassified_answers: []
      customization_args:
        recommendedExplorationIds:
          value: []
      default_outcome: null
      hints: []
      id: EndExploration
      solution: null
    next_content_id_index: 0
    param_changes: []
    recorded_voiceovers:
      voiceovers_mapping:
        content: {}
    solicit_answer_details: false
    written_translations:
      translations_mapping:
        content: {}
states_schema_version: 41
tags: []
title: Title
""")

        latest_sample_yaml_content = (
            """author_notes: ''
auto_tts_enabled: true
blurb: ''
category: Category
correctness_feedback_enabled: false
init_state_name: (untitled state)
language_code: en
objective: ''
param_changes: []
param_specs: {}
schema_version: 49
states:
  (untitled state):
    card_is_checkpoint: true
    classifier_model_id: null
    content:
      content_id: content
      html: ''
    interaction:
      answer_groups:
      - outcome:
          dest: END
          feedback:
            content_id: feedback_1
            html: <p>Correct!</p>
          labelled_as_correct: false
          missing_prerequisite_skill_id: null
          param_changes: []
          refresher_exploration_id: null
        rule_specs:
        - inputs:
            x:
            - - ca_choices_2
              - ca_choices_3
          rule_type: IsEqualToOrdering
        - inputs:
            x:
            - - ca_choices_2
          rule_type: IsEqualToOrderingWithOneItemAtIncorrectPosition
        - inputs:
            x: ca_choices_2
            y: 1
          rule_type: HasElementXAtPositionY
        - inputs:
            x: ca_choices_2
            y: ca_choices_3
          rule_type: HasElementXBeforeElementY
        tagged_skill_misconception_id: null
        training_data: []
      confirmed_unclassified_answers: []
      customization_args:
        allowMultipleItemsInSamePosition:
          value: true
        choices:
          value:
          - content_id: ca_choices_2
            html: <p>Choice 1</p>
          - content_id: ca_choices_3
            html: <p>Choice 2</p>
      default_outcome:
        dest: (untitled state)
        feedback:
          content_id: default_outcome
          html: ''
        labelled_as_correct: false
        missing_prerequisite_skill_id: null
        param_changes: []
        refresher_exploration_id: null
      hints: []
      id: DragAndDropSortInput
      solution:
        answer_is_exclusive: true
        correct_answer:
        - - ca_choices_2
          - ca_choices_3
        explanation:
          content_id: solution
          html: This is <i>solution</i> for state1
    next_content_id_index: 4
    param_changes: []
    recorded_voiceovers:
      voiceovers_mapping:
        ca_choices_2: {}
        ca_choices_3: {}
        content: {}
        default_outcome: {}
        feedback_1: {}
        solution: {}
    solicit_answer_details: false
    written_translations:
      translations_mapping:
        ca_choices_2: {}
        ca_choices_3: {}
        content: {}
        default_outcome: {}
        feedback_1: {}
        solution: {}
  END:
    card_is_checkpoint: false
    classifier_model_id: null
    content:
      content_id: content
      html: <p>Congratulations, you have finished!</p>
    interaction:
      answer_groups: []
      confirmed_unclassified_answers: []
      customization_args:
        recommendedExplorationIds:
          value: []
      default_outcome: null
      hints: []
      id: EndExploration
      solution: null
    next_content_id_index: 0
    param_changes: []
    recorded_voiceovers:
      voiceovers_mapping:
        content: {}
    solicit_answer_details: false
    written_translations:
      translations_mapping:
        content: {}
states_schema_version: 44
tags: []
title: Title
""")
        exploration = exp_domain.Exploration.from_yaml(
            'eid', sample_yaml_content)
        self.assertEqual(exploration.to_yaml(), latest_sample_yaml_content)


class ConversionUnitTests(test_utils.GenericTestBase):
    """Test conversion methods."""

    def test_convert_exploration_to_player_dict(self):
        exp_title = 'Title'
        second_state_name = 'first state'

        exploration = exp_domain.Exploration.create_default_exploration(
            'eid', title=exp_title, category='Category')
        exploration.add_states([second_state_name])

        def _get_default_state_dict(content_str, dest_name, is_init_state):
            """Gets the default state dict of the exploration."""
            return {
                'next_content_id_index': 0,
                'classifier_model_id': None,
                'content': {
                    'content_id': 'content',
                    'html': content_str,
                },
                'recorded_voiceovers': {
                    'voiceovers_mapping': {
                        'content': {},
                        'default_outcome': {}
                    }
                },
                'solicit_answer_details': False,
                'card_is_checkpoint': is_init_state,
                'written_translations': {
                    'translations_mapping': {
                        'content': {},
                        'default_outcome': {}
                    }
                },
                'interaction': {
                    'answer_groups': [],
                    'confirmed_unclassified_answers': [],
                    'customization_args': {},
                    'default_outcome': {
                        'dest': dest_name,
                        'feedback': {
                            'content_id': feconf.DEFAULT_OUTCOME_CONTENT_ID,
                            'html': ''
                        },
                        'labelled_as_correct': False,
                        'param_changes': [],
                        'refresher_exploration_id': None,
                        'missing_prerequisite_skill_id': None
                    },
                    'hints': [],
                    'id': None,
                    'solution': None,
                },
                'param_changes': [],
            }

        self.assertEqual(exploration.to_player_dict(), {
            'init_state_name': feconf.DEFAULT_INIT_STATE_NAME,
            'title': exp_title,
            'objective': feconf.DEFAULT_EXPLORATION_OBJECTIVE,
            'states': {
                feconf.DEFAULT_INIT_STATE_NAME: _get_default_state_dict(
                    feconf.DEFAULT_INIT_STATE_CONTENT_STR,
                    feconf.DEFAULT_INIT_STATE_NAME, True),
                second_state_name: _get_default_state_dict(
                    '', second_state_name, False),
            },
            'param_changes': [],
            'param_specs': {},
            'language_code': 'en',
            'correctness_feedback_enabled': False,
        })


class StateOperationsUnitTests(test_utils.GenericTestBase):
    """Test methods operating on states."""

    def test_delete_state(self):
        """Test deletion of states."""
        exploration = exp_domain.Exploration.create_default_exploration('eid')
        exploration.add_states(['first state'])

        with self.assertRaisesRegexp(
            ValueError, 'Cannot delete initial state'
            ):
            exploration.delete_state(exploration.init_state_name)

        exploration.add_states(['second state'])
        exploration.delete_state('second state')

        with self.assertRaisesRegexp(ValueError, 'fake state does not exist'):
            exploration.delete_state('fake state')


class HtmlCollectionTests(test_utils.GenericTestBase):
    """Test method to obtain all html strings."""

    def test_all_html_strings_are_collected(self):

        exploration = exp_domain.Exploration.create_default_exploration(
            'eid', title='title', category='category')
        exploration.add_states(['state1', 'state2', 'state3', 'state4'])
        state1 = exploration.states['state1']
        state2 = exploration.states['state2']
        state3 = exploration.states['state3']
        state4 = exploration.states['state4']
        content1_dict = {
            'content_id': 'content',
            'html': '<blockquote>Hello, this is state1</blockquote>'
        }
        content2_dict = {
            'content_id': 'content',
            'html': '<pre>Hello, this is state2</pre>'
        }
        content3_dict = {
            'content_id': 'content',
            'html': '<p>Hello, this is state3</p>'
        }
        content4_dict = {
            'content_id': 'content',
            'html': '<p>Hello, this is state4</p>'
        }
        state1.update_content(
            state_domain.SubtitledHtml.from_dict(content1_dict))
        state2.update_content(
            state_domain.SubtitledHtml.from_dict(content2_dict))
        state3.update_content(
            state_domain.SubtitledHtml.from_dict(content3_dict))
        state4.update_content(
            state_domain.SubtitledHtml.from_dict(content4_dict))

        self.set_interaction_for_state(state1, 'TextInput')
        self.set_interaction_for_state(state2, 'MultipleChoiceInput')
        self.set_interaction_for_state(state3, 'ItemSelectionInput')
        self.set_interaction_for_state(state4, 'DragAndDropSortInput')

        customization_args_dict1 = {
            'placeholder': {
                'value': {
                    'content_id': 'ca_placeholder_0',
                    'unicode_str': 'Enter here.'
                }
            },
            'rows': {'value': 1}
        }
        customization_args_dict2 = {
            'choices': {'value': [
                {
                    'content_id': 'ca_choices_0',
                    'html': '<p>This is value1 for MultipleChoice</p>'
                },
                {
                    'content_id': 'ca_choices_1',
                    'html': '<p>This is value2 for MultipleChoice</p>'
                }
            ]},
            'showChoicesInShuffledOrder': {'value': True}
        }
        customization_args_dict3 = {
            'choices': {'value': [
                {
                    'content_id': 'ca_choices_0',
                    'html': '<p>This is value1 for ItemSelection</p>'
                },
                {
                    'content_id': 'ca_choices_1',
                    'html': '<p>This is value2 for ItemSelection</p>'
                },
                {
                    'content_id': 'ca_choices_2',
                    'html': '<p>This is value3 for ItemSelection</p>'
                }
            ]},
            'minAllowableSelectionCount': {'value': 1},
            'maxAllowableSelectionCount': {'value': 2}
        }
        customization_args_dict4 = {
            'choices': {'value': [
                {
                    'content_id': 'ca_choices_0',
                    'html': '<p>This is value1 for DragAndDropSortInput</p>'
                },
                {
                    'content_id': 'ca_choices_1',
                    'html': '<p>This is value2 for DragAndDropSortInput</p>'
                }
            ]},
            'allowMultipleItemsInSamePosition': {'value': True}
        }

        state1.update_interaction_customization_args(customization_args_dict1)
        state2.update_interaction_customization_args(customization_args_dict2)
        state3.update_interaction_customization_args(customization_args_dict3)
        state4.update_interaction_customization_args(customization_args_dict4)

        default_outcome = state_domain.Outcome(
            'state2', state_domain.SubtitledHtml(
                'default_outcome', '<p>Default outcome for state1</p>'),
            False, [], None, None
        )
        state1.update_interaction_default_outcome(default_outcome)

        hint_list2 = [
            state_domain.Hint(
                state_domain.SubtitledHtml(
                    'hint_1', '<p>Hello, this is html1 for state2</p>'
                )
            ),
            state_domain.Hint(
                state_domain.SubtitledHtml(
                    'hint_2', '<p>Hello, this is html2 for state2</p>'
                )
            ),
        ]
        state2.update_interaction_hints(hint_list2)

        solution_dict = {
            'interaction_id': '',
            'answer_is_exclusive': True,
            'correct_answer': 'Answer1',
            'explanation': {
                'content_id': 'solution',
                'html': '<p>This is solution for state1</p>'
            }
        }
        solution = state_domain.Solution.from_dict(
            state1.interaction.id, solution_dict)
        state1.update_interaction_solution(solution)

        answer_group_list2 = [{
            'rule_specs': [{
                'rule_type': 'Equals',
                'inputs': {'x': 0}
            }, {
                'rule_type': 'Equals',
                'inputs': {'x': 1}
            }],
            'outcome': {
                'dest': 'state1',
                'feedback': {
                    'content_id': 'feedback_1',
                    'html': '<p>Outcome1 for state2</p>'
                },
                'param_changes': [],
                'labelled_as_correct': False,
                'refresher_exploration_id': None,
                'missing_prerequisite_skill_id': None
            },
            'training_data': [],
            'tagged_skill_misconception_id': None
        }, {
            'rule_specs': [{
                'rule_type': 'Equals',
                'inputs': {'x': 0}
            }],
            'outcome': {
                'dest': 'state3',
                'feedback': {
                    'content_id': 'feedback_2',
                    'html': '<p>Outcome2 for state2</p>'
                },
                'param_changes': [],
                'labelled_as_correct': False,
                'refresher_exploration_id': None,
                'missing_prerequisite_skill_id': None
            },
            'training_data': [],
            'tagged_skill_misconception_id': None
        }]
        answer_group_list3 = [{
            'rule_specs': [{
                'rule_type': 'Equals',
                'inputs': {'x': ['ca_choices_0']}
            }, {
                'rule_type': 'Equals',
                'inputs': {'x': ['ca_choices_2']}
            }],
            'outcome': {
                'dest': 'state1',
                'feedback': {
                    'content_id': 'feedback_1',
                    'html': '<p>Outcome for state3</p>'
                },
                'param_changes': [],
                'labelled_as_correct': False,
                'refresher_exploration_id': None,
                'missing_prerequisite_skill_id': None
            },
            'training_data': [],
            'tagged_skill_misconception_id': None
        }]
        state2.update_interaction_answer_groups(answer_group_list2)
        state3.update_interaction_answer_groups(answer_group_list3)

        expected_html_list = [
            '',
            '',
            '<pre>Hello, this is state2</pre>',
            '<p>Outcome1 for state2</p>',
            '<p>Outcome2 for state2</p>',
            '',
            '<p>Hello, this is html1 for state2</p>',
            '<p>Hello, this is html2 for state2</p>',
            '<p>This is value1 for MultipleChoice</p>',
            '<p>This is value2 for MultipleChoice</p>',
            '<blockquote>Hello, this is state1</blockquote>',
            '<p>Default outcome for state1</p>',
            '<p>This is solution for state1</p>',
            '<p>Hello, this is state3</p>',
            '<p>Outcome for state3</p>',
            '',
            '<p>This is value1 for ItemSelection</p>',
            '<p>This is value2 for ItemSelection</p>',
            '<p>This is value3 for ItemSelection</p>',
            '<p>Hello, this is state4</p>',
            '',
            '<p>This is value1 for DragAndDropSortInput</p>',
            '<p>This is value2 for DragAndDropSortInput</p>'
        ]

        actual_outcome_list = exploration.get_all_html_content_strings()

        self.assertEqual(actual_outcome_list, expected_html_list)<|MERGE_RESOLUTION|>--- conflicted
+++ resolved
@@ -3334,10 +3334,6 @@
 title: Title
 """)
 
-<<<<<<< HEAD
-    #_LATEST_YAML_CONTENT = YAML_CONTENT_V48
-=======
->>>>>>> da0a665b
     YAML_CONTENT_V49 = (
         """author_notes: ''
 auto_tts_enabled: true
@@ -3352,10 +3348,7 @@
 schema_version: 49
 states:
   (untitled state):
-<<<<<<< HEAD
-=======
     card_is_checkpoint: true
->>>>>>> da0a665b
     classifier_model_id: null
     content:
       content_id: content
@@ -3418,10 +3411,7 @@
         feedback_1: {}
         rule_input_3: {}
   END:
-<<<<<<< HEAD
-=======
     card_is_checkpoint: false
->>>>>>> da0a665b
     classifier_model_id: null
     content:
       content_id: content
