# coding: utf-8
#
# Copyright 2014 The Oppia Authors. All Rights Reserved.
#
# Licensed under the Apache License, Version 2.0 (the "License");
# you may not use this file except in compliance with the License.
# You may obtain a copy of the License at
#
#      http://www.apache.org/licenses/LICENSE-2.0
#
# Unless required by applicable law or agreed to in writing, software
# distributed under the License is distributed on an "AS-IS" BASIS,
# WITHOUT WARRANTIES OR CONDITIONS OF ANY KIND, either express or implied.
# See the License for the specific language governing permissions and
# limitations under the License.

"""Tests for exploration domain objects and methods defined on them."""

from __future__ import annotations

import copy
import os
import re

from core import feconf
from core import utils
from core.constants import constants
from core.domain import exp_domain
from core.domain import exp_fetchers
from core.domain import exp_services
from core.domain import exp_services_test
from core.domain import param_domain
from core.domain import rights_manager
from core.domain import state_domain
from core.domain import translation_domain
from core.platform import models
from core.tests import test_utils

from typing import Dict, List
from typing_extensions import Final

MYPY = False
if MYPY:  # pragma: no cover
    from mypy_imports import exp_models

(exp_models,) = models.Registry.import_models([models.NAMES.exploration])


class ExplorationChangeTests(test_utils.GenericTestBase):

    def test_exp_change_object_with_missing_cmd(self) -> None:
        with self.assertRaisesRegex(  # type: ignore[no-untyped-call]
            utils.ValidationError, 'Missing cmd key in change dict'):
            exp_domain.ExplorationChange({'invalid': 'data'})

    def test_exp_change_object_with_invalid_cmd(self) -> None:
        with self.assertRaisesRegex(  # type: ignore[no-untyped-call]
            utils.ValidationError, 'Command invalid is not allowed'):
            exp_domain.ExplorationChange({'cmd': 'invalid'})

    def test_exp_change_object_with_deprecated_cmd(self) -> None:
        with self.assertRaisesRegex(  # type: ignore[no-untyped-call]
            utils.DeprecatedCommandError, 'Command clone is deprecated'):
            exp_domain.ExplorationChange({
                'cmd': 'clone',
                'property_name': 'content',
                'old_value': 'old_value'
            })

    def test_exp_change_object_with_deprecated_cmd_argument(self) -> None:
        with self.assertRaisesRegex(  # type: ignore[no-untyped-call]
            utils.DeprecatedCommandError,
            'Value for property_name in cmd edit_state_property: '
            'fallbacks is deprecated'):
            exp_domain.ExplorationChange({
                'cmd': 'edit_state_property',
                'state_name': 'Introduction',
                'property_name': 'fallbacks',
                'new_value': 'foo',
            })

    def test_exp_change_object_with_missing_attribute_in_cmd(self) -> None:
        with self.assertRaisesRegex(  # type: ignore[no-untyped-call]
            utils.ValidationError, (
                'The following required attributes are missing: '
                'new_value')):
            exp_domain.ExplorationChange({
                'cmd': 'edit_state_property',
                'property_name': 'content',
                'old_value': 'old_value'
            })

    def test_exp_change_object_with_extra_attribute_in_cmd(self) -> None:
        with self.assertRaisesRegex(  # type: ignore[no-untyped-call]
            utils.ValidationError, (
                'The following extra attributes are present: invalid')):
            exp_domain.ExplorationChange({
                'cmd': 'rename_state',
                'old_state_name': 'old_state_name',
                'new_state_name': 'new_state_name',
                'invalid': 'invalid'
            })

    def test_exp_change_object_with_invalid_exploration_property(self) -> None:
        with self.assertRaisesRegex(  # type: ignore[no-untyped-call]
            utils.ValidationError, (
                'Value for property_name in cmd edit_exploration_property: '
                'invalid is not allowed')):
            exp_domain.ExplorationChange({
                'cmd': 'edit_exploration_property',
                'property_name': 'invalid',
                'old_value': 'old_value',
                'new_value': 'new_value',
            })

    def test_exp_change_object_with_invalid_state_property(self) -> None:
        with self.assertRaisesRegex(  # type: ignore[no-untyped-call]
            utils.ValidationError, (
                'Value for property_name in cmd edit_state_property: '
                'invalid is not allowed')):
            exp_domain.ExplorationChange({
                'cmd': 'edit_state_property',
                'state_name': 'state_name',
                'property_name': 'invalid',
                'old_value': 'old_value',
                'new_value': 'new_value',
            })

    def test_exp_change_object_with_create_new(self) -> None:
        exp_change_object = exp_domain.ExplorationChange({
            'cmd': 'create_new',
            'category': 'category',
            'title': 'title'
        })

        self.assertEqual(exp_change_object.cmd, 'create_new')
        self.assertEqual(exp_change_object.category, 'category')
        self.assertEqual(exp_change_object.title, 'title')

    def test_exp_change_object_with_add_state(self) -> None:
        exp_change_object = exp_domain.ExplorationChange({
            'cmd': 'add_state',
            'state_name': 'state_name',
        })

        self.assertEqual(exp_change_object.cmd, 'add_state')
        self.assertEqual(exp_change_object.state_name, 'state_name')

    def test_exp_change_object_with_rename_state(self) -> None:
        exp_change_object = exp_domain.ExplorationChange({
            'cmd': 'rename_state',
            'old_state_name': 'old_state_name',
            'new_state_name': 'new_state_name'
        })

        self.assertEqual(exp_change_object.cmd, 'rename_state')
        self.assertEqual(exp_change_object.old_state_name, 'old_state_name')
        self.assertEqual(exp_change_object.new_state_name, 'new_state_name')

    def test_exp_change_object_with_delete_state(self) -> None:
        exp_change_object = exp_domain.ExplorationChange({
            'cmd': 'delete_state',
            'state_name': 'state_name',
        })

        self.assertEqual(exp_change_object.cmd, 'delete_state')
        self.assertEqual(exp_change_object.state_name, 'state_name')

    def test_exp_change_object_with_edit_state_property(self) -> None:
        exp_change_object = exp_domain.ExplorationChange({
            'cmd': 'edit_state_property',
            'state_name': 'state_name',
            'property_name': 'content',
            'new_value': 'new_value',
            'old_value': 'old_value'
        })

        self.assertEqual(exp_change_object.cmd, 'edit_state_property')
        self.assertEqual(exp_change_object.state_name, 'state_name')
        self.assertEqual(exp_change_object.property_name, 'content')
        self.assertEqual(exp_change_object.new_value, 'new_value')
        self.assertEqual(exp_change_object.old_value, 'old_value')

    def test_exp_change_object_with_edit_exploration_property(self) -> None:
        exp_change_object = exp_domain.ExplorationChange({
            'cmd': 'edit_exploration_property',
            'property_name': 'title',
            'new_value': 'new_value',
            'old_value': 'old_value'
        })

        self.assertEqual(exp_change_object.cmd, 'edit_exploration_property')
        self.assertEqual(exp_change_object.property_name, 'title')
        self.assertEqual(exp_change_object.new_value, 'new_value')
        self.assertEqual(exp_change_object.old_value, 'old_value')

    def test_exp_change_object_with_migrate_states_schema_to_latest_version(
        self
    ) -> None:
        exp_change_object = exp_domain.ExplorationChange({
            'cmd': 'migrate_states_schema_to_latest_version',
            'from_version': 'from_version',
            'to_version': 'to_version',
        })

        self.assertEqual(
            exp_change_object.cmd, 'migrate_states_schema_to_latest_version')
        self.assertEqual(exp_change_object.from_version, 'from_version')
        self.assertEqual(exp_change_object.to_version, 'to_version')

    def test_exp_change_object_with_revert_commit(self) -> None:
        exp_change_object = exp_domain.ExplorationChange({
            'cmd': exp_models.ExplorationModel.CMD_REVERT_COMMIT,
            'version_number': 'version_number'
        })

        self.assertEqual(
            exp_change_object.cmd,
            exp_models.ExplorationModel.CMD_REVERT_COMMIT)
        self.assertEqual(exp_change_object.version_number, 'version_number')

    def test_to_dict(self) -> None:
        exp_change_dict = {
            'cmd': 'create_new',
            'title': 'title',
            'category': 'category'
        }
        exp_change_object = exp_domain.ExplorationChange(exp_change_dict)
        self.assertEqual(exp_change_object.to_dict(), exp_change_dict)


class ExplorationVersionsDiffDomainUnitTests(test_utils.GenericTestBase):
    """Test the exploration versions difference domain object."""

    def setUp(self) -> None:
        super().setUp()
        self.exp_id = 'exp_id1'
        test_exp_filepath = os.path.join(
            feconf.TESTS_DATA_DIR, 'string_classifier_test.yaml')
        yaml_content = utils.get_file_contents(test_exp_filepath)
        assets_list: List[List[str]] = []
        exp_services.save_new_exploration_from_yaml_and_assets(  # type: ignore[no-untyped-call]
            feconf.SYSTEM_COMMITTER_ID, yaml_content, self.exp_id,
            assets_list)
        self.exploration = exp_fetchers.get_exploration_by_id(self.exp_id)

    def test_correct_creation_of_version_diffs(self) -> None:
        # Rename a state.
        self.exploration.rename_state('Home', 'Renamed state')
        change_list = [exp_domain.ExplorationChange({
            'cmd': 'rename_state',
            'old_state_name': 'Home',
            'new_state_name': 'Renamed state'
        })]

        exp_versions_diff = exp_domain.ExplorationVersionsDiff(change_list)

        self.assertEqual(exp_versions_diff.added_state_names, [])
        self.assertEqual(exp_versions_diff.deleted_state_names, [])
        self.assertEqual(
            exp_versions_diff.old_to_new_state_names, {
                'Home': 'Renamed state'
            })
        self.exploration.version += 1

        # Add a state.
        self.exploration.add_states(['New state'])
        self.exploration.states['New state'] = copy.deepcopy(
            self.exploration.states['Renamed state'])
        change_list = [exp_domain.ExplorationChange({
            'cmd': 'add_state',
            'state_name': 'New state',
        })]

        exp_versions_diff = exp_domain.ExplorationVersionsDiff(change_list)

        self.assertEqual(exp_versions_diff.added_state_names, ['New state'])
        self.assertEqual(exp_versions_diff.deleted_state_names, [])
        self.assertEqual(exp_versions_diff.old_to_new_state_names, {})
        self.exploration.version += 1

        # Delete state.
        self.exploration.delete_state('New state')
        change_list = [exp_domain.ExplorationChange({
            'cmd': 'delete_state',
            'state_name': 'New state'
        })]

        exp_versions_diff = exp_domain.ExplorationVersionsDiff(change_list)

        self.assertEqual(exp_versions_diff.added_state_names, [])
        self.assertEqual(exp_versions_diff.deleted_state_names, ['New state'])
        self.assertEqual(exp_versions_diff.old_to_new_state_names, {})
        self.exploration.version += 1

        # Test addition and multiple renames.
        self.exploration.add_states(['New state'])
        self.exploration.states['New state'] = copy.deepcopy(
            self.exploration.states['Renamed state'])
        self.exploration.rename_state('New state', 'New state2')
        self.exploration.rename_state('New state2', 'New state3')
        change_list = [exp_domain.ExplorationChange({
            'cmd': 'add_state',
            'state_name': 'New state',
        }), exp_domain.ExplorationChange({
            'cmd': 'rename_state',
            'old_state_name': 'New state',
            'new_state_name': 'New state2'
        }), exp_domain.ExplorationChange({
            'cmd': 'rename_state',
            'old_state_name': 'New state2',
            'new_state_name': 'New state3'
        })]

        exp_versions_diff = exp_domain.ExplorationVersionsDiff(change_list)

        self.assertEqual(exp_versions_diff.added_state_names, ['New state3'])
        self.assertEqual(exp_versions_diff.deleted_state_names, [])
        self.assertEqual(exp_versions_diff.old_to_new_state_names, {})
        self.exploration.version += 1

        # Test addition, rename and deletion.
        self.exploration.add_states(['New state 2'])
        self.exploration.rename_state('New state 2', 'Renamed state 2')
        self.exploration.delete_state('Renamed state 2')
        change_list = [exp_domain.ExplorationChange({
            'cmd': 'add_state',
            'state_name': 'New state 2'
        }), exp_domain.ExplorationChange({
            'cmd': 'rename_state',
            'old_state_name': 'New state 2',
            'new_state_name': 'Renamed state 2'
        }), exp_domain.ExplorationChange({
            'cmd': 'delete_state',
            'state_name': 'Renamed state 2'
        })]

        exp_versions_diff = exp_domain.ExplorationVersionsDiff(change_list)

        self.assertEqual(exp_versions_diff.added_state_names, [])
        self.assertEqual(exp_versions_diff.deleted_state_names, [])
        self.assertEqual(exp_versions_diff.old_to_new_state_names, {})
        self.exploration.version += 1

        # Test multiple renames and deletion.
        self.exploration.rename_state('New state3', 'Renamed state 3')
        self.exploration.rename_state('Renamed state 3', 'Renamed state 4')
        self.exploration.delete_state('Renamed state 4')
        change_list = [exp_domain.ExplorationChange({
            'cmd': 'rename_state',
            'old_state_name': 'New state3',
            'new_state_name': 'Renamed state 3'
        }), exp_domain.ExplorationChange({
            'cmd': 'rename_state',
            'old_state_name': 'Renamed state 3',
            'new_state_name': 'Renamed state 4'
        }), exp_domain.ExplorationChange({
            'cmd': 'delete_state',
            'state_name': 'Renamed state 4'
        })]

        exp_versions_diff = exp_domain.ExplorationVersionsDiff(change_list)

        self.assertEqual(exp_versions_diff.added_state_names, [])
        self.assertEqual(
            exp_versions_diff.deleted_state_names, ['New state3'])
        self.assertEqual(exp_versions_diff.old_to_new_state_names, {})
        self.exploration.version += 1

    def test_cannot_create_exploration_change_with_invalid_change_dict(
        self
    ) -> None:
        with self.assertRaisesRegex(  # type: ignore[no-untyped-call]
            Exception, 'Missing cmd key in change dict'):
            exp_domain.ExplorationChange({
                'invalid_cmd': 'invalid'
            })

    def test_cannot_create_exploration_change_with_invalid_cmd(self) -> None:
        with self.assertRaisesRegex(  # type: ignore[no-untyped-call]
            Exception, 'Command invalid_cmd is not allowed'):
            exp_domain.ExplorationChange({
                'cmd': 'invalid_cmd'
            })

    def test_cannot_create_exploration_change_with_invalid_state_property(
        self
    ) -> None:
        exp_change = exp_domain.ExplorationChange({
            'cmd': exp_domain.CMD_EDIT_STATE_PROPERTY,
            'property_name': exp_domain.STATE_PROPERTY_INTERACTION_ID,
            'state_name': '',
            'new_value': ''
        })
        self.assertTrue(isinstance(exp_change, exp_domain.ExplorationChange))

        with self.assertRaisesRegex(  # type: ignore[no-untyped-call]
            Exception,
            'Value for property_name in cmd edit_state_property: '
            'invalid_property is not allowed'):
            exp_domain.ExplorationChange({
                'cmd': exp_domain.CMD_EDIT_STATE_PROPERTY,
                'property_name': 'invalid_property',
                'state_name': '',
                'new_value': ''
            })

    def test_cannot_create_exploration_change_with_invalid_exploration_property(
        self
    ) -> None:
        exp_change = exp_domain.ExplorationChange({
            'cmd': exp_domain.CMD_EDIT_EXPLORATION_PROPERTY,
            'property_name': 'title',
            'new_value': ''
        })
        self.assertTrue(isinstance(exp_change, exp_domain.ExplorationChange))

        with self.assertRaisesRegex(  # type: ignore[no-untyped-call]
            Exception,
            'Value for property_name in cmd edit_exploration_property: '
            'invalid_property is not allowed'):
            exp_domain.ExplorationChange({
                'cmd': exp_domain.CMD_EDIT_EXPLORATION_PROPERTY,
                'property_name': 'invalid_property',
                'new_value': ''
            })

    def test_revert_exploration_commit(self) -> None:
        exp_change = exp_domain.ExplorationChange({
            'cmd': exp_models.ExplorationModel.CMD_REVERT_COMMIT,
            'version_number': 1
        })

        self.assertEqual(exp_change.version_number, 1)

        exp_change = exp_domain.ExplorationChange({
            'cmd': exp_models.ExplorationModel.CMD_REVERT_COMMIT,
            'version_number': 2
        })

        self.assertEqual(exp_change.version_number, 2)


class ExpVersionReferenceTests(test_utils.GenericTestBase):

    def test_create_exp_version_reference_object(self) -> None:
        exp_version_reference = exp_domain.ExpVersionReference('exp_id', 1)

        self.assertEqual(
            exp_version_reference.to_dict(), {
                'exp_id': 'exp_id',
                'version': 1
            })

    # TODO(#13059): After we fully type the codebase we plan to get
    # rid of the tests that intentionally test wrong inputs that we
    # can normally catch by typing.
    def test_validate_exp_version(self) -> None:
        with self.assertRaisesRegex(  # type: ignore[no-untyped-call]
            Exception,
            'Expected version to be an int, received invalid_version'):
            exp_domain.ExpVersionReference('exp_id', 'invalid_version')  # type: ignore[arg-type]

    # TODO(#13059): After we fully type the codebase we plan to get
    # rid of the tests that intentionally test wrong inputs that we
    # can normally catch by typing.
    def test_validate_exp_id(self) -> None:
        with self.assertRaisesRegex(  # type: ignore[no-untyped-call]
            Exception, 'Expected exp_id to be a str, received 0'):
            exp_domain.ExpVersionReference(0, 1)  # type: ignore[arg-type]


class TransientCheckpointUrlTests(test_utils.GenericTestBase):
    """Testing TransientCheckpointUrl domain object."""

    def setUp(self) -> None:
        super().setUp()
        self.transient_checkpoint_url = exp_domain.TransientCheckpointUrl(
            'exp_id', 'frcs_name', 1, 'mrrcs_name', 1)

    def test_initialization(self) -> None:
        """Testing init method."""

        self.assertEqual(self.transient_checkpoint_url.exploration_id, 'exp_id')
        self.assertEqual(
            self.transient_checkpoint_url
            .furthest_reached_checkpoint_state_name,
            'frcs_name')
        self.assertEqual(
            self.transient_checkpoint_url.
            furthest_reached_checkpoint_exp_version, 1)
        self.assertEqual(
            self.transient_checkpoint_url
            .most_recently_reached_checkpoint_state_name, 'mrrcs_name')
        self.assertEqual(
            self.transient_checkpoint_url
            .most_recently_reached_checkpoint_exp_version, 1)

    def test_to_dict(self) -> None:
        logged_out_learner_progress_dict = {
            'exploration_id': 'exploration_id',
            'furthest_reached_checkpoint_exp_version': 1,
            'furthest_reached_checkpoint_state_name': (
                'furthest_reached_checkpoint_state_name'),
            'most_recently_reached_checkpoint_exp_version': 1,
            'most_recently_reached_checkpoint_state_name': (
                'most_recently_reached_checkpoint_state_name')
        }
        logged_out_learner_progress_object = exp_domain.TransientCheckpointUrl(
            'exploration_id',
            'furthest_reached_checkpoint_state_name', 1,
            'most_recently_reached_checkpoint_state_name', 1
        )
        self.assertEqual(
            logged_out_learner_progress_object.to_dict(),
            logged_out_learner_progress_dict)

    def test_exploration_id_incorrect_type(self) -> None:
        self.transient_checkpoint_url.exploration_id = 5  # type: ignore[assignment]
        with self.assertRaisesRegex(  # type: ignore[no-untyped-call]
            utils.ValidationError,
            'Expected exploration_id to be a str'
        ):
            self.transient_checkpoint_url.validate()

    def test_furthest_reached_checkpoint_state_name_incorrect_type(
        self
    ) -> None:
        self.transient_checkpoint_url.furthest_reached_checkpoint_state_name = 5  # type: ignore[assignment]
        with self.assertRaisesRegex(  # type: ignore[no-untyped-call]
            utils.ValidationError,
            'Expected furthest_reached_checkpoint_state_name to be a str'
        ):
            self.transient_checkpoint_url.validate()

    def test_furthest_reached_checkpoint_exp_version_incorrect_type(
        self
    ) -> None:
        self.transient_checkpoint_url.furthest_reached_checkpoint_exp_version = 'invalid_version'  # type: ignore[assignment]
        with self.assertRaisesRegex(  # type: ignore[no-untyped-call]
            utils.ValidationError,
            'Expected furthest_reached_checkpoint_exp_version to be an int'
        ):
            self.transient_checkpoint_url.validate()

    def test_most_recently_reached_checkpoint_state_name_incorrect_type(
        self
    ) -> None:
        self.transient_checkpoint_url.most_recently_reached_checkpoint_state_name = 5  # type: ignore[assignment]
        with self.assertRaisesRegex(  # type: ignore[no-untyped-call]
            utils.ValidationError,
            'Expected most_recently_reached_checkpoint_state_name to be a str'
        ):
            self.transient_checkpoint_url.validate()

    def test_most_recently_reached_checkpoint_exp_version_incorrect_type(
        self
    ) -> None:
        self.transient_checkpoint_url.most_recently_reached_checkpoint_exp_version = 'invalid_version'  # type: ignore[assignment]
        with self.assertRaisesRegex(  # type: ignore[no-untyped-call]
            utils.ValidationError,
            'Expected most_recently_reached_checkpoint_exp_version to be an int'
        ):
            self.transient_checkpoint_url.validate()


class ExplorationCheckpointsUnitTests(test_utils.GenericTestBase):
    """Test checkpoints validations in an exploration. """

    def setUp(self) -> None:
        super().setUp()
        self.exploration = (
            exp_domain.Exploration.create_default_exploration('eid'))
        self.new_state = state_domain.State.create_default_state(
            'Introduction', is_initial_state=True)
        self.set_interaction_for_state(self.new_state, 'TextInput')  # type: ignore[no-untyped-call]
        self.exploration.init_state_name = 'Introduction'
        self.exploration.states = {
            self.exploration.init_state_name: self.new_state
        }
        self.set_interaction_for_state(  # type: ignore[no-untyped-call]
            self.exploration.states[self.exploration.init_state_name],
            'TextInput')
        self.init_state = (
            self.exploration.states[self.exploration.init_state_name])
        self.end_state = state_domain.State.create_default_state('End')
        self.set_interaction_for_state(self.end_state, 'EndExploration')  # type: ignore[no-untyped-call]

        self.end_state.update_interaction_default_outcome(None)  # type: ignore[no-untyped-call]

    def test_init_state_with_card_is_checkpoint_false_is_invalid(self) -> None:
        self.init_state.update_card_is_checkpoint(False)  # type: ignore[no-untyped-call]
        with self.assertRaisesRegex(  # type: ignore[no-untyped-call]
            Exception, 'Expected card_is_checkpoint of first state to '
            'be True but found it to be False'):
            self.exploration.validate(strict=True)
        self.init_state.update_card_is_checkpoint(True)  # type: ignore[no-untyped-call]

    def test_end_state_with_card_is_checkpoint_true_is_invalid(self) -> None:
        default_outcome = self.init_state.interaction.default_outcome
        default_outcome.dest = self.exploration.init_state_name
        self.init_state.update_interaction_default_outcome(default_outcome)  # type: ignore[no-untyped-call]

        self.exploration.states = {
            self.exploration.init_state_name: self.new_state,
            'End': self.end_state
        }
        self.end_state.update_card_is_checkpoint(True)  # type: ignore[no-untyped-call]
        with self.assertRaisesRegex(  # type: ignore[no-untyped-call]
            Exception, 'Expected card_is_checkpoint of terminal state '
            'to be False but found it to be True'):
            self.exploration.validate(strict=True)
        self.end_state.update_card_is_checkpoint(False)  # type: ignore[no-untyped-call]

    def test_init_state_checkpoint_with_end_exp_interaction_is_valid(
        self
    ) -> None:
        self.exploration.init_state_name = 'End'
        self.exploration.states = {
            self.exploration.init_state_name: self.end_state
        }
        self.exploration.objective = 'Objective'
        self.exploration.title = 'Title'
        self.exploration.category = 'Category'
        self.end_state.update_card_is_checkpoint(True)  # type: ignore[no-untyped-call]
        self.exploration.validate(strict=True)
        self.end_state.update_card_is_checkpoint(False)  # type: ignore[no-untyped-call]

    def test_checkpoint_count_with_count_outside_range_is_invalid(self) -> None:
        self.exploration.init_state_name = 'Introduction'
        self.exploration.states = {
            self.exploration.init_state_name: self.new_state,
            'End': self.end_state
        }

        for i in range(8):
            self.exploration.add_states(['State%s' % i])
            self.exploration.states['State%s' % i].card_is_checkpoint = True
            self.set_interaction_for_state(  # type: ignore[no-untyped-call]
                self.exploration.states['State%s' % i],
                'Continue')
        with self.assertRaisesRegex(  # type: ignore[no-untyped-call]
            Exception, 'Expected checkpoint count to be between 1 and 8 '
            'inclusive but found it to be 9'
            ):
            self.exploration.validate(strict=True)
        self.exploration.states = {
            self.exploration.init_state_name: self.new_state,
            'End': self.end_state
        }

    def test_bypassable_state_with_card_is_checkpoint_true_is_invalid(
        self
    ) -> None:
        # Note: In the graphs below, states with the * symbol are checkpoints.

        # Exploration to test a checkpoint state which has no outcome.
        #       ┌────────────────┐
        #       │  Introduction* │
        #       └──┬───────────┬─┘
        #          │           │
        #          │           │
        # ┌────────┴──┐      ┌─┴─────────┐
        # │   Second* │      │   Third   │
        # └───────────┘      └─┬─────────┘
        #                      │
        #        ┌─────────────┴─┐
        #        │      End      │
        #        └───────────────┘.

        second_state = state_domain.State.create_default_state('Second')
        self.set_interaction_for_state(second_state, 'TextInput')  # type: ignore[no-untyped-call]
        third_state = state_domain.State.create_default_state('Third')
        self.set_interaction_for_state(third_state, 'TextInput')  # type: ignore[no-untyped-call]

        self.exploration.states = {
            self.exploration.init_state_name: self.new_state,
            'End': self.end_state,
            'Second': second_state,
            'Third': third_state,
        }

        # Answer group dicts to connect init_state to second_state and
        # third_state.
        init_state_answer_groups = [
            state_domain.AnswerGroup(
                state_domain.Outcome(
                    'Second', None, state_domain.SubtitledHtml(
                        'feedback_0', '<p>Feedback</p>'),
                    False, [], None, None),
                [
                    state_domain.RuleSpec(
                        'Contains',
                        {
                            'x':
                            {
                                'contentId': 'rule_input_0',
                                'normalizedStrSet': ['Test0']
                            }
                        })
                ],
                [],
                None
            ), state_domain.AnswerGroup(
                state_domain.Outcome(
                    'Third', None, state_domain.SubtitledHtml(
                        'feedback_1', '<p>Feedback</p>'),
                    False, [], None, None),
                [
                    state_domain.RuleSpec(
                        'Contains',
                        {
                            'x':
                            {
                                'contentId': 'rule_input_1',
                                'normalizedStrSet': ['Test1']
                            }
                        })
                ],
                [],
                None
            )
        ]

        # Answer group dict to connect third_state to end_state.
        third_state_answer_groups = [
            state_domain.AnswerGroup(
                state_domain.Outcome(
                    'End', None, state_domain.SubtitledHtml(
                        'feedback_0', '<p>Feedback</p>'),
                    False, [], None, None),
                [
                    state_domain.RuleSpec(
                        'Contains',
                        {
                            'x':
                            {
                                'contentId': 'rule_input_0',
                                'normalizedStrSet': ['Test0']
                            }
                        })
                ],
                [],
                None
            )
        ]
        self.init_state.update_interaction_answer_groups(  # type: ignore[no-untyped-call]
            init_state_answer_groups)
        third_state.update_interaction_answer_groups(  # type: ignore[no-untyped-call]
            third_state_answer_groups)

        # The exploration can be completed via third_state. Hence, making
        # second_state a checkpoint raises a validation error.
        second_state.card_is_checkpoint = True
        with self.assertRaisesRegex(  # type: ignore[no-untyped-call]
            Exception, 'Cannot make Second a checkpoint as it is'
            ' bypassable'
            ):
            self.exploration.validate(strict=True)
        second_state.card_is_checkpoint = False

        # Exploration to test a checkpoint state when the state in the other
        # path has no outcome.
        #       ┌────────────────┐
        #       │  Introduction* │
        #       └──┬───────────┬─┘
        #          │           │
        #          │           │
        # ┌────────┴──┐      ┌─┴─────────┐
        # │  Second*  │      │   Third   │
        # └────────┬──┘      └───────────┘
        #          │
        #        ┌─┴─────────────┐
        #        │      End      │
        #        └───────────────┘.

        # Answer group dicts to connect second_state to end_state.
        second_state_answer_groups = [
            state_domain.AnswerGroup(
                state_domain.Outcome(
                    'End', None, state_domain.SubtitledHtml(
                        'feedback_0', '<p>Feedback</p>'),
                    False, [], None, None),
                [
                    state_domain.RuleSpec(
                        'Contains',
                        {
                            'x':
                            {
                                'contentId': 'rule_input_0',
                                'normalizedStrSet': ['Test0']
                            }
                        })
                ],
                [],
                None
            )
        ]

        second_state.update_interaction_answer_groups(  # type: ignore[no-untyped-call]
            second_state_answer_groups)

        # Reset the answer group dicts of third_state.
        third_state.update_interaction_answer_groups([])  # type: ignore[no-untyped-call]

        # As second_state is now connected to end_state and third_state has no
        # outcome, second_state has become non-bypassable.
        second_state.update_card_is_checkpoint(True)  # type: ignore[no-untyped-call]
        self.exploration.validate()

        # Reset the exploration.
        self.exploration.states = {
            self.exploration.init_state_name: self.new_state,
            'End': self.end_state
        }

        # Exploration to test a bypassable state.
        #                ┌────────────────┐
        #                │ Introduction*  │
        #                └─┬─────┬──────┬─┘
        # ┌───────────┐    │     │      │     ┌────────────┐
        # │    A      ├────┘     │      └─────┤      C     │
        # └────┬──────┘          │            └─────┬──────┘
        #      │            ┌────┴─────┐            │
        #      │            │    B     │            │
        #      │            └──┬───────┘            │
        #      └─────────┐     │                    │
        #         ┌──────┴─────┴─┐    ┌─────────────┘
        #         │      D*      │    │
        #         └─────────────┬┘    │
        #                       │     │
        #                    ┌──┴─────┴──┐
        #                    │    End    │
        #                    └───────────┘.

        a_state = state_domain.State.create_default_state('A')
        self.set_interaction_for_state(a_state, 'TextInput')  # type: ignore[no-untyped-call]
        b_state = state_domain.State.create_default_state('B')
        self.set_interaction_for_state(b_state, 'TextInput')  # type: ignore[no-untyped-call]
        c_state = state_domain.State.create_default_state('C')
        self.set_interaction_for_state(c_state, 'TextInput')  # type: ignore[no-untyped-call]
        d_state = state_domain.State.create_default_state('D')
        self.set_interaction_for_state(d_state, 'TextInput')  # type: ignore[no-untyped-call]

        self.exploration.states = {
            self.exploration.init_state_name: self.new_state,
            'A': a_state,
            'B': b_state,
            'C': c_state,
            'D': d_state,
            'End': self.end_state
        }

        # Answer group dicts to connect init_state to a_state, b_state and
        # c_state.
        init_state_answer_groups = [
            state_domain.AnswerGroup(
                state_domain.Outcome(
                    'A', None, state_domain.SubtitledHtml(
                        'feedback_0', '<p>Feedback</p>'),
                    False, [], None, None),
                [
                    state_domain.RuleSpec(
                        'Contains',
                        {
                            'x':
                            {
                                'contentId': 'rule_input_0',
                                'normalizedStrSet': ['Test0']
                            }
                        })
                ],
                [],
                None
            ), state_domain.AnswerGroup(
                state_domain.Outcome(
                    'B', None, state_domain.SubtitledHtml(
                        'feedback_1', '<p>Feedback</p>'),
                    False, [], None, None),
                [
                    state_domain.RuleSpec(
                        'Contains',
                        {
                            'x':
                            {
                                'contentId': 'rule_input_1',
                                'normalizedStrSet': ['Test1']
                            }
                        })
                ],
                [],
                None
            ), state_domain.AnswerGroup(
                state_domain.Outcome(
                    'C', None, state_domain.SubtitledHtml(
                        'feedback_2', '<p>Feedback</p>'),
                    False, [], None, None),
                [
                    state_domain.RuleSpec(
                        'Contains',
                        {
                            'x':
                            {
                                'contentId': 'rule_input_2',
                                'normalizedStrSet': ['Test2']
                            }
                        })
                ],
                [],
                None
            )
        ]

        # Answer group dict to connect a_state and b_state to d_state.
        a_and_b_state_answer_groups = [
            state_domain.AnswerGroup(
                state_domain.Outcome(
                    'D', None, state_domain.SubtitledHtml(
                        'feedback_0', '<p>Feedback</p>'),
                    False, [], None, None),
                [
                    state_domain.RuleSpec(
                        'Contains',
                        {
                            'x':
                            {
                                'contentId': 'rule_input_0',
                                'normalizedStrSet': ['Test0']
                            }
                        })
                ],
                [],
                None
            )
        ]

        # Answer group dict to connect c_state and d_state to end_state.
        c_and_d_state_answer_groups = [
            state_domain.AnswerGroup(
                state_domain.Outcome(
                    'End', None, state_domain.SubtitledHtml(
                        'feedback_0', '<p>Feedback</p>'),
                    False, [], None, None),
                [
                    state_domain.RuleSpec(
                        'Contains',
                        {
                            'x':
                            {
                                'contentId': 'rule_input_0',
                                'normalizedStrSet': ['Test0']
                            }
                        })
                ],
                [],
                None
            )
        ]

        self.init_state.update_interaction_answer_groups(  # type: ignore[no-untyped-call]
            init_state_answer_groups)
        a_state.update_interaction_answer_groups(  # type: ignore[no-untyped-call]
            a_and_b_state_answer_groups)
        b_state.update_interaction_answer_groups(  # type: ignore[no-untyped-call]
            a_and_b_state_answer_groups)
        c_state.update_interaction_answer_groups(  # type: ignore[no-untyped-call]
            c_and_d_state_answer_groups)
        d_state.update_interaction_answer_groups(  # type: ignore[no-untyped-call]
            c_and_d_state_answer_groups)

        # As a user can complete the exploration by going through c_state,
        # d_state becomes bypassable. Hence, making d_state a checkpoint raises
        # validation error.
        d_state.update_card_is_checkpoint(True)  # type: ignore[no-untyped-call]
        with self.assertRaisesRegex(  # type: ignore[no-untyped-call]
            Exception, 'Cannot make D a checkpoint as it is bypassable'
            ):
            self.exploration.validate(strict=True)
        d_state.update_card_is_checkpoint(False)  # type: ignore[no-untyped-call]

        # Modifying the graph to make D non-bypassable.
        #                ┌────────────────┐
        #                │ Introduction*  │
        #                └─┬─────┬──────┬─┘
        # ┌───────────┐    │     │      │     ┌────────────┐
        # │    A      ├────┘     │      └─────┤      C     │
        # └────┬──────┘          │            └──────┬─────┘
        #      │            ┌────┴─────┐             │
        #      │            │    B     │             │
        #      │            └────┬─────┘             │
        #      │                 │                   │
        #      │          ┌──────┴───────┐           │
        #      └──────────┤      D*      ├───────────┘
        #                 └──────┬───────┘
        #                        │
        #                  ┌─────┴─────┐
        #                  │    End    │
        #                  └───────────┘.

        # Answer group dict to connect c_state to d_state. Hence, making d_state
        # non-bypassable.
        c_state_answer_groups = [
            state_domain.AnswerGroup(
                state_domain.Outcome(
                    'D', None, state_domain.SubtitledHtml(
                        'feedback_0', '<p>Feedback</p>'),
                    False, [], None, None),
                [
                    state_domain.RuleSpec(
                        'Contains',
                        {
                            'x':
                            {
                                'contentId': 'rule_input_0',
                                'normalizedStrSet': ['Test0']
                            }
                        })
                ],
                [],
                None
            )
        ]
        c_state.update_interaction_answer_groups(  # type: ignore[no-untyped-call]
            c_state_answer_groups)

        d_state.update_card_is_checkpoint(True)  # type: ignore[no-untyped-call]
        self.exploration.validate()

        # Modifying the graph to add another EndExploration state.
        #                ┌────────────────┐
        #                │ Introduction*  │
        #                └─┬─────┬──────┬─┘
        # ┌───────────┐    │     │      │     ┌────────────┐
        # │    A      ├────┘     │      └─────┤      C     │
        # └────┬──────┘          │            └──────┬───┬─┘
        #      │            ┌────┴─────┐             │   │
        #      │            │    B     │             │   │
        #      │            └────┬─────┘             │   │
        #      │                 │                   │   │
        #      │          ┌──────┴───────┐           │   │
        #      └──────────┤      D*      ├───────────┘   │
        #                 └──────┬───────┘               │
        #                        │                       │
        #                  ┌─────┴─────┐           ┌─────┴─────┐
        #                  │    End    │           │    End 2  │
        #                  └───────────┘           └───────────┘.

        new_end_state = state_domain.State.create_default_state('End 2')
        self.set_interaction_for_state(new_end_state, 'EndExploration')  # type: ignore[no-untyped-call]
        new_end_state.update_interaction_default_outcome(None)  # type: ignore[no-untyped-call]

        self.exploration.states = {
            self.exploration.init_state_name: self.new_state,
            'A': a_state,
            'B': b_state,
            'C': c_state,
            'D': d_state,
            'End': self.end_state,
            'End 2': new_end_state
        }

        # Answer group dicts to connect c_state to d_state and new_end_state,
        # making d_state bypassable.
        c_state_answer_groups = [
            state_domain.AnswerGroup(
                state_domain.Outcome(
                    'D', None, state_domain.SubtitledHtml(
                        'feedback_0', '<p>Feedback</p>'),
                    False, [], None, None),
                [
                    state_domain.RuleSpec(
                        'Contains',
                        {
                            'x':
                            {
                                'contentId': 'rule_input_0',
                                'normalizedStrSet': ['Test0']
                            }
                        })
                ],
                [],
                None
            ), state_domain.AnswerGroup(
                state_domain.Outcome(
                    'End 2', None, state_domain.SubtitledHtml(
                        'feedback_1', '<p>Feedback</p>'),
                    False, [], None, None),
                [
                    state_domain.RuleSpec(
                        'Contains',
                        {
                            'x':
                            {
                                'contentId': 'rule_input_1',
                                'normalizedStrSet': ['Test1']
                            }
                        })
                ],
                [],
                None
            )
        ]
        c_state.update_interaction_answer_groups(  # type: ignore[no-untyped-call]
            c_state_answer_groups)

        with self.assertRaisesRegex(  # type: ignore[no-untyped-call]
            Exception, 'Cannot make D a checkpoint as it is bypassable'
            ):
            self.exploration.validate(strict=True)
        d_state.update_card_is_checkpoint(False)  # type: ignore[no-untyped-call]


class ExplorationDomainUnitTests(test_utils.GenericTestBase):
    """Test the exploration domain object."""

    def setUp(self) -> None:
        super().setUp()
        translation_dict = {
            'content_id_3': translation_domain.TranslatedContent(
                'My name is Nikhil.', True)
        }
        self.dummy_entity_translations = translation_domain.EntityTranslation(
            'exp_id', feconf.TranslatableEntityType.EXPLORATION, 1, 'en',
            translation_dict)

    # TODO(bhenning): The validation tests below should be split into separate
    # unit tests. Also, all validation errors should be covered in the tests.
    def test_validation(self) -> None:
        """Test validation of explorations."""
        exploration = exp_domain.Exploration.create_default_exploration('eid')
        exploration.init_state_name = ''
        exploration.states = {}

        exploration.title = 'Hello #'
        self._assert_validation_error(exploration, 'Invalid character #')  # type: ignore[no-untyped-call]

        exploration.title = 'Title'
        exploration.category = 'Category'

        # Note: If '/' ever becomes a valid state name, ensure that the rule
        # editor frontend tenplate is fixed -- it currently uses '/' as a
        # sentinel for an invalid state name.
        bad_state = state_domain.State.create_default_state('/')
        exploration.states = {'/': bad_state}
        self._assert_validation_error(  # type: ignore[no-untyped-call]
            exploration, 'Invalid character / in a state name')

        new_state = state_domain.State.create_default_state('ABC')
        second_state = state_domain.State.create_default_state('BCD')
        self.set_interaction_for_state(new_state, 'TextInput')  # type: ignore[no-untyped-call]
        self.set_interaction_for_state(second_state, 'TextInput')  # type: ignore[no-untyped-call]

        # The 'states' property must be a non-empty dict of states.
        exploration.states = {}
        self._assert_validation_error(  # type: ignore[no-untyped-call]
            exploration, 'exploration has no states')
        exploration.states = {'A string #': new_state}
        self._assert_validation_error(  # type: ignore[no-untyped-call]
            exploration, 'Invalid character # in a state name')
        exploration.states = {'A string _': new_state}
        self._assert_validation_error(  # type: ignore[no-untyped-call]
            exploration, 'Invalid character _ in a state name')

        exploration.states = {
            'ABC': new_state,
            'BCD': second_state
        }

        self._assert_validation_error(  # type: ignore[no-untyped-call]
            exploration, 'has no initial state name')

        exploration.init_state_name = 'initname'

        self._assert_validation_error(  # type: ignore[no-untyped-call]
            exploration,
            r'There is no state in \[\'ABC\'\, \'BCD\'\] corresponding to '
            'the exploration\'s initial state name initname.')

        # Test whether a default outcome to a non-existing state is invalid.
        exploration.states = {
            exploration.init_state_name: new_state,
            'BCD': second_state
        }
        self._assert_validation_error(  # type: ignore[no-untyped-call]
            exploration, 'destination ABC is not a valid')

        # Restore a valid exploration.
        init_state = exploration.states[exploration.init_state_name]
        default_outcome = init_state.interaction.default_outcome
        default_outcome.dest = exploration.init_state_name
        init_state.update_interaction_default_outcome(default_outcome)  # type: ignore[no-untyped-call]
        init_state.update_card_is_checkpoint(True)  # type: ignore[no-untyped-call]
        exploration.validate()

        # Ensure an invalid destination can also be detected for answer groups.
        # Note: The state must keep its default_outcome, otherwise it will
        # trigger a validation error for non-terminal states needing to have a
        # default outcome. To validate the outcome of the answer group, this
        # default outcome must point to a valid state.
        init_state = exploration.states[exploration.init_state_name]
        default_outcome = init_state.interaction.default_outcome
        default_outcome.dest = exploration.init_state_name
        old_answer_groups: List[state_domain.AnswerGroupDict] = [
            {
                'outcome': {
                    'dest': exploration.init_state_name,
                    'dest_if_really_stuck': None,
                    'feedback': {
                        'content_id': 'feedback_1',
                        'html': '<p>Feedback</p>'
                    },
                    'labelled_as_correct': False,
                    'param_changes': [],
                    'refresher_exploration_id': None,
                    'missing_prerequisite_skill_id': None
                },
                'rule_specs': [{
                    'inputs': {
                        'x': {
                            'contentId': 'rule_input_Equals',
                            'normalizedStrSet': ['Test']
                        }
                    },
                    'rule_type': 'Contains'
                }],
                'training_data': [],
                'tagged_skill_misconception_id': None
            }
        ]

        new_answer_groups = [
            state_domain.AnswerGroup.from_dict(answer_group)
            for answer_group in old_answer_groups
        ]
        init_state.update_interaction_answer_groups(new_answer_groups)  # type: ignore[no-untyped-call]

        exploration.validate()

        interaction = init_state.interaction
        answer_groups = interaction.answer_groups
        answer_group = answer_groups[0]

<<<<<<< HEAD
=======
        default_outcome.dest_if_really_stuck = 'ABD'
        self._assert_validation_error(  # type: ignore[no-untyped-call]
            exploration, 'The destination for the stuck learner '
            'ABD is not a valid state')

>>>>>>> 40cc0aa4
        default_outcome.dest_if_really_stuck = None

        # Testing the default outcome does not direct stuck learner
        # back to the same state.
        default_outcome.dest_if_really_stuck = exploration.init_state_name
        self._assert_validation_error(  # type: ignore[no-untyped-call]
            exploration, 'The destination for a stuck learner '
            'cannot be the same state.')

        default_outcome.dest_if_really_stuck = None

        answer_group.outcome.dest = 'DEF'
        self._assert_validation_error(  # type: ignore[no-untyped-call]
            exploration, 'destination DEF is not a valid')
        answer_group.outcome.dest = exploration.init_state_name

<<<<<<< HEAD
=======
        answer_group.outcome.dest_if_really_stuck = 'XYZ'
        self._assert_validation_error(  # type: ignore[no-untyped-call]
            exploration, 'The destination for the stuck learner '
            'XYZ is not a valid state')

>>>>>>> 40cc0aa4
        answer_group.outcome.dest_if_really_stuck = exploration.init_state_name
        self._assert_validation_error(  # type: ignore[no-untyped-call]
            exploration, 'The destination for a stuck learner '
            'cannot be the same state.')
        answer_group.outcome.dest_if_really_stuck = None

        # Restore a valid exploration.
        self.set_interaction_for_state(  # type: ignore[no-untyped-call]
            init_state, 'TextInput')
        new_answer_groups = [
            state_domain.AnswerGroup.from_dict(answer_groups)
            for answer_groups in old_answer_groups
        ]
        init_state.update_interaction_answer_groups(new_answer_groups)  # type: ignore[no-untyped-call]
        answer_groups = interaction.answer_groups
        answer_group = answer_groups[0]
        answer_group.outcome.dest = exploration.init_state_name
        exploration.validate()

        # Validate RuleSpec.
        rule_spec = answer_group.rule_specs[0]
        rule_spec.inputs = {}
        self._assert_validation_error(  # type: ignore[no-untyped-call]
            exploration, 'RuleSpec \'Contains\' is missing inputs')

        # TODO(#13059): After we fully type the codebase we plan to get
        # rid of the tests that intentionally test wrong inputs that we
        # can normally catch by typing.
        rule_spec.inputs = 'Inputs string'  # type: ignore[assignment]
        self._assert_validation_error(  # type: ignore[no-untyped-call]
            exploration, 'Expected inputs to be a dict')

        rule_spec.inputs = {'x': 'Test'}
        rule_spec.rule_type = 'FakeRuleType'
        self._assert_validation_error(exploration, 'Unrecognized rule type')  # type: ignore[no-untyped-call]

        rule_spec.inputs = {'x': {
            'contentId': 'rule_input_Equals',
            'normalizedStrSet': 15
        }}
        rule_spec.rule_type = 'Contains'
        with self.assertRaisesRegex(  # type: ignore[no-untyped-call]
            AssertionError, 'Expected list, received 15'
        ):
            exploration.validate()

        self.set_interaction_for_state(  # type: ignore[no-untyped-call]
            exploration.states[exploration.init_state_name],
            'PencilCodeEditor')
        temp_rule = old_answer_groups[0]['rule_specs'][0]
        old_answer_groups[0]['rule_specs'][0] = {
            'rule_type': 'ErrorContains',
            'inputs': {'x': '{{ExampleParam}}'}
        }
        new_answer_groups = [
            state_domain.AnswerGroup.from_dict(answer_group)
            for answer_group in old_answer_groups
        ]
        init_state.update_interaction_answer_groups(new_answer_groups)  # type: ignore[no-untyped-call]
        old_answer_groups[0]['rule_specs'][0] = temp_rule

        self._assert_validation_error(  # type: ignore[no-untyped-call]
            exploration,
            'RuleSpec \'ErrorContains\' has an input with name \'x\' which '
            'refers to an unknown parameter within the exploration: '
            'ExampleParam')

        # Restore a valid exploration.
        exploration.param_specs['ExampleParam'] = param_domain.ParamSpec(
            'UnicodeString')
        exploration.validate()

        # Validate Outcome.
        outcome = init_state.interaction.answer_groups[0].outcome
        destination = exploration.init_state_name

        # TODO(#13059): After we fully type the codebase we plan to get
        # rid of the tests that intentionally test wrong inputs that we
        # can normally catch by typing.
        outcome.dest = None  # type: ignore[assignment]
        self._assert_validation_error(  # type: ignore[no-untyped-call]
            exploration, 'Every outcome should have a destination.')

        outcome.dest = destination

        default_outcome = init_state.interaction.default_outcome

        # TODO(#13059): After we fully type the codebase we plan to get
        # rid of the tests that intentionally test wrong inputs that we
        # can normally catch by typing.
        default_outcome.dest_if_really_stuck = 20  # type: ignore[assignment]

        self._assert_validation_error(  # type: ignore[no-untyped-call]
            exploration, 'Expected dest_if_really_stuck to be a string')

        default_outcome.dest_if_really_stuck = None

        # Try setting the outcome destination to something other than a string.
        # TODO(#13059): After we fully type the codebase we plan to get
        # rid of the tests that intentionally test wrong inputs that we
        # can normally catch by typing.
        outcome.dest = 15  # type: ignore[assignment]
        self._assert_validation_error(  # type: ignore[no-untyped-call]
            exploration, 'Expected outcome dest to be a string')

        outcome.dest = destination

        outcome.feedback = state_domain.SubtitledHtml('feedback_1', '')
        exploration.validate()

        # TODO(#13059): After we fully type the codebase we plan to get
        # rid of the tests that intentionally test wrong inputs that we
        # can normally catch by typing.
        outcome.labelled_as_correct = 'hello'  # type: ignore[assignment]
        self._assert_validation_error(  # type: ignore[no-untyped-call]
            exploration, 'The "labelled_as_correct" field should be a boolean')

        # Test that labelled_as_correct must be False for self-loops, and that
        # this causes a strict validation failure but not a normal validation
        # failure.
        outcome.labelled_as_correct = True
        with self.assertRaisesRegex(  # type: ignore[no-untyped-call]
            Exception, 'is labelled correct but is a self-loop.'
        ):
            exploration.validate(strict=True)
        exploration.validate()

        outcome.labelled_as_correct = False
        exploration.validate()

        # Try setting the outcome destination if stuck to something other
        # than a string.
        # TODO(#13059): After we fully type the codebase we plan to get
        # rid of the tests that intentionally test wrong inputs that we
        # can normally catch by typing.
        outcome.dest_if_really_stuck = 30  # type: ignore[assignment]
        self._assert_validation_error(  # type: ignore[no-untyped-call]
            exploration, 'Expected dest_if_really_stuck to be a string')

        outcome.dest_if_really_stuck = 'BCD'
        outcome.dest = 'BCD'

        # Test that no destination for the stuck learner is specified when
        # the outcome is labelled correct.
        outcome.labelled_as_correct = True

        with self.assertRaisesRegex(  # type: ignore[no-untyped-call]
            Exception, 'The outcome for the state is labelled '
            'correct but a destination for the stuck learner '
            'is specified.'
        ):
            exploration.validate(strict=True)
        exploration.validate()

        outcome.labelled_as_correct = False
        exploration.validate()

        outcome.dest = destination
        # TODO(#13059): After we fully type the codebase we plan to get
        # rid of the tests that intentionally test wrong inputs that we
        # can normally catch by typing.
        outcome.param_changes = 'Changes'  # type: ignore[assignment]
        self._assert_validation_error(  # type: ignore[no-untyped-call]
            exploration, 'Expected outcome param_changes to be a list')

        # TODO(#13059): After we fully type the codebase we plan to get
        # rid of the tests that intentionally test wrong inputs that we
        # can normally catch by typing.
        outcome.param_changes = [param_domain.ParamChange(
            0, 'generator_id', {})]  # type: ignore[arg-type]
        self._assert_validation_error(  # type: ignore[no-untyped-call]
            exploration,
            'Expected param_change name to be a string, received 0')

        outcome.param_changes = []
        exploration.validate()

        # TODO(#13059): After we fully type the codebase we plan to get
        # rid of the tests that intentionally test wrong inputs that we
        # can normally catch by typing.
        outcome.refresher_exploration_id = 12345  # type: ignore[assignment]
        self._assert_validation_error(  # type: ignore[no-untyped-call]
            exploration,
            'Expected outcome refresher_exploration_id to be a string')

        outcome.refresher_exploration_id = None
        exploration.validate()

        outcome.refresher_exploration_id = 'valid_string'
        exploration.validate()

        # TODO(#13059): After we fully type the codebase we plan to get
        # rid of the tests that intentionally test wrong inputs that we
        # can normally catch by typing.
        outcome.missing_prerequisite_skill_id = 12345  # type: ignore[assignment]
        self._assert_validation_error(  # type: ignore[no-untyped-call]
            exploration,
            'Expected outcome missing_prerequisite_skill_id to be a string')

        outcome.missing_prerequisite_skill_id = None
        exploration.validate()

        outcome.missing_prerequisite_skill_id = 'valid_string'
        exploration.validate()

        # Test that refresher_exploration_id must be None for non-self-loops.
        new_state_name = 'New state'
        exploration.add_states([new_state_name])

        outcome.dest = new_state_name
        outcome.refresher_exploration_id = 'another_string'
        self._assert_validation_error(  # type: ignore[no-untyped-call]
            exploration,
            'has a refresher exploration ID, but is not a self-loop')

        outcome.refresher_exploration_id = None
        exploration.validate()
        exploration.delete_state(new_state_name)

        # Validate InteractionInstance.
        # TODO(#13059): After we fully type the codebase we plan to get
        # rid of the tests that intentionally test wrong inputs that we
        # can normally catch by typing.
        interaction.id = 15  # type: ignore[assignment]
        self._assert_validation_error(  # type: ignore[no-untyped-call]
            exploration, 'Expected interaction id to be a string')

        interaction.id = 'SomeInteractionTypeThatDoesNotExist'
        self._assert_validation_error(exploration, 'Invalid interaction id')  # type: ignore[no-untyped-call]
        interaction.id = 'PencilCodeEditor'

        self.set_interaction_for_state(init_state, 'TextInput')  # type: ignore[no-untyped-call]
        new_answer_groups = [
            state_domain.AnswerGroup.from_dict(answer_group)
            for answer_group in old_answer_groups
        ]
        init_state.update_interaction_answer_groups(new_answer_groups)  # type: ignore[no-untyped-call]
        valid_text_input_cust_args = init_state.interaction.customization_args
        rule_spec.inputs = {'x': {
            'contentId': 'rule_input_Equals',
            'normalizedStrSet': ['Test']
        }}
        rule_spec.rule_type = 'Contains'
        exploration.validate()

        # TODO(#13059): After we fully type the codebase we plan to get
        # rid of the tests that intentionally test wrong inputs that we
        # can normally catch by typing.
        interaction.customization_args = []  # type: ignore[assignment]
        self._assert_validation_error(  # type: ignore[no-untyped-call]
            exploration, 'Expected customization args to be a dict')

        # TODO(#13059): After we fully type the codebase we plan to get
        # rid of the tests that intentionally test wrong inputs that we
        # can normally catch by typing.
        interaction.customization_args = {15: ''}  # type: ignore[dict-item]
        self._assert_validation_error(  # type: ignore[no-untyped-call]
            exploration,
            (
                'Expected customization arg value to be a '
                'InteractionCustomizationArg'
            )
        )

        # TODO(#13059): After we fully type the codebase we plan to get
        # rid of the tests that intentionally test wrong inputs that we
        # can normally catch by typing.
        interaction.customization_args = {
            15: state_domain.InteractionCustomizationArg('', {  # type: ignore[dict-item, no-untyped-call]
                'type': 'unicode'
            })
        }
        self._assert_validation_error(  # type: ignore[no-untyped-call]
            exploration, 'Invalid customization arg name')

        interaction.customization_args = valid_text_input_cust_args
        self.set_interaction_for_state(init_state, 'TextInput')  # type: ignore[no-untyped-call]
        exploration.validate()

        # TODO(#13059): After we fully type the codebase we plan to get
        # rid of the tests that intentionally test wrong inputs that we
        # can normally catch by typing.
        interaction.answer_groups = {}  # type: ignore[assignment]
        self._assert_validation_error(  # type: ignore[no-untyped-call]
            exploration, 'Expected answer groups to be a list')

        new_answer_groups = [
            state_domain.AnswerGroup.from_dict(answer_group)
            for answer_group in old_answer_groups
        ]
        init_state.update_interaction_answer_groups(new_answer_groups)  # type: ignore[no-untyped-call]
        self.set_interaction_for_state(init_state, 'EndExploration')  # type: ignore[no-untyped-call]
        self._assert_validation_error(  # type: ignore[no-untyped-call]
            exploration,
            'Terminal interactions must not have a default outcome.')

        self.set_interaction_for_state(init_state, 'TextInput')  # type: ignore[no-untyped-call]
        init_state.update_interaction_default_outcome(None)  # type: ignore[no-untyped-call]
        self._assert_validation_error(  # type: ignore[no-untyped-call]
            exploration,
            'Non-terminal interactions must have a default outcome.')

        self.set_interaction_for_state(init_state, 'EndExploration')  # type: ignore[no-untyped-call]
        init_state.interaction.answer_groups = answer_groups
        self._assert_validation_error(  # type: ignore[no-untyped-call]
            exploration,
            'Terminal interactions must not have any answer groups.')

        # A terminal interaction without a default outcome or answer group is
        # valid. This resets the exploration back to a valid state.
        init_state.interaction.answer_groups = []
        exploration.validate()

        # Restore a valid exploration.
        self.set_interaction_for_state(init_state, 'TextInput')  # type: ignore[no-untyped-call]
        init_state.update_interaction_answer_groups(answer_groups)  # type: ignore[no-untyped-call]
        init_state.update_interaction_default_outcome(default_outcome)  # type: ignore[no-untyped-call]
        exploration.validate()
        solution_dict: state_domain.SolutionDict = {
            'answer_is_exclusive': True,
            'correct_answer': 'hello_world!',
            'explanation': {
                'content_id': 'solution',
                'html': 'hello_world is a string'
                }
        }
        # Ruling out the possibility of None for mypy type checking.
        assert init_state.interaction.id is not None
        solution = state_domain.Solution.from_dict(
            init_state.interaction.id, solution_dict)
        init_state.update_interaction_solution(solution)  # type: ignore[no-untyped-call]
        self._assert_validation_error(  # type: ignore[no-untyped-call]
            exploration,
            re.escape('Hint(s) must be specified if solution is specified'))

        init_state.update_interaction_solution(None)  # type: ignore[no-untyped-call]

        # TODO(#13059): After we fully type the codebase we plan to get
        # rid of the tests that intentionally test wrong inputs that we
        # can normally catch by typing.
        interaction.hints = {}  # type: ignore[assignment]
        self._assert_validation_error(  # type: ignore[no-untyped-call]
            exploration, 'Expected hints to be a list')
        interaction.hints = []

        # Validate AnswerGroup.
        # TODO(#13059): After we fully type the codebase we plan to get
        # rid of the tests that intentionally test wrong inputs that we
        # can normally catch by typing.
        state_answer_group = state_domain.AnswerGroup(
            state_domain.Outcome(
                exploration.init_state_name, None, state_domain.SubtitledHtml(
                    'feedback_1', 'Feedback'),
                False, [], None, None),
            [
                state_domain.RuleSpec(
                    'Contains',
                    {
                        'x':
                        {
                            'contentId': 'rule_input_Contains',
                            'normalizedStrSet': ['Test']
                        }
                    })
            ],
            [],
            1  # type: ignore[arg-type]
        )
        init_state.update_interaction_answer_groups([state_answer_group])  # type: ignore[no-untyped-call]

        self._assert_validation_error(  # type: ignore[no-untyped-call]
            exploration,
            'Expected tagged skill misconception id to be a str, received 1')
        state_answer_group = state_domain.AnswerGroup(
            state_domain.Outcome(
                exploration.init_state_name, None, state_domain.SubtitledHtml(
                    'feedback_1', 'Feedback'),
                False, [], None, None),
            [
                state_domain.RuleSpec(
                    'Contains',
                    {
                        'x':
                        {
                            'contentId': 'rule_input_Contains',
                            'normalizedStrSet': ['Test']
                        }
                    })
            ],
            [],
            'invalid_tagged_skill_misconception_id'
        )
        init_state.update_interaction_answer_groups([state_answer_group])  # type: ignore[no-untyped-call]

        self._assert_validation_error(  # type: ignore[no-untyped-call]
            exploration,
            'Expected the format of tagged skill misconception id '
            'to be <skill_id>-<misconception_id>, received '
            'invalid_tagged_skill_misconception_id')

        # TODO(#13059): After we fully type the codebase we plan to get
        # rid of the tests that intentionally test wrong inputs that we
        # can normally catch by typing.
        init_state.interaction.answer_groups[0].rule_specs = {}  # type: ignore[assignment]
        self._assert_validation_error(  # type: ignore[no-untyped-call]
            exploration, 'Expected answer group rules to be a list')

        first_answer_group = init_state.interaction.answer_groups[0]
        first_answer_group.tagged_skill_misconception_id = None
        first_answer_group.rule_specs = []
        self._assert_validation_error(  # type: ignore[no-untyped-call]
            exploration,
            'There must be at least one rule or training data for each'
            ' answer group.')

        exploration.states = {
            exploration.init_state_name: (
                state_domain.State.create_default_state(
                    exploration.init_state_name, is_initial_state=True))
        }
        self.set_interaction_for_state(  # type: ignore[no-untyped-call]
            exploration.states[exploration.init_state_name], 'TextInput')
        exploration.validate()

        exploration.language_code = 'fake_code'
        self._assert_validation_error(exploration, 'Invalid language_code')  # type: ignore[no-untyped-call]
        exploration.language_code = 'English'
        self._assert_validation_error(exploration, 'Invalid language_code')  # type: ignore[no-untyped-call]
        exploration.language_code = 'en'
        exploration.validate()

        # TODO(#13059): After we fully type the codebase we plan to get
        # rid of the tests that intentionally test wrong inputs that we
        # can normally catch by typing.
        exploration.param_specs = 'A string'  # type: ignore[assignment]
        self._assert_validation_error(exploration, 'param_specs to be a dict')  # type: ignore[no-untyped-call]

        exploration.param_specs = {
            '@': param_domain.ParamSpec.from_dict({
                'obj_type': 'UnicodeString'
            })
        }
        self._assert_validation_error(  # type: ignore[no-untyped-call]
            exploration, 'Only parameter names with characters')

        exploration.param_specs = {
            'notAParamSpec': param_domain.ParamSpec.from_dict(
                {'obj_type': 'UnicodeString'})
        }
        exploration.validate()

    def test_tag_validation(self) -> None:
        """Test validation of exploration tags."""
        exploration = exp_domain.Exploration.create_default_exploration('eid')
        exploration.objective = 'Objective'
        init_state = exploration.states[exploration.init_state_name]
        self.set_interaction_for_state(init_state, 'EndExploration')  # type: ignore[no-untyped-call]
        init_state.update_interaction_default_outcome(None)  # type: ignore[no-untyped-call]
        exploration.validate()

        # TODO(#13059): After we fully type the codebase we plan to get
        # rid of the tests that intentionally test wrong inputs that we
        # can normally catch by typing.
        exploration.tags = 'this should be a list'  # type: ignore[assignment]
        self._assert_validation_error(  # type: ignore[no-untyped-call]
            exploration, 'Expected \'tags\' to be a list')

        # TODO(#13059): After we fully type the codebase we plan to get
        # rid of the tests that intentionally test wrong inputs that we
        # can normally catch by typing.
        exploration.tags = [123]  # type: ignore[list-item]
        self._assert_validation_error(exploration, 'to be a string')  # type: ignore[no-untyped-call]
        exploration.tags = ['abc', 123]  # type: ignore[list-item]
        self._assert_validation_error(exploration, 'to be a string')  # type: ignore[no-untyped-call]

        exploration.tags = ['']
        self._assert_validation_error(exploration, 'Tags should be non-empty')  # type: ignore[no-untyped-call]

        exploration.tags = ['123']
        self._assert_validation_error(  # type: ignore[no-untyped-call]
            exploration, 'should only contain lowercase letters and spaces')
        exploration.tags = ['ABC']
        self._assert_validation_error(  # type: ignore[no-untyped-call]
            exploration, 'should only contain lowercase letters and spaces')

        exploration.tags = [' a b']
        self._assert_validation_error(  # type: ignore[no-untyped-call]
            exploration, 'Tags should not start or end with whitespace')
        exploration.tags = ['a b ']
        self._assert_validation_error(  # type: ignore[no-untyped-call]
            exploration, 'Tags should not start or end with whitespace')

        exploration.tags = ['a    b']
        self._assert_validation_error(  # type: ignore[no-untyped-call]
            exploration, 'Adjacent whitespace in tags should be collapsed')

        exploration.tags = ['abc', 'abc']
        self._assert_validation_error(  # type: ignore[no-untyped-call]
            exploration, 'Some tags duplicate each other')

        exploration.tags = ['computer science', 'analysis', 'a b c']
        exploration.validate()

    def test_title_category_and_objective_validation(self) -> None:
        """Test that titles, categories and objectives are validated only in
        'strict' mode.
        """
        self.save_new_valid_exploration(
            'exp_id', 'user@example.com', title='', category='',
            objective='', end_state_name='End')
        exploration = exp_fetchers.get_exploration_by_id('exp_id')
        exploration.validate()

        with self.assertRaisesRegex(  # type: ignore[no-untyped-call]
            utils.ValidationError, 'title must be specified'
            ):
            exploration.validate(strict=True)
        exploration.title = 'A title'

        with self.assertRaisesRegex(  # type: ignore[no-untyped-call]
            utils.ValidationError, 'category must be specified'
            ):
            exploration.validate(strict=True)
        exploration.category = 'A category'

        with self.assertRaisesRegex(  # type: ignore[no-untyped-call]
            utils.ValidationError, 'objective must be specified'
            ):
            exploration.validate(strict=True)

        exploration.objective = 'An objective'

        exploration.validate(strict=True)

    def test_get_trainable_states_dict(self) -> None:
        """Test the get_trainable_states_dict() method."""
        exp_id = 'exp_id1'
        test_exp_filepath = os.path.join(
            feconf.TESTS_DATA_DIR, 'string_classifier_test.yaml')
        yaml_content = utils.get_file_contents(test_exp_filepath)
        assets_list: List[List[str]] = []
        exp_services.save_new_exploration_from_yaml_and_assets(  # type: ignore[no-untyped-call]
            feconf.SYSTEM_COMMITTER_ID, yaml_content, exp_id,
            assets_list)

        exploration_model = exp_models.ExplorationModel.get(
            exp_id, strict=True)
        old_states = exp_fetchers.get_exploration_from_model(
            exploration_model).states
        exploration = exp_fetchers.get_exploration_by_id(exp_id)

        # Rename a state to add it in unchanged answer group.
        exploration.rename_state('Home', 'Renamed state')
        change_list = [exp_domain.ExplorationChange({
            'cmd': 'rename_state',
            'old_state_name': 'Home',
            'new_state_name': 'Renamed state'
        })]

        expected_dict = {
            'state_names_with_changed_answer_groups': [],
            'state_names_with_unchanged_answer_groups': ['Renamed state']
        }
        exp_versions_diff = exp_domain.ExplorationVersionsDiff(change_list)
        actual_dict = exploration.get_trainable_states_dict(
            old_states, exp_versions_diff)
        self.assertEqual(actual_dict, expected_dict)

        # Modify answer groups to trigger change in answer groups.
        state = exploration.states['Renamed state']
        exploration.states['Renamed state'].interaction.answer_groups.insert(
            3, state.interaction.answer_groups[3])
        answer_groups = []
        for answer_group in state.interaction.answer_groups:
            answer_groups.append(answer_group.to_dict())
        change_list = [exp_domain.ExplorationChange({
            'cmd': 'edit_state_property',
            'state_name': 'Renamed state',
            'property_name': 'answer_groups',
            'new_value': answer_groups
        })]

        expected_dict = {
            'state_names_with_changed_answer_groups': ['Renamed state'],
            'state_names_with_unchanged_answer_groups': []
        }
        exp_versions_diff = exp_domain.ExplorationVersionsDiff(change_list)
        actual_dict = exploration.get_trainable_states_dict(
            old_states, exp_versions_diff)
        self.assertEqual(actual_dict, expected_dict)

        # Add new state to trigger change in answer groups.
        exploration.add_states(['New state'])
        exploration.states['New state'] = copy.deepcopy(
            exploration.states['Renamed state'])
        change_list = [exp_domain.ExplorationChange({
            'cmd': 'add_state',
            'state_name': 'New state',
        })]

        expected_dict = {
            'state_names_with_changed_answer_groups': [
                'Renamed state', 'New state'],
            'state_names_with_unchanged_answer_groups': []
        }
        exp_versions_diff = exp_domain.ExplorationVersionsDiff(change_list)
        actual_dict = exploration.get_trainable_states_dict(
            old_states, exp_versions_diff)
        self.assertEqual(actual_dict, expected_dict)

        # Delete state.
        exploration.delete_state('New state')
        change_list = [exp_domain.ExplorationChange({
            'cmd': 'delete_state',
            'state_name': 'New state'
        })]

        expected_dict = {
            'state_names_with_changed_answer_groups': ['Renamed state'],
            'state_names_with_unchanged_answer_groups': []
        }
        exp_versions_diff = exp_domain.ExplorationVersionsDiff(change_list)
        actual_dict = exploration.get_trainable_states_dict(
            old_states, exp_versions_diff)
        self.assertEqual(actual_dict, expected_dict)

        # Test addition and multiple renames.
        exploration.add_states(['New state'])
        exploration.states['New state'] = copy.deepcopy(
            exploration.states['Renamed state'])
        exploration.rename_state('New state', 'New state2')
        exploration.rename_state('New state2', 'New state3')
        change_list = [exp_domain.ExplorationChange({
            'cmd': 'add_state',
            'state_name': 'New state',
        }), exp_domain.ExplorationChange({
            'cmd': 'rename_state',
            'old_state_name': 'New state',
            'new_state_name': 'New state2'
        }), exp_domain.ExplorationChange({
            'cmd': 'rename_state',
            'old_state_name': 'New state2',
            'new_state_name': 'New state3'
        })]

        expected_dict = {
            'state_names_with_changed_answer_groups': [
                'Renamed state', 'New state3'
            ],
            'state_names_with_unchanged_answer_groups': []
        }
        exp_versions_diff = exp_domain.ExplorationVersionsDiff(change_list)
        actual_dict = exploration.get_trainable_states_dict(
            old_states, exp_versions_diff)
        self.assertEqual(actual_dict, expected_dict)

    def test_get_languages_with_complete_translation(self) -> None:
        exploration = exp_domain.Exploration.create_default_exploration('0')
        self.assertEqual(
            exploration.get_languages_with_complete_translation(), [])
        written_translations = state_domain.WrittenTranslations.from_dict({
            'translations_mapping': {
                'content': {
                    'hi': {
                        'data_format': 'html',
                        'translation': '<p>Translation in Hindi.</p>',
                        'needs_update': False
                    }
                }
            }
        })
        exploration.states[  # type: ignore[no-untyped-call]
            feconf.DEFAULT_INIT_STATE_NAME].update_written_translations(
                written_translations)

        self.assertEqual(
            exploration.get_languages_with_complete_translation(), ['hi'])

    def test_get_translation_counts_with_no_needs_update(self) -> None:
        exploration = exp_domain.Exploration.create_default_exploration('0')
        self.assertEqual(
            exploration.get_translation_counts(), {})

        init_state = exploration.states[exploration.init_state_name]
        init_state.update_content(  # type: ignore[no-untyped-call]
            state_domain.SubtitledHtml.from_dict({
                'content_id': 'content',
                'html': '<p>This is content</p>'
            }))
        init_state.update_interaction_id('TextInput')  # type: ignore[no-untyped-call]
        default_outcome = state_domain.Outcome(
            'Introduction', None, state_domain.SubtitledHtml(
                'default_outcome', '<p>The default outcome.</p>'),
            False, [], None, None
        )

        init_state.update_interaction_default_outcome(default_outcome)  # type: ignore[no-untyped-call]

        written_translations = state_domain.WrittenTranslations.from_dict({
            'translations_mapping': {
                'content': {
                    'hi': {
                        'data_format': 'html',
                        'translation': '<p>Translation in Hindi.</p>',
                        'needs_update': False
                    }
                },
                'default_outcome': {
                    'hi': {
                        'data_format': 'html',
                        'translation': '<p>Translation in Hindi.</p>',
                        'needs_update': False
                    }
                }
            }
        })
        init_state.update_written_translations(written_translations)  # type: ignore[no-untyped-call]

        exploration.add_states(['New state'])
        new_state = exploration.states['New state']
        new_state.update_content(  # type: ignore[no-untyped-call]
            state_domain.SubtitledHtml.from_dict({
                'content_id': 'content',
                'html': '<p>This is content</p>'
            }))
        new_state.update_interaction_id('TextInput')  # type: ignore[no-untyped-call]
        default_outcome = state_domain.Outcome(
            'Introduction', None, state_domain.SubtitledHtml(
                'default_outcome', '<p>The default outcome.</p>'),
            False, [], None, None)
        new_state.update_interaction_default_outcome(default_outcome)  # type: ignore[no-untyped-call]

        written_translations = state_domain.WrittenTranslations.from_dict({
            'translations_mapping': {
                'content': {
                    'hi': {
                        'data_format': 'html',
                        'translation': '<p>New state translation in Hindi.</p>',
                        'needs_update': False
                    }
                },
                'default_outcome': {
                    'hi': {
                        'data_format': 'html',
                        'translation': '<p>New State translation in Hindi.</p>',
                        'needs_update': False
                    }
                }
            }
        })
        new_state.update_written_translations(written_translations)  # type: ignore[no-untyped-call]

        self.assertEqual(
            exploration.get_translation_counts(), {'hi': 4})

    def test_get_translation_counts_with_needs_update(self) -> None:
        exploration = exp_domain.Exploration.create_default_exploration('0')
        self.assertEqual(
            exploration.get_translation_counts(), {})

        init_state = exploration.states[feconf.DEFAULT_INIT_STATE_NAME]
        init_state.update_content(  # type: ignore[no-untyped-call]
            state_domain.SubtitledHtml.from_dict({
                'content_id': 'content',
                'html': '<p>This is content</p>'
            }))
        init_state.update_interaction_id('TextInput')  # type: ignore[no-untyped-call]
        default_outcome = state_domain.Outcome(
            'Introduction', None, state_domain.SubtitledHtml(
                'default_outcome', '<p>The default outcome.</p>'),
            False, [], None, None
        )
        init_state.update_interaction_default_outcome(default_outcome)  # type: ignore[no-untyped-call]

        written_translations = state_domain.WrittenTranslations.from_dict({
            'translations_mapping': {
                'content': {
                    'hi': {
                        'data_format': 'html',
                        'translation': '<p>Translation in Hindi.</p>',
                        'needs_update': True
                    }
                },
                'default_outcome': {
                    'hi': {
                        'data_format': 'html',
                        'translation': '<p>Translation in Hindi.</p>',
                        'needs_update': False
                    }
                }
            }
        })
        init_state.update_written_translations(written_translations)  # type: ignore[no-untyped-call]

        self.assertEqual(
            exploration.get_translation_counts(), {'hi': 1})

    def test_get_translation_counts_with_translation_in_multiple_lang(
        self
    ) -> None:
        exploration = exp_domain.Exploration.create_default_exploration('0')
        self.assertEqual(
            exploration.get_translation_counts(), {})
        init_state = exploration.states[feconf.DEFAULT_INIT_STATE_NAME]
        init_state.update_content(  # type: ignore[no-untyped-call]
            state_domain.SubtitledHtml.from_dict({
                'content_id': 'content',
                'html': '<p>This is content</p>'
            }))
        init_state.update_interaction_id('TextInput')  # type: ignore[no-untyped-call]
        default_outcome = state_domain.Outcome(
            'Introduction', None, state_domain.SubtitledHtml(
                'default_outcome', '<p>The default outcome.</p>'),
            False, [], None, None
        )

        init_state.update_interaction_default_outcome(default_outcome)  # type: ignore[no-untyped-call]

        written_translations = state_domain.WrittenTranslations.from_dict({
            'translations_mapping': {
                'content': {
                    'hi-en': {
                        'data_format': 'html',
                        'translation': '<p>Translation in Hindi.</p>',
                        'needs_update': False
                    },
                    'hi': {
                        'data_format': 'html',
                        'translation': '<p>Translation in Hindi.</p>',
                        'needs_update': False
                    }
                },
                'default_outcome': {
                    'hi': {
                        'data_format': 'html',
                        'translation': '<p>Translation in Hindi.</p>',
                        'needs_update': False
                    }
                }
            }
        })
        init_state.update_written_translations(written_translations)  # type: ignore[no-untyped-call]

        self.assertEqual(
            exploration.get_translation_counts(), {
                'hi': 2,
                'hi-en': 1
            })

    def test_get_content_count(self) -> None:
        # Adds 1 to content count to exploration (content, default_outcome).
        exploration = exp_domain.Exploration.create_default_exploration('0')
        self.assertEqual(exploration.get_content_count(), 1)

        # Adds 2 to content count to exploration (content default_outcome).
        exploration.add_states(['New state'])
        init_state = exploration.states[exploration.init_state_name]

        # Adds 1 to content count to exploration (ca_placeholder_0)
        self.set_interaction_for_state(init_state, 'TextInput')  # type: ignore[no-untyped-call]

        state_answer_group = state_domain.AnswerGroup(
            state_domain.Outcome(
                exploration.init_state_name, None, state_domain.SubtitledHtml(
                    'feedback_1', 'Feedback'),
                False, [], None, None),
            [
                state_domain.RuleSpec(
                    'Contains',
                    {
                        'x':
                        {
                            'contentId': 'rule_input_5',
                            'normalizedStrSet': ['Test']
                        }
                    })
            ],
            [],
            None
        )
        # Adds 1 to content count to exploration (feedback_1).
        init_state.update_interaction_answer_groups([state_answer_group])  # type: ignore[no-untyped-call]

        hints_list = [
            state_domain.Hint(
                state_domain.SubtitledHtml('hint_1', '<p>hint one</p>')
            )
        ]
        # Adds 1 to content count to exploration (hint_1).
        init_state.update_interaction_hints(hints_list)  # type: ignore[no-untyped-call]

        solution_dict: state_domain.SolutionDict = {
            'answer_is_exclusive': False,
            'correct_answer': 'helloworld!',
            'explanation': {
                'content_id': 'solution',
                'html': '<p>hello_world is a string</p>'
            },
        }
        # Ruling out the possibility of None for mypy type checking.
        assert init_state.interaction.id is not None
        solution = state_domain.Solution.from_dict(
            init_state.interaction.id, solution_dict)
        # Adds 1 to content count to exploration (solution).
        init_state.update_interaction_solution(solution)  # type: ignore[no-untyped-call]

        self.assertEqual(exploration.get_content_count(), 6)

    def test_get_metadata(self) -> None:
        exploration = exp_domain.Exploration.create_default_exploration('0')
        actual_metadata_dict = exploration.get_metadata().to_dict()
        expected_metadata_dict = {
            'title': exploration.title,
            'category': exploration.category,
            'objective': exploration.objective,
            'language_code': exploration.language_code,
            'tags': exploration.tags,
            'blurb': exploration.blurb,
            'author_notes': exploration.author_notes,
            'states_schema_version': exploration.states_schema_version,
            'init_state_name': exploration.init_state_name,
            'param_specs': {},
            'param_changes': [],
            'auto_tts_enabled': exploration.auto_tts_enabled,
            'correctness_feedback_enabled': (
                exploration.correctness_feedback_enabled),
            'edits_allowed': exploration.edits_allowed
        }

        self.assertEqual(actual_metadata_dict, expected_metadata_dict)

    def test_get_content_with_correct_state_name_returns_html(self) -> None:
        exploration = exp_domain.Exploration.create_default_exploration('0')

        init_state = exploration.states[exploration.init_state_name]
        self.set_interaction_for_state(init_state, 'TextInput')  # type: ignore[no-untyped-call]
        hints_list = [
            state_domain.Hint(
                state_domain.SubtitledHtml('hint_1', '<p>hint one</p>')
            )
        ]
        init_state.update_interaction_hints(hints_list)  # type: ignore[no-untyped-call]

        self.assertEqual(
            exploration.get_content_html(exploration.init_state_name, 'hint_1'),
            '<p>hint one</p>')

        hints_list[0].hint_content.html = '<p>Changed hint one</p>'
        init_state.update_interaction_hints(hints_list)  # type: ignore[no-untyped-call]

        self.assertEqual(
            exploration.get_content_html(exploration.init_state_name, 'hint_1'),
            '<p>Changed hint one</p>')

    def test_get_content_with_incorrect_state_name_raise_error(self) -> None:
        exploration = exp_domain.Exploration.create_default_exploration('0')

        init_state = exploration.states[exploration.init_state_name]
        self.set_interaction_for_state(init_state, 'TextInput')  # type: ignore[no-untyped-call]
        hints_list = [
            state_domain.Hint(
                state_domain.SubtitledHtml('hint_1', '<p>hint one</p>')
            )
        ]
        init_state.update_interaction_hints(hints_list)  # type: ignore[no-untyped-call]

        self.assertEqual(
            exploration.get_content_html(exploration.init_state_name, 'hint_1'),
            '<p>hint one</p>')

        with self.assertRaisesRegex(  # type: ignore[no-untyped-call]
            ValueError, 'State Invalid state does not exist'):
            exploration.get_content_html('Invalid state', 'hint_1')

    def test_is_demo_property(self) -> None:
        """Test the is_demo property."""
        demo = exp_domain.Exploration.create_default_exploration('0')
        self.assertEqual(demo.is_demo, True)

        notdemo1 = exp_domain.Exploration.create_default_exploration('a')
        self.assertEqual(notdemo1.is_demo, False)

        notdemo2 = exp_domain.Exploration.create_default_exploration('abcd')
        self.assertEqual(notdemo2.is_demo, False)

    def test_has_state_name(self) -> None:
        """Test for has_state_name."""
        demo = exp_domain.Exploration.create_default_exploration('0')
        state_names = list(demo.states.keys())
        self.assertEqual(state_names, ['Introduction'])
        self.assertEqual(demo.has_state_name('Introduction'), True)
        self.assertEqual(demo.has_state_name('Fake state name'), False)

    def test_get_interaction_id_by_state_name(self) -> None:
        """Test for get_interaction_id_by_state_name."""
        demo = exp_domain.Exploration.create_default_exploration('0')
        self.assertEqual(
            demo.get_interaction_id_by_state_name('Introduction'), None)

    def test_exploration_export_import(self) -> None:
        """Test that to_dict and from_dict preserve all data within an
        exploration.
        """
        demo = exp_domain.Exploration.create_default_exploration('0')
        demo_dict = demo.to_dict()
        exp_from_dict = exp_domain.Exploration.from_dict(demo_dict)
        self.assertEqual(exp_from_dict.to_dict(), demo_dict)

    def test_interaction_with_none_id_is_not_terminal(self) -> None:
        """Test that an interaction with an id of None leads to is_terminal
        being false.
        """
        # Default exploration has a default interaction with an ID of None.
        demo = exp_domain.Exploration.create_default_exploration('0')
        init_state = demo.states[feconf.DEFAULT_INIT_STATE_NAME]
        self.assertFalse(init_state.interaction.is_terminal)

    def test_cannot_create_demo_exp_with_invalid_param_changes(self) -> None:
        demo_exp = exp_domain.Exploration.create_default_exploration('0')
        demo_dict = demo_exp.to_dict()
        new_state = state_domain.State.create_default_state('new_state_name')
        new_state.param_changes = [param_domain.ParamChange.from_dict({
            'customization_args': {
                'list_of_values': ['1', '2'], 'parse_with_jinja': False
            },
            'name': 'myParam',
            'generator_id': 'RandomSelector'
        })]

        demo_dict['states']['new_state_name'] = new_state.to_dict()
        demo_dict['param_specs'] = {
            'ParamSpec': {'obj_type': 'UnicodeString'}
        }
        with self.assertRaisesRegex(  # type: ignore[no-untyped-call]
            Exception,
            'Parameter myParam was used in a state but not '
            'declared in the exploration param_specs.'):
            exp_domain.Exploration.from_dict(demo_dict)

    # TODO(#13059): After we fully type the codebase we plan to get
    # rid of the tests that intentionally test wrong inputs that we
    # can normally catch by typing.
    def test_validate_exploration_category(self) -> None:
        exploration = self.save_new_valid_exploration(
            'exp_id', 'user@example.com', title='', category='',
            objective='', end_state_name='End')
        exploration.validate()

        exploration.category = 1  # type: ignore[assignment]
        with self.assertRaisesRegex(  # type: ignore[no-untyped-call]
            Exception, 'Expected category to be a string, received 1'):
            exploration.validate()

    # TODO(#13059): After we fully type the codebase we plan to get
    # rid of the tests that intentionally test wrong inputs that we
    # can normally catch by typing.
    def test_validate_exploration_objective(self) -> None:
        exploration = self.save_new_valid_exploration(
            'exp_id', 'user@example.com', title='', category='',
            objective='', end_state_name='End')
        exploration.validate()

        exploration.objective = 1  # type: ignore[assignment]
        with self.assertRaisesRegex(  # type: ignore[no-untyped-call]
            Exception, 'Expected objective to be a string, received 1'):
            exploration.validate()

    # TODO(#13059): After we fully type the codebase we plan to get
    # rid of the tests that intentionally test wrong inputs that we
    # can normally catch by typing.
    def test_validate_exploration_blurb(self) -> None:
        exploration = self.save_new_valid_exploration(
            'exp_id', 'user@example.com', title='', category='',
            objective='', end_state_name='End')
        exploration.validate()

        exploration.blurb = 1  # type: ignore[assignment]
        with self.assertRaisesRegex(  # type: ignore[no-untyped-call]
            Exception, 'Expected blurb to be a string, received 1'):
            exploration.validate()

    # TODO(#13059): After we fully type the codebase we plan to get
    # rid of the tests that intentionally test wrong inputs that we
    # can normally catch by typing.
    def test_validate_exploration_language_code(self) -> None:
        exploration = self.save_new_valid_exploration(
            'exp_id', 'user@example.com', title='', category='',
            objective='', end_state_name='End')
        exploration.validate()

        exploration.language_code = 1  # type: ignore[assignment]
        with self.assertRaisesRegex(  # type: ignore[no-untyped-call]
            Exception, 'Expected language_code to be a string, received 1'):
            exploration.validate()

    # TODO(#13059): After we fully type the codebase we plan to get
    # rid of the tests that intentionally test wrong inputs that we
    # can normally catch by typing.
    def test_validate_exploration_author_notes(self) -> None:
        exploration = self.save_new_valid_exploration(
            'exp_id', 'user@example.com', title='', category='',
            objective='', end_state_name='End')
        exploration.validate()

        exploration.author_notes = 1  # type: ignore[assignment]
        with self.assertRaisesRegex(  # type: ignore[no-untyped-call]
            Exception, 'Expected author_notes to be a string, received 1'):
            exploration.validate()

    # TODO(#13059): After we fully type the codebase we plan to get
    # rid of the tests that intentionally test wrong inputs that we
    # can normally catch by typing.
    def test_validate_exploration_states(self) -> None:
        exploration = self.save_new_valid_exploration(
            'exp_id', 'user@example.com', title='', category='',
            objective='', end_state_name='End')
        exploration.validate()

        exploration.states = 1  # type: ignore[assignment]
        with self.assertRaisesRegex(  # type: ignore[no-untyped-call]
            Exception, 'Expected states to be a dict, received 1'):
            exploration.validate()

    # TODO(#13059): After we fully type the codebase we plan to get
    # rid of the tests that intentionally test wrong inputs that we
    # can normally catch by typing.
    def test_validate_exploration_outcome_dest(self) -> None:
        exploration = self.save_new_valid_exploration(
            'exp_id', 'user@example.com', title='', category='',
            objective='', end_state_name='End')
        exploration.validate()

        exploration.init_state.interaction.default_outcome.dest = None  # type: ignore[assignment]
        with self.assertRaisesRegex(  # type: ignore[no-untyped-call]
            Exception, 'Every outcome should have a destination.'):
            exploration.validate()

    # TODO(#13059): After we fully type the codebase we plan to get
    # rid of the tests that intentionally test wrong inputs that we
    # can normally catch by typing.
    def test_validate_exploration_outcome_dest_type(self) -> None:
        exploration = self.save_new_valid_exploration(
            'exp_id', 'user@example.com', title='', category='',
            objective='', end_state_name='End')
        exploration.validate()

        exploration.init_state.interaction.default_outcome.dest = 1  # type: ignore[assignment]
        with self.assertRaisesRegex(  # type: ignore[no-untyped-call]
            Exception, 'Expected outcome dest to be a string, received 1'):
            exploration.validate()

    # TODO(#13059): After we fully type the codebase we plan to get
    # rid of the tests that intentionally test wrong inputs that we
    # can normally catch by typing.
    def test_validate_exploration_states_schema_version(self) -> None:
        exploration = self.save_new_valid_exploration(
            'exp_id', 'user@example.com', title='', category='',
            objective='', end_state_name='End')
        exploration.validate()

        exploration.states_schema_version = None  # type: ignore[assignment]
        with self.assertRaisesRegex(  # type: ignore[no-untyped-call]
            Exception, 'This exploration has no states schema version.'):
            exploration.validate()

    # TODO(#13059): After we fully type the codebase we plan to get
    # rid of the tests that intentionally test wrong inputs that we
    # can normally catch by typing.
    def test_validate_exploration_auto_tts_enabled(self) -> None:
        exploration = self.save_new_valid_exploration(
            'exp_id', 'user@example.com', title='', category='',
            objective='', end_state_name='End')
        exploration.validate()

        exploration.auto_tts_enabled = 1  # type: ignore[assignment]
        with self.assertRaisesRegex(  # type: ignore[no-untyped-call]
            Exception, 'Expected auto_tts_enabled to be a bool, received 1'):
            exploration.validate()

    # TODO(#13059): After we fully type the codebase we plan to get
    # rid of the tests that intentionally test wrong inputs that we
    # can normally catch by typing.
    def test_validate_exploration_correctness_feedback_enabled(self) -> None:
        exploration = self.save_new_valid_exploration(
            'exp_id', 'user@example.com', title='', category='',
            objective='', end_state_name='End')
        exploration.validate()

        exploration.correctness_feedback_enabled = 1  # type: ignore[assignment]
        with self.assertRaisesRegex(  # type: ignore[no-untyped-call]
            Exception,
            'Expected correctness_feedback_enabled to be a bool, received 1'):
            exploration.validate()

    # TODO(#13059): After we fully type the codebase we plan to get
    # rid of the tests that intentionally test wrong inputs that we
    # can normally catch by typing.
    def test_validate_exploration_edits_allowed(self) -> None:
        exploration = self.save_new_valid_exploration(
            'exp_id', 'user@example.com', title='', category='',
            objective='', end_state_name='End')
        exploration.validate()

        exploration.edits_allowed = 1  # type: ignore[assignment]
        with self.assertRaisesRegex(  # type: ignore[no-untyped-call]
            Exception,
            'Expected edits_allowed to be a bool, received 1'):
            exploration.validate()

    # TODO(#13059): After we fully type the codebase we plan to get
    # rid of the tests that intentionally test wrong inputs that we
    # can normally catch by typing.
    def test_validate_exploration_param_specs(self) -> None:
        exploration = self.save_new_valid_exploration(
            'exp_id', 'user@example.com', title='', category='',
            objective='', end_state_name='End')
        exploration.validate()

        exploration.param_specs = {
            1: param_domain.ParamSpec.from_dict(  # type: ignore[dict-item]
                {'obj_type': 'UnicodeString'})
        }
        with self.assertRaisesRegex(  # type: ignore[no-untyped-call]
            Exception, 'Expected parameter name to be a string, received 1'):
            exploration.validate()

    def test_validate_exploration_param_changes_type(self) -> None:
        exploration = self.save_new_valid_exploration(
            'exp_id', 'user@example.com', title='', category='',
            objective='', end_state_name='End')
        exploration.validate()

        # TODO(#13059): After we fully type the codebase we plan to get
        # rid of the tests that intentionally test wrong inputs that we
        # can normally catch by typing.
        exploration.param_changes = 1  # type: ignore[assignment]
        with self.assertRaisesRegex(  # type: ignore[no-untyped-call]
            Exception, 'Expected param_changes to be a list, received 1'):
            exploration.validate()

    def test_validate_exploration_param_name(self) -> None:
        exploration = self.save_new_valid_exploration(
            'exp_id', 'user@example.com', title='', category='',
            objective='', end_state_name='End')
        exploration.validate()

        exploration.param_changes = [param_domain.ParamChange.from_dict({
            'customization_args': {
                'list_of_values': ['1', '2'], 'parse_with_jinja': False
            },
            'name': 'invalid',
            'generator_id': 'RandomSelector'
        })]
        with self.assertRaisesRegex(  # type: ignore[no-untyped-call]
            Exception,
            'No parameter named \'invalid\' exists in this '
            'exploration'):
            exploration.validate()

    def test_validate_exploration_reserved_param_name(self) -> None:
        exploration = self.save_new_valid_exploration(
            'exp_id', 'user@example.com', title='', category='',
            objective='', end_state_name='End')
        exploration.validate()

        exploration.param_changes = [param_domain.ParamChange.from_dict({
            'customization_args': {
                'list_of_values': ['1', '2'], 'parse_with_jinja': False
            },
            'name': 'all',
            'generator_id': 'RandomSelector'
        })]
        with self.assertRaisesRegex(  # type: ignore[no-untyped-call]
            Exception,
            'The exploration-level parameter with name \'all\' is '
            'reserved. Please choose a different name.'):
            exploration.validate()

    def test_validate_exploration_is_non_self_loop(self) -> None:
        exploration = self.save_new_valid_exploration(
            'exp_id', 'user@example.com', title='', category='',
            objective='', end_state_name='End')
        exploration.validate()

        exploration.add_states(['DEF'])

        default_outcome = state_domain.Outcome(
            'DEF', None, state_domain.SubtitledHtml(
                'default_outcome', '<p>Default outcome for state1</p>'),
            False, [], 'refresher_exploration_id', None,
        )
        exploration.init_state.update_interaction_default_outcome(  # type: ignore[no-untyped-call]
            default_outcome
        )

        with self.assertRaisesRegex(  # type: ignore[no-untyped-call]
            Exception,
            'The default outcome for state Introduction has a refresher '
            'exploration ID, but is not a self-loop.'):
            exploration.validate()

    def test_validate_exploration_answer_group_parameter(self) -> None:
        exploration = self.save_new_valid_exploration(
            'exp_id', 'user@example.com', title='', category='',
            objective='', end_state_name='End')
        exploration.validate()

        param_changes = [param_domain.ParamChange(
            'ParamChange', 'RandomSelector', {
                'list_of_values': ['1', '2'], 'parse_with_jinja': False
            }
        )]
        state_answer_group = state_domain.AnswerGroup(
            state_domain.Outcome(
                exploration.init_state_name, None, state_domain.SubtitledHtml(
                    'feedback_1', 'Feedback'),
                False, param_changes, None, None),
            [
                state_domain.RuleSpec(
                    'Contains',
                    {
                        'x':
                        {
                            'contentId': 'rule_input_Equals',
                            'normalizedStrSet': ['Test']
                        }
                    })
            ],
            [],
            None
        )
        exploration.init_state.update_interaction_answer_groups(  # type: ignore[no-untyped-call]
            [state_answer_group])
        with self.assertRaisesRegex(  # type: ignore[no-untyped-call]
            Exception,
            'The parameter ParamChange was used in an answer group, '
            'but it does not exist in this exploration'):
            exploration.validate()

    def test_verify_all_states_reachable(self) -> None:
        exploration = self.save_new_valid_exploration(
            'exp_id', 'owner_id')
        exploration.validate()

        exploration.add_states(['End'])
        end_state = exploration.states['End']
        self.set_interaction_for_state(end_state, 'EndExploration')  # type: ignore[no-untyped-call]
        end_state.update_interaction_default_outcome(None)  # type: ignore[no-untyped-call]

        with self.assertRaisesRegex(  # type: ignore[no-untyped-call]
            Exception,
            'Please fix the following issues before saving this exploration: '
            '1. The following states are not reachable from the initial state: '
            'End 2. It is impossible to complete the exploration from the '
            'following states: Introduction'):
            exploration.validate(strict=True)

    def test_update_init_state_name_with_invalid_state(self) -> None:
        exploration = self.save_new_valid_exploration(
            'exp_id', 'user@example.com', title='title', category='category',
            objective='objective', end_state_name='End')

        exploration.update_init_state_name('End')
        self.assertEqual(exploration.init_state_name, 'End')

        with self.assertRaisesRegex(  # type: ignore[no-untyped-call]
            Exception,
            'Invalid new initial state name: invalid_state;'):
            exploration.update_init_state_name('invalid_state')

    def test_rename_state_with_invalid_state(self) -> None:
        exploration = self.save_new_valid_exploration(
            'exp_id', 'user@example.com', title='title', category='category',
            objective='objective', end_state_name='End')

        self.assertTrue(exploration.states.get('End'))
        self.assertFalse(exploration.states.get('new state name'))

        exploration.rename_state('End', 'new state name')
        self.assertFalse(exploration.states.get('End'))
        self.assertTrue(exploration.states.get('new state name'))

        with self.assertRaisesRegex(  # type: ignore[no-untyped-call]
            Exception, 'State invalid_state does not exist'):
            exploration.rename_state('invalid_state', 'new state name')

    def test_default_outcome_is_labelled_incorrect_for_self_loop(self) -> None:
        exploration = self.save_new_valid_exploration(
            'exp_id', 'user@example.com', title='title', category='category',
            objective='objective', end_state_name='End')
        exploration.validate(strict=True)

        (
            exploration.init_state.interaction.default_outcome
            .labelled_as_correct) = True

        (
            exploration.init_state.interaction.default_outcome
            .dest) = exploration.init_state_name

        with self.assertRaisesRegex(  # type: ignore[no-untyped-call]
            Exception,
            'The default outcome for state Introduction is labelled '
            'correct but is a self-loop'):
            exploration.validate(strict=True)

    def test_serialize_and_deserialize_returns_unchanged_exploration(
        self
    ) -> None:
        """Checks that serializing and then deserializing a default exploration
        works as intended by leaving the exploration unchanged.
        """
        exploration = exp_domain.Exploration.create_default_exploration('eid')
        self.assertEqual(
            exploration.to_dict(),
            exp_domain.Exploration.deserialize(
                exploration.serialize()).to_dict())

    def test_get_all_translatable_content_for_exp(self) -> None:
        """Get all translatable fields from exploration."""
        exploration = exp_domain.Exploration.create_default_exploration(
            'exp_id')
        exploration.add_states(['State1'])
        state = exploration.states['State1']
        state_content_dict: state_domain.SubtitledHtmlDict = {
            'content_id': 'content',
            'html': '<p>state content html</p>'
        }
        state_answer_group = [state_domain.AnswerGroup(
            state_domain.Outcome(
                exploration.init_state_name, None, state_domain.SubtitledHtml(
                    'feedback_1', '<p>state outcome html</p>'),
                False, [], None, None),
            [
                state_domain.RuleSpec(
                    'Equals', {
                        'x': {
                            'contentId': 'rule_input_Equals',
                            'normalizedStrSet': ['Test']
                            }})
            ],
            [],
            None
        )]
        state_default_outcome = state_domain.Outcome(
            'State1', None, state_domain.SubtitledHtml(
                'default_outcome', '<p>Default outcome for State1</p>'),
            False, [], None, None
        )
        state_hint_list = [
            state_domain.Hint(
                state_domain.SubtitledHtml(
                    'hint_1', '<p>Hello, this is html1 for state1</p>'
                )
            ),
            state_domain.Hint(
                state_domain.SubtitledHtml(
                    'hint_2', '<p>Hello, this is html2 for state1</p>'
                )
            ),
        ]
        state_solution_dict: state_domain.SolutionDict = {
            'answer_is_exclusive': True,
            'correct_answer': 'Answer1',
            'explanation': {
                'content_id': 'solution',
                'html': '<p>This is solution for state1</p>'
            }
        }
        state_interaction_cust_args = {
            'placeholder': {
                'value': {
                    'content_id': 'ca_placeholder_0',
                    'unicode_str': ''
                }
            },
            'rows': {'value': 1}
        }
        state.update_next_content_id_index(3)  # type: ignore[no-untyped-call]
        state.update_content(  # type: ignore[no-untyped-call]
            state_domain.SubtitledHtml.from_dict(state_content_dict))
        state.update_interaction_id('TextInput')  # type: ignore[no-untyped-call]
        state.update_interaction_customization_args(state_interaction_cust_args)  # type: ignore[no-untyped-call]
        state.update_interaction_answer_groups(  # type: ignore[no-untyped-call]
            state_answer_group)
        state.update_interaction_default_outcome(state_default_outcome)  # type: ignore[no-untyped-call]
        state.update_interaction_hints(state_hint_list)  # type: ignore[no-untyped-call]
        # Ruling out the possibility of None for mypy type checking.
        assert state.interaction.id is not None
        solution = state_domain.Solution.from_dict(
            state.interaction.id, state_solution_dict)
        state.update_interaction_solution(solution)  # type: ignore[no-untyped-call]
        translatable_contents = [
            translatable_content.content_value
            for translatable_content in
            exploration.get_all_contents_which_need_translations(
                self.dummy_entity_translations)
        ]

        self.assertItemsEqual(  # type: ignore[no-untyped-call]
            translatable_contents,
            [
                '<p>state outcome html</p>',
                '<p>Default outcome for State1</p>',
                '<p>Hello, this is html1 for state1</p>',
                ['Test'],
                '<p>Hello, this is html2 for state1</p>',
                '<p>This is solution for state1</p>',
                '<p>state content html</p>'
            ])


class ExplorationSummaryTests(test_utils.GenericTestBase):

    def setUp(self) -> None:
        super().setUp()
        self.signup(self.OWNER_EMAIL, self.OWNER_USERNAME)
        self.owner_id = self.get_user_id_from_email(self.OWNER_EMAIL)  # type: ignore[no-untyped-call]
        exploration = exp_domain.Exploration.create_default_exploration('eid')
        exp_services.save_new_exploration(self.owner_id, exploration)  # type: ignore[no-untyped-call]
        self.exp_summary = exp_fetchers.get_exploration_summary_by_id('eid')
        self.exp_summary.editor_ids = ['editor_id']
        self.exp_summary.voice_artist_ids = ['voice_artist_id']
        self.exp_summary.viewer_ids = ['viewer_id']
        self.exp_summary.contributor_ids = ['contributor_id']

    def test_validation_passes_with_valid_properties(self) -> None:
        self.exp_summary.validate()

    # TODO(#13059): After we fully type the codebase we plan to get
    # rid of the tests that intentionally test wrong inputs that we
    # can normally catch by typing.
    def test_validation_fails_with_invalid_title(self) -> None:
        self.exp_summary.title = 0  # type: ignore[assignment]
        with self.assertRaisesRegex(  # type: ignore[no-untyped-call]
            utils.ValidationError,
            'Expected title to be a string, received 0'):
            self.exp_summary.validate()

    # TODO(#13059): After we fully type the codebase we plan to get
    # rid of the tests that intentionally test wrong inputs that we
    # can normally catch by typing.
    def test_validation_fails_with_invalid_category(self) -> None:
        self.exp_summary.category = 0  # type: ignore[assignment]
        with self.assertRaisesRegex(  # type: ignore[no-untyped-call]
            utils.ValidationError,
            'Expected category to be a string, received 0'):
            self.exp_summary.validate()

    # TODO(#13059): After we fully type the codebase we plan to get
    # rid of the tests that intentionally test wrong inputs that we
    # can normally catch by typing.
    def test_validation_fails_with_invalid_objective(self) -> None:
        self.exp_summary.objective = 0  # type: ignore[assignment]
        with self.assertRaisesRegex(  # type: ignore[no-untyped-call]
            utils.ValidationError,
            'Expected objective to be a string, received 0'):
            self.exp_summary.validate()

    # TODO(#13059): After we fully type the codebase we plan to get
    # rid of the tests that intentionally test wrong inputs that we
    # can normally catch by typing.
    def test_validation_fails_with_invalid_language_code(self) -> None:
        self.exp_summary.language_code = 0  # type: ignore[assignment]
        with self.assertRaisesRegex(  # type: ignore[no-untyped-call]
            utils.ValidationError,
            'Expected language_code to be a string, received 0'):
            self.exp_summary.validate()

    def test_validation_fails_with_unallowed_language_code(self) -> None:
        self.exp_summary.language_code = 'invalid'
        with self.assertRaisesRegex(  # type: ignore[no-untyped-call]
            utils.ValidationError, 'Invalid language_code: invalid'):
            self.exp_summary.validate()

    # TODO(#13059): After we fully type the codebase we plan to get
    # rid of the tests that intentionally test wrong inputs that we
    # can normally catch by typing.
    def test_validation_fails_with_invalid_tags(self) -> None:
        self.exp_summary.tags = 'tags'  # type: ignore[assignment]
        with self.assertRaisesRegex(  # type: ignore[no-untyped-call]
            utils.ValidationError,
            'Expected \'tags\' to be a list, received tags'):
            self.exp_summary.validate()

    # TODO(#13059): After we fully type the codebase we plan to get
    # rid of the tests that intentionally test wrong inputs that we
    # can normally catch by typing.
    def test_validation_fails_with_invalid_tag_in_tags(self) -> None:
        self.exp_summary.tags = ['tag', 2]  # type: ignore[list-item]
        with self.assertRaisesRegex(  # type: ignore[no-untyped-call]
            utils.ValidationError,
            'Expected each tag in \'tags\' to be a string, received \'2\''):
            self.exp_summary.validate()

    def test_validation_fails_with_empty_tag_in_tags(self) -> None:
        self.exp_summary.tags = ['', 'abc']
        with self.assertRaisesRegex(  # type: ignore[no-untyped-call]
            utils.ValidationError, 'Tags should be non-empty'):
            self.exp_summary.validate()

    def test_validation_fails_with_unallowed_characters_in_tag(self) -> None:
        self.exp_summary.tags = ['123', 'abc']
        with self.assertRaisesRegex(  # type: ignore[no-untyped-call]
            utils.ValidationError, (
                'Tags should only contain lowercase '
                'letters and spaces, received \'123\'')):
            self.exp_summary.validate()

    def test_validation_fails_with_whitespace_in_tag_start(self) -> None:
        self.exp_summary.tags = [' ab', 'abc']
        with self.assertRaisesRegex(  # type: ignore[no-untyped-call]
            utils.ValidationError,
            'Tags should not start or end with whitespace, received \' ab\''):
            self.exp_summary.validate()

    def test_validation_fails_with_whitespace_in_tag_end(self) -> None:
        self.exp_summary.tags = ['ab ', 'abc']
        with self.assertRaisesRegex(  # type: ignore[no-untyped-call]
            utils.ValidationError,
            'Tags should not start or end with whitespace, received \'ab \''):
            self.exp_summary.validate()

    def test_validation_fails_with_adjacent_whitespace_in_tag(self) -> None:
        self.exp_summary.tags = ['a   b', 'abc']
        with self.assertRaisesRegex(  # type: ignore[no-untyped-call]
            utils.ValidationError, (
                'Adjacent whitespace in tags should '
                'be collapsed, received \'a   b\'')):
            self.exp_summary.validate()

    def test_validation_fails_with_duplicate_tags(self) -> None:
        self.exp_summary.tags = ['abc', 'abc', 'ab']
        with self.assertRaisesRegex(  # type: ignore[no-untyped-call]
            utils.ValidationError, 'Some tags duplicate each other'):
            self.exp_summary.validate()

    # TODO(#13059): After we fully type the codebase we plan to get
    # rid of the tests that intentionally test wrong inputs that we
    # can normally catch by typing.
    def test_validation_fails_with_invalid_rating_type(self) -> None:
        self.exp_summary.ratings = 0  # type: ignore[assignment]
        with self.assertRaisesRegex(  # type: ignore[no-untyped-call]
            utils.ValidationError, 'Expected ratings to be a dict, received 0'):
            self.exp_summary.validate()

    def test_validation_fails_with_invalid_rating_keys(self) -> None:
        self.exp_summary.ratings = {'1': 0, '10': 1}
        with self.assertRaisesRegex(  # type: ignore[no-untyped-call]
            utils.ValidationError,
            'Expected ratings to have keys: 1, 2, 3, 4, 5, received 1, 10'):
            self.exp_summary.validate()

    # TODO(#13059): After we fully type the codebase we plan to get
    # rid of the tests that intentionally test wrong inputs that we
    # can normally catch by typing.
    def test_validation_fails_with_invalid_value_type_for_ratings(self) -> None:
        self.exp_summary.ratings = {'1': 0, '2': 'one', '3': 0, '4': 0, '5': 0}  # type: ignore[dict-item]
        with self.assertRaisesRegex(  # type: ignore[no-untyped-call]
            utils.ValidationError, 'Expected value to be int, received one'):
            self.exp_summary.validate()

    def test_validation_fails_with_invalid_value_for_ratings(self) -> None:
        self.exp_summary.ratings = {'1': 0, '2': -1, '3': 0, '4': 0, '5': 0}
        with self.assertRaisesRegex(  # type: ignore[no-untyped-call]
            utils.ValidationError,
            'Expected value to be non-negative, received -1'):
            self.exp_summary.validate()

    def test_validation_passes_with_int_scaled_average_rating(self) -> None:
        self.exp_summary.scaled_average_rating = 1
        self.exp_summary.validate()
        self.assertEqual(self.exp_summary.scaled_average_rating, 1)

    # TODO(#13059): After we fully type the codebase we plan to get
    # rid of the tests that intentionally test wrong inputs that we
    # can normally catch by typing.
    def test_validation_fails_with_invalid_scaled_average_rating(self) -> None:
        self.exp_summary.scaled_average_rating = 'one'  # type: ignore[assignment]
        with self.assertRaisesRegex(  # type: ignore[no-untyped-call]
            utils.ValidationError,
            'Expected scaled_average_rating to be float, received one'
        ):
            self.exp_summary.validate()

    # TODO(#13059): After we fully type the codebase we plan to get
    # rid of the tests that intentionally test wrong inputs that we
    # can normally catch by typing.
    def test_validation_fails_with_invalid_status(self) -> None:
        self.exp_summary.status = 0  # type: ignore[assignment]
        with self.assertRaisesRegex(  # type: ignore[no-untyped-call]
            utils.ValidationError, 'Expected status to be string, received 0'):
            self.exp_summary.validate()

    # TODO(#13059): After we fully type the codebase we plan to get
    # rid of the tests that intentionally test wrong inputs that we
    # can normally catch by typing.
    def test_validation_fails_with_invalid_community_owned(self) -> None:
        self.exp_summary.community_owned = '1'  # type: ignore[assignment]
        with self.assertRaisesRegex(  # type: ignore[no-untyped-call]
            utils.ValidationError,
            'Expected community_owned to be bool, received 1'):
            self.exp_summary.validate()

    # TODO(#13059): After we fully type the codebase we plan to get
    # rid of the tests that intentionally test wrong inputs that we
    # can normally catch by typing.
    def test_validation_fails_with_invalid_contributors_summary(self) -> None:
        self.exp_summary.contributors_summary = 0  # type: ignore[assignment]
        with self.assertRaisesRegex(  # type: ignore[no-untyped-call]
            utils.ValidationError,
            'Expected contributors_summary to be dict, received 0'):
            self.exp_summary.validate()

    # TODO(#13059): After we fully type the codebase we plan to get
    # rid of the tests that intentionally test wrong inputs that we
    # can normally catch by typing.
    def test_validation_fails_with_invalid_owner_ids_type(self) -> None:
        self.exp_summary.owner_ids = 0  # type: ignore[assignment]
        with self.assertRaisesRegex(  # type: ignore[no-untyped-call]
            utils.ValidationError, 'Expected owner_ids to be list, received 0'):
            self.exp_summary.validate()

    # TODO(#13059): After we fully type the codebase we plan to get
    # rid of the tests that intentionally test wrong inputs that we
    # can normally catch by typing.
    def test_validation_fails_with_invalid_owner_id_in_owner_ids(self) -> None:
        self.exp_summary.owner_ids = ['1', 2, '3']  # type: ignore[list-item]
        with self.assertRaisesRegex(  # type: ignore[no-untyped-call]
            utils.ValidationError,
            'Expected each id in owner_ids to be string, received 2'):
            self.exp_summary.validate()

    # TODO(#13059): After we fully type the codebase we plan to get
    # rid of the tests that intentionally test wrong inputs that we
    # can normally catch by typing.
    def test_validation_fails_with_invalid_editor_ids_type(self) -> None:
        self.exp_summary.editor_ids = 0  # type: ignore[assignment]
        with self.assertRaisesRegex(  # type: ignore[no-untyped-call]
            utils.ValidationError,
            'Expected editor_ids to be list, received 0'):
            self.exp_summary.validate()

    # TODO(#13059): After we fully type the codebase we plan to get
    # rid of the tests that intentionally test wrong inputs that we
    # can normally catch by typing.
    def test_validation_fails_with_invalid_editor_id_in_editor_ids(
        self
    ) -> None:
        self.exp_summary.editor_ids = ['1', 2, '3']  # type: ignore[list-item]
        with self.assertRaisesRegex(  # type: ignore[no-untyped-call]
            utils.ValidationError,
            'Expected each id in editor_ids to be string, received 2'):
            self.exp_summary.validate()

    # TODO(#13059): After we fully type the codebase we plan to get
    # rid of the tests that intentionally test wrong inputs that we
    # can normally catch by typing.
    def test_validation_fails_with_invalid_voice_artist_ids_type(self) -> None:
        self.exp_summary.voice_artist_ids = 0  # type: ignore[assignment]
        with self.assertRaisesRegex(  # type: ignore[no-untyped-call]
            utils.ValidationError,
            'Expected voice_artist_ids to be list, received 0'):
            self.exp_summary.validate()

    # TODO(#13059): After we fully type the codebase we plan to get
    # rid of the tests that intentionally test wrong inputs that we
    # can normally catch by typing.
    def test_validation_fails_with_invalid_voice_artist_id_in_voice_artists_ids(
        self
    ) -> None:
        self.exp_summary.voice_artist_ids = ['1', 2, '3']  # type: ignore[list-item]
        with self.assertRaisesRegex(  # type: ignore[no-untyped-call]
            utils.ValidationError,
            'Expected each id in voice_artist_ids to be string, received 2'):
            self.exp_summary.validate()

    # TODO(#13059): After we fully type the codebase we plan to get
    # rid of the tests that intentionally test wrong inputs that we
    # can normally catch by typing.
    def test_validation_fails_with_invalid_viewer_ids_type(self) -> None:
        self.exp_summary.viewer_ids = 0  # type: ignore[assignment]
        with self.assertRaisesRegex(  # type: ignore[no-untyped-call]
            utils.ValidationError,
            'Expected viewer_ids to be list, received 0'):
            self.exp_summary.validate()

    # TODO(#13059): After we fully type the codebase we plan to get
    # rid of the tests that intentionally test wrong inputs that we
    # can normally catch by typing.
    def test_validation_fails_with_invalid_viewer_id_in_viewer_ids(
        self
    ) -> None:
        self.exp_summary.viewer_ids = ['1', 2, '3']  # type: ignore[list-item]
        with self.assertRaisesRegex(  # type: ignore[no-untyped-call]
            utils.ValidationError,
            'Expected each id in viewer_ids to be string, received 2'):
            self.exp_summary.validate()

    def test_validation_fails_with_duplicate_user_role(self) -> None:
        self.exp_summary.owner_ids = ['1']
        self.exp_summary.editor_ids = ['2', '3']
        self.exp_summary.voice_artist_ids = ['4']
        self.exp_summary.viewer_ids = ['2']
        with self.assertRaisesRegex(  # type: ignore[no-untyped-call]
            utils.ValidationError, (
                'Users should not be assigned to multiple roles at once, '
                'received users: 1, 2, 3, 4, 2')
        ):
            self.exp_summary.validate()

    # TODO(#13059): After we fully type the codebase we plan to get
    # rid of the tests that intentionally test wrong inputs that we
    # can normally catch by typing.
    def test_validation_fails_with_invalid_contributor_ids_type(self) -> None:
        self.exp_summary.contributor_ids = 0  # type: ignore[assignment]
        with self.assertRaisesRegex(  # type: ignore[no-untyped-call]
            utils.ValidationError,
            'Expected contributor_ids to be list, received 0'):
            self.exp_summary.validate()

    # TODO(#13059): After we fully type the codebase we plan to get
    # rid of the tests that intentionally test wrong inputs that we
    # can normally catch by typing.
    def test_validation_fails_with_invalid_contributor_id_in_contributor_ids(
        self
    ) -> None:
        self.exp_summary.contributor_ids = ['1', 2, '3']  # type: ignore[list-item]
        with self.assertRaisesRegex(  # type: ignore[no-untyped-call]
            utils.ValidationError,
            'Expected each id in contributor_ids to be string, received 2'):
            self.exp_summary.validate()

    def test_is_private(self) -> None:
        self.assertTrue(self.exp_summary.is_private())
        self.exp_summary.status = constants.ACTIVITY_STATUS_PUBLIC
        self.assertFalse(self.exp_summary.is_private())

    def test_is_solely_owned_by_user_one_owner(self) -> None:
        self.assertTrue(self.exp_summary.is_solely_owned_by_user(self.owner_id))
        self.assertFalse(self.exp_summary.is_solely_owned_by_user('other_id'))
        self.exp_summary.owner_ids = ['other_id']
        self.assertFalse(
            self.exp_summary.is_solely_owned_by_user(self.owner_id))
        self.assertTrue(self.exp_summary.is_solely_owned_by_user('other_id'))

    def test_is_solely_owned_by_user_multiple_owners(self) -> None:
        self.assertTrue(self.exp_summary.is_solely_owned_by_user(self.owner_id))
        self.assertFalse(self.exp_summary.is_solely_owned_by_user('other_id'))
        self.exp_summary.owner_ids = [self.owner_id, 'other_id']
        self.assertFalse(
            self.exp_summary.is_solely_owned_by_user(self.owner_id))
        self.assertFalse(self.exp_summary.is_solely_owned_by_user('other_id'))

    def test_is_solely_owned_by_user_other_users(self) -> None:
        self.assertFalse(self.exp_summary.is_solely_owned_by_user('editor_id'))
        self.assertFalse(
            self.exp_summary.is_solely_owned_by_user('voice_artist_id'))
        self.assertFalse(self.exp_summary.is_solely_owned_by_user('viewer_id'))
        self.assertFalse(
            self.exp_summary.is_solely_owned_by_user('contributor_id'))

    def test_add_new_contribution_for_user_adds_user_to_contributors(
        self
    ) -> None:
        self.exp_summary.add_contribution_by_user('user_id')
        self.assertIn('user_id', self.exp_summary.contributors_summary)
        self.assertEqual(self.exp_summary.contributors_summary['user_id'], 1)
        self.assertIn('user_id', self.exp_summary.contributor_ids)

    def test_add_new_contribution_for_user_increases_score_in_contributors(
        self
    ) -> None:
        self.exp_summary.add_contribution_by_user('user_id')
        self.exp_summary.add_contribution_by_user('user_id')
        self.assertIn('user_id', self.exp_summary.contributors_summary)
        self.assertEqual(self.exp_summary.contributors_summary['user_id'], 2)

    def test_add_new_contribution_for_user_does_not_add_system_user(
        self
    ) -> None:
        self.exp_summary.add_contribution_by_user(
            feconf.SYSTEM_COMMITTER_ID)
        self.assertNotIn(
            feconf.SYSTEM_COMMITTER_ID, self.exp_summary.contributors_summary)
        self.assertNotIn(
            feconf.SYSTEM_COMMITTER_ID, self.exp_summary.contributor_ids)


class YamlCreationUnitTests(test_utils.GenericTestBase):
    """Test creation of explorations from YAML files."""

    YAML_CONTENT_INVALID_SCHEMA_VERSION: Final = (
        """author_notes: ''
auto_tts_enabled: true
blurb: ''
category: Category
correctness_feedback_enabled: false
edits_allowed: true
init_state_name: (untitled state)
language_code: en
objective: ''
param_changes: []
param_specs: {}
schema_version: 10000
states:
  (untitled state):
    classifier_model_id: null
    content:
      content_id: content
      html: ''
    interaction:
      answer_groups:
      - outcome:
          dest: END
          feedback:
            content_id: feedback_1
            html: <p>Correct!</p>
          labelled_as_correct: false
          missing_prerequisite_skill_id: null
          param_changes: []
          refresher_exploration_id: null
        rule_specs:
        - inputs:
            x:
              contentId: rule_input_3
              normalizedStrSet:
              - InputString
          rule_type: Equals
        tagged_skill_misconception_id: null
        training_data: []
      confirmed_unclassified_answers: []
      customization_args:
        placeholder:
          value:
            content_id: ca_placeholder_2
            unicode_str: ''
        rows:
          value: 1
      default_outcome:
        dest: (untitled state)
        feedback:
          content_id: default_outcome
          html: ''
        labelled_as_correct: false
        missing_prerequisite_skill_id: null
        param_changes: []
        refresher_exploration_id: null
      hints: []
      id: TextInput
      solution: null
    next_content_id_index: 4
    param_changes: []
    recorded_voiceovers:
      voiceovers_mapping:
        ca_placeholder_2: {}
        content: {}
        default_outcome: {}
        feedback_1: {}
        rule_input_3: {}
    solicit_answer_details: false
    written_translations:
      translations_mapping:
        ca_placeholder_2: {}
        content: {}
        default_outcome: {}
        feedback_1: {}
        rule_input_3: {}
  END:
    classifier_model_id: null
    content:
      content_id: content
      html: <p>Congratulations, you have finished!</p>
    interaction:
      answer_groups: []
      confirmed_unclassified_answers: []
      customization_args:
        recommendedExplorationIds:
          value: []
      default_outcome: null
      hints: []
      id: EndExploration
      solution: null
    next_content_id_index: 0
    param_changes: []
    recorded_voiceovers:
      voiceovers_mapping:
        content: {}
    solicit_answer_details: false
    written_translations:
      translations_mapping:
        content: {}
  New state:
    classifier_model_id: null
    content:
      content_id: content
      html: ''
    interaction:
      answer_groups: []
      confirmed_unclassified_answers: []
      customization_args:
        placeholder:
          value:
            content_id: ca_placeholder_0
            unicode_str: ''
        rows:
          value: 1
      default_outcome:
        dest: END
        feedback:
          content_id: default_outcome
          html: ''
        labelled_as_correct: false
        missing_prerequisite_skill_id: null
        param_changes: []
        refresher_exploration_id: null
      hints: []
      id: TextInput
      solution: null
    next_content_id_index: 1
    param_changes: []
    recorded_voiceovers:
      voiceovers_mapping:
        ca_placeholder_0: {}
        content: {}
        default_outcome: {}
    solicit_answer_details: false
    written_translations:
      translations_mapping:
        ca_placeholder_0: {}
        content: {}
        default_outcome: {}
states_schema_version: 10000
tags: []
title: Title
""")

    EXP_ID: Final = 'An exploration_id'

    def test_creation_with_invalid_yaml_schema_version(self) -> None:
        """Test that a schema version that is too big is detected."""
        with self.assertRaisesRegex(  # type: ignore[no-untyped-call]
            Exception,
            'Sorry, we can only process v46 to v[0-9]+ exploration YAML files '
            'at present.'):
            exp_domain.Exploration.from_yaml(
                'bad_exp', self.YAML_CONTENT_INVALID_SCHEMA_VERSION)

    def test_yaml_import_and_export(self) -> None:
        """Test the from_yaml() and to_yaml() methods."""
        exploration = exp_domain.Exploration.create_default_exploration(
            self.EXP_ID, title='Title', category='Category')
        exploration.add_states(['New state'])
        self.assertEqual(len(exploration.states), 2)

        exploration.validate()

        yaml_content = exploration.to_yaml()
        self.assertEqual(yaml_content, self.SAMPLE_YAML_CONTENT)

        exploration2 = exp_domain.Exploration.from_yaml('exp2', yaml_content)
        self.assertEqual(len(exploration2.states), 2)
        yaml_content_2 = exploration2.to_yaml()
        self.assertEqual(yaml_content_2, yaml_content)

        with self.assertRaisesRegex(  # type: ignore[no-untyped-call]
            Exception, 'Please ensure that you are uploading a YAML text file, '
            'not a zip file. The YAML parser returned the following error: '):
            exp_domain.Exploration.from_yaml('exp3', 'No_initial_state_name')

        with self.assertRaisesRegex(  # type: ignore[no-untyped-call]
            Exception,
            'Please ensure that you are uploading a YAML text file, not a zip'
            ' file. The YAML parser returned the following error: mapping '
            'values are not allowed here'):
            exp_domain.Exploration.from_yaml(
                'exp4', 'Invalid\ninit_state_name:\nMore stuff')

        with self.assertRaisesRegex(  # type: ignore[no-untyped-call]
            Exception,
            'Please ensure that you are uploading a YAML text file, not a zip'
            ' file. The YAML parser returned the following error: while '
            'scanning a simple key'):
            exp_domain.Exploration.from_yaml(
                'exp4', 'State1:\n(\nInvalid yaml')


class SchemaMigrationMethodsUnitTests(test_utils.GenericTestBase):
    """Tests the presence of appropriate schema migration methods in the
    Exploration domain object class.
    """

    def test_correct_states_schema_conversion_methods_exist(self) -> None:
        """Test that the right states schema conversion methods exist."""
        current_states_schema_version = (
            feconf.CURRENT_STATE_SCHEMA_VERSION)
        for version_num in range(
                feconf.EARLIEST_SUPPORTED_STATE_SCHEMA_VERSION,
                current_states_schema_version):
            self.assertTrue(hasattr(
                exp_domain.Exploration,
                '_convert_states_v%s_dict_to_v%s_dict' % (
                    version_num, version_num + 1)))

        self.assertFalse(hasattr(
            exp_domain.Exploration,
            '_convert_states_v%s_dict_to_v%s_dict' % (
                current_states_schema_version,
                current_states_schema_version + 1)))

    def test_correct_exploration_schema_conversion_methods_exist(self) -> None:
        """Test that the right exploration schema conversion methods exist."""
        current_exp_schema_version = (
            exp_domain.Exploration.CURRENT_EXP_SCHEMA_VERSION)

        for version_num in range(
                exp_domain.Exploration.EARLIEST_SUPPORTED_EXP_SCHEMA_VERSION,
                current_exp_schema_version):
            self.assertTrue(hasattr(
                exp_domain.Exploration,
                '_convert_v%s_dict_to_v%s_dict' % (
                    version_num, version_num + 1)))

        self.assertFalse(hasattr(
            exp_domain.Exploration,
            '_convert_v%s_dict_to_v%s_dict' % (
                current_exp_schema_version, current_exp_schema_version + 1)))


class SchemaMigrationUnitTests(test_utils.GenericTestBase):
    """Test migration methods for yaml content."""

    YAML_CONTENT_V46: Final = (
        """author_notes: ''
auto_tts_enabled: true
blurb: ''
category: Category
correctness_feedback_enabled: false
edits_allowed: true
init_state_name: (untitled state)
language_code: en
objective: ''
param_changes: []
param_specs: {}
schema_version: 46
states:
  (untitled state):
    classifier_model_id: null
    content:
      content_id: content
      html: ''
    interaction:
      answer_groups:
      - outcome:
          dest: END
          feedback:
            content_id: feedback_1
            html: <p>Correct!</p>
          labelled_as_correct: false
          missing_prerequisite_skill_id: null
          param_changes: []
          refresher_exploration_id: null
        rule_specs:
        - inputs:
            x:
              contentId: rule_input_3
              normalizedStrSet:
              - InputString
          rule_type: Equals
        tagged_skill_misconception_id: null
        training_data: []
      confirmed_unclassified_answers: []
      customization_args:
        placeholder:
          value:
            content_id: ca_placeholder_2
            unicode_str: ''
        rows:
          value: 1
      default_outcome:
        dest: (untitled state)
        feedback:
          content_id: default_outcome
          html: ''
        labelled_as_correct: false
        missing_prerequisite_skill_id: null
        param_changes: []
        refresher_exploration_id: null
      hints: []
      id: TextInput
      solution: null
    next_content_id_index: 4
    param_changes: []
    recorded_voiceovers:
      voiceovers_mapping:
        ca_placeholder_2: {}
        content: {}
        default_outcome: {}
        feedback_1: {}
        rule_input_3: {}
    solicit_answer_details: false
    written_translations:
      translations_mapping:
        ca_placeholder_2: {}
        content: {}
        default_outcome: {}
        feedback_1: {}
        rule_input_3: {}
  END:
    classifier_model_id: null
    content:
      content_id: content
      html: <p>Congratulations, you have finished!</p>
    interaction:
      answer_groups: []
      confirmed_unclassified_answers: []
      customization_args:
        recommendedExplorationIds:
          value: []
      default_outcome: null
      hints: []
      id: EndExploration
      solution: null
    next_content_id_index: 0
    param_changes: []
    recorded_voiceovers:
      voiceovers_mapping:
        content: {}
    solicit_answer_details: false
    written_translations:
      translations_mapping:
        content: {}
  New state:
    classifier_model_id: null
    content:
      content_id: content
      html: ''
    interaction:
      answer_groups: []
      confirmed_unclassified_answers: []
      customization_args:
        placeholder:
          value:
            content_id: ca_placeholder_0
            unicode_str: ''
        rows:
          value: 1
      default_outcome:
        dest: END
        feedback:
          content_id: default_outcome
          html: ''
        labelled_as_correct: false
        missing_prerequisite_skill_id: null
        param_changes: []
        refresher_exploration_id: null
      hints: []
      id: TextInput
      solution: null
    next_content_id_index: 1
    param_changes: []
    recorded_voiceovers:
      voiceovers_mapping:
        ca_placeholder_0: {}
        content: {}
        default_outcome: {}
    solicit_answer_details: false
    written_translations:
      translations_mapping:
        ca_placeholder_0: {}
        content: {}
        default_outcome: {}
states_schema_version: 41
tags: []
title: Title
""")

    YAML_CONTENT_V47: Final = (
        """author_notes: ''
auto_tts_enabled: true
blurb: ''
category: Category
correctness_feedback_enabled: false
edits_allowed: true
init_state_name: (untitled state)
language_code: en
objective: ''
param_changes: []
param_specs: {}
schema_version: 47
states:
  (untitled state):
    classifier_model_id: null
    content:
      content_id: content
      html: ''
    interaction:
      answer_groups:
      - outcome:
          dest: END
          feedback:
            content_id: feedback_1
            html: <p>Correct!</p>
          labelled_as_correct: false
          missing_prerequisite_skill_id: null
          param_changes: []
          refresher_exploration_id: null
        rule_specs:
        - inputs:
            x:
              contentId: rule_input_3
              normalizedStrSet:
              - InputString
          rule_type: Equals
        tagged_skill_misconception_id: null
        training_data: []
      confirmed_unclassified_answers: []
      customization_args:
        placeholder:
          value:
            content_id: ca_placeholder_2
            unicode_str: ''
        rows:
          value: 1
      default_outcome:
        dest: (untitled state)
        feedback:
          content_id: default_outcome
          html: ''
        labelled_as_correct: false
        missing_prerequisite_skill_id: null
        param_changes: []
        refresher_exploration_id: null
      hints: []
      id: TextInput
      solution: null
    next_content_id_index: 4
    param_changes: []
    recorded_voiceovers:
      voiceovers_mapping:
        ca_placeholder_2: {}
        content: {}
        default_outcome: {}
        feedback_1: {}
        rule_input_3: {}
    solicit_answer_details: false
    written_translations:
      translations_mapping:
        ca_placeholder_2: {}
        content: {}
        default_outcome: {}
        feedback_1: {}
        rule_input_3: {}
  END:
    classifier_model_id: null
    content:
      content_id: content
      html: <p>Congratulations, you have finished!</p>
    interaction:
      answer_groups: []
      confirmed_unclassified_answers: []
      customization_args:
        recommendedExplorationIds:
          value: []
      default_outcome: null
      hints: []
      id: EndExploration
      solution: null
    next_content_id_index: 0
    param_changes: []
    recorded_voiceovers:
      voiceovers_mapping:
        content: {}
    solicit_answer_details: false
    written_translations:
      translations_mapping:
        content: {}
  New state:
    classifier_model_id: null
    content:
      content_id: content
      html: ''
    interaction:
      answer_groups: []
      confirmed_unclassified_answers: []
      customization_args:
        placeholder:
          value:
            content_id: ca_placeholder_0
            unicode_str: ''
        rows:
          value: 1
      default_outcome:
        dest: END
        feedback:
          content_id: default_outcome
          html: ''
        labelled_as_correct: false
        missing_prerequisite_skill_id: null
        param_changes: []
        refresher_exploration_id: null
      hints: []
      id: TextInput
      solution: null
    next_content_id_index: 1
    param_changes: []
    recorded_voiceovers:
      voiceovers_mapping:
        ca_placeholder_0: {}
        content: {}
        default_outcome: {}
    solicit_answer_details: false
    written_translations:
      translations_mapping:
        ca_placeholder_0: {}
        content: {}
        default_outcome: {}
states_schema_version: 42
tags: []
title: Title
""")

    YAML_CONTENT_V48: Final = (
        """author_notes: ''
auto_tts_enabled: true
blurb: ''
category: Category
correctness_feedback_enabled: false
edits_allowed: true
init_state_name: (untitled state)
language_code: en
objective: ''
param_changes: []
param_specs: {}
schema_version: 48
states:
  (untitled state):
    classifier_model_id: null
    content:
      content_id: content
      html: ''
    interaction:
      answer_groups:
      - outcome:
          dest: END
          feedback:
            content_id: feedback_1
            html: <p>Correct!</p>
          labelled_as_correct: false
          missing_prerequisite_skill_id: null
          param_changes: []
          refresher_exploration_id: null
        rule_specs:
        - inputs:
            x:
              contentId: rule_input_3
              normalizedStrSet:
              - InputString
          rule_type: Equals
        tagged_skill_misconception_id: null
        training_data: []
      confirmed_unclassified_answers: []
      customization_args:
        placeholder:
          value:
            content_id: ca_placeholder_2
            unicode_str: ''
        rows:
          value: 1
      default_outcome:
        dest: (untitled state)
        feedback:
          content_id: default_outcome
          html: ''
        labelled_as_correct: false
        missing_prerequisite_skill_id: null
        param_changes: []
        refresher_exploration_id: null
      hints: []
      id: TextInput
      solution: null
    next_content_id_index: 4
    param_changes: []
    recorded_voiceovers:
      voiceovers_mapping:
        ca_placeholder_2: {}
        content: {}
        default_outcome: {}
        feedback_1: {}
        rule_input_3: {}
    solicit_answer_details: false
    written_translations:
      translations_mapping:
        ca_placeholder_2: {}
        content: {}
        default_outcome: {}
        feedback_1: {}
        rule_input_3: {}
  END:
    classifier_model_id: null
    content:
      content_id: content
      html: <p>Congratulations, you have finished!</p>
    interaction:
      answer_groups: []
      confirmed_unclassified_answers: []
      customization_args:
        recommendedExplorationIds:
          value: []
      default_outcome: null
      hints: []
      id: EndExploration
      solution: null
    next_content_id_index: 0
    param_changes: []
    recorded_voiceovers:
      voiceovers_mapping:
        content: {}
    solicit_answer_details: false
    written_translations:
      translations_mapping:
        content: {}
  New state:
    classifier_model_id: null
    content:
      content_id: content
      html: ''
    interaction:
      answer_groups: []
      confirmed_unclassified_answers: []
      customization_args:
        placeholder:
          value:
            content_id: ca_placeholder_0
            unicode_str: ''
        rows:
          value: 1
      default_outcome:
        dest: END
        feedback:
          content_id: default_outcome
          html: ''
        labelled_as_correct: false
        missing_prerequisite_skill_id: null
        param_changes: []
        refresher_exploration_id: null
      hints: []
      id: TextInput
      solution: null
    next_content_id_index: 1
    param_changes: []
    recorded_voiceovers:
      voiceovers_mapping:
        ca_placeholder_0: {}
        content: {}
        default_outcome: {}
    solicit_answer_details: false
    written_translations:
      translations_mapping:
        ca_placeholder_0: {}
        content: {}
        default_outcome: {}
states_schema_version: 43
tags: []
title: Title
""")

    YAML_CONTENT_V49: Final = (
        """author_notes: ''
auto_tts_enabled: true
blurb: ''
category: Category
correctness_feedback_enabled: false
edits_allowed: true
init_state_name: (untitled state)
language_code: en
objective: ''
param_changes: []
param_specs: {}
schema_version: 49
states:
  (untitled state):
    card_is_checkpoint: true
    classifier_model_id: null
    content:
      content_id: content
      html: ''
    interaction:
      answer_groups:
      - outcome:
          dest: END
          feedback:
            content_id: feedback_1
            html: <p>Correct!</p>
          labelled_as_correct: false
          missing_prerequisite_skill_id: null
          param_changes: []
          refresher_exploration_id: null
        rule_specs:
        - inputs:
            x:
              contentId: rule_input_3
              normalizedStrSet:
              - InputString
          rule_type: Equals
        tagged_skill_misconception_id: null
        training_data: []
      confirmed_unclassified_answers: []
      customization_args:
        placeholder:
          value:
            content_id: ca_placeholder_2
            unicode_str: ''
        rows:
          value: 1
      default_outcome:
        dest: (untitled state)
        feedback:
          content_id: default_outcome
          html: ''
        labelled_as_correct: false
        missing_prerequisite_skill_id: null
        param_changes: []
        refresher_exploration_id: null
      hints: []
      id: TextInput
      solution: null
    next_content_id_index: 4
    param_changes: []
    recorded_voiceovers:
      voiceovers_mapping:
        ca_placeholder_2: {}
        content: {}
        default_outcome: {}
        feedback_1: {}
        rule_input_3: {}
    solicit_answer_details: false
    written_translations:
      translations_mapping:
        ca_placeholder_2: {}
        content: {}
        default_outcome: {}
        feedback_1: {}
        rule_input_3: {}
  END:
    card_is_checkpoint: false
    classifier_model_id: null
    content:
      content_id: content
      html: <p>Congratulations, you have finished!</p>
    interaction:
      answer_groups: []
      confirmed_unclassified_answers: []
      customization_args:
        recommendedExplorationIds:
          value: []
      default_outcome: null
      hints: []
      id: EndExploration
      solution: null
    next_content_id_index: 0
    param_changes: []
    recorded_voiceovers:
      voiceovers_mapping:
        content: {}
    solicit_answer_details: false
    written_translations:
      translations_mapping:
        content: {}
  New state:
    classifier_model_id: null
    content:
      content_id: content
      html: ''
    interaction:
      answer_groups: []
      confirmed_unclassified_answers: []
      customization_args:
        placeholder:
          value:
            content_id: ca_placeholder_0
            unicode_str: ''
        rows:
          value: 1
      default_outcome:
        dest: END
        feedback:
          content_id: default_outcome
          html: ''
        labelled_as_correct: false
        missing_prerequisite_skill_id: null
        param_changes: []
        refresher_exploration_id: null
      hints: []
      id: TextInput
      solution: null
    next_content_id_index: 1
    param_changes: []
    recorded_voiceovers:
      voiceovers_mapping:
        ca_placeholder_0: {}
        content: {}
        default_outcome: {}
    solicit_answer_details: false
    written_translations:
      translations_mapping:
        ca_placeholder_0: {}
        content: {}
        default_outcome: {}
states_schema_version: 44
tags: []
title: Title
""")

    YAML_CONTENT_V50: Final = (
        """author_notes: ''
auto_tts_enabled: true
blurb: ''
category: Category
correctness_feedback_enabled: false
edits_allowed: true
init_state_name: (untitled state)
language_code: en
objective: ''
param_changes: []
param_specs: {}
schema_version: 50
states:
  (untitled state):
    card_is_checkpoint: true
    classifier_model_id: null
    content:
      content_id: content
      html: ''
    interaction:
      answer_groups:
      - outcome:
          dest: END
          feedback:
            content_id: feedback_1
            html: <p>Correct!</p>
          labelled_as_correct: false
          missing_prerequisite_skill_id: null
          param_changes: []
          refresher_exploration_id: null
        rule_specs:
        - inputs:
            x:
              contentId: rule_input_3
              normalizedStrSet:
              - InputString
          rule_type: Equals
        tagged_skill_misconception_id: null
        training_data: []
      confirmed_unclassified_answers: []
      customization_args:
        placeholder:
          value:
            content_id: ca_placeholder_2
            unicode_str: ''
        rows:
          value: 1
      default_outcome:
        dest: (untitled state)
        feedback:
          content_id: default_outcome
          html: ''
        labelled_as_correct: false
        missing_prerequisite_skill_id: null
        param_changes: []
        refresher_exploration_id: null
      hints: []
      id: TextInput
      solution: null
    linked_skill_id: null
    next_content_id_index: 4
    param_changes: []
    recorded_voiceovers:
      voiceovers_mapping:
        ca_placeholder_2: {}
        content: {}
        default_outcome: {}
        feedback_1: {}
        rule_input_3: {}
    solicit_answer_details: false
    written_translations:
      translations_mapping:
        ca_placeholder_2: {}
        content: {}
        default_outcome: {}
        feedback_1: {}
        rule_input_3: {}
  END:
    card_is_checkpoint: false
    classifier_model_id: null
    content:
      content_id: content
      html: <p>Congratulations, you have finished!</p>
    interaction:
      answer_groups: []
      confirmed_unclassified_answers: []
      customization_args:
        recommendedExplorationIds:
          value: []
      default_outcome: null
      hints: []
      id: EndExploration
      solution: null
    linked_skill_id: null
    next_content_id_index: 0
    param_changes: []
    recorded_voiceovers:
      voiceovers_mapping:
        content: {}
    solicit_answer_details: false
    written_translations:
      translations_mapping:
        content: {}
  New state:
    classifier_model_id: null
    content:
      content_id: content
      html: ''
    interaction:
      answer_groups: []
      confirmed_unclassified_answers: []
      customization_args:
        placeholder:
          value:
            content_id: ca_placeholder_0
            unicode_str: ''
        rows:
          value: 1
      default_outcome:
        dest: END
        feedback:
          content_id: default_outcome
          html: ''
        labelled_as_correct: false
        missing_prerequisite_skill_id: null
        param_changes: []
        refresher_exploration_id: null
      hints: []
      id: TextInput
      solution: null
    linked_skill_id: null
    next_content_id_index: 1
    param_changes: []
    recorded_voiceovers:
      voiceovers_mapping:
        ca_placeholder_0: {}
        content: {}
        default_outcome: {}
    solicit_answer_details: false
    written_translations:
      translations_mapping:
        ca_placeholder_0: {}
        content: {}
        default_outcome: {}
states_schema_version: 45
tags: []
title: Title
""")

    YAML_CONTENT_V51: Final = (
        """author_notes: ''
auto_tts_enabled: true
blurb: ''
category: Category
correctness_feedback_enabled: false
edits_allowed: true
init_state_name: (untitled state)
language_code: en
objective: ''
param_changes: []
param_specs: {}
schema_version: 51
states:
  (untitled state):
    card_is_checkpoint: true
    classifier_model_id: null
    content:
      content_id: content
      html: ''
    interaction:
      answer_groups:
      - outcome:
          dest: END
          feedback:
            content_id: feedback_1
            html: <p>Correct!</p>
          labelled_as_correct: false
          missing_prerequisite_skill_id: null
          param_changes: []
          refresher_exploration_id: null
        rule_specs:
        - inputs:
            x:
              contentId: rule_input_3
              normalizedStrSet:
              - InputString
          rule_type: Equals
        tagged_skill_misconception_id: null
        training_data: []
      confirmed_unclassified_answers: []
      customization_args:
        placeholder:
          value:
            content_id: ca_placeholder_2
            unicode_str: ''
        rows:
          value: 1
      default_outcome:
        dest: (untitled state)
        feedback:
          content_id: default_outcome
          html: ''
        labelled_as_correct: false
        missing_prerequisite_skill_id: null
        param_changes: []
        refresher_exploration_id: null
      hints: []
      id: TextInput
      solution: null
    linked_skill_id: null
    next_content_id_index: 4
    param_changes: []
    recorded_voiceovers:
      voiceovers_mapping:
        ca_placeholder_2: {}
        content: {}
        default_outcome: {}
        feedback_1: {}
        rule_input_3: {}
    solicit_answer_details: false
    written_translations:
      translations_mapping:
        ca_placeholder_2: {}
        content: {}
        default_outcome: {}
        feedback_1: {}
        rule_input_3: {}
  END:
    card_is_checkpoint: false
    classifier_model_id: null
    content:
      content_id: content
      html: <p>Congratulations, you have finished!</p>
    interaction:
      answer_groups: []
      confirmed_unclassified_answers: []
      customization_args:
        recommendedExplorationIds:
          value: []
      default_outcome: null
      hints: []
      id: EndExploration
      solution: null
    linked_skill_id: null
    next_content_id_index: 0
    param_changes: []
    recorded_voiceovers:
      voiceovers_mapping:
        content: {}
    solicit_answer_details: false
    written_translations:
      translations_mapping:
        content: {}
  New state:
    classifier_model_id: null
    content:
      content_id: content
      html: ''
    interaction:
      answer_groups: []
      confirmed_unclassified_answers: []
      customization_args:
        placeholder:
          value:
            content_id: ca_placeholder_0
            unicode_str: ''
        rows:
          value: 1
      default_outcome:
        dest: END
        feedback:
          content_id: default_outcome
          html: ''
        labelled_as_correct: false
        missing_prerequisite_skill_id: null
        param_changes: []
        refresher_exploration_id: null
      hints: []
      id: TextInput
      solution: null
    linked_skill_id: null
    next_content_id_index: 1
    param_changes: []
    recorded_voiceovers:
      voiceovers_mapping:
        ca_placeholder_0: {}
        content: {}
        default_outcome: {}
    solicit_answer_details: false
    written_translations:
      translations_mapping:
        ca_placeholder_0: {}
        content: {}
        default_outcome: {}
states_schema_version: 46
tags: []
title: Title
""")

    YAML_CONTENT_V52: Final = (
        """author_notes: ''
auto_tts_enabled: true
blurb: ''
category: Category
correctness_feedback_enabled: false
edits_allowed: true
init_state_name: (untitled state)
language_code: en
objective: ''
param_changes: []
param_specs: {}
schema_version: 52
states:
  (untitled state):
    card_is_checkpoint: true
    classifier_model_id: null
    content:
      content_id: content
      html: ''
    interaction:
      answer_groups:
      - outcome:
          dest: END
          feedback:
            content_id: feedback_1
            html: <p>Correct!</p>
          labelled_as_correct: false
          missing_prerequisite_skill_id: null
          param_changes: []
          refresher_exploration_id: null
        rule_specs:
        - inputs:
            x:
              contentId: rule_input_3
              normalizedStrSet:
              - InputString
          rule_type: Equals
        tagged_skill_misconception_id: null
        training_data: []
      confirmed_unclassified_answers: []
      customization_args:
        placeholder:
          value:
            content_id: ca_placeholder_2
            unicode_str: ''
        rows:
          value: 1
      default_outcome:
        dest: (untitled state)
        feedback:
          content_id: default_outcome
          html: ''
        labelled_as_correct: false
        missing_prerequisite_skill_id: null
        param_changes: []
        refresher_exploration_id: null
      hints: []
      id: TextInput
      solution: null
    linked_skill_id: null
    next_content_id_index: 4
    param_changes: []
    recorded_voiceovers:
      voiceovers_mapping:
        ca_placeholder_2: {}
        content: {}
        default_outcome: {}
        feedback_1: {}
        rule_input_3: {}
    solicit_answer_details: false
    written_translations:
      translations_mapping:
        ca_placeholder_2: {}
        content: {}
        default_outcome: {}
        feedback_1: {}
        rule_input_3: {}
  END:
    card_is_checkpoint: false
    classifier_model_id: null
    content:
      content_id: content
      html: <p>Congratulations, you have finished!</p>
    interaction:
      answer_groups: []
      confirmed_unclassified_answers: []
      customization_args:
        recommendedExplorationIds:
          value: []
      default_outcome: null
      hints: []
      id: EndExploration
      solution: null
    linked_skill_id: null
    next_content_id_index: 0
    param_changes: []
    recorded_voiceovers:
      voiceovers_mapping:
        content: {}
    solicit_answer_details: false
    written_translations:
      translations_mapping:
        content: {}
  New state:
    classifier_model_id: null
    content:
      content_id: content
      html: ''
    interaction:
      answer_groups: []
      confirmed_unclassified_answers: []
      customization_args:
        placeholder:
          value:
            content_id: ca_placeholder_0
            unicode_str: ''
        rows:
          value: 1
      default_outcome:
        dest: END
        feedback:
          content_id: default_outcome
          html: ''
        labelled_as_correct: false
        missing_prerequisite_skill_id: null
        param_changes: []
        refresher_exploration_id: null
      hints: []
      id: TextInput
      solution: null
    linked_skill_id: null
    next_content_id_index: 1
    param_changes: []
    recorded_voiceovers:
      voiceovers_mapping:
        ca_placeholder_0: {}
        content: {}
        default_outcome: {}
    solicit_answer_details: false
    written_translations:
      translations_mapping:
        ca_placeholder_0: {}
        content: {}
        default_outcome: {}
states_schema_version: 47
tags: []
title: Title
""")

    YAML_CONTENT_V53: Final = (
        """author_notes: ''
auto_tts_enabled: true
blurb: ''
category: Category
correctness_feedback_enabled: false
edits_allowed: true
init_state_name: (untitled state)
language_code: en
objective: ''
param_changes: []
param_specs: {}
schema_version: 53
states:
  (untitled state):
    card_is_checkpoint: true
    classifier_model_id: null
    content:
      content_id: content
      html: ''
    interaction:
      answer_groups:
      - outcome:
          dest: END
          feedback:
            content_id: feedback_1
            html: <p>Correct!</p>
          labelled_as_correct: false
          missing_prerequisite_skill_id: null
          param_changes: []
          refresher_exploration_id: null
        rule_specs:
        - inputs:
            x:
              contentId: rule_input_3
              normalizedStrSet:
              - InputString
          rule_type: Equals
        tagged_skill_misconception_id: null
        training_data: []
      confirmed_unclassified_answers: []
      customization_args:
        placeholder:
          value:
            content_id: ca_placeholder_2
            unicode_str: ''
        rows:
          value: 1
      default_outcome:
        dest: (untitled state)
        feedback:
          content_id: default_outcome
          html: ''
        labelled_as_correct: false
        missing_prerequisite_skill_id: null
        param_changes: []
        refresher_exploration_id: null
      hints: []
      id: TextInput
      solution: null
    linked_skill_id: null
    next_content_id_index: 4
    param_changes: []
    recorded_voiceovers:
      voiceovers_mapping:
        ca_placeholder_2: {}
        content: {}
        default_outcome: {}
        feedback_1: {}
        rule_input_3: {}
    solicit_answer_details: false
    written_translations:
      translations_mapping:
        ca_placeholder_2: {}
        content: {}
        default_outcome: {}
        feedback_1: {}
        rule_input_3: {}
  END:
    card_is_checkpoint: false
    classifier_model_id: null
    content:
      content_id: content
      html: <p>Congratulations, you have finished!</p>
    interaction:
      answer_groups: []
      confirmed_unclassified_answers: []
      customization_args:
        recommendedExplorationIds:
          value: []
      default_outcome: null
      hints: []
      id: EndExploration
      solution: null
    linked_skill_id: null
    next_content_id_index: 0
    param_changes: []
    recorded_voiceovers:
      voiceovers_mapping:
        content: {}
    solicit_answer_details: false
    written_translations:
      translations_mapping:
        content: {}
  New state:
    classifier_model_id: null
    content:
      content_id: content
      html: ''
    interaction:
      answer_groups: []
      confirmed_unclassified_answers: []
      customization_args:
        placeholder:
          value:
            content_id: ca_placeholder_0
            unicode_str: ''
        rows:
          value: 1
      default_outcome:
        dest: END
        feedback:
          content_id: default_outcome
          html: ''
        labelled_as_correct: false
        missing_prerequisite_skill_id: null
        param_changes: []
        refresher_exploration_id: null
      hints: []
      id: TextInput
      solution: null
    linked_skill_id: null
    next_content_id_index: 1
    param_changes: []
    recorded_voiceovers:
      voiceovers_mapping:
        ca_placeholder_0: {}
        content: {}
        default_outcome: {}
    solicit_answer_details: false
    written_translations:
      translations_mapping:
        ca_placeholder_0: {}
        content: {}
        default_outcome: {}
states_schema_version: 48
tags: []
title: Title
""")

    YAML_CONTENT_V54: Final = (
        """author_notes: ''
auto_tts_enabled: true
blurb: ''
category: Category
correctness_feedback_enabled: false
edits_allowed: true
init_state_name: (untitled state)
language_code: en
objective: ''
param_changes: []
param_specs: {}
schema_version: 54
states:
  (untitled state):
    card_is_checkpoint: true
    classifier_model_id: null
    content:
      content_id: content
      html: ''
    interaction:
      answer_groups:
      - outcome:
          dest: END
          feedback:
            content_id: feedback_1
            html: <p>Correct!</p>
          labelled_as_correct: false
          missing_prerequisite_skill_id: null
          param_changes: []
          refresher_exploration_id: null
        rule_specs:
        - inputs:
            x: 6
          rule_type: Equals
        tagged_skill_misconception_id: null
        training_data: []
      confirmed_unclassified_answers: []
      customization_args:
        requireNonnegativeInput:
          value: False
      default_outcome:
        dest: (untitled state)
        feedback:
          content_id: default_outcome
          html: ''
        labelled_as_correct: false
        missing_prerequisite_skill_id: null
        param_changes: []
        refresher_exploration_id: null
      hints: []
      id: NumericInput
      solution: null
    linked_skill_id: null
    next_content_id_index: 4
    param_changes: []
    recorded_voiceovers:
      voiceovers_mapping:
        ca_placeholder_2: {}
        content: {}
        default_outcome: {}
        feedback_1: {}
        rule_input_3: {}
    solicit_answer_details: false
    written_translations:
      translations_mapping:
        ca_placeholder_2: {}
        content: {}
        default_outcome: {}
        feedback_1: {}
        rule_input_3: {}
  END:
    card_is_checkpoint: false
    classifier_model_id: null
    content:
      content_id: content
      html: <p>Congratulations, you have finished!</p>
    interaction:
      answer_groups: []
      confirmed_unclassified_answers: []
      customization_args:
        recommendedExplorationIds:
          value: []
      default_outcome: null
      hints: []
      id: EndExploration
      solution: null
    linked_skill_id: null
    next_content_id_index: 0
    param_changes: []
    recorded_voiceovers:
      voiceovers_mapping:
        content: {}
    solicit_answer_details: false
    written_translations:
      translations_mapping:
        content: {}
  New state:
    classifier_model_id: null
    content:
      content_id: content
      html: ''
    interaction:
      answer_groups: []
      confirmed_unclassified_answers: []
      customization_args:
        requireNonnegativeInput:
          value: False
      default_outcome:
        dest: END
        feedback:
          content_id: default_outcome
          html: ''
        labelled_as_correct: false
        missing_prerequisite_skill_id: null
        param_changes: []
        refresher_exploration_id: null
      hints: []
      id: NumericInput
      solution: null
    linked_skill_id: null
    next_content_id_index: 1
    param_changes: []
    recorded_voiceovers:
      voiceovers_mapping:
        ca_placeholder_0: {}
        content: {}
        default_outcome: {}
    solicit_answer_details: false
    written_translations:
      translations_mapping:
        ca_placeholder_0: {}
        content: {}
        default_outcome: {}
states_schema_version: 49
tags: []
title: Title
""")

    YAML_CONTENT_V55: Final = (
        """author_notes: ''
auto_tts_enabled: true
blurb: ''
category: Category
correctness_feedback_enabled: false
init_state_name: (untitled state)
language_code: en
objective: ''
param_changes: []
param_specs: {}
schema_version: 55
states:
  (untitled state):
    card_is_checkpoint: true
    classifier_model_id: null
    content:
      content_id: content
      html: ''
    interaction:
      answer_groups:
      - outcome:
          dest: END
          feedback:
            content_id: feedback_1
            html: <p>Correct!</p>
          labelled_as_correct: false
          missing_prerequisite_skill_id: null
          param_changes: []
          refresher_exploration_id: null
        rule_specs:
        - inputs:
            x: 6
          rule_type: Equals
        tagged_skill_misconception_id: null
        training_data: []
      confirmed_unclassified_answers: []
      customization_args:
        requireNonnegativeInput:
          value: False
      default_outcome:
        dest: (untitled state)
        feedback:
          content_id: default_outcome
          html: ''
        labelled_as_correct: false
        missing_prerequisite_skill_id: null
        param_changes: []
        refresher_exploration_id: null
      hints: []
      id: NumericInput
      solution: null
    linked_skill_id: null
    next_content_id_index: 4
    param_changes: []
    recorded_voiceovers:
      voiceovers_mapping:
        ca_placeholder_2: {}
        content: {}
        default_outcome: {}
        feedback_1: {}
        rule_input_3: {}
    solicit_answer_details: false
    written_translations:
      translations_mapping:
        ca_placeholder_2: {}
        content: {}
        default_outcome: {}
        feedback_1: {}
        rule_input_3: {}
  END:
    card_is_checkpoint: false
    classifier_model_id: null
    content:
      content_id: content
      html: <p>Congratulations, you have finished!</p>
    interaction:
      answer_groups: []
      confirmed_unclassified_answers: []
      customization_args:
        recommendedExplorationIds:
          value: []
      default_outcome: null
      hints: []
      id: EndExploration
      solution: null
    linked_skill_id: null
    next_content_id_index: 0
    param_changes: []
    recorded_voiceovers:
      voiceovers_mapping:
        content: {}
    solicit_answer_details: false
    written_translations:
      translations_mapping:
        content: {}
  New state:
    classifier_model_id: null
    content:
      content_id: content
      html: ''
    interaction:
      answer_groups: []
      confirmed_unclassified_answers: []
      customization_args:
        requireNonnegativeInput:
          value: False
      default_outcome:
        dest: END
        feedback:
          content_id: default_outcome
          html: ''
        labelled_as_correct: false
        missing_prerequisite_skill_id: null
        param_changes: []
        refresher_exploration_id: null
      hints: []
      id: NumericInput
      solution: null
    linked_skill_id: null
    next_content_id_index: 1
    param_changes: []
    recorded_voiceovers:
      voiceovers_mapping:
        ca_placeholder_0: {}
        content: {}
        default_outcome: {}
    solicit_answer_details: false
    written_translations:
      translations_mapping:
        ca_placeholder_0: {}
        content: {}
        default_outcome: {}
states_schema_version: 50
tags: []
title: Title
""")

    YAML_CONTENT_V56: Final = (
        """author_notes: ''
auto_tts_enabled: true
blurb: ''
category: Category
correctness_feedback_enabled: false
init_state_name: (untitled state)
language_code: en
objective: ''
param_changes: []
param_specs: {}
schema_version: 56
states:
  (untitled state):
    card_is_checkpoint: true
    classifier_model_id: null
    content:
      content_id: content
      html: ''
    interaction:
      answer_groups:
      - outcome:
          dest: END
          dest_if_really_stuck: null
          feedback:
            content_id: feedback_1
            html: <p>Correct!</p>
          labelled_as_correct: false
          missing_prerequisite_skill_id: null
          param_changes: []
          refresher_exploration_id: null
        rule_specs:
        - inputs:
            x: 6
          rule_type: Equals
        tagged_skill_misconception_id: null
        training_data: []
      confirmed_unclassified_answers: []
      customization_args:
        requireNonnegativeInput:
          value: False
      default_outcome:
        dest: (untitled state)
        dest_if_really_stuck: null
        feedback:
          content_id: default_outcome
          html: ''
        labelled_as_correct: false
        missing_prerequisite_skill_id: null
        param_changes: []
        refresher_exploration_id: null
      hints: []
      id: NumericInput
      solution: null
    linked_skill_id: null
    next_content_id_index: 4
    param_changes: []
    recorded_voiceovers:
      voiceovers_mapping:
        ca_placeholder_2: {}
        content: {}
        default_outcome: {}
        feedback_1: {}
        rule_input_3: {}
    solicit_answer_details: false
    written_translations:
      translations_mapping:
        ca_placeholder_2: {}
        content: {}
        default_outcome: {}
        feedback_1: {}
        rule_input_3: {}
  END:
    card_is_checkpoint: false
    classifier_model_id: null
    content:
      content_id: content
      html: <p>Congratulations, you have finished!</p>
    interaction:
      answer_groups: []
      confirmed_unclassified_answers: []
      customization_args:
        recommendedExplorationIds:
          value: []
      default_outcome: null
      hints: []
      id: EndExploration
      solution: null
    linked_skill_id: null
    next_content_id_index: 0
    param_changes: []
    recorded_voiceovers:
      voiceovers_mapping:
        content: {}
    solicit_answer_details: false
    written_translations:
      translations_mapping:
        content: {}
  New state:
    classifier_model_id: null
    content:
      content_id: content
      html: ''
    interaction:
      answer_groups: []
      confirmed_unclassified_answers: []
      customization_args:
        placeholder:
          value:
            content_id: ca_placeholder_0
            unicode_str: ''
        rows:
          value: 1
      default_outcome:
        dest: END
        dest_if_really_stuck: null
        feedback:
          content_id: default_outcome
          html: ''
        labelled_as_correct: false
        missing_prerequisite_skill_id: null
        param_changes: []
        refresher_exploration_id: null
      hints: []
      id: TextInput
      solution: null
    linked_skill_id: null
    next_content_id_index: 1
    param_changes: []
    recorded_voiceovers:
      voiceovers_mapping:
        ca_placeholder_0: {}
        content: {}
        default_outcome: {}
    solicit_answer_details: false
    written_translations:
      translations_mapping:
        ca_placeholder_0: {}
        content: {}
        default_outcome: {}
states_schema_version: 51
tags: []
title: Title
""")

    _LATEST_YAML_CONTENT: Final = YAML_CONTENT_V56

    def test_load_from_v46_with_item_selection_input_interaction(self) -> None:
        """Tests the migration of ItemSelectionInput rule inputs."""
        sample_yaml_content: str = (
            """author_notes: ''
auto_tts_enabled: false
blurb: ''
category: Category
correctness_feedback_enabled: false
edits_allowed: true
init_state_name: (untitled state)
language_code: en
objective: ''
param_changes: []
param_specs: {}
schema_version: 46
states:
  (untitled state):
    classifier_model_id: null
    content:
      content_id: content
      html: ''
    interaction:
      answer_groups:
      - outcome:
          dest: END
          dest_if_really_stuck: null
          feedback:
            content_id: feedback_1
            html: <p>Correct!</p>
          labelled_as_correct: false
          missing_prerequisite_skill_id: null
          param_changes: []
          refresher_exploration_id: null
        rule_specs:
        - inputs:
            x:
            - <p>Choice 1</p>
            - <p>Choice 2</p>
            - <p>Choice Invalid</p>
          rule_type: Equals
        tagged_skill_misconception_id: null
        training_data: []
      confirmed_unclassified_answers: []
      customization_args:
        choices:
          value:
          - content_id: ca_choices_2
            html: <p>Choice 1</p>
          - content_id: ca_choices_3
            html: <p>Choice 2</p>
        maxAllowableSelectionCount:
          value: 2
        minAllowableSelectionCount:
          value: 1
      default_outcome:
        dest: (untitled state)
        dest_if_really_stuck: null
        feedback:
          content_id: default_outcome
          html: ''
        labelled_as_correct: false
        missing_prerequisite_skill_id: null
        param_changes: []
        refresher_exploration_id: null
      hints: []
      id: ItemSelectionInput
      solution:
        answer_is_exclusive: true
        correct_answer:
          - <p>Choice 1</p>
        explanation:
          content_id: solution
          html: This is <i>solution</i> for state1
    next_content_id_index: 4
    param_changes: []
    recorded_voiceovers:
      voiceovers_mapping:
        ca_choices_2: {}
        ca_choices_3: {}
        content: {}
        default_outcome: {}
        feedback_1: {}
        solution: {}
    solicit_answer_details: false
    written_translations:
      translations_mapping:
        ca_choices_2: {}
        ca_choices_3: {}
        content: {}
        default_outcome: {}
        feedback_1: {}
        solution: {}
  END:
    classifier_model_id: null
    content:
      content_id: content
      html: <p>Congratulations, you have finished!</p>
    interaction:
      answer_groups: []
      confirmed_unclassified_answers: []
      customization_args:
        recommendedExplorationIds:
          value: []
      default_outcome: null
      hints: []
      id: EndExploration
      solution: null
    next_content_id_index: 0
    param_changes: []
    recorded_voiceovers:
      voiceovers_mapping:
        content: {}
    solicit_answer_details: false
    written_translations:
      translations_mapping:
        content: {}
states_schema_version: 41
tags: []
title: Title
""")

        latest_sample_yaml_content: str = (
            """author_notes: ''
auto_tts_enabled: false
blurb: ''
category: Category
correctness_feedback_enabled: false
edits_allowed: true
init_state_name: (untitled state)
language_code: en
objective: ''
param_changes: []
param_specs: {}
schema_version: 56
states:
  (untitled state):
    card_is_checkpoint: true
    classifier_model_id: null
    content:
      content_id: content
      html: ''
    interaction:
      answer_groups:
      - outcome:
          dest: END
          dest_if_really_stuck: null
          feedback:
            content_id: feedback_1
            html: <p>Correct!</p>
          labelled_as_correct: false
          missing_prerequisite_skill_id: null
          param_changes: []
          refresher_exploration_id: null
        rule_specs:
        - inputs:
            x:
            - ca_choices_2
            - ca_choices_3
            - invalid_content_id
          rule_type: Equals
        tagged_skill_misconception_id: null
        training_data: []
      confirmed_unclassified_answers: []
      customization_args:
        choices:
          value:
          - content_id: ca_choices_2
            html: <p>Choice 1</p>
          - content_id: ca_choices_3
            html: <p>Choice 2</p>
        maxAllowableSelectionCount:
          value: 2
        minAllowableSelectionCount:
          value: 1
      default_outcome:
        dest: (untitled state)
        dest_if_really_stuck: null
        feedback:
          content_id: default_outcome
          html: ''
        labelled_as_correct: false
        missing_prerequisite_skill_id: null
        param_changes: []
        refresher_exploration_id: null
      hints: []
      id: ItemSelectionInput
      solution:
        answer_is_exclusive: true
        correct_answer:
        - ca_choices_2
        explanation:
          content_id: solution
          html: This is <i>solution</i> for state1
    linked_skill_id: null
    next_content_id_index: 4
    param_changes: []
    recorded_voiceovers:
      voiceovers_mapping:
        ca_choices_2: {}
        ca_choices_3: {}
        content: {}
        default_outcome: {}
        feedback_1: {}
        solution: {}
    solicit_answer_details: false
    written_translations:
      translations_mapping:
        ca_choices_2: {}
        ca_choices_3: {}
        content: {}
        default_outcome: {}
        feedback_1: {}
        solution: {}
  END:
    card_is_checkpoint: false
    classifier_model_id: null
    content:
      content_id: content
      html: <p>Congratulations, you have finished!</p>
    interaction:
      answer_groups: []
      confirmed_unclassified_answers: []
      customization_args:
        recommendedExplorationIds:
          value: []
      default_outcome: null
      hints: []
      id: EndExploration
      solution: null
    linked_skill_id: null
    next_content_id_index: 0
    param_changes: []
    recorded_voiceovers:
      voiceovers_mapping:
        content: {}
    solicit_answer_details: false
    written_translations:
      translations_mapping:
        content: {}
states_schema_version: 51
tags: []
title: Title
""")
        exploration = exp_domain.Exploration.from_yaml(
            'eid', sample_yaml_content)
        self.assertEqual(exploration.to_yaml(), latest_sample_yaml_content)

    def test_load_from_v46_with_drag_and_drop_sort_input_interaction(
        self
    ) -> None:
        """Tests the migration of DragAndDropSortInput rule inputs."""
        sample_yaml_content: str = (
            """author_notes: ''
auto_tts_enabled: true
blurb: ''
category: Category
correctness_feedback_enabled: false
edits_allowed: true
init_state_name: (untitled state)
language_code: en
objective: ''
param_changes: []
param_specs: {}
schema_version: 46
states:
  (untitled state):
    classifier_model_id: null
    content:
      content_id: content
      html: ''
    interaction:
      answer_groups:
      - outcome:
          dest: END
          feedback:
            content_id: feedback_1
            html: <p>Correct!</p>
          labelled_as_correct: false
          missing_prerequisite_skill_id: null
          param_changes: []
          refresher_exploration_id: null
        rule_specs:
        - inputs:
            x:
            - - <p>Choice 1</p>
              - <p>Choice 2</p>
          rule_type: IsEqualToOrdering
        - inputs:
            x:
            - - <p>Choice 1</p>
          rule_type: IsEqualToOrderingWithOneItemAtIncorrectPosition
        - inputs:
            x: <p>Choice 1</p>
            y: 1
          rule_type: HasElementXAtPositionY
        - inputs:
            x: <p>Choice 1</p>
            y: <p>Choice 2</p>
          rule_type: HasElementXBeforeElementY
        tagged_skill_misconception_id: null
        training_data: []
      confirmed_unclassified_answers: []
      customization_args:
        allowMultipleItemsInSamePosition:
          value: true
        choices:
          value:
          - content_id: ca_choices_2
            html: <p>Choice 1</p>
          - content_id: ca_choices_3
            html: <p>Choice 2</p>
      default_outcome:
        dest: (untitled state)
        feedback:
          content_id: default_outcome
          html: ''
        labelled_as_correct: false
        missing_prerequisite_skill_id: null
        param_changes: []
        refresher_exploration_id: null
      hints: []
      id: DragAndDropSortInput
      solution:
        answer_is_exclusive: true
        correct_answer:
        - - <p>Choice 1</p>
          - <p>Choice 2</p>
        explanation:
          content_id: solution
          html: This is <i>solution</i> for state1
    linked_skill_id: null
    next_content_id_index: 4
    param_changes: []
    recorded_voiceovers:
      voiceovers_mapping:
        ca_choices_2: {}
        ca_choices_3: {}
        content: {}
        default_outcome: {}
        feedback_1: {}
        solution: {}
    solicit_answer_details: false
    written_translations:
      translations_mapping:
        ca_choices_2: {}
        ca_choices_3: {}
        content: {}
        default_outcome: {}
        feedback_1: {}
        solution: {}
  END:
    classifier_model_id: null
    content:
      content_id: content
      html: <p>Congratulations, you have finished!</p>
    interaction:
      answer_groups: []
      confirmed_unclassified_answers: []
      customization_args:
        recommendedExplorationIds:
          value: []
      default_outcome: null
      hints: []
      id: EndExploration
      solution: null
    linked_skill_id: null
    next_content_id_index: 0
    param_changes: []
    recorded_voiceovers:
      voiceovers_mapping:
        content: {}
    solicit_answer_details: false
    written_translations:
      translations_mapping:
        content: {}
states_schema_version: 41
tags: []
title: Title
""")

        latest_sample_yaml_content: str = (
            """author_notes: ''
auto_tts_enabled: true
blurb: ''
category: Category
correctness_feedback_enabled: false
edits_allowed: true
init_state_name: (untitled state)
language_code: en
objective: ''
param_changes: []
param_specs: {}
schema_version: 56
states:
  (untitled state):
    card_is_checkpoint: true
    classifier_model_id: null
    content:
      content_id: content
      html: ''
    interaction:
      answer_groups:
      - outcome:
          dest: END
          dest_if_really_stuck: null
          feedback:
            content_id: feedback_1
            html: <p>Correct!</p>
          labelled_as_correct: false
          missing_prerequisite_skill_id: null
          param_changes: []
          refresher_exploration_id: null
        rule_specs:
        - inputs:
            x:
            - - ca_choices_2
              - ca_choices_3
          rule_type: IsEqualToOrdering
        - inputs:
            x:
            - - ca_choices_2
          rule_type: IsEqualToOrderingWithOneItemAtIncorrectPosition
        - inputs:
            x: ca_choices_2
            y: 1
          rule_type: HasElementXAtPositionY
        - inputs:
            x: ca_choices_2
            y: ca_choices_3
          rule_type: HasElementXBeforeElementY
        tagged_skill_misconception_id: null
        training_data: []
      confirmed_unclassified_answers: []
      customization_args:
        allowMultipleItemsInSamePosition:
          value: true
        choices:
          value:
          - content_id: ca_choices_2
            html: <p>Choice 1</p>
          - content_id: ca_choices_3
            html: <p>Choice 2</p>
      default_outcome:
        dest: (untitled state)
        dest_if_really_stuck: null
        feedback:
          content_id: default_outcome
          html: ''
        labelled_as_correct: false
        missing_prerequisite_skill_id: null
        param_changes: []
        refresher_exploration_id: null
      hints: []
      id: DragAndDropSortInput
      solution:
        answer_is_exclusive: true
        correct_answer:
        - - ca_choices_2
          - ca_choices_3
        explanation:
          content_id: solution
          html: This is <i>solution</i> for state1
    linked_skill_id: null
    next_content_id_index: 4
    param_changes: []
    recorded_voiceovers:
      voiceovers_mapping:
        ca_choices_2: {}
        ca_choices_3: {}
        content: {}
        default_outcome: {}
        feedback_1: {}
        solution: {}
    solicit_answer_details: false
    written_translations:
      translations_mapping:
        ca_choices_2: {}
        ca_choices_3: {}
        content: {}
        default_outcome: {}
        feedback_1: {}
        solution: {}
  END:
    card_is_checkpoint: false
    classifier_model_id: null
    content:
      content_id: content
      html: <p>Congratulations, you have finished!</p>
    interaction:
      answer_groups: []
      confirmed_unclassified_answers: []
      customization_args:
        recommendedExplorationIds:
          value: []
      default_outcome: null
      hints: []
      id: EndExploration
      solution: null
    linked_skill_id: null
    next_content_id_index: 0
    param_changes: []
    recorded_voiceovers:
      voiceovers_mapping:
        content: {}
    solicit_answer_details: false
    written_translations:
      translations_mapping:
        content: {}
states_schema_version: 51
tags: []
title: Title
""")
        exploration = exp_domain.Exploration.from_yaml(
            'eid', sample_yaml_content)
        self.assertEqual(exploration.to_yaml(), latest_sample_yaml_content)

    def test_load_from_v46_with_invalid_unicode_written_translations(
        self
    ) -> None:
        """Tests the migration of unicode written translations rule inputs."""
        sample_yaml_content: str = (
            """author_notes: ''
auto_tts_enabled: true
blurb: ''
category: Category
correctness_feedback_enabled: false
edits_allowed: true
init_state_name: (untitled state)
language_code: en
objective: ''
param_changes: []
param_specs: {}
schema_version: 46
states:
  (untitled state):
    classifier_model_id: null
    content:
      content_id: content
      html: ''
    interaction:
      answer_groups: []
      confirmed_unclassified_answers: []
      customization_args:
        buttonText:
          value:
            content_id: ca_buttonText
            unicode_str: Continue
      default_outcome:
        dest: END
        feedback:
          content_id: default_outcome
          html: ''
        labelled_as_correct: false
        missing_prerequisite_skill_id: null
        param_changes: []
        refresher_exploration_id: null
      hints: []
      id: Continue
      solution: null
    linked_skill_id: null
    next_content_id_index: 4
    param_changes: []
    recorded_voiceovers:
      voiceovers_mapping:
        ca_buttonText: {}
        content: {}
        default_outcome: {}
        feedback_1: {}
        solution: {}
    solicit_answer_details: false
    written_translations:
      translations_mapping:
        ca_buttonText:
          bn:
            data_format: html
            needs_update: false
            translation: <p>hello</p>
        content: {}
        default_outcome: {}
        feedback_1: {}
        solution: {}
  END:
    classifier_model_id: null
    content:
      content_id: content
      html: <p>Congratulations, you have finished!</p>
    interaction:
      answer_groups: []
      confirmed_unclassified_answers: []
      customization_args:
        recommendedExplorationIds:
          value: []
      default_outcome: null
      hints: []
      id: EndExploration
      solution: null
    linked_skill_id: null
    next_content_id_index: 0
    param_changes: []
    recorded_voiceovers:
      voiceovers_mapping:
        content: {}
    solicit_answer_details: false
    written_translations:
      translations_mapping:
        content: {}
states_schema_version: 41
tags: []
title: Title
""")

        latest_sample_yaml_content: str = (
            """author_notes: ''
auto_tts_enabled: true
blurb: ''
category: Category
correctness_feedback_enabled: false
edits_allowed: true
init_state_name: (untitled state)
language_code: en
objective: ''
param_changes: []
param_specs: {}
schema_version: 56
states:
  (untitled state):
    card_is_checkpoint: true
    classifier_model_id: null
    content:
      content_id: content
      html: ''
    interaction:
      answer_groups: []
      confirmed_unclassified_answers: []
      customization_args:
        buttonText:
          value:
            content_id: ca_buttonText
            unicode_str: Continue
      default_outcome:
        dest: END
        dest_if_really_stuck: null
        feedback:
          content_id: default_outcome
          html: ''
        labelled_as_correct: false
        missing_prerequisite_skill_id: null
        param_changes: []
        refresher_exploration_id: null
      hints: []
      id: Continue
      solution: null
    linked_skill_id: null
    next_content_id_index: 4
    param_changes: []
    recorded_voiceovers:
      voiceovers_mapping:
        ca_buttonText: {}
        content: {}
        default_outcome: {}
        feedback_1: {}
        solution: {}
    solicit_answer_details: false
    written_translations:
      translations_mapping:
        ca_buttonText:
          bn:
            data_format: unicode
            needs_update: false
            translation: hello
        content: {}
        default_outcome: {}
        feedback_1: {}
        solution: {}
  END:
    card_is_checkpoint: false
    classifier_model_id: null
    content:
      content_id: content
      html: <p>Congratulations, you have finished!</p>
    interaction:
      answer_groups: []
      confirmed_unclassified_answers: []
      customization_args:
        recommendedExplorationIds:
          value: []
      default_outcome: null
      hints: []
      id: EndExploration
      solution: null
    linked_skill_id: null
    next_content_id_index: 0
    param_changes: []
    recorded_voiceovers:
      voiceovers_mapping:
        content: {}
    solicit_answer_details: false
    written_translations:
      translations_mapping:
        content: {}
states_schema_version: 51
tags: []
title: Title
""")
        exploration = exp_domain.Exploration.from_yaml(
            'eid', sample_yaml_content)
        self.assertEqual(exploration.to_yaml(), latest_sample_yaml_content)


class ConversionUnitTests(test_utils.GenericTestBase):
    """Test conversion methods."""

    def test_convert_exploration_to_player_dict(self) -> None:
        exp_title = 'Title'
        second_state_name = 'first state'

        exploration = exp_domain.Exploration.create_default_exploration(
            'eid', title=exp_title, category='Category')
        exploration.add_states([second_state_name])

        def _get_default_state_dict(
            content_str: str,
            dest_name: str,
            is_init_state: bool
        ) -> state_domain.StateDict:
            """Gets the default state dict of the exploration."""
            return {
                'linked_skill_id': None,
                'next_content_id_index': 0,
                'classifier_model_id': None,
                'content': {
                    'content_id': 'content',
                    'html': content_str,
                },
                'recorded_voiceovers': {
                    'voiceovers_mapping': {
                        'content': {},
                        'default_outcome': {}
                    }
                },
                'solicit_answer_details': False,
                'card_is_checkpoint': is_init_state,
                'written_translations': {
                    'translations_mapping': {
                        'content': {},
                        'default_outcome': {}
                    }
                },
                'interaction': {
                    'answer_groups': [],
                    'confirmed_unclassified_answers': [],
                    'customization_args': {},
                    'default_outcome': {
                        'dest': dest_name,
                        'dest_if_really_stuck': None,
                        'feedback': {
                            'content_id': feconf.DEFAULT_OUTCOME_CONTENT_ID,
                            'html': ''
                        },
                        'labelled_as_correct': False,
                        'param_changes': [],
                        'refresher_exploration_id': None,
                        'missing_prerequisite_skill_id': None
                    },
                    'hints': [],
                    'id': None,
                    'solution': None,
                },
                'param_changes': [],
            }

        self.assertEqual(exploration.to_player_dict(), {
            'init_state_name': feconf.DEFAULT_INIT_STATE_NAME,
            'title': exp_title,
            'objective': feconf.DEFAULT_EXPLORATION_OBJECTIVE,
            'states': {
                feconf.DEFAULT_INIT_STATE_NAME: _get_default_state_dict(
                    feconf.DEFAULT_INIT_STATE_CONTENT_STR,
                    feconf.DEFAULT_INIT_STATE_NAME, True),
                second_state_name: _get_default_state_dict(
                    '', second_state_name, False),
            },
            'param_changes': [],
            'param_specs': {},
            'language_code': 'en',
            'correctness_feedback_enabled': True,
        })


class StateOperationsUnitTests(test_utils.GenericTestBase):
    """Test methods operating on states."""

    def test_delete_state(self) -> None:
        """Test deletion of states."""
        exploration = exp_domain.Exploration.create_default_exploration('eid')
        exploration.add_states(['first state'])

        with self.assertRaisesRegex(  # type: ignore[no-untyped-call]
            ValueError, 'Cannot delete initial state'
            ):
            exploration.delete_state(exploration.init_state_name)

        exploration.add_states(['second state'])
        exploration.delete_state('second state')

        with self.assertRaisesRegex(ValueError, 'fake state does not exist'):  # type: ignore[no-untyped-call]
            exploration.delete_state('fake state')


class HtmlCollectionTests(test_utils.GenericTestBase):
    """Test method to obtain all html strings."""

    def test_all_html_strings_are_collected(self) -> None:

        exploration = exp_domain.Exploration.create_default_exploration(
            'eid', title='title', category='category')
        exploration.add_states(['state1', 'state2', 'state3', 'state4'])
        state1 = exploration.states['state1']
        state2 = exploration.states['state2']
        state3 = exploration.states['state3']
        state4 = exploration.states['state4']
        content1_dict: state_domain.SubtitledHtmlDict = {
            'content_id': 'content',
            'html': '<blockquote>Hello, this is state1</blockquote>'
        }
        content2_dict: state_domain.SubtitledHtmlDict = {
            'content_id': 'content',
            'html': '<pre>Hello, this is state2</pre>'
        }
        content3_dict: state_domain.SubtitledHtmlDict = {
            'content_id': 'content',
            'html': '<p>Hello, this is state3</p>'
        }
        content4_dict: state_domain.SubtitledHtmlDict = {
            'content_id': 'content',
            'html': '<p>Hello, this is state4</p>'
        }
        state1.update_content(  # type: ignore[no-untyped-call]
            state_domain.SubtitledHtml.from_dict(content1_dict))
        state2.update_content(  # type: ignore[no-untyped-call]
            state_domain.SubtitledHtml.from_dict(content2_dict))
        state3.update_content(  # type: ignore[no-untyped-call]
            state_domain.SubtitledHtml.from_dict(content3_dict))
        state4.update_content(  # type: ignore[no-untyped-call]
            state_domain.SubtitledHtml.from_dict(content4_dict))

        self.set_interaction_for_state(state1, 'TextInput')  # type: ignore[no-untyped-call]
        self.set_interaction_for_state(state2, 'MultipleChoiceInput')  # type: ignore[no-untyped-call]
        self.set_interaction_for_state(state3, 'ItemSelectionInput')  # type: ignore[no-untyped-call]
        self.set_interaction_for_state(state4, 'DragAndDropSortInput')  # type: ignore[no-untyped-call]

        customization_args_dict1 = {
            'placeholder': {
                'value': {
                    'content_id': 'ca_placeholder_0',
                    'unicode_str': 'Enter here.'
                }
            },
            'rows': {'value': 1}
        }
        customization_args_dict2 = {
            'choices': {'value': [
                {
                    'content_id': 'ca_choices_0',
                    'html': '<p>This is value1 for MultipleChoice</p>'
                },
                {
                    'content_id': 'ca_choices_1',
                    'html': '<p>This is value2 for MultipleChoice</p>'
                }
            ]},
            'showChoicesInShuffledOrder': {'value': True}
        }
        customization_args_dict3 = {
            'choices': {'value': [
                {
                    'content_id': 'ca_choices_0',
                    'html': '<p>This is value1 for ItemSelection</p>'
                },
                {
                    'content_id': 'ca_choices_1',
                    'html': '<p>This is value2 for ItemSelection</p>'
                },
                {
                    'content_id': 'ca_choices_2',
                    'html': '<p>This is value3 for ItemSelection</p>'
                }
            ]},
            'minAllowableSelectionCount': {'value': 1},
            'maxAllowableSelectionCount': {'value': 2}
        }
        customization_args_dict4 = {
            'choices': {'value': [
                {
                    'content_id': 'ca_choices_0',
                    'html': '<p>This is value1 for DragAndDropSortInput</p>'
                },
                {
                    'content_id': 'ca_choices_1',
                    'html': '<p>This is value2 for DragAndDropSortInput</p>'
                }
            ]},
            'allowMultipleItemsInSamePosition': {'value': True}
        }

        state1.update_interaction_customization_args(customization_args_dict1)  # type: ignore[no-untyped-call]
        state2.update_interaction_customization_args(customization_args_dict2)  # type: ignore[no-untyped-call]
        state3.update_interaction_customization_args(customization_args_dict3)  # type: ignore[no-untyped-call]
        state4.update_interaction_customization_args(customization_args_dict4)  # type: ignore[no-untyped-call]

        default_outcome = state_domain.Outcome(
            'state2', None, state_domain.SubtitledHtml(
                'default_outcome', '<p>Default outcome for state1</p>'),
            False, [], None, None
        )
        state1.update_interaction_default_outcome(default_outcome)  # type: ignore[no-untyped-call]

        hint_list2 = [
            state_domain.Hint(
                state_domain.SubtitledHtml(
                    'hint_1', '<p>Hello, this is html1 for state2</p>'
                )
            ),
            state_domain.Hint(
                state_domain.SubtitledHtml(
                    'hint_2', '<p>Hello, this is html2 for state2</p>'
                )
            ),
        ]
        state2.update_interaction_hints(hint_list2)  # type: ignore[no-untyped-call]

        solution_dict: state_domain.SolutionDict = {
            'answer_is_exclusive': True,
            'correct_answer': 'Answer1',
            'explanation': {
                'content_id': 'solution',
                'html': '<p>This is solution for state1</p>'
            }
        }
        # Ruling out the possibility of None for mypy type checking.
        assert state1.interaction.id is not None
        solution = state_domain.Solution.from_dict(
            state1.interaction.id, solution_dict)
        state1.update_interaction_solution(solution)  # type: ignore[no-untyped-call]

        state_answer_group_list2 = [
            state_domain.AnswerGroup(
                state_domain.Outcome(
                    'state1', None, state_domain.SubtitledHtml(
                        'feedback_1', '<p>Outcome2 for state2</p>'),
                    False, [], None, None),
                [
                    state_domain.RuleSpec(
                        'Equals',
                        {
                            'x': 0
                        }),
                    state_domain.RuleSpec(
                        'Equals',
                        {
                            'x': 1
                        })
                ],
                [],
                None),
            state_domain.AnswerGroup(
                state_domain.Outcome(
                    'state3', None, state_domain.SubtitledHtml(
                        'feedback_2', '<p>Outcome1 for state2</p>'),
                    False, [], None, None),
                [
                    state_domain.RuleSpec(
                        'Equals',
                        {
                            'x': 0
                        })
                ],
                [],
                None
            )]
        state_answer_group_list3 = [state_domain.AnswerGroup(
            state_domain.Outcome(
                'state1', None, state_domain.SubtitledHtml(
                    'feedback_1', '<p>Outcome for state3</p>'),
                False, [], None, None),
            [
                state_domain.RuleSpec(
                    'Equals',
                    {
                        'x': ['ca_choices_0']
                    }),
                state_domain.RuleSpec(
                    'Equals',
                    {
                        'x': ['ca_choices_2']
                    })
            ],
            [],
            None
        )]
        state2.update_interaction_answer_groups(state_answer_group_list2)  # type: ignore[no-untyped-call]
        state3.update_interaction_answer_groups(state_answer_group_list3)  # type: ignore[no-untyped-call]

        expected_html_list = [
            '',
            '',
            '<pre>Hello, this is state2</pre>',
            '<p>Outcome1 for state2</p>',
            '<p>Outcome2 for state2</p>',
            '',
            '<p>Hello, this is html1 for state2</p>',
            '<p>Hello, this is html2 for state2</p>',
            '<p>This is value1 for MultipleChoice</p>',
            '<p>This is value2 for MultipleChoice</p>',
            '<blockquote>Hello, this is state1</blockquote>',
            '<p>Default outcome for state1</p>',
            '<p>This is solution for state1</p>',
            '<p>Hello, this is state3</p>',
            '<p>Outcome for state3</p>',
            '',
            '<p>This is value1 for ItemSelection</p>',
            '<p>This is value2 for ItemSelection</p>',
            '<p>This is value3 for ItemSelection</p>',
            '<p>Hello, this is state4</p>',
            '',
            '<p>This is value1 for DragAndDropSortInput</p>',
            '<p>This is value2 for DragAndDropSortInput</p>'
        ]

        actual_outcome_list = exploration.get_all_html_content_strings()

        self.assertItemsEqual(set(actual_outcome_list), set(expected_html_list))  # type: ignore[no-untyped-call]


class ExplorationChangesMergeabilityUnitTests(
        exp_services_test.ExplorationServicesUnitTests,
        test_utils.EmailTestBase):
    """Test methods related to exploration changes mergeability."""

    def test_changes_are_mergeable_when_content_changes_do_not_conflict(
        self
    ) -> None:
        self.save_new_valid_exploration(
            self.EXP_0_ID, self.owner_id, end_state_name='End')

        rights_manager.publish_exploration(self.owner, self.EXP_0_ID)

        change_list = [exp_domain.ExplorationChange({
            'cmd': exp_domain.CMD_EDIT_EXPLORATION_PROPERTY,
            'property_name': 'title',
            'new_value': 'First title'
        })]
        exp_services.update_exploration(  # type: ignore[no-untyped-call]
            self.owner_id, self.EXP_0_ID, change_list, 'Changed title.')

        test_dict: Dict[str, str] = {}
        # Making changes to properties except content.
        change_list_2 = [exp_domain.ExplorationChange({
            'state_name': 'Introduction',
            'cmd': 'edit_state_property',
            'property_name': 'widget_id',
            'new_value': None,
            'old_value': 'TextInput'
        }), exp_domain.ExplorationChange({
            'state_name': 'Introduction',
            'cmd': 'edit_state_property',
            'property_name': 'widget_customization_args',
            'new_value': test_dict,
            'old_value': {
                'placeholder': {
                    'value': {
                        'content_id': 'ca_placeholder_0',
                        'unicode_str': ''
                    }
                },
                'rows': {
                    'value': 1
                }
            }
        }), exp_domain.ExplorationChange({
            'state_name': 'Introduction',
            'cmd': 'edit_state_property',
            'property_name': 'next_content_id_index',
            'new_value': 2,
            'old_value': 1
        }), exp_domain.ExplorationChange({
            'state_name': 'Introduction',
            'cmd': 'edit_state_property',
            'property_name': 'widget_id',
            'new_value': 'Continue',
            'old_value': None
        }), exp_domain.ExplorationChange({
            'state_name': 'Introduction',
            'cmd': 'edit_state_property',
            'property_name': 'widget_customization_args',
            'new_value': {
                'buttonText': {
                    'value': {
                        'content_id': 'ca_buttonText_1',
                        'unicode_str': 'Continue'
                    }
                }
            },
            'old_value': test_dict
        })]
        exp_services.update_exploration(  # type: ignore[no-untyped-call]
            self.owner_id, self.EXP_0_ID, change_list_2, 'Changed Interaction.')

        # Changing content of second state.
        change_list_3 = [exp_domain.ExplorationChange({
            'property_name': 'content',
            'state_name': 'End',
            'cmd': 'edit_state_property',
            'old_value': {
                'html': '',
                'content_id': 'content'
            },
            'new_value': {
                'html': '<p>Congratulations, you have finished!</p>',
                'content_id': 'content'
            }
        })]

        # Checking that the changes can be applied when
        # changing to same version.
        changes_are_mergeable = exp_services.are_changes_mergeable(  # type: ignore[no-untyped-call]
            self.EXP_0_ID, 3, change_list_3)
        self.assertEqual(changes_are_mergeable, True)

        changes_are_mergeable = exp_services.are_changes_mergeable(  # type: ignore[no-untyped-call]
            self.EXP_0_ID, 2, change_list_3)
        self.assertEqual(changes_are_mergeable, True)

        exp_services.update_exploration(  # type: ignore[no-untyped-call]
            self.owner_id, self.EXP_0_ID, change_list_3,
            'Changed content of End state.')

        # Changing content of first state.
        change_list_4 = [exp_domain.ExplorationChange({
            'cmd': exp_domain.CMD_RENAME_STATE,
            'old_state_name': 'Introduction',
            'new_state_name': 'Renamed state'
        }), exp_domain.ExplorationChange({
            'cmd': exp_domain.CMD_RENAME_STATE,
            'old_state_name': 'Renamed state',
            'new_state_name': 'Renamed state again'
        }), exp_domain.ExplorationChange({
            'cmd': exp_domain.CMD_RENAME_STATE,
            'old_state_name': 'Renamed state again',
            'new_state_name': 'Introduction'
        }), exp_domain.ExplorationChange({
            'property_name': 'content',
            'state_name': 'Introduction',
            'cmd': 'edit_state_property',
            'old_value': {
                'html': '',
                'content_id': 'content'
            },
            'new_value': {
                'html': '<p>Hello</p>',
                'content_id': 'content'
            }
        })]

        # Checking for the mergability of the fourth change list.
        changes_are_mergeable = exp_services.are_changes_mergeable(  # type: ignore[no-untyped-call]
            self.EXP_0_ID, 2, change_list_4)
        self.assertEqual(changes_are_mergeable, True)

        # Checking for the mergability when working on latest version.
        changes_are_mergeable = exp_services.are_changes_mergeable(  # type: ignore[no-untyped-call]
            self.EXP_0_ID, 3, change_list_4)
        self.assertEqual(changes_are_mergeable, True)

    def test_changes_are_not_mergeable_when_content_changes_conflict(
        self
    ) -> None:
        self.save_new_valid_exploration(
            self.EXP_0_ID, self.owner_id, end_state_name='End')

        rights_manager.publish_exploration(self.owner, self.EXP_0_ID)

        # Making changes to content of the first state.
        change_list = [exp_domain.ExplorationChange({
            'property_name': 'content',
            'state_name': 'Introduction',
            'cmd': 'edit_state_property',
            'old_value': {
                'html': '',
                'content_id': 'content'
            },
            'new_value': {
                'html': '<p>Content 1.</p>',
                'content_id': 'content'
            }
        })]
        exp_services.update_exploration(  # type: ignore[no-untyped-call]
            self.owner_id, self.EXP_0_ID, change_list, 'Changed Content.')

        # Changing content of the same state to check that
        # changes are not mergeable.
        change_list_2 = [exp_domain.ExplorationChange({
            'property_name': 'content',
            'state_name': 'Introduction',
            'cmd': 'edit_state_property',
            'old_value': {
                'html': '',
                'content_id': 'content'
            },
            'new_value': {
                'html': '<p>Content 2.</p>',
                'content_id': 'content'
            }
        })]

        # Checking for the mergability of the second change list.
        changes_are_not_mergeable = exp_services.are_changes_mergeable(  # type: ignore[no-untyped-call]
            self.EXP_0_ID, 1, change_list_2)
        self.assertEqual(changes_are_not_mergeable, False)

    def test_changes_are_mergeable_when_interaction_id_changes_do_not_conflict(
        self
    ) -> None:
        self.save_new_valid_exploration(
            self.EXP_0_ID, self.owner_id, end_state_name='End')

        rights_manager.publish_exploration(self.owner, self.EXP_0_ID)

        # Making changes in the properties which are
        # not related to the interaction id.
        change_list_2 = [exp_domain.ExplorationChange({
            'new_value': {
                'content_id': 'content',
                'html': '<p>This is the first state.</p>'
            },
            'state_name': 'Introduction',
            'old_value': {
                'content_id': 'content',
                'html': ''
            },
            'cmd': 'edit_state_property',
            'property_name': 'content'
        }), exp_domain.ExplorationChange({
            'new_value': [{
                'hint_content': {
                    'content_id': 'hint_1',
                    'html': '<p>This is a first hint.</p>'
                }
            }],
            'state_name': 'Introduction',
            'old_value': ['old_value'],
            'cmd': 'edit_state_property',
            'property_name': 'hints'
        }), exp_domain.ExplorationChange({
            'new_value': 2,
            'state_name': 'Introduction',
            'old_value': 1,
            'cmd': 'edit_state_property',
            'property_name': 'next_content_id_index'
        }), exp_domain.ExplorationChange({
            'new_value': [{
                'hint_content': {
                    'content_id': 'hint_1',
                    'html': '<p>This is a first hint.</p>'
                }
            }, {
                'hint_content': {
                    'content_id': 'hint_2',
                    'html': '<p>This is the second hint.</p>'
                }
            }],
            'state_name': 'Introduction',
            'old_value': [{
                'hint_content': {
                    'content_id': 'hint_1',
                    'html': '<p>This is a first hint.</p>'
                }
            }],
            'cmd': 'edit_state_property',
            'property_name': 'hints'
        }), exp_domain.ExplorationChange({
            'new_value': {
                'content_id': 'content',
                'html': '<p>Congratulations, you have finished!</p>'
            },
            'state_name': 'End',
            'old_value': {
                'content_id': 'content',
                'html': ''
            },
            'cmd': 'edit_state_property',
            'property_name': 'content'
        })]
        exp_services.update_exploration(  # type: ignore[no-untyped-call]
            self.owner_id, self.EXP_0_ID, change_list_2,
            'Changed Contents and Hint')

        test_dict: Dict[str, str] = {}
        # Changes to the properties affected by or affecting
        # interaction id and in interaction_id itself.
        change_list_3 = [exp_domain.ExplorationChange({
            'new_value': None,
            'state_name': 'Introduction',
            'old_value': 'TextInput',
            'cmd': 'edit_state_property',
            'property_name': 'widget_id'
        }), exp_domain.ExplorationChange({
            'new_value': test_dict,
            'state_name': 'Introduction',
            'old_value': {
                'rows': {
                    'value': 1
                },
                'placeholder': {
                    'value': {
                        'content_id': 'ca_placeholder_0',
                        'unicode_str': ''
                    }
                }
            },
            'cmd': 'edit_state_property',
            'property_name': 'widget_customization_args'
        }), exp_domain.ExplorationChange({
            'new_value': 2,
            'state_name': 'Introduction',
            'old_value': 1,
            'cmd': 'edit_state_property',
            'property_name': 'next_content_id_index'
        }), exp_domain.ExplorationChange({
            'new_value': 'Continue',
            'state_name': 'Introduction',
            'old_value': None,
            'cmd': 'edit_state_property',
            'property_name': 'widget_id'
        }), exp_domain.ExplorationChange({
            'new_value': {
                'buttonText': {
                    'value': {
                        'content_id': 'ca_buttonText_1',
                        'unicode_str': 'Continue'
                    }
                }
            },
            'state_name': 'Introduction',
            'old_value': test_dict,
            'cmd': 'edit_state_property',
            'property_name': 'widget_customization_args'
        })]

        changes_are_mergeable = exp_services.are_changes_mergeable(  # type: ignore[no-untyped-call]
            self.EXP_0_ID, 1, change_list_3)
        self.assertEqual(changes_are_mergeable, True)

        # Creating second exploration to test the scenario
        # when changes to same properties are made in two
        # different states.
        self.save_new_valid_exploration(
            self.EXP_1_ID, self.owner_id, end_state_name='End')

        rights_manager.publish_exploration(self.owner, self.EXP_1_ID)

        # Using the old change_list_3 here because they already covers
        # the changes related to interaction in first state.
        exp_services.update_exploration(  # type: ignore[no-untyped-call]
            self.owner_id, self.EXP_1_ID, change_list_3, 'Changed Interaction')

        # Changes related to interaction in the second state
        # to check for mergeability.
        change_list_4 = [exp_domain.ExplorationChange({
            'state_name': 'End',
            'cmd': 'edit_state_property',
            'new_value': None,
            'old_value': 'EndExploration',
            'property_name': 'widget_id'
        }), exp_domain.ExplorationChange({
            'state_name': 'End',
            'cmd': 'edit_state_property',
            'new_value': test_dict,
            'old_value': {
                'recommendedExplorationIds': {
                    'value': []
                }
            },
            'property_name': 'widget_customization_args'
        }), exp_domain.ExplorationChange({
            'state_name': 'End',
            'cmd': 'edit_state_property',
            'new_value': 'NumericInput',
            'old_value': None,
            'property_name': 'widget_id'
        }), exp_domain.ExplorationChange({
            'state_name': 'End',
            'cmd': 'edit_state_property',
            'new_value': {
                'refresher_exploration_id': None,
                'missing_prerequisite_skill_id': None,
                'dest': 'End',
                'dest_if_really_stuck': None,
                'labelled_as_correct': False,
                'param_changes': [],
                'feedback': {
                    'html': '',
                    'content_id': 'default_outcome'
                }
            },
            'old_value': None,
            'property_name': 'default_outcome'
        }), exp_domain.ExplorationChange({
            'state_name': 'End',
            'cmd': 'edit_state_property',
            'new_value': 1,
            'old_value': 0,
            'property_name': 'next_content_id_index'
        }), exp_domain.ExplorationChange({
            'state_name': 'End',
            'cmd': 'edit_state_property',
            'new_value': [{
                'outcome': {
                    'refresher_exploration_id': None,
                    'missing_prerequisite_skill_id': None,
                    'dest': 'End',
                    'dest_if_really_stuck': None,
                    'labelled_as_correct': False,
                    'param_changes': [],
                    'feedback': {
                        'html': '<p>Feedback</p>',
                        'content_id': 'feedback_0'
                    }
                },
                'rule_specs': [{
                    'inputs': {
                        'x': 60
                    },
                    'rule_type': 'IsLessThanOrEqualTo'
                }],
                'tagged_skill_misconception_id': None,
                'training_data': []
            }],
            'old_value': ['old_value'],
            'property_name': 'answer_groups'
        }), exp_domain.ExplorationChange({
            'cmd': 'edit_state_property',
            'state_name': 'End',
            'property_name': 'solicit_answer_details',
            'new_value': True
        })]
        changes_are_mergeable_1 = exp_services.are_changes_mergeable(  # type: ignore[no-untyped-call]
            self.EXP_1_ID, 1, change_list_4)
        self.assertEqual(changes_are_mergeable_1, True)

    def test_changes_are_not_mergeable_when_interaction_id_changes_conflict(
        self
    ) -> None:
        self.save_new_valid_exploration(
            self.EXP_0_ID, self.owner_id, end_state_name='End')

        rights_manager.publish_exploration(self.owner, self.EXP_0_ID)

        test_dict: Dict[str, str] = {}
        # Changes to the properties affected by or affecting
        # interaction id and in interaction_id itself.
        change_list_2 = [exp_domain.ExplorationChange({
            'new_value': None,
            'state_name': 'Introduction',
            'old_value': 'TextInput',
            'cmd': 'edit_state_property',
            'property_name': 'widget_id'
        }), exp_domain.ExplorationChange({
            'new_value': test_dict,
            'state_name': 'Introduction',
            'old_value': {
                'rows': {
                    'value': 1
                },
                'placeholder': {
                    'value': {
                        'content_id': 'ca_placeholder_0',
                        'unicode_str': ''
                    }
                }
            },
            'cmd': 'edit_state_property',
            'property_name': 'widget_customization_args'
        }), exp_domain.ExplorationChange({
            'new_value': 2,
            'state_name': 'Introduction',
            'old_value': 1,
            'cmd': 'edit_state_property',
            'property_name': 'next_content_id_index'
        }), exp_domain.ExplorationChange({
            'new_value': 'Continue',
            'state_name': 'Introduction',
            'old_value': None,
            'cmd': 'edit_state_property',
            'property_name': 'widget_id'
        }), exp_domain.ExplorationChange({
            'new_value': {
                'buttonText': {
                    'value': {
                        'content_id': 'ca_buttonText_1',
                        'unicode_str': 'Continue'
                    }
                }
            },
            'state_name': 'Introduction',
            'old_value': test_dict,
            'cmd': 'edit_state_property',
            'property_name': 'widget_customization_args'
        })]
        exp_services.update_exploration(  # type: ignore[no-untyped-call]
            self.owner_id, self.EXP_0_ID, change_list_2,
            'Changed Contents and Hint')

        # Changes to the properties affected by or affecting
        # interaction id and in interaction_id itself again
        # to check that changes are not mergeable.
        change_list_3 = [exp_domain.ExplorationChange({
            'new_value': None,
            'state_name': 'Introduction',
            'old_value': 'TextInput',
            'cmd': 'edit_state_property',
            'property_name': 'widget_id'
        }), exp_domain.ExplorationChange({
            'new_value': test_dict,
            'state_name': 'Introduction',
            'old_value': {
                'rows': {
                    'value': 1
                },
                'placeholder': {
                    'value': {
                        'content_id': 'ca_placeholder_0',
                        'unicode_str': ''
                    }
                }
            },
            'cmd': 'edit_state_property',
            'property_name': 'widget_customization_args'
        }), exp_domain.ExplorationChange({
            'new_value': 2,
            'state_name': 'Introduction',
            'old_value': 1,
            'cmd': 'edit_state_property',
            'property_name': 'next_content_id_index'
        }), exp_domain.ExplorationChange({
            'new_value': 'Continue',
            'state_name': 'Introduction',
            'old_value': None,
            'cmd': 'edit_state_property',
            'property_name': 'widget_id'
        }), exp_domain.ExplorationChange({
            'new_value': {
                'buttonText': {
                    'value': {
                        'content_id': 'ca_buttonText_1',
                        'unicode_str': 'Continue'
                    }
                }
            },
            'state_name': 'Introduction',
            'old_value': test_dict,
            'cmd': 'edit_state_property',
            'property_name': 'widget_customization_args'
        })]

        changes_are_not_mergeable = exp_services.are_changes_mergeable(  # type: ignore[no-untyped-call]
            self.EXP_0_ID, 1, change_list_3)
        self.assertEqual(changes_are_not_mergeable, False)

    def test_changes_are_mergeable_when_customization_args_changes_do_not_conflict(  # pylint: disable=line-too-long
        self
    ) -> None:
        self.save_new_valid_exploration(
            self.EXP_0_ID, self.owner_id, end_state_name='End')

        rights_manager.publish_exploration(self.owner, self.EXP_0_ID)

        test_dict: Dict[str, str] = {}
        # Changes in the properties which aren't affected by
        # customization args or doesn't affects customization_args.
        change_list = [exp_domain.ExplorationChange({
            'new_value': {
                'content_id': 'content',
                'html': '<p>This is the first state.</p>'
            },
            'state_name': 'Introduction',
            'old_value': {
                'content_id': 'content',
                'html': ''
            },
            'cmd': 'edit_state_property',
            'property_name': 'content'
        }), exp_domain.ExplorationChange({
            'new_value': [{
                'hint_content': {
                    'content_id': 'hint_1',
                    'html': '<p>This is a first hint.</p>'
                }
            }],
            'state_name': 'Introduction',
            'old_value': ['old_value'],
            'cmd': 'edit_state_property',
            'property_name': 'hints'
        }), exp_domain.ExplorationChange({
            'new_value': 2,
            'state_name': 'Introduction',
            'old_value': 1,
            'cmd': 'edit_state_property',
            'property_name': 'next_content_id_index'
        }), exp_domain.ExplorationChange({
            'new_value': [{
                'hint_content': {
                    'content_id': 'hint_1',
                    'html': '<p>This is a first hint.</p>'
                }
            }, {
                'hint_content': {
                    'content_id': 'hint_2',
                    'html': '<p>This is the second hint.</p>'
                }
            }],
            'state_name': 'Introduction',
            'old_value': [{
                'hint_content': {
                    'content_id': 'hint_1',
                    'html': '<p>This is a first hint.</p>'
                }
            }],
            'cmd': 'edit_state_property',
            'property_name': 'hints'
        }), exp_domain.ExplorationChange({
            'new_value': 3,
            'state_name': 'Introduction',
            'old_value': 2,
            'cmd': 'edit_state_property',
            'property_name': 'next_content_id_index'
        }), exp_domain.ExplorationChange({
            'new_value': {
                'content_id': 'content',
                'html': '<p>Congratulations, you have finished!</p>'
            },
            'state_name': 'End',
            'old_value': {
                'content_id': 'content',
                'html': ''
            },
            'cmd': 'edit_state_property',
            'property_name': 'content'
        })]
        exp_services.update_exploration(  # type: ignore[no-untyped-call]
            self.owner_id, self.EXP_0_ID, change_list,
            'Changed Contents and Hints')

        # Changes to the properties affecting customization_args
        # or are affected by customization_args in the same state.
        # This includes changes related to renaming a state in
        # order to check that changes are applied even if states
        # are renamed.
        change_list_2 = [exp_domain.ExplorationChange({
            'cmd': 'rename_state',
            'new_state_name': 'Intro-rename',
            'old_state_name': 'Introduction'
        }), exp_domain.ExplorationChange({
            'old_value': 'Introduction',
            'property_name': 'init_state_name',
            'new_value': 'Intro-rename',
            'cmd': 'edit_exploration_property'
        }), exp_domain.ExplorationChange({
            'state_name': 'Intro-rename',
            'old_value': {
                'placeholder':
                {
                    'value':
                    {
                        'content_id': 'ca_placeholder_0',
                        'unicode_str': ''
                    }
                },
                'rows': {
                    'value': 1
                }
            },
            'property_name': 'widget_customization_args',
            'new_value':
            {
                'placeholder':
                {
                    'value':
                    {
                        'content_id': 'ca_placeholder_0',
                        'unicode_str': 'Placeholder text'
                    }
                },
                'rows':
                {
                    'value': 2
                }
            },
            'cmd': 'edit_state_property'
        }), exp_domain.ExplorationChange({
            'state_name': 'Intro-rename',
            'old_value': 'TextInput',
            'property_name': 'widget_id',
            'new_value': None,
            'cmd': 'edit_state_property'
        }), exp_domain.ExplorationChange({
            'state_name': 'Intro-rename',
            'old_value':
            {
                'placeholder':
                {
                    'value':
                    {
                        'content_id': 'ca_placeholder_0',
                        'unicode_str': 'Placeholder text'
                    }
                },
                'rows':
                {
                    'value': 2
                }
            },
            'property_name': 'widget_customization_args',
            'new_value': test_dict,
            'cmd': 'edit_state_property'
        }), exp_domain.ExplorationChange({
            'state_name': 'Intro-rename',
            'old_value': 1,
            'property_name': 'next_content_id_index',
            'new_value': 3,
            'cmd': 'edit_state_property'
        }), exp_domain.ExplorationChange({
            'state_name': 'Intro-rename',
            'old_value': None,
            'property_name': 'widget_id',
            'new_value': 'NumericInput',
            'cmd': 'edit_state_property'
        }), exp_domain.ExplorationChange({
            'state_name': 'Intro-rename',
            'old_value':
            {
                'requireNonnegativeInput':
                {
                    'value': True
                }
            },
            'property_name': 'widget_customization_args',
            'new_value':
            {
                'requireNonnegativeInput':
                {
                    'value': False
                }
            },
            'cmd': 'edit_state_property'
        }), exp_domain.ExplorationChange({
            'state_name': 'Intro-rename',
            'old_value': 3,
            'property_name': 'next_content_id_index',
            'new_value': 4,
            'cmd': 'edit_state_property'
        }), exp_domain.ExplorationChange({
            'state_name': 'Intro-rename',
            'old_value': ['old_value'],
            'property_name': 'answer_groups',
            'new_value':
            [
                {
                    'rule_specs':
                    [
                        {
                            'inputs':
                            {
                                'x': 50
                            },
                            'rule_type': 'IsLessThanOrEqualTo'
                        }
                    ],
                    'training_data': [],
                    'tagged_skill_misconception_id': None,
                    'outcome':
                    {
                        'feedback':
                        {
                            'content_id': 'feedback_3',
                            'html': '<p>Next</p>'
                        },
                        'param_changes': [],
                        'refresher_exploration_id': None,
                        'dest': 'End',
                        'dest_if_really_stuck': None,
                        'missing_prerequisite_skill_id': None,
                        'labelled_as_correct': False
                    }
                }
            ],
            'cmd': 'edit_state_property'
        })]

        changes_are_mergeable = exp_services.are_changes_mergeable(  # type: ignore[no-untyped-call]
            self.EXP_0_ID, 1, change_list_2)
        self.assertEqual(changes_are_mergeable, True)

        # Creating second exploration to test the scenario
        # when changes to same properties are made in two
        # different states.
        self.save_new_valid_exploration(
            self.EXP_1_ID, self.owner_id, end_state_name='End')

        rights_manager.publish_exploration(self.owner, self.EXP_1_ID)

        # Using the old change_list_2 here because they already covers
        # the changes related to customization args in first state.
        exp_services.update_exploration(  # type: ignore[no-untyped-call]
            self.owner_id, self.EXP_1_ID, change_list_2,
            'Changed Interactions and Customization_args in One State')

        # Changes to the properties related to the customization args
        # in the second state to check for mergeability.
        change_list_3 = [exp_domain.ExplorationChange({
            'old_value': 'EndExploration',
            'state_name': 'End',
            'property_name': 'widget_id',
            'cmd': 'edit_state_property',
            'new_value': None
        }), exp_domain.ExplorationChange({
            'old_value': {
                'recommendedExplorationIds': {
                    'value': []
                }
            },
            'state_name': 'End',
            'property_name': 'widget_customization_args',
            'cmd': 'edit_state_property',
            'new_value': test_dict
        }), exp_domain.ExplorationChange({
            'old_value': 0,
            'state_name': 'End',
            'property_name': 'next_content_id_index',
            'cmd': 'edit_state_property',
            'new_value': 4
        }), exp_domain.ExplorationChange({
            'old_value': None,
            'state_name': 'End',
            'property_name': 'widget_id',
            'cmd': 'edit_state_property',
            'new_value': 'ItemSelectionInput'
        }), exp_domain.ExplorationChange({
            'old_value': test_dict,
            'state_name': 'End',
            'property_name': 'widget_customization_args',
            'cmd': 'edit_state_property',
            'new_value': {
                'minAllowableSelectionCount': {
                    'value': 1
                },
                'choices': {
                    'value': [{
                        'html': '<p>A</p>',
                        'content_id': 'ca_choices_0'
                    }, {
                        'html': '<p>B</p>',
                        'content_id': 'ca_choices_1'
                    }, {
                        'html': '<p>C</p>',
                        'content_id': 'ca_choices_2'
                    }, {
                        'html': '<p>D</p>',
                        'content_id': 'ca_choices_3'
                    }]
                },
                'maxAllowableSelectionCount': {
                    'value': 1
                }
            }
        }), exp_domain.ExplorationChange({
            'old_value': None,
            'state_name': 'End',
            'property_name': 'default_outcome',
            'cmd': 'edit_state_property',
            'new_value': {
                'refresher_exploration_id': None,
                'dest': 'End',
                'dest_if_really_stuck': None,
                'missing_prerequisite_skill_id': None,
                'feedback': {
                    'html': '',
                    'content_id': 'default_outcome'
                },
                'param_changes': [],
                'labelled_as_correct': False
            }
        }), exp_domain.ExplorationChange({
            'old_value': 4,
            'state_name': 'End',
            'property_name': 'next_content_id_index',
            'cmd': 'edit_state_property',
            'new_value': 5
        }), exp_domain.ExplorationChange({
            'old_value': ['old_value'],
            'state_name': 'End',
            'property_name': 'answer_groups',
            'cmd': 'edit_state_property',
            'new_value':
            [
                {
                    'training_data': [],
                    'tagged_skill_misconception_id': None,
                    'outcome':
                    {
                        'refresher_exploration_id': None,
                        'dest': 'End',
                        'dest_if_really_stuck': None,
                        'missing_prerequisite_skill_id': None,
                        'feedback':
                        {
                            'html': '<p>Good</p>',
                            'content_id': 'feedback_4'
                        },
                        'param_changes': [],
                        'labelled_as_correct': False
                    },
                    'rule_specs':
                    [
                        {
                            'rule_type': 'Equals',
                            'inputs':
                            {
                                'x':
                                [
                                    'ca_choices_1'
                                ]
                            }
                        }
                    ]
                }
            ]
        })]

        changes_are_mergeable_1 = exp_services.are_changes_mergeable(  # type: ignore[no-untyped-call]
            self.EXP_1_ID, 1, change_list_3)
        self.assertEqual(changes_are_mergeable_1, True)

    def test_changes_are_not_mergeable_when_customization_args_changes_conflict(
        self
    ) -> None:
        self.save_new_valid_exploration(
            self.EXP_0_ID, self.owner_id, end_state_name='End')

        rights_manager.publish_exploration(self.owner, self.EXP_0_ID)

        test_dict: Dict[str, str] = {}
        # Changes in the properties which affected by or affecting
        # customization_args.
        change_list = [exp_domain.ExplorationChange({
            'cmd': 'rename_state',
            'new_state_name': 'Intro-rename',
            'old_state_name': 'Introduction'
        }), exp_domain.ExplorationChange({
            'old_value': 'Introduction',
            'property_name': 'init_state_name',
            'new_value': 'Intro-rename',
            'cmd': 'edit_exploration_property'
        }), exp_domain.ExplorationChange({
            'state_name': 'Intro-rename',
            'old_value': {
                'placeholder':
                {
                    'value':
                    {
                        'content_id': 'ca_placeholder_0',
                        'unicode_str': ''
                    }
                },
                'rows': {
                    'value': 1
                }
            },
            'property_name': 'widget_customization_args',
            'new_value':
            {
                'placeholder':
                {
                    'value':
                    {
                        'content_id': 'ca_placeholder_0',
                        'unicode_str': 'Placeholder text'
                    }
                },
                'rows':
                {
                    'value': 2
                }
            },
            'cmd': 'edit_state_property'
        }), exp_domain.ExplorationChange({
            'state_name': 'Intro-rename',
            'old_value': 'TextInput',
            'property_name': 'widget_id',
            'new_value': None,
            'cmd': 'edit_state_property'
        }), exp_domain.ExplorationChange({
            'state_name': 'Intro-rename',
            'old_value':
            {
                'placeholder':
                {
                    'value':
                    {
                        'content_id': 'ca_placeholder_0',
                        'unicode_str': 'Placeholder text'
                    }
                },
                'rows':
                {
                    'value': 2
                }
            },
            'property_name': 'widget_customization_args',
            'new_value': test_dict,
            'cmd': 'edit_state_property'
        }), exp_domain.ExplorationChange({
            'state_name': 'Intro-rename',
            'old_value': 1,
            'property_name': 'next_content_id_index',
            'new_value': 3,
            'cmd': 'edit_state_property'
        }), exp_domain.ExplorationChange({
            'state_name': 'Intro-rename',
            'old_value': None,
            'property_name': 'widget_id',
            'new_value': 'NumericInput',
            'cmd': 'edit_state_property'
        }), exp_domain.ExplorationChange({
            'state_name': 'Intro-rename',
            'old_value':
            {
                'requireNonnegativeInput':
                {
                    'value': True
                }
            },
            'property_name': 'widget_customization_args',
            'new_value':
            {
                'requireNonnegativeInput':
                {
                    'value': False
                }
            },
            'cmd': 'edit_state_property'
        }), exp_domain.ExplorationChange({
            'state_name': 'Intro-rename',
            'old_value': 3,
            'property_name': 'next_content_id_index',
            'new_value': 4,
            'cmd': 'edit_state_property'
        }), exp_domain.ExplorationChange({
            'state_name': 'Intro-rename',
            'old_value': ['old_value'],
            'property_name': 'answer_groups',
            'new_value':
            [
                {
                    'rule_specs':
                    [
                        {
                            'inputs':
                            {
                                'x': 50
                            },
                            'rule_type': 'IsLessThanOrEqualTo'
                        }
                    ],
                    'training_data': [],
                    'tagged_skill_misconception_id': None,
                    'outcome':
                    {
                        'feedback':
                        {
                            'content_id': 'feedback_3',
                            'html': '<p>Next</p>'
                        },
                        'param_changes': [],
                        'refresher_exploration_id': None,
                        'dest': 'End',
                        'dest_if_really_stuck': None,
                        'missing_prerequisite_skill_id': None,
                        'labelled_as_correct': False
                    }
                }
            ],
            'cmd': 'edit_state_property'
        })]
        exp_services.update_exploration(  # type: ignore[no-untyped-call]
            self.owner_id, self.EXP_0_ID, change_list,
            'Changed Customization Args and related properties again')

        # Changes to the customization_args in same
        # state again to check that changes are not mergeable.
        change_list_2 = [exp_domain.ExplorationChange({
            'state_name': 'Introduction',
            'old_value': {
                'placeholder':
                {
                    'value':
                    {
                        'content_id': 'ca_placeholder_0',
                        'unicode_str': ''
                    }
                },
                'rows': {
                    'value': 1
                }
            },
            'property_name': 'widget_customization_args',
            'new_value':
            {
                'placeholder':
                {
                    'value':
                    {
                        'content_id': 'ca_placeholder_0',
                        'unicode_str': 'Placeholder text 2.'
                    }
                },
                'rows':
                {
                    'value': 2
                }
            },
            'cmd': 'edit_state_property'
        })]

        changes_are_not_mergeable = exp_services.are_changes_mergeable(  # type: ignore[no-untyped-call]
            self.EXP_0_ID, 1, change_list_2)
        self.assertEqual(changes_are_not_mergeable, False)

    def test_changes_are_mergeable_when_answer_groups_changes_do_not_conflict(
        self
    ) -> None:
        self.save_new_valid_exploration(
            self.EXP_0_ID, self.owner_id, end_state_name='End')

        rights_manager.publish_exploration(self.owner, self.EXP_0_ID)

        # Adding answer_groups and solutions to the existing state.
        change_list = [exp_domain.ExplorationChange({
            'cmd': 'edit_state_property',
            'property_name': 'next_content_id_index',
            'old_value': 1,
            'state_name': 'Introduction',
            'new_value': 3
        }), exp_domain.ExplorationChange({
            'cmd': 'edit_state_property',
            'property_name': 'answer_groups',
            'old_value': ['old_value'],
            'state_name': 'Introduction',
            'new_value': [{
                'rule_specs': [{
                    'rule_type': 'StartsWith',
                    'inputs': {
                        'x': {
                            'contentId': 'rule_input_2',
                            'normalizedStrSet': ['Hello', 'Hola']
                        }
                    }
                }],
                'tagged_skill_misconception_id': None,
                'outcome': {
                    'labelled_as_correct': False,
                    'feedback': {
                        'content_id': 'feedback_1',
                        'html': '<p>Feedback</p>'
                    },
                    'missing_prerequisite_skill_id': None,
                    'dest': 'End',
                    'dest_if_really_stuck': None,
                    'param_changes': [],
                    'refresher_exploration_id': None
                },
                'training_data': []
            }]
        }), exp_domain.ExplorationChange({
            'cmd': 'edit_state_property',
            'property_name': 'hints',
            'old_value': ['old_value'],
            'state_name': 'Introduction',
            'new_value': [{
                'hint_content': {
                    'content_id': 'hint_3',
                    'html': '<p>Hint 1.</p>'
                }
            }]
        }), exp_domain.ExplorationChange({
            'cmd': 'edit_state_property',
            'property_name': 'next_content_id_index',
            'old_value': 3,
            'state_name': 'Introduction',
            'new_value': 4
        }), exp_domain.ExplorationChange({
            'cmd': 'edit_state_property',
            'property_name': 'solution',
            'old_value': None,
            'state_name': 'Introduction',
            'new_value': {
                'correct_answer': 'Hello Aryaman!',
                'explanation': {
                    'content_id': 'solution',
                    'html': '<p>Explanation.</p>'
                },
                'answer_is_exclusive': False
            }
        })]

        exp_services.update_exploration(  # type: ignore[no-untyped-call]
            self.owner_id, self.EXP_0_ID, change_list,
            'Added answer groups and solution')

        # Changes to the properties that are not related to
        # the answer_groups. These changes are done to check
        # when the changes are made in unrelated properties,
        # they can be merged easily.
        change_list_2 = [exp_domain.ExplorationChange({
            'new_value': {
                'content_id': 'content',
                'html': '<p>This is the first state.</p>'
            },
            'state_name': 'Introduction',
            'old_value': {
                'content_id': 'content',
                'html': ''
            },
            'cmd': 'edit_state_property',
            'property_name': 'content'
        }), exp_domain.ExplorationChange({
            'new_value': [{
                'hint_content': {
                    'content_id': 'hint_3',
                    'html': '<p>Hint 1.</p>'
                }
            }, {
                'hint_content': {
                    'content_id': 'hint_4',
                    'html': '<p>This is a first hint.</p>'
                }
            }],
            'state_name': 'Introduction',
            'old_value': [{
                'hint_content': {
                    'content_id': 'hint_3',
                    'html': '<p>Hint 1.</p>'
                }
            }],
            'cmd': 'edit_state_property',
            'property_name': 'hints'
        }), exp_domain.ExplorationChange({
            'new_value': 5,
            'state_name': 'Introduction',
            'old_value': 4,
            'cmd': 'edit_state_property',
            'property_name': 'next_content_id_index'
        }), exp_domain.ExplorationChange({
            'new_value': {
                'content_id': 'content',
                'html': '<p>Congratulations, you have finished!</p>'
            },
            'state_name': 'End',
            'old_value': {
                'content_id': 'content',
                'html': ''
            },
            'cmd': 'edit_state_property',
            'property_name': 'content'
        })]
        exp_services.update_exploration(  # type: ignore[no-untyped-call]
            self.owner_id, self.EXP_0_ID, change_list_2,
            'Changed Contents and Hint')

        change_list_3 = [exp_domain.ExplorationChange({
            'property_name': 'default_outcome',
            'old_value': {
                'labelled_as_correct': False,
                'missing_prerequisite_skill_id': None,
                'refresher_exploration_id': None,
                'feedback': {
                    'content_id': 'default_outcome',
                    'html': ''
                },
                'param_changes': [

                ],
                'dest_if_really_stuck': None,
                'dest': 'End'
            },
            'state_name': 'Introduction',
            'cmd': 'edit_state_property',
            'new_value': {
                'labelled_as_correct': False,
                'missing_prerequisite_skill_id': None,
                'refresher_exploration_id': None,
                'feedback': {
                    'content_id': 'default_outcome',
                    'html': '<p>Feedback 1.</p>'
                },
                'param_changes': [

                ],
                'dest_if_really_stuck': None,
                'dest': 'End'
            }
        })]
        changes_are_mergeable = exp_services.are_changes_mergeable(  # type: ignore[no-untyped-call]
            self.EXP_0_ID, 2, change_list_3)
        self.assertEqual(changes_are_mergeable, True)

        # Changes to the answer_groups and the properties that
        # affects or are affected by answer_groups.
        change_list_4 = [exp_domain.ExplorationChange({
            'state_name': 'Introduction',
            'new_value': [{
                'outcome': {
                    'feedback': {
                        'content_id': 'feedback_1',
                        'html': '<p>Feedback</p>'
                    },
                    'missing_prerequisite_skill_id': None,
                    'dest': 'End',
                    'dest_if_really_stuck': None,
                    'param_changes': [],
                    'labelled_as_correct': False,
                    'refresher_exploration_id': None
                },
                'training_data': [],
                'rule_specs': [{
                    'inputs': {
                        'x': {
                            'normalizedStrSet': [
                                'Hello',
                                'Hola',
                                'Hi'],
                            'contentId': 'rule_input_2'
                        }
                    },
                    'rule_type': 'StartsWith'
                }],
                'tagged_skill_misconception_id': None
            }],
            'cmd': 'edit_state_property',
            'property_name': 'answer_groups',
            'old_value': [{
                'outcome': {
                    'feedback': {
                        'content_id': 'feedback_1',
                        'html': '<p>Feedback</p>'
                    },
                    'missing_prerequisite_skill_id': None,
                    'dest': 'End',
                    'dest_if_really_stuck': None,
                    'param_changes': [],
                    'labelled_as_correct': False,
                    'refresher_exploration_id': None
                },
                'training_data': [],
                'rule_specs': [{
                    'inputs': {
                        'x': {
                            'normalizedStrSet': ['Hello', 'Hola'],
                            'contentId': 'rule_input_2'
                        }
                    },
                    'rule_type': 'StartsWith'
                }],
                'tagged_skill_misconception_id': None
            }]
        }), exp_domain.ExplorationChange({
            'state_name': 'Introduction',
            'new_value': {
                'answer_is_exclusive': False,
                'correct_answer': 'Hi Aryaman!',
                'explanation': {
                    'content_id': 'solution',
                    'html': '<p>Explanation.</p>'
                }
            },
            'cmd': 'edit_state_property',
            'property_name': 'solution',
            'old_value': {
                'answer_is_exclusive': False,
                'correct_answer': 'Hello Aryaman!',
                'explanation': {
                    'content_id': 'solution',
                    'html': '<p>Explanation.</p>'
                }
            }
        }), exp_domain.ExplorationChange({
            'state_name': 'Introduction',
            'new_value': 6,
            'cmd': 'edit_state_property',
            'property_name': 'next_content_id_index',
            'old_value': 4
        }), exp_domain.ExplorationChange({
            'state_name': 'Introduction',
            'new_value': [{
                'outcome': {
                    'feedback': {
                        'content_id': 'feedback_1',
                        'html': '<p>Feedback</p>'
                    },
                    'missing_prerequisite_skill_id': None,
                    'dest': 'End',
                    'dest_if_really_stuck': None,
                    'param_changes': [],
                    'labelled_as_correct': False,
                    'refresher_exploration_id': None
                },
                'training_data': [],
                'rule_specs': [{
                    'inputs': {
                        'x': {
                            'normalizedStrSet': ['Hello', 'Hola', 'Hi'],
                            'contentId': 'rule_input_2'
                        }
                    },
                    'rule_type': 'StartsWith'
                }],
                'tagged_skill_misconception_id': None
            }, {
                'outcome': {
                    'feedback': {
                        'content_id': 'feedback_4',
                        'html': ''
                    },
                    'missing_prerequisite_skill_id': None,
                    'dest': 'End',
                    'dest_if_really_stuck': None,
                    'param_changes': [],
                    'labelled_as_correct': False,
                    'refresher_exploration_id': None
                },
                'training_data': [],
                'rule_specs': [{
                    'inputs': {
                        'x': {
                            'normalizedStrSet': ['Oppia', 'GSoC'],
                            'contentId': 'rule_input_5'
                        }
                    },
                    'rule_type': 'Contains'
                }],
                'tagged_skill_misconception_id': None
            }],
            'cmd': 'edit_state_property',
            'property_name': 'answer_groups',
            'old_value': [{
                'outcome': {
                    'feedback': {
                        'content_id': 'feedback_1',
                        'html': '<p>Feedback</p>'
                    },
                    'missing_prerequisite_skill_id': None,
                    'dest': 'End',
                    'dest_if_really_stuck': None,
                    'param_changes': [],
                    'labelled_as_correct': False,
                    'refresher_exploration_id': None
                },
                'training_data': [],
                'rule_specs': [{
                    'inputs': {
                        'x': {
                            'normalizedStrSet': ['Hello', 'Hola', 'Hi'],
                            'contentId': 'rule_input_2'
                        }
                    },
                    'rule_type': 'StartsWith'
                }],
                'tagged_skill_misconception_id': None
            }]
        }), exp_domain.ExplorationChange({
            'state_name': 'Introduction',
            'new_value': {
                'answer_is_exclusive': False,
                'correct_answer': 'Oppia is selected for GSoC.',
                'explanation': {
                    'content_id': 'solution',
                    'html': '<p>Explanation.</p>'
                }
            },
            'cmd': 'edit_state_property',
            'property_name': 'solution',
            'old_value': {
                'answer_is_exclusive': False,
                'correct_answer': 'Hi Aryaman!',
                'explanation': {
                    'content_id': 'solution',
                    'html': '<p>Explanation.</p>'
                }
            }
        }), exp_domain.ExplorationChange({
            'cmd': 'edit_state_property',
            'state_name': 'Introduction',
            'property_name': 'solicit_answer_details',
            'new_value': True
        })]

        changes_are_mergeable = exp_services.are_changes_mergeable(  # type: ignore[no-untyped-call]
            self.EXP_0_ID, 2, change_list_4)
        self.assertEqual(changes_are_mergeable, True)

        # Creating second exploration to test the scenario
        # when changes to same properties are made in two
        # different states.
        self.save_new_valid_exploration(
            self.EXP_1_ID, self.owner_id, end_state_name='End')

        rights_manager.publish_exploration(self.owner, self.EXP_1_ID)

        # Using the old change_list_2 and change_list_3 here
        # because they already covers the changes related to
        # the answer_groups in the first state.
        exp_services.update_exploration(  # type: ignore[no-untyped-call]
            self.owner_id, self.EXP_1_ID, change_list_2,
            'Added Answer Group and Solution in One state')

        exp_services.update_exploration(  # type: ignore[no-untyped-call]
            self.owner_id, self.EXP_1_ID, change_list_3,
            'Changed Answer Groups and Solutions in One State')

        test_dict: Dict[str, str] = {}
        # Changes to the properties related to the answer_groups
        # in the second state to check for mergeability.
        change_list_5 = [exp_domain.ExplorationChange({
            'old_value': 'EndExploration',
            'state_name': 'End',
            'property_name': 'widget_id',
            'cmd': 'edit_state_property',
            'new_value': None
        }), exp_domain.ExplorationChange({
            'old_value': {
                'recommendedExplorationIds': {
                    'value': []
                }
            },
            'state_name': 'End',
            'property_name': 'widget_customization_args',
            'cmd': 'edit_state_property',
            'new_value': test_dict
        }), exp_domain.ExplorationChange({
            'old_value': 0,
            'state_name': 'End',
            'property_name': 'next_content_id_index',
            'cmd': 'edit_state_property',
            'new_value': 4
        }), exp_domain.ExplorationChange({
            'old_value': None,
            'state_name': 'End',
            'property_name': 'widget_id',
            'cmd': 'edit_state_property',
            'new_value': 'ItemSelectionInput'
        }), exp_domain.ExplorationChange({
            'old_value': test_dict,
            'state_name': 'End',
            'property_name': 'widget_customization_args',
            'cmd': 'edit_state_property',
            'new_value': {
                'minAllowableSelectionCount': {
                    'value': 1
                },
                'choices': {
                    'value': [{
                        'html': '<p>A</p>',
                        'content_id': 'ca_choices_0'
                    }, {
                        'html': '<p>B</p>',
                        'content_id': 'ca_choices_1'
                    }, {
                        'html': '<p>C</p>',
                        'content_id': 'ca_choices_2'
                    }, {
                        'html': '<p>D</p>',
                        'content_id': 'ca_choices_3'
                    }]
                },
                'maxAllowableSelectionCount': {
                    'value': 1
                }
            }
        }), exp_domain.ExplorationChange({
            'old_value': None,
            'state_name': 'End',
            'property_name': 'default_outcome',
            'cmd': 'edit_state_property',
            'new_value': {
                'refresher_exploration_id': None,
                'dest': 'End',
                'dest_if_really_stuck': None,
                'missing_prerequisite_skill_id': None,
                'feedback': {
                    'html': '',
                    'content_id': 'default_outcome'
                },
                'param_changes': [],
                'labelled_as_correct': False
            }
        }), exp_domain.ExplorationChange({
            'old_value': 4,
            'state_name': 'End',
            'property_name': 'next_content_id_index',
            'cmd': 'edit_state_property',
            'new_value': 5
        }), exp_domain.ExplorationChange({
            'old_value': ['old_value'],
            'state_name': 'End',
            'property_name': 'answer_groups',
            'cmd': 'edit_state_property',
            'new_value': [{
                'training_data': [],
                'tagged_skill_misconception_id': None,
                'outcome': {
                    'refresher_exploration_id': None,
                    'dest': 'End',
                    'dest_if_really_stuck': None,
                    'missing_prerequisite_skill_id': None,
                    'feedback': {
                        'html': '<p>Good</p>',
                        'content_id': 'feedback_4'
                    },
                    'param_changes': [],
                    'labelled_as_correct': False
                },
                'rule_specs': [{
                    'rule_type': 'Equals',
                    'inputs': {
                        'x': ['ca_choices_1']
                    }
                }]
            }]
        })]

        changes_are_mergeable_1 = exp_services.are_changes_mergeable(  # type: ignore[no-untyped-call]
            self.EXP_1_ID, 2, change_list_5)
        self.assertEqual(changes_are_mergeable_1, True)

    def test_changes_are_not_mergeable_when_answer_groups_changes_conflict(
        self
    ) -> None:
        self.save_new_valid_exploration(
            self.EXP_0_ID, self.owner_id, end_state_name='End')

        rights_manager.publish_exploration(self.owner, self.EXP_0_ID)

        # Adding answer_groups and solutions to the existing state.
        change_list = [exp_domain.ExplorationChange({
            'cmd': 'edit_state_property',
            'property_name': 'next_content_id_index',
            'old_value': 1,
            'state_name': 'Introduction',
            'new_value': 3
        }), exp_domain.ExplorationChange({
            'cmd': 'edit_state_property',
            'property_name': 'answer_groups',
            'old_value': ['old_value'],
            'state_name': 'Introduction',
            'new_value': [{
                'rule_specs': [{
                    'rule_type': 'StartsWith',
                    'inputs': {
                        'x': {
                            'contentId': 'rule_input_2',
                            'normalizedStrSet': ['Hello', 'Hola']
                        }
                    }
                }],
                'tagged_skill_misconception_id': None,
                'outcome': {
                    'labelled_as_correct': False,
                    'feedback': {
                        'content_id': 'feedback_1',
                        'html': '<p>Feedback</p>'
                    },
                    'missing_prerequisite_skill_id': None,
                    'dest': 'End',
                    'dest_if_really_stuck': None,
                    'param_changes': [],
                    'refresher_exploration_id': None
                },
                'training_data': []
            }]
        }), exp_domain.ExplorationChange({
            'cmd': 'edit_state_property',
            'property_name': 'hints',
            'old_value': ['old_value'],
            'state_name': 'Introduction',
            'new_value': [{
                'hint_content': {
                    'content_id': 'hint_3',
                    'html': '<p>Hint 1.</p>'
                }
            }]
        }), exp_domain.ExplorationChange({
            'cmd': 'edit_state_property',
            'property_name': 'next_content_id_index',
            'old_value': 3,
            'state_name': 'Introduction',
            'new_value': 4
        }), exp_domain.ExplorationChange({
            'cmd': 'edit_state_property',
            'property_name': 'solution',
            'old_value': None,
            'state_name': 'Introduction',
            'new_value': {
                'correct_answer': 'Hello Aryaman!',
                'explanation': {
                    'content_id': 'solution',
                    'html': '<p>Explanation.</p>'
                },
                'answer_is_exclusive': False
            }
        })]

        exp_services.update_exploration(  # type: ignore[no-untyped-call]
            self.owner_id, self.EXP_0_ID, change_list,
            'Added answer groups and solution')

        # Changes to the answer_groups and the properties that
        # affects or are affected by answer_groups.
        change_list_2 = [exp_domain.ExplorationChange({
            'state_name': 'Introduction',
            'new_value': [{
                'outcome': {
                    'feedback': {
                        'content_id': 'feedback_1',
                        'html': '<p>Feedback</p>'
                    },
                    'missing_prerequisite_skill_id': None,
                    'dest': 'End',
                    'dest_if_really_stuck': None,
                    'param_changes': [],
                    'labelled_as_correct': False,
                    'refresher_exploration_id': None
                },
                'training_data': [],
                'rule_specs': [{
                    'inputs': {
                        'x': {
                            'normalizedStrSet': [
                                'Hello',
                                'Hola',
                                'Hi'],
                            'contentId': 'rule_input_2'
                        }
                    },
                    'rule_type': 'StartsWith'
                }],
                'tagged_skill_misconception_id': None
            }],
            'cmd': 'edit_state_property',
            'property_name': 'answer_groups',
            'old_value': [{
                'outcome': {
                    'feedback': {
                        'content_id': 'feedback_1',
                        'html': '<p>Feedback</p>'
                    },
                    'missing_prerequisite_skill_id': None,
                    'dest': 'End',
                    'dest_if_really_stuck': None,
                    'param_changes': [],
                    'labelled_as_correct': False,
                    'refresher_exploration_id': None
                },
                'training_data': [],
                'rule_specs': [{
                    'inputs': {
                        'x': {
                            'normalizedStrSet': ['Hello', 'Hola'],
                            'contentId': 'rule_input_2'
                        }
                    },
                    'rule_type': 'StartsWith'
                }],
                'tagged_skill_misconception_id': None
            }]
        }), exp_domain.ExplorationChange({
            'state_name': 'Introduction',
            'new_value': {
                'answer_is_exclusive': False,
                'correct_answer': 'Hi Aryaman!',
                'explanation': {
                    'content_id': 'solution',
                    'html': '<p>Explanation.</p>'
                }
            },
            'cmd': 'edit_state_property',
            'property_name': 'solution',
            'old_value': {
                'answer_is_exclusive': False,
                'correct_answer': 'Hello Aryaman!',
                'explanation': {
                    'content_id': 'solution',
                    'html': '<p>Explanation.</p>'
                }
            }
        }), exp_domain.ExplorationChange({
            'state_name': 'Introduction',
            'new_value': 6,
            'cmd': 'edit_state_property',
            'property_name': 'next_content_id_index',
            'old_value': 4
        }), exp_domain.ExplorationChange({
            'state_name': 'Introduction',
            'new_value': [{
                'outcome': {
                    'feedback': {
                        'content_id': 'feedback_1',
                        'html': '<p>Feedback</p>'
                    },
                    'missing_prerequisite_skill_id': None,
                    'dest': 'End',
                    'dest_if_really_stuck': None,
                    'param_changes': [],
                    'labelled_as_correct': False,
                    'refresher_exploration_id': None
                },
                'training_data': [],
                'rule_specs': [{
                    'inputs': {
                        'x': {
                            'normalizedStrSet': ['Hello', 'Hola', 'Hi'],
                            'contentId': 'rule_input_2'
                        }
                    },
                    'rule_type': 'StartsWith'
                }],
                'tagged_skill_misconception_id': None
            }, {
                'outcome': {
                    'feedback': {
                        'content_id': 'feedback_4',
                        'html': ''
                    },
                    'missing_prerequisite_skill_id': None,
                    'dest': 'End',
                    'dest_if_really_stuck': None,
                    'param_changes': [],
                    'labelled_as_correct': False,
                    'refresher_exploration_id': None
                },
                'training_data': [],
                'rule_specs': [{
                    'inputs': {
                        'x': {
                            'normalizedStrSet': ['Oppia', 'GSoC'],
                            'contentId': 'rule_input_5'
                        }
                    },
                    'rule_type': 'Contains'
                }],
                'tagged_skill_misconception_id': None
            }],
            'cmd': 'edit_state_property',
            'property_name': 'answer_groups',
            'old_value': [{
                'outcome': {
                    'feedback': {
                        'content_id': 'feedback_1',
                        'html': '<p>Feedback</p>'
                    },
                    'missing_prerequisite_skill_id': None,
                    'dest': 'End',
                    'dest_if_really_stuck': None,
                    'param_changes': [],
                    'labelled_as_correct': False,
                    'refresher_exploration_id': None
                },
                'training_data': [],
                'rule_specs': [{
                    'inputs': {
                        'x': {
                            'normalizedStrSet': ['Hello', 'Hola', 'Hi'],
                            'contentId': 'rule_input_2'
                        }
                    },
                    'rule_type': 'StartsWith'
                }],
                'tagged_skill_misconception_id': None
            }]
        }), exp_domain.ExplorationChange({
            'state_name': 'Introduction',
            'new_value': {
                'answer_is_exclusive': False,
                'correct_answer': 'Oppia is selected for GSoC.',
                'explanation': {
                    'content_id': 'solution',
                    'html': '<p>Explanation.</p>'
                }
            },
            'cmd': 'edit_state_property',
            'property_name': 'solution',
            'old_value': {
                'answer_is_exclusive': False,
                'correct_answer': 'Hi Aryaman!',
                'explanation': {
                    'content_id': 'solution',
                    'html': '<p>Explanation.</p>'
                }
            }
        })]
        exp_services.update_exploration(  # type: ignore[no-untyped-call]
            self.owner_id, self.EXP_0_ID, change_list_2,
            'Changed Answer Groups and related properties')

        # Changes to the answer group in same state again
        # to check that changes are not mergeable.
        change_list_3 = [exp_domain.ExplorationChange({
            'state_name': 'Introduction',
            'new_value': [{
                'outcome': {
                    'feedback': {
                        'content_id': 'feedback_1',
                        'html': '<p>Feedback</p>'
                    },
                    'missing_prerequisite_skill_id': None,
                    'dest': 'End',
                    'dest_if_really_stuck': None,
                    'param_changes': [],
                    'labelled_as_correct': False,
                    'refresher_exploration_id': None
                },
                'training_data': [],
                'rule_specs': [{
                    'inputs': {
                        'x': {
                            'normalizedStrSet': [
                                'Hello',
                                'Hola',
                                'Hey'],
                            'contentId': 'rule_input_2'
                        }
                    },
                    'rule_type': 'StartsWith'
                }],
                'tagged_skill_misconception_id': None
            }],
            'cmd': 'edit_state_property',
            'property_name': 'answer_groups',
            'old_value': [{
                'outcome': {
                    'feedback': {
                        'content_id': 'feedback_1',
                        'html': '<p>Feedback</p>'
                    },
                    'missing_prerequisite_skill_id': None,
                    'dest': 'End',
                    'dest_if_really_stuck': None,
                    'param_changes': [],
                    'labelled_as_correct': False,
                    'refresher_exploration_id': None
                },
                'training_data': [],
                'rule_specs': [{
                    'inputs': {
                        'x': {
                            'normalizedStrSet': ['Hello', 'Hola'],
                            'contentId': 'rule_input_2'
                        }
                    },
                    'rule_type': 'StartsWith'
                }],
                'tagged_skill_misconception_id': None
            }]
        })]
        changes_are_not_mergeable = exp_services.are_changes_mergeable(  # type: ignore[no-untyped-call]
            self.EXP_0_ID, 2, change_list_3)
        self.assertEqual(changes_are_not_mergeable, False)

    def test_changes_are_mergeable_when_solutions_changes_do_not_conflict(
        self
    ) -> None:
        self.save_new_valid_exploration(
            self.EXP_0_ID, self.owner_id, end_state_name='End')

        rights_manager.publish_exploration(self.owner, self.EXP_0_ID)

        # Adding new answer_groups and solutions.
        change_list = [exp_domain.ExplorationChange({
            'cmd': 'edit_state_property',
            'property_name': 'next_content_id_index',
            'old_value': 1,
            'state_name': 'Introduction',
            'new_value': 3
        }), exp_domain.ExplorationChange({
            'cmd': 'edit_state_property',
            'property_name': 'answer_groups',
            'old_value': ['old_value'],
            'state_name': 'Introduction',
            'new_value': [{
                'rule_specs': [{
                    'rule_type': 'StartsWith',
                    'inputs': {
                        'x': {
                            'contentId': 'rule_input_2',
                            'normalizedStrSet': [
                                'Hello',
                                'Hola'
                            ]
                        }
                    }
                }],
                'tagged_skill_misconception_id': None,
                'outcome': {
                    'labelled_as_correct': False,
                    'feedback': {
                        'content_id': 'feedback_1',
                        'html': '<p>Feedback</p>'
                    },
                    'missing_prerequisite_skill_id': None,
                    'dest': 'End',
                    'dest_if_really_stuck': None,
                    'param_changes': [],
                    'refresher_exploration_id': None
                },
                'training_data': []
            }]
        }), exp_domain.ExplorationChange({
            'cmd': 'edit_state_property',
            'property_name': 'hints',
            'old_value': ['old_value'],
            'state_name': 'Introduction',
            'new_value': [{
                'hint_content': {
                    'content_id': 'hint_3',
                    'html': '<p>Hint 1.</p>'
                }
            }]
        }), exp_domain.ExplorationChange({
            'cmd': 'edit_state_property',
            'property_name': 'next_content_id_index',
            'old_value': 3,
            'state_name': 'Introduction',
            'new_value': 4
        }), exp_domain.ExplorationChange({
            'cmd': 'edit_state_property',
            'property_name': 'solution',
            'old_value': None,
            'state_name': 'Introduction',
            'new_value': {
                'correct_answer': 'Hello Aryaman!',
                'explanation': {
                    'content_id': 'solution',
                    'html': '<p>Explanation.</p>'
                },
                'answer_is_exclusive': False
            }
        }), exp_domain.ExplorationChange({
            'cmd': 'edit_state_property',
            'state_name': 'Introduction',
            'property_name': 'solicit_answer_details',
            'new_value': True
        })]

        exp_services.update_exploration(  # type: ignore[no-untyped-call]
            self.owner_id, self.EXP_0_ID, change_list,
            'Added answer groups and solution')

        # Changes to the properties unrelated to the solutions.
        change_list_2 = [exp_domain.ExplorationChange({
            'new_value': {
                'content_id': 'content',
                'html': '<p>This is the first state.</p>'
            },
            'state_name': 'Introduction',
            'old_value': {
                'content_id': 'content',
                'html': ''
            },
            'cmd': 'edit_state_property',
            'property_name': 'content'
        }), exp_domain.ExplorationChange({
            'new_value': [{
                'hint_content': {
                    'content_id': 'hint_3',
                    'html': '<p>Hint 1.</p>'
                }
            }, {
                'hint_content': {
                    'content_id': 'hint_4',
                    'html': '<p>This is a first hint.</p>'
                }
            }],
            'state_name': 'Introduction',
            'old_value': [{
                'hint_content': {
                    'content_id': 'hint_3',
                    'html': '<p>Hint 1.</p>'
                }
            }],
            'cmd': 'edit_state_property',
            'property_name': 'hints'
        }), exp_domain.ExplorationChange({
            'new_value': 5,
            'state_name': 'Introduction',
            'old_value': 4,
            'cmd': 'edit_state_property',
            'property_name': 'next_content_id_index'
        }), exp_domain.ExplorationChange({
            'new_value': {
                'content_id': 'content',
                'html': '<p>Congratulations, you have finished!</p>'
            },
            'state_name': 'End',
            'old_value': {
                'content_id': 'content',
                'html': ''
            },
            'cmd': 'edit_state_property',
            'property_name': 'content'
        }), exp_domain.ExplorationChange({
            'cmd': 'edit_state_property',
            'state_name': 'Introduction',
            'property_name': 'solicit_answer_details',
            'new_value': True
        })]
        exp_services.update_exploration(  # type: ignore[no-untyped-call]
            self.owner_id, self.EXP_0_ID, change_list_2,
            'Changed Contents and Hint')

        # Changes to the solutions and the properties that affects
        # solutions to check for mergeability.
        change_list_3 = [exp_domain.ExplorationChange({
            'state_name': 'Introduction',
            'new_value': [{
                'outcome': {
                    'feedback': {
                        'content_id': 'feedback_1',
                        'html': '<p>Feedback</p>'
                    },
                    'missing_prerequisite_skill_id': None,
                    'dest': 'End',
                    'dest_if_really_stuck': None,
                    'param_changes': [],
                    'labelled_as_correct': False,
                    'refresher_exploration_id': None
                },
                'training_data': [],
                'rule_specs': [{
                    'inputs': {
                        'x': {
                            'normalizedStrSet': ['Hello', 'Hola', 'Hi'],
                            'contentId': 'rule_input_2'
                        }
                    },
                    'rule_type': 'StartsWith'
                }],
                'tagged_skill_misconception_id': None
            }],
            'cmd': 'edit_state_property',
            'property_name': 'answer_groups',
            'old_value': [{
                'outcome': {
                    'feedback': {
                        'content_id': 'feedback_1',
                        'html': '<p>Feedback</p>'
                    },
                    'missing_prerequisite_skill_id': None,
                    'dest': 'End',
                    'dest_if_really_stuck': None,
                    'param_changes': [],
                    'labelled_as_correct': False,
                    'refresher_exploration_id': None
                },
                'training_data': [],
                'rule_specs': [{
                    'inputs': {
                        'x': {
                            'normalizedStrSet': ['Hello', 'Hola'],
                            'contentId': 'rule_input_2'
                        }
                    },
                    'rule_type': 'StartsWith'
                }],
                'tagged_skill_misconception_id': None
            }]
        }), exp_domain.ExplorationChange({
            'state_name': 'Introduction',
            'new_value': {
                'answer_is_exclusive': False,
                'correct_answer': 'Hi Aryaman!',
                'explanation': {
                    'content_id': 'solution',
                    'html': '<p>Explanation.</p>'
                }
            },
            'cmd': 'edit_state_property',
            'property_name': 'solution',
            'old_value': {
                'answer_is_exclusive': False,
                'correct_answer': 'Hello Aryaman!',
                'explanation': {
                    'content_id': 'solution',
                    'html': '<p>Explanation.</p>'
                }
            }
        }), exp_domain.ExplorationChange({
            'state_name': 'Introduction',
            'new_value': 6,
            'cmd': 'edit_state_property',
            'property_name': 'next_content_id_index',
            'old_value': 4
        }), exp_domain.ExplorationChange({
            'state_name': 'Introduction',
            'new_value': [{
                'outcome': {
                    'feedback': {
                        'content_id': 'feedback_1',
                        'html': '<p>Feedback</p>'
                    },
                    'missing_prerequisite_skill_id': None,
                    'dest': 'End',
                    'dest_if_really_stuck': None,
                    'param_changes': [],
                    'labelled_as_correct': False,
                    'refresher_exploration_id': None
                },
                'training_data': [],
                'rule_specs': [{
                    'inputs': {
                        'x': {
                            'normalizedStrSet': ['Hello', 'Hola', 'Hi'],
                            'contentId': 'rule_input_2'
                        }
                    },
                    'rule_type': 'StartsWith'
                }],
                'tagged_skill_misconception_id': None
            }, {
                'outcome': {
                    'feedback': {
                        'content_id': 'feedback_4',
                        'html': ''
                    },
                    'missing_prerequisite_skill_id': None,
                    'dest': 'End',
                    'dest_if_really_stuck': None,
                    'param_changes': [],
                    'labelled_as_correct': False,
                    'refresher_exploration_id': None
                },
                'training_data': [],
                'rule_specs': [{
                    'inputs': {
                        'x': {
                            'normalizedStrSet': ['Oppia', 'GSoC'],
                            'contentId': 'rule_input_5'
                        }
                    },
                    'rule_type': 'Contains'
                }],
                'tagged_skill_misconception_id': None
            }],
            'cmd': 'edit_state_property',
            'property_name': 'answer_groups',
            'old_value': [{
                'outcome': {
                    'feedback': {
                        'content_id': 'feedback_1',
                        'html': '<p>Feedback</p>'
                    },
                    'missing_prerequisite_skill_id': None,
                    'dest': 'End',
                    'dest_if_really_stuck': None,
                    'param_changes': [],
                    'labelled_as_correct': False,
                    'refresher_exploration_id': None
                },
                'training_data': [],
                'rule_specs': [{
                    'inputs': {
                        'x': {
                            'normalizedStrSet': ['Hello', 'Hola', 'Hi'],
                            'contentId': 'rule_input_2'
                        }
                    },
                    'rule_type': 'StartsWith'
                }],
                'tagged_skill_misconception_id': None
            }]
        }), exp_domain.ExplorationChange({
            'state_name': 'Introduction',
            'new_value': {
                'answer_is_exclusive': False,
                'correct_answer': 'Oppia is selected for GSoC.',
                'explanation': {
                    'content_id': 'solution',
                    'html': '<p>Explanation.</p>'
                }
            },
            'cmd': 'edit_state_property',
            'property_name': 'solution',
            'old_value': {
                'answer_is_exclusive': False,
                'correct_answer': 'Hi Aryaman!',
                'explanation': {
                    'content_id': 'solution',
                    'html': '<p>Explanation.</p>'
                }
            }
        }), exp_domain.ExplorationChange({
            'cmd': 'edit_state_property',
            'state_name': 'Introduction',
            'property_name': 'solicit_answer_details',
            'new_value': False
        })]

        changes_are_mergeable = exp_services.are_changes_mergeable(  # type: ignore[no-untyped-call]
            self.EXP_0_ID, 2, change_list_3)
        self.assertEqual(changes_are_mergeable, True)

        # Creating second exploration to test the scenario
        # when changes to same properties are made in two
        # different states.
        self.save_new_valid_exploration(
            self.EXP_1_ID, self.owner_id, end_state_name='End')

        rights_manager.publish_exploration(self.owner, self.EXP_1_ID)

        # Using the old change_list_2 and change_list_3 here
        # because they already covers the changes related to
        # the solutions in the first state.
        exp_services.update_exploration(  # type: ignore[no-untyped-call]
            self.owner_id, self.EXP_1_ID, change_list_2,
            'Added Answer Group and Solution in One state')

        exp_services.update_exploration(  # type: ignore[no-untyped-call]
            self.owner_id, self.EXP_1_ID, change_list_3,
            'Changed Answer Groups and Solutions in One State')

        test_dict: Dict[str, str] = {}
        # Changes to the properties related to the solutions
        # in the second state to check for mergeability.
        change_list_4 = [exp_domain.ExplorationChange({
            'old_value': 'EndExploration',
            'new_value': None,
            'cmd': 'edit_state_property',
            'property_name': 'widget_id',
            'state_name': 'End'
        }), exp_domain.ExplorationChange({
            'old_value': {
                'recommendedExplorationIds': {
                    'value': []
                }
            },
            'new_value': test_dict,
            'cmd': 'edit_state_property',
            'property_name': 'widget_customization_args',
            'state_name': 'End'
        }), exp_domain.ExplorationChange({
            'old_value': None,
            'new_value': 'NumericInput',
            'cmd': 'edit_state_property',
            'property_name': 'widget_id',
            'state_name': 'End'
        }), exp_domain.ExplorationChange({
            'old_value': None,
            'new_value': {
                'dest': 'End',
                'dest_if_really_stuck': None,
                'missing_prerequisite_skill_id': None,
                'param_changes': [],
                'labelled_as_correct': False,
                'refresher_exploration_id': None,
                'feedback': {
                    'html': '',
                    'content_id': 'default_outcome'
                }
            },
            'cmd': 'edit_state_property',
            'property_name': 'default_outcome',
            'state_name': 'End'
        }), exp_domain.ExplorationChange({
            'old_value': 0,
            'new_value': 1,
            'cmd': 'edit_state_property',
            'property_name': 'next_content_id_index',
            'state_name': 'End'
        }), exp_domain.ExplorationChange({
            'old_value': ['old_value'],
            'new_value': [{
                'outcome': {
                    'dest': 'End',
                    'dest_if_really_stuck': None,
                    'missing_prerequisite_skill_id': None,
                    'param_changes': [],
                    'labelled_as_correct': False,
                    'refresher_exploration_id': None,
                    'feedback': {
                        'html': '<p>Good</p>',
                        'content_id': 'feedback_0'
                    }
                },
                'training_data': [],
                'tagged_skill_misconception_id': None,
                'rule_specs': [{
                    'rule_type': 'IsGreaterThanOrEqualTo',
                    'inputs': {
                        'x': 20
                    }
                }]
            }],
            'cmd': 'edit_state_property',
            'property_name': 'answer_groups',
            'state_name': 'End'
        }), exp_domain.ExplorationChange({
            'old_value': ['old_value'],
            'new_value': [{
                'hint_content': {
                    'html': '<p>Hint 1. State 2.</p>',
                    'content_id': 'hint_1'
                }
            }],
            'cmd': 'edit_state_property',
            'property_name': 'hints',
            'state_name': 'End'
        }), exp_domain.ExplorationChange({
            'old_value': 1,
            'new_value': 2,
            'cmd': 'edit_state_property',
            'property_name': 'next_content_id_index',
            'state_name': 'End'
        }), exp_domain.ExplorationChange({
            'old_value': None,
            'new_value': {
                'correct_answer': 30,
                'explanation': {
                    'html': '<p>Explanation.</p>',
                    'content_id': 'solution'
                },
                'answer_is_exclusive': False
            },
            'cmd': 'edit_state_property',
            'property_name': 'solution',
            'state_name': 'End'
        }), exp_domain.ExplorationChange({
            'old_value': {
                'correct_answer': 30,
                'explanation': {
                    'html': '<p>Explanation.</p>',
                    'content_id': 'solution'
                },
                'answer_is_exclusive': False
            },
            'new_value': {
                'correct_answer': 10,
                'explanation': {
                    'html': '<p>Explanation.</p>',
                    'content_id': 'solution'
                },
                'answer_is_exclusive': False
            },
            'cmd': 'edit_state_property',
            'property_name': 'solution',
            'state_name': 'End'
        })]

        changes_are_mergeable_1 = exp_services.are_changes_mergeable(  # type: ignore[no-untyped-call]
            self.EXP_1_ID, 2, change_list_4)
        self.assertEqual(changes_are_mergeable_1, True)

    def test_changes_are_not_mergeable_when_solutions_changes_conflict(
        self
    ) -> None:
        self.save_new_valid_exploration(
            self.EXP_0_ID, self.owner_id, end_state_name='End')

        rights_manager.publish_exploration(self.owner, self.EXP_0_ID)

        # Adding new answer_groups and solutions.
        change_list = [exp_domain.ExplorationChange({
            'cmd': 'edit_state_property',
            'property_name': 'next_content_id_index',
            'old_value': 1,
            'state_name': 'Introduction',
            'new_value': 3
        }), exp_domain.ExplorationChange({
            'cmd': 'edit_state_property',
            'property_name': 'answer_groups',
            'old_value': ['old_value'],
            'state_name': 'Introduction',
            'new_value': [{
                'rule_specs': [{
                    'rule_type': 'StartsWith',
                    'inputs': {
                        'x': {
                            'contentId': 'rule_input_2',
                            'normalizedStrSet': [
                                'Hello',
                                'Hola'
                            ]
                        }
                    }
                }],
                'tagged_skill_misconception_id': None,
                'outcome': {
                    'labelled_as_correct': False,
                    'feedback': {
                        'content_id': 'feedback_1',
                        'html': '<p>Feedback</p>'
                    },
                    'missing_prerequisite_skill_id': None,
                    'dest': 'End',
                    'dest_if_really_stuck': None,
                    'param_changes': [],
                    'refresher_exploration_id': None
                },
                'training_data': []
            }]
        }), exp_domain.ExplorationChange({
            'cmd': 'edit_state_property',
            'property_name': 'hints',
            'old_value': ['old_value'],
            'state_name': 'Introduction',
            'new_value': [{
                'hint_content': {
                    'content_id': 'hint_3',
                    'html': '<p>Hint 1.</p>'
                }
            }]
        }), exp_domain.ExplorationChange({
            'cmd': 'edit_state_property',
            'property_name': 'next_content_id_index',
            'old_value': 3,
            'state_name': 'Introduction',
            'new_value': 4
        }), exp_domain.ExplorationChange({
            'cmd': 'edit_state_property',
            'property_name': 'solution',
            'old_value': None,
            'state_name': 'Introduction',
            'new_value': {
                'correct_answer': 'Hello Aryaman!',
                'explanation': {
                    'content_id': 'solution',
                    'html': '<p>Explanation.</p>'
                },
                'answer_is_exclusive': False
            }
        })]

        exp_services.update_exploration(  # type: ignore[no-untyped-call]
            self.owner_id, self.EXP_0_ID, change_list,
            'Added answer groups and solution')

        # Changes to the solutions and the properties that affects
        # solutions to check for mergeability.
        change_list_2 = [exp_domain.ExplorationChange({
            'state_name': 'Introduction',
            'new_value': [{
                'outcome': {
                    'feedback': {
                        'content_id': 'feedback_1',
                        'html': '<p>Feedback</p>'
                    },
                    'missing_prerequisite_skill_id': None,
                    'dest': 'End',
                    'dest_if_really_stuck': None,
                    'param_changes': [],
                    'labelled_as_correct': False,
                    'refresher_exploration_id': None
                },
                'training_data': [],
                'rule_specs': [{
                    'inputs': {
                        'x': {
                            'normalizedStrSet': ['Hello', 'Hola', 'Hi'],
                            'contentId': 'rule_input_2'
                        }
                    },
                    'rule_type': 'StartsWith'
                }],
                'tagged_skill_misconception_id': None
            }],
            'cmd': 'edit_state_property',
            'property_name': 'answer_groups',
            'old_value': [{
                'outcome': {
                    'feedback': {
                        'content_id': 'feedback_1',
                        'html': '<p>Feedback</p>'
                    },
                    'missing_prerequisite_skill_id': None,
                    'dest': 'End',
                    'dest_if_really_stuck': None,
                    'param_changes': [],
                    'labelled_as_correct': False,
                    'refresher_exploration_id': None
                },
                'training_data': [],
                'rule_specs': [{
                    'inputs': {
                        'x': {
                            'normalizedStrSet': ['Hello', 'Hola'],
                            'contentId': 'rule_input_2'
                        }
                    },
                    'rule_type': 'StartsWith'
                }],
                'tagged_skill_misconception_id': None
            }]
        }), exp_domain.ExplorationChange({
            'state_name': 'Introduction',
            'new_value': {
                'answer_is_exclusive': False,
                'correct_answer': 'Hi Aryaman!',
                'explanation': {
                    'content_id': 'solution',
                    'html': '<p>Explanation.</p>'
                }
            },
            'cmd': 'edit_state_property',
            'property_name': 'solution',
            'old_value': {
                'answer_is_exclusive': False,
                'correct_answer': 'Hello Aryaman!',
                'explanation': {
                    'content_id': 'solution',
                    'html': '<p>Explanation.</p>'
                }
            }
        }), exp_domain.ExplorationChange({
            'state_name': 'Introduction',
            'new_value': 6,
            'cmd': 'edit_state_property',
            'property_name': 'next_content_id_index',
            'old_value': 4
        }), exp_domain.ExplorationChange({
            'state_name': 'Introduction',
            'new_value': [{
                'outcome': {
                    'feedback': {
                        'content_id': 'feedback_1',
                        'html': '<p>Feedback</p>'
                    },
                    'missing_prerequisite_skill_id': None,
                    'dest': 'End',
                    'dest_if_really_stuck': None,
                    'param_changes': [],
                    'labelled_as_correct': False,
                    'refresher_exploration_id': None
                },
                'training_data': [],
                'rule_specs': [{
                    'inputs': {
                        'x': {
                            'normalizedStrSet': ['Hello', 'Hola', 'Hi'],
                            'contentId': 'rule_input_2'
                        }
                    },
                    'rule_type': 'StartsWith'
                }],
                'tagged_skill_misconception_id': None
            }, {
                'outcome': {
                    'feedback': {
                        'content_id': 'feedback_4',
                        'html': ''
                    },
                    'missing_prerequisite_skill_id': None,
                    'dest': 'End',
                    'dest_if_really_stuck': None,
                    'param_changes': [],
                    'labelled_as_correct': False,
                    'refresher_exploration_id': None
                },
                'training_data': [],
                'rule_specs': [{
                    'inputs': {
                        'x': {
                            'normalizedStrSet': ['Oppia', 'GSoC'],
                            'contentId': 'rule_input_5'
                        }
                    },
                    'rule_type': 'Contains'
                }],
                'tagged_skill_misconception_id': None
            }],
            'cmd': 'edit_state_property',
            'property_name': 'answer_groups',
            'old_value': [{
                'outcome': {
                    'feedback': {
                        'content_id': 'feedback_1',
                        'html': '<p>Feedback</p>'
                    },
                    'missing_prerequisite_skill_id': None,
                    'dest': 'End',
                    'dest_if_really_stuck': None,
                    'param_changes': [],
                    'labelled_as_correct': False,
                    'refresher_exploration_id': None
                },
                'training_data': [],
                'rule_specs': [{
                    'inputs': {
                        'x': {
                            'normalizedStrSet': ['Hello', 'Hola', 'Hi'],
                            'contentId': 'rule_input_2'
                        }
                    },
                    'rule_type': 'StartsWith'
                }],
                'tagged_skill_misconception_id': None
            }]
        }), exp_domain.ExplorationChange({
            'state_name': 'Introduction',
            'new_value': {
                'answer_is_exclusive': False,
                'correct_answer': 'Oppia is selected for GSoC.',
                'explanation': {
                    'content_id': 'solution',
                    'html': '<p>Explanation.</p>'
                }
            },
            'cmd': 'edit_state_property',
            'property_name': 'solution',
            'old_value': {
                'answer_is_exclusive': False,
                'correct_answer': 'Hi Aryaman!',
                'explanation': {
                    'content_id': 'solution',
                    'html': '<p>Explanation.</p>'
                }
            }
        })]
        exp_services.update_exploration(  # type: ignore[no-untyped-call]
            self.owner_id, self.EXP_0_ID, change_list_2,
            'Changed Solutions and affected properties')

        # Change to the solution of same state again
        # to check that changes are not mergeable.
        change_list_3 = [exp_domain.ExplorationChange({
            'state_name': 'Introduction',
            'new_value': {
                'answer_is_exclusive': False,
                'correct_answer': 'Hello Aryaman!',
                'explanation': {
                    'content_id': 'solution',
                    'html': '<p>Explanation.</p>'
                }
            },
            'cmd': 'edit_state_property',
            'property_name': 'solution',
            'old_value': {
                'answer_is_exclusive': False,
                'correct_answer': 'Hello Aryaman!',
                'explanation': {
                    'content_id': 'solution',
                    'html': '<p>Changed Explanation.</p>'
                }
            }
        })]

        changes_are_not_mergeable = exp_services.are_changes_mergeable(  # type: ignore[no-untyped-call]
            self.EXP_0_ID, 2, change_list_3)
        self.assertEqual(changes_are_not_mergeable, False)

    def test_changes_are_mergeable_when_hints_changes_do_not_conflict(
        self
    ) -> None:
        self.save_new_valid_exploration(
            self.EXP_0_ID, self.owner_id, end_state_name='End')

        # Adding hints to the existing state.
        rights_manager.publish_exploration(self.owner, self.EXP_0_ID)
        change_list = [exp_domain.ExplorationChange({
            'state_name': 'Introduction',
            'new_value': [{
                'hint_content': {
                    'html': '<p>Hint 1.</p>',
                    'content_id': 'hint_1'
                }
            }],
            'property_name': 'hints',
            'cmd': 'edit_state_property',
            'old_value': ['old_value']
        }), exp_domain.ExplorationChange({
            'state_name': 'Introduction',
            'new_value': 2,
            'property_name': 'next_content_id_index',
            'cmd': 'edit_state_property',
            'old_value': 1
        }), exp_domain.ExplorationChange({
            'state_name': 'Introduction',
            'new_value': {
                'answer_is_exclusive': False,
                'explanation': {
                    'html': '<p>Explanation</p>',
                    'content_id': 'solution'
                },
                'correct_answer': 'Hello'
            },
            'property_name': 'solution',
            'cmd': 'edit_state_property',
            'old_value': None
        })]

        exp_services.update_exploration(  # type: ignore[no-untyped-call]
            self.owner_id, self.EXP_0_ID, change_list,
            'Added Hint and Solution in Introduction state')

        test_dict: Dict[str, str] = {}
        # Changes to all state propeties other than the hints.
        change_list_2 = [exp_domain.ExplorationChange({
            'property_name': 'content',
            'state_name': 'Introduction',
            'cmd': 'edit_state_property',
            'old_value': {
                'html': '',
                'content_id': 'content'
            },
            'new_value': {
                'html': '<p>Content in Introduction.</p>',
                'content_id': 'content'
            }
        }), exp_domain.ExplorationChange({
            'property_name': 'solution',
            'state_name': 'Introduction',
            'cmd': 'edit_state_property',
            'old_value': {
                'explanation': {
                    'html': '<p>Explanation</p>',
                    'content_id': 'solution'
                },
                'answer_is_exclusive': False,
                'correct_answer': 'Hello'
            },
            'new_value': {
                'explanation': {
                    'html': '<p>Explanation</p>',
                    'content_id': 'solution'
                },
                'answer_is_exclusive': False,
                'correct_answer': 'Hello Aryaman'
            }
        }), exp_domain.ExplorationChange({
            'property_name': 'widget_id',
            'state_name': 'Introduction',
            'cmd': 'edit_state_property',
            'old_value': 'TextInput',
            'new_value': None
        }), exp_domain.ExplorationChange({
            'property_name': 'widget_customization_args',
            'state_name': 'Introduction',
            'cmd': 'edit_state_property',
            'old_value': {
                'placeholder': {
                    'value': {
                        'content_id': 'ca_placeholder_0',
                        'unicode_str': ''
                    }
                },
                'rows': {
                    'value': 1
                }
            },
            'new_value': test_dict
        }), exp_domain.ExplorationChange({
            'property_name': 'solution',
            'state_name': 'Introduction',
            'cmd': 'edit_state_property',
            'old_value': {
                'explanation': {
                    'html': '<p>Explanation</p>',
                    'content_id': 'solution'
                },
                'answer_is_exclusive': False,
                'correct_answer': 'Hello Aryaman'
            },
            'new_value': None
        }), exp_domain.ExplorationChange({
            'property_name': 'widget_id',
            'state_name': 'Introduction',
            'cmd': 'edit_state_property',
            'old_value': None,
            'new_value': 'NumericInput'
        }), exp_domain.ExplorationChange({
            'state_name': 'Introduction',
            'old_value':
            {
                'requireNonnegativeInput':
                {
                    'value': True
                }
            },
            'property_name': 'widget_customization_args',
            'new_value':
            {
                'requireNonnegativeInput':
                {
                    'value': False
                }
            },
            'cmd': 'edit_state_property'
        }), exp_domain.ExplorationChange({
            'property_name': 'next_content_id_index',
            'state_name': 'Introduction',
            'cmd': 'edit_state_property',
            'old_value': 2,
            'new_value': 3
        }), exp_domain.ExplorationChange({
            'property_name': 'answer_groups',
            'state_name': 'Introduction',
            'cmd': 'edit_state_property',
            'old_value': ['old_value'],
            'new_value': [{
                'rule_specs': [{
                    'inputs': {
                        'x': 46
                    },
                    'rule_type': 'IsLessThanOrEqualTo'
                }],
                'training_data': [],
                'tagged_skill_misconception_id': None,
                'outcome': {
                    'labelled_as_correct': False,
                    'refresher_exploration_id': None,
                    'missing_prerequisite_skill_id': None,
                    'dest': 'End',
                    'dest_if_really_stuck': None,
                    'feedback': {
                        'html': '',
                        'content_id': 'feedback_2'
                    },
                    'param_changes': []
                }
            }]
        }), exp_domain.ExplorationChange({
            'property_name': 'solution',
            'state_name': 'Introduction',
            'cmd': 'edit_state_property',
            'old_value': None,
            'new_value': {
                'explanation': {
                    'html': '<p>Explanation</p>',
                    'content_id': 'solution'
                },
                'answer_is_exclusive': False,
                'correct_answer': 42
            }
        }), exp_domain.ExplorationChange({
            'property_name': 'content',
            'state_name': 'End',
            'cmd': 'edit_state_property',
            'old_value': {
                'html': '',
                'content_id': 'content'
            },
            'new_value': {
                'html': '<p>Congratulations, you have finished!</p>',
                'content_id': 'content'
            }
        }), exp_domain.ExplorationChange({
            'property_name': 'title',
            'cmd': 'edit_exploration_property',
            'old_value': 'A title',
            'new_value': 'First Title'
        }), exp_domain.ExplorationChange({
            'property_name': 'solution',
            'state_name': 'Introduction',
            'cmd': 'edit_state_property',
            'old_value': {
                'explanation': {
                    'html': '<p>Explanation</p>',
                    'content_id': 'solution'
                },
                'answer_is_exclusive': False,
                'correct_answer': 42
            },
            'new_value': {
                'explanation': {
                    'html': '<p>Explanation</p>',
                    'content_id': 'solution'
                },
                'answer_is_exclusive': False,
                'correct_answer': 40
            }
        })]

        exp_services.update_exploration(  # type: ignore[no-untyped-call]
            self.owner_id, self.EXP_0_ID, change_list_2,
            'Made changes in interaction, contents, solutions, answer_groups in both states') # pylint: disable=line-too-long

        # Changes to the old hints and also deleted and added
        # new hints to take all the cases to check for mergeability.
        change_list_3 = [exp_domain.ExplorationChange({
            'old_value': [{
                'hint_content': {
                    'html': '<p>Hint 1.</p>',
                    'content_id': 'hint_1'
                }
            }],
            'cmd': 'edit_state_property',
            'property_name': 'hints',
            'new_value': [{
                'hint_content': {
                    'html': '<p>Hint 1.</p>',
                    'content_id': 'hint_1'
                }
            }, {
                'hint_content': {
                    'html': '<p>Hint 2.</p>',
                    'content_id': 'hint_2'
                }
            }],
            'state_name': 'Introduction'
        }), exp_domain.ExplorationChange({
            'old_value': 2,
            'cmd': 'edit_state_property',
            'property_name': 'next_content_id_index',
            'new_value': 3,
            'state_name': 'Introduction'
        }), exp_domain.ExplorationChange({
            'old_value': [{
                'hint_content': {
                    'html': '<p>Hint 1.</p>',
                    'content_id': 'hint_1'
                }
            }, {
                'hint_content': {
                    'html': '<p>Hint 2.</p>',
                    'content_id': 'hint_2'
                }
            }],
            'cmd': 'edit_state_property',
            'property_name': 'hints',
            'new_value': [{
                'hint_content': {
                    'html': '<p>Changed hint 1.</p>',
                    'content_id': 'hint_1'
                }
            }, {
                'hint_content': {
                    'html': '<p>Hint 2.</p>',
                    'content_id': 'hint_2'
                }
            }],
            'state_name': 'Introduction'
        }), exp_domain.ExplorationChange({
            'old_value': [{
                'hint_content': {
                    'html': '<p>Changed hint 1.</p>',
                    'content_id': 'hint_1'
                }
            }, {
                'hint_content': {
                    'html': '<p>Hint 2.</p>',
                    'content_id': 'hint_2'
                }
            }],
            'cmd': 'edit_state_property',
            'property_name': 'hints',
            'new_value': [
                {
                    'hint_content': {
                        'html': '<p>Hint 2.</p>',
                        'content_id': 'hint_2'
                    }
                }, {
                    'hint_content': {
                        'html': '<p>Changed hint 1.</p>',
                        'content_id': 'hint_1'
                    }
                }
            ],
            'state_name': 'Introduction'
        })]

        changes_are_mergeable = exp_services.are_changes_mergeable(  # type: ignore[no-untyped-call]
            self.EXP_0_ID, 2, change_list_3)
        self.assertEqual(changes_are_mergeable, True)

    def test_changes_are_not_mergeable_when_hints_changes_conflict(
        self
    ) -> None:
        self.save_new_valid_exploration(
            self.EXP_0_ID, self.owner_id, end_state_name='End')

        # Adding hints to the existing state.
        rights_manager.publish_exploration(self.owner, self.EXP_0_ID)
        change_list = [exp_domain.ExplorationChange({
            'state_name': 'Introduction',
            'new_value': [{
                'hint_content': {
                    'html': '<p>Hint 1.</p>',
                    'content_id': 'hint_1'
                }
            }],
            'property_name': 'hints',
            'cmd': 'edit_state_property',
            'old_value': ['old_value']
        }), exp_domain.ExplorationChange({
            'state_name': 'Introduction',
            'new_value': 2,
            'property_name': 'next_content_id_index',
            'cmd': 'edit_state_property',
            'old_value': 1
        }), exp_domain.ExplorationChange({
            'state_name': 'Introduction',
            'new_value': {
                'answer_is_exclusive': False,
                'explanation': {
                    'html': '<p>Explanation</p>',
                    'content_id': 'solution'
                },
                'correct_answer': 'Hello'
            },
            'property_name': 'solution',
            'cmd': 'edit_state_property',
            'old_value': None
        })]

        exp_services.update_exploration(  # type: ignore[no-untyped-call]
            self.owner_id, self.EXP_0_ID, change_list,
            'Added Hint and Solution in Introduction state')

        # Changes to the old hints and also deleted and added
        # new hints to take all the cases to check for mergeability.
        change_list_2 = [exp_domain.ExplorationChange({
            'old_value': [{
                'hint_content': {
                    'html': '<p>Hint 1.</p>',
                    'content_id': 'hint_1'
                }
            }],
            'cmd': 'edit_state_property',
            'property_name': 'hints',
            'new_value': [{
                'hint_content': {
                    'html': '<p>Hint 1.</p>',
                    'content_id': 'hint_1'
                }
            }, {
                'hint_content': {
                    'html': '<p>Hint 2.</p>',
                    'content_id': 'hint_2'
                }
            }],
            'state_name': 'Introduction'
        }), exp_domain.ExplorationChange({
            'old_value': 2,
            'cmd': 'edit_state_property',
            'property_name': 'next_content_id_index',
            'new_value': 3,
            'state_name': 'Introduction'
        }), exp_domain.ExplorationChange({
            'old_value': [{
                'hint_content': {
                    'html': '<p>Hint 1.</p>',
                    'content_id': 'hint_1'
                }
            }, {
                'hint_content': {
                    'html': '<p>Hint 2.</p>',
                    'content_id': 'hint_2'
                }
            }],
            'cmd': 'edit_state_property',
            'property_name': 'hints',
            'new_value': [{
                'hint_content': {
                    'html': '<p>Changed hint 1.</p>',
                    'content_id': 'hint_1'
                }
            }, {
                'hint_content': {
                    'html': '<p>Hint 2.</p>',
                    'content_id': 'hint_2'
                }
            }],
            'state_name': 'Introduction'
        }), exp_domain.ExplorationChange({
            'old_value': [{
                'hint_content': {
                    'html': '<p>Changed hint 1.</p>',
                    'content_id': 'hint_1'
                }
            }, {
                'hint_content': {
                    'html': '<p>Hint 2.</p>',
                    'content_id': 'hint_2'
                }
            }],
            'cmd': 'edit_state_property',
            'property_name': 'hints',
            'new_value': [
                {
                    'hint_content': {
                        'html': '<p>Hint 2.</p>',
                        'content_id': 'hint_2'
                    }
                }, {
                    'hint_content': {
                        'html': '<p>Changed hint 1.</p>',
                        'content_id': 'hint_1'
                    }
                }
            ],
            'state_name': 'Introduction'
        })]
        exp_services.update_exploration(  # type: ignore[no-untyped-call]
            self.owner_id, self.EXP_0_ID, change_list_2,
            'Changes in the hints again.')

        change_list_3 = [exp_domain.ExplorationChange({
            'old_value': [{
                'hint_content': {
                    'html': '<p>Hint 1.</p>',
                    'content_id': 'hint_1'
                }
            }],
            'cmd': 'edit_state_property',
            'property_name': 'hints',
            'new_value': [{
                'hint_content': {
                    'html': '<p>Changed Hint 1.</p>',
                    'content_id': 'hint_1'
                }
            }],
            'state_name': 'Introduction'
        })]

        changes_are_not_mergeable = exp_services.are_changes_mergeable(  # type: ignore[no-untyped-call]
            self.EXP_0_ID, 2, change_list_3)
        self.assertEqual(changes_are_not_mergeable, False)

    def test_changes_are_mergeable_when_exploration_properties_changes_do_not_conflict(  # pylint: disable=line-too-long
        self
    ) -> None:
        self.save_new_valid_exploration(
            self.EXP_0_ID, self.owner_id, end_state_name='End')

        rights_manager.publish_exploration(self.owner, self.EXP_0_ID)

        test_dict: Dict[str, str] = {}
        # Changes to all the properties of both states other than
        # exploration properties i.e. title, category, objective etc.
        # Also included rename states changes to check that
        # renaming states doesn't affect anything.
        change_list = [exp_domain.ExplorationChange({
            'state_name': 'Introduction',
            'new_value': {
                'html': '<p>Content</p>',
                'content_id': 'content'
            },
            'cmd': 'edit_state_property',
            'property_name': 'content',
            'old_value': {
                'html': '',
                'content_id': 'content'
            }
        }), exp_domain.ExplorationChange({
            'state_name': 'Introduction',
            'new_value': [
                {
                    'hint_content': {
                        'html': '<p>Hint 1.</p>',
                        'content_id': 'hint_1'
                    }
                }
            ],
            'cmd': 'edit_state_property',
            'property_name': 'hints',
            'old_value': ['old_value']
        }), exp_domain.ExplorationChange({
            'state_name': 'Introduction',
            'new_value': 2,
            'cmd': 'edit_state_property',
            'property_name': 'next_content_id_index',
            'old_value': 1
        }), exp_domain.ExplorationChange({
            'state_name': 'Introduction',
            'new_value': None,
            'cmd': 'edit_state_property',
            'property_name': 'widget_id',
            'old_value': 'TextInput'
        }), exp_domain.ExplorationChange({
            'state_name': 'Introduction',
            'new_value': test_dict,
            'cmd': 'edit_state_property',
            'property_name': 'widget_customization_args',
            'old_value': {
                'rows': {
                    'value': 1
                },
                'placeholder': {
                    'value': {
                        'unicode_str': '',
                        'content_id': 'ca_placeholder_0'
                    }
                }
            }
        }), exp_domain.ExplorationChange({
            'state_name': 'Introduction',
            'new_value': 'NumericInput',
            'cmd': 'edit_state_property',
            'property_name': 'widget_id',
            'old_value': None
        }), exp_domain.ExplorationChange({
            'state_name': 'Introduction',
            'old_value':
            {
                'requireNonnegativeInput':
                {
                    'value': True
                }
            },
            'property_name': 'widget_customization_args',
            'new_value':
            {
                'requireNonnegativeInput':
                {
                    'value': False
                }
            },
            'cmd': 'edit_state_property'
        }), exp_domain.ExplorationChange({
            'state_name': 'Introduction',
            'new_value': 3,
            'cmd': 'edit_state_property',
            'property_name': 'next_content_id_index',
            'old_value': 2
        }), exp_domain.ExplorationChange({
            'state_name': 'Introduction',
            'new_value': [
                {
                    'outcome': {
                        'refresher_exploration_id': None,
                        'feedback': {
                            'html': '<p>Good.</p>',
                            'content_id': 'feedback_2'
                        },
                        'missing_prerequisite_skill_id': None,
                        'labelled_as_correct': False,
                        'dest': 'End',
                        'dest_if_really_stuck': None,
                        'param_changes': []
                    },
                    'training_data': [],
                    'rule_specs': [
                        {
                            'inputs': {
                                'x': 50
                            },
                            'rule_type': 'IsLessThanOrEqualTo'
                        }
                    ],
                    'tagged_skill_misconception_id': None
                }
            ],
            'cmd': 'edit_state_property',
            'property_name': 'answer_groups',
            'old_value': ['old_value']
        }), exp_domain.ExplorationChange({
            'state_name': 'Introduction',
            'new_value': {
                'refresher_exploration_id': None,
                'feedback': {
                    'html': '<p>Try Again.</p>',
                    'content_id': 'default_outcome'
                },
                'missing_prerequisite_skill_id': None,
                'labelled_as_correct': False,
                'dest': 'End',
                'dest_if_really_stuck': None,
                'param_changes': []
            },
            'cmd': 'edit_state_property',
            'property_name': 'default_outcome',
            'old_value': {
                'refresher_exploration_id': None,
                'feedback': {
                    'html': '',
                    'content_id': 'default_outcome'
                },
                'missing_prerequisite_skill_id': None,
                'labelled_as_correct': False,
                'dest': 'End',
                'dest_if_really_stuck': None,
                'param_changes': [

                ]
            }
        }), exp_domain.ExplorationChange({
            'state_name': 'Introduction',
            'new_value': {
                'refresher_exploration_id': None,
                'feedback': {
                    'html': '<p>Try Again.</p>',
                    'content_id': 'default_outcome'
                },
                'missing_prerequisite_skill_id': None,
                'labelled_as_correct': False,
                'dest': 'Introduction',
                'dest_if_really_stuck': None,
                'param_changes': [

                ]
            },
            'cmd': 'edit_state_property',
            'property_name': 'default_outcome',
            'old_value': {
                'refresher_exploration_id': None,
                'feedback': {
                    'html': '<p>Try Again.</p>',
                    'content_id': 'default_outcome'
                },
                'missing_prerequisite_skill_id': None,
                'labelled_as_correct': False,
                'dest': 'End',
                'dest_if_really_stuck': None,
                'param_changes': [

                ]
            }
        })]
        exp_services.update_exploration(  # type: ignore[no-untyped-call]
            self.owner_id, self.EXP_0_ID, change_list,
            'Made changes in interaction, contents, solutions, answer_groups in introduction state.') # pylint: disable=line-too-long

        # Changes to properties of second state.
        change_list_2 = [exp_domain.ExplorationChange({
            'state_name': 'Introduction',
            'new_value': {
                'answer_is_exclusive': False,
                'correct_answer': 25,
                'explanation': {
                    'html': '<p>Explanation.</p>',
                    'content_id': 'solution'
                }
            },
            'cmd': 'edit_state_property',
            'property_name': 'solution',
            'old_value': None
        }), exp_domain.ExplorationChange({
            'state_name': 'Introduction',
            'new_value': [
                {
                    'hint_content': {
                        'html': '<p>Hint 1.</p>',
                        'content_id': 'hint_1'
                    }
                },
                {
                    'hint_content': {
                        'html': '<p>Hint 2.</p>',
                        'content_id': 'hint_3'
                    }
                }
            ],
            'cmd': 'edit_state_property',
            'property_name': 'hints',
            'old_value': [{
                'hint_content': {
                    'html': '<p>Hint 1.</p>',
                    'content_id': 'hint_1'
                }
            }]
        }), exp_domain.ExplorationChange({
            'state_name': 'Introduction',
            'new_value': 4,
            'cmd': 'edit_state_property',
            'property_name': 'next_content_id_index',
            'old_value': 3
        }), exp_domain.ExplorationChange({
            'state_name': 'End',
            'new_value': {
                'html': '<p>Congratulations, you have finished!</p>',
                'content_id': 'content'
            },
            'cmd': 'edit_state_property',
            'property_name': 'content',
            'old_value': {
                'html': '',
                'content_id': 'content'
            }
        }), exp_domain.ExplorationChange({
            'new_state_name': 'End-State',
            'cmd': 'rename_state',
            'old_state_name': 'End'
        })]

        exp_services.update_exploration(  # type: ignore[no-untyped-call]
            self.owner_id, self.EXP_0_ID, change_list_2,
            'Made changes in solutions in introduction state and content, state_name in end state.') # pylint: disable=line-too-long

        # Changes to the exploration properties to check
        # for mergeability.
        change_list_3 = [exp_domain.ExplorationChange({
            'property_name': 'title',
            'cmd': 'edit_exploration_property',
            'old_value': 'A title',
            'new_value': 'A changed title.'
        }), exp_domain.ExplorationChange({
            'property_name': 'objective',
            'cmd': 'edit_exploration_property',
            'old_value': 'An objective',
            'new_value': 'A changed objective.'
        }), exp_domain.ExplorationChange({
            'property_name': 'category',
            'cmd': 'edit_exploration_property',
            'old_value': 'A category',
            'new_value': 'A changed category'
        }), exp_domain.ExplorationChange({
            'property_name': 'auto_tts_enabled',
            'cmd': 'edit_exploration_property',
            'old_value': True,
            'new_value': False
        }), exp_domain.ExplorationChange({
            'property_name': 'tags',
            'cmd': 'edit_exploration_property',
            'old_value': ['old_value'],
            'new_value': [
                'new'
            ]
        }), exp_domain.ExplorationChange({
            'property_name': 'tags',
            'cmd': 'edit_exploration_property',
            'old_value': [
                'new'
            ],
            'new_value': [
                'new',
                'skill'
            ]
        }), exp_domain.ExplorationChange({
            'cmd': 'edit_exploration_property',
            'property_name': 'language_code',
            'new_value': 'bn',
            'old_value': 'en'
        }), exp_domain.ExplorationChange({
            'cmd': 'edit_exploration_property',
            'property_name': 'author_notes',
            'new_value': 'author_notes'
        }), exp_domain.ExplorationChange({
            'cmd': 'edit_exploration_property',
            'property_name': 'blurb',
            'new_value': 'blurb'
        }), exp_domain.ExplorationChange({
            'cmd': 'edit_exploration_property',
            'property_name': 'init_state_name',
            'new_value': 'End',
        }), exp_domain.ExplorationChange({
            'cmd': 'edit_exploration_property',
            'property_name': 'init_state_name',
            'new_value': 'Introduction',
        }), exp_domain.ExplorationChange({
            'cmd': 'edit_exploration_property',
            'property_name': 'auto_tts_enabled',
            'new_value': False
        }), exp_domain.ExplorationChange({
            'cmd': 'edit_exploration_property',
            'property_name': 'correctness_feedback_enabled',
            'new_value': True
        }), exp_domain.ExplorationChange({
            'cmd': 'edit_state_property',
            'property_name': 'confirmed_unclassified_answers',
            'state_name': 'Introduction',
            'new_value': ['test']
        }), exp_domain.ExplorationChange({
            'cmd': 'edit_state_property',
            'state_name': 'Introduction',
            'property_name': 'linked_skill_id',
            'new_value': 'string_1'
        }), exp_domain.ExplorationChange({
            'cmd': 'edit_state_property',
            'state_name': 'Introduction',
            'property_name': 'card_is_checkpoint',
            'new_value': True
        })]
        changes_are_mergeable = exp_services.are_changes_mergeable(  # type: ignore[no-untyped-call]
            self.EXP_0_ID, 1, change_list_3)
        self.assertEqual(changes_are_mergeable, True)

    def test_changes_are_not_mergeable_when_exploration_properties_changes_conflict(  # pylint: disable=line-too-long
        self
    ) -> None:
        self.save_new_valid_exploration(
            self.EXP_0_ID, self.owner_id, end_state_name='End')

        rights_manager.publish_exploration(self.owner, self.EXP_0_ID)

        # Changes to the exploration properties to check
        # for mergeability.
        change_list = [exp_domain.ExplorationChange({
            'property_name': 'title',
            'cmd': 'edit_exploration_property',
            'old_value': 'A title',
            'new_value': 'A changed title.'
        }), exp_domain.ExplorationChange({
            'property_name': 'objective',
            'cmd': 'edit_exploration_property',
            'old_value': 'An objective',
            'new_value': 'A changed objective.'
        }), exp_domain.ExplorationChange({
            'property_name': 'category',
            'cmd': 'edit_exploration_property',
            'old_value': 'A category',
            'new_value': 'A changed category'
        }), exp_domain.ExplorationChange({
            'property_name': 'auto_tts_enabled',
            'cmd': 'edit_exploration_property',
            'old_value': True,
            'new_value': False
        }), exp_domain.ExplorationChange({
            'property_name': 'tags',
            'cmd': 'edit_exploration_property',
            'old_value': ['old_value'],
            'new_value': [
                'new'
            ]
        }), exp_domain.ExplorationChange({
            'property_name': 'tags',
            'cmd': 'edit_exploration_property',
            'old_value': [
                'new'
            ],
            'new_value': [
                'new',
                'skill'
            ]
        })]

        exp_services.update_exploration(  # type: ignore[no-untyped-call]
            self.owner_id, self.EXP_0_ID, change_list,
            'Changes in the Exploration Properties.')

        change_list_2 = [exp_domain.ExplorationChange({
            'property_name': 'title',
            'cmd': 'edit_exploration_property',
            'old_value': 'A title',
            'new_value': 'A new title.'
        }), exp_domain.ExplorationChange({
            'property_name': 'objective',
            'cmd': 'edit_exploration_property',
            'old_value': 'An objective',
            'new_value': 'A new objective.'
        }), exp_domain.ExplorationChange({
            'property_name': 'category',
            'cmd': 'edit_exploration_property',
            'old_value': 'A category',
            'new_value': 'A new category'
        }), exp_domain.ExplorationChange({
            'property_name': 'auto_tts_enabled',
            'cmd': 'edit_exploration_property',
            'old_value': True,
            'new_value': False
        }), exp_domain.ExplorationChange({
            'property_name': 'tags',
            'cmd': 'edit_exploration_property',
            'old_value': ['old_value'],
            'new_value': [
                'new'
            ]
        }), exp_domain.ExplorationChange({
            'property_name': 'tags',
            'cmd': 'edit_exploration_property',
            'old_value': [
                'new'
            ],
            'new_value': [
                'new',
                'skill'
            ]
        })]

        changes_are_not_mergeable = exp_services.are_changes_mergeable(  # type: ignore[no-untyped-call]
            self.EXP_0_ID, 1, change_list_2)
        self.assertEqual(changes_are_not_mergeable, False)

    def test_changes_are_mergeable_when_translations_changes_do_not_conflict(
        self
    ) -> None:
        self.save_new_valid_exploration(
            self.EXP_0_ID, self.owner_id, end_state_name='End')

        rights_manager.publish_exploration(self.owner, self.EXP_0_ID)

        # Adding content, feedbacks, solutions so that
        # translations can be added later on.
        change_list = [exp_domain.ExplorationChange({
            'property_name': 'content',
            'old_value': {
                'content_id': 'content',
                'html': ''
            },
            'state_name': 'Introduction',
            'cmd': 'edit_state_property',
            'new_value': {
                'content_id': 'content',
                'html': '<p>First State Content.</p>'
            }
        }), exp_domain.ExplorationChange({
            'property_name': 'widget_customization_args',
            'old_value': {
                'placeholder': {
                    'value': {
                        'unicode_str': '',
                        'content_id': 'ca_placeholder_0'
                    }
                },
                'rows': {
                    'value': 1
                }
            },
            'state_name': 'Introduction',
            'cmd': 'edit_state_property',
            'new_value': {
                'placeholder': {
                    'value': {
                        'unicode_str': 'Placeholder',
                        'content_id': 'ca_placeholder_0'
                    }
                },
                'rows': {
                    'value': 1
                }
            }
        }), exp_domain.ExplorationChange({
            'property_name': 'default_outcome',
            'old_value': {
                'labelled_as_correct': False,
                'missing_prerequisite_skill_id': None,
                'refresher_exploration_id': None,
                'feedback': {
                    'content_id': 'default_outcome',
                    'html': ''
                },
                'param_changes': [],
                'dest_if_really_stuck': None,
                'dest': 'End'
            },
            'state_name': 'Introduction',
            'cmd': 'edit_state_property',
            'new_value': {
                'labelled_as_correct': False,
                'missing_prerequisite_skill_id': None,
                'refresher_exploration_id': None,
                'feedback': {
                    'content_id': 'default_outcome',
                    'html': '<p>Feedback 1.</p>'
                },
                'param_changes': [

                ],
                'dest_if_really_stuck': None,
                'dest': 'End'
            }
        }), exp_domain.ExplorationChange({
            'property_name': 'hints',
            'old_value': ['old_value'],
            'state_name': 'Introduction',
            'cmd': 'edit_state_property',
            'new_value': [
                {
                    'hint_content': {
                        'content_id': 'hint_1',
                        'html': '<p>Hint 1.</p>'
                    }
                }
            ]
        }), exp_domain.ExplorationChange({
            'property_name': 'next_content_id_index',
            'old_value': 1,
            'state_name': 'Introduction',
            'cmd': 'edit_state_property',
            'new_value': 2
        }), exp_domain.ExplorationChange({
            'property_name': 'solution',
            'old_value': None,
            'state_name': 'Introduction',
            'cmd': 'edit_state_property',
            'new_value': {
                'answer_is_exclusive': False,
                'explanation': {
                    'content_id': 'solution',
                    'html': '<p>Explanation.</p>'
                },
                'correct_answer': 'Solution'
            }
        }), exp_domain.ExplorationChange({
            'property_name': 'content',
            'old_value': {
                'content_id': 'content',
                'html': ''
            },
            'state_name': 'End',
            'cmd': 'edit_state_property',
            'new_value': {
                'content_id': 'content',
                'html': '<p>Second State Content.</p>'
            }
        })]
        exp_services.update_exploration(  # type: ignore[no-untyped-call]
            self.owner_id, self.EXP_0_ID, change_list,
            'Added various contents.')

        change_list_2 = [exp_domain.ExplorationChange({
            'cmd': 'edit_state_property',
            'property_name': 'answer_groups',
            'old_value': ['old_value'],
            'state_name': 'Introduction',
            'new_value': [{
                'rule_specs': [{
                    'rule_type': 'StartsWith',
                    'inputs': {
                        'x': {
                            'contentId': 'rule_input_2',
                            'normalizedStrSet': [
                                'Hello',
                                'Hola'
                            ]
                        }
                    }
                }],
                'tagged_skill_misconception_id': None,
                'outcome': {
                    'labelled_as_correct': False,
                    'feedback': {
                        'content_id': 'feedback_1',
                        'html': '<p>Feedback</p>'
                    },
                    'missing_prerequisite_skill_id': None,
                    'dest': 'End',
                    'dest_if_really_stuck': None,
                    'param_changes': [],
                    'refresher_exploration_id': None
                },
                'training_data': []
            }]
        })]
        exp_services.update_exploration(  # type: ignore[no-untyped-call]
            self.owner_id, self.EXP_0_ID, change_list_2,
            'Added answer group.')

        # Adding some translations to the first state.
        change_list_3 = [exp_domain.ExplorationChange({
            'language_code': 'de',
            'data_format': 'html',
            'cmd': 'add_written_translation',
            'content_id': 'content',
            'translation_html': '<p>Translation Content.</p>',
            'state_name': 'Introduction',
            'content_html': 'N/A'
        }), exp_domain.ExplorationChange({
            'language_code': 'de',
            'data_format': 'html',
            'cmd': 'add_written_translation',
            'content_id': 'default_outcome',
            'translation_html': '<p>Translation Feedback 1.</p>',
            'state_name': 'Introduction',
            'content_html': 'N/A'
        }), exp_domain.ExplorationChange({
            'cmd': 'mark_written_translations_as_needing_update',
            'state_name': 'Introduction',
            'content_id': 'default_outcome'
        })]

        changes_are_mergeable = exp_services.are_changes_mergeable(  # type: ignore[no-untyped-call]
            self.EXP_0_ID, 2, change_list_3)
        self.assertEqual(changes_are_mergeable, True)
        exp_services.update_exploration(  # type: ignore[no-untyped-call]
            self.owner_id, self.EXP_0_ID, change_list_3,
            'Added some translations.')

        # Adding translations again to the different contents
        # of same state to check that they can be merged.
        change_list_4 = [exp_domain.ExplorationChange({
            'new_state_name': 'Intro-Rename',
            'cmd': 'rename_state',
            'old_state_name': 'Introduction'
        }), exp_domain.ExplorationChange({
            'content_html': 'N/A',
            'translation_html': 'Placeholder Translation.',
            'state_name': 'Intro-Rename',
            'language_code': 'de',
            'content_id': 'ca_placeholder_0',
            'cmd': 'add_written_translation',
            'data_format': 'unicode'
        }), exp_domain.ExplorationChange({
            'content_html': 'N/A',
            'translation_html': '<p>Hints Translation.</p>',
            'state_name': 'Intro-Rename',
            'language_code': 'de',
            'content_id': 'hint_1',
            'cmd': 'add_written_translation',
            'data_format': 'html'
        }), exp_domain.ExplorationChange({
            'language_code': 'de',
            'data_format': 'html',
            'cmd': 'add_written_translation',
            'content_id': 'rule_input_2',
            'translation_html': '<p>Translation Rule Input.</p>',
            'state_name': 'Intro-Rename',
            'content_html': 'N/A'
        }), exp_domain.ExplorationChange({
            'language_code': 'de',
            'data_format': 'html',
            'cmd': 'add_written_translation',
            'content_id': 'feedback_1',
            'translation_html': '<p>Translation Feedback.</p>',
            'state_name': 'Intro-Rename',
            'content_html': 'N/A'
        }), exp_domain.ExplorationChange({
            'language_code': 'de',
            'data_format': 'html',
            'cmd': 'add_written_translation',
            'content_id': 'solution',
            'translation_html': '<p>Translation Solution.</p>',
            'state_name': 'Intro-Rename',
            'content_html': 'N/A'
        }), exp_domain.ExplorationChange({
            'new_state_name': 'Introduction',
            'cmd': 'rename_state',
            'old_state_name': 'Intro-Rename'
        })]

        changes_are_mergeable = exp_services.are_changes_mergeable(  # type: ignore[no-untyped-call]
            self.EXP_0_ID, 3, change_list_4)
        self.assertEqual(changes_are_mergeable, True)

        # Adding translations to the second state to check
        # that they can be merged even in the same property.
        change_list_5 = [exp_domain.ExplorationChange({
            'content_html': 'N/A',
            'translation_html': '<p>State 2 Content Translation.</p>',
            'state_name': 'End',
            'language_code': 'de',
            'content_id': 'content',
            'cmd': 'add_written_translation',
            'data_format': 'html'
        })]

        changes_are_mergeable_1 = exp_services.are_changes_mergeable(  # type: ignore[no-untyped-call]
            self.EXP_0_ID, 3, change_list_5)
        self.assertEqual(changes_are_mergeable_1, True)

        # Add changes to the different content of first state to
        # check that translation changes to some properties doesn't
        # affects the changes of content of other properties.
        change_list_6 = [exp_domain.ExplorationChange({
            'old_value': {
                'rows': {
                    'value': 1
                },
                'placeholder': {
                    'value': {
                        'unicode_str': 'Placeholder',
                        'content_id': 'ca_placeholder_0'
                    }
                }
            },
            'state_name': 'Introduction',
            'cmd': 'edit_state_property',
            'property_name': 'widget_customization_args',
            'new_value': {
                'rows': {
                    'value': 1
                },
                'placeholder': {
                    'value': {
                        'unicode_str': 'Placeholder Changed.',
                        'content_id': 'ca_placeholder_0'
                    }
                }
            }
        }), exp_domain.ExplorationChange({
            'property_name': 'default_outcome',
            'old_value': {
                'labelled_as_correct': False,
                'missing_prerequisite_skill_id': None,
                'refresher_exploration_id': None,
                'feedback': {
                    'content_id': 'default_outcome',
                    'html': 'Feedback 1.'
                },
                'param_changes': [

                ],
                'dest_if_really_stuck': None,
                'dest': 'End'
            },
            'state_name': 'Introduction',
            'cmd': 'edit_state_property',
            'new_value': {
                'labelled_as_correct': False,
                'missing_prerequisite_skill_id': None,
                'refresher_exploration_id': None,
                'feedback': {
                    'content_id': 'default_outcome',
                    'html': '<p>Feedback 2.</p>'
                },
                'param_changes': [

                ],
                'dest_if_really_stuck': None,
                'dest': 'End'
            }
        })]

        exp_services.update_exploration(  # type: ignore[no-untyped-call]
            self.owner_id, self.EXP_0_ID, change_list_6,
            'Changing Customization Args Placeholder in First State.')
        changes_are_mergeable_3 = exp_services.are_changes_mergeable(  # type: ignore[no-untyped-call]
            self.EXP_0_ID, 4, change_list_5)
        self.assertEqual(changes_are_mergeable_3, True)

    def test_changes_are_not_mergeable_when_translations_changes_conflict(
        self
    ) -> None:
        self.save_new_valid_exploration(
            self.EXP_0_ID, self.owner_id, end_state_name='End')

        rights_manager.publish_exploration(self.owner, self.EXP_0_ID)

        # Adding content, feedbacks, solutions so that
        # translations can be added later on.
        change_list = [exp_domain.ExplorationChange({
            'cmd': 'edit_state_property',
            'property_name': 'answer_groups',
            'old_value': ['old_value'],
            'state_name': 'Introduction',
            'new_value': [{
                'rule_specs': [{
                    'rule_type': 'StartsWith',
                    'inputs': {
                        'x': {
                            'contentId': 'rule_input_2',
                            'normalizedStrSet': [
                                'Hello',
                                'Hola'
                            ]
                        }
                    }
                }],
                'tagged_skill_misconception_id': None,
                'outcome': {
                    'labelled_as_correct': False,
                    'feedback': {
                        'content_id': 'feedback_1',
                        'html': '<p>Feedback</p>'
                    },
                    'missing_prerequisite_skill_id': None,
                    'dest': 'End',
                    'dest_if_really_stuck': None,
                    'param_changes': [],
                    'refresher_exploration_id': None
                },
                'training_data': []
            }]
        }), exp_domain.ExplorationChange({
            'property_name': 'content',
            'old_value': {
                'content_id': 'content',
                'html': ''
            },
            'state_name': 'Introduction',
            'cmd': 'edit_state_property',
            'new_value': {
                'content_id': 'content',
                'html': '<p>First State Content.</p>'
            }
        }), exp_domain.ExplorationChange({
            'property_name': 'widget_customization_args',
            'old_value': {
                'placeholder': {
                    'value': {
                        'unicode_str': '',
                        'content_id': 'ca_placeholder_0'
                    }
                },
                'rows': {
                    'value': 1
                }
            },
            'state_name': 'Introduction',
            'cmd': 'edit_state_property',
            'new_value': {
                'placeholder': {
                    'value': {
                        'unicode_str': 'Placeholder',
                        'content_id': 'ca_placeholder_0'
                    }
                },
                'rows': {
                    'value': 1
                }
            }
        }), exp_domain.ExplorationChange({
            'property_name': 'default_outcome',
            'old_value': {
                'labelled_as_correct': False,
                'missing_prerequisite_skill_id': None,
                'refresher_exploration_id': None,
                'feedback': {
                    'content_id': 'default_outcome',
                    'html': ''
                },
                'param_changes': [

                ],
                'dest_if_really_stuck': None,
                'dest': 'End'
            },
            'state_name': 'Introduction',
            'cmd': 'edit_state_property',
            'new_value': {
                'labelled_as_correct': False,
                'missing_prerequisite_skill_id': None,
                'refresher_exploration_id': None,
                'feedback': {
                    'content_id': 'default_outcome',
                    'html': '<p>Feedback 1.</p>'
                },
                'param_changes': [

                ],
                'dest_if_really_stuck': None,
                'dest': 'End'
            }
        }), exp_domain.ExplorationChange({
            'property_name': 'hints',
            'old_value': ['old_value'],
            'state_name': 'Introduction',
            'cmd': 'edit_state_property',
            'new_value': [
                {
                    'hint_content': {
                        'content_id': 'hint_1',
                        'html': '<p>Hint 1.</p>'
                    }
                }
            ]
        }), exp_domain.ExplorationChange({
            'property_name': 'next_content_id_index',
            'old_value': 1,
            'state_name': 'Introduction',
            'cmd': 'edit_state_property',
            'new_value': 2
        }), exp_domain.ExplorationChange({
            'property_name': 'solution',
            'old_value': None,
            'state_name': 'Introduction',
            'cmd': 'edit_state_property',
            'new_value': {
                'answer_is_exclusive': False,
                'explanation': {
                    'content_id': 'solution',
                    'html': '<p>Explanation.</p>'
                },
                'correct_answer': 'Solution'
            }
        }), exp_domain.ExplorationChange({
            'property_name': 'content',
            'old_value': {
                'content_id': 'content',
                'html': ''
            },
            'state_name': 'End',
            'cmd': 'edit_state_property',
            'new_value': {
                'content_id': 'content',
                'html': '<p>Second State Content.</p>'
            }
        })]
        exp_services.update_exploration(  # type: ignore[no-untyped-call]
            self.owner_id, self.EXP_0_ID, change_list,
            'Added various contents.')

        # Adding some translations to the first state.
        change_list_2 = [exp_domain.ExplorationChange({
            'state_name': 'Introduction',
            'old_value': {
                'content_id': 'content',
                'html': '<p>First State Content.</p>'
            },
            'new_value': {
                'content_id': 'content',
                'html': '<p>Changed First State Content.</p>'
            },
            'property_name': 'content',
            'cmd': 'edit_state_property'
        }), exp_domain.ExplorationChange({
            'language_code': 'de',
            'data_format': 'html',
            'cmd': 'add_written_translation',
            'content_id': 'content',
            'translation_html': '<p>Translation Content.</p>',
            'state_name': 'Introduction',
            'content_html': 'N/A'
        }), exp_domain.ExplorationChange({
            'language_code': 'de',
            'data_format': 'html',
            'cmd': 'add_written_translation',
            'content_id': 'default_outcome',
            'translation_html': '<p>Translation Feedback 1.</p>',
            'state_name': 'Introduction',
            'content_html': 'N/A'
        }), exp_domain.ExplorationChange({
            'language_code': 'de',
            'data_format': 'html',
            'cmd': 'add_written_translation',
            'content_id': 'ca_placeholder_0',
            'translation_html': '<p>Translation Placeholder.</p>',
            'state_name': 'Introduction',
            'content_html': 'N/A'
        }), exp_domain.ExplorationChange({
            'language_code': 'de',
            'data_format': 'html',
            'cmd': 'add_written_translation',
            'content_id': 'hint_1',
            'translation_html': '<p>Translation Hint.</p>',
            'state_name': 'Introduction',
            'content_html': 'N/A'
        }), exp_domain.ExplorationChange({
            'language_code': 'de',
            'data_format': 'html',
            'cmd': 'add_written_translation',
            'content_id': 'solution',
            'translation_html': '<p>Translation Solution.</p>',
            'state_name': 'Introduction',
            'content_html': 'N/A'
        }), exp_domain.ExplorationChange({
            'language_code': 'de',
            'data_format': 'html',
            'cmd': 'add_written_translation',
            'content_id': 'rule_input_2',
            'translation_html': '<p>Translation Rule Input.</p>',
            'state_name': 'Introduction',
            'content_html': 'N/A'
        }), exp_domain.ExplorationChange({
            'new_state_name': 'Intro-Rename',
            'cmd': 'rename_state',
            'old_state_name': 'Introduction'
        }), exp_domain.ExplorationChange({
            'language_code': 'de',
            'data_format': 'html',
            'cmd': 'add_written_translation',
            'content_id': 'feedback_1',
            'translation_html': '<p>Translation Feedback.</p>',
            'state_name': 'Intro-Rename',
            'content_html': 'N/A'
        }), exp_domain.ExplorationChange({
            'new_state_name': 'Introduction',
            'cmd': 'rename_state',
            'old_state_name': 'Intro-Rename'
        })]

        exp_services.update_exploration(  # type: ignore[no-untyped-call]
            self.owner_id, self.EXP_0_ID, change_list_2,
            'Added some translations.')

        # Adding translations again to the same contents
        # of same state to check that they can not be
        # merged.
        change_list_3 = [exp_domain.ExplorationChange({
            'language_code': 'bn',
            'data_format': 'html',
            'cmd': 'add_written_translation',
            'content_id': 'content',
            'translation_html': '<p>Translation Content.</p>',
            'state_name': 'Introduction',
            'content_html': 'N/A'
        }), exp_domain.ExplorationChange({
            'language_code': 'bn',
            'data_format': 'html',
            'cmd': 'add_written_translation',
            'content_id': 'default_outcome',
            'translation_html': '<p>Translation Feedback 1.</p>',
            'state_name': 'Introduction',
            'content_html': 'N/A'
        })]

        changes_are_not_mergeable = exp_services.are_changes_mergeable(  # type: ignore[no-untyped-call]
            self.EXP_0_ID, 2, change_list_3)
        self.assertEqual(changes_are_not_mergeable, False)

        # Changes to the content of second state to check that
        # the changes to the translations can not be made in
        # same state if the property which can be translated is
        # changed.
        change_list_3 = [exp_domain.ExplorationChange({
            'state_name': 'End',
            'old_value': {
                'content_id': 'content',
                'html': '<p>Second State Content.</p>'
            },
            'new_value': {
                'content_id': 'content',
                'html': '<p>Changed Second State Content.</p>'
            },
            'property_name': 'content',
            'cmd': 'edit_state_property'
        })]
        exp_services.update_exploration(  # type: ignore[no-untyped-call]
            self.owner_id, self.EXP_0_ID, change_list_3,
            'Changing Content in Second State.')

        # Adding translations to the same property in
        # second state to check that they can not be merged.
        change_list_4 = [exp_domain.ExplorationChange({
            'content_html': 'N/A',
            'translation_html': '<p>State 2 Content Translation.</p>',
            'state_name': 'End',
            'language_code': 'de',
            'content_id': 'content',
            'cmd': 'add_written_translation',
            'data_format': 'html'
        })]
        changes_are_not_mergeable_1 = exp_services.are_changes_mergeable(  # type: ignore[no-untyped-call]
            self.EXP_0_ID, 3, change_list_4)
        self.assertEqual(changes_are_not_mergeable_1, False)

    def test_changes_are_mergeable_when_voiceovers_changes_do_not_conflict(
        self
    ) -> None:
        self.save_new_valid_exploration(
            self.EXP_0_ID, self.owner_id, end_state_name='End')

        rights_manager.publish_exploration(self.owner, self.EXP_0_ID)

        # Adding content, feedbacks, solutions so that
        # voiceovers can be added later on.
        change_list = [exp_domain.ExplorationChange({
            'property_name': 'content',
            'old_value': {
                'content_id': 'content',
                'html': ''
            },
            'state_name': 'Introduction',
            'cmd': 'edit_state_property',
            'new_value': {
                'content_id': 'content',
                'html': '<p>First State Content.</p>'
            }
        }), exp_domain.ExplorationChange({
            'property_name': 'widget_customization_args',
            'old_value': {
                'placeholder': {
                    'value': {
                        'unicode_str': '',
                        'content_id': 'ca_placeholder_0'
                    }
                },
                'rows': {
                    'value': 1
                }
            },
            'state_name': 'Introduction',
            'cmd': 'edit_state_property',
            'new_value': {
                'placeholder': {
                    'value': {
                        'unicode_str': 'Placeholder',
                        'content_id': 'ca_placeholder_0'
                    }
                },
                'rows': {
                    'value': 1
                }
            }
        }), exp_domain.ExplorationChange({
            'property_name': 'default_outcome',
            'old_value': {
                'labelled_as_correct': False,
                'missing_prerequisite_skill_id': None,
                'refresher_exploration_id': None,
                'feedback': {
                    'content_id': 'default_outcome',
                    'html': ''
                },
                'param_changes': [

                ],
                'dest_if_really_stuck': None,
                'dest': 'End'
            },
            'state_name': 'Introduction',
            'cmd': 'edit_state_property',
            'new_value': {
                'labelled_as_correct': False,
                'missing_prerequisite_skill_id': None,
                'refresher_exploration_id': None,
                'feedback': {
                    'content_id': 'default_outcome',
                    'html': '<p>Feedback 1.</p>'
                },
                'param_changes': [

                ],
                'dest_if_really_stuck': None,
                'dest': 'End'
            }
        }), exp_domain.ExplorationChange({
            'property_name': 'hints',
            'old_value': ['old_value'],
            'state_name': 'Introduction',
            'cmd': 'edit_state_property',
            'new_value': [
                {
                    'hint_content': {
                        'content_id': 'hint_1',
                        'html': '<p>Hint 1.</p>'
                    }
                }
            ]
        }), exp_domain.ExplorationChange({
            'property_name': 'next_content_id_index',
            'old_value': 1,
            'state_name': 'Introduction',
            'cmd': 'edit_state_property',
            'new_value': 2
        }), exp_domain.ExplorationChange({
            'property_name': 'solution',
            'old_value': None,
            'state_name': 'Introduction',
            'cmd': 'edit_state_property',
            'new_value': {
                'answer_is_exclusive': False,
                'explanation': {
                    'content_id': 'solution',
                    'html': '<p>Explanation.</p>'
                },
                'correct_answer': 'Solution'
            }
        }), exp_domain.ExplorationChange({
            'property_name': 'content',
            'old_value': {
                'content_id': 'content',
                'html': ''
            },
            'state_name': 'End',
            'cmd': 'edit_state_property',
            'new_value': {
                'content_id': 'content',
                'html': '<p>Second State Content.</p>'
            }
        })]
        exp_services.update_exploration(  # type: ignore[no-untyped-call]
            self.owner_id, self.EXP_0_ID, change_list,
            'Added various contents.')

        # Adding change to the field which is neither
        # affected by nor affects voiceovers.
        change_list_2 = [exp_domain.ExplorationChange({
            'cmd': 'edit_state_property',
            'state_name': 'Introduction',
            'property_name': 'card_is_checkpoint',
            'new_value': True
        })]
        exp_services.update_exploration(  # type: ignore[no-untyped-call]
            self.owner_id, self.EXP_0_ID, change_list_2,
            'Added single unrelated change.')

        # Adding some voiceovers to the first state.
        change_list_3 = [exp_domain.ExplorationChange({
            'property_name': 'recorded_voiceovers',
            'old_value': {
                'voiceovers_mapping': {
                    'hint_1': {},
                    'default_outcome': {},
                    'solution': {},
                    'ca_placeholder_0': {},
                    'content': {}
                }
            },
            'state_name': 'Introduction',
            'new_value': {
                'voiceovers_mapping': {
                    'hint_1': {},
                    'default_outcome': {},
                    'solution': {},
                    'ca_placeholder_0': {},
                    'content': {
                        'en': {
                            'needs_update': False,
                            'filename': 'content-en-xrss3z3nso.mp3',
                            'file_size_bytes': 114938,
                            'duration_secs': 7.183625
                        }
                    }
                }
            },
            'cmd': 'edit_state_property'
        }), exp_domain.ExplorationChange({
            'property_name': 'recorded_voiceovers',
            'old_value': {
                'voiceovers_mapping': {
                    'hint_1': {},
                    'default_outcome': {},
                    'solution': {},
                    'ca_placeholder_0': {},
                    'content': {
                        'en': {
                            'needs_update': False,
                            'filename': 'content-en-xrss3z3nso.mp3',
                            'file_size_bytes': 114938,
                            'duration_secs': 7.183625
                        }
                    }
                }
            },
            'state_name': 'Introduction',
            'new_value': {
                'voiceovers_mapping': {
                    'hint_1': {},
                    'default_outcome': {},
                    'solution': {},
                    'ca_placeholder_0': {
                        'en': {
                            'needs_update': False,
                            'filename': 'ca_placeholder_0-en-mfy5l6logg.mp3',
                            'file_size_bytes': 175542,
                            'duration_secs': 10.971375
                        }
                    },
                    'content': {
                        'en': {
                            'needs_update': False,
                            'filename': 'content-en-xrss3z3nso.mp3',
                            'file_size_bytes': 114938,
                            'duration_secs': 7.183625
                        }
                    }
                }
            },
            'cmd': 'edit_state_property'
        })]
        changes_are_mergeable = exp_services.are_changes_mergeable(  # type: ignore[no-untyped-call]
            self.EXP_0_ID, 2, change_list_3)
        self.assertEqual(changes_are_mergeable, True)

        exp_services.update_exploration(  # type: ignore[no-untyped-call]
            self.owner_id, self.EXP_0_ID, change_list_3,
            'Added some voiceovers.')

        # Adding voiceovers again to the same first state
        # to check if they can be applied. They will not
        # be mergeable as the changes are in the same property
        # i.e. recorded_voiceovers.
        change_list_4 = [exp_domain.ExplorationChange({
            'property_name': 'recorded_voiceovers',
            'cmd': 'edit_state_property',
            'old_value': {
                'voiceovers_mapping': {
                    'default_outcome': {},
                    'solution': {},
                    'content': {},
                    'ca_placeholder_0': {},
                    'hint_1': {}
                }
            },
            'new_value': {
                'voiceovers_mapping': {
                    'default_outcome': {},
                    'solution': {},
                    'content': {},
                    'ca_placeholder_0': {},
                    'hint_1': {
                        'en': {
                            'needs_update': False,
                            'duration_secs': 30.0669375,
                            'filename': 'hint_1-en-ajclkw0cnz.mp3',
                            'file_size_bytes': 481071
                        }
                    }
                }
            },
            'state_name': 'Introduction'
        })]

        changes_are_mergeable = exp_services.are_changes_mergeable(  # type: ignore[no-untyped-call]
            self.EXP_0_ID, 3, change_list_4)
        self.assertEqual(changes_are_mergeable, False)

        # Adding voiceovers to the second state to check
        # if they can be applied. They can be mergead as
        # the changes are in the different states.
        change_list_5 = [exp_domain.ExplorationChange({
            'old_value': {
                'voiceovers_mapping': {
                    'content': {}
                }
            },
            'property_name': 'recorded_voiceovers',
            'cmd': 'edit_state_property',
            'new_value': {
                'voiceovers_mapping': {
                    'content': {
                        'en': {
                            'duration_secs': 10.3183125,
                            'filename': 'content-en-ar9zhd7edl.mp3',
                            'file_size_bytes': 165093,
                            'needs_update': False
                        }
                    }
                }
            },
            'state_name': 'End'
        })]

        changes_are_mergeable_1 = exp_services.are_changes_mergeable(  # type: ignore[no-untyped-call]
            self.EXP_0_ID, 3, change_list_5)
        self.assertEqual(changes_are_mergeable_1, True)

        # Changes to the content of first state to check
        # that the changes in the contents of first state
        # doesn't affects the changes to the voiceovers in
        # second state.
        change_list_6 = [exp_domain.ExplorationChange({
            'state_name': 'Introduction',
            'old_value': {
                'content_id': 'content',
                'html': '<p>First State Content.</p>'
            },
            'new_value': {
                'content_id': 'content',
                'html': '<p>Changed First State Content.</p>'
            },
            'property_name': 'content',
            'cmd': 'edit_state_property'
        })]

        exp_services.update_exploration(  # type: ignore[no-untyped-call]
            self.owner_id, self.EXP_0_ID, change_list_6,
            'Changing Content in First State.')
        changes_are_mergeable_3 = exp_services.are_changes_mergeable(  # type: ignore[no-untyped-call]
            self.EXP_0_ID, 4, change_list_5)
        self.assertEqual(changes_are_mergeable_3, True)

        # Changes to the content of second state to check that
        # the changes to the voiceovers can not be made in
        # same state if the property which can be recorded is
        # changed.
        change_list_6 = [exp_domain.ExplorationChange({
            'state_name': 'End',
            'old_value': {
                'content_id': 'content',
                'html': '<p>Second State Content.</p>'
            },
            'new_value': {
                'content_id': 'content',
                'html': '<p>Changed Second State Content.</p>'
            },
            'property_name': 'content',
            'cmd': 'edit_state_property'
        })]

        exp_services.update_exploration(  # type: ignore[no-untyped-call]
            self.owner_id, self.EXP_0_ID, change_list_6,
            'Changing Content in Second State.')

        changes_are_not_mergeable = exp_services.are_changes_mergeable(  # type: ignore[no-untyped-call]
            self.EXP_0_ID, 4, change_list_4)
        self.assertEqual(changes_are_not_mergeable, False)

    def test_changes_are_not_mergeable_when_voiceovers_changes_conflict(
        self
    ) -> None:
        self.save_new_valid_exploration(
            self.EXP_0_ID, self.owner_id, end_state_name='End')

        rights_manager.publish_exploration(self.owner, self.EXP_0_ID)

        # Adding content, feedbacks, solutions so that
        # voiceovers can be added later on.
        change_list = [exp_domain.ExplorationChange({
            'property_name': 'content',
            'old_value': {
                'content_id': 'content',
                'html': ''
            },
            'state_name': 'Introduction',
            'cmd': 'edit_state_property',
            'new_value': {
                'content_id': 'content',
                'html': '<p>First State Content.</p>'
            }
        }), exp_domain.ExplorationChange({
            'property_name': 'widget_customization_args',
            'old_value': {
                'placeholder': {
                    'value': {
                        'unicode_str': '',
                        'content_id': 'ca_placeholder_0'
                    }
                },
                'rows': {
                    'value': 1
                }
            },
            'state_name': 'Introduction',
            'cmd': 'edit_state_property',
            'new_value': {
                'placeholder': {
                    'value': {
                        'unicode_str': 'Placeholder',
                        'content_id': 'ca_placeholder_0'
                    }
                },
                'rows': {
                    'value': 1
                }
            }
        }), exp_domain.ExplorationChange({
            'property_name': 'default_outcome',
            'old_value': {
                'labelled_as_correct': False,
                'missing_prerequisite_skill_id': None,
                'refresher_exploration_id': None,
                'feedback': {
                    'content_id': 'default_outcome',
                    'html': ''
                },
                'param_changes': [

                ],
                'dest_if_really_stuck': None,
                'dest': 'End'
            },
            'state_name': 'Introduction',
            'cmd': 'edit_state_property',
            'new_value': {
                'labelled_as_correct': False,
                'missing_prerequisite_skill_id': None,
                'refresher_exploration_id': None,
                'feedback': {
                    'content_id': 'default_outcome',
                    'html': '<p>Feedback 1.</p>'
                },
                'param_changes': [

                ],
                'dest_if_really_stuck': None,
                'dest': 'End'
            }
        }), exp_domain.ExplorationChange({
            'property_name': 'hints',
            'old_value': ['old_value'],
            'state_name': 'Introduction',
            'cmd': 'edit_state_property',
            'new_value': [
                {
                    'hint_content': {
                        'content_id': 'hint_1',
                        'html': '<p>Hint 1.</p>'
                    }
                }
            ]
        }), exp_domain.ExplorationChange({
            'property_name': 'next_content_id_index',
            'old_value': 1,
            'state_name': 'Introduction',
            'cmd': 'edit_state_property',
            'new_value': 2
        }), exp_domain.ExplorationChange({
            'property_name': 'solution',
            'old_value': None,
            'state_name': 'Introduction',
            'cmd': 'edit_state_property',
            'new_value': {
                'answer_is_exclusive': False,
                'explanation': {
                    'content_id': 'solution',
                    'html': '<p>Explanation.</p>'
                },
                'correct_answer': 'Solution'
            }
        }), exp_domain.ExplorationChange({
            'property_name': 'content',
            'old_value': {
                'content_id': 'content',
                'html': ''
            },
            'state_name': 'End',
            'cmd': 'edit_state_property',
            'new_value': {
                'content_id': 'content',
                'html': '<p>Second State Content.</p>'
            }
        })]
        exp_services.update_exploration(  # type: ignore[no-untyped-call]
            self.owner_id, self.EXP_0_ID, change_list,
            'Added various contents.')

        # Adding some voiceovers to the first state.
        change_list_2 = [exp_domain.ExplorationChange({
            'property_name': 'recorded_voiceovers',
            'old_value': {
                'voiceovers_mapping': {
                    'hint_1': {},
                    'default_outcome': {},
                    'solution': {},
                    'ca_placeholder_0': {},
                    'content': {}
                }
            },
            'state_name': 'Introduction',
            'new_value': {
                'voiceovers_mapping': {
                    'hint_1': {},
                    'default_outcome': {},
                    'solution': {},
                    'ca_placeholder_0': {},
                    'content': {
                        'en': {
                            'needs_update': False,
                            'filename': 'content-en-xrss3z3nso.mp3',
                            'file_size_bytes': 114938,
                            'duration_secs': 7.183625
                        }
                    }
                }
            },
            'cmd': 'edit_state_property'
        }), exp_domain.ExplorationChange({
            'property_name': 'recorded_voiceovers',
            'old_value': {
                'voiceovers_mapping': {
                    'hint_1': {},
                    'default_outcome': {},
                    'solution': {},
                    'ca_placeholder_0': {},
                    'content': {
                        'en': {
                            'needs_update': False,
                            'filename': 'content-en-xrss3z3nso.mp3',
                            'file_size_bytes': 114938,
                            'duration_secs': 7.183625
                        }
                    }
                }
            },
            'state_name': 'Introduction',
            'new_value': {
                'voiceovers_mapping': {
                    'hint_1': {},
                    'default_outcome': {},
                    'solution': {},
                    'ca_placeholder_0': {
                        'en': {
                            'needs_update': False,
                            'filename': 'ca_placeholder_0-en-mfy5l6logg.mp3',
                            'file_size_bytes': 175542,
                            'duration_secs': 10.971375
                        }
                    },
                    'content': {
                        'en': {
                            'needs_update': False,
                            'filename': 'content-en-xrss3z3nso.mp3',
                            'file_size_bytes': 114938,
                            'duration_secs': 7.183625
                        }
                    }
                }
            },
            'cmd': 'edit_state_property'
        })]

        exp_services.update_exploration(  # type: ignore[no-untyped-call]
            self.owner_id, self.EXP_0_ID, change_list_2,
            'Added some voiceovers.')

        # Adding voiceovers again to the same first state
        # to check if they can be applied. They will not
        # be mergeable as the changes are in the same property
        # i.e. recorded_voiceovers.
        change_list_3 = [exp_domain.ExplorationChange({
            'property_name': 'recorded_voiceovers',
            'cmd': 'edit_state_property',
            'old_value': {
                'voiceovers_mapping': {
                    'default_outcome': {},
                    'solution': {},
                    'content': {},
                    'ca_placeholder_0': {},
                    'hint_1': {}
                }
            },
            'new_value': {
                'voiceovers_mapping': {
                    'default_outcome': {},
                    'solution': {},
                    'content': {},
                    'ca_placeholder_0': {},
                    'hint_1': {
                        'en': {
                            'needs_update': False,
                            'duration_secs': 30.0669375,
                            'filename': 'hint_1-en-ajclkw0cnz.mp3',
                            'file_size_bytes': 481071
                        }
                    }
                }
            },
            'state_name': 'Introduction'
        })]

        changes_are_mergeable = exp_services.are_changes_mergeable(  # type: ignore[no-untyped-call]
            self.EXP_0_ID, 2, change_list_3)
        self.assertEqual(changes_are_mergeable, False)

    def test_changes_are_not_mergeable_when_state_added_or_deleted(
        self
    ) -> None:
        self.save_new_valid_exploration(
            self.EXP_0_ID, self.owner_id, end_state_name='End')

        rights_manager.publish_exploration(self.owner, self.EXP_0_ID)

        test_dict: Dict[str, str] = {}
        # Changes to the various properties of the first and
        # second state.
        change_list = [exp_domain.ExplorationChange({
            'old_value': 'TextInput',
            'cmd': 'edit_state_property',
            'property_name': 'widget_id',
            'new_value': None,
            'state_name': 'Introduction'
        }), exp_domain.ExplorationChange({
            'old_value': {
                'placeholder': {
                    'value': {
                        'content_id': 'ca_placeholder_0',
                        'unicode_str': ''
                    }
                },
                'rows': {
                    'value': 1
                }
            },
            'cmd': 'edit_state_property',
            'property_name': 'widget_customization_args',
            'new_value': test_dict,
            'state_name': 'Introduction'
        }), exp_domain.ExplorationChange({
            'old_value': None,
            'cmd': 'edit_state_property',
            'property_name': 'widget_id',
            'new_value': 'NumericInput',
            'state_name': 'Introduction'
        }), exp_domain.ExplorationChange({
            'state_name': 'Introduction',
            'old_value':
            {
                'requireNonnegativeInput':
                {
                    'value': True
                }
            },
            'property_name': 'widget_customization_args',
            'new_value':
            {
                'requireNonnegativeInput':
                {
                    'value': False
                }
            },
            'cmd': 'edit_state_property'
        }), exp_domain.ExplorationChange({
            'old_value': 1,
            'cmd': 'edit_state_property',
            'property_name': 'next_content_id_index',
            'new_value': 2,
            'state_name': 'Introduction'
        }), exp_domain.ExplorationChange({
            'old_value': ['old_value'],
            'cmd': 'edit_state_property',
            'property_name': 'answer_groups',
            'new_value': [
                {
                    'tagged_skill_misconception_id': None,
                    'rule_specs': [
                        {
                            'rule_type': 'IsLessThanOrEqualTo',
                            'inputs': {
                                'x': 50
                            }
                        }
                    ],
                    'training_data': [],
                    'outcome': {
                        'param_changes': [],
                        'dest_if_really_stuck': None,
                        'dest': 'End',
                        'missing_prerequisite_skill_id': None,
                        'feedback': {
                            'content_id': 'feedback_1',
                            'html': ''
                        },
                        'labelled_as_correct': False,
                        'refresher_exploration_id': None
                    }
                }
            ],
            'state_name': 'Introduction'
        }), exp_domain.ExplorationChange({
            'old_value': ['old_value'],
            'cmd': 'edit_state_property',
            'property_name': 'hints',
            'new_value': [
                {
                    'hint_content': {
                        'content_id': 'hint_2',
                        'html': '<p>Hint.</p>'
                    }
                }
            ],
            'state_name': 'Introduction'
        }), exp_domain.ExplorationChange({
            'old_value': 2,
            'cmd': 'edit_state_property',
            'property_name': 'next_content_id_index',
            'new_value': 3,
            'state_name': 'Introduction'
        }), exp_domain.ExplorationChange({
            'old_value': {
                'content_id': 'content',
                'html': 'Congratulations, you have finished!'
            },
            'cmd': 'edit_state_property',
            'property_name': 'content',
            'new_value': {
                'content_id': 'content',
                'html': '<p>2Congratulations, you have finished!</p>'
            },
            'state_name': 'End'
        })]

        exp_services.update_exploration(  # type: ignore[no-untyped-call]
            self.owner_id, self.EXP_0_ID, change_list,
            'Changed various properties in both states.')

        # Change to the unrelated property to check that
        # it can be merged.
        change_list_2 = [exp_domain.ExplorationChange({
            'old_value': {
                'html': '',
                'content_id': 'content'
            },
            'new_value': {
                'html': '<p>Hello Aryaman!</p>',
                'content_id': 'content'
            },
            'state_name': 'Introduction',
            'property_name': 'content',
            'cmd': 'edit_state_property'
        })]

        changes_are_mergeable = exp_services.are_changes_mergeable(  # type: ignore[no-untyped-call]
            self.EXP_0_ID, 1, change_list_2)
        self.assertEqual(changes_are_mergeable, True)

        # Deleting and Adding states to check that when any
        # state is deleted or added, then the changes can not be
        # merged.
        change_list_3 = [exp_domain.ExplorationChange({
            'new_state_name': 'End-State',
            'cmd': 'rename_state',
            'old_state_name': 'End'
        }), exp_domain.ExplorationChange({
            'cmd': 'delete_state',
            'state_name': 'End-State'
        }), exp_domain.ExplorationChange({
            'cmd': 'add_state',
            'state_name': 'End'
        }), exp_domain.ExplorationChange({
            'cmd': 'delete_state',
            'state_name': 'End'
        }), exp_domain.ExplorationChange({
            'cmd': 'add_state',
            'state_name': 'End'
        }), exp_domain.ExplorationChange({
            'new_state_name': 'End-State',
            'cmd': 'rename_state',
            'old_state_name': 'End'
        }), exp_domain.ExplorationChange({
            'new_state_name': 'End',
            'cmd': 'rename_state',
            'old_state_name': 'End-State'
        }), exp_domain.ExplorationChange({
            'old_value': [{
                'tagged_skill_misconception_id': None,
                'rule_specs': [{
                    'rule_type': 'IsLessThanOrEqualTo',
                    'inputs': {
                        'x': 50
                    }
                }],
                'training_data': [],
                'outcome': {
                    'param_changes': [],
                    'dest': 'Introduction',
                    'dest_if_really_stuck': None,
                    'missing_prerequisite_skill_id': None,
                    'feedback': {
                        'content_id': 'feedback_1',
                        'html': ''
                    },
                    'labelled_as_correct': False,
                    'refresher_exploration_id': None
                }
            }],
            'cmd': 'edit_state_property',
            'property_name': 'answer_groups',
            'new_value': [{
                'tagged_skill_misconception_id': None,
                'rule_specs': [{
                    'rule_type': 'IsLessThanOrEqualTo',
                    'inputs': {
                        'x': 50
                    }
                }],
                'training_data': [],
                'outcome': {
                    'param_changes': [],
                    'dest': 'End',
                    'dest_if_really_stuck': None,
                    'missing_prerequisite_skill_id': None,
                    'feedback': {
                        'content_id': 'feedback_1',
                        'html': ''
                    },
                    'labelled_as_correct': False,
                    'refresher_exploration_id': None
                }
            }],
            'state_name': 'Introduction'
        }), exp_domain.ExplorationChange({
            'old_value': {
                'param_changes': [],
                'dest': 'Introduction',
                'dest_if_really_stuck': None,
                'missing_prerequisite_skill_id': None,
                'feedback': {
                    'content_id': 'default_outcome',
                    'html': ''
                },
                'labelled_as_correct': False,
                'refresher_exploration_id': None
            },
            'cmd': 'edit_state_property',
            'property_name': 'default_outcome',
            'new_value': {
                'param_changes': [],
                'dest': 'End',
                'dest_if_really_stuck': None,
                'missing_prerequisite_skill_id': None,
                'feedback': {
                    'content_id': 'default_outcome',
                    'html': ''
                },
                'labelled_as_correct': False,
                'refresher_exploration_id': None
            },
            'state_name': 'Introduction'
        }), exp_domain.ExplorationChange({
            'old_value': {
                'content_id': 'content',
                'html': ''
            },
            'cmd': 'edit_state_property',
            'property_name': 'content',
            'new_value': {
                'content_id': 'content',
                'html': 'Congratulations, you have finished!'
            },
            'state_name': 'End'
        }), exp_domain.ExplorationChange({
            'old_value': None,
            'cmd': 'edit_state_property',
            'property_name': 'widget_id',
            'new_value': 'EndExploration',
            'state_name': 'End'
        }), exp_domain.ExplorationChange({
            'old_value': test_dict,
            'cmd': 'edit_state_property',
            'property_name': 'widget_customization_args',
            'new_value': {
                'recommendedExplorationIds': {
                    'value': []
                }
            },
            'state_name': 'End'
        }), exp_domain.ExplorationChange({
            'old_value': {
                'param_changes': [],
                'dest': 'End',
                'dest_if_really_stuck': None,
                'missing_prerequisite_skill_id': None,
                'feedback': {
                    'content_id': 'default_outcome',
                    'html': ''
                },
                'labelled_as_correct': False,
                'refresher_exploration_id': None
            },
            'cmd': 'edit_state_property',
            'property_name': 'default_outcome',
            'new_value': None,
            'state_name': 'End'
        })]

        exp_services.update_exploration(  # type: ignore[no-untyped-call]
            self.owner_id, self.EXP_0_ID, change_list_3,
            'Added and deleted states.')

        # Checking that old changes that could be
        # merged previously can not be merged after
        # addition or deletion of state.
        changes_are_not_mergeable = exp_services.are_changes_mergeable(  # type: ignore[no-untyped-call]
            self.EXP_0_ID, 1, change_list_2)
        self.assertEqual(changes_are_not_mergeable, False)

    def test_changes_are_not_mergeable_when_frontend_version_exceeds_backend_version(  # pylint: disable=line-too-long
        self
    ) -> None:
        self.save_new_valid_exploration(
            self.EXP_0_ID, self.owner_id, end_state_name='End')

        rights_manager.publish_exploration(self.owner, self.EXP_0_ID)

        test_dict: Dict[str, str] = {}
        # Changes to the various properties of the first and
        # second state.
        change_list = [exp_domain.ExplorationChange({
            'old_value': 'TextInput',
            'cmd': 'edit_state_property',
            'property_name': 'widget_id',
            'new_value': None,
            'state_name': 'Introduction'
        }), exp_domain.ExplorationChange({
            'old_value': {
                'placeholder': {
                    'value': {
                        'content_id': 'ca_placeholder_0',
                        'unicode_str': ''
                    }
                },
                'rows': {
                    'value': 1
                }
            },
            'cmd': 'edit_state_property',
            'property_name': 'widget_customization_args',
            'new_value': test_dict,
            'state_name': 'Introduction'
        }), exp_domain.ExplorationChange({
            'old_value': None,
            'cmd': 'edit_state_property',
            'property_name': 'widget_id',
            'new_value': 'NumericInput',
            'state_name': 'Introduction'
        }), exp_domain.ExplorationChange({
            'old_value': 1,
            'cmd': 'edit_state_property',
            'property_name': 'next_content_id_index',
            'new_value': 2,
            'state_name': 'Introduction'
        }), exp_domain.ExplorationChange({
            'old_value': ['old_value'],
            'cmd': 'edit_state_property',
            'property_name': 'answer_groups',
            'new_value': [
                {
                    'tagged_skill_misconception_id': None,
                    'rule_specs': [
                        {
                            'rule_type': 'IsLessThanOrEqualTo',
                            'inputs': {
                                'x': 50
                            }
                        }
                    ],
                    'training_data': [],
                    'outcome': {
                        'param_changes': [],
                        'dest': 'End',
                        'dest_if_really_stuck': None,
                        'missing_prerequisite_skill_id': None,
                        'feedback': {
                            'content_id': 'feedback_1',
                            'html': ''
                        },
                        'labelled_as_correct': False,
                        'refresher_exploration_id': None
                    }
                }
            ],
            'state_name': 'Introduction'
        }), exp_domain.ExplorationChange({
            'old_value': ['old_value'],
            'cmd': 'edit_state_property',
            'property_name': 'hints',
            'new_value': [
                {
                    'hint_content': {
                        'content_id': 'hint_2',
                        'html': '<p>Hint.</p>'
                    }
                }
            ],
            'state_name': 'Introduction'
        }), exp_domain.ExplorationChange({
            'old_value': 2,
            'cmd': 'edit_state_property',
            'property_name': 'next_content_id_index',
            'new_value': 3,
            'state_name': 'Introduction'
        }), exp_domain.ExplorationChange({
            'old_value': {
                'content_id': 'content',
                'html': 'Congratulations, you have finished!'
            },
            'cmd': 'edit_state_property',
            'property_name': 'content',
            'new_value': {
                'content_id': 'content',
                'html': '<p>2Congratulations, you have finished!</p>'
            },
            'state_name': 'End'
        })]

        # Changes are mergeable when updating the same version.
        changes_are_mergeable = exp_services.are_changes_mergeable(  # type: ignore[no-untyped-call]
            self.EXP_0_ID, 1, change_list)
        self.assertEqual(changes_are_mergeable, True)

        # Changes are not mergeable when updating from version
        # more than that on the backend.
        changes_are_not_mergeable = exp_services.are_changes_mergeable(  # type: ignore[no-untyped-call]
            self.EXP_0_ID, 3, change_list)
        self.assertEqual(changes_are_not_mergeable, False)

    def test_email_is_sent_to_admin_in_case_of_adding_deleting_state_changes(
        self
    ) -> None:
        self.login(self.OWNER_EMAIL)
        with self.swap(feconf, 'CAN_SEND_EMAILS', True):
            messages = self._get_sent_email_messages(
                feconf.ADMIN_EMAIL_ADDRESS)
            self.assertEqual(len(messages), 0)
            self.save_new_valid_exploration(
                self.EXP_0_ID, self.owner_id, end_state_name='End')

            rights_manager.publish_exploration(self.owner, self.EXP_0_ID)

            test_dict: Dict[str, str] = {}
            # Changes to the various properties of the first and
            # second state.
            change_list = [exp_domain.ExplorationChange({
                'old_value': 'TextInput',
                'cmd': 'edit_state_property',
                'property_name': 'widget_id',
                'new_value': None,
                'state_name': 'Introduction'
            }), exp_domain.ExplorationChange({
                'old_value': {
                    'placeholder': {
                        'value': {
                            'content_id': 'ca_placeholder_0',
                            'unicode_str': ''
                        }
                    },
                    'rows': {
                        'value': 1
                    }
                },
                'cmd': 'edit_state_property',
                'property_name': 'widget_customization_args',
                'new_value': test_dict,
                'state_name': 'Introduction'
            }), exp_domain.ExplorationChange({
                'old_value': None,
                'cmd': 'edit_state_property',
                'property_name': 'widget_id',
                'new_value': 'NumericInput',
                'state_name': 'Introduction'
            }), exp_domain.ExplorationChange({
                'state_name': 'Introduction',
                'old_value':
                {
                    'requireNonnegativeInput':
                    {
                        'value': True
                    }
                },
                'property_name': 'widget_customization_args',
                'new_value':
                {
                    'requireNonnegativeInput':
                    {
                        'value': False
                    }
                },
                'cmd': 'edit_state_property'
            }), exp_domain.ExplorationChange({
                'old_value': 1,
                'cmd': 'edit_state_property',
                'property_name': 'next_content_id_index',
                'new_value': 2,
                'state_name': 'Introduction'
            }), exp_domain.ExplorationChange({
                'old_value': ['old_value'],
                'cmd': 'edit_state_property',
                'property_name': 'answer_groups',
                'new_value': [
                    {
                        'tagged_skill_misconception_id': None,
                        'rule_specs': [
                            {
                                'rule_type': 'IsLessThanOrEqualTo',
                                'inputs': {
                                    'x': 50
                                }
                            }
                        ],
                        'training_data': [],
                        'outcome': {
                            'param_changes': [],
                            'dest': 'End',
                            'dest_if_really_stuck': None,
                            'missing_prerequisite_skill_id': None,
                            'feedback': {
                                'content_id': 'feedback_1',
                                'html': ''
                            },
                            'labelled_as_correct': False,
                            'refresher_exploration_id': None
                        }
                    }
                ],
                'state_name': 'Introduction'
            }), exp_domain.ExplorationChange({
                'old_value': ['old_value'],
                'cmd': 'edit_state_property',
                'property_name': 'hints',
                'new_value': [
                    {
                        'hint_content': {
                            'content_id': 'hint_2',
                            'html': '<p>Hint.</p>'
                        }
                    }
                ],
                'state_name': 'Introduction'
            }), exp_domain.ExplorationChange({
                'old_value': 2,
                'cmd': 'edit_state_property',
                'property_name': 'next_content_id_index',
                'new_value': 3,
                'state_name': 'Introduction'
            }), exp_domain.ExplorationChange({
                'old_value': {
                    'content_id': 'content',
                    'html': 'Congratulations, you have finished!'
                },
                'cmd': 'edit_state_property',
                'property_name': 'content',
                'new_value': {
                    'content_id': 'content',
                    'html': '<p>2Congratulations, you have finished!</p>'
                },
                'state_name': 'End'
            })]

            exp_services.update_exploration(  # type: ignore[no-untyped-call]
                self.owner_id, self.EXP_0_ID, change_list,
                'Changed various properties in both states.')

            change_list_2 = [exp_domain.ExplorationChange({
                'new_state_name': 'End-State',
                'cmd': 'rename_state',
                'old_state_name': 'End'
            }), exp_domain.ExplorationChange({
                'cmd': 'delete_state',
                'state_name': 'End-State'
            }), exp_domain.ExplorationChange({
                'cmd': 'add_state',
                'state_name': 'End'
            }), exp_domain.ExplorationChange({
                'cmd': 'delete_state',
                'state_name': 'End'
            }), exp_domain.ExplorationChange({
                'cmd': 'add_state',
                'state_name': 'End'
            }), exp_domain.ExplorationChange({
                'new_state_name': 'End-State',
                'cmd': 'rename_state',
                'old_state_name': 'End'
            }), exp_domain.ExplorationChange({
                'new_state_name': 'End',
                'cmd': 'rename_state',
                'old_state_name': 'End-State'
            }), exp_domain.ExplorationChange({
                'old_value': [{
                    'tagged_skill_misconception_id': None,
                    'rule_specs': [{
                        'rule_type': 'IsLessThanOrEqualTo',
                        'inputs': {
                            'x': 50
                        }
                    }],
                    'training_data': [],
                    'outcome': {
                        'param_changes': [],
                        'dest': 'Introduction',
                        'dest_if_really_stuck': None,
                        'missing_prerequisite_skill_id': None,
                        'feedback': {
                            'content_id': 'feedback_1',
                            'html': ''
                        },
                        'labelled_as_correct': False,
                        'refresher_exploration_id': None
                    }
                }],
                'cmd': 'edit_state_property',
                'property_name': 'answer_groups',
                'new_value': [{
                    'tagged_skill_misconception_id': None,
                    'rule_specs': [{
                        'rule_type': 'IsLessThanOrEqualTo',
                        'inputs': {
                            'x': 50
                        }
                    }],
                    'training_data': [],
                    'outcome': {
                        'param_changes': [],
                        'dest': 'End',
                        'dest_if_really_stuck': None,
                        'missing_prerequisite_skill_id': None,
                        'feedback': {
                            'content_id': 'feedback_1',
                            'html': ''
                        },
                        'labelled_as_correct': False,
                        'refresher_exploration_id': None
                    }
                }],
                'state_name': 'Introduction'
            }), exp_domain.ExplorationChange({
                'old_value': {
                    'param_changes': [],
                    'dest': 'Introduction',
                    'dest_if_really_stuck': None,
                    'missing_prerequisite_skill_id': None,
                    'feedback': {
                        'content_id': 'default_outcome',
                        'html': ''
                    },
                    'labelled_as_correct': False,
                    'refresher_exploration_id': None
                },
                'cmd': 'edit_state_property',
                'property_name': 'default_outcome',
                'new_value': {
                    'param_changes': [],
                    'dest': 'End',
                    'dest_if_really_stuck': None,
                    'missing_prerequisite_skill_id': None,
                    'feedback': {
                        'content_id': 'default_outcome',
                        'html': ''
                    },
                    'labelled_as_correct': False,
                    'refresher_exploration_id': None
                },
                'state_name': 'Introduction'
            }), exp_domain.ExplorationChange({
                'old_value': {
                    'content_id': 'content',
                    'html': ''
                },
                'cmd': 'edit_state_property',
                'property_name': 'content',
                'new_value': {
                    'content_id': 'content',
                    'html': 'Congratulations, you have finished!'
                },
                'state_name': 'End'
            }), exp_domain.ExplorationChange({
                'old_value': None,
                'cmd': 'edit_state_property',
                'property_name': 'widget_id',
                'new_value': 'EndExploration',
                'state_name': 'End'
            }), exp_domain.ExplorationChange({
                'old_value': test_dict,
                'cmd': 'edit_state_property',
                'property_name': 'widget_customization_args',
                'new_value': {
                    'recommendedExplorationIds': {
                        'value': []
                    }
                },
                'state_name': 'End'
            }), exp_domain.ExplorationChange({
                'old_value': {
                    'param_changes': [],
                    'dest': 'End',
                    'dest_if_really_stuck': None,
                    'missing_prerequisite_skill_id': None,
                    'feedback': {
                        'content_id': 'default_outcome',
                        'html': ''
                    },
                    'labelled_as_correct': False,
                    'refresher_exploration_id': None
                },
                'cmd': 'edit_state_property',
                'property_name': 'default_outcome',
                'new_value': None,
                'state_name': 'End'
            })]

            exp_services.update_exploration(  # type: ignore[no-untyped-call]
                self.owner_id, self.EXP_0_ID, change_list_2,
                'Added and deleted states.')
            change_list_3 = [exp_domain.ExplorationChange({
                'old_value': {
                    'html': '',
                    'content_id': 'content'
                },
                'new_value': {
                    'html': '<p>Hello Aryaman!</p>',
                    'content_id': 'content'
                },
                'state_name': 'Introduction',
                'property_name': 'content',
                'cmd': 'edit_state_property'
            })]
            changes_are_not_mergeable = exp_services.are_changes_mergeable(  # type: ignore[no-untyped-call]
                self.EXP_0_ID, 1, change_list_3)
            self.assertEqual(changes_are_not_mergeable, False)

            change_list_3_dict = [{
                'cmd': 'edit_state_property',
                'property_name': 'content',
                'state_name': 'Introduction',
                'new_value': {
                    'html': '<p>Hello Aryaman!</p>',
                    'content_id': 'content'
                },
                'old_value': {
                    'html': '',
                    'content_id': 'content'
                },
            }]

            expected_email_html_body = (
                '(Sent from dev-project-id)<br/><br/>'
                'Hi Admin,<br><br>'
                'Some draft changes were rejected in exploration %s because '
                'the changes were conflicting and could not be saved. Please '
                'see the rejected change list below:<br>'
                'Discarded change list: %s <br><br>'
                'Frontend Version: %s<br>'
                'Backend Version: %s<br><br>'
                'Thanks!' % (self.EXP_0_ID, change_list_3_dict, 1, 3)
            )
            messages = self._get_sent_email_messages(
                feconf.ADMIN_EMAIL_ADDRESS)
            self.assertEqual(len(messages), 1)
            self.assertEqual(messages[0].html, expected_email_html_body)

    def test_email_is_sent_to_admin_in_case_of_state_renames_changes_conflict(
        self
    ) -> None:
        self.login(self.OWNER_EMAIL)
        with self.swap(feconf, 'CAN_SEND_EMAILS', True):
            messages = self._get_sent_email_messages(
                feconf.ADMIN_EMAIL_ADDRESS)
            self.assertEqual(len(messages), 0)
            self.save_new_valid_exploration(
                self.EXP_0_ID, self.owner_id, end_state_name='End')

            rights_manager.publish_exploration(self.owner, self.EXP_0_ID)
            change_list = [exp_domain.ExplorationChange({
                'old_value': {
                    'html': '',
                    'content_id': 'content'
                },
                'new_value': {
                    'html': '<p>End State</p>',
                    'content_id': 'content'
                },
                'state_name': 'End',
                'property_name': 'content',
                'cmd': 'edit_state_property'
            })]
            exp_services.update_exploration(  # type: ignore[no-untyped-call]
                self.owner_id, self.EXP_0_ID, change_list,
                'Changed various properties in both states.')

            # State name changed.
            change_list_2 = [exp_domain.ExplorationChange({
                'new_state_name': 'End-State',
                'cmd': 'rename_state',
                'old_state_name': 'End'
            })]

            exp_services.update_exploration(  # type: ignore[no-untyped-call]
                self.owner_id, self.EXP_0_ID, change_list_2,
                'Changed various properties in both states.')

            change_list_3 = [exp_domain.ExplorationChange({
                'old_value': {
                    'html': 'End State',
                    'content_id': 'content'
                },
                'new_value': {
                    'html': '<p>End State Changed</p>',
                    'content_id': 'content'
                },
                'state_name': 'End',
                'property_name': 'content',
                'cmd': 'edit_state_property'
            })]
            changes_are_not_mergeable = exp_services.are_changes_mergeable(  # type: ignore[no-untyped-call]
                self.EXP_0_ID, 2, change_list_3)
            self.assertEqual(changes_are_not_mergeable, False)

            change_list_3_dict = [{
                'cmd': 'edit_state_property',
                'property_name': 'content',
                'state_name': 'End',
                'new_value': {
                    'html': '<p>End State Changed</p>',
                    'content_id': 'content'
                },
                'old_value': {
                    'html': 'End State',
                    'content_id': 'content'
                },
            }]
            expected_email_html_body = (
                '(Sent from dev-project-id)<br/><br/>'
                'Hi Admin,<br><br>'
                'Some draft changes were rejected in exploration %s because '
                'the changes were conflicting and could not be saved. Please '
                'see the rejected change list below:<br>'
                'Discarded change list: %s <br><br>'
                'Frontend Version: %s<br>'
                'Backend Version: %s<br><br>'
                'Thanks!' % (self.EXP_0_ID, change_list_3_dict, 2, 3)
            )
            messages = self._get_sent_email_messages(
                feconf.ADMIN_EMAIL_ADDRESS)
            self.assertEqual(len(messages), 1)
            self.assertEqual(expected_email_html_body, messages[0].html)

            # Add a translation after state renames.
            change_list_4 = [exp_domain.ExplorationChange({
                'content_html': 'N/A',
                'translation_html': '<p>State 2 Content Translation.</p>',
                'state_name': 'End',
                'language_code': 'de',
                'content_id': 'content',
                'cmd': 'add_written_translation',
                'data_format': 'html'
            })]
            changes_are_not_mergeable_2 = exp_services.are_changes_mergeable(  # type: ignore[no-untyped-call]
                self.EXP_0_ID, 2, change_list_4)
            self.assertEqual(changes_are_not_mergeable_2, False)

            change_list_4_dict = [{
                'cmd': 'add_written_translation',
                'state_name': 'End',
                'content_id': 'content',
                'language_code': 'de',
                'content_html': 'N/A',
                'translation_html': '<p>State 2 Content Translation.</p>',
                'data_format': 'html'
            }]
            expected_email_html_body_2 = (
                '(Sent from dev-project-id)<br/><br/>'
                'Hi Admin,<br><br>'
                'Some draft changes were rejected in exploration %s because '
                'the changes were conflicting and could not be saved. Please '
                'see the rejected change list below:<br>'
                'Discarded change list: %s <br><br>'
                'Frontend Version: %s<br>'
                'Backend Version: %s<br><br>'
                'Thanks!' % (self.EXP_0_ID, change_list_4_dict, 2, 3)
            )
            messages = self._get_sent_email_messages(
                feconf.ADMIN_EMAIL_ADDRESS)
            self.assertEqual(len(messages), 2)
            self.assertEqual(expected_email_html_body_2, messages[1].html)


class ExplorationMetadataDomainUnitTests(test_utils.GenericTestBase):

    def _require_metadata_properties_to_be_synced(self) -> None:
        """Raises error if there is a new metadata property in the Exploration
        object and it is not added in the ExplorationMetadata domain object.

        Raises:
            Exception. All the metadata properties are not synced.
        """
        exploration = exp_domain.Exploration.create_default_exploration('0')
        exploration_dict = exploration.to_dict()
        for key in exploration_dict:
            if (
                key not in constants.NON_METADATA_PROPERTIES and
                key not in constants.METADATA_PROPERTIES
            ):
                raise Exception(
                    'Looks like a new property %s was added to the Exploration'
                    ' domain object. Please include this property in '
                    'constants.METADATA_PROPERTIES if you want to use this '
                    'as a metadata property. Otherwise, add this in the '
                    'constants.NON_METADATA_PROPERTIES if you don\'t want '
                    'to use this as a metadata property.' % (key)
                )

        exploration_metadata = exploration.get_metadata()
        exploration_metadata_dict = exploration_metadata.to_dict()
        for metadata_property in constants.METADATA_PROPERTIES:
            if metadata_property not in exploration_metadata_dict:
                raise Exception(
                    'A new metadata property %s was added to the Exploration '
                    'domain object but not included in the '
                    'ExplorationMetadata domain object. Please include this '
                    'new property in the ExplorationMetadata domain object '
                    'also.' % (metadata_property)
                )

    def test_exploration_metadata_gets_created(self) -> None:
        exploration = exp_domain.Exploration.create_default_exploration('0')
        exploration.update_param_specs({
            'ExampleParamOne': (
                param_domain.ParamSpec('UnicodeString').to_dict())
        })
        exploration.update_param_changes([
            param_domain.ParamChange(
                'ParamChange', 'RandomSelector', {
                    'list_of_values': ['3', '4'],
                    'parse_with_jinja': True
                }
            ),
            param_domain.ParamChange(
                'ParamChange', 'RandomSelector', {
                    'list_of_values': ['5', '6'],
                    'parse_with_jinja': True
                }
            )
        ])
        actual_metadata_dict = exp_domain.ExplorationMetadata(
            exploration.title, exploration. category, exploration.objective,
            exploration.language_code, exploration.tags, exploration.blurb,
            exploration.author_notes, exploration.states_schema_version,
            exploration.init_state_name, exploration.param_specs,
            exploration.param_changes, exploration.auto_tts_enabled,
            exploration.correctness_feedback_enabled, exploration.edits_allowed
        ).to_dict()
        expected_metadata_dict = {
            'title': exploration.title,
            'category': exploration.category,
            'objective': exploration.objective,
            'language_code': exploration.language_code,
            'tags': exploration.tags,
            'blurb': exploration.blurb,
            'author_notes': exploration.author_notes,
            'states_schema_version': exploration.states_schema_version,
            'init_state_name': exploration.init_state_name,
            'param_specs': {
                'ExampleParamOne': (
                    param_domain.ParamSpec('UnicodeString').to_dict())
            },
            'param_changes': [
                param_domain.ParamChange(
                    'ParamChange', 'RandomSelector', {
                        'list_of_values': ['3', '4'],
                        'parse_with_jinja': True
                    }
                ).to_dict(),
                param_domain.ParamChange(
                    'ParamChange', 'RandomSelector', {
                        'list_of_values': ['5', '6'],
                        'parse_with_jinja': True
                    }
                ).to_dict()
            ],
            'auto_tts_enabled': exploration.auto_tts_enabled,
            'correctness_feedback_enabled': (
                exploration.correctness_feedback_enabled),
            'edits_allowed': exploration.edits_allowed
        }

        self.assertEqual(actual_metadata_dict, expected_metadata_dict)

    def test_metadata_properties_are_synced(self) -> None:
        self._require_metadata_properties_to_be_synced()

        swapped_metadata_properties = self.swap(
            constants, 'METADATA_PROPERTIES', [
                'title', 'category', 'objective', 'language_code',
                'blurb', 'author_notes', 'states_schema_version',
                'init_state_name', 'param_specs', 'param_changes',
                'auto_tts_enabled', 'correctness_feedback_enabled',
                'edits_allowed'
            ]
        )
        error_message = (
            'Looks like a new property tags was added to the Exploration'
            ' domain object. Please include this property in '
            'constants.METADATA_PROPERTIES if you want to use this '
            'as a metadata property. Otherwise, add this in the '
            'constants.NON_METADATA_PROPERTIES if you don\'t want '
            'to use this as a metadata property.'
        )
        with swapped_metadata_properties, self.assertRaisesRegex(  # type: ignore[no-untyped-call]
            Exception, error_message
        ):
            self._require_metadata_properties_to_be_synced()

        swapped_metadata_properties = self.swap(
            constants, 'METADATA_PROPERTIES', [
                'title', 'category', 'objective', 'language_code', 'tags',
                'blurb', 'author_notes', 'states_schema_version',
                'init_state_name', 'param_specs', 'param_changes',
                'auto_tts_enabled', 'correctness_feedback_enabled',
                'edits_allowed', 'new_property'
            ]
        )
        error_message = (
            'A new metadata property %s was added to the Exploration '
            'domain object but not included in the '
            'ExplorationMetadata domain object. Please include this '
            'new property in the ExplorationMetadata domain object '
            'also.' % ('new_property')
        )
        with swapped_metadata_properties, self.assertRaisesRegex(  # type: ignore[no-untyped-call]
            Exception, error_message
        ):
            self._require_metadata_properties_to_be_synced()


class MetadataVersionHistoryDomainUnitTests(test_utils.GenericTestBase):

    def test_metadata_version_history_gets_created(self) -> None:
        expected_dict = {
            'last_edited_version_number': 1,
            'last_edited_committer_id': 'user_1'
        }
        actual_dict = exp_domain.MetadataVersionHistory(1, 'user_1').to_dict()

        self.assertEqual(expected_dict, actual_dict)

    def test_metadata_version_history_gets_created_from_dict(self) -> None:
        metadata_version_history_dict: exp_domain.MetadataVersionHistoryDict = {
            'last_edited_version_number': 1,
            'last_edited_committer_id': 'user_1'
        }
        metadata_version_history = (
            exp_domain.MetadataVersionHistory.from_dict(
                metadata_version_history_dict))

        self.assertEqual(
            metadata_version_history.last_edited_version_number,
            metadata_version_history_dict['last_edited_version_number'])
        self.assertEqual(
            metadata_version_history.last_edited_committer_id,
            metadata_version_history_dict['last_edited_committer_id'])


class ExplorationVersionHistoryUnitTests(test_utils.GenericTestBase):

    def test_exploration_version_history_gets_created(self) -> None:
        state_version_history_dict = {
            'state 1': state_domain.StateVersionHistory(
                1, 'state 1', 'user1'
            ).to_dict()
        }
        metadata_version_history = exp_domain.MetadataVersionHistory(
            None, 'user1'
        )
        expected_dict = {
            'exploration_id': 'exp_1',
            'exploration_version': 2,
            'state_version_history': state_version_history_dict,
            'metadata_version_history': metadata_version_history.to_dict(),
            'committer_ids': ['user1']
        }
        actual_dict = exp_domain.ExplorationVersionHistory(
            'exp_1', 2, state_version_history_dict,
            metadata_version_history.last_edited_version_number,
            metadata_version_history.last_edited_committer_id,
            ['user1']
        ).to_dict()

        self.assertEqual(actual_dict, expected_dict)<|MERGE_RESOLUTION|>--- conflicted
+++ resolved
@@ -1240,14 +1240,11 @@
         answer_groups = interaction.answer_groups
         answer_group = answer_groups[0]
 
-<<<<<<< HEAD
-=======
         default_outcome.dest_if_really_stuck = 'ABD'
         self._assert_validation_error(  # type: ignore[no-untyped-call]
             exploration, 'The destination for the stuck learner '
             'ABD is not a valid state')
 
->>>>>>> 40cc0aa4
         default_outcome.dest_if_really_stuck = None
 
         # Testing the default outcome does not direct stuck learner
@@ -1264,14 +1261,6 @@
             exploration, 'destination DEF is not a valid')
         answer_group.outcome.dest = exploration.init_state_name
 
-<<<<<<< HEAD
-=======
-        answer_group.outcome.dest_if_really_stuck = 'XYZ'
-        self._assert_validation_error(  # type: ignore[no-untyped-call]
-            exploration, 'The destination for the stuck learner '
-            'XYZ is not a valid state')
-
->>>>>>> 40cc0aa4
         answer_group.outcome.dest_if_really_stuck = exploration.init_state_name
         self._assert_validation_error(  # type: ignore[no-untyped-call]
             exploration, 'The destination for a stuck learner '
