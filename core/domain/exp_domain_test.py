# coding: utf-8
#
# Copyright 2014 The Oppia Authors. All Rights Reserved.
#
# Licensed under the Apache License, Version 2.0 (the "License");
# you may not use this file except in compliance with the License.
# You may obtain a copy of the License at
#
#      http://www.apache.org/licenses/LICENSE-2.0
#
# Unless required by applicable law or agreed to in writing, software
# distributed under the License is distributed on an "AS-IS" BASIS,
# WITHOUT WARRANTIES OR CONDITIONS OF ANY KIND, either express or implied.
# See the License for the specific language governing permissions and
# limitations under the License.

"""Tests for exploration domain objects and methods defined on them."""

from __future__ import annotations

import copy
import os
import re

from core import feconf
from core import utils
from core.constants import constants
from core.domain import exp_domain
from core.domain import exp_fetchers
from core.domain import exp_services
from core.domain import exp_services_test
from core.domain import param_domain
from core.domain import rights_manager
from core.domain import state_domain
from core.domain import translation_domain
from core.platform import models
from core.tests import test_utils

from typing import Dict, List, Tuple, Union
from typing_extensions import Final

MYPY = False
if MYPY:  # pragma: no cover
    from mypy_imports import exp_models

(exp_models,) = models.Registry.import_models([models.NAMES.exploration])


class ExplorationChangeTests(test_utils.GenericTestBase):

    def test_exp_change_object_with_missing_cmd(self) -> None:
        with self.assertRaisesRegex(
            utils.ValidationError, 'Missing cmd key in change dict'):
            exp_domain.ExplorationChange({'invalid': 'data'})

    def test_exp_change_object_with_invalid_cmd(self) -> None:
        with self.assertRaisesRegex(
            utils.ValidationError, 'Command invalid is not allowed'):
            exp_domain.ExplorationChange({'cmd': 'invalid'})

    def test_exp_change_object_with_deprecated_cmd(self) -> None:
        with self.assertRaisesRegex(
            utils.DeprecatedCommandError, 'Command clone is deprecated'):
            exp_domain.ExplorationChange({
                'cmd': 'clone',
                'property_name': 'content',
                'old_value': 'old_value'
            })

    def test_exp_change_object_with_deprecated_cmd_argument(self) -> None:
        with self.assertRaisesRegex(
            utils.DeprecatedCommandError,
            'Value for property_name in cmd edit_state_property: '
            'fallbacks is deprecated'):
            exp_domain.ExplorationChange({
                'cmd': 'edit_state_property',
                'state_name': 'Introduction',
                'property_name': 'fallbacks',
                'new_value': 'foo',
            })

    def test_exp_change_object_with_missing_attribute_in_cmd(self) -> None:
        with self.assertRaisesRegex(
            utils.ValidationError, (
                'The following required attributes are missing: '
                'new_value')):
            exp_domain.ExplorationChange({
                'cmd': 'edit_state_property',
                'property_name': 'content',
                'old_value': 'old_value'
            })

    def test_exp_change_object_with_extra_attribute_in_cmd(self) -> None:
        with self.assertRaisesRegex(
            utils.ValidationError, (
                'The following extra attributes are present: invalid')):
            exp_domain.ExplorationChange({
                'cmd': 'rename_state',
                'old_state_name': 'old_state_name',
                'new_state_name': 'new_state_name',
                'invalid': 'invalid'
            })

    def test_exp_change_object_with_invalid_exploration_property(self) -> None:
        with self.assertRaisesRegex(
            utils.ValidationError, (
                'Value for property_name in cmd edit_exploration_property: '
                'invalid is not allowed')):
            exp_domain.ExplorationChange({
                'cmd': 'edit_exploration_property',
                'property_name': 'invalid',
                'old_value': 'old_value',
                'new_value': 'new_value',
            })

    def test_exp_change_object_with_invalid_state_property(self) -> None:
        with self.assertRaisesRegex(
            utils.ValidationError, (
                'Value for property_name in cmd edit_state_property: '
                'invalid is not allowed')):
            exp_domain.ExplorationChange({
                'cmd': 'edit_state_property',
                'state_name': 'state_name',
                'property_name': 'invalid',
                'old_value': 'old_value',
                'new_value': 'new_value',
            })

    def test_exp_change_object_with_create_new(self) -> None:
        exp_change_object = exp_domain.ExplorationChange({
            'cmd': 'create_new',
            'category': 'category',
            'title': 'title'
        })

        self.assertEqual(exp_change_object.cmd, 'create_new')
        self.assertEqual(exp_change_object.category, 'category')
        self.assertEqual(exp_change_object.title, 'title')

    def test_exp_change_object_with_add_state(self) -> None:
        exp_change_object = exp_domain.ExplorationChange({
            'cmd': 'add_state',
            'state_name': 'state_name',
            'content_id_for_state_content': 'content_0',
            'content_id_for_default_outcome': 'default_outcome_1'
        })

        self.assertEqual(exp_change_object.cmd, 'add_state')
        self.assertEqual(exp_change_object.state_name, 'state_name')

    def test_exp_change_object_with_rename_state(self) -> None:
        exp_change_object = exp_domain.ExplorationChange({
            'cmd': 'rename_state',
            'old_state_name': 'old_state_name',
            'new_state_name': 'new_state_name'
        })

        self.assertEqual(exp_change_object.cmd, 'rename_state')
        self.assertEqual(exp_change_object.old_state_name, 'old_state_name')
        self.assertEqual(exp_change_object.new_state_name, 'new_state_name')

    def test_exp_change_object_with_delete_state(self) -> None:
        exp_change_object = exp_domain.ExplorationChange({
            'cmd': 'delete_state',
            'state_name': 'state_name',
        })

        self.assertEqual(exp_change_object.cmd, 'delete_state')
        self.assertEqual(exp_change_object.state_name, 'state_name')

    def test_exp_change_object_with_edit_state_property(self) -> None:
        exp_change_object = exp_domain.ExplorationChange({
            'cmd': 'edit_state_property',
            'state_name': 'state_name',
            'property_name': 'content',
            'new_value': 'new_value',
            'old_value': 'old_value'
        })

        self.assertEqual(exp_change_object.cmd, 'edit_state_property')
        self.assertEqual(exp_change_object.state_name, 'state_name')
        self.assertEqual(exp_change_object.property_name, 'content')
        self.assertEqual(exp_change_object.new_value, 'new_value')
        self.assertEqual(exp_change_object.old_value, 'old_value')

    def test_exp_change_object_with_edit_exploration_property(self) -> None:
        exp_change_object = exp_domain.ExplorationChange({
            'cmd': 'edit_exploration_property',
            'property_name': 'title',
            'new_value': 'new_value',
            'old_value': 'old_value'
        })

        self.assertEqual(exp_change_object.cmd, 'edit_exploration_property')
        self.assertEqual(exp_change_object.property_name, 'title')
        self.assertEqual(exp_change_object.new_value, 'new_value')
        self.assertEqual(exp_change_object.old_value, 'old_value')

    def test_exp_change_object_with_migrate_states_schema_to_latest_version(
        self
    ) -> None:
        exp_change_object = exp_domain.ExplorationChange({
            'cmd': 'migrate_states_schema_to_latest_version',
            'from_version': 'from_version',
            'to_version': 'to_version',
        })

        self.assertEqual(
            exp_change_object.cmd, 'migrate_states_schema_to_latest_version')
        self.assertEqual(exp_change_object.from_version, 'from_version')
        self.assertEqual(exp_change_object.to_version, 'to_version')

    def test_exp_change_object_with_revert_commit(self) -> None:
        exp_change_object = exp_domain.ExplorationChange({
            'cmd': exp_models.ExplorationModel.CMD_REVERT_COMMIT,
            'version_number': 'version_number'
        })

        self.assertEqual(
            exp_change_object.cmd,
            exp_models.ExplorationModel.CMD_REVERT_COMMIT)
        self.assertEqual(exp_change_object.version_number, 'version_number')

    def test_to_dict(self) -> None:
        exp_change_dict = {
            'cmd': 'create_new',
            'title': 'title',
            'category': 'category'
        }
        exp_change_object = exp_domain.ExplorationChange(exp_change_dict)
        self.assertEqual(exp_change_object.to_dict(), exp_change_dict)


class ExplorationVersionsDiffDomainUnitTests(test_utils.GenericTestBase):
    """Test the exploration versions difference domain object."""

    def setUp(self) -> None:
        super().setUp()
        self.exp_id = 'exp_id1'
        test_exp_filepath = os.path.join(
            feconf.TESTS_DATA_DIR, 'string_classifier_test.yaml')
        yaml_content = utils.get_file_contents(test_exp_filepath)
        assets_list: List[Tuple[str, bytes]] = []
        exp_services.save_new_exploration_from_yaml_and_assets(
            feconf.SYSTEM_COMMITTER_ID, yaml_content, self.exp_id,
            assets_list)
        self.exploration = exp_fetchers.get_exploration_by_id(self.exp_id)

    def test_correct_creation_of_version_diffs(self) -> None:
        # Rename a state.
        self.exploration.rename_state('Home', 'Renamed state')
        change_list = [exp_domain.ExplorationChange({
            'cmd': 'rename_state',
            'old_state_name': 'Home',
            'new_state_name': 'Renamed state'
        })]

        exp_versions_diff = exp_domain.ExplorationVersionsDiff(change_list)

        self.assertEqual(exp_versions_diff.added_state_names, [])
        self.assertEqual(exp_versions_diff.deleted_state_names, [])
        self.assertEqual(
            exp_versions_diff.old_to_new_state_names, {
                'Home': 'Renamed state'
            })
        self.exploration.version += 1

        # Add a state.
        self.exploration.add_states(['New state'])
        self.exploration.states['New state'] = copy.deepcopy(
            self.exploration.states['Renamed state'])
        change_list = [exp_domain.ExplorationChange({
            'cmd': 'add_state',
            'state_name': 'New state',
            'content_id_for_state_content': 'content_0',
            'content_id_for_default_outcome': 'default_outcome_1'
        })]

        exp_versions_diff = exp_domain.ExplorationVersionsDiff(change_list)

        self.assertEqual(exp_versions_diff.added_state_names, ['New state'])
        self.assertEqual(exp_versions_diff.deleted_state_names, [])
        self.assertEqual(exp_versions_diff.old_to_new_state_names, {})
        self.exploration.version += 1

        # Delete state.
        self.exploration.delete_state('New state')
        change_list = [exp_domain.ExplorationChange({
            'cmd': 'delete_state',
            'state_name': 'New state'
        })]

        exp_versions_diff = exp_domain.ExplorationVersionsDiff(change_list)

        self.assertEqual(exp_versions_diff.added_state_names, [])
        self.assertEqual(exp_versions_diff.deleted_state_names, ['New state'])
        self.assertEqual(exp_versions_diff.old_to_new_state_names, {})
        self.exploration.version += 1

        # Test addition and multiple renames.
        self.exploration.add_states(['New state'])
        self.exploration.states['New state'] = copy.deepcopy(
            self.exploration.states['Renamed state'])
        self.exploration.rename_state('New state', 'New state2')
        self.exploration.rename_state('New state2', 'New state3')
        change_list = [exp_domain.ExplorationChange({
            'cmd': 'add_state',
            'state_name': 'New state',
            'content_id_for_state_content': 'content_0',
            'content_id_for_default_outcome': 'default_outcome_1'
        }), exp_domain.ExplorationChange({
            'cmd': 'rename_state',
            'old_state_name': 'New state',
            'new_state_name': 'New state2'
        }), exp_domain.ExplorationChange({
            'cmd': 'rename_state',
            'old_state_name': 'New state2',
            'new_state_name': 'New state3'
        })]

        exp_versions_diff = exp_domain.ExplorationVersionsDiff(change_list)

        self.assertEqual(exp_versions_diff.added_state_names, ['New state3'])
        self.assertEqual(exp_versions_diff.deleted_state_names, [])
        self.assertEqual(exp_versions_diff.old_to_new_state_names, {})
        self.exploration.version += 1

        # Test addition, rename and deletion.
        self.exploration.add_states(['New state 2'])
        self.exploration.rename_state('New state 2', 'Renamed state 2')
        self.exploration.delete_state('Renamed state 2')
        change_list = [exp_domain.ExplorationChange({
            'cmd': 'add_state',
            'state_name': 'New state 2',
            'content_id_for_state_content': 'content_0',
            'content_id_for_default_outcome': 'default_outcome_1'
        }), exp_domain.ExplorationChange({
            'cmd': 'rename_state',
            'old_state_name': 'New state 2',
            'new_state_name': 'Renamed state 2'
        }), exp_domain.ExplorationChange({
            'cmd': 'delete_state',
            'state_name': 'Renamed state 2'
        })]

        exp_versions_diff = exp_domain.ExplorationVersionsDiff(change_list)

        self.assertEqual(exp_versions_diff.added_state_names, [])
        self.assertEqual(exp_versions_diff.deleted_state_names, [])
        self.assertEqual(exp_versions_diff.old_to_new_state_names, {})
        self.exploration.version += 1

        # Test multiple renames and deletion.
        self.exploration.rename_state('New state3', 'Renamed state 3')
        self.exploration.rename_state('Renamed state 3', 'Renamed state 4')
        self.exploration.delete_state('Renamed state 4')
        change_list = [exp_domain.ExplorationChange({
            'cmd': 'rename_state',
            'old_state_name': 'New state3',
            'new_state_name': 'Renamed state 3'
        }), exp_domain.ExplorationChange({
            'cmd': 'rename_state',
            'old_state_name': 'Renamed state 3',
            'new_state_name': 'Renamed state 4'
        }), exp_domain.ExplorationChange({
            'cmd': 'delete_state',
            'state_name': 'Renamed state 4'
        })]

        exp_versions_diff = exp_domain.ExplorationVersionsDiff(change_list)

        self.assertEqual(exp_versions_diff.added_state_names, [])
        self.assertEqual(
            exp_versions_diff.deleted_state_names, ['New state3'])
        self.assertEqual(exp_versions_diff.old_to_new_state_names, {})
        self.exploration.version += 1

    def test_cannot_create_exploration_change_with_invalid_change_dict(
        self
    ) -> None:
        with self.assertRaisesRegex(
            Exception, 'Missing cmd key in change dict'):
            exp_domain.ExplorationChange({
                'invalid_cmd': 'invalid'
            })

    def test_cannot_create_exploration_change_with_invalid_cmd(self) -> None:
        with self.assertRaisesRegex(
            Exception, 'Command invalid_cmd is not allowed'):
            exp_domain.ExplorationChange({
                'cmd': 'invalid_cmd'
            })

    def test_cannot_create_exploration_change_with_invalid_state_property(
        self
    ) -> None:
        exp_change = exp_domain.ExplorationChange({
            'cmd': exp_domain.CMD_EDIT_STATE_PROPERTY,
            'property_name': exp_domain.STATE_PROPERTY_INTERACTION_ID,
            'state_name': '',
            'new_value': ''
        })
        self.assertTrue(isinstance(exp_change, exp_domain.ExplorationChange))

        with self.assertRaisesRegex(
            Exception,
            'Value for property_name in cmd edit_state_property: '
            'invalid_property is not allowed'):
            exp_domain.ExplorationChange({
                'cmd': exp_domain.CMD_EDIT_STATE_PROPERTY,
                'property_name': 'invalid_property',
                'state_name': '',
                'new_value': ''
            })

    def test_cannot_create_exploration_change_with_invalid_exploration_property(
        self
    ) -> None:
        exp_change = exp_domain.ExplorationChange({
            'cmd': exp_domain.CMD_EDIT_EXPLORATION_PROPERTY,
            'property_name': 'title',
            'new_value': ''
        })
        self.assertTrue(isinstance(exp_change, exp_domain.ExplorationChange))

        with self.assertRaisesRegex(
            Exception,
            'Value for property_name in cmd edit_exploration_property: '
            'invalid_property is not allowed'):
            exp_domain.ExplorationChange({
                'cmd': exp_domain.CMD_EDIT_EXPLORATION_PROPERTY,
                'property_name': 'invalid_property',
                'new_value': ''
            })

    def test_revert_exploration_commit(self) -> None:
        exp_change = exp_domain.ExplorationChange({
            'cmd': exp_models.ExplorationModel.CMD_REVERT_COMMIT,
            'version_number': 1
        })

        self.assertEqual(exp_change.version_number, 1)

        exp_change = exp_domain.ExplorationChange({
            'cmd': exp_models.ExplorationModel.CMD_REVERT_COMMIT,
            'version_number': 2
        })

        self.assertEqual(exp_change.version_number, 2)


class ExpVersionReferenceTests(test_utils.GenericTestBase):

    def test_create_exp_version_reference_object(self) -> None:
        exp_version_reference = exp_domain.ExpVersionReference('exp_id', 1)

        self.assertEqual(
            exp_version_reference.to_dict(), {
                'exp_id': 'exp_id',
                'version': 1
            })

    # TODO(#13059): After we fully type the codebase we plan to get
    # rid of the tests that intentionally test wrong inputs that we
    # can normally catch by typing.
    def test_validate_exp_version(self) -> None:
        with self.assertRaisesRegex(
            Exception,
            'Expected version to be an int, received invalid_version'):
            exp_domain.ExpVersionReference('exp_id', 'invalid_version')  # type: ignore[arg-type]

    # TODO(#13059): After we fully type the codebase we plan to get
    # rid of the tests that intentionally test wrong inputs that we
    # can normally catch by typing.
    def test_validate_exp_id(self) -> None:
        with self.assertRaisesRegex(
            Exception, 'Expected exp_id to be a str, received 0'):
            exp_domain.ExpVersionReference(0, 1)  # type: ignore[arg-type]


class TransientCheckpointUrlTests(test_utils.GenericTestBase):
    """Testing TransientCheckpointUrl domain object."""

    def setUp(self) -> None:
        super().setUp()
        self.transient_checkpoint_url = exp_domain.TransientCheckpointUrl(
            'exp_id', 'frcs_name', 1, 'mrrcs_name', 1)

    def test_initialization(self) -> None:
        """Testing init method."""

        self.assertEqual(self.transient_checkpoint_url.exploration_id, 'exp_id')
        self.assertEqual(
            self.transient_checkpoint_url
            .furthest_reached_checkpoint_state_name,
            'frcs_name')
        self.assertEqual(
            self.transient_checkpoint_url.
            furthest_reached_checkpoint_exp_version, 1)
        self.assertEqual(
            self.transient_checkpoint_url
            .most_recently_reached_checkpoint_state_name, 'mrrcs_name')
        self.assertEqual(
            self.transient_checkpoint_url
            .most_recently_reached_checkpoint_exp_version, 1)

    def test_to_dict(self) -> None:
        logged_out_learner_progress_dict = {
            'exploration_id': 'exploration_id',
            'furthest_reached_checkpoint_exp_version': 1,
            'furthest_reached_checkpoint_state_name': (
                'furthest_reached_checkpoint_state_name'),
            'most_recently_reached_checkpoint_exp_version': 1,
            'most_recently_reached_checkpoint_state_name': (
                'most_recently_reached_checkpoint_state_name')
        }
        logged_out_learner_progress_object = exp_domain.TransientCheckpointUrl(
            'exploration_id',
            'furthest_reached_checkpoint_state_name', 1,
            'most_recently_reached_checkpoint_state_name', 1
        )
        self.assertEqual(
            logged_out_learner_progress_object.to_dict(),
            logged_out_learner_progress_dict)

    def test_exploration_id_incorrect_type(self) -> None:
        self.transient_checkpoint_url.exploration_id = 5  # type: ignore[assignment]
        with self.assertRaisesRegex(
            utils.ValidationError,
            'Expected exploration_id to be a str'
        ):
            self.transient_checkpoint_url.validate()

    def test_furthest_reached_checkpoint_state_name_incorrect_type(
        self
    ) -> None:
        self.transient_checkpoint_url.furthest_reached_checkpoint_state_name = 5  # type: ignore[assignment]
        with self.assertRaisesRegex(
            utils.ValidationError,
            'Expected furthest_reached_checkpoint_state_name to be a str'
        ):
            self.transient_checkpoint_url.validate()

    def test_furthest_reached_checkpoint_exp_version_incorrect_type(
        self
    ) -> None:
        self.transient_checkpoint_url.furthest_reached_checkpoint_exp_version = 'invalid_version'  # type: ignore[assignment]
        with self.assertRaisesRegex(
            utils.ValidationError,
            'Expected furthest_reached_checkpoint_exp_version to be an int'
        ):
            self.transient_checkpoint_url.validate()

    def test_most_recently_reached_checkpoint_state_name_incorrect_type(
        self
    ) -> None:
        self.transient_checkpoint_url.most_recently_reached_checkpoint_state_name = 5  # type: ignore[assignment]
        with self.assertRaisesRegex(
            utils.ValidationError,
            'Expected most_recently_reached_checkpoint_state_name to be a str'
        ):
            self.transient_checkpoint_url.validate()

    def test_most_recently_reached_checkpoint_exp_version_incorrect_type(
        self
    ) -> None:
        self.transient_checkpoint_url.most_recently_reached_checkpoint_exp_version = 'invalid_version'  # type: ignore[assignment]
        with self.assertRaisesRegex(
            utils.ValidationError,
            'Expected most_recently_reached_checkpoint_exp_version to be an int'
        ):
            self.transient_checkpoint_url.validate()


class ExplorationCheckpointsUnitTests(test_utils.GenericTestBase):
    """Test checkpoints validations in an exploration. """

    def setUp(self) -> None:
        super().setUp()
        self.exploration = (
            exp_domain.Exploration.create_default_exploration('eid'))
        self.content_id_generator = translation_domain.ContentIdGenerator(
            self.exploration.next_content_id_index
        )

        self.new_state = state_domain.State.create_default_state(
<<<<<<< HEAD
            'Introduction',
            self.content_id_generator.generate(
                translation_domain.ContentType.CONTENT),
            self.content_id_generator.generate(
                translation_domain.ContentType.DEFAULT_OUTCOME),
            is_initial_state=True)
        self.set_interaction_for_state(  # type: ignore[no-untyped-call]
            self.new_state, 'TextInput', self.content_id_generator)
=======
            'Introduction', is_initial_state=True)
        self.set_interaction_for_state(self.new_state, 'TextInput')
>>>>>>> 7ad815df
        self.exploration.init_state_name = 'Introduction'
        self.exploration.states = {
            self.exploration.init_state_name: self.new_state
        }
        self.set_interaction_for_state(
            self.exploration.states[self.exploration.init_state_name],
            'TextInput', self.content_id_generator)
        self.init_state = (
            self.exploration.states[self.exploration.init_state_name])
<<<<<<< HEAD

        self.end_state = state_domain.State.create_default_state(
            'End',
            self.content_id_generator.generate(
                translation_domain.ContentType.CONTENT),
            self.content_id_generator.generate(
                translation_domain.ContentType.DEFAULT_OUTCOME)
        )
        self.set_interaction_for_state(  # type: ignore[no-untyped-call]
            self.end_state, 'EndExploration', self.content_id_generator)
        self.end_state.update_interaction_default_outcome(None)  # type: ignore[no-untyped-call]

        self.exploration.next_content_id_index = (
            self.content_id_generator.next_content_id_index)

    def test_init_state_with_card_is_checkpoint_false_is_invalid(self):
        self.init_state.update_card_is_checkpoint(False)  # type: ignore[no-untyped-call]
        with self.assertRaisesRegex(  # type: ignore[no-untyped-call]
=======
        self.end_state = state_domain.State.create_default_state('End')
        self.set_interaction_for_state(self.end_state, 'EndExploration')

        self.end_state.update_interaction_default_outcome(None)

    def test_init_state_with_card_is_checkpoint_false_is_invalid(self) -> None:
        self.init_state.update_card_is_checkpoint(False)
        with self.assertRaisesRegex(
>>>>>>> 7ad815df
            Exception, 'Expected card_is_checkpoint of first state to '
            'be True but found it to be False'):
            self.exploration.validate(strict=True)
        self.init_state.update_card_is_checkpoint(True)

    def test_end_state_with_card_is_checkpoint_true_is_invalid(self) -> None:
        default_outcome = self.init_state.interaction.default_outcome
        # Ruling out the possibility of None for mypy type checking.
        assert default_outcome is not None
        default_outcome.dest = self.exploration.init_state_name
        self.init_state.update_interaction_default_outcome(default_outcome)

        self.exploration.states = {
            self.exploration.init_state_name: self.new_state,
            'End': self.end_state
        }
        self.end_state.update_card_is_checkpoint(True)
        with self.assertRaisesRegex(
            Exception, 'Expected card_is_checkpoint of terminal state '
            'to be False but found it to be True'):
            self.exploration.validate(strict=True)
        self.end_state.update_card_is_checkpoint(False)

    def test_init_state_checkpoint_with_end_exp_interaction_is_valid(
        self
    ) -> None:
        self.exploration.init_state_name = 'End'
        self.exploration.states = {
            self.exploration.init_state_name: self.end_state
        }
        self.exploration.objective = 'Objective'
        self.exploration.title = 'Title'
        self.exploration.category = 'Category'
        self.end_state.update_card_is_checkpoint(True)
        self.exploration.validate(strict=True)
        self.end_state.update_card_is_checkpoint(False)

    def test_checkpoint_count_with_count_outside_range_is_invalid(self) -> None:
        self.exploration.init_state_name = 'Introduction'
        self.exploration.states = {
            self.exploration.init_state_name: self.new_state,
            'End': self.end_state
        }

        for i in range(8):
            self.exploration.add_states(['State%s' % i])
            self.exploration.states['State%s' % i].card_is_checkpoint = True
            self.set_interaction_for_state(
                self.exploration.states['State%s' % i],
<<<<<<< HEAD
                'Continue', self.content_id_generator)
        with self.assertRaisesRegex(  # type: ignore[no-untyped-call]
=======
                'Continue')
        with self.assertRaisesRegex(
>>>>>>> 7ad815df
            Exception, 'Expected checkpoint count to be between 1 and 8 '
            'inclusive but found it to be 9'
            ):
            self.exploration.validate(strict=True)
        self.exploration.states = {
            self.exploration.init_state_name: self.new_state,
            'End': self.end_state
        }

    def test_bypassable_state_with_card_is_checkpoint_true_is_invalid(
        self
    ) -> None:
        # Note: In the graphs below, states with the * symbol are checkpoints.

        # Exploration to test a checkpoint state which has no outcome.
        #       ┌────────────────┐
        #       │  Introduction* │
        #       └──┬───────────┬─┘
        #          │           │
        #          │           │
        # ┌────────┴──┐      ┌─┴─────────┐
        # │   Second* │      │   Third   │
        # └───────────┘      └─┬─────────┘
        #                      │
        #        ┌─────────────┴─┐
        #        │      End      │
        #        └───────────────┘.

<<<<<<< HEAD
        second_state = state_domain.State.create_default_state(
            'Second',
            self.content_id_generator.generate(
                translation_domain.ContentType.CONTENT),
            self.content_id_generator.generate(
                translation_domain.ContentType.DEFAULT_OUTCOME)
        )
        self.set_interaction_for_state(  # type: ignore[no-untyped-call]
            second_state, 'TextInput', self.content_id_generator)
        third_state = state_domain.State.create_default_state(
            'Third',
            self.content_id_generator.generate(
                translation_domain.ContentType.CONTENT),
            self.content_id_generator.generate(
                translation_domain.ContentType.DEFAULT_OUTCOME)
        )
        self.set_interaction_for_state(  # type: ignore[no-untyped-call]
            third_state, 'TextInput', self.content_id_generator)
=======
        second_state = state_domain.State.create_default_state('Second')
        self.set_interaction_for_state(second_state, 'TextInput')
        third_state = state_domain.State.create_default_state('Third')
        self.set_interaction_for_state(third_state, 'TextInput')
>>>>>>> 7ad815df

        self.exploration.states = {
            self.exploration.init_state_name: self.new_state,
            'End': self.end_state,
            'Second': second_state,
            'Third': third_state,
        }

        # Answer group dicts to connect init_state to second_state and
        # third_state.
        init_state_answer_groups = [
            state_domain.AnswerGroup(
                state_domain.Outcome(
                    'Second', None, state_domain.SubtitledHtml(
                        self.content_id_generator.generate(
                            translation_domain.ContentType.FEEDBACK),
                        '<p>Feedback</p>'),
                    False, [], None, None),
                [
                    state_domain.RuleSpec(
                        'Contains',
                        {
                            'x':
                            {
                                'contentId': (
                                    self.content_id_generator.generate(
                                        translation_domain.ContentType.RULE,
                                        extra_prefix='input')),
                                'normalizedStrSet': ['Test0']
                            }
                        })
                ],
                [],
                None
            ), state_domain.AnswerGroup(
                state_domain.Outcome(
                    'Third', None, state_domain.SubtitledHtml(
                        self.content_id_generator.generate(
                            translation_domain.ContentType.FEEDBACK),
                        '<p>Feedback</p>'),
                    False, [], None, None),
                [
                    state_domain.RuleSpec(
                        'Contains',
                        {
                            'x':
                            {
                                'contentId': (
                                    self.content_id_generator.generate(
                                        translation_domain.ContentType.RULE,
                                        extra_prefix='input')),
                                'normalizedStrSet': ['Test1']
                            }
                        })
                ],
                [],
                None
            )
        ]

        # Answer group dict to connect third_state to end_state.
        third_state_answer_groups = [
            state_domain.AnswerGroup(
                state_domain.Outcome(
                    'End', None, state_domain.SubtitledHtml(
                        self.content_id_generator.generate(
                            translation_domain.ContentType.FEEDBACK),
                        '<p>Feedback</p>'),
                    False, [], None, None),
                [
                    state_domain.RuleSpec(
                        'Contains',
                        {
                            'x':
                            {
                                'contentId': (
                                    self.content_id_generator.generate(
                                        translation_domain.ContentType.RULE,
                                        extra_prefix='input')),
                                'normalizedStrSet': ['Test0']
                            }
                        })
                ],
                [],
                None
            )
        ]
        self.init_state.update_interaction_answer_groups(
            init_state_answer_groups)
        third_state.update_interaction_answer_groups(
            third_state_answer_groups)

        self.exploration.next_content_id_index = (
            self.content_id_generator.next_content_id_index)

        # The exploration can be completed via third_state. Hence, making
        # second_state a checkpoint raises a validation error.
        second_state.card_is_checkpoint = True
        with self.assertRaisesRegex(
            Exception, 'Cannot make Second a checkpoint as it is'
            ' bypassable'
            ):
            self.exploration.validate(strict=True)
        second_state.card_is_checkpoint = False

        # Exploration to test a checkpoint state when the state in the other
        # path has no outcome.
        #       ┌────────────────┐
        #       │  Introduction* │
        #       └──┬───────────┬─┘
        #          │           │
        #          │           │
        # ┌────────┴──┐      ┌─┴─────────┐
        # │  Second*  │      │   Third   │
        # └────────┬──┘      └───────────┘
        #          │
        #        ┌─┴─────────────┐
        #        │      End      │
        #        └───────────────┘.

        # Answer group dicts to connect second_state to end_state.
        second_state_answer_groups = [
            state_domain.AnswerGroup(
                state_domain.Outcome(
                    'End', None, state_domain.SubtitledHtml(
                        'feedback_0', '<p>Feedback</p>'),
                    False, [], None, None),
                [
                    state_domain.RuleSpec(
                        'Contains',
                        {
                            'x':
                            {
                                'contentId': 'rule_input_0',
                                'normalizedStrSet': ['Test0']
                            }
                        })
                ],
                [],
                None
            )
        ]

        second_state.update_interaction_answer_groups(
            second_state_answer_groups)

        # Reset the answer group dicts of third_state.
        third_state.update_interaction_answer_groups([])

        # As second_state is now connected to end_state and third_state has no
        # outcome, second_state has become non-bypassable.
        second_state.update_card_is_checkpoint(True)
        self.exploration.validate()

        # Reset the exploration.
        self.exploration.states = {
            self.exploration.init_state_name: self.new_state,
            'End': self.end_state
        }

        # Exploration to test a bypassable state.
        #                ┌────────────────┐
        #                │ Introduction*  │
        #                └─┬─────┬──────┬─┘
        # ┌───────────┐    │     │      │     ┌────────────┐
        # │    A      ├────┘     │      └─────┤      C     │
        # └────┬──────┘          │            └─────┬──────┘
        #      │            ┌────┴─────┐            │
        #      │            │    B     │            │
        #      │            └──┬───────┘            │
        #      └─────────┐     │                    │
        #         ┌──────┴─────┴─┐    ┌─────────────┘
        #         │      D*      │    │
        #         └─────────────┬┘    │
        #                       │     │
        #                    ┌──┴─────┴──┐
        #                    │    End    │
        #                    └───────────┘.

<<<<<<< HEAD
        a_state = state_domain.State.create_default_state(
            'A',
            self.content_id_generator.generate(
                translation_domain.ContentType.CONTENT),
            self.content_id_generator.generate(
                translation_domain.ContentType.DEFAULT_OUTCOME)
        )
        self.set_interaction_for_state(  # type: ignore[no-untyped-call]
            a_state, 'TextInput', self.content_id_generator)

        b_state = state_domain.State.create_default_state(
            'B',
            self.content_id_generator.generate(
                translation_domain.ContentType.CONTENT),
            self.content_id_generator.generate(
                translation_domain.ContentType.DEFAULT_OUTCOME)
        )
        self.set_interaction_for_state(  # type: ignore[no-untyped-call]
            b_state, 'TextInput', self.content_id_generator)

        c_state = state_domain.State.create_default_state(
            'C',
            self.content_id_generator.generate(
                translation_domain.ContentType.CONTENT),
            self.content_id_generator.generate(
                translation_domain.ContentType.DEFAULT_OUTCOME)
        )
        self.set_interaction_for_state(  # type: ignore[no-untyped-call]
            c_state, 'TextInput', self.content_id_generator)

        d_state = state_domain.State.create_default_state(
            'D',
            self.content_id_generator.generate(
                translation_domain.ContentType.CONTENT),
            self.content_id_generator.generate(
                translation_domain.ContentType.DEFAULT_OUTCOME)
        )
        self.set_interaction_for_state(  # type: ignore[no-untyped-call]
            d_state, 'TextInput', self.content_id_generator)
=======
        a_state = state_domain.State.create_default_state('A')
        self.set_interaction_for_state(a_state, 'TextInput')
        b_state = state_domain.State.create_default_state('B')
        self.set_interaction_for_state(b_state, 'TextInput')
        c_state = state_domain.State.create_default_state('C')
        self.set_interaction_for_state(c_state, 'TextInput')
        d_state = state_domain.State.create_default_state('D')
        self.set_interaction_for_state(d_state, 'TextInput')
>>>>>>> 7ad815df

        self.exploration.states = {
            self.exploration.init_state_name: self.new_state,
            'A': a_state,
            'B': b_state,
            'C': c_state,
            'D': d_state,
            'End': self.end_state
        }

        # Answer group dicts to connect init_state to a_state, b_state and
        # c_state.
        init_state_answer_groups = [
            state_domain.AnswerGroup(
                state_domain.Outcome(
                    'A', None, state_domain.SubtitledHtml(
                        'feedback_0', '<p>Feedback</p>'),
                    False, [], None, None),
                [
                    state_domain.RuleSpec(
                        'Contains',
                        {
                            'x':
                            {
                                'contentId': 'rule_input_0',
                                'normalizedStrSet': ['Test0']
                            }
                        })
                ],
                [],
                None
            ), state_domain.AnswerGroup(
                state_domain.Outcome(
                    'B', None, state_domain.SubtitledHtml(
                        'feedback_1', '<p>Feedback</p>'),
                    False, [], None, None),
                [
                    state_domain.RuleSpec(
                        'Contains',
                        {
                            'x':
                            {
                                'contentId': 'rule_input_1',
                                'normalizedStrSet': ['Test1']
                            }
                        })
                ],
                [],
                None
            ), state_domain.AnswerGroup(
                state_domain.Outcome(
                    'C', None, state_domain.SubtitledHtml(
                        'feedback_2', '<p>Feedback</p>'),
                    False, [], None, None),
                [
                    state_domain.RuleSpec(
                        'Contains',
                        {
                            'x':
                            {
                                'contentId': 'rule_input_2',
                                'normalizedStrSet': ['Test2']
                            }
                        })
                ],
                [],
                None
            )
        ]

        # Answer group dict to connect a_state and b_state to d_state.
        a_and_b_state_answer_groups = [
            state_domain.AnswerGroup(
                state_domain.Outcome(
                    'D', None, state_domain.SubtitledHtml(
                        'feedback_0', '<p>Feedback</p>'),
                    False, [], None, None),
                [
                    state_domain.RuleSpec(
                        'Contains',
                        {
                            'x':
                            {
                                'contentId': 'rule_input_0',
                                'normalizedStrSet': ['Test0']
                            }
                        })
                ],
                [],
                None
            )
        ]

        # Answer group dict to connect c_state and d_state to end_state.
        c_and_d_state_answer_groups = [
            state_domain.AnswerGroup(
                state_domain.Outcome(
                    'End', None, state_domain.SubtitledHtml(
                        'feedback_0', '<p>Feedback</p>'),
                    False, [], None, None),
                [
                    state_domain.RuleSpec(
                        'Contains',
                        {
                            'x':
                            {
                                'contentId': 'rule_input_0',
                                'normalizedStrSet': ['Test0']
                            }
                        })
                ],
                [],
                None
            )
        ]

        self.init_state.update_interaction_answer_groups(
            init_state_answer_groups)
        a_state.update_interaction_answer_groups(
            a_and_b_state_answer_groups)
        b_state.update_interaction_answer_groups(
            a_and_b_state_answer_groups)
        c_state.update_interaction_answer_groups(
            c_and_d_state_answer_groups)
        d_state.update_interaction_answer_groups(
            c_and_d_state_answer_groups)

        # As a user can complete the exploration by going through c_state,
        # d_state becomes bypassable. Hence, making d_state a checkpoint raises
        # validation error.
        d_state.update_card_is_checkpoint(True)
        with self.assertRaisesRegex(
            Exception, 'Cannot make D a checkpoint as it is bypassable'
            ):
            self.exploration.validate(strict=True)
        d_state.update_card_is_checkpoint(False)

        # Modifying the graph to make D non-bypassable.
        #                ┌────────────────┐
        #                │ Introduction*  │
        #                └─┬─────┬──────┬─┘
        # ┌───────────┐    │     │      │     ┌────────────┐
        # │    A      ├────┘     │      └─────┤      C     │
        # └────┬──────┘          │            └──────┬─────┘
        #      │            ┌────┴─────┐             │
        #      │            │    B     │             │
        #      │            └────┬─────┘             │
        #      │                 │                   │
        #      │          ┌──────┴───────┐           │
        #      └──────────┤      D*      ├───────────┘
        #                 └──────┬───────┘
        #                        │
        #                  ┌─────┴─────┐
        #                  │    End    │
        #                  └───────────┘.

        # Answer group dict to connect c_state to d_state. Hence, making d_state
        # non-bypassable.
        c_state_answer_groups = [
            state_domain.AnswerGroup(
                state_domain.Outcome(
                    'D', None, state_domain.SubtitledHtml(
                        'feedback_0', '<p>Feedback</p>'),
                    False, [], None, None),
                [
                    state_domain.RuleSpec(
                        'Contains',
                        {
                            'x':
                            {
                                'contentId': 'rule_input_0',
                                'normalizedStrSet': ['Test0']
                            }
                        })
                ],
                [],
                None
            )
        ]
        c_state.update_interaction_answer_groups(
            c_state_answer_groups)

        d_state.update_card_is_checkpoint(True)
        self.exploration.validate()

        # Modifying the graph to add another EndExploration state.
        #                ┌────────────────┐
        #                │ Introduction*  │
        #                └─┬─────┬──────┬─┘
        # ┌───────────┐    │     │      │     ┌────────────┐
        # │    A      ├────┘     │      └─────┤      C     │
        # └────┬──────┘          │            └──────┬───┬─┘
        #      │            ┌────┴─────┐             │   │
        #      │            │    B     │             │   │
        #      │            └────┬─────┘             │   │
        #      │                 │                   │   │
        #      │          ┌──────┴───────┐           │   │
        #      └──────────┤      D*      ├───────────┘   │
        #                 └──────┬───────┘               │
        #                        │                       │
        #                  ┌─────┴─────┐           ┌─────┴─────┐
        #                  │    End    │           │    End 2  │
        #                  └───────────┘           └───────────┘.

<<<<<<< HEAD
        new_end_state = state_domain.State.create_default_state(
            'End 2',
            self.content_id_generator.generate(
                translation_domain.ContentType.CONTENT),
            self.content_id_generator.generate(
                translation_domain.ContentType.DEFAULT_OUTCOME)
        )
        self.set_interaction_for_state(  # type: ignore[no-untyped-call]
            new_end_state, 'EndExploration', self.content_id_generator)
        new_end_state.update_interaction_default_outcome(None)  # type: ignore[no-untyped-call]
=======
        new_end_state = state_domain.State.create_default_state('End 2')
        self.set_interaction_for_state(new_end_state, 'EndExploration')
        new_end_state.update_interaction_default_outcome(None)
>>>>>>> 7ad815df

        self.exploration.states = {
            self.exploration.init_state_name: self.new_state,
            'A': a_state,
            'B': b_state,
            'C': c_state,
            'D': d_state,
            'End': self.end_state,
            'End 2': new_end_state
        }

        # Answer group dicts to connect c_state to d_state and new_end_state,
        # making d_state bypassable.
        c_state_answer_groups = [
            state_domain.AnswerGroup(
                state_domain.Outcome(
                    'D', None, state_domain.SubtitledHtml(
                        'feedback_0', '<p>Feedback</p>'),
                    False, [], None, None),
                [
                    state_domain.RuleSpec(
                        'Contains',
                        {
                            'x':
                            {
                                'contentId': 'rule_input_0',
                                'normalizedStrSet': ['Test0']
                            }
                        })
                ],
                [],
                None
            ), state_domain.AnswerGroup(
                state_domain.Outcome(
                    'End 2', None, state_domain.SubtitledHtml(
                        'feedback_1', '<p>Feedback</p>'),
                    False, [], None, None),
                [
                    state_domain.RuleSpec(
                        'Contains',
                        {
                            'x':
                            {
                                'contentId': 'rule_input_1',
                                'normalizedStrSet': ['Test1']
                            }
                        })
                ],
                [],
                None
            )
        ]
        c_state.update_interaction_answer_groups(
            c_state_answer_groups)

        with self.assertRaisesRegex(
            Exception, 'Cannot make D a checkpoint as it is bypassable'
            ):
            self.exploration.validate(strict=True)
        d_state.update_card_is_checkpoint(False)


class ExplorationDomainUnitTests(test_utils.GenericTestBase):
    """Test the exploration domain object."""

    def setUp(self) -> None:
        super().setUp()
        translation_dict = {
            'content_id_3': translation_domain.TranslatedContent(
                'My name is Nikhil.', 'html', True)
        }
        self.dummy_entity_translations = translation_domain.EntityTranslation(
            'exp_id', feconf.TranslatableEntityType.EXPLORATION, 1, 'en',
            translation_dict)

    # TODO(bhenning): The validation tests below should be split into separate
    # unit tests. Also, all validation errors should be covered in the tests.
    def test_validation(self) -> None:
        """Test validation of explorations."""
        exploration = exp_domain.Exploration.create_default_exploration('eid')
        content_id_generator = translation_domain.ContentIdGenerator(
            exploration.next_content_id_index
        )
        exploration.init_state_name = ''
        exploration.states = {}

        exploration.title = 'Hello #'
        self._assert_validation_error(exploration, 'Invalid character #')

        exploration.title = 'Title'
        exploration.category = 'Category'

        # Note: If '/' ever becomes a valid state name, ensure that the rule
        # editor frontend tenplate is fixed -- it currently uses '/' as a
        # sentinel for an invalid state name.
        bad_state = state_domain.State.create_default_state(
            '/',
            content_id_generator.generate(
                translation_domain.ContentType.CONTENT),
            content_id_generator.generate(
                translation_domain.ContentType.DEFAULT_OUTCOME)
        )
        exploration.states = {'/': bad_state}
        self._assert_validation_error(
            exploration, 'Invalid character / in a state name')

<<<<<<< HEAD
        new_state = state_domain.State.create_default_state(
            'ABC',
            content_id_generator.generate(
                translation_domain.ContentType.CONTENT),
            content_id_generator.generate(
                translation_domain.ContentType.DEFAULT_OUTCOME))
        self.set_interaction_for_state(  # type: ignore[no-untyped-call]
            new_state, 'TextInput', content_id_generator)
=======
        new_state = state_domain.State.create_default_state('ABC')
        second_state = state_domain.State.create_default_state('BCD')
        self.set_interaction_for_state(new_state, 'TextInput')
        self.set_interaction_for_state(second_state, 'TextInput')
>>>>>>> 7ad815df

        # The 'states' property must be a non-empty dict of states.
        exploration.states = {}
        self._assert_validation_error(
            exploration, 'exploration has no states')
        exploration.states = {'A string #': new_state}
        self._assert_validation_error(
            exploration, 'Invalid character # in a state name')
        exploration.states = {'A string _': new_state}
        self._assert_validation_error(
            exploration, 'Invalid character _ in a state name')

        exploration.states = {
            'ABC': new_state,
            'BCD': second_state
        }

        self._assert_validation_error(
            exploration, 'has no initial state name')

        exploration.init_state_name = 'initname'

        self._assert_validation_error(
            exploration,
            r'There is no state in \[\'ABC\'\, \'BCD\'\] corresponding to '
            'the exploration\'s initial state name initname.')

        # Test whether a default outcome to a non-existing state is invalid.
        exploration.states = {
            exploration.init_state_name: new_state,
            'BCD': second_state
        }
        self._assert_validation_error(
            exploration, 'destination ABC is not a valid')

        # Restore a valid exploration.
        init_state = exploration.states[exploration.init_state_name]
        default_outcome = init_state.interaction.default_outcome
        # Ruling out the possibility of None for mypy type checking.
        assert default_outcome is not None
        default_outcome.dest = exploration.init_state_name
        init_state.update_interaction_default_outcome(default_outcome)
        init_state.update_card_is_checkpoint(True)
        exploration.validate()

        # Ensure an invalid destination can also be detected for answer groups.
        # Note: The state must keep its default_outcome, otherwise it will
        # trigger a validation error for non-terminal states needing to have a
        # default outcome. To validate the outcome of the answer group, this
        # default outcome must point to a valid state.
        init_state = exploration.states[exploration.init_state_name]
        default_outcome = init_state.interaction.default_outcome
        # Ruling out the possibility of None for mypy type checking.
        assert default_outcome is not None
        default_outcome.dest = exploration.init_state_name
        old_answer_groups: List[state_domain.AnswerGroupDict] = [
            {
                'outcome': {
                    'dest': exploration.init_state_name,
                    'dest_if_really_stuck': None,
                    'feedback': {
                        'content_id': 'feedback_1',
                        'html': '<p>Feedback</p>'
                    },
                    'labelled_as_correct': False,
                    'param_changes': [],
                    'refresher_exploration_id': None,
                    'missing_prerequisite_skill_id': None
                },
                'rule_specs': [{
                    'inputs': {
                        'x': {
                            'contentId': 'rule_input_Equals',
                            'normalizedStrSet': ['Test']
                        }
                    },
                    'rule_type': 'Contains'
                }],
                'training_data': [],
                'tagged_skill_misconception_id': None
            }
        ]

        new_answer_groups = [
            state_domain.AnswerGroup.from_dict(answer_group)
            for answer_group in old_answer_groups
        ]
        init_state.update_interaction_answer_groups(new_answer_groups)

        exploration.validate()

        interaction = init_state.interaction
        answer_groups = interaction.answer_groups
        answer_group = answer_groups[0]

        default_outcome.dest_if_really_stuck = 'ABD'
        self._assert_validation_error(
            exploration, 'The destination for the stuck learner '
            'ABD is not a valid state')

        default_outcome.dest_if_really_stuck = None

        answer_group.outcome.dest = 'DEF'
        self._assert_validation_error(
            exploration, 'destination DEF is not a valid')
        answer_group.outcome.dest = exploration.init_state_name

        answer_group.outcome.dest_if_really_stuck = 'XYZ'
        self._assert_validation_error(
            exploration, 'The destination for the stuck learner '
            'XYZ is not a valid state')

        answer_group.outcome.dest_if_really_stuck = None

        # Restore a valid exploration.
<<<<<<< HEAD
        self.set_interaction_for_state(  # type: ignore[no-untyped-call]
            init_state, 'TextInput', content_id_generator)
=======
        self.set_interaction_for_state(
            init_state, 'TextInput')
>>>>>>> 7ad815df
        new_answer_groups = [
            state_domain.AnswerGroup.from_dict(answer_groups)
            for answer_groups in old_answer_groups
        ]
        init_state.update_interaction_answer_groups(new_answer_groups)
        answer_groups = interaction.answer_groups
        answer_group = answer_groups[0]
        answer_group.outcome.dest = exploration.init_state_name
        exploration.validate()

        # Validate RuleSpec.
        rule_spec = answer_group.rule_specs[0]
        rule_spec.inputs = {}
        self._assert_validation_error(
            exploration, 'RuleSpec \'Contains\' is missing inputs')

        # TODO(#13059): After we fully type the codebase we plan to get
        # rid of the tests that intentionally test wrong inputs that we
        # can normally catch by typing.
        rule_spec.inputs = 'Inputs string'  # type: ignore[assignment]
        self._assert_validation_error(
            exploration, 'Expected inputs to be a dict')

        rule_spec.inputs = {'x': 'Test'}
        rule_spec.rule_type = 'FakeRuleType'
        self._assert_validation_error(exploration, 'Unrecognized rule type')

        rule_spec.inputs = {'x': {
            'contentId': 'rule_input_Equals',
            'normalizedStrSet': 15
        }}
        rule_spec.rule_type = 'Contains'
        with self.assertRaisesRegex(
            AssertionError, 'Expected list, received 15'
        ):
            exploration.validate()

        self.set_interaction_for_state(
            exploration.states[exploration.init_state_name],
            'PencilCodeEditor', content_id_generator)
        temp_rule = old_answer_groups[0]['rule_specs'][0]
        old_answer_groups[0]['rule_specs'][0] = {
            'rule_type': 'ErrorContains',
            'inputs': {'x': '{{ExampleParam}}'}
        }
        new_answer_groups = [
            state_domain.AnswerGroup.from_dict(answer_group)
            for answer_group in old_answer_groups
        ]
        init_state.update_interaction_answer_groups(new_answer_groups)
        old_answer_groups[0]['rule_specs'][0] = temp_rule

        self._assert_validation_error(
            exploration,
            'RuleSpec \'ErrorContains\' has an input with name \'x\' which '
            'refers to an unknown parameter within the exploration: '
            'ExampleParam')

        # Restore a valid exploration.
        exploration.param_specs['ExampleParam'] = param_domain.ParamSpec(
            'UnicodeString')
        exploration.validate()

        # Validate Outcome.
        outcome = init_state.interaction.answer_groups[0].outcome
        destination = exploration.init_state_name

        outcome.dest = None
        self._assert_validation_error(
            exploration, 'Every outcome should have a destination.')

        outcome.dest = destination

        default_outcome = init_state.interaction.default_outcome
        # Ruling out the possibility of None for mypy type checking.
        assert default_outcome is not None

        # TODO(#13059): After we fully type the codebase we plan to get
        # rid of the tests that intentionally test wrong inputs that we
        # can normally catch by typing.
        default_outcome.dest_if_really_stuck = 20  # type: ignore[assignment]

        self._assert_validation_error(
            exploration, 'Expected dest_if_really_stuck to be a string')

        default_outcome.dest_if_really_stuck = None

        # Try setting the outcome destination to something other than a string.
        # TODO(#13059): After we fully type the codebase we plan to get
        # rid of the tests that intentionally test wrong inputs that we
        # can normally catch by typing.
        outcome.dest = 15  # type: ignore[assignment]
        self._assert_validation_error(
            exploration, 'Expected outcome dest to be a string')

        outcome.dest = destination

        outcome.feedback = state_domain.SubtitledHtml('feedback_1', '')
        exploration.validate()

        # TODO(#13059): After we fully type the codebase we plan to get
        # rid of the tests that intentionally test wrong inputs that we
        # can normally catch by typing.
        outcome.labelled_as_correct = 'hello'  # type: ignore[assignment]
        self._assert_validation_error(
            exploration, 'The "labelled_as_correct" field should be a boolean')

        # Test that labelled_as_correct must be False for self-loops, and that
        # this causes a strict validation failure but not a normal validation
        # failure.
        outcome.labelled_as_correct = True
        with self.assertRaisesRegex(
            Exception, 'is labelled correct but is a self-loop.'
        ):
            exploration.validate(strict=True)
        exploration.validate()

        outcome.labelled_as_correct = False
        exploration.validate()

        # Try setting the outcome destination if stuck to something other
        # than a string.
        # TODO(#13059): After we fully type the codebase we plan to get
        # rid of the tests that intentionally test wrong inputs that we
        # can normally catch by typing.
        outcome.dest_if_really_stuck = 30  # type: ignore[assignment]
        self._assert_validation_error(
            exploration, 'Expected dest_if_really_stuck to be a string')

        outcome.dest_if_really_stuck = 'BCD'
        outcome.dest = 'BCD'

        # Test that no destination for the stuck learner is specified when
        # the outcome is labelled correct.
        outcome.labelled_as_correct = True

        with self.assertRaisesRegex(
            Exception, 'The outcome for the state is labelled '
            'correct but a destination for the stuck learner '
            'is specified.'
        ):
            exploration.validate(strict=True)
        exploration.validate()

        outcome.labelled_as_correct = False
        exploration.validate()

        outcome.dest = destination
        # TODO(#13059): After we fully type the codebase we plan to get
        # rid of the tests that intentionally test wrong inputs that we
        # can normally catch by typing.
        outcome.param_changes = 'Changes'  # type: ignore[assignment]
        self._assert_validation_error(
            exploration, 'Expected outcome param_changes to be a list')

        # TODO(#13059): After we fully type the codebase we plan to get
        # rid of the tests that intentionally test wrong inputs that we
        # can normally catch by typing.
        outcome.param_changes = [param_domain.ParamChange(
            0, 'generator_id', {})]  # type: ignore[arg-type]
        self._assert_validation_error(
            exploration,
            'Expected param_change name to be a string, received 0')

        outcome.param_changes = []
        exploration.validate()

        # TODO(#13059): After we fully type the codebase we plan to get
        # rid of the tests that intentionally test wrong inputs that we
        # can normally catch by typing.
        outcome.refresher_exploration_id = 12345  # type: ignore[assignment]
        self._assert_validation_error(
            exploration,
            'Expected outcome refresher_exploration_id to be a string')

        outcome.refresher_exploration_id = None
        exploration.validate()

        outcome.refresher_exploration_id = 'valid_string'
        exploration.validate()

        # TODO(#13059): After we fully type the codebase we plan to get
        # rid of the tests that intentionally test wrong inputs that we
        # can normally catch by typing.
        outcome.missing_prerequisite_skill_id = 12345  # type: ignore[assignment]
        self._assert_validation_error(
            exploration,
            'Expected outcome missing_prerequisite_skill_id to be a string')

        outcome.missing_prerequisite_skill_id = None
        exploration.validate()

        outcome.missing_prerequisite_skill_id = 'valid_string'
        exploration.validate()

        # Test that refresher_exploration_id must be None for non-self-loops.
        new_state_name = 'New state'
        exploration.add_states([new_state_name])

        outcome.dest = new_state_name
        outcome.refresher_exploration_id = 'another_string'
        self._assert_validation_error(
            exploration,
            'has a refresher exploration ID, but is not a self-loop')

        outcome.refresher_exploration_id = None
        exploration.validate()
        exploration.delete_state(new_state_name)

        # Validate InteractionInstance.
        # TODO(#13059): After we fully type the codebase we plan to get
        # rid of the tests that intentionally test wrong inputs that we
        # can normally catch by typing.
        interaction.id = 15  # type: ignore[assignment]
        self._assert_validation_error(
            exploration, 'Expected interaction id to be a string')

        interaction.id = 'SomeInteractionTypeThatDoesNotExist'
        self._assert_validation_error(exploration, 'Invalid interaction id')
        interaction.id = 'PencilCodeEditor'

<<<<<<< HEAD
        self.set_interaction_for_state(  # type: ignore[no-untyped-call]
            init_state, 'TextInput', content_id_generator)
=======
        self.set_interaction_for_state(init_state, 'TextInput')
>>>>>>> 7ad815df
        new_answer_groups = [
            state_domain.AnswerGroup.from_dict(answer_group)
            for answer_group in old_answer_groups
        ]
        init_state.update_interaction_answer_groups(new_answer_groups)
        valid_text_input_cust_args = init_state.interaction.customization_args
        rule_spec.inputs = {'x': {
            'contentId': 'rule_input_Equals',
            'normalizedStrSet': ['Test']
        }}
        rule_spec.rule_type = 'Contains'
        exploration.validate()

        # TODO(#13059): After we fully type the codebase we plan to get
        # rid of the tests that intentionally test wrong inputs that we
        # can normally catch by typing.
        interaction.customization_args = []  # type: ignore[assignment]
        self._assert_validation_error(
            exploration, 'Expected customization args to be a dict')

        # TODO(#13059): After we fully type the codebase we plan to get
        # rid of the tests that intentionally test wrong inputs that we
        # can normally catch by typing.
        interaction.customization_args = {15: ''}  # type: ignore[dict-item]
        self._assert_validation_error(
            exploration,
            (
                'Expected customization arg value to be a '
                'InteractionCustomizationArg'
            )
        )

        # TODO(#13059): After we fully type the codebase we plan to get
        # rid of the tests that intentionally test wrong inputs that we
        # can normally catch by typing.
        interaction.customization_args = {
            15: state_domain.InteractionCustomizationArg('', {  # type: ignore[dict-item, no-untyped-call]
                'type': 'unicode'
            })
        }
        self._assert_validation_error(
            exploration, 'Invalid customization arg name')

        interaction.customization_args = valid_text_input_cust_args
<<<<<<< HEAD
        self.set_interaction_for_state(  # type: ignore[no-untyped-call]
            init_state, 'TextInput', content_id_generator)
=======
        self.set_interaction_for_state(init_state, 'TextInput')
>>>>>>> 7ad815df
        exploration.validate()

        # TODO(#13059): After we fully type the codebase we plan to get
        # rid of the tests that intentionally test wrong inputs that we
        # can normally catch by typing.
        interaction.answer_groups = {}  # type: ignore[assignment]
        self._assert_validation_error(
            exploration, 'Expected answer groups to be a list')

        new_answer_groups = [
            state_domain.AnswerGroup.from_dict(answer_group)
            for answer_group in old_answer_groups
        ]
<<<<<<< HEAD
        init_state.update_interaction_answer_groups(new_answer_groups)  # type: ignore[no-untyped-call]
        self.set_interaction_for_state(  # type: ignore[no-untyped-call]
            init_state, 'EndExploration', content_id_generator)
=======
        init_state.update_interaction_answer_groups(new_answer_groups)
        self.set_interaction_for_state(init_state, 'EndExploration')
>>>>>>> 7ad815df
        self._assert_validation_error(
            exploration,
            'Terminal interactions must not have a default outcome.')

<<<<<<< HEAD
        self.set_interaction_for_state(  # type: ignore[no-untyped-call]
            init_state, 'TextInput', content_id_generator)
        init_state.update_interaction_default_outcome(None)  # type: ignore[no-untyped-call]
        self._assert_validation_error(  # type: ignore[no-untyped-call]
            exploration,
            'Non-terminal interactions must have a default outcome.')

        self.set_interaction_for_state(  # type: ignore[no-untyped-call]
            init_state, 'EndExploration', content_id_generator)
=======
        self.set_interaction_for_state(init_state, 'TextInput')
        init_state.update_interaction_default_outcome(None)
        self._assert_validation_error(
            exploration,
            'Non-terminal interactions must have a default outcome.')

        self.set_interaction_for_state(init_state, 'EndExploration')
>>>>>>> 7ad815df
        init_state.interaction.answer_groups = answer_groups
        self._assert_validation_error(
            exploration,
            'Terminal interactions must not have any answer groups.')

        # A terminal interaction without a default outcome or answer group is
        # valid. This resets the exploration back to a valid state.
        init_state.interaction.answer_groups = []
        exploration.validate()

        # Restore a valid exploration.
<<<<<<< HEAD
        self.set_interaction_for_state(  # type: ignore[no-untyped-call]
            init_state, 'TextInput', content_id_generator)
        init_state.update_interaction_answer_groups(answer_groups)  # type: ignore[no-untyped-call]
        init_state.update_interaction_default_outcome(default_outcome)  # type: ignore[no-untyped-call]
=======
        self.set_interaction_for_state(init_state, 'TextInput')
        init_state.update_interaction_answer_groups(answer_groups)
        init_state.update_interaction_default_outcome(default_outcome)
>>>>>>> 7ad815df
        exploration.validate()
        solution_dict: state_domain.SolutionDict = {
            'answer_is_exclusive': True,
            'correct_answer': 'hello_world!',
            'explanation': {
                'content_id': 'solution',
                'html': 'hello_world is a string'
                }
        }
        # Ruling out the possibility of None for mypy type checking.
        assert init_state.interaction.id is not None
        solution = state_domain.Solution.from_dict(
            init_state.interaction.id, solution_dict)
        init_state.update_interaction_solution(solution)
        self._assert_validation_error(
            exploration,
            re.escape('Hint(s) must be specified if solution is specified'))

        init_state.update_interaction_solution(None)

        # TODO(#13059): After we fully type the codebase we plan to get
        # rid of the tests that intentionally test wrong inputs that we
        # can normally catch by typing.
        interaction.hints = {}  # type: ignore[assignment]
        self._assert_validation_error(
            exploration, 'Expected hints to be a list')
        interaction.hints = []

        # Validate AnswerGroup.
        # TODO(#13059): After we fully type the codebase we plan to get
        # rid of the tests that intentionally test wrong inputs that we
        # can normally catch by typing.
        state_answer_group = state_domain.AnswerGroup(
            state_domain.Outcome(
                exploration.init_state_name, None, state_domain.SubtitledHtml(
                    'feedback_1', 'Feedback'),
                False, [], None, None),
            [
                state_domain.RuleSpec(
                    'Contains',
                    {
                        'x':
                        {
                            'contentId': 'rule_input_Contains',
                            'normalizedStrSet': ['Test']
                        }
                    })
            ],
            [],
            1  # type: ignore[arg-type]
        )
        init_state.update_interaction_answer_groups([state_answer_group])

        self._assert_validation_error(
            exploration,
            'Expected tagged skill misconception id to be a str, received 1')
        state_answer_group = state_domain.AnswerGroup(
            state_domain.Outcome(
                exploration.init_state_name, None, state_domain.SubtitledHtml(
                    'feedback_1', 'Feedback'),
                False, [], None, None),
            [
                state_domain.RuleSpec(
                    'Contains',
                    {
                        'x':
                        {
                            'contentId': 'rule_input_Contains',
                            'normalizedStrSet': ['Test']
                        }
                    })
            ],
            [],
            'invalid_tagged_skill_misconception_id'
        )
        init_state.update_interaction_answer_groups([state_answer_group])

        self._assert_validation_error(
            exploration,
            'Expected the format of tagged skill misconception id '
            'to be <skill_id>-<misconception_id>, received '
            'invalid_tagged_skill_misconception_id')

        # TODO(#13059): After we fully type the codebase we plan to get
        # rid of the tests that intentionally test wrong inputs that we
        # can normally catch by typing.
        init_state.interaction.answer_groups[0].rule_specs = {}  # type: ignore[assignment]
        self._assert_validation_error(
            exploration, 'Expected answer group rules to be a list')

        first_answer_group = init_state.interaction.answer_groups[0]
        first_answer_group.tagged_skill_misconception_id = None
        first_answer_group.rule_specs = []
        self._assert_validation_error(
            exploration,
            'There must be at least one rule or training data for each'
            ' answer group.')

        exploration.states = {
            exploration.init_state_name: (
                state_domain.State.create_default_state(
                    exploration.init_state_name,
                    content_id_generator.generate(
                        translation_domain.ContentType.CONTENT),
                    content_id_generator.generate(
                        translation_domain.ContentType.DEFAULT_OUTCOME),
                    is_initial_state=True))
        }
<<<<<<< HEAD
        self.set_interaction_for_state(  # type: ignore[no-untyped-call]
            exploration.states[exploration.init_state_name], 'TextInput',
            content_id_generator)
        exploration.next_content_id_index = (
            content_id_generator.next_content_id_index)
=======
        self.set_interaction_for_state(
            exploration.states[exploration.init_state_name], 'TextInput')
>>>>>>> 7ad815df
        exploration.validate()

        exploration.language_code = 'fake_code'
        self._assert_validation_error(exploration, 'Invalid language_code')
        exploration.language_code = 'English'
        self._assert_validation_error(exploration, 'Invalid language_code')
        exploration.language_code = 'en'
        exploration.validate()

        # TODO(#13059): After we fully type the codebase we plan to get
        # rid of the tests that intentionally test wrong inputs that we
        # can normally catch by typing.
        exploration.param_specs = 'A string'  # type: ignore[assignment]
        self._assert_validation_error(exploration, 'param_specs to be a dict')

        exploration.param_specs = {
            '@': param_domain.ParamSpec.from_dict({
                'obj_type': 'UnicodeString'
            })
        }
        self._assert_validation_error(
            exploration, 'Only parameter names with characters')

        exploration.param_specs = {
            'notAParamSpec': param_domain.ParamSpec.from_dict(
                {'obj_type': 'UnicodeString'})
        }
        exploration.validate()

    def test_tag_validation(self) -> None:
        """Test validation of exploration tags."""
        exploration = exp_domain.Exploration.create_default_exploration('eid')
        content_id_generator = translation_domain.ContentIdGenerator(
            exploration.next_content_id_index
        )
        exploration.objective = 'Objective'
        init_state = exploration.states[exploration.init_state_name]
<<<<<<< HEAD
        self.set_interaction_for_state(  # type: ignore[no-untyped-call]
            init_state, 'EndExploration', content_id_generator)
        init_state.update_interaction_default_outcome(None)  # type: ignore[no-untyped-call]
        exploration.next_content_id_index = (
            content_id_generator.next_content_id_index)
=======
        self.set_interaction_for_state(init_state, 'EndExploration')
        init_state.update_interaction_default_outcome(None)
>>>>>>> 7ad815df
        exploration.validate()

        # TODO(#13059): After we fully type the codebase we plan to get
        # rid of the tests that intentionally test wrong inputs that we
        # can normally catch by typing.
        exploration.tags = 'this should be a list'  # type: ignore[assignment]
        self._assert_validation_error(
            exploration, 'Expected \'tags\' to be a list')

        # TODO(#13059): After we fully type the codebase we plan to get
        # rid of the tests that intentionally test wrong inputs that we
        # can normally catch by typing.
        exploration.tags = [123]  # type: ignore[list-item]
        self._assert_validation_error(exploration, 'to be a string')
        exploration.tags = ['abc', 123]  # type: ignore[list-item]
        self._assert_validation_error(exploration, 'to be a string')

        exploration.tags = ['']
        self._assert_validation_error(exploration, 'Tags should be non-empty')

        exploration.tags = ['123']
        self._assert_validation_error(
            exploration, 'should only contain lowercase letters and spaces')
        exploration.tags = ['ABC']
        self._assert_validation_error(
            exploration, 'should only contain lowercase letters and spaces')

        exploration.tags = [' a b']
        self._assert_validation_error(
            exploration, 'Tags should not start or end with whitespace')
        exploration.tags = ['a b ']
        self._assert_validation_error(
            exploration, 'Tags should not start or end with whitespace')

        exploration.tags = ['a    b']
        self._assert_validation_error(
            exploration, 'Adjacent whitespace in tags should be collapsed')

        exploration.tags = ['abc', 'abc']
        self._assert_validation_error(
            exploration, 'Some tags duplicate each other')

        exploration.tags = ['computer science', 'analysis', 'a b c']
        exploration.validate()

    def test_title_category_and_objective_validation(self) -> None:
        """Test that titles, categories and objectives are validated only in
        'strict' mode.
        """
        self.save_new_valid_exploration(
            'exp_id', 'user@example.com', title='', category='',
            objective='', end_state_name='End')
        exploration = exp_fetchers.get_exploration_by_id('exp_id')
        exploration.validate()

        with self.assertRaisesRegex(
            utils.ValidationError, 'title must be specified'
            ):
            exploration.validate(strict=True)
        exploration.title = 'A title'

        with self.assertRaisesRegex(
            utils.ValidationError, 'category must be specified'
            ):
            exploration.validate(strict=True)
        exploration.category = 'A category'

        with self.assertRaisesRegex(
            utils.ValidationError, 'objective must be specified'
            ):
            exploration.validate(strict=True)

        exploration.objective = 'An objective'

        exploration.validate(strict=True)

    def test_get_trainable_states_dict(self) -> None:
        """Test the get_trainable_states_dict() method."""
        exp_id = 'exp_id1'
        test_exp_filepath = os.path.join(
            feconf.TESTS_DATA_DIR, 'string_classifier_test.yaml')
        yaml_content = utils.get_file_contents(test_exp_filepath)
        assets_list: List[Tuple[str, bytes]] = []
        exp_services.save_new_exploration_from_yaml_and_assets(
            feconf.SYSTEM_COMMITTER_ID, yaml_content, exp_id,
            assets_list)

        exploration_model = exp_models.ExplorationModel.get(
            exp_id, strict=True)
        old_states = exp_fetchers.get_exploration_from_model(
            exploration_model).states
        exploration = exp_fetchers.get_exploration_by_id(exp_id)

        # Rename a state to add it in unchanged answer group.
        exploration.rename_state('Home', 'Renamed state')
        change_list = [exp_domain.ExplorationChange({
            'cmd': 'rename_state',
            'old_state_name': 'Home',
            'new_state_name': 'Renamed state'
        })]

        expected_dict = {
            'state_names_with_changed_answer_groups': [],
            'state_names_with_unchanged_answer_groups': ['Renamed state']
        }
        exp_versions_diff = exp_domain.ExplorationVersionsDiff(change_list)
        actual_dict = exploration.get_trainable_states_dict(
            old_states, exp_versions_diff)
        self.assertEqual(actual_dict, expected_dict)

        # Modify answer groups to trigger change in answer groups.
        state = exploration.states['Renamed state']
        exploration.states['Renamed state'].interaction.answer_groups.insert(
            3, state.interaction.answer_groups[3])
        answer_groups = []
        for answer_group in state.interaction.answer_groups:
            answer_groups.append(answer_group.to_dict())
        change_list = [exp_domain.ExplorationChange({
            'cmd': 'edit_state_property',
            'state_name': 'Renamed state',
            'property_name': 'answer_groups',
            'new_value': answer_groups
        })]

        expected_dict = {
            'state_names_with_changed_answer_groups': ['Renamed state'],
            'state_names_with_unchanged_answer_groups': []
        }
        exp_versions_diff = exp_domain.ExplorationVersionsDiff(change_list)
        actual_dict = exploration.get_trainable_states_dict(
            old_states, exp_versions_diff)
        self.assertEqual(actual_dict, expected_dict)

        # Add new state to trigger change in answer groups.
        exploration.add_states(['New state'])
        exploration.states['New state'] = copy.deepcopy(
            exploration.states['Renamed state'])
        change_list = [exp_domain.ExplorationChange({
            'cmd': 'add_state',
            'state_name': 'New state',
            'content_id_for_state_content': 'content_0',
            'content_id_for_default_outcome': 'default_outcome_1'
        })]

        expected_dict = {
            'state_names_with_changed_answer_groups': [
                'Renamed state', 'New state'],
            'state_names_with_unchanged_answer_groups': []
        }
        exp_versions_diff = exp_domain.ExplorationVersionsDiff(change_list)
        actual_dict = exploration.get_trainable_states_dict(
            old_states, exp_versions_diff)
        self.assertEqual(actual_dict, expected_dict)

        # Delete state.
        exploration.delete_state('New state')
        change_list = [exp_domain.ExplorationChange({
            'cmd': 'delete_state',
            'state_name': 'New state'
        })]

        expected_dict = {
            'state_names_with_changed_answer_groups': ['Renamed state'],
            'state_names_with_unchanged_answer_groups': []
        }
        exp_versions_diff = exp_domain.ExplorationVersionsDiff(change_list)
        actual_dict = exploration.get_trainable_states_dict(
            old_states, exp_versions_diff)
        self.assertEqual(actual_dict, expected_dict)

        # Test addition and multiple renames.
        exploration.add_states(['New state'])
        exploration.states['New state'] = copy.deepcopy(
            exploration.states['Renamed state'])
        exploration.rename_state('New state', 'New state2')
        exploration.rename_state('New state2', 'New state3')
        change_list = [exp_domain.ExplorationChange({
            'cmd': 'add_state',
            'state_name': 'New state',
            'content_id_for_state_content': 'content_0',
            'content_id_for_default_outcome': 'default_outcome_1'
        }), exp_domain.ExplorationChange({
            'cmd': 'rename_state',
            'old_state_name': 'New state',
            'new_state_name': 'New state2'
        }), exp_domain.ExplorationChange({
            'cmd': 'rename_state',
            'old_state_name': 'New state2',
            'new_state_name': 'New state3'
        })]

        expected_dict = {
            'state_names_with_changed_answer_groups': [
                'Renamed state', 'New state3'
            ],
            'state_names_with_unchanged_answer_groups': []
        }
        exp_versions_diff = exp_domain.ExplorationVersionsDiff(change_list)
        actual_dict = exploration.get_trainable_states_dict(
            old_states, exp_versions_diff)
        self.assertEqual(actual_dict, expected_dict)

<<<<<<< HEAD
    def test_get_metadata(self):
=======
    def test_get_languages_with_complete_translation(self) -> None:
        exploration = exp_domain.Exploration.create_default_exploration('0')
        self.assertEqual(
            exploration.get_languages_with_complete_translation(), [])
        written_translations = state_domain.WrittenTranslations.from_dict({
            'translations_mapping': {
                'content': {
                    'hi': {
                        'data_format': 'html',
                        'translation': '<p>Translation in Hindi.</p>',
                        'needs_update': False
                    }
                }
            }
        })
        exploration.states[
            feconf.DEFAULT_INIT_STATE_NAME].update_written_translations(
                written_translations)

        self.assertEqual(
            exploration.get_languages_with_complete_translation(), ['hi'])

    def test_get_translation_counts_with_no_needs_update(self) -> None:
        exploration = exp_domain.Exploration.create_default_exploration('0')
        self.assertEqual(
            exploration.get_translation_counts(), {})

        init_state = exploration.states[exploration.init_state_name]
        init_state.update_content(
            state_domain.SubtitledHtml.from_dict({
                'content_id': 'content',
                'html': '<p>This is content</p>'
            }))
        init_state.update_interaction_id('TextInput')
        default_outcome = state_domain.Outcome(
            'Introduction', None, state_domain.SubtitledHtml(
                'default_outcome', '<p>The default outcome.</p>'),
            False, [], None, None
        )

        init_state.update_interaction_default_outcome(default_outcome)

        written_translations = state_domain.WrittenTranslations.from_dict({
            'translations_mapping': {
                'content': {
                    'hi': {
                        'data_format': 'html',
                        'translation': '<p>Translation in Hindi.</p>',
                        'needs_update': False
                    }
                },
                'default_outcome': {
                    'hi': {
                        'data_format': 'html',
                        'translation': '<p>Translation in Hindi.</p>',
                        'needs_update': False
                    }
                }
            }
        })
        init_state.update_written_translations(written_translations)

        exploration.add_states(['New state'])
        new_state = exploration.states['New state']
        new_state.update_content(
            state_domain.SubtitledHtml.from_dict({
                'content_id': 'content',
                'html': '<p>This is content</p>'
            }))
        new_state.update_interaction_id('TextInput')
        default_outcome = state_domain.Outcome(
            'Introduction', None, state_domain.SubtitledHtml(
                'default_outcome', '<p>The default outcome.</p>'),
            False, [], None, None)
        new_state.update_interaction_default_outcome(default_outcome)

        written_translations = state_domain.WrittenTranslations.from_dict({
            'translations_mapping': {
                'content': {
                    'hi': {
                        'data_format': 'html',
                        'translation': '<p>New state translation in Hindi.</p>',
                        'needs_update': False
                    }
                },
                'default_outcome': {
                    'hi': {
                        'data_format': 'html',
                        'translation': '<p>New State translation in Hindi.</p>',
                        'needs_update': False
                    }
                }
            }
        })
        new_state.update_written_translations(written_translations)

        self.assertEqual(
            exploration.get_translation_counts(), {'hi': 4})

    def test_get_translation_counts_with_needs_update(self) -> None:
        exploration = exp_domain.Exploration.create_default_exploration('0')
        self.assertEqual(
            exploration.get_translation_counts(), {})

        init_state = exploration.states[feconf.DEFAULT_INIT_STATE_NAME]
        init_state.update_content(
            state_domain.SubtitledHtml.from_dict({
                'content_id': 'content',
                'html': '<p>This is content</p>'
            }))
        init_state.update_interaction_id('TextInput')
        default_outcome = state_domain.Outcome(
            'Introduction', None, state_domain.SubtitledHtml(
                'default_outcome', '<p>The default outcome.</p>'),
            False, [], None, None
        )
        init_state.update_interaction_default_outcome(default_outcome)

        written_translations = state_domain.WrittenTranslations.from_dict({
            'translations_mapping': {
                'content': {
                    'hi': {
                        'data_format': 'html',
                        'translation': '<p>Translation in Hindi.</p>',
                        'needs_update': True
                    }
                },
                'default_outcome': {
                    'hi': {
                        'data_format': 'html',
                        'translation': '<p>Translation in Hindi.</p>',
                        'needs_update': False
                    }
                }
            }
        })
        init_state.update_written_translations(written_translations)

        self.assertEqual(
            exploration.get_translation_counts(), {'hi': 1})

    def test_get_translation_counts_with_translation_in_multiple_lang(
        self
    ) -> None:
        exploration = exp_domain.Exploration.create_default_exploration('0')
        self.assertEqual(
            exploration.get_translation_counts(), {})
        init_state = exploration.states[feconf.DEFAULT_INIT_STATE_NAME]
        init_state.update_content(
            state_domain.SubtitledHtml.from_dict({
                'content_id': 'content',
                'html': '<p>This is content</p>'
            }))
        init_state.update_interaction_id('TextInput')
        default_outcome = state_domain.Outcome(
            'Introduction', None, state_domain.SubtitledHtml(
                'default_outcome', '<p>The default outcome.</p>'),
            False, [], None, None
        )

        init_state.update_interaction_default_outcome(default_outcome)

        written_translations = state_domain.WrittenTranslations.from_dict({
            'translations_mapping': {
                'content': {
                    'hi-en': {
                        'data_format': 'html',
                        'translation': '<p>Translation in Hindi.</p>',
                        'needs_update': False
                    },
                    'hi': {
                        'data_format': 'html',
                        'translation': '<p>Translation in Hindi.</p>',
                        'needs_update': False
                    }
                },
                'default_outcome': {
                    'hi': {
                        'data_format': 'html',
                        'translation': '<p>Translation in Hindi.</p>',
                        'needs_update': False
                    }
                }
            }
        })
        init_state.update_written_translations(written_translations)

        self.assertEqual(
            exploration.get_translation_counts(), {
                'hi': 2,
                'hi-en': 1
            })

    def test_get_content_count(self) -> None:
        # Adds 1 to content count to exploration (content, default_outcome).
        exploration = exp_domain.Exploration.create_default_exploration('0')
        self.assertEqual(exploration.get_content_count(), 1)

        # Adds 2 to content count to exploration (content default_outcome).
        exploration.add_states(['New state'])
        init_state = exploration.states[exploration.init_state_name]

        # Adds 1 to content count to exploration (ca_placeholder_0)
        self.set_interaction_for_state(init_state, 'TextInput')

        state_answer_group = state_domain.AnswerGroup(
            state_domain.Outcome(
                exploration.init_state_name, None, state_domain.SubtitledHtml(
                    'feedback_1', 'Feedback'),
                False, [], None, None),
            [
                state_domain.RuleSpec(
                    'Contains',
                    {
                        'x':
                        {
                            'contentId': 'rule_input_5',
                            'normalizedStrSet': ['Test']
                        }
                    })
            ],
            [],
            None
        )
        # Adds 1 to content count to exploration (feedback_1).
        init_state.update_interaction_answer_groups([state_answer_group])

        hints_list = [
            state_domain.Hint(
                state_domain.SubtitledHtml('hint_1', '<p>hint one</p>')
            )
        ]
        # Adds 1 to content count to exploration (hint_1).
        init_state.update_interaction_hints(hints_list)

        solution_dict: state_domain.SolutionDict = {
            'answer_is_exclusive': False,
            'correct_answer': 'helloworld!',
            'explanation': {
                'content_id': 'solution',
                'html': '<p>hello_world is a string</p>'
            },
        }
        # Ruling out the possibility of None for mypy type checking.
        assert init_state.interaction.id is not None
        solution = state_domain.Solution.from_dict(
            init_state.interaction.id, solution_dict)
        # Adds 1 to content count to exploration (solution).
        init_state.update_interaction_solution(solution)

        self.assertEqual(exploration.get_content_count(), 6)

    def test_get_metadata(self) -> None:
>>>>>>> 7ad815df
        exploration = exp_domain.Exploration.create_default_exploration('0')
        actual_metadata_dict = exploration.get_metadata().to_dict()
        expected_metadata_dict = {
            'title': exploration.title,
            'category': exploration.category,
            'objective': exploration.objective,
            'language_code': exploration.language_code,
            'tags': exploration.tags,
            'blurb': exploration.blurb,
            'author_notes': exploration.author_notes,
            'states_schema_version': exploration.states_schema_version,
            'init_state_name': exploration.init_state_name,
            'param_specs': {},
            'param_changes': [],
            'auto_tts_enabled': exploration.auto_tts_enabled,
            'correctness_feedback_enabled': (
                exploration.correctness_feedback_enabled),
            'edits_allowed': exploration.edits_allowed
        }

        self.assertEqual(actual_metadata_dict, expected_metadata_dict)

    def test_get_content_with_correct_state_name_returns_html(self) -> None:
        exploration = exp_domain.Exploration.create_default_exploration('0')
        content_id_generator = translation_domain.ContentIdGenerator(
            exploration.next_content_id_index
        )
        init_state = exploration.states[exploration.init_state_name]
<<<<<<< HEAD
        self.set_interaction_for_state(  # type: ignore[no-untyped-call]
            init_state, 'TextInput', content_id_generator)
=======
        self.set_interaction_for_state(init_state, 'TextInput')
>>>>>>> 7ad815df
        hints_list = [
            state_domain.Hint(
                state_domain.SubtitledHtml('hint_1', '<p>hint one</p>')
            )
        ]
        init_state.update_interaction_hints(hints_list)

        self.assertEqual(
            exploration.get_content_html(exploration.init_state_name, 'hint_1'),
            '<p>hint one</p>')

        hints_list[0].hint_content.html = '<p>Changed hint one</p>'
        init_state.update_interaction_hints(hints_list)

        self.assertEqual(
            exploration.get_content_html(exploration.init_state_name, 'hint_1'),
            '<p>Changed hint one</p>')

    def test_get_content_with_incorrect_state_name_raise_error(self) -> None:
        exploration = exp_domain.Exploration.create_default_exploration('0')
        content_id_generator = translation_domain.ContentIdGenerator(
            exploration.next_content_id_index
        )
        init_state = exploration.states[exploration.init_state_name]
<<<<<<< HEAD
        self.set_interaction_for_state(  # type: ignore[no-untyped-call]
            init_state, 'TextInput', content_id_generator)
=======
        self.set_interaction_for_state(init_state, 'TextInput')
>>>>>>> 7ad815df
        hints_list = [
            state_domain.Hint(
                state_domain.SubtitledHtml('hint_1', '<p>hint one</p>')
            )
        ]
        init_state.update_interaction_hints(hints_list)

        self.assertEqual(
            exploration.get_content_html(exploration.init_state_name, 'hint_1'),
            '<p>hint one</p>')

        with self.assertRaisesRegex(
            ValueError, 'State Invalid state does not exist'):
            exploration.get_content_html('Invalid state', 'hint_1')

    def test_is_demo_property(self) -> None:
        """Test the is_demo property."""
        demo = exp_domain.Exploration.create_default_exploration('0')
        self.assertEqual(demo.is_demo, True)

        notdemo1 = exp_domain.Exploration.create_default_exploration('a')
        self.assertEqual(notdemo1.is_demo, False)

        notdemo2 = exp_domain.Exploration.create_default_exploration('abcd')
        self.assertEqual(notdemo2.is_demo, False)

    def test_has_state_name(self) -> None:
        """Test for has_state_name."""
        demo = exp_domain.Exploration.create_default_exploration('0')
        state_names = list(demo.states.keys())
        self.assertEqual(state_names, ['Introduction'])
        self.assertEqual(demo.has_state_name('Introduction'), True)
        self.assertEqual(demo.has_state_name('Fake state name'), False)

    def test_get_interaction_id_by_state_name(self) -> None:
        """Test for get_interaction_id_by_state_name."""
        demo = exp_domain.Exploration.create_default_exploration('0')
        self.assertEqual(
            demo.get_interaction_id_by_state_name('Introduction'), None)

    def test_exploration_export_import(self) -> None:
        """Test that to_dict and from_dict preserve all data within an
        exploration.
        """
        demo = exp_domain.Exploration.create_default_exploration('0')
        demo_dict = demo.to_dict()
        exp_from_dict = exp_domain.Exploration.from_dict(demo_dict)
        self.assertEqual(exp_from_dict.to_dict(), demo_dict)

    def test_interaction_with_none_id_is_not_terminal(self) -> None:
        """Test that an interaction with an id of None leads to is_terminal
        being false.
        """
        # Default exploration has a default interaction with an ID of None.
        demo = exp_domain.Exploration.create_default_exploration('0')
        init_state = demo.states[feconf.DEFAULT_INIT_STATE_NAME]
        self.assertFalse(init_state.interaction.is_terminal)

    def test_cannot_create_demo_exp_with_invalid_param_changes(self) -> None:
        demo_exp = exp_domain.Exploration.create_default_exploration('0')
        content_id_generator = translation_domain.ContentIdGenerator(
            demo_exp.next_content_id_index
        )
        demo_dict = demo_exp.to_dict()
        new_state = state_domain.State.create_default_state(
            'new_state_name',
            content_id_generator.generate(
                translation_domain.ContentType.CONTENT
            ),
            content_id_generator.generate(
                translation_domain.ContentType.DEFAULT_OUTCOME
            ))
        new_state.param_changes = [param_domain.ParamChange.from_dict({
            'customization_args': {
                'list_of_values': ['1', '2'], 'parse_with_jinja': False
            },
            'name': 'myParam',
            'generator_id': 'RandomSelector'
        })]

        demo_dict['states']['new_state_name'] = new_state.to_dict()
        demo_dict['param_specs'] = {
            'ParamSpec': {'obj_type': 'UnicodeString'}
        }
        with self.assertRaisesRegex(
            Exception,
            'Parameter myParam was used in a state but not '
            'declared in the exploration param_specs.'):
            exp_domain.Exploration.from_dict(demo_dict)

    # TODO(#13059): After we fully type the codebase we plan to get
    # rid of the tests that intentionally test wrong inputs that we
    # can normally catch by typing.
    def test_validate_exploration_category(self) -> None:
        exploration = self.save_new_valid_exploration(
            'exp_id', 'user@example.com', title='', category='',
            objective='', end_state_name='End')
        exploration.validate()

        exploration.category = 1  # type: ignore[assignment]
        with self.assertRaisesRegex(
            Exception, 'Expected category to be a string, received 1'):
            exploration.validate()

    # TODO(#13059): After we fully type the codebase we plan to get
    # rid of the tests that intentionally test wrong inputs that we
    # can normally catch by typing.
    def test_validate_exploration_objective(self) -> None:
        exploration = self.save_new_valid_exploration(
            'exp_id', 'user@example.com', title='', category='',
            objective='', end_state_name='End')
        exploration.validate()

        exploration.objective = 1  # type: ignore[assignment]
        with self.assertRaisesRegex(
            Exception, 'Expected objective to be a string, received 1'):
            exploration.validate()

    # TODO(#13059): After we fully type the codebase we plan to get
    # rid of the tests that intentionally test wrong inputs that we
    # can normally catch by typing.
    def test_validate_exploration_blurb(self) -> None:
        exploration = self.save_new_valid_exploration(
            'exp_id', 'user@example.com', title='', category='',
            objective='', end_state_name='End')
        exploration.validate()

        exploration.blurb = 1  # type: ignore[assignment]
        with self.assertRaisesRegex(
            Exception, 'Expected blurb to be a string, received 1'):
            exploration.validate()

    # TODO(#13059): After we fully type the codebase we plan to get
    # rid of the tests that intentionally test wrong inputs that we
    # can normally catch by typing.
    def test_validate_exploration_language_code(self) -> None:
        exploration = self.save_new_valid_exploration(
            'exp_id', 'user@example.com', title='', category='',
            objective='', end_state_name='End')
        exploration.validate()

        exploration.language_code = 1  # type: ignore[assignment]
        with self.assertRaisesRegex(
            Exception, 'Expected language_code to be a string, received 1'):
            exploration.validate()

    # TODO(#13059): After we fully type the codebase we plan to get
    # rid of the tests that intentionally test wrong inputs that we
    # can normally catch by typing.
    def test_validate_exploration_author_notes(self) -> None:
        exploration = self.save_new_valid_exploration(
            'exp_id', 'user@example.com', title='', category='',
            objective='', end_state_name='End')
        exploration.validate()

        exploration.author_notes = 1  # type: ignore[assignment]
        with self.assertRaisesRegex(
            Exception, 'Expected author_notes to be a string, received 1'):
            exploration.validate()

    # TODO(#13059): After we fully type the codebase we plan to get
    # rid of the tests that intentionally test wrong inputs that we
    # can normally catch by typing.
    def test_validate_exploration_states(self) -> None:
        exploration = self.save_new_valid_exploration(
            'exp_id', 'user@example.com', title='', category='',
            objective='', end_state_name='End')
        exploration.validate()

        exploration.states = 1  # type: ignore[assignment]
        with self.assertRaisesRegex(
            Exception, 'Expected states to be a dict, received 1'):
            exploration.validate()

    # TODO(#13059): After we fully type the codebase we plan to get
    # rid of the tests that intentionally test wrong inputs that we
    # can normally catch by typing.
    def test_validate_exploration_outcome_dest(self) -> None:
        exploration = self.save_new_valid_exploration(
            'exp_id', 'user@example.com', title='', category='',
            objective='', end_state_name='End')
        exploration.validate()

        # Ruling out the possibility of None for mypy type checking.
        assert exploration.init_state.interaction.default_outcome is not None
        exploration.init_state.interaction.default_outcome.dest = None
        with self.assertRaisesRegex(
            Exception, 'Every outcome should have a destination.'):
            exploration.validate()

    # TODO(#13059): After we fully type the codebase we plan to get
    # rid of the tests that intentionally test wrong inputs that we
    # can normally catch by typing.
    def test_validate_exploration_outcome_dest_type(self) -> None:
        exploration = self.save_new_valid_exploration(
            'exp_id', 'user@example.com', title='', category='',
            objective='', end_state_name='End')
        exploration.validate()

        # Ruling out the possibility of None for mypy type checking.
        assert exploration.init_state.interaction.default_outcome is not None
        exploration.init_state.interaction.default_outcome.dest = 1  # type: ignore[assignment]
        with self.assertRaisesRegex(
            Exception, 'Expected outcome dest to be a string, received 1'):
            exploration.validate()

    # TODO(#13059): After we fully type the codebase we plan to get
    # rid of the tests that intentionally test wrong inputs that we
    # can normally catch by typing.
    def test_validate_exploration_states_schema_version(self) -> None:
        exploration = self.save_new_valid_exploration(
            'exp_id', 'user@example.com', title='', category='',
            objective='', end_state_name='End')
        exploration.validate()

        exploration.states_schema_version = None  # type: ignore[assignment]
        with self.assertRaisesRegex(
            Exception, 'This exploration has no states schema version.'):
            exploration.validate()

    # TODO(#13059): After we fully type the codebase we plan to get
    # rid of the tests that intentionally test wrong inputs that we
    # can normally catch by typing.
    def test_validate_exploration_auto_tts_enabled(self) -> None:
        exploration = self.save_new_valid_exploration(
            'exp_id', 'user@example.com', title='', category='',
            objective='', end_state_name='End')
        exploration.validate()

        exploration.auto_tts_enabled = 1  # type: ignore[assignment]
        with self.assertRaisesRegex(
            Exception, 'Expected auto_tts_enabled to be a bool, received 1'):
            exploration.validate()

    # TODO(#13059): After we fully type the codebase we plan to get
    # rid of the tests that intentionally test wrong inputs that we
    # can normally catch by typing.
    def test_validate_exploration_correctness_feedback_enabled(self) -> None:
        exploration = self.save_new_valid_exploration(
            'exp_id', 'user@example.com', title='', category='',
            objective='', end_state_name='End')
        exploration.validate()

        exploration.correctness_feedback_enabled = 1  # type: ignore[assignment]
        with self.assertRaisesRegex(
            Exception,
            'Expected correctness_feedback_enabled to be a bool, received 1'):
            exploration.validate()

    # TODO(#13059): After we fully type the codebase we plan to get
    # rid of the tests that intentionally test wrong inputs that we
    # can normally catch by typing.
    def test_validate_exploration_edits_allowed(self) -> None:
        exploration = self.save_new_valid_exploration(
            'exp_id', 'user@example.com', title='', category='',
            objective='', end_state_name='End')
        exploration.validate()

        exploration.edits_allowed = 1  # type: ignore[assignment]
        with self.assertRaisesRegex(
            Exception,
            'Expected edits_allowed to be a bool, received 1'):
            exploration.validate()

    # TODO(#13059): After we fully type the codebase we plan to get
    # rid of the tests that intentionally test wrong inputs that we
    # can normally catch by typing.
    def test_validate_exploration_param_specs(self) -> None:
        exploration = self.save_new_valid_exploration(
            'exp_id', 'user@example.com', title='', category='',
            objective='', end_state_name='End')
        exploration.validate()

        exploration.param_specs = {
            1: param_domain.ParamSpec.from_dict(  # type: ignore[dict-item]
                {'obj_type': 'UnicodeString'})
        }
        with self.assertRaisesRegex(
            Exception, 'Expected parameter name to be a string, received 1'):
            exploration.validate()

    def test_validate_exploration_param_changes_type(self) -> None:
        exploration = self.save_new_valid_exploration(
            'exp_id', 'user@example.com', title='', category='',
            objective='', end_state_name='End')
        exploration.validate()

        # TODO(#13059): After we fully type the codebase we plan to get
        # rid of the tests that intentionally test wrong inputs that we
        # can normally catch by typing.
        exploration.param_changes = 1  # type: ignore[assignment]
        with self.assertRaisesRegex(
            Exception, 'Expected param_changes to be a list, received 1'):
            exploration.validate()

    def test_validate_exploration_param_name(self) -> None:
        exploration = self.save_new_valid_exploration(
            'exp_id', 'user@example.com', title='', category='',
            objective='', end_state_name='End')
        exploration.validate()

        exploration.param_changes = [param_domain.ParamChange.from_dict({
            'customization_args': {
                'list_of_values': ['1', '2'], 'parse_with_jinja': False
            },
            'name': 'invalid',
            'generator_id': 'RandomSelector'
        })]
        with self.assertRaisesRegex(
            Exception,
            'No parameter named \'invalid\' exists in this '
            'exploration'):
            exploration.validate()

    def test_validate_exploration_reserved_param_name(self) -> None:
        exploration = self.save_new_valid_exploration(
            'exp_id', 'user@example.com', title='', category='',
            objective='', end_state_name='End')
        exploration.validate()

        exploration.param_changes = [param_domain.ParamChange.from_dict({
            'customization_args': {
                'list_of_values': ['1', '2'], 'parse_with_jinja': False
            },
            'name': 'all',
            'generator_id': 'RandomSelector'
        })]
        with self.assertRaisesRegex(
            Exception,
            'The exploration-level parameter with name \'all\' is '
            'reserved. Please choose a different name.'):
            exploration.validate()

    def test_validate_exploration_is_non_self_loop(self) -> None:
        exploration = self.save_new_valid_exploration(
            'exp_id', 'user@example.com', title='', category='',
            objective='', end_state_name='End')
        exploration.validate()

        exploration.add_states(['DEF'])

        default_outcome = state_domain.Outcome(
            'DEF', None, state_domain.SubtitledHtml(
                'default_outcome', '<p>Default outcome for state1</p>'),
            False, [], 'refresher_exploration_id', None,
        )
        exploration.init_state.update_interaction_default_outcome(
            default_outcome
        )

        with self.assertRaisesRegex(
            Exception,
            'The default outcome for state Introduction has a refresher '
            'exploration ID, but is not a self-loop.'):
            exploration.validate()

    def test_validate_exploration_answer_group_parameter(self) -> None:
        exploration = self.save_new_valid_exploration(
            'exp_id', 'user@example.com', title='', category='',
            objective='', end_state_name='End')
        exploration.validate()

        param_changes = [param_domain.ParamChange(
            'ParamChange', 'RandomSelector', {
                'list_of_values': ['1', '2'], 'parse_with_jinja': False
            }
        )]
        state_answer_group = state_domain.AnswerGroup(
            state_domain.Outcome(
                exploration.init_state_name, None, state_domain.SubtitledHtml(
                    'feedback_1', 'Feedback'),
                False, param_changes, None, None),
            [
                state_domain.RuleSpec(
                    'Contains',
                    {
                        'x':
                        {
                            'contentId': 'rule_input_Equals',
                            'normalizedStrSet': ['Test']
                        }
                    })
            ],
            [],
            None
        )
        exploration.init_state.update_interaction_answer_groups(
            [state_answer_group])
        with self.assertRaisesRegex(
            Exception,
            'The parameter ParamChange was used in an answer group, '
            'but it does not exist in this exploration'):
            exploration.validate()

    def test_verify_all_states_reachable(self) -> None:
        exploration = self.save_new_valid_exploration(
            'exp_id', 'owner_id')
        content_id_generator = translation_domain.ContentIdGenerator(
            exploration.next_content_id_index
        )
        exploration.validate()

        exploration.add_states(['End'])
        end_state = exploration.states['End']
<<<<<<< HEAD
        self.set_interaction_for_state(  # type: ignore[no-untyped-call]
            end_state, 'EndExploration', content_id_generator)
        end_state.update_interaction_default_outcome(None)  # type: ignore[no-untyped-call]
=======
        self.set_interaction_for_state(end_state, 'EndExploration')
        end_state.update_interaction_default_outcome(None)
>>>>>>> 7ad815df

        with self.assertRaisesRegex(
            Exception,
            'Please fix the following issues before saving this exploration: '
            '1. The following states are not reachable from the initial state: '
            'End 2. It is impossible to complete the exploration from the '
            'following states: Introduction'):
            exploration.validate(strict=True)

    def test_update_init_state_name_with_invalid_state(self) -> None:
        exploration = self.save_new_valid_exploration(
            'exp_id', 'user@example.com', title='title', category='category',
            objective='objective', end_state_name='End')

        exploration.update_init_state_name('End')
        self.assertEqual(exploration.init_state_name, 'End')

        with self.assertRaisesRegex(
            Exception,
            'Invalid new initial state name: invalid_state;'):
            exploration.update_init_state_name('invalid_state')

    def test_rename_state_with_invalid_state(self) -> None:
        exploration = self.save_new_valid_exploration(
            'exp_id', 'user@example.com', title='title', category='category',
            objective='objective', end_state_name='End')

        self.assertTrue(exploration.states.get('End'))
        self.assertFalse(exploration.states.get('new state name'))

        exploration.rename_state('End', 'new state name')
        self.assertFalse(exploration.states.get('End'))
        self.assertTrue(exploration.states.get('new state name'))

        with self.assertRaisesRegex(
            Exception, 'State invalid_state does not exist'):
            exploration.rename_state('invalid_state', 'new state name')

    def test_default_outcome_is_labelled_incorrect_for_self_loop(self) -> None:
        exploration = self.save_new_valid_exploration(
            'exp_id', 'user@example.com', title='title', category='category',
            objective='objective', end_state_name='End')
        exploration.validate(strict=True)
        # Ruling out the possibility of None for mypy type checking.
        assert (
            exploration.init_state.interaction.default_outcome is not None
        )

        (
            exploration.init_state.interaction.default_outcome
            .labelled_as_correct) = True

        (
            exploration.init_state.interaction.default_outcome
            .dest) = exploration.init_state_name

        with self.assertRaisesRegex(
            Exception,
            'The default outcome for state Introduction is labelled '
            'correct but is a self-loop'):
            exploration.validate(strict=True)

    def test_serialize_and_deserialize_returns_unchanged_exploration(
        self
    ) -> None:
        """Checks that serializing and then deserializing a default exploration
        works as intended by leaving the exploration unchanged.
        """
        exploration = exp_domain.Exploration.create_default_exploration('eid')
        self.assertEqual(
            exploration.to_dict(),
            exp_domain.Exploration.deserialize(
                exploration.serialize()).to_dict())

    def test_get_all_translatable_content_for_exp(self) -> None:
        """Get all translatable fields from exploration."""
        exploration = exp_domain.Exploration.create_default_exploration(
            'exp_id')
        exploration.add_states(['State1'])
        state = exploration.states['State1']
        state_content_dict: state_domain.SubtitledHtmlDict = {
            'content_id': 'content_0',
            'html': '<p>state content html</p>'
        }
        state_answer_group = [state_domain.AnswerGroup(
            state_domain.Outcome(
                exploration.init_state_name, None, state_domain.SubtitledHtml(
                    'feedback_1', '<p>state outcome html</p>'),
                False, [], None, None),
            [
                state_domain.RuleSpec(
                    'Equals', {
                        'x': {
                            'contentId': 'rule_input_Equals',
                            'normalizedStrSet': ['Test']
                            }})
            ],
            [],
            None
        )]
        state_default_outcome = state_domain.Outcome(
            'State1', None, state_domain.SubtitledHtml(
                'default_outcome', '<p>Default outcome for State1</p>'),
            False, [], None, None
        )
        state_hint_list = [
            state_domain.Hint(
                state_domain.SubtitledHtml(
                    'hint_1', '<p>Hello, this is html1 for state1</p>'
                )
            ),
            state_domain.Hint(
                state_domain.SubtitledHtml(
                    'hint_2', '<p>Hello, this is html2 for state1</p>'
                )
            ),
        ]
        state_solution_dict: state_domain.SolutionDict = {
            'answer_is_exclusive': True,
            'correct_answer': 'Answer1',
            'explanation': {
                'content_id': 'solution',
                'html': '<p>This is solution for state1</p>'
            }
        }
        state_interaction_cust_args: Dict[
            str, Dict[str, Union[Dict[str, str], int]]
        ] = {
            'placeholder': {
                'value': {
                    'content_id': 'ca_placeholder_0',
                    'unicode_str': ''
                }
            },
            'rows': {'value': 1}
        }
<<<<<<< HEAD
        state.update_content(   # type: ignore[no-untyped-call]
=======
        state.update_next_content_id_index(3)
        state.update_content(
>>>>>>> 7ad815df
            state_domain.SubtitledHtml.from_dict(state_content_dict))
        state.update_interaction_id('TextInput')
        state.update_interaction_customization_args(state_interaction_cust_args)
        state.update_interaction_answer_groups(
            state_answer_group)
        state.update_interaction_default_outcome(state_default_outcome)
        state.update_interaction_hints(state_hint_list)
        # Ruling out the possibility of None for mypy type checking.
        assert state.interaction.id is not None
        solution = state_domain.Solution.from_dict(
            state.interaction.id, state_solution_dict)
        state.update_interaction_solution(solution)
        translatable_contents = [
            translatable_content.content_value
            for translatable_content in
            exploration.get_all_contents_which_need_translations(
                self.dummy_entity_translations).values()
        ]

        self.assertItemsEqual(
            translatable_contents,
            [
                '<p>state outcome html</p>',
                '<p>Default outcome for State1</p>',
                '<p>Hello, this is html1 for state1</p>',
                ['Test'],
                '<p>Hello, this is html2 for state1</p>',
                '<p>This is solution for state1</p>',
                '<p>state content html</p>'
            ])


class ExplorationSummaryTests(test_utils.GenericTestBase):

    def setUp(self) -> None:
        super().setUp()
        self.signup(self.OWNER_EMAIL, self.OWNER_USERNAME)
        self.owner_id = self.get_user_id_from_email(self.OWNER_EMAIL)
        exploration = exp_domain.Exploration.create_default_exploration('eid')
        exp_services.save_new_exploration(self.owner_id, exploration)
        self.exp_summary = exp_fetchers.get_exploration_summary_by_id('eid')
        self.exp_summary.editor_ids = ['editor_id']
        self.exp_summary.voice_artist_ids = ['voice_artist_id']
        self.exp_summary.viewer_ids = ['viewer_id']
        self.exp_summary.contributor_ids = ['contributor_id']

    def test_validation_passes_with_valid_properties(self) -> None:
        self.exp_summary.validate()

    # TODO(#13059): After we fully type the codebase we plan to get
    # rid of the tests that intentionally test wrong inputs that we
    # can normally catch by typing.
    def test_validation_fails_with_invalid_title(self) -> None:
        self.exp_summary.title = 0  # type: ignore[assignment]
        with self.assertRaisesRegex(
            utils.ValidationError,
            'Expected title to be a string, received 0'):
            self.exp_summary.validate()

    # TODO(#13059): After we fully type the codebase we plan to get
    # rid of the tests that intentionally test wrong inputs that we
    # can normally catch by typing.
    def test_validation_fails_with_invalid_category(self) -> None:
        self.exp_summary.category = 0  # type: ignore[assignment]
        with self.assertRaisesRegex(
            utils.ValidationError,
            'Expected category to be a string, received 0'):
            self.exp_summary.validate()

    # TODO(#13059): After we fully type the codebase we plan to get
    # rid of the tests that intentionally test wrong inputs that we
    # can normally catch by typing.
    def test_validation_fails_with_invalid_objective(self) -> None:
        self.exp_summary.objective = 0  # type: ignore[assignment]
        with self.assertRaisesRegex(
            utils.ValidationError,
            'Expected objective to be a string, received 0'):
            self.exp_summary.validate()

    # TODO(#13059): After we fully type the codebase we plan to get
    # rid of the tests that intentionally test wrong inputs that we
    # can normally catch by typing.
    def test_validation_fails_with_invalid_language_code(self) -> None:
        self.exp_summary.language_code = 0  # type: ignore[assignment]
        with self.assertRaisesRegex(
            utils.ValidationError,
            'Expected language_code to be a string, received 0'):
            self.exp_summary.validate()

    def test_validation_fails_with_unallowed_language_code(self) -> None:
        self.exp_summary.language_code = 'invalid'
        with self.assertRaisesRegex(
            utils.ValidationError, 'Invalid language_code: invalid'):
            self.exp_summary.validate()

    # TODO(#13059): After we fully type the codebase we plan to get
    # rid of the tests that intentionally test wrong inputs that we
    # can normally catch by typing.
    def test_validation_fails_with_invalid_tags(self) -> None:
        self.exp_summary.tags = 'tags'  # type: ignore[assignment]
        with self.assertRaisesRegex(
            utils.ValidationError,
            'Expected \'tags\' to be a list, received tags'):
            self.exp_summary.validate()

    # TODO(#13059): After we fully type the codebase we plan to get
    # rid of the tests that intentionally test wrong inputs that we
    # can normally catch by typing.
    def test_validation_fails_with_invalid_tag_in_tags(self) -> None:
        self.exp_summary.tags = ['tag', 2]  # type: ignore[list-item]
        with self.assertRaisesRegex(
            utils.ValidationError,
            'Expected each tag in \'tags\' to be a string, received \'2\''):
            self.exp_summary.validate()

    def test_validation_fails_with_empty_tag_in_tags(self) -> None:
        self.exp_summary.tags = ['', 'abc']
        with self.assertRaisesRegex(
            utils.ValidationError, 'Tags should be non-empty'):
            self.exp_summary.validate()

    def test_validation_fails_with_unallowed_characters_in_tag(self) -> None:
        self.exp_summary.tags = ['123', 'abc']
        with self.assertRaisesRegex(
            utils.ValidationError, (
                'Tags should only contain lowercase '
                'letters and spaces, received \'123\'')):
            self.exp_summary.validate()

    def test_validation_fails_with_whitespace_in_tag_start(self) -> None:
        self.exp_summary.tags = [' ab', 'abc']
        with self.assertRaisesRegex(
            utils.ValidationError,
            'Tags should not start or end with whitespace, received \' ab\''):
            self.exp_summary.validate()

    def test_validation_fails_with_whitespace_in_tag_end(self) -> None:
        self.exp_summary.tags = ['ab ', 'abc']
        with self.assertRaisesRegex(
            utils.ValidationError,
            'Tags should not start or end with whitespace, received \'ab \''):
            self.exp_summary.validate()

    def test_validation_fails_with_adjacent_whitespace_in_tag(self) -> None:
        self.exp_summary.tags = ['a   b', 'abc']
        with self.assertRaisesRegex(
            utils.ValidationError, (
                'Adjacent whitespace in tags should '
                'be collapsed, received \'a   b\'')):
            self.exp_summary.validate()

    def test_validation_fails_with_duplicate_tags(self) -> None:
        self.exp_summary.tags = ['abc', 'abc', 'ab']
        with self.assertRaisesRegex(
            utils.ValidationError, 'Some tags duplicate each other'):
            self.exp_summary.validate()

    # TODO(#13059): After we fully type the codebase we plan to get
    # rid of the tests that intentionally test wrong inputs that we
    # can normally catch by typing.
    def test_validation_fails_with_invalid_rating_type(self) -> None:
        self.exp_summary.ratings = 0  # type: ignore[assignment]
        with self.assertRaisesRegex(
            utils.ValidationError, 'Expected ratings to be a dict, received 0'):
            self.exp_summary.validate()

    def test_validation_fails_with_invalid_rating_keys(self) -> None:
        self.exp_summary.ratings = {'1': 0, '10': 1}
        with self.assertRaisesRegex(
            utils.ValidationError,
            'Expected ratings to have keys: 1, 2, 3, 4, 5, received 1, 10'):
            self.exp_summary.validate()

    # TODO(#13059): After we fully type the codebase we plan to get
    # rid of the tests that intentionally test wrong inputs that we
    # can normally catch by typing.
    def test_validation_fails_with_invalid_value_type_for_ratings(self) -> None:
        self.exp_summary.ratings = {'1': 0, '2': 'one', '3': 0, '4': 0, '5': 0}  # type: ignore[dict-item]
        with self.assertRaisesRegex(
            utils.ValidationError, 'Expected value to be int, received one'):
            self.exp_summary.validate()

    def test_validation_fails_with_invalid_value_for_ratings(self) -> None:
        self.exp_summary.ratings = {'1': 0, '2': -1, '3': 0, '4': 0, '5': 0}
        with self.assertRaisesRegex(
            utils.ValidationError,
            'Expected value to be non-negative, received -1'):
            self.exp_summary.validate()

    def test_validation_passes_with_int_scaled_average_rating(self) -> None:
        self.exp_summary.scaled_average_rating = 1
        self.exp_summary.validate()
        self.assertEqual(self.exp_summary.scaled_average_rating, 1)

    # TODO(#13059): After we fully type the codebase we plan to get
    # rid of the tests that intentionally test wrong inputs that we
    # can normally catch by typing.
    def test_validation_fails_with_invalid_scaled_average_rating(self) -> None:
        self.exp_summary.scaled_average_rating = 'one'  # type: ignore[assignment]
        with self.assertRaisesRegex(
            utils.ValidationError,
            'Expected scaled_average_rating to be float, received one'
        ):
            self.exp_summary.validate()

    # TODO(#13059): After we fully type the codebase we plan to get
    # rid of the tests that intentionally test wrong inputs that we
    # can normally catch by typing.
    def test_validation_fails_with_invalid_status(self) -> None:
        self.exp_summary.status = 0  # type: ignore[assignment]
        with self.assertRaisesRegex(
            utils.ValidationError, 'Expected status to be string, received 0'):
            self.exp_summary.validate()

    # TODO(#13059): After we fully type the codebase we plan to get
    # rid of the tests that intentionally test wrong inputs that we
    # can normally catch by typing.
    def test_validation_fails_with_invalid_community_owned(self) -> None:
        self.exp_summary.community_owned = '1'  # type: ignore[assignment]
        with self.assertRaisesRegex(
            utils.ValidationError,
            'Expected community_owned to be bool, received 1'):
            self.exp_summary.validate()

    # TODO(#13059): After we fully type the codebase we plan to get
    # rid of the tests that intentionally test wrong inputs that we
    # can normally catch by typing.
    def test_validation_fails_with_invalid_contributors_summary(self) -> None:
        self.exp_summary.contributors_summary = 0  # type: ignore[assignment]
        with self.assertRaisesRegex(
            utils.ValidationError,
            'Expected contributors_summary to be dict, received 0'):
            self.exp_summary.validate()

    # TODO(#13059): After we fully type the codebase we plan to get
    # rid of the tests that intentionally test wrong inputs that we
    # can normally catch by typing.
    def test_validation_fails_with_invalid_owner_ids_type(self) -> None:
        self.exp_summary.owner_ids = 0  # type: ignore[assignment]
        with self.assertRaisesRegex(
            utils.ValidationError, 'Expected owner_ids to be list, received 0'):
            self.exp_summary.validate()

    # TODO(#13059): After we fully type the codebase we plan to get
    # rid of the tests that intentionally test wrong inputs that we
    # can normally catch by typing.
    def test_validation_fails_with_invalid_owner_id_in_owner_ids(self) -> None:
        self.exp_summary.owner_ids = ['1', 2, '3']  # type: ignore[list-item]
        with self.assertRaisesRegex(
            utils.ValidationError,
            'Expected each id in owner_ids to be string, received 2'):
            self.exp_summary.validate()

    # TODO(#13059): After we fully type the codebase we plan to get
    # rid of the tests that intentionally test wrong inputs that we
    # can normally catch by typing.
    def test_validation_fails_with_invalid_editor_ids_type(self) -> None:
        self.exp_summary.editor_ids = 0  # type: ignore[assignment]
        with self.assertRaisesRegex(
            utils.ValidationError,
            'Expected editor_ids to be list, received 0'):
            self.exp_summary.validate()

    # TODO(#13059): After we fully type the codebase we plan to get
    # rid of the tests that intentionally test wrong inputs that we
    # can normally catch by typing.
    def test_validation_fails_with_invalid_editor_id_in_editor_ids(
        self
    ) -> None:
        self.exp_summary.editor_ids = ['1', 2, '3']  # type: ignore[list-item]
        with self.assertRaisesRegex(
            utils.ValidationError,
            'Expected each id in editor_ids to be string, received 2'):
            self.exp_summary.validate()

    # TODO(#13059): After we fully type the codebase we plan to get
    # rid of the tests that intentionally test wrong inputs that we
    # can normally catch by typing.
    def test_validation_fails_with_invalid_voice_artist_ids_type(self) -> None:
        self.exp_summary.voice_artist_ids = 0  # type: ignore[assignment]
        with self.assertRaisesRegex(
            utils.ValidationError,
            'Expected voice_artist_ids to be list, received 0'):
            self.exp_summary.validate()

    # TODO(#13059): After we fully type the codebase we plan to get
    # rid of the tests that intentionally test wrong inputs that we
    # can normally catch by typing.
    def test_validation_fails_with_invalid_voice_artist_id_in_voice_artists_ids(
        self
    ) -> None:
        self.exp_summary.voice_artist_ids = ['1', 2, '3']  # type: ignore[list-item]
        with self.assertRaisesRegex(
            utils.ValidationError,
            'Expected each id in voice_artist_ids to be string, received 2'):
            self.exp_summary.validate()

    # TODO(#13059): After we fully type the codebase we plan to get
    # rid of the tests that intentionally test wrong inputs that we
    # can normally catch by typing.
    def test_validation_fails_with_invalid_viewer_ids_type(self) -> None:
        self.exp_summary.viewer_ids = 0  # type: ignore[assignment]
        with self.assertRaisesRegex(
            utils.ValidationError,
            'Expected viewer_ids to be list, received 0'):
            self.exp_summary.validate()

    # TODO(#13059): After we fully type the codebase we plan to get
    # rid of the tests that intentionally test wrong inputs that we
    # can normally catch by typing.
    def test_validation_fails_with_invalid_viewer_id_in_viewer_ids(
        self
    ) -> None:
        self.exp_summary.viewer_ids = ['1', 2, '3']  # type: ignore[list-item]
        with self.assertRaisesRegex(
            utils.ValidationError,
            'Expected each id in viewer_ids to be string, received 2'):
            self.exp_summary.validate()

    def test_validation_fails_with_duplicate_user_role(self) -> None:
        self.exp_summary.owner_ids = ['1']
        self.exp_summary.editor_ids = ['2', '3']
        self.exp_summary.voice_artist_ids = ['4']
        self.exp_summary.viewer_ids = ['2']
        with self.assertRaisesRegex(
            utils.ValidationError, (
                'Users should not be assigned to multiple roles at once, '
                'received users: 1, 2, 3, 4, 2')
        ):
            self.exp_summary.validate()

    # TODO(#13059): After we fully type the codebase we plan to get
    # rid of the tests that intentionally test wrong inputs that we
    # can normally catch by typing.
    def test_validation_fails_with_invalid_contributor_ids_type(self) -> None:
        self.exp_summary.contributor_ids = 0  # type: ignore[assignment]
        with self.assertRaisesRegex(
            utils.ValidationError,
            'Expected contributor_ids to be list, received 0'):
            self.exp_summary.validate()

    # TODO(#13059): After we fully type the codebase we plan to get
    # rid of the tests that intentionally test wrong inputs that we
    # can normally catch by typing.
    def test_validation_fails_with_invalid_contributor_id_in_contributor_ids(
        self
    ) -> None:
        self.exp_summary.contributor_ids = ['1', 2, '3']  # type: ignore[list-item]
        with self.assertRaisesRegex(
            utils.ValidationError,
            'Expected each id in contributor_ids to be string, received 2'):
            self.exp_summary.validate()

    def test_is_private(self) -> None:
        self.assertTrue(self.exp_summary.is_private())
        self.exp_summary.status = constants.ACTIVITY_STATUS_PUBLIC
        self.assertFalse(self.exp_summary.is_private())

    def test_is_solely_owned_by_user_one_owner(self) -> None:
        self.assertTrue(self.exp_summary.is_solely_owned_by_user(self.owner_id))
        self.assertFalse(self.exp_summary.is_solely_owned_by_user('other_id'))
        self.exp_summary.owner_ids = ['other_id']
        self.assertFalse(
            self.exp_summary.is_solely_owned_by_user(self.owner_id))
        self.assertTrue(self.exp_summary.is_solely_owned_by_user('other_id'))

    def test_is_solely_owned_by_user_multiple_owners(self) -> None:
        self.assertTrue(self.exp_summary.is_solely_owned_by_user(self.owner_id))
        self.assertFalse(self.exp_summary.is_solely_owned_by_user('other_id'))
        self.exp_summary.owner_ids = [self.owner_id, 'other_id']
        self.assertFalse(
            self.exp_summary.is_solely_owned_by_user(self.owner_id))
        self.assertFalse(self.exp_summary.is_solely_owned_by_user('other_id'))

    def test_is_solely_owned_by_user_other_users(self) -> None:
        self.assertFalse(self.exp_summary.is_solely_owned_by_user('editor_id'))
        self.assertFalse(
            self.exp_summary.is_solely_owned_by_user('voice_artist_id'))
        self.assertFalse(self.exp_summary.is_solely_owned_by_user('viewer_id'))
        self.assertFalse(
            self.exp_summary.is_solely_owned_by_user('contributor_id'))

    def test_add_new_contribution_for_user_adds_user_to_contributors(
        self
    ) -> None:
        self.exp_summary.add_contribution_by_user('user_id')
        self.assertIn('user_id', self.exp_summary.contributors_summary)
        self.assertEqual(self.exp_summary.contributors_summary['user_id'], 1)
        self.assertIn('user_id', self.exp_summary.contributor_ids)

    def test_add_new_contribution_for_user_increases_score_in_contributors(
        self
    ) -> None:
        self.exp_summary.add_contribution_by_user('user_id')
        self.exp_summary.add_contribution_by_user('user_id')
        self.assertIn('user_id', self.exp_summary.contributors_summary)
        self.assertEqual(self.exp_summary.contributors_summary['user_id'], 2)

    def test_add_new_contribution_for_user_does_not_add_system_user(
        self
    ) -> None:
        self.exp_summary.add_contribution_by_user(
            feconf.SYSTEM_COMMITTER_ID)
        self.assertNotIn(
            feconf.SYSTEM_COMMITTER_ID, self.exp_summary.contributors_summary)
        self.assertNotIn(
            feconf.SYSTEM_COMMITTER_ID, self.exp_summary.contributor_ids)


class YamlCreationUnitTests(test_utils.GenericTestBase):
    """Test creation of explorations from YAML files."""

    YAML_CONTENT_INVALID_SCHEMA_VERSION: Final = (
        """author_notes: ''
auto_tts_enabled: true
blurb: ''
category: Category
correctness_feedback_enabled: false
edits_allowed: true
init_state_name: (untitled state)
language_code: en
objective: ''
param_changes: []
param_specs: {}
schema_version: 10000
states:
  (untitled state):
    classifier_model_id: null
    content:
      content_id: content
      html: ''
    interaction:
      answer_groups:
      - outcome:
          dest: END
          feedback:
            content_id: feedback_1
            html: <p>Correct!</p>
          labelled_as_correct: false
          missing_prerequisite_skill_id: null
          param_changes: []
          refresher_exploration_id: null
        rule_specs:
        - inputs:
            x:
              contentId: rule_input_3
              normalizedStrSet:
              - InputString
          rule_type: Equals
        tagged_skill_misconception_id: null
        training_data: []
      confirmed_unclassified_answers: []
      customization_args:
        placeholder:
          value:
            content_id: ca_placeholder_2
            unicode_str: ''
        rows:
          value: 1
      default_outcome:
        dest: (untitled state)
        feedback:
          content_id: default_outcome
          html: ''
        labelled_as_correct: false
        missing_prerequisite_skill_id: null
        param_changes: []
        refresher_exploration_id: null
      hints: []
      id: TextInput
      solution: null
    next_content_id_index: 4
    param_changes: []
    recorded_voiceovers:
      voiceovers_mapping:
        ca_placeholder_2: {}
        content: {}
        default_outcome: {}
        feedback_1: {}
        rule_input_3: {}
    solicit_answer_details: false
    written_translations:
      translations_mapping:
        ca_placeholder_2: {}
        content: {}
        default_outcome: {}
        feedback_1: {}
        rule_input_3: {}
  END:
    classifier_model_id: null
    content:
      content_id: content
      html: <p>Congratulations, you have finished!</p>
    interaction:
      answer_groups: []
      confirmed_unclassified_answers: []
      customization_args:
        recommendedExplorationIds:
          value: []
      default_outcome: null
      hints: []
      id: EndExploration
      solution: null
    next_content_id_index: 0
    param_changes: []
    recorded_voiceovers:
      voiceovers_mapping:
        content: {}
    solicit_answer_details: false
    written_translations:
      translations_mapping:
        content: {}
  New state:
    classifier_model_id: null
    content:
      content_id: content
      html: ''
    interaction:
      answer_groups: []
      confirmed_unclassified_answers: []
      customization_args:
        placeholder:
          value:
            content_id: ca_placeholder_0
            unicode_str: ''
        rows:
          value: 1
      default_outcome:
        dest: END
        feedback:
          content_id: default_outcome
          html: ''
        labelled_as_correct: false
        missing_prerequisite_skill_id: null
        param_changes: []
        refresher_exploration_id: null
      hints: []
      id: TextInput
      solution: null
    next_content_id_index: 1
    param_changes: []
    recorded_voiceovers:
      voiceovers_mapping:
        ca_placeholder_0: {}
        content: {}
        default_outcome: {}
    solicit_answer_details: false
    written_translations:
      translations_mapping:
        ca_placeholder_0: {}
        content: {}
        default_outcome: {}
states_schema_version: 10000
tags: []
title: Title
""")

    EXP_ID: Final = 'An exploration_id'

    def test_creation_with_invalid_yaml_schema_version(self) -> None:
        """Test that a schema version that is too big is detected."""
        with self.assertRaisesRegex(
            Exception,
            'Sorry, we can only process v46 to v[0-9]+ exploration YAML files '
            'at present.'):
            exp_domain.Exploration.from_yaml(
                'bad_exp', self.YAML_CONTENT_INVALID_SCHEMA_VERSION)

    def test_yaml_import_and_export(self) -> None:
        """Test the from_yaml() and to_yaml() methods."""
        exploration = exp_domain.Exploration.create_default_exploration(
            self.EXP_ID, title='Title', category='Category')
        exploration.add_states(['New state'])
        self.assertEqual(len(exploration.states), 2)

        exploration.validate()

        yaml_content = exploration.to_yaml()
        self.assertEqual(yaml_content, self.SAMPLE_YAML_CONTENT)

        exploration2 = exp_domain.Exploration.from_yaml('exp2', yaml_content)
        self.assertEqual(len(exploration2.states), 2)
        yaml_content_2 = exploration2.to_yaml()
        self.assertEqual(yaml_content_2, yaml_content)

        with self.assertRaisesRegex(
            Exception, 'Please ensure that you are uploading a YAML text file, '
            'not a zip file. The YAML parser returned the following error: '):
            exp_domain.Exploration.from_yaml('exp3', 'No_initial_state_name')

        with self.assertRaisesRegex(
            Exception,
            'Please ensure that you are uploading a YAML text file, not a zip'
            ' file. The YAML parser returned the following error: mapping '
            'values are not allowed here'):
            exp_domain.Exploration.from_yaml(
                'exp4', 'Invalid\ninit_state_name:\nMore stuff')

        with self.assertRaisesRegex(
            Exception,
            'Please ensure that you are uploading a YAML text file, not a zip'
            ' file. The YAML parser returned the following error: while '
            'scanning a simple key'):
            exp_domain.Exploration.from_yaml(
                'exp4', 'State1:\n(\nInvalid yaml')


class SchemaMigrationMethodsUnitTests(test_utils.GenericTestBase):
    """Tests the presence of appropriate schema migration methods in the
    Exploration domain object class.
    """

    def test_correct_states_schema_conversion_methods_exist(self) -> None:
        """Test that the right states schema conversion methods exist."""
        current_states_schema_version = (
            feconf.CURRENT_STATE_SCHEMA_VERSION)
        for version_num in range(
                feconf.EARLIEST_SUPPORTED_STATE_SCHEMA_VERSION,
                current_states_schema_version):
            self.assertTrue(hasattr(
                exp_domain.Exploration,
                '_convert_states_v%s_dict_to_v%s_dict' % (
                    version_num, version_num + 1)))

        self.assertFalse(hasattr(
            exp_domain.Exploration,
            '_convert_states_v%s_dict_to_v%s_dict' % (
                current_states_schema_version,
                current_states_schema_version + 1)))

    def test_correct_exploration_schema_conversion_methods_exist(self) -> None:
        """Test that the right exploration schema conversion methods exist."""
        current_exp_schema_version = (
            exp_domain.Exploration.CURRENT_EXP_SCHEMA_VERSION)

        for version_num in range(
                exp_domain.Exploration.EARLIEST_SUPPORTED_EXP_SCHEMA_VERSION,
                current_exp_schema_version):
            self.assertTrue(hasattr(
                exp_domain.Exploration,
                '_convert_v%s_dict_to_v%s_dict' % (
                    version_num, version_num + 1)))

        self.assertFalse(hasattr(
            exp_domain.Exploration,
            '_convert_v%s_dict_to_v%s_dict' % (
                current_exp_schema_version, current_exp_schema_version + 1)))


class SchemaMigrationUnitTests(test_utils.GenericTestBase):
    """Test migration methods for yaml content."""

    YAML_CONTENT_V46: Final = (
        """author_notes: ''
auto_tts_enabled: true
blurb: ''
category: Category
correctness_feedback_enabled: false
edits_allowed: true
init_state_name: (untitled state)
language_code: en
objective: ''
param_changes: []
param_specs: {}
schema_version: 46
states:
  (untitled state):
    classifier_model_id: null
    content:
      content_id: content
      html: ''
    interaction:
      answer_groups:
      - outcome:
          dest: END
          feedback:
            content_id: feedback_1
            html: <p>Correct!</p>
          labelled_as_correct: false
          missing_prerequisite_skill_id: null
          param_changes: []
          refresher_exploration_id: null
        rule_specs:
        - inputs:
            x:
              contentId: rule_input_3
              normalizedStrSet:
              - InputString
          rule_type: Equals
        tagged_skill_misconception_id: null
        training_data: []
      confirmed_unclassified_answers: []
      customization_args:
        placeholder:
          value:
            content_id: ca_placeholder_2
            unicode_str: ''
        rows:
          value: 1
      default_outcome:
        dest: (untitled state)
        feedback:
          content_id: default_outcome
          html: ''
        labelled_as_correct: false
        missing_prerequisite_skill_id: null
        param_changes: []
        refresher_exploration_id: null
      hints: []
      id: TextInput
      solution: null
    next_content_id_index: 4
    param_changes: []
    recorded_voiceovers:
      voiceovers_mapping:
        ca_placeholder_2: {}
        content: {}
        default_outcome: {}
        feedback_1: {}
        rule_input_3: {}
    solicit_answer_details: false
    written_translations:
      translations_mapping:
        ca_placeholder_2: {}
        content: {}
        default_outcome: {}
        feedback_1: {}
        rule_input_3: {}
  END:
    classifier_model_id: null
    content:
      content_id: content
      html: <p>Congratulations, you have finished!</p>
    interaction:
      answer_groups: []
      confirmed_unclassified_answers: []
      customization_args:
        recommendedExplorationIds:
          value: []
      default_outcome: null
      hints: []
      id: EndExploration
      solution: null
    next_content_id_index: 0
    param_changes: []
    recorded_voiceovers:
      voiceovers_mapping:
        content: {}
    solicit_answer_details: false
    written_translations:
      translations_mapping:
        content: {}
  New state:
    classifier_model_id: null
    content:
      content_id: content
      html: ''
    interaction:
      answer_groups: []
      confirmed_unclassified_answers: []
      customization_args:
        placeholder:
          value:
            content_id: ca_placeholder_0
            unicode_str: ''
        rows:
          value: 1
      default_outcome:
        dest: END
        feedback:
          content_id: default_outcome
          html: ''
        labelled_as_correct: false
        missing_prerequisite_skill_id: null
        param_changes: []
        refresher_exploration_id: null
      hints: []
      id: TextInput
      solution: null
    next_content_id_index: 1
    param_changes: []
    recorded_voiceovers:
      voiceovers_mapping:
        ca_placeholder_0: {}
        content: {}
        default_outcome: {}
    solicit_answer_details: false
    written_translations:
      translations_mapping:
        ca_placeholder_0: {}
        content: {}
        default_outcome: {}
states_schema_version: 41
tags: []
title: Title
""")

    YAML_CONTENT_V47: Final = (
        """author_notes: ''
auto_tts_enabled: true
blurb: ''
category: Category
correctness_feedback_enabled: false
edits_allowed: true
init_state_name: (untitled state)
language_code: en
objective: ''
param_changes: []
param_specs: {}
schema_version: 47
states:
  (untitled state):
    classifier_model_id: null
    content:
      content_id: content
      html: ''
    interaction:
      answer_groups:
      - outcome:
          dest: END
          feedback:
            content_id: feedback_1
            html: <p>Correct!</p>
          labelled_as_correct: false
          missing_prerequisite_skill_id: null
          param_changes: []
          refresher_exploration_id: null
        rule_specs:
        - inputs:
            x:
              contentId: rule_input_3
              normalizedStrSet:
              - InputString
          rule_type: Equals
        tagged_skill_misconception_id: null
        training_data: []
      confirmed_unclassified_answers: []
      customization_args:
        placeholder:
          value:
            content_id: ca_placeholder_2
            unicode_str: ''
        rows:
          value: 1
      default_outcome:
        dest: (untitled state)
        feedback:
          content_id: default_outcome
          html: ''
        labelled_as_correct: false
        missing_prerequisite_skill_id: null
        param_changes: []
        refresher_exploration_id: null
      hints: []
      id: TextInput
      solution: null
    next_content_id_index: 4
    param_changes: []
    recorded_voiceovers:
      voiceovers_mapping:
        ca_placeholder_2: {}
        content: {}
        default_outcome: {}
        feedback_1: {}
        rule_input_3: {}
    solicit_answer_details: false
    written_translations:
      translations_mapping:
        ca_placeholder_2: {}
        content: {}
        default_outcome: {}
        feedback_1: {}
        rule_input_3: {}
  END:
    classifier_model_id: null
    content:
      content_id: content
      html: <p>Congratulations, you have finished!</p>
    interaction:
      answer_groups: []
      confirmed_unclassified_answers: []
      customization_args:
        recommendedExplorationIds:
          value: []
      default_outcome: null
      hints: []
      id: EndExploration
      solution: null
    next_content_id_index: 0
    param_changes: []
    recorded_voiceovers:
      voiceovers_mapping:
        content: {}
    solicit_answer_details: false
    written_translations:
      translations_mapping:
        content: {}
  New state:
    classifier_model_id: null
    content:
      content_id: content
      html: ''
    interaction:
      answer_groups: []
      confirmed_unclassified_answers: []
      customization_args:
        placeholder:
          value:
            content_id: ca_placeholder_0
            unicode_str: ''
        rows:
          value: 1
      default_outcome:
        dest: END
        feedback:
          content_id: default_outcome
          html: ''
        labelled_as_correct: false
        missing_prerequisite_skill_id: null
        param_changes: []
        refresher_exploration_id: null
      hints: []
      id: TextInput
      solution: null
    next_content_id_index: 1
    param_changes: []
    recorded_voiceovers:
      voiceovers_mapping:
        ca_placeholder_0: {}
        content: {}
        default_outcome: {}
    solicit_answer_details: false
    written_translations:
      translations_mapping:
        ca_placeholder_0: {}
        content: {}
        default_outcome: {}
states_schema_version: 42
tags: []
title: Title
""")

    YAML_CONTENT_V48: Final = (
        """author_notes: ''
auto_tts_enabled: true
blurb: ''
category: Category
correctness_feedback_enabled: false
edits_allowed: true
init_state_name: (untitled state)
language_code: en
objective: ''
param_changes: []
param_specs: {}
schema_version: 48
states:
  (untitled state):
    classifier_model_id: null
    content:
      content_id: content
      html: ''
    interaction:
      answer_groups:
      - outcome:
          dest: END
          feedback:
            content_id: feedback_1
            html: <p>Correct!</p>
          labelled_as_correct: false
          missing_prerequisite_skill_id: null
          param_changes: []
          refresher_exploration_id: null
        rule_specs:
        - inputs:
            x:
              contentId: rule_input_3
              normalizedStrSet:
              - InputString
          rule_type: Equals
        tagged_skill_misconception_id: null
        training_data: []
      confirmed_unclassified_answers: []
      customization_args:
        placeholder:
          value:
            content_id: ca_placeholder_2
            unicode_str: ''
        rows:
          value: 1
      default_outcome:
        dest: (untitled state)
        feedback:
          content_id: default_outcome
          html: ''
        labelled_as_correct: false
        missing_prerequisite_skill_id: null
        param_changes: []
        refresher_exploration_id: null
      hints: []
      id: TextInput
      solution: null
    next_content_id_index: 4
    param_changes: []
    recorded_voiceovers:
      voiceovers_mapping:
        ca_placeholder_2: {}
        content: {}
        default_outcome: {}
        feedback_1: {}
        rule_input_3: {}
    solicit_answer_details: false
    written_translations:
      translations_mapping:
        ca_placeholder_2: {}
        content: {}
        default_outcome: {}
        feedback_1: {}
        rule_input_3: {}
  END:
    classifier_model_id: null
    content:
      content_id: content
      html: <p>Congratulations, you have finished!</p>
    interaction:
      answer_groups: []
      confirmed_unclassified_answers: []
      customization_args:
        recommendedExplorationIds:
          value: []
      default_outcome: null
      hints: []
      id: EndExploration
      solution: null
    next_content_id_index: 0
    param_changes: []
    recorded_voiceovers:
      voiceovers_mapping:
        content: {}
    solicit_answer_details: false
    written_translations:
      translations_mapping:
        content: {}
  New state:
    classifier_model_id: null
    content:
      content_id: content
      html: ''
    interaction:
      answer_groups: []
      confirmed_unclassified_answers: []
      customization_args:
        placeholder:
          value:
            content_id: ca_placeholder_0
            unicode_str: ''
        rows:
          value: 1
      default_outcome:
        dest: END
        feedback:
          content_id: default_outcome
          html: ''
        labelled_as_correct: false
        missing_prerequisite_skill_id: null
        param_changes: []
        refresher_exploration_id: null
      hints: []
      id: TextInput
      solution: null
    next_content_id_index: 1
    param_changes: []
    recorded_voiceovers:
      voiceovers_mapping:
        ca_placeholder_0: {}
        content: {}
        default_outcome: {}
    solicit_answer_details: false
    written_translations:
      translations_mapping:
        ca_placeholder_0: {}
        content: {}
        default_outcome: {}
states_schema_version: 43
tags: []
title: Title
""")

    YAML_CONTENT_V49: Final = (
        """author_notes: ''
auto_tts_enabled: true
blurb: ''
category: Category
correctness_feedback_enabled: false
edits_allowed: true
init_state_name: (untitled state)
language_code: en
objective: ''
param_changes: []
param_specs: {}
schema_version: 49
states:
  (untitled state):
    card_is_checkpoint: true
    classifier_model_id: null
    content:
      content_id: content
      html: ''
    interaction:
      answer_groups:
      - outcome:
          dest: END
          feedback:
            content_id: feedback_1
            html: <p>Correct!</p>
          labelled_as_correct: false
          missing_prerequisite_skill_id: null
          param_changes: []
          refresher_exploration_id: null
        rule_specs:
        - inputs:
            x:
              contentId: rule_input_3
              normalizedStrSet:
              - InputString
          rule_type: Equals
        tagged_skill_misconception_id: null
        training_data: []
      confirmed_unclassified_answers: []
      customization_args:
        placeholder:
          value:
            content_id: ca_placeholder_2
            unicode_str: ''
        rows:
          value: 1
      default_outcome:
        dest: (untitled state)
        feedback:
          content_id: default_outcome
          html: ''
        labelled_as_correct: false
        missing_prerequisite_skill_id: null
        param_changes: []
        refresher_exploration_id: null
      hints: []
      id: TextInput
      solution: null
    next_content_id_index: 4
    param_changes: []
    recorded_voiceovers:
      voiceovers_mapping:
        ca_placeholder_2: {}
        content: {}
        default_outcome: {}
        feedback_1: {}
        rule_input_3: {}
    solicit_answer_details: false
    written_translations:
      translations_mapping:
        ca_placeholder_2: {}
        content: {}
        default_outcome: {}
        feedback_1: {}
        rule_input_3: {}
  END:
    card_is_checkpoint: false
    classifier_model_id: null
    content:
      content_id: content
      html: <p>Congratulations, you have finished!</p>
    interaction:
      answer_groups: []
      confirmed_unclassified_answers: []
      customization_args:
        recommendedExplorationIds:
          value: []
      default_outcome: null
      hints: []
      id: EndExploration
      solution: null
    next_content_id_index: 0
    param_changes: []
    recorded_voiceovers:
      voiceovers_mapping:
        content: {}
    solicit_answer_details: false
    written_translations:
      translations_mapping:
        content: {}
  New state:
    classifier_model_id: null
    content:
      content_id: content
      html: ''
    interaction:
      answer_groups: []
      confirmed_unclassified_answers: []
      customization_args:
        placeholder:
          value:
            content_id: ca_placeholder_0
            unicode_str: ''
        rows:
          value: 1
      default_outcome:
        dest: END
        feedback:
          content_id: default_outcome
          html: ''
        labelled_as_correct: false
        missing_prerequisite_skill_id: null
        param_changes: []
        refresher_exploration_id: null
      hints: []
      id: TextInput
      solution: null
    next_content_id_index: 1
    param_changes: []
    recorded_voiceovers:
      voiceovers_mapping:
        ca_placeholder_0: {}
        content: {}
        default_outcome: {}
    solicit_answer_details: false
    written_translations:
      translations_mapping:
        ca_placeholder_0: {}
        content: {}
        default_outcome: {}
states_schema_version: 44
tags: []
title: Title
""")

    YAML_CONTENT_V50: Final = (
        """author_notes: ''
auto_tts_enabled: true
blurb: ''
category: Category
correctness_feedback_enabled: false
edits_allowed: true
init_state_name: (untitled state)
language_code: en
objective: ''
param_changes: []
param_specs: {}
schema_version: 50
states:
  (untitled state):
    card_is_checkpoint: true
    classifier_model_id: null
    content:
      content_id: content
      html: ''
    interaction:
      answer_groups:
      - outcome:
          dest: END
          feedback:
            content_id: feedback_1
            html: <p>Correct!</p>
          labelled_as_correct: false
          missing_prerequisite_skill_id: null
          param_changes: []
          refresher_exploration_id: null
        rule_specs:
        - inputs:
            x:
              contentId: rule_input_3
              normalizedStrSet:
              - InputString
          rule_type: Equals
        tagged_skill_misconception_id: null
        training_data: []
      confirmed_unclassified_answers: []
      customization_args:
        placeholder:
          value:
            content_id: ca_placeholder_2
            unicode_str: ''
        rows:
          value: 1
      default_outcome:
        dest: (untitled state)
        feedback:
          content_id: default_outcome
          html: ''
        labelled_as_correct: false
        missing_prerequisite_skill_id: null
        param_changes: []
        refresher_exploration_id: null
      hints: []
      id: TextInput
      solution: null
    linked_skill_id: null
    next_content_id_index: 4
    param_changes: []
    recorded_voiceovers:
      voiceovers_mapping:
        ca_placeholder_2: {}
        content: {}
        default_outcome: {}
        feedback_1: {}
        rule_input_3: {}
    solicit_answer_details: false
    written_translations:
      translations_mapping:
        ca_placeholder_2: {}
        content: {}
        default_outcome: {}
        feedback_1: {}
        rule_input_3: {}
  END:
    card_is_checkpoint: false
    classifier_model_id: null
    content:
      content_id: content
      html: <p>Congratulations, you have finished!</p>
    interaction:
      answer_groups: []
      confirmed_unclassified_answers: []
      customization_args:
        recommendedExplorationIds:
          value: []
      default_outcome: null
      hints: []
      id: EndExploration
      solution: null
    linked_skill_id: null
    next_content_id_index: 0
    param_changes: []
    recorded_voiceovers:
      voiceovers_mapping:
        content: {}
    solicit_answer_details: false
    written_translations:
      translations_mapping:
        content: {}
  New state:
    classifier_model_id: null
    content:
      content_id: content
      html: ''
    interaction:
      answer_groups: []
      confirmed_unclassified_answers: []
      customization_args:
        placeholder:
          value:
            content_id: ca_placeholder_0
            unicode_str: ''
        rows:
          value: 1
      default_outcome:
        dest: END
        feedback:
          content_id: default_outcome
          html: ''
        labelled_as_correct: false
        missing_prerequisite_skill_id: null
        param_changes: []
        refresher_exploration_id: null
      hints: []
      id: TextInput
      solution: null
    linked_skill_id: null
    next_content_id_index: 1
    param_changes: []
    recorded_voiceovers:
      voiceovers_mapping:
        ca_placeholder_0: {}
        content: {}
        default_outcome: {}
    solicit_answer_details: false
    written_translations:
      translations_mapping:
        ca_placeholder_0: {}
        content: {}
        default_outcome: {}
states_schema_version: 45
tags: []
title: Title
""")

    YAML_CONTENT_V51: Final = (
        """author_notes: ''
auto_tts_enabled: true
blurb: ''
category: Category
correctness_feedback_enabled: false
edits_allowed: true
init_state_name: (untitled state)
language_code: en
objective: ''
param_changes: []
param_specs: {}
schema_version: 51
states:
  (untitled state):
    card_is_checkpoint: true
    classifier_model_id: null
    content:
      content_id: content
      html: ''
    interaction:
      answer_groups:
      - outcome:
          dest: END
          feedback:
            content_id: feedback_1
            html: <p>Correct!</p>
          labelled_as_correct: false
          missing_prerequisite_skill_id: null
          param_changes: []
          refresher_exploration_id: null
        rule_specs:
        - inputs:
            x:
              contentId: rule_input_3
              normalizedStrSet:
              - InputString
          rule_type: Equals
        tagged_skill_misconception_id: null
        training_data: []
      confirmed_unclassified_answers: []
      customization_args:
        placeholder:
          value:
            content_id: ca_placeholder_2
            unicode_str: ''
        rows:
          value: 1
      default_outcome:
        dest: (untitled state)
        feedback:
          content_id: default_outcome
          html: ''
        labelled_as_correct: false
        missing_prerequisite_skill_id: null
        param_changes: []
        refresher_exploration_id: null
      hints: []
      id: TextInput
      solution: null
    linked_skill_id: null
    next_content_id_index: 4
    param_changes: []
    recorded_voiceovers:
      voiceovers_mapping:
        ca_placeholder_2: {}
        content: {}
        default_outcome: {}
        feedback_1: {}
        rule_input_3: {}
    solicit_answer_details: false
    written_translations:
      translations_mapping:
        ca_placeholder_2: {}
        content: {}
        default_outcome: {}
        feedback_1: {}
        rule_input_3: {}
  END:
    card_is_checkpoint: false
    classifier_model_id: null
    content:
      content_id: content
      html: <p>Congratulations, you have finished!</p>
    interaction:
      answer_groups: []
      confirmed_unclassified_answers: []
      customization_args:
        recommendedExplorationIds:
          value: []
      default_outcome: null
      hints: []
      id: EndExploration
      solution: null
    linked_skill_id: null
    next_content_id_index: 0
    param_changes: []
    recorded_voiceovers:
      voiceovers_mapping:
        content: {}
    solicit_answer_details: false
    written_translations:
      translations_mapping:
        content: {}
  New state:
    classifier_model_id: null
    content:
      content_id: content
      html: ''
    interaction:
      answer_groups: []
      confirmed_unclassified_answers: []
      customization_args:
        placeholder:
          value:
            content_id: ca_placeholder_0
            unicode_str: ''
        rows:
          value: 1
      default_outcome:
        dest: END
        feedback:
          content_id: default_outcome
          html: ''
        labelled_as_correct: false
        missing_prerequisite_skill_id: null
        param_changes: []
        refresher_exploration_id: null
      hints: []
      id: TextInput
      solution: null
    linked_skill_id: null
    next_content_id_index: 1
    param_changes: []
    recorded_voiceovers:
      voiceovers_mapping:
        ca_placeholder_0: {}
        content: {}
        default_outcome: {}
    solicit_answer_details: false
    written_translations:
      translations_mapping:
        ca_placeholder_0: {}
        content: {}
        default_outcome: {}
states_schema_version: 46
tags: []
title: Title
""")

    YAML_CONTENT_V52: Final = (
        """author_notes: ''
auto_tts_enabled: true
blurb: ''
category: Category
correctness_feedback_enabled: false
edits_allowed: true
init_state_name: (untitled state)
language_code: en
objective: ''
param_changes: []
param_specs: {}
schema_version: 52
states:
  (untitled state):
    card_is_checkpoint: true
    classifier_model_id: null
    content:
      content_id: content
      html: ''
    interaction:
      answer_groups:
      - outcome:
          dest: END
          feedback:
            content_id: feedback_1
            html: <p>Correct!</p>
          labelled_as_correct: false
          missing_prerequisite_skill_id: null
          param_changes: []
          refresher_exploration_id: null
        rule_specs:
        - inputs:
            x:
              contentId: rule_input_3
              normalizedStrSet:
              - InputString
          rule_type: Equals
        tagged_skill_misconception_id: null
        training_data: []
      confirmed_unclassified_answers: []
      customization_args:
        placeholder:
          value:
            content_id: ca_placeholder_2
            unicode_str: ''
        rows:
          value: 1
      default_outcome:
        dest: (untitled state)
        feedback:
          content_id: default_outcome
          html: ''
        labelled_as_correct: false
        missing_prerequisite_skill_id: null
        param_changes: []
        refresher_exploration_id: null
      hints: []
      id: TextInput
      solution: null
    linked_skill_id: null
    next_content_id_index: 4
    param_changes: []
    recorded_voiceovers:
      voiceovers_mapping:
        ca_placeholder_2: {}
        content: {}
        default_outcome: {}
        feedback_1: {}
        rule_input_3: {}
    solicit_answer_details: false
    written_translations:
      translations_mapping:
        ca_placeholder_2: {}
        content: {}
        default_outcome: {}
        feedback_1: {}
        rule_input_3: {}
  END:
    card_is_checkpoint: false
    classifier_model_id: null
    content:
      content_id: content
      html: <p>Congratulations, you have finished!</p>
    interaction:
      answer_groups: []
      confirmed_unclassified_answers: []
      customization_args:
        recommendedExplorationIds:
          value: []
      default_outcome: null
      hints: []
      id: EndExploration
      solution: null
    linked_skill_id: null
    next_content_id_index: 0
    param_changes: []
    recorded_voiceovers:
      voiceovers_mapping:
        content: {}
    solicit_answer_details: false
    written_translations:
      translations_mapping:
        content: {}
  New state:
    classifier_model_id: null
    content:
      content_id: content
      html: ''
    interaction:
      answer_groups: []
      confirmed_unclassified_answers: []
      customization_args:
        placeholder:
          value:
            content_id: ca_placeholder_0
            unicode_str: ''
        rows:
          value: 1
      default_outcome:
        dest: END
        feedback:
          content_id: default_outcome
          html: ''
        labelled_as_correct: false
        missing_prerequisite_skill_id: null
        param_changes: []
        refresher_exploration_id: null
      hints: []
      id: TextInput
      solution: null
    linked_skill_id: null
    next_content_id_index: 1
    param_changes: []
    recorded_voiceovers:
      voiceovers_mapping:
        ca_placeholder_0: {}
        content: {}
        default_outcome: {}
    solicit_answer_details: false
    written_translations:
      translations_mapping:
        ca_placeholder_0: {}
        content: {}
        default_outcome: {}
states_schema_version: 47
tags: []
title: Title
""")

    YAML_CONTENT_V53: Final = (
        """author_notes: ''
auto_tts_enabled: true
blurb: ''
category: Category
correctness_feedback_enabled: false
edits_allowed: true
init_state_name: (untitled state)
language_code: en
objective: ''
param_changes: []
param_specs: {}
schema_version: 53
states:
  (untitled state):
    card_is_checkpoint: true
    classifier_model_id: null
    content:
      content_id: content
      html: ''
    interaction:
      answer_groups:
      - outcome:
          dest: END
          feedback:
            content_id: feedback_1
            html: <p>Correct!</p>
          labelled_as_correct: false
          missing_prerequisite_skill_id: null
          param_changes: []
          refresher_exploration_id: null
        rule_specs:
        - inputs:
            x:
              contentId: rule_input_3
              normalizedStrSet:
              - InputString
          rule_type: Equals
        tagged_skill_misconception_id: null
        training_data: []
      confirmed_unclassified_answers: []
      customization_args:
        placeholder:
          value:
            content_id: ca_placeholder_2
            unicode_str: ''
        rows:
          value: 1
      default_outcome:
        dest: (untitled state)
        feedback:
          content_id: default_outcome
          html: ''
        labelled_as_correct: false
        missing_prerequisite_skill_id: null
        param_changes: []
        refresher_exploration_id: null
      hints: []
      id: TextInput
      solution: null
    linked_skill_id: null
    next_content_id_index: 4
    param_changes: []
    recorded_voiceovers:
      voiceovers_mapping:
        ca_placeholder_2: {}
        content: {}
        default_outcome: {}
        feedback_1: {}
        rule_input_3: {}
    solicit_answer_details: false
    written_translations:
      translations_mapping:
        ca_placeholder_2: {}
        content: {}
        default_outcome: {}
        feedback_1: {}
        rule_input_3: {}
  END:
    card_is_checkpoint: false
    classifier_model_id: null
    content:
      content_id: content
      html: <p>Congratulations, you have finished!</p>
    interaction:
      answer_groups: []
      confirmed_unclassified_answers: []
      customization_args:
        recommendedExplorationIds:
          value: []
      default_outcome: null
      hints: []
      id: EndExploration
      solution: null
    linked_skill_id: null
    next_content_id_index: 0
    param_changes: []
    recorded_voiceovers:
      voiceovers_mapping:
        content: {}
    solicit_answer_details: false
    written_translations:
      translations_mapping:
        content: {}
  New state:
    classifier_model_id: null
    content:
      content_id: content
      html: ''
    interaction:
      answer_groups: []
      confirmed_unclassified_answers: []
      customization_args:
        placeholder:
          value:
            content_id: ca_placeholder_0
            unicode_str: ''
        rows:
          value: 1
      default_outcome:
        dest: END
        feedback:
          content_id: default_outcome
          html: ''
        labelled_as_correct: false
        missing_prerequisite_skill_id: null
        param_changes: []
        refresher_exploration_id: null
      hints: []
      id: TextInput
      solution: null
    linked_skill_id: null
    next_content_id_index: 1
    param_changes: []
    recorded_voiceovers:
      voiceovers_mapping:
        ca_placeholder_0: {}
        content: {}
        default_outcome: {}
    solicit_answer_details: false
    written_translations:
      translations_mapping:
        ca_placeholder_0: {}
        content: {}
        default_outcome: {}
states_schema_version: 48
tags: []
title: Title
""")

    YAML_CONTENT_V54: Final = (
        """author_notes: ''
auto_tts_enabled: true
blurb: ''
category: Category
correctness_feedback_enabled: false
edits_allowed: true
init_state_name: (untitled state)
language_code: en
objective: ''
param_changes: []
param_specs: {}
schema_version: 54
states:
  (untitled state):
    card_is_checkpoint: true
    classifier_model_id: null
    content:
      content_id: content
      html: ''
    interaction:
      answer_groups:
      - outcome:
          dest: END
          feedback:
            content_id: feedback_1
            html: <p>Correct!</p>
          labelled_as_correct: false
          missing_prerequisite_skill_id: null
          param_changes: []
          refresher_exploration_id: null
        rule_specs:
        - inputs:
            x: 6
          rule_type: Equals
        tagged_skill_misconception_id: null
        training_data: []
      confirmed_unclassified_answers: []
      customization_args:
        requireNonnegativeInput:
          value: False
      default_outcome:
        dest: (untitled state)
        feedback:
          content_id: default_outcome
          html: ''
        labelled_as_correct: false
        missing_prerequisite_skill_id: null
        param_changes: []
        refresher_exploration_id: null
      hints: []
      id: NumericInput
      solution: null
    linked_skill_id: null
    next_content_id_index: 4
    param_changes: []
    recorded_voiceovers:
      voiceovers_mapping:
        ca_placeholder_2: {}
        content: {}
        default_outcome: {}
        feedback_1: {}
        rule_input_3: {}
    solicit_answer_details: false
    written_translations:
      translations_mapping:
        ca_placeholder_2: {}
        content: {}
        default_outcome: {}
        feedback_1: {}
        rule_input_3: {}
  END:
    card_is_checkpoint: false
    classifier_model_id: null
    content:
      content_id: content
      html: <p>Congratulations, you have finished!</p>
    interaction:
      answer_groups: []
      confirmed_unclassified_answers: []
      customization_args:
        recommendedExplorationIds:
          value: []
      default_outcome: null
      hints: []
      id: EndExploration
      solution: null
    linked_skill_id: null
    next_content_id_index: 0
    param_changes: []
    recorded_voiceovers:
      voiceovers_mapping:
        content: {}
    solicit_answer_details: false
    written_translations:
      translations_mapping:
        content: {}
  New state:
    classifier_model_id: null
    content:
      content_id: content
      html: ''
    interaction:
      answer_groups: []
      confirmed_unclassified_answers: []
      customization_args:
        requireNonnegativeInput:
          value: False
      default_outcome:
        dest: END
        feedback:
          content_id: default_outcome
          html: ''
        labelled_as_correct: false
        missing_prerequisite_skill_id: null
        param_changes: []
        refresher_exploration_id: null
      hints: []
      id: NumericInput
      solution: null
    linked_skill_id: null
    next_content_id_index: 1
    param_changes: []
    recorded_voiceovers:
      voiceovers_mapping:
        ca_placeholder_0: {}
        content: {}
        default_outcome: {}
    solicit_answer_details: false
    written_translations:
      translations_mapping:
        ca_placeholder_0: {}
        content: {}
        default_outcome: {}
states_schema_version: 49
tags: []
title: Title
""")

    YAML_CONTENT_V55: Final = (
        """author_notes: ''
auto_tts_enabled: true
blurb: ''
category: Category
correctness_feedback_enabled: false
init_state_name: (untitled state)
language_code: en
objective: ''
param_changes: []
param_specs: {}
schema_version: 55
states:
  (untitled state):
    card_is_checkpoint: true
    classifier_model_id: null
    content:
      content_id: content
      html: ''
    interaction:
      answer_groups:
      - outcome:
          dest: END
          feedback:
            content_id: feedback_1
            html: <p>Correct!</p>
          labelled_as_correct: false
          missing_prerequisite_skill_id: null
          param_changes: []
          refresher_exploration_id: null
        rule_specs:
        - inputs:
            x: 6
          rule_type: Equals
        tagged_skill_misconception_id: null
        training_data: []
      confirmed_unclassified_answers: []
      customization_args:
        requireNonnegativeInput:
          value: False
      default_outcome:
        dest: (untitled state)
        feedback:
          content_id: default_outcome
          html: ''
        labelled_as_correct: false
        missing_prerequisite_skill_id: null
        param_changes: []
        refresher_exploration_id: null
      hints: []
      id: NumericInput
      solution: null
    linked_skill_id: null
    next_content_id_index: 4
    param_changes: []
    recorded_voiceovers:
      voiceovers_mapping:
        ca_placeholder_2: {}
        content: {}
        default_outcome: {}
        feedback_1: {}
        rule_input_3: {}
    solicit_answer_details: false
    written_translations:
      translations_mapping:
        ca_placeholder_2: {}
        content: {}
        default_outcome: {}
        feedback_1: {}
        rule_input_3: {}
  END:
    card_is_checkpoint: false
    classifier_model_id: null
    content:
      content_id: content
      html: <p>Congratulations, you have finished!</p>
    interaction:
      answer_groups: []
      confirmed_unclassified_answers: []
      customization_args:
        recommendedExplorationIds:
          value: []
      default_outcome: null
      hints: []
      id: EndExploration
      solution: null
    linked_skill_id: null
    next_content_id_index: 0
    param_changes: []
    recorded_voiceovers:
      voiceovers_mapping:
        content: {}
    solicit_answer_details: false
    written_translations:
      translations_mapping:
        content: {}
  New state:
    classifier_model_id: null
    content:
      content_id: content
      html: ''
    interaction:
      answer_groups: []
      confirmed_unclassified_answers: []
      customization_args:
        requireNonnegativeInput:
          value: False
      default_outcome:
        dest: END
        feedback:
          content_id: default_outcome
          html: ''
        labelled_as_correct: false
        missing_prerequisite_skill_id: null
        param_changes: []
        refresher_exploration_id: null
      hints: []
      id: NumericInput
      solution: null
    linked_skill_id: null
    next_content_id_index: 1
    param_changes: []
    recorded_voiceovers:
      voiceovers_mapping:
        ca_placeholder_0: {}
        content: {}
        default_outcome: {}
    solicit_answer_details: false
    written_translations:
      translations_mapping:
        ca_placeholder_0: {}
        content: {}
        default_outcome: {}
states_schema_version: 50
tags: []
title: Title
""")

    YAML_CONTENT_V56: Final = (
        """author_notes: ''
auto_tts_enabled: true
blurb: ''
category: Category
correctness_feedback_enabled: false
init_state_name: (untitled state)
language_code: en
objective: ''
param_changes: []
param_specs: {}
schema_version: 56
states:
  (untitled state):
    card_is_checkpoint: true
    classifier_model_id: null
    content:
      content_id: content
      html: ''
    interaction:
      answer_groups:
      - outcome:
          dest: END
          dest_if_really_stuck: null
          feedback:
            content_id: feedback_1
            html: <p>Correct!</p>
          labelled_as_correct: false
          missing_prerequisite_skill_id: null
          param_changes: []
          refresher_exploration_id: null
        rule_specs:
        - inputs:
            x: 6
          rule_type: Equals
        tagged_skill_misconception_id: null
        training_data: []
      confirmed_unclassified_answers: []
      customization_args:
        requireNonnegativeInput:
          value: False
      default_outcome:
        dest: (untitled state)
        dest_if_really_stuck: null
        feedback:
          content_id: default_outcome
          html: ''
        labelled_as_correct: false
        missing_prerequisite_skill_id: null
        param_changes: []
        refresher_exploration_id: null
      hints: []
      id: NumericInput
      solution: null
    linked_skill_id: null
    next_content_id_index: 4
    param_changes: []
    recorded_voiceovers:
      voiceovers_mapping:
        ca_placeholder_2: {}
        content: {}
        default_outcome: {}
        feedback_1: {}
        rule_input_3: {}
    solicit_answer_details: false
    written_translations:
      translations_mapping:
        ca_placeholder_2: {}
        content: {}
        default_outcome: {}
        feedback_1: {}
        rule_input_3: {}
  END:
    card_is_checkpoint: false
    classifier_model_id: null
    content:
      content_id: content
      html: <p>Congratulations, you have finished!</p>
    interaction:
      answer_groups: []
      confirmed_unclassified_answers: []
      customization_args:
        recommendedExplorationIds:
          value: []
      default_outcome: null
      hints: []
      id: EndExploration
      solution: null
    linked_skill_id: null
    next_content_id_index: 0
    param_changes: []
    recorded_voiceovers:
      voiceovers_mapping:
        content: {}
    solicit_answer_details: false
    written_translations:
      translations_mapping:
        content: {}
  New state:
    classifier_model_id: null
    content:
      content_id: content
      html: ''
    interaction:
      answer_groups: []
      confirmed_unclassified_answers: []
      customization_args:
        placeholder:
          value:
            content_id: ca_placeholder_0
            unicode_str: ''
        rows:
          value: 1
      default_outcome:
        dest: END
        dest_if_really_stuck: null
        feedback:
          content_id: default_outcome
          html: ''
        labelled_as_correct: false
        missing_prerequisite_skill_id: null
        param_changes: []
        refresher_exploration_id: null
      hints: []
      id: TextInput
      solution: null
    linked_skill_id: null
    next_content_id_index: 1
    param_changes: []
    recorded_voiceovers:
      voiceovers_mapping:
        ca_placeholder_0: {}
        content: {}
        default_outcome: {}
    solicit_answer_details: false
    written_translations:
      translations_mapping:
        ca_placeholder_0: {}
        content: {}
        default_outcome: {}
states_schema_version: 51
tags: []
title: Title
""")

    _LATEST_YAML_CONTENT: Final = YAML_CONTENT_V56

    def test_load_from_v46_with_item_selection_input_interaction(self) -> None:
        """Tests the migration of ItemSelectionInput rule inputs."""
        sample_yaml_content: str = (
            """author_notes: ''
auto_tts_enabled: false
blurb: ''
category: Category
correctness_feedback_enabled: false
edits_allowed: true
init_state_name: (untitled state)
language_code: en
objective: ''
param_changes: []
param_specs: {}
schema_version: 46
states:
  (untitled state):
    classifier_model_id: null
    content:
      content_id: content
      html: ''
    interaction:
      answer_groups:
      - outcome:
          dest: END
          dest_if_really_stuck: null
          feedback:
            content_id: feedback_1
            html: <p>Correct!</p>
          labelled_as_correct: false
          missing_prerequisite_skill_id: null
          param_changes: []
          refresher_exploration_id: null
        rule_specs:
        - inputs:
            x:
            - <p>Choice 1</p>
            - <p>Choice 2</p>
            - <p>Choice Invalid</p>
          rule_type: Equals
        tagged_skill_misconception_id: null
        training_data: []
      confirmed_unclassified_answers: []
      customization_args:
        choices:
          value:
          - content_id: ca_choices_2
            html: <p>Choice 1</p>
          - content_id: ca_choices_3
            html: <p>Choice 2</p>
        maxAllowableSelectionCount:
          value: 2
        minAllowableSelectionCount:
          value: 1
      default_outcome:
        dest: (untitled state)
        dest_if_really_stuck: null
        feedback:
          content_id: default_outcome
          html: ''
        labelled_as_correct: false
        missing_prerequisite_skill_id: null
        param_changes: []
        refresher_exploration_id: null
      hints: []
      id: ItemSelectionInput
      solution:
        answer_is_exclusive: true
        correct_answer:
          - <p>Choice 1</p>
        explanation:
          content_id: solution
          html: This is <i>solution</i> for state1
    next_content_id_index: 4
    param_changes: []
    recorded_voiceovers:
      voiceovers_mapping:
        ca_choices_2: {}
        ca_choices_3: {}
        content: {}
        default_outcome: {}
        feedback_1: {}
        solution: {}
    solicit_answer_details: false
    written_translations:
      translations_mapping:
        ca_choices_2: {}
        ca_choices_3: {}
        content: {}
        default_outcome: {}
        feedback_1: {}
        solution: {}
  END:
    classifier_model_id: null
    content:
      content_id: content
      html: <p>Congratulations, you have finished!</p>
    interaction:
      answer_groups: []
      confirmed_unclassified_answers: []
      customization_args:
        recommendedExplorationIds:
          value: []
      default_outcome: null
      hints: []
      id: EndExploration
      solution: null
    next_content_id_index: 0
    param_changes: []
    recorded_voiceovers:
      voiceovers_mapping:
        content: {}
    solicit_answer_details: false
    written_translations:
      translations_mapping:
        content: {}
states_schema_version: 41
tags: []
title: Title
""")

        latest_sample_yaml_content: str = (
            """author_notes: ''
auto_tts_enabled: false
blurb: ''
category: Category
correctness_feedback_enabled: false
edits_allowed: true
init_state_name: (untitled state)
language_code: en
next_content_id_index: 7
objective: ''
param_changes: []
param_specs: {}
schema_version: 57
states:
  (untitled state):
    card_is_checkpoint: true
    classifier_model_id: null
    content:
      content_id: content_0
      html: ''
    interaction:
      answer_groups:
      - outcome:
          dest: END
          dest_if_really_stuck: null
          feedback:
            content_id: feedback_2
            html: <p>Correct!</p>
          labelled_as_correct: false
          missing_prerequisite_skill_id: null
          param_changes: []
          refresher_exploration_id: null
        rule_specs:
        - inputs:
            x:
            - ca_choices_2
            - ca_choices_3
            - invalid_content_id
          rule_type: Equals
        tagged_skill_misconception_id: null
        training_data: []
      confirmed_unclassified_answers: []
      customization_args:
        choices:
          value:
          - content_id: ca_choices_2
            html: <p>Choice 1</p>
          - content_id: ca_choices_3
            html: <p>Choice 2</p>
        maxAllowableSelectionCount:
          value: 2
        minAllowableSelectionCount:
          value: 1
      default_outcome:
        dest: (untitled state)
        dest_if_really_stuck: null
        feedback:
          content_id: feedback_1
          html: ''
        labelled_as_correct: false
        missing_prerequisite_skill_id: null
        param_changes: []
        refresher_exploration_id: null
      hints: []
      id: ItemSelectionInput
      solution:
        answer_is_exclusive: true
        correct_answer:
        - ca_choices_2
        explanation:
          content_id: solution
          html: This is <i>solution</i> for state1
    linked_skill_id: null
    param_changes: []
    recorded_voiceovers:
      voiceovers_mapping:
        ca_choices_2: {}
        ca_choices_3: {}
        content: {}
        default_outcome: {}
        feedback_1: {}
        solution: {}
    solicit_answer_details: false
  END:
    card_is_checkpoint: false
    classifier_model_id: null
    content:
      content_id: content_6
      html: <p>Congratulations, you have finished!</p>
    interaction:
      answer_groups: []
      confirmed_unclassified_answers: []
      customization_args:
        recommendedExplorationIds:
          value: []
      default_outcome: null
      hints: []
      id: EndExploration
      solution: null
    linked_skill_id: null
    param_changes: []
    recorded_voiceovers:
      voiceovers_mapping:
        content: {}
    solicit_answer_details: false
    written_translations:
      translations_mapping:
        content: {}
states_schema_version: 52
tags: []
title: Title
""")
        exploration = exp_domain.Exploration.from_yaml(
            'eid', sample_yaml_content)
        self.assertEqual(exploration.to_yaml(), latest_sample_yaml_content)

    def test_load_from_v46_with_drag_and_drop_sort_input_interaction(
        self
    ) -> None:
        """Tests the migration of DragAndDropSortInput rule inputs."""
        sample_yaml_content: str = (
            """author_notes: ''
auto_tts_enabled: true
blurb: ''
category: Category
correctness_feedback_enabled: false
edits_allowed: true
init_state_name: (untitled state)
language_code: en
objective: ''
param_changes: []
param_specs: {}
schema_version: 46
states:
  (untitled state):
    classifier_model_id: null
    content:
      content_id: content
      html: ''
    interaction:
      answer_groups:
      - outcome:
          dest: END
          feedback:
            content_id: feedback_1
            html: <p>Correct!</p>
          labelled_as_correct: false
          missing_prerequisite_skill_id: null
          param_changes: []
          refresher_exploration_id: null
        rule_specs:
        - inputs:
            x:
            - - <p>Choice 1</p>
              - <p>Choice 2</p>
          rule_type: IsEqualToOrdering
        - inputs:
            x:
            - - <p>Choice 1</p>
          rule_type: IsEqualToOrderingWithOneItemAtIncorrectPosition
        - inputs:
            x: <p>Choice 1</p>
            y: 1
          rule_type: HasElementXAtPositionY
        - inputs:
            x: <p>Choice 1</p>
            y: <p>Choice 2</p>
          rule_type: HasElementXBeforeElementY
        tagged_skill_misconception_id: null
        training_data: []
      confirmed_unclassified_answers: []
      customization_args:
        allowMultipleItemsInSamePosition:
          value: true
        choices:
          value:
          - content_id: ca_choices_2
            html: <p>Choice 1</p>
          - content_id: ca_choices_3
            html: <p>Choice 2</p>
      default_outcome:
        dest: (untitled state)
        feedback:
          content_id: default_outcome
          html: ''
        labelled_as_correct: false
        missing_prerequisite_skill_id: null
        param_changes: []
        refresher_exploration_id: null
      hints: []
      id: DragAndDropSortInput
      solution:
        answer_is_exclusive: true
        correct_answer:
        - - <p>Choice 1</p>
          - <p>Choice 2</p>
        explanation:
          content_id: solution
          html: This is <i>solution</i> for state1
    linked_skill_id: null
    next_content_id_index: 4
    param_changes: []
    recorded_voiceovers:
      voiceovers_mapping:
        ca_choices_2: {}
        ca_choices_3: {}
        content: {}
        default_outcome: {}
        feedback_1: {}
        solution: {}
    solicit_answer_details: false
    written_translations:
      translations_mapping:
        ca_choices_2: {}
        ca_choices_3: {}
        content: {}
        default_outcome: {}
        feedback_1: {}
        solution: {}
  END:
    classifier_model_id: null
    content:
      content_id: content
      html: <p>Congratulations, you have finished!</p>
    interaction:
      answer_groups: []
      confirmed_unclassified_answers: []
      customization_args:
        recommendedExplorationIds:
          value: []
      default_outcome: null
      hints: []
      id: EndExploration
      solution: null
    linked_skill_id: null
    next_content_id_index: 0
    param_changes: []
    recorded_voiceovers:
      voiceovers_mapping:
        content: {}
    solicit_answer_details: false
    written_translations:
      translations_mapping:
        content: {}
states_schema_version: 41
tags: []
title: Title
""")

        latest_sample_yaml_content: str = (
            """author_notes: ''
auto_tts_enabled: true
blurb: ''
category: Category
correctness_feedback_enabled: false
edits_allowed: true
init_state_name: (untitled state)
language_code: en
next_content_id_index: 7
objective: ''
param_changes: []
param_specs: {}
schema_version: 57
states:
  (untitled state):
    card_is_checkpoint: true
    classifier_model_id: null
    content:
      content_id: content_0
      html: ''
    interaction:
      answer_groups:
      - outcome:
          dest: END
          dest_if_really_stuck: null
          feedback:
            content_id: feedback_2
            html: <p>Correct!</p>
          labelled_as_correct: false
          missing_prerequisite_skill_id: null
          param_changes: []
          refresher_exploration_id: null
        rule_specs:
        - inputs:
            x:
            - - ca_choices_4
              - ca_choices_5
          rule_type: IsEqualToOrdering
        - inputs:
            x:
            - - ca_choices_2
          rule_type: IsEqualToOrderingWithOneItemAtIncorrectPosition
        - inputs:
            x: ca_choices_2
            y: 1
          rule_type: HasElementXAtPositionY
        - inputs:
            x: ca_choices_2
            y: ca_choices_3
          rule_type: HasElementXBeforeElementY
        tagged_skill_misconception_id: null
        training_data: []
      confirmed_unclassified_answers: []
      customization_args:
        allowMultipleItemsInSamePosition:
          value: true
        choices:
          value:
          - content_id: ca_choices_2
            html: <p>Choice 1</p>
          - content_id: ca_choices_3
            html: <p>Choice 2</p>
      default_outcome:
        dest: (untitled state)
        dest_if_really_stuck: null
        feedback:
          content_id: feedback_1
          html: ''
        labelled_as_correct: false
        missing_prerequisite_skill_id: null
        param_changes: []
        refresher_exploration_id: null
      hints: []
      id: DragAndDropSortInput
      solution:
        answer_is_exclusive: true
        correct_answer:
        - - ca_choices_2
          - ca_choices_3
        explanation:
          content_id: solution
          html: This is <i>solution</i> for state1
    linked_skill_id: null
    param_changes: []
    recorded_voiceovers:
      voiceovers_mapping:
        ca_choices_2: {}
        ca_choices_3: {}
        content: {}
        default_outcome: {}
        feedback_1: {}
        solution: {}
    solicit_answer_details: false
  END:
    card_is_checkpoint: false
    classifier_model_id: null
    content:
      content_id: content_6
      html: <p>Congratulations, you have finished!</p>
    interaction:
      answer_groups: []
      confirmed_unclassified_answers: []
      customization_args:
        recommendedExplorationIds:
          value: []
      default_outcome: null
      hints: []
      id: EndExploration
      solution: null
    linked_skill_id: null
    param_changes: []
    recorded_voiceovers:
      voiceovers_mapping:
        content: {}
    solicit_answer_details: false
states_schema_version: 53
tags: []
title: Title
""")
        exploration = exp_domain.Exploration.from_yaml(
            'eid', sample_yaml_content)
        self.assertEqual(exploration.to_yaml(), latest_sample_yaml_content)

    def test_load_from_v46_with_invalid_unicode_written_translations(
        self
    ) -> None:
        """Tests the migration of unicode written translations rule inputs."""
        sample_yaml_content: str = (
            """author_notes: ''
auto_tts_enabled: true
blurb: ''
category: Category
correctness_feedback_enabled: false
edits_allowed: true
init_state_name: (untitled state)
language_code: en
objective: ''
param_changes: []
param_specs: {}
schema_version: 46
states:
  (untitled state):
    classifier_model_id: null
    content:
      content_id: content
      html: ''
    interaction:
      answer_groups: []
      confirmed_unclassified_answers: []
      customization_args:
        buttonText:
          value:
            content_id: ca_buttonText
            unicode_str: Continue
      default_outcome:
        dest: END
        feedback:
          content_id: default_outcome
          html: ''
        labelled_as_correct: false
        missing_prerequisite_skill_id: null
        param_changes: []
        refresher_exploration_id: null
      hints: []
      id: Continue
      solution: null
    linked_skill_id: null
    next_content_id_index: 4
    param_changes: []
    recorded_voiceovers:
      voiceovers_mapping:
        ca_buttonText: {}
        content: {}
        default_outcome: {}
        feedback_1: {}
        solution: {}
    solicit_answer_details: false
    written_translations:
      translations_mapping:
        ca_buttonText:
          bn:
            data_format: html
            needs_update: false
            translation: <p>hello</p>
        content: {}
        default_outcome: {}
        feedback_1: {}
        solution: {}
  END:
    classifier_model_id: null
    content:
      content_id: content
      html: <p>Congratulations, you have finished!</p>
    interaction:
      answer_groups: []
      confirmed_unclassified_answers: []
      customization_args:
        recommendedExplorationIds:
          value: []
      default_outcome: null
      hints: []
      id: EndExploration
      solution: null
    linked_skill_id: null
    next_content_id_index: 0
    param_changes: []
    recorded_voiceovers:
      voiceovers_mapping:
        content: {}
    solicit_answer_details: false
    written_translations:
      translations_mapping:
        content: {}
states_schema_version: 41
tags: []
title: Title
""")

        latest_sample_yaml_content: str = (
            """author_notes: ''
auto_tts_enabled: true
blurb: ''
category: Category
correctness_feedback_enabled: false
edits_allowed: true
init_state_name: (untitled state)
language_code: en
objective: ''
param_changes: []
param_specs: {}
schema_version: 57
states:
  (untitled state):
    card_is_checkpoint: true
    classifier_model_id: null
    content:
      content_id: content
      html: ''
    interaction:
      answer_groups: []
      confirmed_unclassified_answers: []
      customization_args:
        buttonText:
          value:
            content_id: ca_buttonText
            unicode_str: Continue
      default_outcome:
        dest: END
        dest_if_really_stuck: null
        feedback:
          content_id: default_outcome
          html: ''
        labelled_as_correct: false
        missing_prerequisite_skill_id: null
        param_changes: []
        refresher_exploration_id: null
      hints: []
      id: Continue
      solution: null
    linked_skill_id: null
    next_content_id_index: 4
    param_changes: []
    recorded_voiceovers:
      voiceovers_mapping:
        ca_buttonText: {}
        content: {}
        default_outcome: {}
    solicit_answer_details: false
    written_translations:
      translations_mapping:
        ca_buttonText:
          bn:
            data_format: unicode
            needs_update: false
            translation: hello
        content: {}
        default_outcome: {}
  END:
    card_is_checkpoint: false
    classifier_model_id: null
    content:
      content_id: content
      html: <p>Congratulations, you have finished!</p>
    interaction:
      answer_groups: []
      confirmed_unclassified_answers: []
      customization_args:
        recommendedExplorationIds:
          value: []
      default_outcome: null
      hints: []
      id: EndExploration
      solution: null
    linked_skill_id: null
    next_content_id_index: 0
    param_changes: []
    recorded_voiceovers:
      voiceovers_mapping:
        content: {}
    solicit_answer_details: false
    written_translations:
      translations_mapping:
        content: {}
states_schema_version: 52
tags: []
title: Title
""")
        exploration = exp_domain.Exploration.from_yaml(
            'eid', sample_yaml_content)
        self.assertEqual(exploration.to_yaml(), latest_sample_yaml_content)


class ConversionUnitTests(test_utils.GenericTestBase):
    """Test conversion methods."""

    def test_convert_exploration_to_player_dict(self) -> None:
        exp_title = 'Title'
        second_state_name = 'first state'

        exploration = exp_domain.Exploration.create_default_exploration(
            'eid', title=exp_title, category='Category')
        exploration.add_states([second_state_name])

        def _get_default_state_dict(
            content_str: str,
            dest_name: str,
            is_init_state: bool,
            content_id_generator: translation_domain.ContentIdGenerator
        ) -> state_domain.StateDict:
            """Gets the default state dict of the exploration."""
            content_id_for_content = content_id_generator.generate(
                translation_domain.ContentType.CONTENT)
            content_id_for_default_outcome = content_id_generator.generate(
                translation_domain.ContentType.DEFAULT_OUTCOME)
            return {
                'linked_skill_id': None,
                'classifier_model_id': None,
                'content': {
                    'content_id': content_id_for_content,
                    'html': content_str,
                },
                'recorded_voiceovers': {
                    'voiceovers_mapping': {
                        content_id_for_content: {},
                        content_id_for_default_outcome: {}
                    }
                },
                'solicit_answer_details': False,
                'card_is_checkpoint': is_init_state,
                'interaction': {
                    'answer_groups': [],
                    'confirmed_unclassified_answers': [],
                    'customization_args': {},
                    'default_outcome': {
                        'dest': dest_name,
                        'dest_if_really_stuck': None,
                        'feedback': {
                            'content_id': content_id_for_default_outcome,
                            'html': ''
                        },
                        'labelled_as_correct': False,
                        'param_changes': [],
                        'refresher_exploration_id': None,
                        'missing_prerequisite_skill_id': None
                    },
                    'hints': [],
                    'id': None,
                    'solution': None,
                },
                'param_changes': [],
            }

        content_id_generator = translation_domain.ContentIdGenerator()
        self.assertEqual(exploration.to_player_dict(), {
            'init_state_name': feconf.DEFAULT_INIT_STATE_NAME,
            'title': exp_title,
            'objective': feconf.DEFAULT_EXPLORATION_OBJECTIVE,
            'states': {
                feconf.DEFAULT_INIT_STATE_NAME: _get_default_state_dict(
                    feconf.DEFAULT_INIT_STATE_CONTENT_STR,
                    feconf.DEFAULT_INIT_STATE_NAME, True, content_id_generator),
                second_state_name: _get_default_state_dict(
                    '', second_state_name, False, content_id_generator),
            },
            'param_changes': [],
            'param_specs': {},
            'language_code': 'en',
            'correctness_feedback_enabled': True,
            'next_content_id_index': content_id_generator.next_content_id_index
        })


class StateOperationsUnitTests(test_utils.GenericTestBase):
    """Test methods operating on states."""

    def test_delete_state(self) -> None:
        """Test deletion of states."""
        exploration = exp_domain.Exploration.create_default_exploration('eid')
        exploration.add_states(['first state'])

        with self.assertRaisesRegex(
            ValueError, 'Cannot delete initial state'
            ):
            exploration.delete_state(exploration.init_state_name)

        exploration.add_states(['second state'])

        interaction = exploration.states['first state'].interaction

        default_outcome_for_first_state = interaction.default_outcome
        assert default_outcome_for_first_state is not None
        default_outcome_for_first_state.dest_if_really_stuck = 'second state'

        exploration.delete_state('second state')
        self.assertEqual(
            default_outcome_for_first_state.dest_if_really_stuck, 'first state')

        with self.assertRaisesRegex(ValueError, 'fake state does not exist'):
            exploration.delete_state('fake state')


class HtmlCollectionTests(test_utils.GenericTestBase):
    """Test method to obtain all html strings."""

    def test_all_html_strings_are_collected(self) -> None:

        exploration = exp_domain.Exploration.create_default_exploration(
            'eid', title='title', category='category')
        content_id_generator = translation_domain.ContentIdGenerator(
            exploration.next_content_id_index
        )
        exploration.add_states(['state1', 'state2', 'state3', 'state4'])
        state1 = exploration.states['state1']
        state2 = exploration.states['state2']
        state3 = exploration.states['state3']
        state4 = exploration.states['state4']
        content1_dict: state_domain.SubtitledHtmlDict = {
            'content_id': content_id_generator.generate(
                translation_domain.ContentType.CONTENT),
            'html': '<blockquote>Hello, this is state1</blockquote>'
        }
        content2_dict: state_domain.SubtitledHtmlDict = {
            'content_id': content_id_generator.generate(
                translation_domain.ContentType.CONTENT),
            'html': '<pre>Hello, this is state2</pre>'
        }
        content3_dict: state_domain.SubtitledHtmlDict = {
            'content_id': content_id_generator.generate(
                translation_domain.ContentType.CONTENT),
            'html': '<p>Hello, this is state3</p>'
        }
        content4_dict: state_domain.SubtitledHtmlDict = {
            'content_id': content_id_generator.generate(
                translation_domain.ContentType.CONTENT),
            'html': '<p>Hello, this is state4</p>'
        }
        state1.update_content(
            state_domain.SubtitledHtml.from_dict(content1_dict))
        state2.update_content(
            state_domain.SubtitledHtml.from_dict(content2_dict))
        state3.update_content(
            state_domain.SubtitledHtml.from_dict(content3_dict))
        state4.update_content(
            state_domain.SubtitledHtml.from_dict(content4_dict))

<<<<<<< HEAD
        self.set_interaction_for_state(  # type: ignore[no-untyped-call]
            state1, 'TextInput', content_id_generator)
        self.set_interaction_for_state(  # type: ignore[no-untyped-call]
            state2, 'MultipleChoiceInput', content_id_generator)
        self.set_interaction_for_state(  # type: ignore[no-untyped-call]
            state3, 'ItemSelectionInput', content_id_generator)
        self.set_interaction_for_state(  # type: ignore[no-untyped-call]
            state4, 'DragAndDropSortInput', content_id_generator)
=======
        self.set_interaction_for_state(state1, 'TextInput')
        self.set_interaction_for_state(state2, 'MultipleChoiceInput')
        self.set_interaction_for_state(state3, 'ItemSelectionInput')
        self.set_interaction_for_state(state4, 'DragAndDropSortInput')
>>>>>>> 7ad815df

        customization_args_dict1: Dict[
            str, Dict[str, Union[Dict[str, str], int]]
        ] = {
            'placeholder': {
                'value': {
                    'content_id': 'ca_placeholder_0',
                    'unicode_str': 'Enter here.'
                }
            },
            'rows': {'value': 1}
        }
        customization_args_dict2: Dict[
            str, Dict[str, Union[List[Dict[str, str]], bool]]
        ] = {
            'choices': {'value': [
                {
                    'content_id': 'ca_choices_0',
                    'html': '<p>This is value1 for MultipleChoice</p>'
                },
                {
                    'content_id': 'ca_choices_1',
                    'html': '<p>This is value2 for MultipleChoice</p>'
                }
            ]},
            'showChoicesInShuffledOrder': {'value': True}
        }
        customization_args_dict3: Dict[
            str, Dict[str, Union[List[Dict[str, str]], int]]
        ] = {
            'choices': {'value': [
                {
                    'content_id': 'ca_choices_0',
                    'html': '<p>This is value1 for ItemSelection</p>'
                },
                {
                    'content_id': 'ca_choices_1',
                    'html': '<p>This is value2 for ItemSelection</p>'
                },
                {
                    'content_id': 'ca_choices_2',
                    'html': '<p>This is value3 for ItemSelection</p>'
                }
            ]},
            'minAllowableSelectionCount': {'value': 1},
            'maxAllowableSelectionCount': {'value': 2}
        }
        customization_args_dict4: Dict[
            str, Dict[str, Union[List[Dict[str, str]], bool]]
        ] = {
            'choices': {'value': [
                {
                    'content_id': 'ca_choices_0',
                    'html': '<p>This is value1 for DragAndDropSortInput</p>'
                },
                {
                    'content_id': 'ca_choices_1',
                    'html': '<p>This is value2 for DragAndDropSortInput</p>'
                }
            ]},
            'allowMultipleItemsInSamePosition': {'value': True}
        }

        state1.update_interaction_customization_args(customization_args_dict1)
        state2.update_interaction_customization_args(customization_args_dict2)
        state3.update_interaction_customization_args(customization_args_dict3)
        state4.update_interaction_customization_args(customization_args_dict4)

        default_outcome = state_domain.Outcome(
            'state2', None, state_domain.SubtitledHtml(
                'default_outcome', '<p>Default outcome for state1</p>'),
            False, [], None, None
        )
        state1.update_interaction_default_outcome(default_outcome)

        hint_list2 = [
            state_domain.Hint(
                state_domain.SubtitledHtml(
                    'hint_1', '<p>Hello, this is html1 for state2</p>'
                )
            ),
            state_domain.Hint(
                state_domain.SubtitledHtml(
                    'hint_2', '<p>Hello, this is html2 for state2</p>'
                )
            ),
        ]
        state2.update_interaction_hints(hint_list2)

        solution_dict: state_domain.SolutionDict = {
            'answer_is_exclusive': True,
            'correct_answer': 'Answer1',
            'explanation': {
                'content_id': 'solution',
                'html': '<p>This is solution for state1</p>'
            }
        }
        # Ruling out the possibility of None for mypy type checking.
        assert state1.interaction.id is not None
        solution = state_domain.Solution.from_dict(
            state1.interaction.id, solution_dict)
        state1.update_interaction_solution(solution)

        state_answer_group_list2 = [
            state_domain.AnswerGroup(
                state_domain.Outcome(
                    'state1', None, state_domain.SubtitledHtml(
                        'feedback_1', '<p>Outcome2 for state2</p>'),
                    False, [], None, None),
                [
                    state_domain.RuleSpec(
                        'Equals',
                        {
                            'x': 0
                        }),
                    state_domain.RuleSpec(
                        'Equals',
                        {
                            'x': 1
                        })
                ],
                [],
                None),
            state_domain.AnswerGroup(
                state_domain.Outcome(
                    'state3', None, state_domain.SubtitledHtml(
                        'feedback_2', '<p>Outcome1 for state2</p>'),
                    False, [], None, None),
                [
                    state_domain.RuleSpec(
                        'Equals',
                        {
                            'x': 0
                        })
                ],
                [],
                None
            )]
        state_answer_group_list3 = [state_domain.AnswerGroup(
            state_domain.Outcome(
                'state1', None, state_domain.SubtitledHtml(
                    'feedback_1', '<p>Outcome for state3</p>'),
                False, [], None, None),
            [
                state_domain.RuleSpec(
                    'Equals',
                    {
                        'x': ['ca_choices_0']
                    }),
                state_domain.RuleSpec(
                    'Equals',
                    {
                        'x': ['ca_choices_2']
                    })
            ],
            [],
            None
        )]
        state2.update_interaction_answer_groups(state_answer_group_list2)
        state3.update_interaction_answer_groups(state_answer_group_list3)

        expected_html_list = [
            '',
            '',
            '<pre>Hello, this is state2</pre>',
            '<p>Outcome1 for state2</p>',
            '<p>Outcome2 for state2</p>',
            '',
            '<p>Hello, this is html1 for state2</p>',
            '<p>Hello, this is html2 for state2</p>',
            '<p>This is value1 for MultipleChoice</p>',
            '<p>This is value2 for MultipleChoice</p>',
            '<blockquote>Hello, this is state1</blockquote>',
            '<p>Default outcome for state1</p>',
            '<p>This is solution for state1</p>',
            '<p>Hello, this is state3</p>',
            '<p>Outcome for state3</p>',
            '',
            '<p>This is value1 for ItemSelection</p>',
            '<p>This is value2 for ItemSelection</p>',
            '<p>This is value3 for ItemSelection</p>',
            '<p>Hello, this is state4</p>',
            '',
            '<p>This is value1 for DragAndDropSortInput</p>',
            '<p>This is value2 for DragAndDropSortInput</p>'
        ]

        actual_outcome_list = exploration.get_all_html_content_strings()

        self.assertItemsEqual(set(actual_outcome_list), set(expected_html_list))


class ExplorationChangesMergeabilityUnitTests(
        exp_services_test.ExplorationServicesUnitTests,
        test_utils.EmailTestBase):
    """Test methods related to exploration changes mergeability."""

    def test_changes_are_mergeable_when_content_changes_do_not_conflict(
        self
    ) -> None:
        self.save_new_valid_exploration(
            self.EXP_0_ID, self.owner_id, end_state_name='End')

        rights_manager.publish_exploration(self.owner, self.EXP_0_ID)

        change_list = [exp_domain.ExplorationChange({
            'cmd': exp_domain.CMD_EDIT_EXPLORATION_PROPERTY,
            'property_name': 'title',
            'new_value': 'First title'
        })]
        exp_services.update_exploration(
            self.owner_id, self.EXP_0_ID, change_list, 'Changed title.')

        test_dict: Dict[str, str] = {}
        # Making changes to properties except content.
        change_list_2 = [exp_domain.ExplorationChange({
            'state_name': 'Introduction',
            'cmd': 'edit_state_property',
            'property_name': 'widget_id',
            'new_value': None,
            'old_value': 'TextInput'
        }), exp_domain.ExplorationChange({
            'state_name': 'Introduction',
            'cmd': 'edit_state_property',
            'property_name': 'widget_customization_args',
            'new_value': test_dict,
            'old_value': {
                'placeholder': {
                    'value': {
                        'content_id': 'ca_placeholder_0',
                        'unicode_str': ''
                    }
                },
                'rows': {
                    'value': 1
                }
            }
        }), exp_domain.ExplorationChange({
            'state_name': 'Introduction',
            'cmd': 'edit_state_property',
            'property_name': 'widget_id',
            'new_value': 'Continue',
            'old_value': None
        }), exp_domain.ExplorationChange({
            'state_name': 'Introduction',
            'cmd': 'edit_state_property',
            'property_name': 'widget_customization_args',
            'new_value': {
                'buttonText': {
                    'value': {
                        'content_id': 'ca_buttonText_1',
                        'unicode_str': 'Continue'
                    }
                }
            },
            'old_value': test_dict
        })]
        exp_services.update_exploration(
            self.owner_id, self.EXP_0_ID, change_list_2, 'Changed Interaction.')

        # Changing content of second state.
        change_list_3 = [exp_domain.ExplorationChange({
            'property_name': 'content',
            'state_name': 'End',
            'cmd': 'edit_state_property',
            'old_value': {
                'html': '',
                'content_id': 'content_0'
            },
            'new_value': {
                'html': '<p>Congratulations, you have finished!</p>',
                'content_id': 'content_0'
            }
        })]

        # Checking that the changes can be applied when
        # changing to same version.
        changes_are_mergeable = exp_services.are_changes_mergeable(
            self.EXP_0_ID, 3, change_list_3)
        self.assertEqual(changes_are_mergeable, True)

        changes_are_mergeable = exp_services.are_changes_mergeable(
            self.EXP_0_ID, 2, change_list_3)
        self.assertEqual(changes_are_mergeable, True)

        exp_services.update_exploration(
            self.owner_id, self.EXP_0_ID, change_list_3,
            'Changed content of End state.')

        # Changing content of first state.
        change_list_4 = [exp_domain.ExplorationChange({
            'cmd': exp_domain.CMD_RENAME_STATE,
            'old_state_name': 'Introduction',
            'new_state_name': 'Renamed state'
        }), exp_domain.ExplorationChange({
            'cmd': exp_domain.CMD_RENAME_STATE,
            'old_state_name': 'Renamed state',
            'new_state_name': 'Renamed state again'
        }), exp_domain.ExplorationChange({
            'cmd': exp_domain.CMD_RENAME_STATE,
            'old_state_name': 'Renamed state again',
            'new_state_name': 'Introduction'
        }), exp_domain.ExplorationChange({
            'property_name': 'content',
            'state_name': 'Introduction',
            'cmd': 'edit_state_property',
            'old_value': {
                'html': '',
                'content_id': 'content_0'
            },
            'new_value': {
                'html': '<p>Hello</p>',
                'content_id': 'content_0'
            }
        })]

        # Checking for the mergability of the fourth change list.
        changes_are_mergeable = exp_services.are_changes_mergeable(
            self.EXP_0_ID, 2, change_list_4)
        self.assertEqual(changes_are_mergeable, True)

        # Checking for the mergability when working on latest version.
        changes_are_mergeable = exp_services.are_changes_mergeable(
            self.EXP_0_ID, 3, change_list_4)
        self.assertEqual(changes_are_mergeable, True)

    def test_changes_are_not_mergeable_when_content_changes_conflict(
        self
    ) -> None:
        self.save_new_valid_exploration(
            self.EXP_0_ID, self.owner_id, end_state_name='End')

        rights_manager.publish_exploration(self.owner, self.EXP_0_ID)

        # Making changes to content of the first state.
        change_list = [exp_domain.ExplorationChange({
            'property_name': 'content',
            'state_name': 'Introduction',
            'cmd': 'edit_state_property',
            'old_value': {
                'html': '',
                'content_id': 'content_0'
            },
            'new_value': {
                'html': '<p>Content 1.</p>',
                'content_id': 'content_0'
            }
        })]
        exp_services.update_exploration(
            self.owner_id, self.EXP_0_ID, change_list, 'Changed Content.')

        # Changing content of the same state to check that
        # changes are not mergeable.
        change_list_2 = [exp_domain.ExplorationChange({
            'property_name': 'content',
            'state_name': 'Introduction',
            'cmd': 'edit_state_property',
            'old_value': {
                'html': '',
                'content_id': 'content_0'
            },
            'new_value': {
                'html': '<p>Content 2.</p>',
                'content_id': 'content_0'
            }
        })]

        # Checking for the mergability of the second change list.
        changes_are_not_mergeable = exp_services.are_changes_mergeable(
            self.EXP_0_ID, 1, change_list_2)
        self.assertEqual(changes_are_not_mergeable, False)

    def test_changes_are_mergeable_when_interaction_id_changes_do_not_conflict(
        self
    ) -> None:
        self.save_new_valid_exploration(
            self.EXP_0_ID, self.owner_id, end_state_name='End')

        rights_manager.publish_exploration(self.owner, self.EXP_0_ID)

        # Making changes in the properties which are
        # not related to the interaction id.
        change_list_2 = [exp_domain.ExplorationChange({
            'new_value': {
                'content_id': 'content_0',
                'html': '<p>This is the first state.</p>'
            },
            'state_name': 'Introduction',
            'old_value': {
                'content_id': 'content_0',
                'html': ''
            },
            'cmd': 'edit_state_property',
            'property_name': 'content'
        }), exp_domain.ExplorationChange({
            'new_value': [{
                'hint_content': {
                    'content_id': 'hint_1',
                    'html': '<p>This is a first hint.</p>'
                }
            }],
            'state_name': 'Introduction',
            'old_value': ['old_value'],
            'cmd': 'edit_state_property',
            'property_name': 'hints'
        }), exp_domain.ExplorationChange({
            'new_value': [{
                'hint_content': {
                    'content_id': 'hint_1',
                    'html': '<p>This is a first hint.</p>'
                }
            }, {
                'hint_content': {
                    'content_id': 'hint_2',
                    'html': '<p>This is the second hint.</p>'
                }
            }],
            'state_name': 'Introduction',
            'old_value': [{
                'hint_content': {
                    'content_id': 'hint_1',
                    'html': '<p>This is a first hint.</p>'
                }
            }],
            'cmd': 'edit_state_property',
            'property_name': 'hints'
        }), exp_domain.ExplorationChange({
            'new_value': {
                'content_id': 'content_0',
                'html': '<p>Congratulations, you have finished!</p>'
            },
            'state_name': 'End',
            'old_value': {
                'content_id': 'content_0',
                'html': ''
            },
            'cmd': 'edit_state_property',
            'property_name': 'content'
        })]
        exp_services.update_exploration(
            self.owner_id, self.EXP_0_ID, change_list_2,
            'Changed Contents and Hint')

        test_dict: Dict[str, str] = {}
        # Changes to the properties affected by or affecting
        # interaction id and in interaction_id itself.
        change_list_3 = [exp_domain.ExplorationChange({
            'new_value': None,
            'state_name': 'Introduction',
            'old_value': 'TextInput',
            'cmd': 'edit_state_property',
            'property_name': 'widget_id'
        }), exp_domain.ExplorationChange({
            'new_value': test_dict,
            'state_name': 'Introduction',
            'old_value': {
                'rows': {
                    'value': 1
                },
                'placeholder': {
                    'value': {
                        'content_id': 'ca_placeholder_0',
                        'unicode_str': ''
                    }
                }
            },
            'cmd': 'edit_state_property',
            'property_name': 'widget_customization_args'
        }), exp_domain.ExplorationChange({
            'new_value': 'Continue',
            'state_name': 'Introduction',
            'old_value': None,
            'cmd': 'edit_state_property',
            'property_name': 'widget_id'
        }), exp_domain.ExplorationChange({
            'new_value': {
                'buttonText': {
                    'value': {
                        'content_id': 'ca_buttonText_1',
                        'unicode_str': 'Continue'
                    }
                }
            },
            'state_name': 'Introduction',
            'old_value': test_dict,
            'cmd': 'edit_state_property',
            'property_name': 'widget_customization_args'
        })]

        changes_are_mergeable = exp_services.are_changes_mergeable(
            self.EXP_0_ID, 1, change_list_3)
        self.assertEqual(changes_are_mergeable, True)

        # Creating second exploration to test the scenario
        # when changes to same properties are made in two
        # different states.
        self.save_new_valid_exploration(
            self.EXP_1_ID, self.owner_id, end_state_name='End')

        rights_manager.publish_exploration(self.owner, self.EXP_1_ID)

        # Using the old change_list_3 here because they already covers
        # the changes related to interaction in first state.
        exp_services.update_exploration(
            self.owner_id, self.EXP_1_ID, change_list_3, 'Changed Interaction')

        # Changes related to interaction in the second state
        # to check for mergeability.
        change_list_4 = [exp_domain.ExplorationChange({
            'state_name': 'End',
            'cmd': 'edit_state_property',
            'new_value': None,
            'old_value': 'EndExploration',
            'property_name': 'widget_id'
        }), exp_domain.ExplorationChange({
            'state_name': 'End',
            'cmd': 'edit_state_property',
            'new_value': test_dict,
            'old_value': {
                'recommendedExplorationIds': {
                    'value': []
                }
            },
            'property_name': 'widget_customization_args'
        }), exp_domain.ExplorationChange({
            'state_name': 'End',
            'cmd': 'edit_state_property',
            'new_value': 'NumericInput',
            'old_value': None,
            'property_name': 'widget_id'
        }), exp_domain.ExplorationChange({
            'state_name': 'End',
            'cmd': 'edit_state_property',
            'new_value': {
                'refresher_exploration_id': None,
                'missing_prerequisite_skill_id': None,
                'dest': 'End',
                'dest_if_really_stuck': None,
                'labelled_as_correct': False,
                'param_changes': [],
                'feedback': {
                    'html': '',
                    'content_id': 'default_outcome'
                }
            },
            'old_value': None,
            'property_name': 'default_outcome'
        }), exp_domain.ExplorationChange({
            'state_name': 'End',
            'cmd': 'edit_state_property',
            'new_value': [{
                'outcome': {
                    'refresher_exploration_id': None,
                    'missing_prerequisite_skill_id': None,
                    'dest': 'End',
                    'dest_if_really_stuck': None,
                    'labelled_as_correct': False,
                    'param_changes': [],
                    'feedback': {
                        'html': '<p>Feedback</p>',
                        'content_id': 'feedback_0'
                    }
                },
                'rule_specs': [{
                    'inputs': {
                        'x': 60
                    },
                    'rule_type': 'IsLessThanOrEqualTo'
                }],
                'tagged_skill_misconception_id': None,
                'training_data': []
            }],
            'old_value': ['old_value'],
            'property_name': 'answer_groups'
        }), exp_domain.ExplorationChange({
            'cmd': 'edit_state_property',
            'state_name': 'End',
            'property_name': 'solicit_answer_details',
            'new_value': True
        })]
        changes_are_mergeable_1 = exp_services.are_changes_mergeable(
            self.EXP_1_ID, 1, change_list_4)
        self.assertEqual(changes_are_mergeable_1, True)

    def test_changes_are_not_mergeable_when_interaction_id_changes_conflict(
        self
    ) -> None:
        self.save_new_valid_exploration(
            self.EXP_0_ID, self.owner_id, end_state_name='End')

        rights_manager.publish_exploration(self.owner, self.EXP_0_ID)

        test_dict: Dict[str, str] = {}
        # Changes to the properties affected by or affecting
        # interaction id and in interaction_id itself.
        change_list_2 = [exp_domain.ExplorationChange({
            'new_value': None,
            'state_name': 'Introduction',
            'old_value': 'TextInput',
            'cmd': 'edit_state_property',
            'property_name': 'widget_id'
        }), exp_domain.ExplorationChange({
            'new_value': test_dict,
            'state_name': 'Introduction',
            'old_value': {
                'rows': {
                    'value': 1
                },
                'placeholder': {
                    'value': {
                        'content_id': 'ca_placeholder_0',
                        'unicode_str': ''
                    }
                }
            },
            'cmd': 'edit_state_property',
            'property_name': 'widget_customization_args'
        }), exp_domain.ExplorationChange({
            'new_value': 'Continue',
            'state_name': 'Introduction',
            'old_value': None,
            'cmd': 'edit_state_property',
            'property_name': 'widget_id'
        }), exp_domain.ExplorationChange({
            'new_value': {
                'buttonText': {
                    'value': {
                        'content_id': 'ca_buttonText_1',
                        'unicode_str': 'Continue'
                    }
                }
            },
            'state_name': 'Introduction',
            'old_value': test_dict,
            'cmd': 'edit_state_property',
            'property_name': 'widget_customization_args'
        })]
        exp_services.update_exploration(
            self.owner_id, self.EXP_0_ID, change_list_2,
            'Changed Contents and Hint')

        # Changes to the properties affected by or affecting
        # interaction id and in interaction_id itself again
        # to check that changes are not mergeable.
        change_list_3 = [exp_domain.ExplorationChange({
            'new_value': None,
            'state_name': 'Introduction',
            'old_value': 'TextInput',
            'cmd': 'edit_state_property',
            'property_name': 'widget_id'
        }), exp_domain.ExplorationChange({
            'new_value': test_dict,
            'state_name': 'Introduction',
            'old_value': {
                'rows': {
                    'value': 1
                },
                'placeholder': {
                    'value': {
                        'content_id': 'ca_placeholder_0',
                        'unicode_str': ''
                    }
                }
            },
            'cmd': 'edit_state_property',
            'property_name': 'widget_customization_args'
        }), exp_domain.ExplorationChange({
            'new_value': 'Continue',
            'state_name': 'Introduction',
            'old_value': None,
            'cmd': 'edit_state_property',
            'property_name': 'widget_id'
        }), exp_domain.ExplorationChange({
            'new_value': {
                'buttonText': {
                    'value': {
                        'content_id': 'ca_buttonText_1',
                        'unicode_str': 'Continue'
                    }
                }
            },
            'state_name': 'Introduction',
            'old_value': test_dict,
            'cmd': 'edit_state_property',
            'property_name': 'widget_customization_args'
        })]

        changes_are_not_mergeable = exp_services.are_changes_mergeable(
            self.EXP_0_ID, 1, change_list_3)
        self.assertEqual(changes_are_not_mergeable, False)

    def test_changes_are_mergeable_when_customization_args_changes_do_not_conflict(  # pylint: disable=line-too-long
        self
    ) -> None:
        self.save_new_valid_exploration(
            self.EXP_0_ID, self.owner_id, end_state_name='End')

        rights_manager.publish_exploration(self.owner, self.EXP_0_ID)

        test_dict: Dict[str, str] = {}
        # Changes in the properties which aren't affected by
        # customization args or doesn't affects customization_args.
        change_list = [exp_domain.ExplorationChange({
            'new_value': {
                'content_id': 'content_0',
                'html': '<p>This is the first state.</p>'
            },
            'state_name': 'Introduction',
            'old_value': {
                'content_id': 'content_0',
                'html': ''
            },
            'cmd': 'edit_state_property',
            'property_name': 'content'
        }), exp_domain.ExplorationChange({
            'new_value': [{
                'hint_content': {
                    'content_id': 'hint_1',
                    'html': '<p>This is a first hint.</p>'
                }
            }],
            'state_name': 'Introduction',
            'old_value': ['old_value'],
            'cmd': 'edit_state_property',
            'property_name': 'hints'
        }), exp_domain.ExplorationChange({
            'new_value': [{
                'hint_content': {
                    'content_id': 'hint_1',
                    'html': '<p>This is a first hint.</p>'
                }
            }, {
                'hint_content': {
                    'content_id': 'hint_2',
                    'html': '<p>This is the second hint.</p>'
                }
            }],
            'state_name': 'Introduction',
            'old_value': [{
                'hint_content': {
                    'content_id': 'hint_1',
                    'html': '<p>This is a first hint.</p>'
                }
            }],
            'cmd': 'edit_state_property',
            'property_name': 'hints'
        }), exp_domain.ExplorationChange({
            'new_value': {
                'content_id': 'content_0',
                'html': '<p>Congratulations, you have finished!</p>'
            },
            'state_name': 'End',
            'old_value': {
                'content_id': 'content_0',
                'html': ''
            },
            'cmd': 'edit_state_property',
            'property_name': 'content'
        })]
        exp_services.update_exploration(
            self.owner_id, self.EXP_0_ID, change_list,
            'Changed Contents and Hints')

        # Changes to the properties affecting customization_args
        # or are affected by customization_args in the same state.
        # This includes changes related to renaming a state in
        # order to check that changes are applied even if states
        # are renamed.
        change_list_2 = [exp_domain.ExplorationChange({
            'cmd': 'rename_state',
            'new_state_name': 'Intro-rename',
            'old_state_name': 'Introduction'
        }), exp_domain.ExplorationChange({
            'old_value': 'Introduction',
            'property_name': 'init_state_name',
            'new_value': 'Intro-rename',
            'cmd': 'edit_exploration_property'
        }), exp_domain.ExplorationChange({
            'state_name': 'Intro-rename',
            'old_value': {
                'placeholder':
                {
                    'value':
                    {
                        'content_id': 'ca_placeholder_0',
                        'unicode_str': ''
                    }
                },
                'rows': {
                    'value': 1
                }
            },
            'property_name': 'widget_customization_args',
            'new_value':
            {
                'placeholder':
                {
                    'value':
                    {
                        'content_id': 'ca_placeholder_0',
                        'unicode_str': 'Placeholder text'
                    }
                },
                'rows':
                {
                    'value': 2
                }
            },
            'cmd': 'edit_state_property'
        }), exp_domain.ExplorationChange({
            'state_name': 'Intro-rename',
            'old_value': 'TextInput',
            'property_name': 'widget_id',
            'new_value': None,
            'cmd': 'edit_state_property'
        }), exp_domain.ExplorationChange({
            'state_name': 'Intro-rename',
            'old_value':
            {
                'placeholder':
                {
                    'value':
                    {
                        'content_id': 'ca_placeholder_0',
                        'unicode_str': 'Placeholder text'
                    }
                },
                'rows':
                {
                    'value': 2
                }
            },
            'property_name': 'widget_customization_args',
            'new_value': test_dict,
            'cmd': 'edit_state_property'
        }), exp_domain.ExplorationChange({
            'state_name': 'Intro-rename',
            'old_value': None,
            'property_name': 'widget_id',
            'new_value': 'NumericInput',
            'cmd': 'edit_state_property'
        }), exp_domain.ExplorationChange({
            'state_name': 'Intro-rename',
            'old_value':
            {
                'requireNonnegativeInput':
                {
                    'value': True
                }
            },
            'property_name': 'widget_customization_args',
            'new_value':
            {
                'requireNonnegativeInput':
                {
                    'value': False
                }
            },
            'cmd': 'edit_state_property'
        }), exp_domain.ExplorationChange({
            'state_name': 'Intro-rename',
            'old_value': [],
            'property_name': 'answer_groups',
            'new_value':
            [
                {
                    'rule_specs':
                    [
                        {
                            'inputs':
                            {
                                'x': 50
                            },
                            'rule_type': 'IsLessThanOrEqualTo'
                        }
                    ],
                    'training_data': [],
                    'tagged_skill_misconception_id': None,
                    'outcome':
                    {
                        'feedback':
                        {
                            'content_id': 'feedback_3',
                            'html': '<p>Next</p>'
                        },
                        'param_changes': [],
                        'refresher_exploration_id': None,
                        'dest': 'End',
                        'dest_if_really_stuck': None,
                        'missing_prerequisite_skill_id': None,
                        'labelled_as_correct': False
                    }
                }
            ],
            'cmd': 'edit_state_property'
        })]

        changes_are_mergeable = exp_services.are_changes_mergeable(
            self.EXP_0_ID, 1, change_list_2)
        self.assertEqual(changes_are_mergeable, True)

        # Creating second exploration to test the scenario
        # when changes to same properties are made in two
        # different states.
        self.save_new_valid_exploration(
            self.EXP_1_ID, self.owner_id, end_state_name='End')

        rights_manager.publish_exploration(self.owner, self.EXP_1_ID)

        # Using the old change_list_2 here because they already covers
        # the changes related to customization args in first state.
        exp_services.update_exploration(
            self.owner_id, self.EXP_1_ID, change_list_2,
            'Changed Interactions and Customization_args in One State')

        # Changes to the properties related to the customization args
        # in the second state to check for mergeability.
        change_list_3 = [exp_domain.ExplorationChange({
            'old_value': 'EndExploration',
            'state_name': 'End',
            'property_name': 'widget_id',
            'cmd': 'edit_state_property',
            'new_value': None
        }), exp_domain.ExplorationChange({
            'old_value': {
                'recommendedExplorationIds': {
                    'value': []
                }
            },
            'state_name': 'End',
            'property_name': 'widget_customization_args',
            'cmd': 'edit_state_property',
            'new_value': test_dict
        }), exp_domain.ExplorationChange({
            'old_value': None,
            'state_name': 'End',
            'property_name': 'widget_id',
            'cmd': 'edit_state_property',
            'new_value': 'ItemSelectionInput'
        }), exp_domain.ExplorationChange({
            'old_value': test_dict,
            'state_name': 'End',
            'property_name': 'widget_customization_args',
            'cmd': 'edit_state_property',
            'new_value': {
                'minAllowableSelectionCount': {
                    'value': 1
                },
                'choices': {
                    'value': [{
                        'html': '<p>A</p>',
                        'content_id': 'ca_choices_0'
                    }, {
                        'html': '<p>B</p>',
                        'content_id': 'ca_choices_1'
                    }, {
                        'html': '<p>C</p>',
                        'content_id': 'ca_choices_2'
                    }, {
                        'html': '<p>D</p>',
                        'content_id': 'ca_choices_3'
                    }]
                },
                'maxAllowableSelectionCount': {
                    'value': 1
                }
            }
        }), exp_domain.ExplorationChange({
            'old_value': None,
            'state_name': 'End',
            'property_name': 'default_outcome',
            'cmd': 'edit_state_property',
            'new_value': {
                'refresher_exploration_id': None,
                'dest': 'End',
                'dest_if_really_stuck': None,
                'missing_prerequisite_skill_id': None,
                'feedback': {
                    'html': '',
                    'content_id': 'default_outcome'
                },
                'param_changes': [],
                'labelled_as_correct': False
            }
        }), exp_domain.ExplorationChange({
            'old_value': [],
            'state_name': 'End',
            'property_name': 'answer_groups',
            'cmd': 'edit_state_property',
            'new_value':
            [
                {
                    'training_data': [],
                    'tagged_skill_misconception_id': None,
                    'outcome':
                    {
                        'refresher_exploration_id': None,
                        'dest': 'End',
                        'dest_if_really_stuck': None,
                        'missing_prerequisite_skill_id': None,
                        'feedback':
                        {
                            'html': '<p>Good</p>',
                            'content_id': 'feedback_4'
                        },
                        'param_changes': [],
                        'labelled_as_correct': False
                    },
                    'rule_specs':
                    [
                        {
                            'rule_type': 'Equals',
                            'inputs':
                            {
                                'x':
                                [
                                    'ca_choices_1'
                                ]
                            }
                        }
                    ]
                }
            ]
        })]

        changes_are_mergeable_1 = exp_services.are_changes_mergeable(
            self.EXP_1_ID, 1, change_list_3)
        self.assertEqual(changes_are_mergeable_1, True)

    def test_changes_are_not_mergeable_when_customization_args_changes_conflict(
        self
    ) -> None:
        self.save_new_valid_exploration(
            self.EXP_0_ID, self.owner_id, end_state_name='End')

        rights_manager.publish_exploration(self.owner, self.EXP_0_ID)

        test_dict: Dict[str, str] = {}
        # Changes in the properties which affected by or affecting
        # customization_args.
        change_list = [exp_domain.ExplorationChange({
            'cmd': 'rename_state',
            'new_state_name': 'Intro-rename',
            'old_state_name': 'Introduction'
        }), exp_domain.ExplorationChange({
            'old_value': 'Introduction',
            'property_name': 'init_state_name',
            'new_value': 'Intro-rename',
            'cmd': 'edit_exploration_property'
        }), exp_domain.ExplorationChange({
            'state_name': 'Intro-rename',
            'old_value': {
                'placeholder':
                {
                    'value':
                    {
                        'content_id': 'ca_placeholder_0',
                        'unicode_str': ''
                    }
                },
                'rows': {
                    'value': 1
                }
            },
            'property_name': 'widget_customization_args',
            'new_value':
            {
                'placeholder':
                {
                    'value':
                    {
                        'content_id': 'ca_placeholder_0',
                        'unicode_str': 'Placeholder text'
                    }
                },
                'rows':
                {
                    'value': 2
                }
            },
            'cmd': 'edit_state_property'
        }), exp_domain.ExplorationChange({
            'state_name': 'Intro-rename',
            'old_value': 'TextInput',
            'property_name': 'widget_id',
            'new_value': None,
            'cmd': 'edit_state_property'
        }), exp_domain.ExplorationChange({
            'state_name': 'Intro-rename',
            'old_value':
            {
                'placeholder':
                {
                    'value':
                    {
                        'content_id': 'ca_placeholder_0',
                        'unicode_str': 'Placeholder text'
                    }
                },
                'rows':
                {
                    'value': 2
                }
            },
            'property_name': 'widget_customization_args',
            'new_value': test_dict,
            'cmd': 'edit_state_property'
        }), exp_domain.ExplorationChange({
            'state_name': 'Intro-rename',
            'old_value': None,
            'property_name': 'widget_id',
            'new_value': 'NumericInput',
            'cmd': 'edit_state_property'
        }), exp_domain.ExplorationChange({
            'state_name': 'Intro-rename',
            'old_value':
            {
                'requireNonnegativeInput':
                {
                    'value': True
                }
            },
            'property_name': 'widget_customization_args',
            'new_value':
            {
                'requireNonnegativeInput':
                {
                    'value': False
                }
            },
            'cmd': 'edit_state_property'
        }), exp_domain.ExplorationChange({
            'state_name': 'Intro-rename',
            'old_value': [],
            'property_name': 'answer_groups',
            'new_value':
            [
                {
                    'rule_specs':
                    [
                        {
                            'inputs':
                            {
                                'x': 50
                            },
                            'rule_type': 'IsLessThanOrEqualTo'
                        }
                    ],
                    'training_data': [],
                    'tagged_skill_misconception_id': None,
                    'outcome':
                    {
                        'feedback':
                        {
                            'content_id': 'feedback_3',
                            'html': '<p>Next</p>'
                        },
                        'param_changes': [],
                        'refresher_exploration_id': None,
                        'dest': 'End',
                        'dest_if_really_stuck': None,
                        'missing_prerequisite_skill_id': None,
                        'labelled_as_correct': False
                    }
                }
            ],
            'cmd': 'edit_state_property'
        })]
        exp_services.update_exploration(
            self.owner_id, self.EXP_0_ID, change_list,
            'Changed Customization Args and related properties again')

        # Changes to the customization_args in same
        # state again to check that changes are not mergeable.
        change_list_2 = [exp_domain.ExplorationChange({
            'state_name': 'Introduction',
            'old_value': {
                'placeholder':
                {
                    'value':
                    {
                        'content_id': 'ca_placeholder_0',
                        'unicode_str': ''
                    }
                },
                'rows': {
                    'value': 1
                }
            },
            'property_name': 'widget_customization_args',
            'new_value':
            {
                'placeholder':
                {
                    'value':
                    {
                        'content_id': 'ca_placeholder_0',
                        'unicode_str': 'Placeholder text 2.'
                    }
                },
                'rows':
                {
                    'value': 2
                }
            },
            'cmd': 'edit_state_property'
        })]

        changes_are_not_mergeable = exp_services.are_changes_mergeable(
            self.EXP_0_ID, 1, change_list_2)
        self.assertEqual(changes_are_not_mergeable, False)

    def test_changes_are_mergeable_when_answer_groups_changes_do_not_conflict(
        self
    ) -> None:
        self.save_new_valid_exploration(
            self.EXP_0_ID, self.owner_id, end_state_name='End')

        rights_manager.publish_exploration(self.owner, self.EXP_0_ID)

        # Adding answer_groups and solutions to the existing state.
        change_list = [exp_domain.ExplorationChange({
            'cmd': 'edit_state_property',
            'property_name': 'answer_groups',
            'old_value': ['old_value'],
            'state_name': 'Introduction',
            'new_value': [{
                'rule_specs': [{
                    'rule_type': 'StartsWith',
                    'inputs': {
                        'x': {
                            'contentId': 'rule_input_2',
                            'normalizedStrSet': ['Hello', 'Hola']
                        }
                    }
                }],
                'tagged_skill_misconception_id': None,
                'outcome': {
                    'labelled_as_correct': False,
                    'feedback': {
                        'content_id': 'feedback_1',
                        'html': '<p>Feedback</p>'
                    },
                    'missing_prerequisite_skill_id': None,
                    'dest': 'End',
                    'dest_if_really_stuck': None,
                    'param_changes': [],
                    'refresher_exploration_id': None
                },
                'training_data': []
            }]
        }), exp_domain.ExplorationChange({
            'cmd': 'edit_state_property',
            'property_name': 'hints',
            'old_value': ['old_value'],
            'state_name': 'Introduction',
            'new_value': [{
                'hint_content': {
                    'content_id': 'hint_3',
                    'html': '<p>Hint 1.</p>'
                }
            }]
        }), exp_domain.ExplorationChange({
            'cmd': 'edit_state_property',
            'property_name': 'solution',
            'old_value': None,
            'state_name': 'Introduction',
            'new_value': {
                'correct_answer': 'Hello Aryaman!',
                'explanation': {
                    'content_id': 'solution',
                    'html': '<p>Explanation.</p>'
                },
                'answer_is_exclusive': False
            }
        })]

        exp_services.update_exploration(
            self.owner_id, self.EXP_0_ID, change_list,
            'Added answer groups and solution')

        # Changes to the properties that are not related to
        # the answer_groups. These changes are done to check
        # when the changes are made in unrelated properties,
        # they can be merged easily.
        change_list_2 = [exp_domain.ExplorationChange({
            'new_value': {
                'content_id': 'content_0',
                'html': '<p>This is the first state.</p>'
            },
            'state_name': 'Introduction',
            'old_value': {
                'content_id': 'content_0',
                'html': ''
            },
            'cmd': 'edit_state_property',
            'property_name': 'content'
        }), exp_domain.ExplorationChange({
            'new_value': [{
                'hint_content': {
                    'content_id': 'hint_3',
                    'html': '<p>Hint 1.</p>'
                }
            }, {
                'hint_content': {
                    'content_id': 'hint_4',
                    'html': '<p>This is a first hint.</p>'
                }
            }],
            'state_name': 'Introduction',
            'old_value': [{
                'hint_content': {
                    'content_id': 'hint_3',
                    'html': '<p>Hint 1.</p>'
                }
            }],
            'cmd': 'edit_state_property',
            'property_name': 'hints'
        }), exp_domain.ExplorationChange({
            'new_value': {
                'content_id': 'content_0',
                'html': '<p>Congratulations, you have finished!</p>'
            },
            'state_name': 'End',
            'old_value': {
                'content_id': 'content_0',
                'html': ''
            },
            'cmd': 'edit_state_property',
            'property_name': 'content'
        })]
        exp_services.update_exploration(
            self.owner_id, self.EXP_0_ID, change_list_2,
            'Changed Contents and Hint')

        change_list_3 = [exp_domain.ExplorationChange({
            'property_name': 'default_outcome',
            'old_value': {
                'labelled_as_correct': False,
                'missing_prerequisite_skill_id': None,
                'refresher_exploration_id': None,
                'feedback': {
                    'content_id': 'default_outcome',
                    'html': ''
                },
                'param_changes': [

                ],
                'dest_if_really_stuck': None,
                'dest': 'End'
            },
            'state_name': 'Introduction',
            'cmd': 'edit_state_property',
            'new_value': {
                'labelled_as_correct': False,
                'missing_prerequisite_skill_id': None,
                'refresher_exploration_id': None,
                'feedback': {
                    'content_id': 'default_outcome',
                    'html': '<p>Feedback 1.</p>'
                },
                'param_changes': [

                ],
                'dest_if_really_stuck': None,
                'dest': 'End'
            }
        })]
        changes_are_mergeable = exp_services.are_changes_mergeable(
            self.EXP_0_ID, 2, change_list_3)
        self.assertEqual(changes_are_mergeable, True)

        # Changes to the answer_groups and the properties that
        # affects or are affected by answer_groups.
        change_list_4 = [exp_domain.ExplorationChange({
            'state_name': 'Introduction',
            'new_value': [{
                'outcome': {
                    'feedback': {
                        'content_id': 'feedback_1',
                        'html': '<p>Feedback</p>'
                    },
                    'missing_prerequisite_skill_id': None,
                    'dest': 'End',
                    'dest_if_really_stuck': None,
                    'param_changes': [],
                    'labelled_as_correct': False,
                    'refresher_exploration_id': None
                },
                'training_data': [],
                'rule_specs': [{
                    'inputs': {
                        'x': {
                            'normalizedStrSet': [
                                'Hello',
                                'Hola',
                                'Hi'],
                            'contentId': 'rule_input_2'
                        }
                    },
                    'rule_type': 'StartsWith'
                }],
                'tagged_skill_misconception_id': None
            }],
            'cmd': 'edit_state_property',
            'property_name': 'answer_groups',
            'old_value': [{
                'outcome': {
                    'feedback': {
                        'content_id': 'feedback_1',
                        'html': '<p>Feedback</p>'
                    },
                    'missing_prerequisite_skill_id': None,
                    'dest': 'End',
                    'dest_if_really_stuck': None,
                    'param_changes': [],
                    'labelled_as_correct': False,
                    'refresher_exploration_id': None
                },
                'training_data': [],
                'rule_specs': [{
                    'inputs': {
                        'x': {
                            'normalizedStrSet': ['Hello', 'Hola'],
                            'contentId': 'rule_input_2'
                        }
                    },
                    'rule_type': 'StartsWith'
                }],
                'tagged_skill_misconception_id': None
            }]
        }), exp_domain.ExplorationChange({
            'state_name': 'Introduction',
            'new_value': {
                'answer_is_exclusive': False,
                'correct_answer': 'Hi Aryaman!',
                'explanation': {
                    'content_id': 'solution',
                    'html': '<p>Explanation.</p>'
                }
            },
            'cmd': 'edit_state_property',
            'property_name': 'solution',
            'old_value': {
                'answer_is_exclusive': False,
                'correct_answer': 'Hello Aryaman!',
                'explanation': {
                    'content_id': 'solution',
                    'html': '<p>Explanation.</p>'
                }
            }
        }), exp_domain.ExplorationChange({
            'state_name': 'Introduction',
            'new_value': [{
                'outcome': {
                    'feedback': {
                        'content_id': 'feedback_1',
                        'html': '<p>Feedback</p>'
                    },
                    'missing_prerequisite_skill_id': None,
                    'dest': 'End',
                    'dest_if_really_stuck': None,
                    'param_changes': [],
                    'labelled_as_correct': False,
                    'refresher_exploration_id': None
                },
                'training_data': [],
                'rule_specs': [{
                    'inputs': {
                        'x': {
                            'normalizedStrSet': ['Hello', 'Hola', 'Hi'],
                            'contentId': 'rule_input_2'
                        }
                    },
                    'rule_type': 'StartsWith'
                }],
                'tagged_skill_misconception_id': None
            }, {
                'outcome': {
                    'feedback': {
                        'content_id': 'feedback_4',
                        'html': ''
                    },
                    'missing_prerequisite_skill_id': None,
                    'dest': 'End',
                    'dest_if_really_stuck': None,
                    'param_changes': [],
                    'labelled_as_correct': False,
                    'refresher_exploration_id': None
                },
                'training_data': [],
                'rule_specs': [{
                    'inputs': {
                        'x': {
                            'normalizedStrSet': ['Oppia', 'GSoC'],
                            'contentId': 'rule_input_5'
                        }
                    },
                    'rule_type': 'Contains'
                }],
                'tagged_skill_misconception_id': None
            }],
            'cmd': 'edit_state_property',
            'property_name': 'answer_groups',
            'old_value': [{
                'outcome': {
                    'feedback': {
                        'content_id': 'feedback_1',
                        'html': '<p>Feedback</p>'
                    },
                    'missing_prerequisite_skill_id': None,
                    'dest': 'End',
                    'dest_if_really_stuck': None,
                    'param_changes': [],
                    'labelled_as_correct': False,
                    'refresher_exploration_id': None
                },
                'training_data': [],
                'rule_specs': [{
                    'inputs': {
                        'x': {
                            'normalizedStrSet': ['Hello', 'Hola', 'Hi'],
                            'contentId': 'rule_input_2'
                        }
                    },
                    'rule_type': 'StartsWith'
                }],
                'tagged_skill_misconception_id': None
            }]
        }), exp_domain.ExplorationChange({
            'state_name': 'Introduction',
            'new_value': {
                'answer_is_exclusive': False,
                'correct_answer': 'Oppia is selected for GSoC.',
                'explanation': {
                    'content_id': 'solution',
                    'html': '<p>Explanation.</p>'
                }
            },
            'cmd': 'edit_state_property',
            'property_name': 'solution',
            'old_value': {
                'answer_is_exclusive': False,
                'correct_answer': 'Hi Aryaman!',
                'explanation': {
                    'content_id': 'solution',
                    'html': '<p>Explanation.</p>'
                }
            }
        }), exp_domain.ExplorationChange({
            'cmd': 'edit_state_property',
            'state_name': 'Introduction',
            'property_name': 'solicit_answer_details',
            'new_value': True
        })]

        changes_are_mergeable = exp_services.are_changes_mergeable(
            self.EXP_0_ID, 2, change_list_4)
        self.assertEqual(changes_are_mergeable, True)

        # Creating second exploration to test the scenario
        # when changes to same properties are made in two
        # different states.
        self.save_new_valid_exploration(
            self.EXP_1_ID, self.owner_id, end_state_name='End')

        rights_manager.publish_exploration(self.owner, self.EXP_1_ID)

        # Using the old change_list_2 and change_list_3 here
        # because they already covers the changes related to
        # the answer_groups in the first state.
        exp_services.update_exploration(
            self.owner_id, self.EXP_1_ID, change_list_2,
            'Added Answer Group and Solution in One state')

        exp_services.update_exploration(
            self.owner_id, self.EXP_1_ID, change_list_3,
            'Changed Answer Groups and Solutions in One State')

        test_dict: Dict[str, str] = {}
        # Changes to the properties related to the answer_groups
        # in the second state to check for mergeability.
        change_list_5 = [exp_domain.ExplorationChange({
            'old_value': 'EndExploration',
            'state_name': 'End',
            'property_name': 'widget_id',
            'cmd': 'edit_state_property',
            'new_value': None
        }), exp_domain.ExplorationChange({
            'old_value': {
                'recommendedExplorationIds': {
                    'value': []
                }
            },
            'state_name': 'End',
            'property_name': 'widget_customization_args',
            'cmd': 'edit_state_property',
            'new_value': test_dict
        }), exp_domain.ExplorationChange({
            'old_value': None,
            'state_name': 'End',
            'property_name': 'widget_id',
            'cmd': 'edit_state_property',
            'new_value': 'ItemSelectionInput'
        }), exp_domain.ExplorationChange({
            'old_value': test_dict,
            'state_name': 'End',
            'property_name': 'widget_customization_args',
            'cmd': 'edit_state_property',
            'new_value': {
                'minAllowableSelectionCount': {
                    'value': 1
                },
                'choices': {
                    'value': [{
                        'html': '<p>A</p>',
                        'content_id': 'ca_choices_0'
                    }, {
                        'html': '<p>B</p>',
                        'content_id': 'ca_choices_1'
                    }, {
                        'html': '<p>C</p>',
                        'content_id': 'ca_choices_2'
                    }, {
                        'html': '<p>D</p>',
                        'content_id': 'ca_choices_3'
                    }]
                },
                'maxAllowableSelectionCount': {
                    'value': 1
                }
            }
        }), exp_domain.ExplorationChange({
            'old_value': None,
            'state_name': 'End',
            'property_name': 'default_outcome',
            'cmd': 'edit_state_property',
            'new_value': {
                'refresher_exploration_id': None,
                'dest': 'End',
                'dest_if_really_stuck': None,
                'missing_prerequisite_skill_id': None,
                'feedback': {
                    'html': '',
                    'content_id': 'default_outcome'
                },
                'param_changes': [],
                'labelled_as_correct': False
            }
        }), exp_domain.ExplorationChange({
            'old_value': [],
            'state_name': 'End',
            'property_name': 'answer_groups',
            'cmd': 'edit_state_property',
            'new_value': [{
                'training_data': [],
                'tagged_skill_misconception_id': None,
                'outcome': {
                    'refresher_exploration_id': None,
                    'dest': 'End',
                    'dest_if_really_stuck': None,
                    'missing_prerequisite_skill_id': None,
                    'feedback': {
                        'html': '<p>Good</p>',
                        'content_id': 'feedback_4'
                    },
                    'param_changes': [],
                    'labelled_as_correct': False
                },
                'rule_specs': [{
                    'rule_type': 'Equals',
                    'inputs': {
                        'x': ['ca_choices_1']
                    }
                }]
            }]
        })]

        changes_are_mergeable_1 = exp_services.are_changes_mergeable(
            self.EXP_1_ID, 2, change_list_5)
        self.assertEqual(changes_are_mergeable_1, True)

    def test_changes_are_not_mergeable_when_answer_groups_changes_conflict(
        self
    ) -> None:
        self.save_new_valid_exploration(
            self.EXP_0_ID, self.owner_id, end_state_name='End')

        rights_manager.publish_exploration(self.owner, self.EXP_0_ID)

        # Adding answer_groups and solutions to the existing state.
        change_list = [exp_domain.ExplorationChange({
            'cmd': 'edit_state_property',
            'property_name': 'answer_groups',
            'old_value': ['old_value'],
            'state_name': 'Introduction',
            'new_value': [{
                'rule_specs': [{
                    'rule_type': 'StartsWith',
                    'inputs': {
                        'x': {
                            'contentId': 'rule_input_2',
                            'normalizedStrSet': ['Hello', 'Hola']
                        }
                    }
                }],
                'tagged_skill_misconception_id': None,
                'outcome': {
                    'labelled_as_correct': False,
                    'feedback': {
                        'content_id': 'feedback_1',
                        'html': '<p>Feedback</p>'
                    },
                    'missing_prerequisite_skill_id': None,
                    'dest': 'End',
                    'dest_if_really_stuck': None,
                    'param_changes': [],
                    'refresher_exploration_id': None
                },
                'training_data': []
            }]
        }), exp_domain.ExplorationChange({
            'cmd': 'edit_state_property',
            'property_name': 'hints',
            'old_value': ['old_value'],
            'state_name': 'Introduction',
            'new_value': [{
                'hint_content': {
                    'content_id': 'hint_3',
                    'html': '<p>Hint 1.</p>'
                }
            }]
        }), exp_domain.ExplorationChange({
            'cmd': 'edit_state_property',
            'property_name': 'solution',
            'old_value': None,
            'state_name': 'Introduction',
            'new_value': {
                'correct_answer': 'Hello Aryaman!',
                'explanation': {
                    'content_id': 'solution',
                    'html': '<p>Explanation.</p>'
                },
                'answer_is_exclusive': False
            }
        })]

        exp_services.update_exploration(
            self.owner_id, self.EXP_0_ID, change_list,
            'Added answer groups and solution')

        # Changes to the answer_groups and the properties that
        # affects or are affected by answer_groups.
        change_list_2 = [exp_domain.ExplorationChange({
            'state_name': 'Introduction',
            'new_value': [{
                'outcome': {
                    'feedback': {
                        'content_id': 'feedback_1',
                        'html': '<p>Feedback</p>'
                    },
                    'missing_prerequisite_skill_id': None,
                    'dest': 'End',
                    'dest_if_really_stuck': None,
                    'param_changes': [],
                    'labelled_as_correct': False,
                    'refresher_exploration_id': None
                },
                'training_data': [],
                'rule_specs': [{
                    'inputs': {
                        'x': {
                            'normalizedStrSet': [
                                'Hello',
                                'Hola',
                                'Hi'],
                            'contentId': 'rule_input_2'
                        }
                    },
                    'rule_type': 'StartsWith'
                }],
                'tagged_skill_misconception_id': None
            }],
            'cmd': 'edit_state_property',
            'property_name': 'answer_groups',
            'old_value': [{
                'outcome': {
                    'feedback': {
                        'content_id': 'feedback_1',
                        'html': '<p>Feedback</p>'
                    },
                    'missing_prerequisite_skill_id': None,
                    'dest': 'End',
                    'dest_if_really_stuck': None,
                    'param_changes': [],
                    'labelled_as_correct': False,
                    'refresher_exploration_id': None
                },
                'training_data': [],
                'rule_specs': [{
                    'inputs': {
                        'x': {
                            'normalizedStrSet': ['Hello', 'Hola'],
                            'contentId': 'rule_input_2'
                        }
                    },
                    'rule_type': 'StartsWith'
                }],
                'tagged_skill_misconception_id': None
            }]
        }), exp_domain.ExplorationChange({
            'state_name': 'Introduction',
            'new_value': {
                'answer_is_exclusive': False,
                'correct_answer': 'Hi Aryaman!',
                'explanation': {
                    'content_id': 'solution',
                    'html': '<p>Explanation.</p>'
                }
            },
            'cmd': 'edit_state_property',
            'property_name': 'solution',
            'old_value': {
                'answer_is_exclusive': False,
                'correct_answer': 'Hello Aryaman!',
                'explanation': {
                    'content_id': 'solution',
                    'html': '<p>Explanation.</p>'
                }
            }
        }), exp_domain.ExplorationChange({
            'state_name': 'Introduction',
            'new_value': [{
                'outcome': {
                    'feedback': {
                        'content_id': 'feedback_1',
                        'html': '<p>Feedback</p>'
                    },
                    'missing_prerequisite_skill_id': None,
                    'dest': 'End',
                    'dest_if_really_stuck': None,
                    'param_changes': [],
                    'labelled_as_correct': False,
                    'refresher_exploration_id': None
                },
                'training_data': [],
                'rule_specs': [{
                    'inputs': {
                        'x': {
                            'normalizedStrSet': ['Hello', 'Hola', 'Hi'],
                            'contentId': 'rule_input_2'
                        }
                    },
                    'rule_type': 'StartsWith'
                }],
                'tagged_skill_misconception_id': None
            }, {
                'outcome': {
                    'feedback': {
                        'content_id': 'feedback_4',
                        'html': ''
                    },
                    'missing_prerequisite_skill_id': None,
                    'dest': 'End',
                    'dest_if_really_stuck': None,
                    'param_changes': [],
                    'labelled_as_correct': False,
                    'refresher_exploration_id': None
                },
                'training_data': [],
                'rule_specs': [{
                    'inputs': {
                        'x': {
                            'normalizedStrSet': ['Oppia', 'GSoC'],
                            'contentId': 'rule_input_5'
                        }
                    },
                    'rule_type': 'Contains'
                }],
                'tagged_skill_misconception_id': None
            }],
            'cmd': 'edit_state_property',
            'property_name': 'answer_groups',
            'old_value': [{
                'outcome': {
                    'feedback': {
                        'content_id': 'feedback_1',
                        'html': '<p>Feedback</p>'
                    },
                    'missing_prerequisite_skill_id': None,
                    'dest': 'End',
                    'dest_if_really_stuck': None,
                    'param_changes': [],
                    'labelled_as_correct': False,
                    'refresher_exploration_id': None
                },
                'training_data': [],
                'rule_specs': [{
                    'inputs': {
                        'x': {
                            'normalizedStrSet': ['Hello', 'Hola', 'Hi'],
                            'contentId': 'rule_input_2'
                        }
                    },
                    'rule_type': 'StartsWith'
                }],
                'tagged_skill_misconception_id': None
            }]
        }), exp_domain.ExplorationChange({
            'state_name': 'Introduction',
            'new_value': {
                'answer_is_exclusive': False,
                'correct_answer': 'Oppia is selected for GSoC.',
                'explanation': {
                    'content_id': 'solution',
                    'html': '<p>Explanation.</p>'
                }
            },
            'cmd': 'edit_state_property',
            'property_name': 'solution',
            'old_value': {
                'answer_is_exclusive': False,
                'correct_answer': 'Hi Aryaman!',
                'explanation': {
                    'content_id': 'solution',
                    'html': '<p>Explanation.</p>'
                }
            }
        })]
        exp_services.update_exploration(
            self.owner_id, self.EXP_0_ID, change_list_2,
            'Changed Answer Groups and related properties')

        # Changes to the answer group in same state again
        # to check that changes are not mergeable.
        change_list_3 = [exp_domain.ExplorationChange({
            'state_name': 'Introduction',
            'new_value': [{
                'outcome': {
                    'feedback': {
                        'content_id': 'feedback_1',
                        'html': '<p>Feedback</p>'
                    },
                    'missing_prerequisite_skill_id': None,
                    'dest': 'End',
                    'dest_if_really_stuck': None,
                    'param_changes': [],
                    'labelled_as_correct': False,
                    'refresher_exploration_id': None
                },
                'training_data': [],
                'rule_specs': [{
                    'inputs': {
                        'x': {
                            'normalizedStrSet': [
                                'Hello',
                                'Hola',
                                'Hey'],
                            'contentId': 'rule_input_2'
                        }
                    },
                    'rule_type': 'StartsWith'
                }],
                'tagged_skill_misconception_id': None
            }],
            'cmd': 'edit_state_property',
            'property_name': 'answer_groups',
            'old_value': [{
                'outcome': {
                    'feedback': {
                        'content_id': 'feedback_1',
                        'html': '<p>Feedback</p>'
                    },
                    'missing_prerequisite_skill_id': None,
                    'dest': 'End',
                    'dest_if_really_stuck': None,
                    'param_changes': [],
                    'labelled_as_correct': False,
                    'refresher_exploration_id': None
                },
                'training_data': [],
                'rule_specs': [{
                    'inputs': {
                        'x': {
                            'normalizedStrSet': ['Hello', 'Hola'],
                            'contentId': 'rule_input_2'
                        }
                    },
                    'rule_type': 'StartsWith'
                }],
                'tagged_skill_misconception_id': None
            }]
        })]
        changes_are_not_mergeable = exp_services.are_changes_mergeable(
            self.EXP_0_ID, 2, change_list_3)
        self.assertEqual(changes_are_not_mergeable, False)

    def test_changes_are_mergeable_when_solutions_changes_do_not_conflict(
        self
    ) -> None:
        self.save_new_valid_exploration(
            self.EXP_0_ID, self.owner_id, end_state_name='End')

        rights_manager.publish_exploration(self.owner, self.EXP_0_ID)

        # Adding new answer_groups and solutions.
        change_list = [exp_domain.ExplorationChange({
            'cmd': 'edit_state_property',
            'property_name': 'answer_groups',
            'old_value': ['old_value'],
            'state_name': 'Introduction',
            'new_value': [{
                'rule_specs': [{
                    'rule_type': 'StartsWith',
                    'inputs': {
                        'x': {
                            'contentId': 'rule_input_2',
                            'normalizedStrSet': [
                                'Hello',
                                'Hola'
                            ]
                        }
                    }
                }],
                'tagged_skill_misconception_id': None,
                'outcome': {
                    'labelled_as_correct': False,
                    'feedback': {
                        'content_id': 'feedback_1',
                        'html': '<p>Feedback</p>'
                    },
                    'missing_prerequisite_skill_id': None,
                    'dest': 'End',
                    'dest_if_really_stuck': None,
                    'param_changes': [],
                    'refresher_exploration_id': None
                },
                'training_data': []
            }]
        }), exp_domain.ExplorationChange({
            'cmd': 'edit_state_property',
            'property_name': 'hints',
            'old_value': ['old_value'],
            'state_name': 'Introduction',
            'new_value': [{
                'hint_content': {
                    'content_id': 'hint_3',
                    'html': '<p>Hint 1.</p>'
                }
            }]
        }), exp_domain.ExplorationChange({
            'cmd': 'edit_state_property',
            'property_name': 'solution',
            'old_value': None,
            'state_name': 'Introduction',
            'new_value': {
                'correct_answer': 'Hello Aryaman!',
                'explanation': {
                    'content_id': 'solution',
                    'html': '<p>Explanation.</p>'
                },
                'answer_is_exclusive': False
            }
        }), exp_domain.ExplorationChange({
            'cmd': 'edit_state_property',
            'state_name': 'Introduction',
            'property_name': 'solicit_answer_details',
            'new_value': True
        })]

        exp_services.update_exploration(
            self.owner_id, self.EXP_0_ID, change_list,
            'Added answer groups and solution')

        # Changes to the properties unrelated to the solutions.
        change_list_2 = [exp_domain.ExplorationChange({
            'new_value': {
                'content_id': 'content_0',
                'html': '<p>This is the first state.</p>'
            },
            'state_name': 'Introduction',
            'old_value': {
                'content_id': 'content_0',
                'html': ''
            },
            'cmd': 'edit_state_property',
            'property_name': 'content'
        }), exp_domain.ExplorationChange({
            'new_value': [{
                'hint_content': {
                    'content_id': 'hint_3',
                    'html': '<p>Hint 1.</p>'
                }
            }, {
                'hint_content': {
                    'content_id': 'hint_4',
                    'html': '<p>This is a first hint.</p>'
                }
            }],
            'state_name': 'Introduction',
            'old_value': [{
                'hint_content': {
                    'content_id': 'hint_3',
                    'html': '<p>Hint 1.</p>'
                }
            }],
            'cmd': 'edit_state_property',
            'property_name': 'hints'
        }), exp_domain.ExplorationChange({
            'new_value': {
                'content_id': 'content_0',
                'html': '<p>Congratulations, you have finished!</p>'
            },
            'state_name': 'End',
            'old_value': {
                'content_id': 'content_0',
                'html': ''
            },
            'cmd': 'edit_state_property',
            'property_name': 'content'
        }), exp_domain.ExplorationChange({
            'cmd': 'edit_state_property',
            'state_name': 'Introduction',
            'property_name': 'solicit_answer_details',
            'new_value': True
        })]
        exp_services.update_exploration(
            self.owner_id, self.EXP_0_ID, change_list_2,
            'Changed Contents and Hint')

        # Changes to the solutions and the properties that affects
        # solutions to check for mergeability.
        change_list_3 = [exp_domain.ExplorationChange({
            'state_name': 'Introduction',
            'new_value': [{
                'outcome': {
                    'feedback': {
                        'content_id': 'feedback_1',
                        'html': '<p>Feedback</p>'
                    },
                    'missing_prerequisite_skill_id': None,
                    'dest': 'End',
                    'dest_if_really_stuck': None,
                    'param_changes': [],
                    'labelled_as_correct': False,
                    'refresher_exploration_id': None
                },
                'training_data': [],
                'rule_specs': [{
                    'inputs': {
                        'x': {
                            'normalizedStrSet': ['Hello', 'Hola', 'Hi'],
                            'contentId': 'rule_input_2'
                        }
                    },
                    'rule_type': 'StartsWith'
                }],
                'tagged_skill_misconception_id': None
            }],
            'cmd': 'edit_state_property',
            'property_name': 'answer_groups',
            'old_value': [{
                'outcome': {
                    'feedback': {
                        'content_id': 'feedback_1',
                        'html': '<p>Feedback</p>'
                    },
                    'missing_prerequisite_skill_id': None,
                    'dest': 'End',
                    'dest_if_really_stuck': None,
                    'param_changes': [],
                    'labelled_as_correct': False,
                    'refresher_exploration_id': None
                },
                'training_data': [],
                'rule_specs': [{
                    'inputs': {
                        'x': {
                            'normalizedStrSet': ['Hello', 'Hola'],
                            'contentId': 'rule_input_2'
                        }
                    },
                    'rule_type': 'StartsWith'
                }],
                'tagged_skill_misconception_id': None
            }]
        }), exp_domain.ExplorationChange({
            'state_name': 'Introduction',
            'new_value': {
                'answer_is_exclusive': False,
                'correct_answer': 'Hi Aryaman!',
                'explanation': {
                    'content_id': 'solution',
                    'html': '<p>Explanation.</p>'
                }
            },
            'cmd': 'edit_state_property',
            'property_name': 'solution',
            'old_value': {
                'answer_is_exclusive': False,
                'correct_answer': 'Hello Aryaman!',
                'explanation': {
                    'content_id': 'solution',
                    'html': '<p>Explanation.</p>'
                }
            }
        }), exp_domain.ExplorationChange({
            'state_name': 'Introduction',
            'new_value': [{
                'outcome': {
                    'feedback': {
                        'content_id': 'feedback_1',
                        'html': '<p>Feedback</p>'
                    },
                    'missing_prerequisite_skill_id': None,
                    'dest': 'End',
                    'dest_if_really_stuck': None,
                    'param_changes': [],
                    'labelled_as_correct': False,
                    'refresher_exploration_id': None
                },
                'training_data': [],
                'rule_specs': [{
                    'inputs': {
                        'x': {
                            'normalizedStrSet': ['Hello', 'Hola', 'Hi'],
                            'contentId': 'rule_input_2'
                        }
                    },
                    'rule_type': 'StartsWith'
                }],
                'tagged_skill_misconception_id': None
            }, {
                'outcome': {
                    'feedback': {
                        'content_id': 'feedback_4',
                        'html': ''
                    },
                    'missing_prerequisite_skill_id': None,
                    'dest': 'End',
                    'dest_if_really_stuck': None,
                    'param_changes': [],
                    'labelled_as_correct': False,
                    'refresher_exploration_id': None
                },
                'training_data': [],
                'rule_specs': [{
                    'inputs': {
                        'x': {
                            'normalizedStrSet': ['Oppia', 'GSoC'],
                            'contentId': 'rule_input_5'
                        }
                    },
                    'rule_type': 'Contains'
                }],
                'tagged_skill_misconception_id': None
            }],
            'cmd': 'edit_state_property',
            'property_name': 'answer_groups',
            'old_value': [{
                'outcome': {
                    'feedback': {
                        'content_id': 'feedback_1',
                        'html': '<p>Feedback</p>'
                    },
                    'missing_prerequisite_skill_id': None,
                    'dest': 'End',
                    'dest_if_really_stuck': None,
                    'param_changes': [],
                    'labelled_as_correct': False,
                    'refresher_exploration_id': None
                },
                'training_data': [],
                'rule_specs': [{
                    'inputs': {
                        'x': {
                            'normalizedStrSet': ['Hello', 'Hola', 'Hi'],
                            'contentId': 'rule_input_2'
                        }
                    },
                    'rule_type': 'StartsWith'
                }],
                'tagged_skill_misconception_id': None
            }]
        }), exp_domain.ExplorationChange({
            'state_name': 'Introduction',
            'new_value': {
                'answer_is_exclusive': False,
                'correct_answer': 'Oppia is selected for GSoC.',
                'explanation': {
                    'content_id': 'solution',
                    'html': '<p>Explanation.</p>'
                }
            },
            'cmd': 'edit_state_property',
            'property_name': 'solution',
            'old_value': {
                'answer_is_exclusive': False,
                'correct_answer': 'Hi Aryaman!',
                'explanation': {
                    'content_id': 'solution',
                    'html': '<p>Explanation.</p>'
                }
            }
        }), exp_domain.ExplorationChange({
            'cmd': 'edit_state_property',
            'state_name': 'Introduction',
            'property_name': 'solicit_answer_details',
            'new_value': False
        })]

        changes_are_mergeable = exp_services.are_changes_mergeable(
            self.EXP_0_ID, 2, change_list_3)
        self.assertEqual(changes_are_mergeable, True)

        # Creating second exploration to test the scenario
        # when changes to same properties are made in two
        # different states.
        self.save_new_valid_exploration(
            self.EXP_1_ID, self.owner_id, end_state_name='End')

        rights_manager.publish_exploration(self.owner, self.EXP_1_ID)

        # Using the old change_list_2 and change_list_3 here
        # because they already covers the changes related to
        # the solutions in the first state.
        exp_services.update_exploration(
            self.owner_id, self.EXP_1_ID, change_list_2,
            'Added Answer Group and Solution in One state')

        exp_services.update_exploration(
            self.owner_id, self.EXP_1_ID, change_list_3,
            'Changed Answer Groups and Solutions in One State')

        test_dict: Dict[str, str] = {}
        # Changes to the properties related to the solutions
        # in the second state to check for mergeability.
        change_list_4 = [exp_domain.ExplorationChange({
            'old_value': 'EndExploration',
            'new_value': None,
            'cmd': 'edit_state_property',
            'property_name': 'widget_id',
            'state_name': 'End'
        }), exp_domain.ExplorationChange({
            'old_value': {
                'recommendedExplorationIds': {
                    'value': []
                }
            },
            'new_value': test_dict,
            'cmd': 'edit_state_property',
            'property_name': 'widget_customization_args',
            'state_name': 'End'
        }), exp_domain.ExplorationChange({
            'old_value': None,
            'new_value': 'NumericInput',
            'cmd': 'edit_state_property',
            'property_name': 'widget_id',
            'state_name': 'End'
        }), exp_domain.ExplorationChange({
            'old_value': None,
            'new_value': {
                'dest': 'End',
                'dest_if_really_stuck': None,
                'missing_prerequisite_skill_id': None,
                'param_changes': [],
                'labelled_as_correct': False,
                'refresher_exploration_id': None,
                'feedback': {
                    'html': '',
                    'content_id': 'default_outcome'
                }
            },
            'cmd': 'edit_state_property',
            'property_name': 'default_outcome',
            'state_name': 'End'
        }), exp_domain.ExplorationChange({
            'old_value': [],
            'new_value': [{
                'outcome': {
                    'dest': 'End',
                    'dest_if_really_stuck': None,
                    'missing_prerequisite_skill_id': None,
                    'param_changes': [],
                    'labelled_as_correct': False,
                    'refresher_exploration_id': None,
                    'feedback': {
                        'html': '<p>Good</p>',
                        'content_id': 'feedback_0'
                    }
                },
                'training_data': [],
                'tagged_skill_misconception_id': None,
                'rule_specs': [{
                    'rule_type': 'IsGreaterThanOrEqualTo',
                    'inputs': {
                        'x': 20
                    }
                }]
            }],
            'cmd': 'edit_state_property',
            'property_name': 'answer_groups',
            'state_name': 'End'
        }), exp_domain.ExplorationChange({
            'old_value': ['old_value'],
            'new_value': [{
                'hint_content': {
                    'html': '<p>Hint 1. State 2.</p>',
                    'content_id': 'hint_1'
                }
            }],
            'cmd': 'edit_state_property',
            'property_name': 'hints',
            'state_name': 'End'
        }), exp_domain.ExplorationChange({
            'old_value': None,
            'new_value': {
                'correct_answer': 30,
                'explanation': {
                    'html': '<p>Explanation.</p>',
                    'content_id': 'solution'
                },
                'answer_is_exclusive': False
            },
            'cmd': 'edit_state_property',
            'property_name': 'solution',
            'state_name': 'End'
        }), exp_domain.ExplorationChange({
            'old_value': {
                'correct_answer': 30,
                'explanation': {
                    'html': '<p>Explanation.</p>',
                    'content_id': 'solution'
                },
                'answer_is_exclusive': False
            },
            'new_value': {
                'correct_answer': 10,
                'explanation': {
                    'html': '<p>Explanation.</p>',
                    'content_id': 'solution'
                },
                'answer_is_exclusive': False
            },
            'cmd': 'edit_state_property',
            'property_name': 'solution',
            'state_name': 'End'
        })]

        changes_are_mergeable_1 = exp_services.are_changes_mergeable(
            self.EXP_1_ID, 2, change_list_4)
        self.assertEqual(changes_are_mergeable_1, True)

    def test_changes_are_not_mergeable_when_solutions_changes_conflict(
        self
    ) -> None:
        self.save_new_valid_exploration(
            self.EXP_0_ID, self.owner_id, end_state_name='End')

        rights_manager.publish_exploration(self.owner, self.EXP_0_ID)

        # Adding new answer_groups and solutions.
        change_list = [exp_domain.ExplorationChange({
            'cmd': 'edit_state_property',
            'property_name': 'answer_groups',
            'old_value': ['old_value'],
            'state_name': 'Introduction',
            'new_value': [{
                'rule_specs': [{
                    'rule_type': 'StartsWith',
                    'inputs': {
                        'x': {
                            'contentId': 'rule_input_2',
                            'normalizedStrSet': [
                                'Hello',
                                'Hola'
                            ]
                        }
                    }
                }],
                'tagged_skill_misconception_id': None,
                'outcome': {
                    'labelled_as_correct': False,
                    'feedback': {
                        'content_id': 'feedback_1',
                        'html': '<p>Feedback</p>'
                    },
                    'missing_prerequisite_skill_id': None,
                    'dest': 'End',
                    'dest_if_really_stuck': None,
                    'param_changes': [],
                    'refresher_exploration_id': None
                },
                'training_data': []
            }]
        }), exp_domain.ExplorationChange({
            'cmd': 'edit_state_property',
            'property_name': 'hints',
            'old_value': ['old_value'],
            'state_name': 'Introduction',
            'new_value': [{
                'hint_content': {
                    'content_id': 'hint_3',
                    'html': '<p>Hint 1.</p>'
                }
            }]
        }), exp_domain.ExplorationChange({
            'cmd': 'edit_state_property',
            'property_name': 'solution',
            'old_value': None,
            'state_name': 'Introduction',
            'new_value': {
                'correct_answer': 'Hello Aryaman!',
                'explanation': {
                    'content_id': 'solution',
                    'html': '<p>Explanation.</p>'
                },
                'answer_is_exclusive': False
            }
        })]

        exp_services.update_exploration(
            self.owner_id, self.EXP_0_ID, change_list,
            'Added answer groups and solution')

        # Changes to the solutions and the properties that affects
        # solutions to check for mergeability.
        change_list_2 = [exp_domain.ExplorationChange({
            'state_name': 'Introduction',
            'new_value': [{
                'outcome': {
                    'feedback': {
                        'content_id': 'feedback_1',
                        'html': '<p>Feedback</p>'
                    },
                    'missing_prerequisite_skill_id': None,
                    'dest': 'End',
                    'dest_if_really_stuck': None,
                    'param_changes': [],
                    'labelled_as_correct': False,
                    'refresher_exploration_id': None
                },
                'training_data': [],
                'rule_specs': [{
                    'inputs': {
                        'x': {
                            'normalizedStrSet': ['Hello', 'Hola', 'Hi'],
                            'contentId': 'rule_input_2'
                        }
                    },
                    'rule_type': 'StartsWith'
                }],
                'tagged_skill_misconception_id': None
            }],
            'cmd': 'edit_state_property',
            'property_name': 'answer_groups',
            'old_value': [{
                'outcome': {
                    'feedback': {
                        'content_id': 'feedback_1',
                        'html': '<p>Feedback</p>'
                    },
                    'missing_prerequisite_skill_id': None,
                    'dest': 'End',
                    'dest_if_really_stuck': None,
                    'param_changes': [],
                    'labelled_as_correct': False,
                    'refresher_exploration_id': None
                },
                'training_data': [],
                'rule_specs': [{
                    'inputs': {
                        'x': {
                            'normalizedStrSet': ['Hello', 'Hola'],
                            'contentId': 'rule_input_2'
                        }
                    },
                    'rule_type': 'StartsWith'
                }],
                'tagged_skill_misconception_id': None
            }]
        }), exp_domain.ExplorationChange({
            'state_name': 'Introduction',
            'new_value': {
                'answer_is_exclusive': False,
                'correct_answer': 'Hi Aryaman!',
                'explanation': {
                    'content_id': 'solution',
                    'html': '<p>Explanation.</p>'
                }
            },
            'cmd': 'edit_state_property',
            'property_name': 'solution',
            'old_value': {
                'answer_is_exclusive': False,
                'correct_answer': 'Hello Aryaman!',
                'explanation': {
                    'content_id': 'solution',
                    'html': '<p>Explanation.</p>'
                }
            }
        }), exp_domain.ExplorationChange({
            'state_name': 'Introduction',
            'new_value': [{
                'outcome': {
                    'feedback': {
                        'content_id': 'feedback_1',
                        'html': '<p>Feedback</p>'
                    },
                    'missing_prerequisite_skill_id': None,
                    'dest': 'End',
                    'dest_if_really_stuck': None,
                    'param_changes': [],
                    'labelled_as_correct': False,
                    'refresher_exploration_id': None
                },
                'training_data': [],
                'rule_specs': [{
                    'inputs': {
                        'x': {
                            'normalizedStrSet': ['Hello', 'Hola', 'Hi'],
                            'contentId': 'rule_input_2'
                        }
                    },
                    'rule_type': 'StartsWith'
                }],
                'tagged_skill_misconception_id': None
            }, {
                'outcome': {
                    'feedback': {
                        'content_id': 'feedback_4',
                        'html': ''
                    },
                    'missing_prerequisite_skill_id': None,
                    'dest': 'End',
                    'dest_if_really_stuck': None,
                    'param_changes': [],
                    'labelled_as_correct': False,
                    'refresher_exploration_id': None
                },
                'training_data': [],
                'rule_specs': [{
                    'inputs': {
                        'x': {
                            'normalizedStrSet': ['Oppia', 'GSoC'],
                            'contentId': 'rule_input_5'
                        }
                    },
                    'rule_type': 'Contains'
                }],
                'tagged_skill_misconception_id': None
            }],
            'cmd': 'edit_state_property',
            'property_name': 'answer_groups',
            'old_value': [{
                'outcome': {
                    'feedback': {
                        'content_id': 'feedback_1',
                        'html': '<p>Feedback</p>'
                    },
                    'missing_prerequisite_skill_id': None,
                    'dest': 'End',
                    'dest_if_really_stuck': None,
                    'param_changes': [],
                    'labelled_as_correct': False,
                    'refresher_exploration_id': None
                },
                'training_data': [],
                'rule_specs': [{
                    'inputs': {
                        'x': {
                            'normalizedStrSet': ['Hello', 'Hola', 'Hi'],
                            'contentId': 'rule_input_2'
                        }
                    },
                    'rule_type': 'StartsWith'
                }],
                'tagged_skill_misconception_id': None
            }]
        }), exp_domain.ExplorationChange({
            'state_name': 'Introduction',
            'new_value': {
                'answer_is_exclusive': False,
                'correct_answer': 'Oppia is selected for GSoC.',
                'explanation': {
                    'content_id': 'solution',
                    'html': '<p>Explanation.</p>'
                }
            },
            'cmd': 'edit_state_property',
            'property_name': 'solution',
            'old_value': {
                'answer_is_exclusive': False,
                'correct_answer': 'Hi Aryaman!',
                'explanation': {
                    'content_id': 'solution',
                    'html': '<p>Explanation.</p>'
                }
            }
        })]
        exp_services.update_exploration(
            self.owner_id, self.EXP_0_ID, change_list_2,
            'Changed Solutions and affected properties')

        # Change to the solution of same state again
        # to check that changes are not mergeable.
        change_list_3 = [exp_domain.ExplorationChange({
            'state_name': 'Introduction',
            'new_value': {
                'answer_is_exclusive': False,
                'correct_answer': 'Hello Aryaman!',
                'explanation': {
                    'content_id': 'solution',
                    'html': '<p>Explanation.</p>'
                }
            },
            'cmd': 'edit_state_property',
            'property_name': 'solution',
            'old_value': {
                'answer_is_exclusive': False,
                'correct_answer': 'Hello Aryaman!',
                'explanation': {
                    'content_id': 'solution',
                    'html': '<p>Changed Explanation.</p>'
                }
            }
        })]

        changes_are_not_mergeable = exp_services.are_changes_mergeable(
            self.EXP_0_ID, 2, change_list_3)
        self.assertEqual(changes_are_not_mergeable, False)

    def test_changes_are_mergeable_when_hints_changes_do_not_conflict(
        self
    ) -> None:
        self.save_new_valid_exploration(
            self.EXP_0_ID, self.owner_id, end_state_name='End')

        # Adding hints to the existing state.
        rights_manager.publish_exploration(self.owner, self.EXP_0_ID)
        change_list = [exp_domain.ExplorationChange({
            'state_name': 'Introduction',
            'new_value': [{
                'hint_content': {
                    'html': '<p>Hint 1.</p>',
                    'content_id': 'hint_1'
                }
            }],
            'property_name': 'hints',
            'cmd': 'edit_state_property',
            'old_value': ['old_value']
        }), exp_domain.ExplorationChange({
            'state_name': 'Introduction',
            'new_value': {
                'answer_is_exclusive': False,
                'explanation': {
                    'html': '<p>Explanation</p>',
                    'content_id': 'solution'
                },
                'correct_answer': 'Hello'
            },
            'property_name': 'solution',
            'cmd': 'edit_state_property',
            'old_value': None
        })]

        exp_services.update_exploration(
            self.owner_id, self.EXP_0_ID, change_list,
            'Added Hint and Solution in Introduction state')

        test_dict: Dict[str, str] = {}
        # Changes to all state propeties other than the hints.
        change_list_2 = [exp_domain.ExplorationChange({
            'property_name': 'content',
            'state_name': 'Introduction',
            'cmd': 'edit_state_property',
            'old_value': {
                'html': '',
                'content_id': 'content_0'
            },
            'new_value': {
                'html': '<p>Content in Introduction.</p>',
                'content_id': 'content_0'
            }
        }), exp_domain.ExplorationChange({
            'property_name': 'solution',
            'state_name': 'Introduction',
            'cmd': 'edit_state_property',
            'old_value': {
                'explanation': {
                    'html': '<p>Explanation</p>',
                    'content_id': 'solution'
                },
                'answer_is_exclusive': False,
                'correct_answer': 'Hello'
            },
            'new_value': {
                'explanation': {
                    'html': '<p>Explanation</p>',
                    'content_id': 'solution'
                },
                'answer_is_exclusive': False,
                'correct_answer': 'Hello Aryaman'
            }
        }), exp_domain.ExplorationChange({
            'property_name': 'widget_id',
            'state_name': 'Introduction',
            'cmd': 'edit_state_property',
            'old_value': 'TextInput',
            'new_value': None
        }), exp_domain.ExplorationChange({
            'property_name': 'widget_customization_args',
            'state_name': 'Introduction',
            'cmd': 'edit_state_property',
            'old_value': {
                'placeholder': {
                    'value': {
                        'content_id': 'ca_placeholder_0',
                        'unicode_str': ''
                    }
                },
                'rows': {
                    'value': 1
                }
            },
            'new_value': test_dict
        }), exp_domain.ExplorationChange({
            'property_name': 'solution',
            'state_name': 'Introduction',
            'cmd': 'edit_state_property',
            'old_value': {
                'explanation': {
                    'html': '<p>Explanation</p>',
                    'content_id': 'solution'
                },
                'answer_is_exclusive': False,
                'correct_answer': 'Hello Aryaman'
            },
            'new_value': None
        }), exp_domain.ExplorationChange({
            'property_name': 'widget_id',
            'state_name': 'Introduction',
            'cmd': 'edit_state_property',
            'old_value': None,
            'new_value': 'NumericInput'
        }), exp_domain.ExplorationChange({
            'state_name': 'Introduction',
            'old_value':
            {
                'requireNonnegativeInput':
                {
                    'value': True
                }
            },
            'property_name': 'widget_customization_args',
            'new_value':
            {
                'requireNonnegativeInput':
                {
                    'value': False
                }
            },
            'cmd': 'edit_state_property'
        }), exp_domain.ExplorationChange({
            'property_name': 'answer_groups',
            'state_name': 'Introduction',
            'cmd': 'edit_state_property',
            'old_value': ['old_value'],
            'new_value': [{
                'rule_specs': [{
                    'inputs': {
                        'x': 46
                    },
                    'rule_type': 'IsLessThanOrEqualTo'
                }],
                'training_data': [],
                'tagged_skill_misconception_id': None,
                'outcome': {
                    'labelled_as_correct': False,
                    'refresher_exploration_id': None,
                    'missing_prerequisite_skill_id': None,
                    'dest': 'End',
                    'dest_if_really_stuck': None,
                    'feedback': {
                        'html': '',
                        'content_id': 'feedback_2'
                    },
                    'param_changes': []
                }
            }]
        }), exp_domain.ExplorationChange({
            'property_name': 'solution',
            'state_name': 'Introduction',
            'cmd': 'edit_state_property',
            'old_value': None,
            'new_value': {
                'explanation': {
                    'html': '<p>Explanation</p>',
                    'content_id': 'solution'
                },
                'answer_is_exclusive': False,
                'correct_answer': 42
            }
        }), exp_domain.ExplorationChange({
            'property_name': 'content',
            'state_name': 'End',
            'cmd': 'edit_state_property',
            'old_value': {
                'html': '',
                'content_id': 'content_0'
            },
            'new_value': {
                'html': '<p>Congratulations, you have finished!</p>',
                'content_id': 'content_0'
            }
        }), exp_domain.ExplorationChange({
            'property_name': 'title',
            'cmd': 'edit_exploration_property',
            'old_value': 'A title',
            'new_value': 'First Title'
        }), exp_domain.ExplorationChange({
            'property_name': 'solution',
            'state_name': 'Introduction',
            'cmd': 'edit_state_property',
            'old_value': {
                'explanation': {
                    'html': '<p>Explanation</p>',
                    'content_id': 'solution'
                },
                'answer_is_exclusive': False,
                'correct_answer': 42
            },
            'new_value': {
                'explanation': {
                    'html': '<p>Explanation</p>',
                    'content_id': 'solution'
                },
                'answer_is_exclusive': False,
                'correct_answer': 40
            }
        })]

        exp_services.update_exploration(
            self.owner_id, self.EXP_0_ID, change_list_2,
            'Made changes in interaction, contents, solutions, answer_groups in both states') # pylint: disable=line-too-long

        # Changes to the old hints and also deleted and added
        # new hints to take all the cases to check for mergeability.
        change_list_3 = [exp_domain.ExplorationChange({
            'old_value': [{
                'hint_content': {
                    'html': '<p>Hint 1.</p>',
                    'content_id': 'hint_1'
                }
            }],
            'cmd': 'edit_state_property',
            'property_name': 'hints',
            'new_value': [{
                'hint_content': {
                    'html': '<p>Hint 1.</p>',
                    'content_id': 'hint_1'
                }
            }, {
                'hint_content': {
                    'html': '<p>Hint 2.</p>',
                    'content_id': 'hint_2'
                }
            }],
            'state_name': 'Introduction'
        }), exp_domain.ExplorationChange({
            'old_value': [{
                'hint_content': {
                    'html': '<p>Hint 1.</p>',
                    'content_id': 'hint_1'
                }
            }, {
                'hint_content': {
                    'html': '<p>Hint 2.</p>',
                    'content_id': 'hint_2'
                }
            }],
            'cmd': 'edit_state_property',
            'property_name': 'hints',
            'new_value': [{
                'hint_content': {
                    'html': '<p>Changed hint 1.</p>',
                    'content_id': 'hint_1'
                }
            }, {
                'hint_content': {
                    'html': '<p>Hint 2.</p>',
                    'content_id': 'hint_2'
                }
            }],
            'state_name': 'Introduction'
        }), exp_domain.ExplorationChange({
            'old_value': [{
                'hint_content': {
                    'html': '<p>Changed hint 1.</p>',
                    'content_id': 'hint_1'
                }
            }, {
                'hint_content': {
                    'html': '<p>Hint 2.</p>',
                    'content_id': 'hint_2'
                }
            }],
            'cmd': 'edit_state_property',
            'property_name': 'hints',
            'new_value': [
                {
                    'hint_content': {
                        'html': '<p>Hint 2.</p>',
                        'content_id': 'hint_2'
                    }
                }, {
                    'hint_content': {
                        'html': '<p>Changed hint 1.</p>',
                        'content_id': 'hint_1'
                    }
                }
            ],
            'state_name': 'Introduction'
        })]

        changes_are_mergeable = exp_services.are_changes_mergeable(
            self.EXP_0_ID, 2, change_list_3)
        self.assertEqual(changes_are_mergeable, True)

    def test_changes_are_not_mergeable_when_hints_changes_conflict(
        self
    ) -> None:
        self.save_new_valid_exploration(
            self.EXP_0_ID, self.owner_id, end_state_name='End')

        # Adding hints to the existing state.
        rights_manager.publish_exploration(self.owner, self.EXP_0_ID)
        change_list = [exp_domain.ExplorationChange({
            'state_name': 'Introduction',
            'new_value': [{
                'hint_content': {
                    'html': '<p>Hint 1.</p>',
                    'content_id': 'hint_1'
                }
            }],
            'property_name': 'hints',
            'cmd': 'edit_state_property',
            'old_value': ['old_value']
        }), exp_domain.ExplorationChange({
            'state_name': 'Introduction',
            'new_value': {
                'answer_is_exclusive': False,
                'explanation': {
                    'html': '<p>Explanation</p>',
                    'content_id': 'solution'
                },
                'correct_answer': 'Hello'
            },
            'property_name': 'solution',
            'cmd': 'edit_state_property',
            'old_value': None
        })]

        exp_services.update_exploration(
            self.owner_id, self.EXP_0_ID, change_list,
            'Added Hint and Solution in Introduction state')

        # Changes to the old hints and also deleted and added
        # new hints to take all the cases to check for mergeability.
        change_list_2 = [exp_domain.ExplorationChange({
            'old_value': [{
                'hint_content': {
                    'html': '<p>Hint 1.</p>',
                    'content_id': 'hint_1'
                }
            }],
            'cmd': 'edit_state_property',
            'property_name': 'hints',
            'new_value': [{
                'hint_content': {
                    'html': '<p>Hint 1.</p>',
                    'content_id': 'hint_1'
                }
            }, {
                'hint_content': {
                    'html': '<p>Hint 2.</p>',
                    'content_id': 'hint_2'
                }
            }],
            'state_name': 'Introduction'
        }), exp_domain.ExplorationChange({
            'old_value': [{
                'hint_content': {
                    'html': '<p>Hint 1.</p>',
                    'content_id': 'hint_1'
                }
            }, {
                'hint_content': {
                    'html': '<p>Hint 2.</p>',
                    'content_id': 'hint_2'
                }
            }],
            'cmd': 'edit_state_property',
            'property_name': 'hints',
            'new_value': [{
                'hint_content': {
                    'html': '<p>Changed hint 1.</p>',
                    'content_id': 'hint_1'
                }
            }, {
                'hint_content': {
                    'html': '<p>Hint 2.</p>',
                    'content_id': 'hint_2'
                }
            }],
            'state_name': 'Introduction'
        }), exp_domain.ExplorationChange({
            'old_value': [{
                'hint_content': {
                    'html': '<p>Changed hint 1.</p>',
                    'content_id': 'hint_1'
                }
            }, {
                'hint_content': {
                    'html': '<p>Hint 2.</p>',
                    'content_id': 'hint_2'
                }
            }],
            'cmd': 'edit_state_property',
            'property_name': 'hints',
            'new_value': [
                {
                    'hint_content': {
                        'html': '<p>Hint 2.</p>',
                        'content_id': 'hint_2'
                    }
                }, {
                    'hint_content': {
                        'html': '<p>Changed hint 1.</p>',
                        'content_id': 'hint_1'
                    }
                }
            ],
            'state_name': 'Introduction'
        })]
        exp_services.update_exploration(
            self.owner_id, self.EXP_0_ID, change_list_2,
            'Changes in the hints again.')

        change_list_3 = [exp_domain.ExplorationChange({
            'old_value': [{
                'hint_content': {
                    'html': '<p>Hint 1.</p>',
                    'content_id': 'hint_1'
                }
            }],
            'cmd': 'edit_state_property',
            'property_name': 'hints',
            'new_value': [{
                'hint_content': {
                    'html': '<p>Changed Hint 1.</p>',
                    'content_id': 'hint_1'
                }
            }],
            'state_name': 'Introduction'
        })]

        changes_are_not_mergeable = exp_services.are_changes_mergeable(
            self.EXP_0_ID, 2, change_list_3)
        self.assertEqual(changes_are_not_mergeable, False)

    def test_changes_are_mergeable_when_exploration_properties_changes_do_not_conflict(  # pylint: disable=line-too-long
        self
    ) -> None:
        self.save_new_valid_exploration(
            self.EXP_0_ID, self.owner_id, end_state_name='End')

        rights_manager.publish_exploration(self.owner, self.EXP_0_ID)

        test_dict: Dict[str, str] = {}
        # Changes to all the properties of both states other than
        # exploration properties i.e. title, category, objective etc.
        # Also included rename states changes to check that
        # renaming states doesn't affect anything.
        change_list = [exp_domain.ExplorationChange({
            'state_name': 'Introduction',
            'new_value': {
                'html': '<p>Content</p>',
                'content_id': 'content_0'
            },
            'cmd': 'edit_state_property',
            'property_name': 'content',
            'old_value': {
                'html': '',
                'content_id': 'content_0'
            }
        }), exp_domain.ExplorationChange({
            'state_name': 'Introduction',
            'new_value': [
                {
                    'hint_content': {
                        'html': '<p>Hint 1.</p>',
                        'content_id': 'hint_1'
                    }
                }
            ],
            'cmd': 'edit_state_property',
            'property_name': 'hints',
            'old_value': ['old_value']
        }), exp_domain.ExplorationChange({
            'state_name': 'Introduction',
            'new_value': None,
            'cmd': 'edit_state_property',
            'property_name': 'widget_id',
            'old_value': 'TextInput'
        }), exp_domain.ExplorationChange({
            'state_name': 'Introduction',
            'new_value': test_dict,
            'cmd': 'edit_state_property',
            'property_name': 'widget_customization_args',
            'old_value': {
                'rows': {
                    'value': 1
                },
                'placeholder': {
                    'value': {
                        'unicode_str': '',
                        'content_id': 'ca_placeholder_0'
                    }
                }
            }
        }), exp_domain.ExplorationChange({
            'state_name': 'Introduction',
            'new_value': 'NumericInput',
            'cmd': 'edit_state_property',
            'property_name': 'widget_id',
            'old_value': None
        }), exp_domain.ExplorationChange({
            'state_name': 'Introduction',
            'old_value':
            {
                'requireNonnegativeInput':
                {
                    'value': True
                }
            },
            'property_name': 'widget_customization_args',
            'new_value':
            {
                'requireNonnegativeInput':
                {
                    'value': False
                }
            },
            'cmd': 'edit_state_property'
        }), exp_domain.ExplorationChange({
            'state_name': 'Introduction',
            'new_value': [
                {
                    'outcome': {
                        'refresher_exploration_id': None,
                        'feedback': {
                            'html': '<p>Good.</p>',
                            'content_id': 'feedback_2'
                        },
                        'missing_prerequisite_skill_id': None,
                        'labelled_as_correct': False,
                        'dest': 'End',
                        'dest_if_really_stuck': None,
                        'param_changes': []
                    },
                    'training_data': [],
                    'rule_specs': [
                        {
                            'inputs': {
                                'x': 50
                            },
                            'rule_type': 'IsLessThanOrEqualTo'
                        }
                    ],
                    'tagged_skill_misconception_id': None
                }
            ],
            'cmd': 'edit_state_property',
            'property_name': 'answer_groups',
            'old_value': ['old_value']
        }), exp_domain.ExplorationChange({
            'state_name': 'Introduction',
            'new_value': {
                'refresher_exploration_id': None,
                'feedback': {
                    'html': '<p>Try Again.</p>',
                    'content_id': 'default_outcome'
                },
                'missing_prerequisite_skill_id': None,
                'labelled_as_correct': False,
                'dest': 'End',
                'dest_if_really_stuck': None,
                'param_changes': []
            },
            'cmd': 'edit_state_property',
            'property_name': 'default_outcome',
            'old_value': {
                'refresher_exploration_id': None,
                'feedback': {
                    'html': '',
                    'content_id': 'default_outcome'
                },
                'missing_prerequisite_skill_id': None,
                'labelled_as_correct': False,
                'dest': 'End',
                'dest_if_really_stuck': None,
                'param_changes': [

                ]
            }
        }), exp_domain.ExplorationChange({
            'state_name': 'Introduction',
            'new_value': {
                'refresher_exploration_id': None,
                'feedback': {
                    'html': '<p>Try Again.</p>',
                    'content_id': 'default_outcome'
                },
                'missing_prerequisite_skill_id': None,
                'labelled_as_correct': False,
                'dest': 'Introduction',
                'dest_if_really_stuck': None,
                'param_changes': [

                ]
            },
            'cmd': 'edit_state_property',
            'property_name': 'default_outcome',
            'old_value': {
                'refresher_exploration_id': None,
                'feedback': {
                    'html': '<p>Try Again.</p>',
                    'content_id': 'default_outcome'
                },
                'missing_prerequisite_skill_id': None,
                'labelled_as_correct': False,
                'dest': 'End',
                'dest_if_really_stuck': None,
                'param_changes': [

                ]
            }
        })]
        exp_services.update_exploration(
            self.owner_id, self.EXP_0_ID, change_list,
            'Made changes in interaction, contents, solutions, answer_groups in introduction state.') # pylint: disable=line-too-long

        # Changes to properties of second state.
        change_list_2 = [exp_domain.ExplorationChange({
            'state_name': 'Introduction',
            'new_value': {
                'answer_is_exclusive': False,
                'correct_answer': 25,
                'explanation': {
                    'html': '<p>Explanation.</p>',
                    'content_id': 'solution'
                }
            },
            'cmd': 'edit_state_property',
            'property_name': 'solution',
            'old_value': None
        }), exp_domain.ExplorationChange({
            'state_name': 'Introduction',
            'new_value': [
                {
                    'hint_content': {
                        'html': '<p>Hint 1.</p>',
                        'content_id': 'hint_1'
                    }
                },
                {
                    'hint_content': {
                        'html': '<p>Hint 2.</p>',
                        'content_id': 'hint_3'
                    }
                }
            ],
            'cmd': 'edit_state_property',
            'property_name': 'hints',
            'old_value': [{
                'hint_content': {
                    'html': '<p>Hint 1.</p>',
                    'content_id': 'hint_1'
                }
            }]
        }), exp_domain.ExplorationChange({
            'state_name': 'End',
            'new_value': {
                'html': '<p>Congratulations, you have finished!</p>',
                'content_id': 'content_0'
            },
            'cmd': 'edit_state_property',
            'property_name': 'content',
            'old_value': {
                'html': '',
                'content_id': 'content_0'
            }
        }), exp_domain.ExplorationChange({
            'new_state_name': 'End-State',
            'cmd': 'rename_state',
            'old_state_name': 'End'
        })]

        exp_services.update_exploration(
            self.owner_id, self.EXP_0_ID, change_list_2,
            'Made changes in solutions in introduction state and content, state_name in end state.') # pylint: disable=line-too-long

        # Changes to the exploration properties to check
        # for mergeability.
        change_list_3 = [exp_domain.ExplorationChange({
            'property_name': 'title',
            'cmd': 'edit_exploration_property',
            'old_value': 'A title',
            'new_value': 'A changed title.'
        }), exp_domain.ExplorationChange({
            'property_name': 'objective',
            'cmd': 'edit_exploration_property',
            'old_value': 'An objective',
            'new_value': 'A changed objective.'
        }), exp_domain.ExplorationChange({
            'property_name': 'category',
            'cmd': 'edit_exploration_property',
            'old_value': 'A category',
            'new_value': 'A changed category'
        }), exp_domain.ExplorationChange({
            'property_name': 'auto_tts_enabled',
            'cmd': 'edit_exploration_property',
            'old_value': True,
            'new_value': False
        }), exp_domain.ExplorationChange({
            'property_name': 'tags',
            'cmd': 'edit_exploration_property',
            'old_value': ['old_value'],
            'new_value': [
                'new'
            ]
        }), exp_domain.ExplorationChange({
            'property_name': 'tags',
            'cmd': 'edit_exploration_property',
            'old_value': [
                'new'
            ],
            'new_value': [
                'new',
                'skill'
            ]
        }), exp_domain.ExplorationChange({
            'cmd': 'edit_exploration_property',
            'property_name': 'language_code',
            'new_value': 'bn',
            'old_value': 'en'
        }), exp_domain.ExplorationChange({
            'cmd': 'edit_exploration_property',
            'property_name': 'author_notes',
            'new_value': 'author_notes'
        }), exp_domain.ExplorationChange({
            'cmd': 'edit_exploration_property',
            'property_name': 'blurb',
            'new_value': 'blurb'
        }), exp_domain.ExplorationChange({
            'cmd': 'edit_exploration_property',
            'property_name': 'init_state_name',
            'new_value': 'End',
        }), exp_domain.ExplorationChange({
            'cmd': 'edit_exploration_property',
            'property_name': 'init_state_name',
            'new_value': 'Introduction',
        }), exp_domain.ExplorationChange({
            'cmd': 'edit_exploration_property',
            'property_name': 'auto_tts_enabled',
            'new_value': False
        }), exp_domain.ExplorationChange({
            'cmd': 'edit_exploration_property',
            'property_name': 'correctness_feedback_enabled',
            'new_value': True
        }), exp_domain.ExplorationChange({
            'cmd': 'edit_state_property',
            'property_name': 'confirmed_unclassified_answers',
            'state_name': 'Introduction',
            'new_value': ['test']
        }), exp_domain.ExplorationChange({
            'cmd': 'edit_state_property',
            'state_name': 'Introduction',
            'property_name': 'linked_skill_id',
            'new_value': 'string_1'
        }), exp_domain.ExplorationChange({
            'cmd': 'edit_state_property',
            'state_name': 'Introduction',
            'property_name': 'card_is_checkpoint',
            'new_value': True
        })]
        changes_are_mergeable = exp_services.are_changes_mergeable(
            self.EXP_0_ID, 1, change_list_3)
        self.assertEqual(changes_are_mergeable, True)

    def test_changes_are_not_mergeable_when_exploration_properties_changes_conflict(  # pylint: disable=line-too-long
        self
    ) -> None:
        self.save_new_valid_exploration(
            self.EXP_0_ID, self.owner_id, end_state_name='End')

        rights_manager.publish_exploration(self.owner, self.EXP_0_ID)

        # Changes to the exploration properties to check
        # for mergeability.
        change_list = [exp_domain.ExplorationChange({
            'property_name': 'title',
            'cmd': 'edit_exploration_property',
            'old_value': 'A title',
            'new_value': 'A changed title.'
        }), exp_domain.ExplorationChange({
            'property_name': 'objective',
            'cmd': 'edit_exploration_property',
            'old_value': 'An objective',
            'new_value': 'A changed objective.'
        }), exp_domain.ExplorationChange({
            'property_name': 'category',
            'cmd': 'edit_exploration_property',
            'old_value': 'A category',
            'new_value': 'A changed category'
        }), exp_domain.ExplorationChange({
            'property_name': 'auto_tts_enabled',
            'cmd': 'edit_exploration_property',
            'old_value': True,
            'new_value': False
        }), exp_domain.ExplorationChange({
            'property_name': 'tags',
            'cmd': 'edit_exploration_property',
            'old_value': ['old_value'],
            'new_value': [
                'new'
            ]
        }), exp_domain.ExplorationChange({
            'property_name': 'tags',
            'cmd': 'edit_exploration_property',
            'old_value': [
                'new'
            ],
            'new_value': [
                'new',
                'skill'
            ]
        })]

        exp_services.update_exploration(
            self.owner_id, self.EXP_0_ID, change_list,
            'Changes in the Exploration Properties.')

        change_list_2 = [exp_domain.ExplorationChange({
            'property_name': 'title',
            'cmd': 'edit_exploration_property',
            'old_value': 'A title',
            'new_value': 'A new title.'
        }), exp_domain.ExplorationChange({
            'property_name': 'objective',
            'cmd': 'edit_exploration_property',
            'old_value': 'An objective',
            'new_value': 'A new objective.'
        }), exp_domain.ExplorationChange({
            'property_name': 'category',
            'cmd': 'edit_exploration_property',
            'old_value': 'A category',
            'new_value': 'A new category'
        }), exp_domain.ExplorationChange({
            'property_name': 'auto_tts_enabled',
            'cmd': 'edit_exploration_property',
            'old_value': True,
            'new_value': False
        }), exp_domain.ExplorationChange({
            'property_name': 'tags',
            'cmd': 'edit_exploration_property',
            'old_value': ['old_value'],
            'new_value': [
                'new'
            ]
        }), exp_domain.ExplorationChange({
            'property_name': 'tags',
            'cmd': 'edit_exploration_property',
            'old_value': [
                'new'
            ],
            'new_value': [
                'new',
                'skill'
            ]
        })]

        changes_are_not_mergeable = exp_services.are_changes_mergeable(
            self.EXP_0_ID, 1, change_list_2)
        self.assertEqual(changes_are_not_mergeable, False)

    def test_changes_are_mergeable_when_translations_changes_do_not_conflict(
        self
    ) -> None:
        self.save_new_valid_exploration(
            self.EXP_0_ID, self.owner_id, end_state_name='End')

        rights_manager.publish_exploration(self.owner, self.EXP_0_ID)

        # Adding content, feedbacks, solutions so that
        # voiceovers can be added later on.
        change_list = [exp_domain.ExplorationChange({
            'property_name': 'content',
            'old_value': {
                'content_id': 'content_0',
                'html': ''
            },
            'state_name': 'Introduction',
            'cmd': 'edit_state_property',
            'new_value': {
                'content_id': 'content_0',
                'html': '<p>First State Content.</p>'
            }
        }), exp_domain.ExplorationChange({
            'property_name': 'widget_customization_args',
            'old_value': {
                'placeholder': {
                    'value': {
                        'unicode_str': '',
                        'content_id': 'ca_placeholder_0'
                    }
                },
                'rows': {
                    'value': 1
                }
            },
            'state_name': 'Introduction',
            'cmd': 'edit_state_property',
            'new_value': {
                'placeholder': {
                    'value': {
                        'unicode_str': 'Placeholder',
                        'content_id': 'ca_placeholder_0'
                    }
                },
                'rows': {
                    'value': 1
                }
            }
        }), exp_domain.ExplorationChange({
            'property_name': 'default_outcome',
            'old_value': {
                'labelled_as_correct': False,
                'missing_prerequisite_skill_id': None,
                'refresher_exploration_id': None,
                'feedback': {
                    'content_id': 'default_outcome',
                    'html': ''
                },
                'param_changes': [],
                'dest_if_really_stuck': None,
                'dest': 'End'
            },
            'state_name': 'Introduction',
            'cmd': 'edit_state_property',
            'new_value': {
                'labelled_as_correct': False,
                'missing_prerequisite_skill_id': None,
                'refresher_exploration_id': None,
                'feedback': {
                    'content_id': 'default_outcome',
                    'html': '<p>Feedback 1.</p>'
                },
                'param_changes': [

                ],
                'dest_if_really_stuck': None,
                'dest': 'End'
            }
        }), exp_domain.ExplorationChange({
            'property_name': 'hints',
            'old_value': [],
            'state_name': 'Introduction',
            'cmd': 'edit_state_property',
            'new_value': [
                {
                    'hint_content': {
                        'content_id': 'hint_1',
                        'html': '<p>Hint 1.</p>'
                    }
                }
            ]
        }), exp_domain.ExplorationChange({
            'property_name': 'solution',
            'old_value': None,
            'state_name': 'Introduction',
            'cmd': 'edit_state_property',
            'new_value': {
                'answer_is_exclusive': False,
                'explanation': {
                    'content_id': 'solution',
                    'html': '<p>Explanation.</p>'
                },
                'correct_answer': 'Solution'
            }
        }), exp_domain.ExplorationChange({
            'property_name': 'content',
            'old_value': {
                'content_id': 'content_0',
                'html': ''
            },
            'state_name': 'End',
            'cmd': 'edit_state_property',
            'new_value': {
                'content_id': 'content_0',
                'html': '<p>Second State Content.</p>'
            }
        })]
        exp_services.update_exploration(
            self.owner_id, self.EXP_0_ID, change_list,
            'Added various contents.')

        # Adding change to the field which is neither
        # affected by nor affects voiceovers.
        change_list_2 = [exp_domain.ExplorationChange({
            'cmd': 'edit_state_property',
            'state_name': 'Introduction',
            'property_name': 'card_is_checkpoint',
            'new_value': True
        })]
        exp_services.update_exploration(
            self.owner_id, self.EXP_0_ID, change_list_2,
            'Added single unrelated change.')

        # Adding some voiceovers to the first state.
        change_list_3 = [exp_domain.ExplorationChange({
            'property_name': 'recorded_voiceovers',
            'old_value': {
                'voiceovers_mapping': {
                    'hint_1': {},
                    'default_outcome': {},
                    'solution': {},
                    'ca_placeholder_0': {},
                    'content': {}
                }
            },
            'state_name': 'Introduction',
            'new_value': {
                'voiceovers_mapping': {
                    'hint_1': {},
                    'default_outcome': {},
                    'solution': {},
                    'ca_placeholder_0': {},
                    'content': {
                        'en': {
                            'needs_update': False,
                            'filename': 'content-en-xrss3z3nso.mp3',
                            'file_size_bytes': 114938,
                            'duration_secs': 7.183625
                        }
                    }
                }
            },
            'cmd': 'edit_state_property'
        }), exp_domain.ExplorationChange({
            'property_name': 'recorded_voiceovers',
            'old_value': {
                'voiceovers_mapping': {
                    'hint_1': {},
                    'default_outcome': {},
                    'solution': {},
                    'ca_placeholder_0': {},
                    'content': {
                        'en': {
                            'needs_update': False,
                            'filename': 'content-en-xrss3z3nso.mp3',
                            'file_size_bytes': 114938,
                            'duration_secs': 7.183625
                        }
                    }
                }
            },
            'state_name': 'Introduction',
            'new_value': {
                'voiceovers_mapping': {
                    'hint_1': {},
                    'default_outcome': {},
                    'solution': {},
                    'ca_placeholder_0': {
                        'en': {
                            'needs_update': False,
                            'filename': 'ca_placeholder_0-en-mfy5l6logg.mp3',
                            'file_size_bytes': 175542,
                            'duration_secs': 10.971375
                        }
                    },
                    'content': {
                        'en': {
                            'needs_update': False,
                            'filename': 'content-en-xrss3z3nso.mp3',
                            'file_size_bytes': 114938,
                            'duration_secs': 7.183625
                        }
                    }
                }
            },
            'cmd': 'edit_state_property'
        })]
<<<<<<< HEAD
        changes_are_mergeable = exp_services.are_changes_mergeable(  # type: ignore[no-untyped-call]
            self.EXP_0_ID, 2, change_list_3)
        self.assertEqual(changes_are_mergeable, True)

        exp_services.update_exploration(  # type: ignore[no-untyped-call]
=======

        changes_are_mergeable = exp_services.are_changes_mergeable(
            self.EXP_0_ID, 2, change_list_3)
        self.assertEqual(changes_are_mergeable, True)
        exp_services.update_exploration(
>>>>>>> 7ad815df
            self.owner_id, self.EXP_0_ID, change_list_3,
            'Added some voiceovers.')

        # Adding voiceovers again to the same first state
        # to check if they can be applied. They will not
        # be mergeable as the changes are in the same property
        # i.e. recorded_voiceovers.
        change_list_4 = [exp_domain.ExplorationChange({
            'property_name': 'recorded_voiceovers',
            'cmd': 'edit_state_property',
            'old_value': {
                'voiceovers_mapping': {
                    'default_outcome': {},
                    'solution': {},
                    'content': {},
                    'ca_placeholder_0': {},
                    'hint_1': {}
                }
            },
            'new_value': {
                'voiceovers_mapping': {
                    'default_outcome': {},
                    'solution': {},
                    'content': {},
                    'ca_placeholder_0': {},
                    'hint_1': {
                        'en': {
                            'needs_update': False,
                            'duration_secs': 30.0669375,
                            'filename': 'hint_1-en-ajclkw0cnz.mp3',
                            'file_size_bytes': 481071
                        }
                    }
                }
            },
            'state_name': 'Introduction'
        })]

        changes_are_mergeable = exp_services.are_changes_mergeable(
            self.EXP_0_ID, 3, change_list_4)
        self.assertEqual(changes_are_mergeable, False)

        # Adding voiceovers to the second state to check
        # if they can be applied. They can be mergead as
        # the changes are in the different states.
        change_list_5 = [exp_domain.ExplorationChange({
<<<<<<< HEAD
            'old_value': {
=======
            'content_html': 'N/A',
            'translation_html': '<p>State 2 Content Translation.</p>',
            'state_name': 'End',
            'language_code': 'de',
            'content_id': 'content',
            'cmd': 'add_written_translation',
            'data_format': 'html'
        })]

        changes_are_mergeable_1 = exp_services.are_changes_mergeable(
            self.EXP_0_ID, 3, change_list_5)
        self.assertEqual(changes_are_mergeable_1, True)

        # Add changes to the different content of first state to
        # check that translation changes to some properties doesn't
        # affects the changes of content of other properties.
        change_list_6 = [exp_domain.ExplorationChange({
            'old_value': {
                'rows': {
                    'value': 1
                },
                'placeholder': {
                    'value': {
                        'unicode_str': 'Placeholder',
                        'content_id': 'ca_placeholder_0'
                    }
                }
            },
            'state_name': 'Introduction',
            'cmd': 'edit_state_property',
            'property_name': 'widget_customization_args',
            'new_value': {
                'rows': {
                    'value': 1
                },
                'placeholder': {
                    'value': {
                        'unicode_str': 'Placeholder Changed.',
                        'content_id': 'ca_placeholder_0'
                    }
                }
            }
        }), exp_domain.ExplorationChange({
            'property_name': 'default_outcome',
            'old_value': {
                'labelled_as_correct': False,
                'missing_prerequisite_skill_id': None,
                'refresher_exploration_id': None,
                'feedback': {
                    'content_id': 'default_outcome',
                    'html': 'Feedback 1.'
                },
                'param_changes': [

                ],
                'dest_if_really_stuck': None,
                'dest': 'End'
            },
            'state_name': 'Introduction',
            'cmd': 'edit_state_property',
            'new_value': {
                'labelled_as_correct': False,
                'missing_prerequisite_skill_id': None,
                'refresher_exploration_id': None,
                'feedback': {
                    'content_id': 'default_outcome',
                    'html': '<p>Feedback 2.</p>'
                },
                'param_changes': [

                ],
                'dest_if_really_stuck': None,
                'dest': 'End'
            }
        })]

        exp_services.update_exploration(
            self.owner_id, self.EXP_0_ID, change_list_6,
            'Changing Customization Args Placeholder in First State.')
        changes_are_mergeable_3 = exp_services.are_changes_mergeable(
            self.EXP_0_ID, 4, change_list_5)
        self.assertEqual(changes_are_mergeable_3, True)

    def test_changes_are_not_mergeable_when_translations_changes_conflict(
        self
    ) -> None:
        self.save_new_valid_exploration(
            self.EXP_0_ID, self.owner_id, end_state_name='End')

        rights_manager.publish_exploration(self.owner, self.EXP_0_ID)

        # Adding content, feedbacks, solutions so that
        # translations can be added later on.
        change_list = [exp_domain.ExplorationChange({
            'cmd': 'edit_state_property',
            'property_name': 'answer_groups',
            'old_value': ['old_value'],
            'state_name': 'Introduction',
            'new_value': [{
                'rule_specs': [{
                    'rule_type': 'StartsWith',
                    'inputs': {
                        'x': {
                            'contentId': 'rule_input_2',
                            'normalizedStrSet': [
                                'Hello',
                                'Hola'
                            ]
                        }
                    }
                }],
                'tagged_skill_misconception_id': None,
                'outcome': {
                    'labelled_as_correct': False,
                    'feedback': {
                        'content_id': 'feedback_1',
                        'html': '<p>Feedback</p>'
                    },
                    'missing_prerequisite_skill_id': None,
                    'dest': 'End',
                    'dest_if_really_stuck': None,
                    'param_changes': [],
                    'refresher_exploration_id': None
                },
                'training_data': []
            }]
        }), exp_domain.ExplorationChange({
            'property_name': 'content',
            'old_value': {
                'content_id': 'content',
                'html': ''
            },
            'state_name': 'Introduction',
            'cmd': 'edit_state_property',
            'new_value': {
                'content_id': 'content',
                'html': '<p>First State Content.</p>'
            }
        }), exp_domain.ExplorationChange({
            'property_name': 'widget_customization_args',
            'old_value': {
                'placeholder': {
                    'value': {
                        'unicode_str': '',
                        'content_id': 'ca_placeholder_0'
                    }
                },
                'rows': {
                    'value': 1
                }
            },
            'state_name': 'Introduction',
            'cmd': 'edit_state_property',
            'new_value': {
                'placeholder': {
                    'value': {
                        'unicode_str': 'Placeholder',
                        'content_id': 'ca_placeholder_0'
                    }
                },
                'rows': {
                    'value': 1
                }
            }
        }), exp_domain.ExplorationChange({
            'property_name': 'default_outcome',
            'old_value': {
                'labelled_as_correct': False,
                'missing_prerequisite_skill_id': None,
                'refresher_exploration_id': None,
                'feedback': {
                    'content_id': 'default_outcome',
                    'html': ''
                },
                'param_changes': [

                ],
                'dest_if_really_stuck': None,
                'dest': 'End'
            },
            'state_name': 'Introduction',
            'cmd': 'edit_state_property',
            'new_value': {
                'labelled_as_correct': False,
                'missing_prerequisite_skill_id': None,
                'refresher_exploration_id': None,
                'feedback': {
                    'content_id': 'default_outcome',
                    'html': '<p>Feedback 1.</p>'
                },
                'param_changes': [

                ],
                'dest_if_really_stuck': None,
                'dest': 'End'
            }
        }), exp_domain.ExplorationChange({
            'property_name': 'hints',
            'old_value': ['old_value'],
            'state_name': 'Introduction',
            'cmd': 'edit_state_property',
            'new_value': [
                {
                    'hint_content': {
                        'content_id': 'hint_1',
                        'html': '<p>Hint 1.</p>'
                    }
                }
            ]
        }), exp_domain.ExplorationChange({
            'property_name': 'next_content_id_index',
            'old_value': 1,
            'state_name': 'Introduction',
            'cmd': 'edit_state_property',
            'new_value': 2
        }), exp_domain.ExplorationChange({
            'property_name': 'solution',
            'old_value': None,
            'state_name': 'Introduction',
            'cmd': 'edit_state_property',
            'new_value': {
                'answer_is_exclusive': False,
                'explanation': {
                    'content_id': 'solution',
                    'html': '<p>Explanation.</p>'
                },
                'correct_answer': 'Solution'
            }
        }), exp_domain.ExplorationChange({
            'property_name': 'content',
            'old_value': {
                'content_id': 'content',
                'html': ''
            },
            'state_name': 'End',
            'cmd': 'edit_state_property',
            'new_value': {
                'content_id': 'content',
                'html': '<p>Second State Content.</p>'
            }
        })]
        exp_services.update_exploration(
            self.owner_id, self.EXP_0_ID, change_list,
            'Added various contents.')

        # Adding some translations to the first state.
        change_list_2 = [exp_domain.ExplorationChange({
            'state_name': 'Introduction',
            'old_value': {
                'content_id': 'content',
                'html': '<p>First State Content.</p>'
            },
            'new_value': {
                'content_id': 'content',
                'html': '<p>Changed First State Content.</p>'
            },
            'property_name': 'content',
            'cmd': 'edit_state_property'
        }), exp_domain.ExplorationChange({
            'language_code': 'de',
            'data_format': 'html',
            'cmd': 'add_written_translation',
            'content_id': 'content',
            'translation_html': '<p>Translation Content.</p>',
            'state_name': 'Introduction',
            'content_html': 'N/A'
        }), exp_domain.ExplorationChange({
            'language_code': 'de',
            'data_format': 'html',
            'cmd': 'add_written_translation',
            'content_id': 'default_outcome',
            'translation_html': '<p>Translation Feedback 1.</p>',
            'state_name': 'Introduction',
            'content_html': 'N/A'
        }), exp_domain.ExplorationChange({
            'language_code': 'de',
            'data_format': 'html',
            'cmd': 'add_written_translation',
            'content_id': 'ca_placeholder_0',
            'translation_html': '<p>Translation Placeholder.</p>',
            'state_name': 'Introduction',
            'content_html': 'N/A'
        }), exp_domain.ExplorationChange({
            'language_code': 'de',
            'data_format': 'html',
            'cmd': 'add_written_translation',
            'content_id': 'hint_1',
            'translation_html': '<p>Translation Hint.</p>',
            'state_name': 'Introduction',
            'content_html': 'N/A'
        }), exp_domain.ExplorationChange({
            'language_code': 'de',
            'data_format': 'html',
            'cmd': 'add_written_translation',
            'content_id': 'solution',
            'translation_html': '<p>Translation Solution.</p>',
            'state_name': 'Introduction',
            'content_html': 'N/A'
        }), exp_domain.ExplorationChange({
            'language_code': 'de',
            'data_format': 'html',
            'cmd': 'add_written_translation',
            'content_id': 'rule_input_2',
            'translation_html': '<p>Translation Rule Input.</p>',
            'state_name': 'Introduction',
            'content_html': 'N/A'
        }), exp_domain.ExplorationChange({
            'new_state_name': 'Intro-Rename',
            'cmd': 'rename_state',
            'old_state_name': 'Introduction'
        }), exp_domain.ExplorationChange({
            'language_code': 'de',
            'data_format': 'html',
            'cmd': 'add_written_translation',
            'content_id': 'feedback_1',
            'translation_html': '<p>Translation Feedback.</p>',
            'state_name': 'Intro-Rename',
            'content_html': 'N/A'
        }), exp_domain.ExplorationChange({
            'new_state_name': 'Introduction',
            'cmd': 'rename_state',
            'old_state_name': 'Intro-Rename'
        })]

        exp_services.update_exploration(
            self.owner_id, self.EXP_0_ID, change_list_2,
            'Added some translations.')

        # Adding translations again to the same contents
        # of same state to check that they can not be
        # merged.
        change_list_3 = [exp_domain.ExplorationChange({
            'language_code': 'bn',
            'data_format': 'html',
            'cmd': 'add_written_translation',
            'content_id': 'content',
            'translation_html': '<p>Translation Content.</p>',
            'state_name': 'Introduction',
            'content_html': 'N/A'
        }), exp_domain.ExplorationChange({
            'language_code': 'bn',
            'data_format': 'html',
            'cmd': 'add_written_translation',
            'content_id': 'default_outcome',
            'translation_html': '<p>Translation Feedback 1.</p>',
            'state_name': 'Introduction',
            'content_html': 'N/A'
        })]

        changes_are_not_mergeable = exp_services.are_changes_mergeable(
            self.EXP_0_ID, 2, change_list_3)
        self.assertEqual(changes_are_not_mergeable, False)

        # Changes to the content of second state to check that
        # the changes to the translations can not be made in
        # same state if the property which can be translated is
        # changed.
        change_list_3 = [exp_domain.ExplorationChange({
            'state_name': 'End',
            'old_value': {
                'content_id': 'content',
                'html': '<p>Second State Content.</p>'
            },
            'new_value': {
                'content_id': 'content',
                'html': '<p>Changed Second State Content.</p>'
            },
            'property_name': 'content',
            'cmd': 'edit_state_property'
        })]
        exp_services.update_exploration(
            self.owner_id, self.EXP_0_ID, change_list_3,
            'Changing Content in Second State.')

        # Adding translations to the same property in
        # second state to check that they can not be merged.
        change_list_4 = [exp_domain.ExplorationChange({
            'content_html': 'N/A',
            'translation_html': '<p>State 2 Content Translation.</p>',
            'state_name': 'End',
            'language_code': 'de',
            'content_id': 'content',
            'cmd': 'add_written_translation',
            'data_format': 'html'
        })]
        changes_are_not_mergeable_1 = exp_services.are_changes_mergeable(
            self.EXP_0_ID, 3, change_list_4)
        self.assertEqual(changes_are_not_mergeable_1, False)

    def test_changes_are_mergeable_when_voiceovers_changes_do_not_conflict(
        self
    ) -> None:
        self.save_new_valid_exploration(
            self.EXP_0_ID, self.owner_id, end_state_name='End')

        rights_manager.publish_exploration(self.owner, self.EXP_0_ID)

        # Adding content, feedbacks, solutions so that
        # voiceovers can be added later on.
        change_list = [exp_domain.ExplorationChange({
            'property_name': 'content',
            'old_value': {
                'content_id': 'content',
                'html': ''
            },
            'state_name': 'Introduction',
            'cmd': 'edit_state_property',
            'new_value': {
                'content_id': 'content',
                'html': '<p>First State Content.</p>'
            }
        }), exp_domain.ExplorationChange({
            'property_name': 'widget_customization_args',
            'old_value': {
                'placeholder': {
                    'value': {
                        'unicode_str': '',
                        'content_id': 'ca_placeholder_0'
                    }
                },
                'rows': {
                    'value': 1
                }
            },
            'state_name': 'Introduction',
            'cmd': 'edit_state_property',
            'new_value': {
                'placeholder': {
                    'value': {
                        'unicode_str': 'Placeholder',
                        'content_id': 'ca_placeholder_0'
                    }
                },
                'rows': {
                    'value': 1
                }
            }
        }), exp_domain.ExplorationChange({
            'property_name': 'default_outcome',
            'old_value': {
                'labelled_as_correct': False,
                'missing_prerequisite_skill_id': None,
                'refresher_exploration_id': None,
                'feedback': {
                    'content_id': 'default_outcome',
                    'html': ''
                },
                'param_changes': [

                ],
                'dest_if_really_stuck': None,
                'dest': 'End'
            },
            'state_name': 'Introduction',
            'cmd': 'edit_state_property',
            'new_value': {
                'labelled_as_correct': False,
                'missing_prerequisite_skill_id': None,
                'refresher_exploration_id': None,
                'feedback': {
                    'content_id': 'default_outcome',
                    'html': '<p>Feedback 1.</p>'
                },
                'param_changes': [

                ],
                'dest_if_really_stuck': None,
                'dest': 'End'
            }
        }), exp_domain.ExplorationChange({
            'property_name': 'hints',
            'old_value': ['old_value'],
            'state_name': 'Introduction',
            'cmd': 'edit_state_property',
            'new_value': [
                {
                    'hint_content': {
                        'content_id': 'hint_1',
                        'html': '<p>Hint 1.</p>'
                    }
                }
            ]
        }), exp_domain.ExplorationChange({
            'property_name': 'next_content_id_index',
            'old_value': 1,
            'state_name': 'Introduction',
            'cmd': 'edit_state_property',
            'new_value': 2
        }), exp_domain.ExplorationChange({
            'property_name': 'solution',
            'old_value': None,
            'state_name': 'Introduction',
            'cmd': 'edit_state_property',
            'new_value': {
                'answer_is_exclusive': False,
                'explanation': {
                    'content_id': 'solution',
                    'html': '<p>Explanation.</p>'
                },
                'correct_answer': 'Solution'
            }
        }), exp_domain.ExplorationChange({
            'property_name': 'content',
            'old_value': {
                'content_id': 'content',
                'html': ''
            },
            'state_name': 'End',
            'cmd': 'edit_state_property',
            'new_value': {
                'content_id': 'content',
                'html': '<p>Second State Content.</p>'
            }
        })]
        exp_services.update_exploration(
            self.owner_id, self.EXP_0_ID, change_list,
            'Added various contents.')

        # Adding change to the field which is neither
        # affected by nor affects voiceovers.
        change_list_2 = [exp_domain.ExplorationChange({
            'cmd': 'edit_state_property',
            'state_name': 'Introduction',
            'property_name': 'card_is_checkpoint',
            'new_value': True
        })]
        exp_services.update_exploration(
            self.owner_id, self.EXP_0_ID, change_list_2,
            'Added single unrelated change.')

        # Adding some voiceovers to the first state.
        change_list_3 = [exp_domain.ExplorationChange({
            'property_name': 'recorded_voiceovers',
            'old_value': {
                'voiceovers_mapping': {
                    'hint_1': {},
                    'default_outcome': {},
                    'solution': {},
                    'ca_placeholder_0': {},
                    'content': {}
                }
            },
            'state_name': 'Introduction',
            'new_value': {
                'voiceovers_mapping': {
                    'hint_1': {},
                    'default_outcome': {},
                    'solution': {},
                    'ca_placeholder_0': {},
                    'content': {
                        'en': {
                            'needs_update': False,
                            'filename': 'content-en-xrss3z3nso.mp3',
                            'file_size_bytes': 114938,
                            'duration_secs': 7.183625
                        }
                    }
                }
            },
            'cmd': 'edit_state_property'
        }), exp_domain.ExplorationChange({
            'property_name': 'recorded_voiceovers',
            'old_value': {
                'voiceovers_mapping': {
                    'hint_1': {},
                    'default_outcome': {},
                    'solution': {},
                    'ca_placeholder_0': {},
                    'content': {
                        'en': {
                            'needs_update': False,
                            'filename': 'content-en-xrss3z3nso.mp3',
                            'file_size_bytes': 114938,
                            'duration_secs': 7.183625
                        }
                    }
                }
            },
            'state_name': 'Introduction',
            'new_value': {
                'voiceovers_mapping': {
                    'hint_1': {},
                    'default_outcome': {},
                    'solution': {},
                    'ca_placeholder_0': {
                        'en': {
                            'needs_update': False,
                            'filename': 'ca_placeholder_0-en-mfy5l6logg.mp3',
                            'file_size_bytes': 175542,
                            'duration_secs': 10.971375
                        }
                    },
                    'content': {
                        'en': {
                            'needs_update': False,
                            'filename': 'content-en-xrss3z3nso.mp3',
                            'file_size_bytes': 114938,
                            'duration_secs': 7.183625
                        }
                    }
                }
            },
            'cmd': 'edit_state_property'
        })]
        changes_are_mergeable = exp_services.are_changes_mergeable(
            self.EXP_0_ID, 2, change_list_3)
        self.assertEqual(changes_are_mergeable, True)

        exp_services.update_exploration(
            self.owner_id, self.EXP_0_ID, change_list_3,
            'Added some voiceovers.')

        # Adding voiceovers again to the same first state
        # to check if they can be applied. They will not
        # be mergeable as the changes are in the same property
        # i.e. recorded_voiceovers.
        change_list_4 = [exp_domain.ExplorationChange({
            'property_name': 'recorded_voiceovers',
            'cmd': 'edit_state_property',
            'old_value': {
                'voiceovers_mapping': {
                    'default_outcome': {},
                    'solution': {},
                    'content': {},
                    'ca_placeholder_0': {},
                    'hint_1': {}
                }
            },
            'new_value': {
                'voiceovers_mapping': {
                    'default_outcome': {},
                    'solution': {},
                    'content': {},
                    'ca_placeholder_0': {},
                    'hint_1': {
                        'en': {
                            'needs_update': False,
                            'duration_secs': 30.0669375,
                            'filename': 'hint_1-en-ajclkw0cnz.mp3',
                            'file_size_bytes': 481071
                        }
                    }
                }
            },
            'state_name': 'Introduction'
        })]

        changes_are_mergeable = exp_services.are_changes_mergeable(
            self.EXP_0_ID, 3, change_list_4)
        self.assertEqual(changes_are_mergeable, False)

        # Adding voiceovers to the second state to check
        # if they can be applied. They can be mergead as
        # the changes are in the different states.
        change_list_5 = [exp_domain.ExplorationChange({
            'old_value': {
>>>>>>> 7ad815df
                'voiceovers_mapping': {
                    'content': {}
                }
            },
            'property_name': 'recorded_voiceovers',
            'cmd': 'edit_state_property',
            'new_value': {
                'voiceovers_mapping': {
                    'content': {
                        'en': {
                            'duration_secs': 10.3183125,
                            'filename': 'content-en-ar9zhd7edl.mp3',
                            'file_size_bytes': 165093,
                            'needs_update': False
                        }
                    }
                }
            },
            'state_name': 'End'
        })]

        changes_are_mergeable_1 = exp_services.are_changes_mergeable(
            self.EXP_0_ID, 3, change_list_5)
        self.assertEqual(changes_are_mergeable_1, True)

        # Changes to the content of first state to check
        # that the changes in the contents of first state
        # doesn't affects the changes to the voiceovers in
        # second state.
        change_list_6 = [exp_domain.ExplorationChange({
            'state_name': 'Introduction',
            'old_value': {
                'content_id': 'content_0',
                'html': '<p>First State Content.</p>'
            },
            'new_value': {
                'content_id': 'content_0',
                'html': '<p>Changed First State Content.</p>'
            },
            'property_name': 'content',
            'cmd': 'edit_state_property'
        })]

        exp_services.update_exploration(
            self.owner_id, self.EXP_0_ID, change_list_6,
            'Changing Content in First State.')
        changes_are_mergeable_3 = exp_services.are_changes_mergeable(
            self.EXP_0_ID, 4, change_list_5)
        self.assertEqual(changes_are_mergeable_3, True)

        # Changes to the content of second state to check that
        # the changes to the voiceovers can not be made in
        # same state if the property which can be recorded is
        # changed.
        change_list_6 = [exp_domain.ExplorationChange({
            'state_name': 'End',
            'old_value': {
                'content_id': 'content_0',
                'html': '<p>Second State Content.</p>'
            },
            'new_value': {
                'content_id': 'content_0',
                'html': '<p>Changed Second State Content.</p>'
            },
            'property_name': 'content',
            'cmd': 'edit_state_property'
        })]

        exp_services.update_exploration(
            self.owner_id, self.EXP_0_ID, change_list_6,
            'Changing Content in Second State.')

        changes_are_not_mergeable = exp_services.are_changes_mergeable(
            self.EXP_0_ID, 4, change_list_4)
        self.assertEqual(changes_are_not_mergeable, False)

    def test_changes_are_not_mergeable_when_voiceovers_changes_conflict(
        self
    ) -> None:
        self.save_new_valid_exploration(
            self.EXP_0_ID, self.owner_id, end_state_name='End')

        rights_manager.publish_exploration(self.owner, self.EXP_0_ID)

        # Adding content, feedbacks, solutions so that
        # voiceovers can be added later on.
        change_list = [exp_domain.ExplorationChange({
            'property_name': 'content',
            'old_value': {
                'content_id': 'content_0',
                'html': ''
            },
            'state_name': 'Introduction',
            'cmd': 'edit_state_property',
            'new_value': {
                'content_id': 'content_0',
                'html': '<p>First State Content.</p>'
            }
        }), exp_domain.ExplorationChange({
            'property_name': 'widget_customization_args',
            'old_value': {
                'placeholder': {
                    'value': {
                        'unicode_str': '',
                        'content_id': 'ca_placeholder_0'
                    }
                },
                'rows': {
                    'value': 1
                }
            },
            'state_name': 'Introduction',
            'cmd': 'edit_state_property',
            'new_value': {
                'placeholder': {
                    'value': {
                        'unicode_str': 'Placeholder',
                        'content_id': 'ca_placeholder_0'
                    }
                },
                'rows': {
                    'value': 1
                }
            }
        }), exp_domain.ExplorationChange({
            'property_name': 'default_outcome',
            'old_value': {
                'labelled_as_correct': False,
                'missing_prerequisite_skill_id': None,
                'refresher_exploration_id': None,
                'feedback': {
                    'content_id': 'default_outcome',
                    'html': ''
                },
                'param_changes': [

                ],
                'dest_if_really_stuck': None,
                'dest': 'End'
            },
            'state_name': 'Introduction',
            'cmd': 'edit_state_property',
            'new_value': {
                'labelled_as_correct': False,
                'missing_prerequisite_skill_id': None,
                'refresher_exploration_id': None,
                'feedback': {
                    'content_id': 'default_outcome',
                    'html': '<p>Feedback 1.</p>'
                },
                'param_changes': [

                ],
                'dest_if_really_stuck': None,
                'dest': 'End'
            }
        }), exp_domain.ExplorationChange({
            'property_name': 'hints',
            'old_value': ['old_value'],
            'state_name': 'Introduction',
            'cmd': 'edit_state_property',
            'new_value': [
                {
                    'hint_content': {
                        'content_id': 'hint_1',
                        'html': '<p>Hint 1.</p>'
                    }
                }
            ]
        }), exp_domain.ExplorationChange({
            'property_name': 'solution',
            'old_value': None,
            'state_name': 'Introduction',
            'cmd': 'edit_state_property',
            'new_value': {
                'answer_is_exclusive': False,
                'explanation': {
                    'content_id': 'solution',
                    'html': '<p>Explanation.</p>'
                },
                'correct_answer': 'Solution'
            }
        }), exp_domain.ExplorationChange({
            'property_name': 'content',
            'old_value': {
                'content_id': 'content_0',
                'html': ''
            },
            'state_name': 'End',
            'cmd': 'edit_state_property',
            'new_value': {
                'content_id': 'content_0',
                'html': '<p>Second State Content.</p>'
            }
        })]
        exp_services.update_exploration(
            self.owner_id, self.EXP_0_ID, change_list,
            'Added various contents.')

        # Adding some voiceovers to the first state.
        change_list_2 = [exp_domain.ExplorationChange({
            'property_name': 'recorded_voiceovers',
            'old_value': {
                'voiceovers_mapping': {
                    'hint_1': {},
                    'default_outcome': {},
                    'solution': {},
                    'ca_placeholder_0': {},
                    'content': {}
                }
            },
            'state_name': 'Introduction',
            'new_value': {
                'voiceovers_mapping': {
                    'hint_1': {},
                    'default_outcome': {},
                    'solution': {},
                    'ca_placeholder_0': {},
                    'content': {
                        'en': {
                            'needs_update': False,
                            'filename': 'content-en-xrss3z3nso.mp3',
                            'file_size_bytes': 114938,
                            'duration_secs': 7.183625
                        }
                    }
                }
            },
            'cmd': 'edit_state_property'
        }), exp_domain.ExplorationChange({
            'property_name': 'recorded_voiceovers',
            'old_value': {
                'voiceovers_mapping': {
                    'hint_1': {},
                    'default_outcome': {},
                    'solution': {},
                    'ca_placeholder_0': {},
                    'content': {
                        'en': {
                            'needs_update': False,
                            'filename': 'content-en-xrss3z3nso.mp3',
                            'file_size_bytes': 114938,
                            'duration_secs': 7.183625
                        }
                    }
                }
            },
            'state_name': 'Introduction',
            'new_value': {
                'voiceovers_mapping': {
                    'hint_1': {},
                    'default_outcome': {},
                    'solution': {},
                    'ca_placeholder_0': {
                        'en': {
                            'needs_update': False,
                            'filename': 'ca_placeholder_0-en-mfy5l6logg.mp3',
                            'file_size_bytes': 175542,
                            'duration_secs': 10.971375
                        }
                    },
                    'content': {
                        'en': {
                            'needs_update': False,
                            'filename': 'content-en-xrss3z3nso.mp3',
                            'file_size_bytes': 114938,
                            'duration_secs': 7.183625
                        }
                    }
                }
            },
            'cmd': 'edit_state_property'
        })]

        exp_services.update_exploration(
            self.owner_id, self.EXP_0_ID, change_list_2,
            'Added some voiceovers.')

        # Adding voiceovers again to the same first state
        # to check if they can be applied. They will not
        # be mergeable as the changes are in the same property
        # i.e. recorded_voiceovers.
        change_list_3 = [exp_domain.ExplorationChange({
            'property_name': 'recorded_voiceovers',
            'cmd': 'edit_state_property',
            'old_value': {
                'voiceovers_mapping': {
                    'default_outcome': {},
                    'solution': {},
                    'content': {},
                    'ca_placeholder_0': {},
                    'hint_1': {}
                }
            },
            'new_value': {
                'voiceovers_mapping': {
                    'default_outcome': {},
                    'solution': {},
                    'content': {},
                    'ca_placeholder_0': {},
                    'hint_1': {
                        'en': {
                            'needs_update': False,
                            'duration_secs': 30.0669375,
                            'filename': 'hint_1-en-ajclkw0cnz.mp3',
                            'file_size_bytes': 481071
                        }
                    }
                }
            },
            'state_name': 'Introduction'
        })]

        changes_are_mergeable = exp_services.are_changes_mergeable(
            self.EXP_0_ID, 2, change_list_3)
        self.assertEqual(changes_are_mergeable, False)

    def test_changes_are_not_mergeable_when_state_added_or_deleted(
        self
    ) -> None:
        self.save_new_valid_exploration(
            self.EXP_0_ID, self.owner_id, end_state_name='End')

        rights_manager.publish_exploration(self.owner, self.EXP_0_ID)

        test_dict: Dict[str, str] = {}
        # Changes to the various properties of the first and
        # second state.
        change_list = [exp_domain.ExplorationChange({
            'old_value': 'TextInput',
            'cmd': 'edit_state_property',
            'property_name': 'widget_id',
            'new_value': None,
            'state_name': 'Introduction'
        }), exp_domain.ExplorationChange({
            'old_value': {
                'placeholder': {
                    'value': {
                        'content_id': 'ca_placeholder_0',
                        'unicode_str': ''
                    }
                },
                'rows': {
                    'value': 1
                }
            },
            'cmd': 'edit_state_property',
            'property_name': 'widget_customization_args',
            'new_value': test_dict,
            'state_name': 'Introduction'
        }), exp_domain.ExplorationChange({
            'old_value': None,
            'cmd': 'edit_state_property',
            'property_name': 'widget_id',
            'new_value': 'NumericInput',
            'state_name': 'Introduction'
        }), exp_domain.ExplorationChange({
            'state_name': 'Introduction',
            'old_value':
            {
                'requireNonnegativeInput':
                {
                    'value': True
                }
            },
            'property_name': 'widget_customization_args',
            'new_value':
            {
                'requireNonnegativeInput':
                {
                    'value': False
                }
            },
            'cmd': 'edit_state_property'
        }), exp_domain.ExplorationChange({
            'old_value': [],
            'cmd': 'edit_state_property',
            'property_name': 'answer_groups',
            'new_value': [
                {
                    'tagged_skill_misconception_id': None,
                    'rule_specs': [
                        {
                            'rule_type': 'IsLessThanOrEqualTo',
                            'inputs': {
                                'x': 50
                            }
                        }
                    ],
                    'training_data': [],
                    'outcome': {
                        'param_changes': [],
                        'dest_if_really_stuck': None,
                        'dest': 'End',
                        'missing_prerequisite_skill_id': None,
                        'feedback': {
                            'content_id': 'feedback_1',
                            'html': ''
                        },
                        'labelled_as_correct': False,
                        'refresher_exploration_id': None
                    }
                }
            ],
            'state_name': 'Introduction'
        }), exp_domain.ExplorationChange({
            'old_value': ['old_value'],
            'cmd': 'edit_state_property',
            'property_name': 'hints',
            'new_value': [
                {
                    'hint_content': {
                        'content_id': 'hint_2',
                        'html': '<p>Hint.</p>'
                    }
                }
            ],
            'state_name': 'Introduction'
        }), exp_domain.ExplorationChange({
            'old_value': {
                'content_id': 'content_0',
                'html': 'Congratulations, you have finished!'
            },
            'cmd': 'edit_state_property',
            'property_name': 'content',
            'new_value': {
                'content_id': 'content_0',
                'html': '<p>2Congratulations, you have finished!</p>'
            },
            'state_name': 'End'
        })]

        exp_services.update_exploration(
            self.owner_id, self.EXP_0_ID, change_list,
            'Changed various properties in both states.')

        # Change to the unrelated property to check that
        # it can be merged.
        change_list_2 = [exp_domain.ExplorationChange({
            'old_value': {
                'html': '',
                'content_id': 'content_0'
            },
            'new_value': {
                'html': '<p>Hello Aryaman!</p>',
                'content_id': 'content_0'
            },
            'state_name': 'Introduction',
            'property_name': 'content',
            'cmd': 'edit_state_property'
        })]

        changes_are_mergeable = exp_services.are_changes_mergeable(
            self.EXP_0_ID, 1, change_list_2)
        self.assertEqual(changes_are_mergeable, True)

        # Deleting and Adding states to check that when any
        # state is deleted or added, then the changes can not be
        # merged.
        change_list_3 = [exp_domain.ExplorationChange({
            'new_state_name': 'End-State',
            'cmd': 'rename_state',
            'old_state_name': 'End'
        }), exp_domain.ExplorationChange({
            'cmd': 'delete_state',
            'state_name': 'End-State'
        }), exp_domain.ExplorationChange({
            'cmd': 'add_state',
            'state_name': 'End',
            'content_id_for_state_content': 'content_0',
            'content_id_for_default_outcome': 'default_outcome_1'
        }), exp_domain.ExplorationChange({
            'cmd': 'delete_state',
            'state_name': 'End'
        }), exp_domain.ExplorationChange({
            'cmd': 'add_state',
            'state_name': 'End',
            'content_id_for_state_content': 'content_0',
            'content_id_for_default_outcome': 'default_outcome_1'
        }), exp_domain.ExplorationChange({
            'new_state_name': 'End-State',
            'cmd': 'rename_state',
            'old_state_name': 'End'
        }), exp_domain.ExplorationChange({
            'new_state_name': 'End',
            'cmd': 'rename_state',
            'old_state_name': 'End-State'
        }), exp_domain.ExplorationChange({
            'old_value': [{
                'tagged_skill_misconception_id': None,
                'rule_specs': [{
                    'rule_type': 'IsLessThanOrEqualTo',
                    'inputs': {
                        'x': 50
                    }
                }],
                'training_data': [],
                'outcome': {
                    'param_changes': [],
                    'dest': 'Introduction',
                    'dest_if_really_stuck': None,
                    'missing_prerequisite_skill_id': None,
                    'feedback': {
                        'content_id': 'feedback_1',
                        'html': ''
                    },
                    'labelled_as_correct': False,
                    'refresher_exploration_id': None
                }
            }],
            'cmd': 'edit_state_property',
            'property_name': 'answer_groups',
            'new_value': [{
                'tagged_skill_misconception_id': None,
                'rule_specs': [{
                    'rule_type': 'IsLessThanOrEqualTo',
                    'inputs': {
                        'x': 50
                    }
                }],
                'training_data': [],
                'outcome': {
                    'param_changes': [],
                    'dest': 'End',
                    'dest_if_really_stuck': None,
                    'missing_prerequisite_skill_id': None,
                    'feedback': {
                        'content_id': 'feedback_1',
                        'html': ''
                    },
                    'labelled_as_correct': False,
                    'refresher_exploration_id': None
                }
            }],
            'state_name': 'Introduction'
        }), exp_domain.ExplorationChange({
            'old_value': {
                'param_changes': [],
                'dest': 'Introduction',
                'dest_if_really_stuck': None,
                'missing_prerequisite_skill_id': None,
                'feedback': {
                    'content_id': 'default_outcome',
                    'html': ''
                },
                'labelled_as_correct': False,
                'refresher_exploration_id': None
            },
            'cmd': 'edit_state_property',
            'property_name': 'default_outcome',
            'new_value': {
                'param_changes': [],
                'dest': 'End',
                'dest_if_really_stuck': 'End',
                'missing_prerequisite_skill_id': None,
                'feedback': {
                    'content_id': 'default_outcome',
                    'html': ''
                },
                'labelled_as_correct': False,
                'refresher_exploration_id': None
            },
            'state_name': 'Introduction'
        }), exp_domain.ExplorationChange({
            'old_value': {
                'content_id': 'content_0',
                'html': ''
            },
            'cmd': 'edit_state_property',
            'property_name': 'content',
            'new_value': {
                'content_id': 'content_0',
                'html': 'Congratulations, you have finished!'
            },
            'state_name': 'End'
        }), exp_domain.ExplorationChange({
            'old_value': None,
            'cmd': 'edit_state_property',
            'property_name': 'widget_id',
            'new_value': 'EndExploration',
            'state_name': 'End'
        }), exp_domain.ExplorationChange({
            'old_value': test_dict,
            'cmd': 'edit_state_property',
            'property_name': 'widget_customization_args',
            'new_value': {
                'recommendedExplorationIds': {
                    'value': []
                }
            },
            'state_name': 'End'
        }), exp_domain.ExplorationChange({
            'old_value': {
                'param_changes': [],
                'dest': 'End',
                'dest_if_really_stuck': None,
                'missing_prerequisite_skill_id': None,
                'feedback': {
                    'content_id': 'default_outcome',
                    'html': ''
                },
                'labelled_as_correct': False,
                'refresher_exploration_id': None
            },
            'cmd': 'edit_state_property',
            'property_name': 'default_outcome',
            'new_value': None,
            'state_name': 'End'
        })]

        exp_services.update_exploration(
            self.owner_id, self.EXP_0_ID, change_list_3,
            'Added and deleted states.')

        # Checking that old changes that could be
        # merged previously can not be merged after
        # addition or deletion of state.
        changes_are_not_mergeable = exp_services.are_changes_mergeable(
            self.EXP_0_ID, 1, change_list_2)
        self.assertEqual(changes_are_not_mergeable, False)

    def test_changes_are_not_mergeable_when_frontend_version_exceeds_backend_version(  # pylint: disable=line-too-long
        self
    ) -> None:
        self.save_new_valid_exploration(
            self.EXP_0_ID, self.owner_id, end_state_name='End')

        rights_manager.publish_exploration(self.owner, self.EXP_0_ID)

        test_dict: Dict[str, str] = {}
        # Changes to the various properties of the first and
        # second state.
        change_list = [exp_domain.ExplorationChange({
            'old_value': 'TextInput',
            'cmd': 'edit_state_property',
            'property_name': 'widget_id',
            'new_value': None,
            'state_name': 'Introduction'
        }), exp_domain.ExplorationChange({
            'old_value': {
                'placeholder': {
                    'value': {
                        'content_id': 'ca_placeholder_0',
                        'unicode_str': ''
                    }
                },
                'rows': {
                    'value': 1
                }
            },
            'cmd': 'edit_state_property',
            'property_name': 'widget_customization_args',
            'new_value': test_dict,
            'state_name': 'Introduction'
        }), exp_domain.ExplorationChange({
            'old_value': None,
            'cmd': 'edit_state_property',
            'property_name': 'widget_id',
            'new_value': 'NumericInput',
            'state_name': 'Introduction'
        }), exp_domain.ExplorationChange({
            'old_value': [],
            'cmd': 'edit_state_property',
            'property_name': 'answer_groups',
            'new_value': [
                {
                    'tagged_skill_misconception_id': None,
                    'rule_specs': [
                        {
                            'rule_type': 'IsLessThanOrEqualTo',
                            'inputs': {
                                'x': 50
                            }
                        }
                    ],
                    'training_data': [],
                    'outcome': {
                        'param_changes': [],
                        'dest': 'End',
                        'dest_if_really_stuck': None,
                        'missing_prerequisite_skill_id': None,
                        'feedback': {
                            'content_id': 'feedback_1',
                            'html': ''
                        },
                        'labelled_as_correct': False,
                        'refresher_exploration_id': None
                    }
                }
            ],
            'state_name': 'Introduction'
        }), exp_domain.ExplorationChange({
            'old_value': ['old_value'],
            'cmd': 'edit_state_property',
            'property_name': 'hints',
            'new_value': [
                {
                    'hint_content': {
                        'content_id': 'hint_2',
                        'html': '<p>Hint.</p>'
                    }
                }
            ],
            'state_name': 'Introduction'
        }), exp_domain.ExplorationChange({
            'old_value': {
                'content_id': 'content_0',
                'html': 'Congratulations, you have finished!'
            },
            'cmd': 'edit_state_property',
            'property_name': 'content',
            'new_value': {
                'content_id': 'content_0',
                'html': '<p>2Congratulations, you have finished!</p>'
            },
            'state_name': 'End'
        })]

        # Changes are mergeable when updating the same version.
        changes_are_mergeable = exp_services.are_changes_mergeable(
            self.EXP_0_ID, 1, change_list)
        self.assertEqual(changes_are_mergeable, True)

        # Changes are not mergeable when updating from version
        # more than that on the backend.
        changes_are_not_mergeable = exp_services.are_changes_mergeable(
            self.EXP_0_ID, 3, change_list)
        self.assertEqual(changes_are_not_mergeable, False)

    def test_email_is_sent_to_admin_in_case_of_adding_deleting_state_changes(
        self
    ) -> None:
        self.login(self.OWNER_EMAIL)
        with self.swap(feconf, 'CAN_SEND_EMAILS', True):
            messages = self._get_sent_email_messages(
                feconf.ADMIN_EMAIL_ADDRESS)
            self.assertEqual(len(messages), 0)
            self.save_new_valid_exploration(
                self.EXP_0_ID, self.owner_id, end_state_name='End')

            rights_manager.publish_exploration(self.owner, self.EXP_0_ID)

            test_dict: Dict[str, str] = {}
            # Changes to the various properties of the first and
            # second state.
            change_list = [exp_domain.ExplorationChange({
                'old_value': 'TextInput',
                'cmd': 'edit_state_property',
                'property_name': 'widget_id',
                'new_value': None,
                'state_name': 'Introduction'
            }), exp_domain.ExplorationChange({
                'old_value': {
                    'placeholder': {
                        'value': {
                            'content_id': 'ca_placeholder_0',
                            'unicode_str': ''
                        }
                    },
                    'rows': {
                        'value': 1
                    }
                },
                'cmd': 'edit_state_property',
                'property_name': 'widget_customization_args',
                'new_value': test_dict,
                'state_name': 'Introduction'
            }), exp_domain.ExplorationChange({
                'old_value': None,
                'cmd': 'edit_state_property',
                'property_name': 'widget_id',
                'new_value': 'NumericInput',
                'state_name': 'Introduction'
            }), exp_domain.ExplorationChange({
                'state_name': 'Introduction',
                'old_value':
                {
                    'requireNonnegativeInput':
                    {
                        'value': True
                    }
                },
                'property_name': 'widget_customization_args',
                'new_value':
                {
                    'requireNonnegativeInput':
                    {
                        'value': False
                    }
                },
                'cmd': 'edit_state_property'
            }), exp_domain.ExplorationChange({
                'old_value': [],
                'cmd': 'edit_state_property',
                'property_name': 'answer_groups',
                'new_value': [
                    {
                        'tagged_skill_misconception_id': None,
                        'rule_specs': [
                            {
                                'rule_type': 'IsLessThanOrEqualTo',
                                'inputs': {
                                    'x': 50
                                }
                            }
                        ],
                        'training_data': [],
                        'outcome': {
                            'param_changes': [],
                            'dest': 'End',
                            'dest_if_really_stuck': None,
                            'missing_prerequisite_skill_id': None,
                            'feedback': {
                                'content_id': 'feedback_1',
                                'html': ''
                            },
                            'labelled_as_correct': False,
                            'refresher_exploration_id': None
                        }
                    }
                ],
                'state_name': 'Introduction'
            }), exp_domain.ExplorationChange({
                'old_value': ['old_value'],
                'cmd': 'edit_state_property',
                'property_name': 'hints',
                'new_value': [
                    {
                        'hint_content': {
                            'content_id': 'hint_2',
                            'html': '<p>Hint.</p>'
                        }
                    }
                ],
                'state_name': 'Introduction'
            }), exp_domain.ExplorationChange({
                'old_value': {
                    'content_id': 'content_0',
                    'html': 'Congratulations, you have finished!'
                },
                'cmd': 'edit_state_property',
                'property_name': 'content',
                'new_value': {
                    'content_id': 'content_0',
                    'html': '<p>2Congratulations, you have finished!</p>'
                },
                'state_name': 'End'
            })]

            exp_services.update_exploration(
                self.owner_id, self.EXP_0_ID, change_list,
                'Changed various properties in both states.')

            change_list_2 = [exp_domain.ExplorationChange({
                'new_state_name': 'End-State',
                'cmd': 'rename_state',
                'old_state_name': 'End'
            }), exp_domain.ExplorationChange({
                'cmd': 'delete_state',
                'state_name': 'End-State'
            }), exp_domain.ExplorationChange({
                'cmd': 'add_state',
                'state_name': 'End',
                'content_id_for_state_content': 'content_0',
                'content_id_for_default_outcome': 'default_outcome_1'
            }), exp_domain.ExplorationChange({
                'cmd': 'delete_state',
                'state_name': 'End'
            }), exp_domain.ExplorationChange({
                'cmd': 'add_state',
                'state_name': 'End',
                'content_id_for_state_content': 'content_0',
                'content_id_for_default_outcome': 'default_outcome_1'
            }), exp_domain.ExplorationChange({
                'new_state_name': 'End-State',
                'cmd': 'rename_state',
                'old_state_name': 'End'
            }), exp_domain.ExplorationChange({
                'new_state_name': 'End',
                'cmd': 'rename_state',
                'old_state_name': 'End-State'
            }), exp_domain.ExplorationChange({
                'old_value': [{
                    'tagged_skill_misconception_id': None,
                    'rule_specs': [{
                        'rule_type': 'IsLessThanOrEqualTo',
                        'inputs': {
                            'x': 50
                        }
                    }],
                    'training_data': [],
                    'outcome': {
                        'param_changes': [],
                        'dest': 'Introduction',
                        'dest_if_really_stuck': None,
                        'missing_prerequisite_skill_id': None,
                        'feedback': {
                            'content_id': 'feedback_1',
                            'html': ''
                        },
                        'labelled_as_correct': False,
                        'refresher_exploration_id': None
                    }
                }],
                'cmd': 'edit_state_property',
                'property_name': 'answer_groups',
                'new_value': [{
                    'tagged_skill_misconception_id': None,
                    'rule_specs': [{
                        'rule_type': 'IsLessThanOrEqualTo',
                        'inputs': {
                            'x': 50
                        }
                    }],
                    'training_data': [],
                    'outcome': {
                        'param_changes': [],
                        'dest': 'End',
                        'dest_if_really_stuck': None,
                        'missing_prerequisite_skill_id': None,
                        'feedback': {
                            'content_id': 'feedback_1',
                            'html': ''
                        },
                        'labelled_as_correct': False,
                        'refresher_exploration_id': None
                    }
                }],
                'state_name': 'Introduction'
            }), exp_domain.ExplorationChange({
                'old_value': {
                    'param_changes': [],
                    'dest': 'Introduction',
                    'dest_if_really_stuck': None,
                    'missing_prerequisite_skill_id': None,
                    'feedback': {
                        'content_id': 'default_outcome',
                        'html': ''
                    },
                    'labelled_as_correct': False,
                    'refresher_exploration_id': None
                },
                'cmd': 'edit_state_property',
                'property_name': 'default_outcome',
                'new_value': {
                    'param_changes': [],
                    'dest': 'End',
                    'dest_if_really_stuck': None,
                    'missing_prerequisite_skill_id': None,
                    'feedback': {
                        'content_id': 'default_outcome',
                        'html': ''
                    },
                    'labelled_as_correct': False,
                    'refresher_exploration_id': None
                },
                'state_name': 'Introduction'
            }), exp_domain.ExplorationChange({
                'old_value': {
                    'content_id': 'content_0',
                    'html': ''
                },
                'cmd': 'edit_state_property',
                'property_name': 'content',
                'new_value': {
                    'content_id': 'content_0',
                    'html': 'Congratulations, you have finished!'
                },
                'state_name': 'End'
            }), exp_domain.ExplorationChange({
                'old_value': None,
                'cmd': 'edit_state_property',
                'property_name': 'widget_id',
                'new_value': 'EndExploration',
                'state_name': 'End'
            }), exp_domain.ExplorationChange({
                'old_value': test_dict,
                'cmd': 'edit_state_property',
                'property_name': 'widget_customization_args',
                'new_value': {
                    'recommendedExplorationIds': {
                        'value': []
                    }
                },
                'state_name': 'End'
            }), exp_domain.ExplorationChange({
                'old_value': {
                    'param_changes': [],
                    'dest': 'End',
                    'dest_if_really_stuck': None,
                    'missing_prerequisite_skill_id': None,
                    'feedback': {
                        'content_id': 'default_outcome',
                        'html': ''
                    },
                    'labelled_as_correct': False,
                    'refresher_exploration_id': None
                },
                'cmd': 'edit_state_property',
                'property_name': 'default_outcome',
                'new_value': None,
                'state_name': 'End'
            })]

            exp_services.update_exploration(
                self.owner_id, self.EXP_0_ID, change_list_2,
                'Added and deleted states.')
            change_list_3 = [exp_domain.ExplorationChange({
                'old_value': {
                    'html': '',
                    'content_id': 'content_0'
                },
                'new_value': {
                    'html': '<p>Hello Aryaman!</p>',
                    'content_id': 'content_0'
                },
                'state_name': 'Introduction',
                'property_name': 'content',
                'cmd': 'edit_state_property'
            })]
            changes_are_not_mergeable = exp_services.are_changes_mergeable(
                self.EXP_0_ID, 1, change_list_3)
            self.assertEqual(changes_are_not_mergeable, False)

            change_list_3_dict = [{
                'cmd': 'edit_state_property',
                'property_name': 'content',
                'state_name': 'Introduction',
                'new_value': {
                    'html': '<p>Hello Aryaman!</p>',
                    'content_id': 'content_0'
                },
                'old_value': {
                    'html': '',
                    'content_id': 'content_0'
                },
            }]

            expected_email_html_body = (
                '(Sent from dev-project-id)<br/><br/>'
                'Hi Admin,<br><br>'
                'Some draft changes were rejected in exploration %s because '
                'the changes were conflicting and could not be saved. Please '
                'see the rejected change list below:<br>'
                'Discarded change list: %s <br><br>'
                'Frontend Version: %s<br>'
                'Backend Version: %s<br><br>'
                'Thanks!' % (self.EXP_0_ID, change_list_3_dict, 1, 3)
            )
            messages = self._get_sent_email_messages(
                feconf.ADMIN_EMAIL_ADDRESS)
            self.assertEqual(len(messages), 1)
            self.assertEqual(messages[0].html, expected_email_html_body)

    def test_email_is_sent_to_admin_in_case_of_state_renames_changes_conflict(
        self
    ) -> None:
        self.login(self.OWNER_EMAIL)
        with self.swap(feconf, 'CAN_SEND_EMAILS', True):
            messages = self._get_sent_email_messages(
                feconf.ADMIN_EMAIL_ADDRESS)
            self.assertEqual(len(messages), 0)
            self.save_new_valid_exploration(
                self.EXP_0_ID, self.owner_id, end_state_name='End')

            rights_manager.publish_exploration(self.owner, self.EXP_0_ID)
            change_list = [exp_domain.ExplorationChange({
                'old_value': {
                    'html': '',
                    'content_id': 'content_0'
                },
                'new_value': {
                    'html': '<p>End State</p>',
                    'content_id': 'content_0'
                },
                'state_name': 'End',
                'property_name': 'content',
                'cmd': 'edit_state_property'
            })]
            exp_services.update_exploration(
                self.owner_id, self.EXP_0_ID, change_list,
                'Changed various properties in both states.')

            # State name changed.
            change_list_2 = [exp_domain.ExplorationChange({
                'new_state_name': 'End-State',
                'cmd': 'rename_state',
                'old_state_name': 'End'
            })]

            exp_services.update_exploration(
                self.owner_id, self.EXP_0_ID, change_list_2,
                'Changed various properties in both states.')

            change_list_3 = [exp_domain.ExplorationChange({
                'old_value': {
                    'html': 'End State',
                    'content_id': 'content_0'
                },
                'new_value': {
                    'html': '<p>End State Changed</p>',
                    'content_id': 'content_0'
                },
                'state_name': 'End',
                'property_name': 'content',
                'cmd': 'edit_state_property'
            })]
            changes_are_not_mergeable = exp_services.are_changes_mergeable(
                self.EXP_0_ID, 2, change_list_3)
            self.assertEqual(changes_are_not_mergeable, False)

            change_list_3_dict = [{
                'cmd': 'edit_state_property',
                'property_name': 'content',
                'state_name': 'End',
                'new_value': {
                    'html': '<p>End State Changed</p>',
                    'content_id': 'content_0'
                },
                'old_value': {
                    'html': 'End State',
                    'content_id': 'content_0'
                },
            }]
            expected_email_html_body = (
                '(Sent from dev-project-id)<br/><br/>'
                'Hi Admin,<br><br>'
                'Some draft changes were rejected in exploration %s because '
                'the changes were conflicting and could not be saved. Please '
                'see the rejected change list below:<br>'
                'Discarded change list: %s <br><br>'
                'Frontend Version: %s<br>'
                'Backend Version: %s<br><br>'
                'Thanks!' % (self.EXP_0_ID, change_list_3_dict, 2, 3)
            )
            messages = self._get_sent_email_messages(
                feconf.ADMIN_EMAIL_ADDRESS)
            self.assertEqual(len(messages), 1)
            self.assertEqual(expected_email_html_body, messages[0].html)

            # Add a translation after state renames.
            change_list_4 = [exp_domain.ExplorationChange({
                'content_html': 'N/A',
                'translation_html': '<p>State 2 Content Translation.</p>',
                'state_name': 'End',
                'language_code': 'de',
                'content_id': 'content_0',
                'cmd': 'add_written_translation',
                'data_format': 'html'
            })]
            changes_are_not_mergeable_2 = exp_services.are_changes_mergeable(
                self.EXP_0_ID, 2, change_list_4)
            self.assertEqual(changes_are_not_mergeable_2, False)

            change_list_4_dict = [{
                'cmd': 'add_written_translation',
                'state_name': 'End',
                'content_id': 'content_0',
                'language_code': 'de',
                'content_html': 'N/A',
                'translation_html': '<p>State 2 Content Translation.</p>',
                'data_format': 'html'
            }]
            expected_email_html_body_2 = (
                '(Sent from dev-project-id)<br/><br/>'
                'Hi Admin,<br><br>'
                'Some draft changes were rejected in exploration %s because '
                'the changes were conflicting and could not be saved. Please '
                'see the rejected change list below:<br>'
                'Discarded change list: %s <br><br>'
                'Frontend Version: %s<br>'
                'Backend Version: %s<br><br>'
                'Thanks!' % (self.EXP_0_ID, change_list_4_dict, 2, 3)
            )
            messages = self._get_sent_email_messages(
                feconf.ADMIN_EMAIL_ADDRESS)
            self.assertEqual(len(messages), 2)
            self.assertEqual(expected_email_html_body_2, messages[1].html)


class ExplorationMetadataDomainUnitTests(test_utils.GenericTestBase):

    def _require_metadata_properties_to_be_synced(self) -> None:
        """Raises error if there is a new metadata property in the Exploration
        object and it is not added in the ExplorationMetadata domain object.

        Raises:
            Exception. All the metadata properties are not synced.
        """
        exploration = exp_domain.Exploration.create_default_exploration('0')
        exploration_dict = exploration.to_dict()
        for key in exploration_dict:
            if (
                key not in constants.NON_METADATA_PROPERTIES and
                key not in constants.METADATA_PROPERTIES
            ):
                raise Exception(
                    'Looks like a new property %s was added to the Exploration'
                    ' domain object. Please include this property in '
                    'constants.METADATA_PROPERTIES if you want to use this '
                    'as a metadata property. Otherwise, add this in the '
                    'constants.NON_METADATA_PROPERTIES if you don\'t want '
                    'to use this as a metadata property.' % (key)
                )

        exploration_metadata = exploration.get_metadata()
        exploration_metadata_dict = exploration_metadata.to_dict()
        for metadata_property in constants.METADATA_PROPERTIES:
            if metadata_property not in exploration_metadata_dict:
                raise Exception(
                    'A new metadata property %s was added to the Exploration '
                    'domain object but not included in the '
                    'ExplorationMetadata domain object. Please include this '
                    'new property in the ExplorationMetadata domain object '
                    'also.' % (metadata_property)
                )

    def test_exploration_metadata_gets_created(self) -> None:
        exploration = exp_domain.Exploration.create_default_exploration('0')
        exploration.update_param_specs({
            'ExampleParamOne': (
                param_domain.ParamSpec('UnicodeString').to_dict())
        })
        exploration.update_param_changes([
            param_domain.ParamChange(
                'ParamChange', 'RandomSelector', {
                    'list_of_values': ['3', '4'],
                    'parse_with_jinja': True
                }
            ),
            param_domain.ParamChange(
                'ParamChange', 'RandomSelector', {
                    'list_of_values': ['5', '6'],
                    'parse_with_jinja': True
                }
            )
        ])
        actual_metadata_dict = exp_domain.ExplorationMetadata(
            exploration.title, exploration. category, exploration.objective,
            exploration.language_code, exploration.tags, exploration.blurb,
            exploration.author_notes, exploration.states_schema_version,
            exploration.init_state_name, exploration.param_specs,
            exploration.param_changes, exploration.auto_tts_enabled,
            exploration.correctness_feedback_enabled, exploration.edits_allowed
        ).to_dict()
        expected_metadata_dict = {
            'title': exploration.title,
            'category': exploration.category,
            'objective': exploration.objective,
            'language_code': exploration.language_code,
            'tags': exploration.tags,
            'blurb': exploration.blurb,
            'author_notes': exploration.author_notes,
            'states_schema_version': exploration.states_schema_version,
            'init_state_name': exploration.init_state_name,
            'param_specs': {
                'ExampleParamOne': (
                    param_domain.ParamSpec('UnicodeString').to_dict())
            },
            'param_changes': [
                param_domain.ParamChange(
                    'ParamChange', 'RandomSelector', {
                        'list_of_values': ['3', '4'],
                        'parse_with_jinja': True
                    }
                ).to_dict(),
                param_domain.ParamChange(
                    'ParamChange', 'RandomSelector', {
                        'list_of_values': ['5', '6'],
                        'parse_with_jinja': True
                    }
                ).to_dict()
            ],
            'auto_tts_enabled': exploration.auto_tts_enabled,
            'correctness_feedback_enabled': (
                exploration.correctness_feedback_enabled),
            'edits_allowed': exploration.edits_allowed
        }

        self.assertEqual(actual_metadata_dict, expected_metadata_dict)

    def test_metadata_properties_are_synced(self) -> None:
        self._require_metadata_properties_to_be_synced()

        swapped_metadata_properties = self.swap(
            constants, 'METADATA_PROPERTIES', [
                'title', 'category', 'objective', 'language_code',
                'blurb', 'author_notes', 'states_schema_version',
                'init_state_name', 'param_specs', 'param_changes',
                'auto_tts_enabled', 'correctness_feedback_enabled',
                'edits_allowed'
            ]
        )
        error_message = (
            'Looks like a new property tags was added to the Exploration'
            ' domain object. Please include this property in '
            'constants.METADATA_PROPERTIES if you want to use this '
            'as a metadata property. Otherwise, add this in the '
            'constants.NON_METADATA_PROPERTIES if you don\'t want '
            'to use this as a metadata property.'
        )
        with swapped_metadata_properties, self.assertRaisesRegex(
            Exception, error_message
        ):
            self._require_metadata_properties_to_be_synced()

        swapped_metadata_properties = self.swap(
            constants, 'METADATA_PROPERTIES', [
                'title', 'category', 'objective', 'language_code', 'tags',
                'blurb', 'author_notes', 'states_schema_version',
                'init_state_name', 'param_specs', 'param_changes',
                'auto_tts_enabled', 'correctness_feedback_enabled',
                'edits_allowed', 'new_property'
            ]
        )
        error_message = (
            'A new metadata property %s was added to the Exploration '
            'domain object but not included in the '
            'ExplorationMetadata domain object. Please include this '
            'new property in the ExplorationMetadata domain object '
            'also.' % ('new_property')
        )
        with swapped_metadata_properties, self.assertRaisesRegex(
            Exception, error_message
        ):
            self._require_metadata_properties_to_be_synced()


class MetadataVersionHistoryDomainUnitTests(test_utils.GenericTestBase):

    def test_metadata_version_history_gets_created(self) -> None:
        expected_dict = {
            'last_edited_version_number': 1,
            'last_edited_committer_id': 'user_1'
        }
        actual_dict = exp_domain.MetadataVersionHistory(1, 'user_1').to_dict()

        self.assertEqual(expected_dict, actual_dict)

    def test_metadata_version_history_gets_created_from_dict(self) -> None:
        metadata_version_history_dict: exp_domain.MetadataVersionHistoryDict = {
            'last_edited_version_number': 1,
            'last_edited_committer_id': 'user_1'
        }
        metadata_version_history = (
            exp_domain.MetadataVersionHistory.from_dict(
                metadata_version_history_dict))

        self.assertEqual(
            metadata_version_history.last_edited_version_number,
            metadata_version_history_dict['last_edited_version_number'])
        self.assertEqual(
            metadata_version_history.last_edited_committer_id,
            metadata_version_history_dict['last_edited_committer_id'])


class ExplorationVersionHistoryUnitTests(test_utils.GenericTestBase):

    def test_exploration_version_history_gets_created(self) -> None:
        state_version_history_dict = {
            'state 1': state_domain.StateVersionHistory(
                1, 'state 1', 'user1'
            ).to_dict()
        }
        metadata_version_history = exp_domain.MetadataVersionHistory(
            None, 'user1'
        )
        expected_dict = {
            'exploration_id': 'exp_1',
            'exploration_version': 2,
            'state_version_history': state_version_history_dict,
            'metadata_version_history': metadata_version_history.to_dict(),
            'committer_ids': ['user1']
        }
        actual_dict = exp_domain.ExplorationVersionHistory(
            'exp_1', 2, state_version_history_dict,
            metadata_version_history.last_edited_version_number,
            metadata_version_history.last_edited_committer_id,
            ['user1']
        ).to_dict()

        self.assertEqual(actual_dict, expected_dict)<|MERGE_RESOLUTION|>--- conflicted
+++ resolved
@@ -584,19 +584,8 @@
         )
 
         self.new_state = state_domain.State.create_default_state(
-<<<<<<< HEAD
-            'Introduction',
-            self.content_id_generator.generate(
-                translation_domain.ContentType.CONTENT),
-            self.content_id_generator.generate(
-                translation_domain.ContentType.DEFAULT_OUTCOME),
-            is_initial_state=True)
-        self.set_interaction_for_state(  # type: ignore[no-untyped-call]
-            self.new_state, 'TextInput', self.content_id_generator)
-=======
             'Introduction', is_initial_state=True)
-        self.set_interaction_for_state(self.new_state, 'TextInput')
->>>>>>> 7ad815df
+        self.set_interaction_for_state(self.new_state, 'TextInput')  # type: ignore[no-untyped-call]
         self.exploration.init_state_name = 'Introduction'
         self.exploration.states = {
             self.exploration.init_state_name: self.new_state
@@ -606,7 +595,8 @@
             'TextInput', self.content_id_generator)
         self.init_state = (
             self.exploration.states[self.exploration.init_state_name])
-<<<<<<< HEAD
+        self.end_state = state_domain.State.create_default_state('End')
+        self.set_interaction_for_state(self.end_state, 'EndExploration')  # type: ignore[no-untyped-call]
 
         self.end_state = state_domain.State.create_default_state(
             'End',
@@ -619,22 +609,9 @@
             self.end_state, 'EndExploration', self.content_id_generator)
         self.end_state.update_interaction_default_outcome(None)  # type: ignore[no-untyped-call]
 
-        self.exploration.next_content_id_index = (
-            self.content_id_generator.next_content_id_index)
-
-    def test_init_state_with_card_is_checkpoint_false_is_invalid(self):
+    def test_init_state_with_card_is_checkpoint_false_is_invalid(self) -> None:
         self.init_state.update_card_is_checkpoint(False)  # type: ignore[no-untyped-call]
         with self.assertRaisesRegex(  # type: ignore[no-untyped-call]
-=======
-        self.end_state = state_domain.State.create_default_state('End')
-        self.set_interaction_for_state(self.end_state, 'EndExploration')
-
-        self.end_state.update_interaction_default_outcome(None)
-
-    def test_init_state_with_card_is_checkpoint_false_is_invalid(self) -> None:
-        self.init_state.update_card_is_checkpoint(False)
-        with self.assertRaisesRegex(
->>>>>>> 7ad815df
             Exception, 'Expected card_is_checkpoint of first state to '
             'be True but found it to be False'):
             self.exploration.validate(strict=True)
@@ -684,13 +661,8 @@
             self.exploration.states['State%s' % i].card_is_checkpoint = True
             self.set_interaction_for_state(
                 self.exploration.states['State%s' % i],
-<<<<<<< HEAD
-                'Continue', self.content_id_generator)
+                'Continue')
         with self.assertRaisesRegex(  # type: ignore[no-untyped-call]
-=======
-                'Continue')
-        with self.assertRaisesRegex(
->>>>>>> 7ad815df
             Exception, 'Expected checkpoint count to be between 1 and 8 '
             'inclusive but found it to be 9'
             ):
@@ -719,31 +691,10 @@
         #        │      End      │
         #        └───────────────┘.
 
-<<<<<<< HEAD
-        second_state = state_domain.State.create_default_state(
-            'Second',
-            self.content_id_generator.generate(
-                translation_domain.ContentType.CONTENT),
-            self.content_id_generator.generate(
-                translation_domain.ContentType.DEFAULT_OUTCOME)
-        )
-        self.set_interaction_for_state(  # type: ignore[no-untyped-call]
-            second_state, 'TextInput', self.content_id_generator)
-        third_state = state_domain.State.create_default_state(
-            'Third',
-            self.content_id_generator.generate(
-                translation_domain.ContentType.CONTENT),
-            self.content_id_generator.generate(
-                translation_domain.ContentType.DEFAULT_OUTCOME)
-        )
-        self.set_interaction_for_state(  # type: ignore[no-untyped-call]
-            third_state, 'TextInput', self.content_id_generator)
-=======
         second_state = state_domain.State.create_default_state('Second')
-        self.set_interaction_for_state(second_state, 'TextInput')
+        self.set_interaction_for_state(second_state, 'TextInput')  # type: ignore[no-untyped-call]
         third_state = state_domain.State.create_default_state('Third')
-        self.set_interaction_for_state(third_state, 'TextInput')
->>>>>>> 7ad815df
+        self.set_interaction_for_state(third_state, 'TextInput')  # type: ignore[no-untyped-call]
 
         self.exploration.states = {
             self.exploration.init_state_name: self.new_state,
@@ -923,56 +874,14 @@
         #                    │    End    │
         #                    └───────────┘.
 
-<<<<<<< HEAD
-        a_state = state_domain.State.create_default_state(
-            'A',
-            self.content_id_generator.generate(
-                translation_domain.ContentType.CONTENT),
-            self.content_id_generator.generate(
-                translation_domain.ContentType.DEFAULT_OUTCOME)
-        )
-        self.set_interaction_for_state(  # type: ignore[no-untyped-call]
-            a_state, 'TextInput', self.content_id_generator)
-
-        b_state = state_domain.State.create_default_state(
-            'B',
-            self.content_id_generator.generate(
-                translation_domain.ContentType.CONTENT),
-            self.content_id_generator.generate(
-                translation_domain.ContentType.DEFAULT_OUTCOME)
-        )
-        self.set_interaction_for_state(  # type: ignore[no-untyped-call]
-            b_state, 'TextInput', self.content_id_generator)
-
-        c_state = state_domain.State.create_default_state(
-            'C',
-            self.content_id_generator.generate(
-                translation_domain.ContentType.CONTENT),
-            self.content_id_generator.generate(
-                translation_domain.ContentType.DEFAULT_OUTCOME)
-        )
-        self.set_interaction_for_state(  # type: ignore[no-untyped-call]
-            c_state, 'TextInput', self.content_id_generator)
-
-        d_state = state_domain.State.create_default_state(
-            'D',
-            self.content_id_generator.generate(
-                translation_domain.ContentType.CONTENT),
-            self.content_id_generator.generate(
-                translation_domain.ContentType.DEFAULT_OUTCOME)
-        )
-        self.set_interaction_for_state(  # type: ignore[no-untyped-call]
-            d_state, 'TextInput', self.content_id_generator)
-=======
         a_state = state_domain.State.create_default_state('A')
-        self.set_interaction_for_state(a_state, 'TextInput')
+        self.set_interaction_for_state(a_state, 'TextInput')  # type: ignore[no-untyped-call]
         b_state = state_domain.State.create_default_state('B')
-        self.set_interaction_for_state(b_state, 'TextInput')
+        self.set_interaction_for_state(b_state, 'TextInput')  # type: ignore[no-untyped-call]
         c_state = state_domain.State.create_default_state('C')
-        self.set_interaction_for_state(c_state, 'TextInput')
+        self.set_interaction_for_state(c_state, 'TextInput')  # type: ignore[no-untyped-call]
         d_state = state_domain.State.create_default_state('D')
-        self.set_interaction_for_state(d_state, 'TextInput')
->>>>>>> 7ad815df
+        self.set_interaction_for_state(d_state, 'TextInput')  # type: ignore[no-untyped-call]
 
         self.exploration.states = {
             self.exploration.init_state_name: self.new_state,
@@ -1177,22 +1086,9 @@
         #                  │    End    │           │    End 2  │
         #                  └───────────┘           └───────────┘.
 
-<<<<<<< HEAD
-        new_end_state = state_domain.State.create_default_state(
-            'End 2',
-            self.content_id_generator.generate(
-                translation_domain.ContentType.CONTENT),
-            self.content_id_generator.generate(
-                translation_domain.ContentType.DEFAULT_OUTCOME)
-        )
-        self.set_interaction_for_state(  # type: ignore[no-untyped-call]
-            new_end_state, 'EndExploration', self.content_id_generator)
+        new_end_state = state_domain.State.create_default_state('End 2')
+        self.set_interaction_for_state(new_end_state, 'EndExploration')  # type: ignore[no-untyped-call]
         new_end_state.update_interaction_default_outcome(None)  # type: ignore[no-untyped-call]
-=======
-        new_end_state = state_domain.State.create_default_state('End 2')
-        self.set_interaction_for_state(new_end_state, 'EndExploration')
-        new_end_state.update_interaction_default_outcome(None)
->>>>>>> 7ad815df
 
         self.exploration.states = {
             self.exploration.init_state_name: self.new_state,
@@ -1299,21 +1195,10 @@
         self._assert_validation_error(
             exploration, 'Invalid character / in a state name')
 
-<<<<<<< HEAD
-        new_state = state_domain.State.create_default_state(
-            'ABC',
-            content_id_generator.generate(
-                translation_domain.ContentType.CONTENT),
-            content_id_generator.generate(
-                translation_domain.ContentType.DEFAULT_OUTCOME))
-        self.set_interaction_for_state(  # type: ignore[no-untyped-call]
-            new_state, 'TextInput', content_id_generator)
-=======
         new_state = state_domain.State.create_default_state('ABC')
         second_state = state_domain.State.create_default_state('BCD')
-        self.set_interaction_for_state(new_state, 'TextInput')
-        self.set_interaction_for_state(second_state, 'TextInput')
->>>>>>> 7ad815df
+        self.set_interaction_for_state(new_state, 'TextInput')  # type: ignore[no-untyped-call]
+        self.set_interaction_for_state(second_state, 'TextInput')  # type: ignore[no-untyped-call]
 
         # The 'states' property must be a non-empty dict of states.
         exploration.states = {}
@@ -1429,13 +1314,8 @@
         answer_group.outcome.dest_if_really_stuck = None
 
         # Restore a valid exploration.
-<<<<<<< HEAD
         self.set_interaction_for_state(  # type: ignore[no-untyped-call]
-            init_state, 'TextInput', content_id_generator)
-=======
-        self.set_interaction_for_state(
             init_state, 'TextInput')
->>>>>>> 7ad815df
         new_answer_groups = [
             state_domain.AnswerGroup.from_dict(answer_groups)
             for answer_groups in old_answer_groups
@@ -1657,12 +1537,7 @@
         self._assert_validation_error(exploration, 'Invalid interaction id')
         interaction.id = 'PencilCodeEditor'
 
-<<<<<<< HEAD
-        self.set_interaction_for_state(  # type: ignore[no-untyped-call]
-            init_state, 'TextInput', content_id_generator)
-=======
-        self.set_interaction_for_state(init_state, 'TextInput')
->>>>>>> 7ad815df
+        self.set_interaction_for_state(init_state, 'TextInput')  # type: ignore[no-untyped-call]
         new_answer_groups = [
             state_domain.AnswerGroup.from_dict(answer_group)
             for answer_group in old_answer_groups
@@ -1707,12 +1582,7 @@
             exploration, 'Invalid customization arg name')
 
         interaction.customization_args = valid_text_input_cust_args
-<<<<<<< HEAD
-        self.set_interaction_for_state(  # type: ignore[no-untyped-call]
-            init_state, 'TextInput', content_id_generator)
-=======
-        self.set_interaction_for_state(init_state, 'TextInput')
->>>>>>> 7ad815df
+        self.set_interaction_for_state(init_state, 'TextInput')  # type: ignore[no-untyped-call]
         exploration.validate()
 
         # TODO(#13059): After we fully type the codebase we plan to get
@@ -1726,37 +1596,19 @@
             state_domain.AnswerGroup.from_dict(answer_group)
             for answer_group in old_answer_groups
         ]
-<<<<<<< HEAD
         init_state.update_interaction_answer_groups(new_answer_groups)  # type: ignore[no-untyped-call]
-        self.set_interaction_for_state(  # type: ignore[no-untyped-call]
-            init_state, 'EndExploration', content_id_generator)
-=======
-        init_state.update_interaction_answer_groups(new_answer_groups)
-        self.set_interaction_for_state(init_state, 'EndExploration')
->>>>>>> 7ad815df
-        self._assert_validation_error(
+        self.set_interaction_for_state(init_state, 'EndExploration')  # type: ignore[no-untyped-call]
+        self._assert_validation_error(  # type: ignore[no-untyped-call]
             exploration,
             'Terminal interactions must not have a default outcome.')
 
-<<<<<<< HEAD
-        self.set_interaction_for_state(  # type: ignore[no-untyped-call]
-            init_state, 'TextInput', content_id_generator)
+        self.set_interaction_for_state(init_state, 'TextInput')  # type: ignore[no-untyped-call]
         init_state.update_interaction_default_outcome(None)  # type: ignore[no-untyped-call]
         self._assert_validation_error(  # type: ignore[no-untyped-call]
             exploration,
             'Non-terminal interactions must have a default outcome.')
 
-        self.set_interaction_for_state(  # type: ignore[no-untyped-call]
-            init_state, 'EndExploration', content_id_generator)
-=======
-        self.set_interaction_for_state(init_state, 'TextInput')
-        init_state.update_interaction_default_outcome(None)
-        self._assert_validation_error(
-            exploration,
-            'Non-terminal interactions must have a default outcome.')
-
-        self.set_interaction_for_state(init_state, 'EndExploration')
->>>>>>> 7ad815df
+        self.set_interaction_for_state(init_state, 'EndExploration')  # type: ignore[no-untyped-call]
         init_state.interaction.answer_groups = answer_groups
         self._assert_validation_error(
             exploration,
@@ -1768,16 +1620,9 @@
         exploration.validate()
 
         # Restore a valid exploration.
-<<<<<<< HEAD
-        self.set_interaction_for_state(  # type: ignore[no-untyped-call]
-            init_state, 'TextInput', content_id_generator)
+        self.set_interaction_for_state(init_state, 'TextInput')  # type: ignore[no-untyped-call]
         init_state.update_interaction_answer_groups(answer_groups)  # type: ignore[no-untyped-call]
         init_state.update_interaction_default_outcome(default_outcome)  # type: ignore[no-untyped-call]
-=======
-        self.set_interaction_for_state(init_state, 'TextInput')
-        init_state.update_interaction_answer_groups(answer_groups)
-        init_state.update_interaction_default_outcome(default_outcome)
->>>>>>> 7ad815df
         exploration.validate()
         solution_dict: state_domain.SolutionDict = {
             'answer_is_exclusive': True,
@@ -1886,16 +1731,8 @@
                         translation_domain.ContentType.DEFAULT_OUTCOME),
                     is_initial_state=True))
         }
-<<<<<<< HEAD
         self.set_interaction_for_state(  # type: ignore[no-untyped-call]
-            exploration.states[exploration.init_state_name], 'TextInput',
-            content_id_generator)
-        exploration.next_content_id_index = (
-            content_id_generator.next_content_id_index)
-=======
-        self.set_interaction_for_state(
             exploration.states[exploration.init_state_name], 'TextInput')
->>>>>>> 7ad815df
         exploration.validate()
 
         exploration.language_code = 'fake_code'
@@ -1933,16 +1770,8 @@
         )
         exploration.objective = 'Objective'
         init_state = exploration.states[exploration.init_state_name]
-<<<<<<< HEAD
-        self.set_interaction_for_state(  # type: ignore[no-untyped-call]
-            init_state, 'EndExploration', content_id_generator)
+        self.set_interaction_for_state(init_state, 'EndExploration')  # type: ignore[no-untyped-call]
         init_state.update_interaction_default_outcome(None)  # type: ignore[no-untyped-call]
-        exploration.next_content_id_index = (
-            content_id_generator.next_content_id_index)
-=======
-        self.set_interaction_for_state(init_state, 'EndExploration')
-        init_state.update_interaction_default_outcome(None)
->>>>>>> 7ad815df
         exploration.validate()
 
         # TODO(#13059): After we fully type the codebase we plan to get
@@ -2145,9 +1974,6 @@
             old_states, exp_versions_diff)
         self.assertEqual(actual_dict, expected_dict)
 
-<<<<<<< HEAD
-    def test_get_metadata(self):
-=======
     def test_get_languages_with_complete_translation(self) -> None:
         exploration = exp_domain.Exploration.create_default_exploration('0')
         self.assertEqual(
@@ -2163,7 +1989,7 @@
                 }
             }
         })
-        exploration.states[
+        exploration.states[  # type: ignore[no-untyped-call]
             feconf.DEFAULT_INIT_STATE_NAME].update_written_translations(
                 written_translations)
 
@@ -2176,19 +2002,19 @@
             exploration.get_translation_counts(), {})
 
         init_state = exploration.states[exploration.init_state_name]
-        init_state.update_content(
+        init_state.update_content(  # type: ignore[no-untyped-call]
             state_domain.SubtitledHtml.from_dict({
                 'content_id': 'content',
                 'html': '<p>This is content</p>'
             }))
-        init_state.update_interaction_id('TextInput')
+        init_state.update_interaction_id('TextInput')  # type: ignore[no-untyped-call]
         default_outcome = state_domain.Outcome(
             'Introduction', None, state_domain.SubtitledHtml(
                 'default_outcome', '<p>The default outcome.</p>'),
             False, [], None, None
         )
 
-        init_state.update_interaction_default_outcome(default_outcome)
+        init_state.update_interaction_default_outcome(default_outcome)  # type: ignore[no-untyped-call]
 
         written_translations = state_domain.WrittenTranslations.from_dict({
             'translations_mapping': {
@@ -2208,21 +2034,21 @@
                 }
             }
         })
-        init_state.update_written_translations(written_translations)
+        init_state.update_written_translations(written_translations)  # type: ignore[no-untyped-call]
 
         exploration.add_states(['New state'])
         new_state = exploration.states['New state']
-        new_state.update_content(
+        new_state.update_content(  # type: ignore[no-untyped-call]
             state_domain.SubtitledHtml.from_dict({
                 'content_id': 'content',
                 'html': '<p>This is content</p>'
             }))
-        new_state.update_interaction_id('TextInput')
+        new_state.update_interaction_id('TextInput')  # type: ignore[no-untyped-call]
         default_outcome = state_domain.Outcome(
             'Introduction', None, state_domain.SubtitledHtml(
                 'default_outcome', '<p>The default outcome.</p>'),
             False, [], None, None)
-        new_state.update_interaction_default_outcome(default_outcome)
+        new_state.update_interaction_default_outcome(default_outcome)  # type: ignore[no-untyped-call]
 
         written_translations = state_domain.WrittenTranslations.from_dict({
             'translations_mapping': {
@@ -2242,7 +2068,7 @@
                 }
             }
         })
-        new_state.update_written_translations(written_translations)
+        new_state.update_written_translations(written_translations)  # type: ignore[no-untyped-call]
 
         self.assertEqual(
             exploration.get_translation_counts(), {'hi': 4})
@@ -2253,18 +2079,18 @@
             exploration.get_translation_counts(), {})
 
         init_state = exploration.states[feconf.DEFAULT_INIT_STATE_NAME]
-        init_state.update_content(
+        init_state.update_content(  # type: ignore[no-untyped-call]
             state_domain.SubtitledHtml.from_dict({
                 'content_id': 'content',
                 'html': '<p>This is content</p>'
             }))
-        init_state.update_interaction_id('TextInput')
+        init_state.update_interaction_id('TextInput')  # type: ignore[no-untyped-call]
         default_outcome = state_domain.Outcome(
             'Introduction', None, state_domain.SubtitledHtml(
                 'default_outcome', '<p>The default outcome.</p>'),
             False, [], None, None
         )
-        init_state.update_interaction_default_outcome(default_outcome)
+        init_state.update_interaction_default_outcome(default_outcome)  # type: ignore[no-untyped-call]
 
         written_translations = state_domain.WrittenTranslations.from_dict({
             'translations_mapping': {
@@ -2284,7 +2110,7 @@
                 }
             }
         })
-        init_state.update_written_translations(written_translations)
+        init_state.update_written_translations(written_translations)  # type: ignore[no-untyped-call]
 
         self.assertEqual(
             exploration.get_translation_counts(), {'hi': 1})
@@ -2296,19 +2122,19 @@
         self.assertEqual(
             exploration.get_translation_counts(), {})
         init_state = exploration.states[feconf.DEFAULT_INIT_STATE_NAME]
-        init_state.update_content(
+        init_state.update_content(  # type: ignore[no-untyped-call]
             state_domain.SubtitledHtml.from_dict({
                 'content_id': 'content',
                 'html': '<p>This is content</p>'
             }))
-        init_state.update_interaction_id('TextInput')
+        init_state.update_interaction_id('TextInput')  # type: ignore[no-untyped-call]
         default_outcome = state_domain.Outcome(
             'Introduction', None, state_domain.SubtitledHtml(
                 'default_outcome', '<p>The default outcome.</p>'),
             False, [], None, None
         )
 
-        init_state.update_interaction_default_outcome(default_outcome)
+        init_state.update_interaction_default_outcome(default_outcome)  # type: ignore[no-untyped-call]
 
         written_translations = state_domain.WrittenTranslations.from_dict({
             'translations_mapping': {
@@ -2333,7 +2159,7 @@
                 }
             }
         })
-        init_state.update_written_translations(written_translations)
+        init_state.update_written_translations(written_translations)  # type: ignore[no-untyped-call]
 
         self.assertEqual(
             exploration.get_translation_counts(), {
@@ -2351,7 +2177,7 @@
         init_state = exploration.states[exploration.init_state_name]
 
         # Adds 1 to content count to exploration (ca_placeholder_0)
-        self.set_interaction_for_state(init_state, 'TextInput')
+        self.set_interaction_for_state(init_state, 'TextInput')  # type: ignore[no-untyped-call]
 
         state_answer_group = state_domain.AnswerGroup(
             state_domain.Outcome(
@@ -2373,7 +2199,7 @@
             None
         )
         # Adds 1 to content count to exploration (feedback_1).
-        init_state.update_interaction_answer_groups([state_answer_group])
+        init_state.update_interaction_answer_groups([state_answer_group])  # type: ignore[no-untyped-call]
 
         hints_list = [
             state_domain.Hint(
@@ -2381,7 +2207,7 @@
             )
         ]
         # Adds 1 to content count to exploration (hint_1).
-        init_state.update_interaction_hints(hints_list)
+        init_state.update_interaction_hints(hints_list)  # type: ignore[no-untyped-call]
 
         solution_dict: state_domain.SolutionDict = {
             'answer_is_exclusive': False,
@@ -2396,12 +2222,11 @@
         solution = state_domain.Solution.from_dict(
             init_state.interaction.id, solution_dict)
         # Adds 1 to content count to exploration (solution).
-        init_state.update_interaction_solution(solution)
+        init_state.update_interaction_solution(solution)  # type: ignore[no-untyped-call]
 
         self.assertEqual(exploration.get_content_count(), 6)
 
     def test_get_metadata(self) -> None:
->>>>>>> 7ad815df
         exploration = exp_domain.Exploration.create_default_exploration('0')
         actual_metadata_dict = exploration.get_metadata().to_dict()
         expected_metadata_dict = {
@@ -2430,12 +2255,7 @@
             exploration.next_content_id_index
         )
         init_state = exploration.states[exploration.init_state_name]
-<<<<<<< HEAD
-        self.set_interaction_for_state(  # type: ignore[no-untyped-call]
-            init_state, 'TextInput', content_id_generator)
-=======
-        self.set_interaction_for_state(init_state, 'TextInput')
->>>>>>> 7ad815df
+        self.set_interaction_for_state(init_state, 'TextInput')  # type: ignore[no-untyped-call]
         hints_list = [
             state_domain.Hint(
                 state_domain.SubtitledHtml('hint_1', '<p>hint one</p>')
@@ -2460,12 +2280,7 @@
             exploration.next_content_id_index
         )
         init_state = exploration.states[exploration.init_state_name]
-<<<<<<< HEAD
-        self.set_interaction_for_state(  # type: ignore[no-untyped-call]
-            init_state, 'TextInput', content_id_generator)
-=======
-        self.set_interaction_for_state(init_state, 'TextInput')
->>>>>>> 7ad815df
+        self.set_interaction_for_state(init_state, 'TextInput')  # type: ignore[no-untyped-call]
         hints_list = [
             state_domain.Hint(
                 state_domain.SubtitledHtml('hint_1', '<p>hint one</p>')
@@ -2870,14 +2685,8 @@
 
         exploration.add_states(['End'])
         end_state = exploration.states['End']
-<<<<<<< HEAD
-        self.set_interaction_for_state(  # type: ignore[no-untyped-call]
-            end_state, 'EndExploration', content_id_generator)
+        self.set_interaction_for_state(end_state, 'EndExploration')  # type: ignore[no-untyped-call]
         end_state.update_interaction_default_outcome(None)  # type: ignore[no-untyped-call]
-=======
-        self.set_interaction_for_state(end_state, 'EndExploration')
-        end_state.update_interaction_default_outcome(None)
->>>>>>> 7ad815df
 
         with self.assertRaisesRegex(
             Exception,
@@ -3014,12 +2823,8 @@
             },
             'rows': {'value': 1}
         }
-<<<<<<< HEAD
-        state.update_content(   # type: ignore[no-untyped-call]
-=======
-        state.update_next_content_id_index(3)
-        state.update_content(
->>>>>>> 7ad815df
+        state.update_next_content_id_index(3)  # type: ignore[no-untyped-call]
+        state.update_content(  # type: ignore[no-untyped-call]
             state_domain.SubtitledHtml.from_dict(state_content_dict))
         state.update_interaction_id('TextInput')
         state.update_interaction_customization_args(state_interaction_cust_args)
@@ -6115,21 +5920,10 @@
         state4.update_content(
             state_domain.SubtitledHtml.from_dict(content4_dict))
 
-<<<<<<< HEAD
-        self.set_interaction_for_state(  # type: ignore[no-untyped-call]
-            state1, 'TextInput', content_id_generator)
-        self.set_interaction_for_state(  # type: ignore[no-untyped-call]
-            state2, 'MultipleChoiceInput', content_id_generator)
-        self.set_interaction_for_state(  # type: ignore[no-untyped-call]
-            state3, 'ItemSelectionInput', content_id_generator)
-        self.set_interaction_for_state(  # type: ignore[no-untyped-call]
-            state4, 'DragAndDropSortInput', content_id_generator)
-=======
-        self.set_interaction_for_state(state1, 'TextInput')
-        self.set_interaction_for_state(state2, 'MultipleChoiceInput')
-        self.set_interaction_for_state(state3, 'ItemSelectionInput')
-        self.set_interaction_for_state(state4, 'DragAndDropSortInput')
->>>>>>> 7ad815df
+        self.set_interaction_for_state(state1, 'TextInput')  # type: ignore[no-untyped-call]
+        self.set_interaction_for_state(state2, 'MultipleChoiceInput')  # type: ignore[no-untyped-call]
+        self.set_interaction_for_state(state3, 'ItemSelectionInput')  # type: ignore[no-untyped-call]
+        self.set_interaction_for_state(state4, 'DragAndDropSortInput')  # type: ignore[no-untyped-call]
 
         customization_args_dict1: Dict[
             str, Dict[str, Union[Dict[str, str], int]]
@@ -9840,256 +9634,15 @@
             'state_name': 'End',
             'cmd': 'edit_state_property',
             'new_value': {
-                'content_id': 'content_0',
+                'content_id': 'content',
                 'html': '<p>Second State Content.</p>'
             }
         })]
-        exp_services.update_exploration(
+        exp_services.update_exploration(  # type: ignore[no-untyped-call]
             self.owner_id, self.EXP_0_ID, change_list,
             'Added various contents.')
 
-        # Adding change to the field which is neither
-        # affected by nor affects voiceovers.
         change_list_2 = [exp_domain.ExplorationChange({
-            'cmd': 'edit_state_property',
-            'state_name': 'Introduction',
-            'property_name': 'card_is_checkpoint',
-            'new_value': True
-        })]
-        exp_services.update_exploration(
-            self.owner_id, self.EXP_0_ID, change_list_2,
-            'Added single unrelated change.')
-
-        # Adding some voiceovers to the first state.
-        change_list_3 = [exp_domain.ExplorationChange({
-            'property_name': 'recorded_voiceovers',
-            'old_value': {
-                'voiceovers_mapping': {
-                    'hint_1': {},
-                    'default_outcome': {},
-                    'solution': {},
-                    'ca_placeholder_0': {},
-                    'content': {}
-                }
-            },
-            'state_name': 'Introduction',
-            'new_value': {
-                'voiceovers_mapping': {
-                    'hint_1': {},
-                    'default_outcome': {},
-                    'solution': {},
-                    'ca_placeholder_0': {},
-                    'content': {
-                        'en': {
-                            'needs_update': False,
-                            'filename': 'content-en-xrss3z3nso.mp3',
-                            'file_size_bytes': 114938,
-                            'duration_secs': 7.183625
-                        }
-                    }
-                }
-            },
-            'cmd': 'edit_state_property'
-        }), exp_domain.ExplorationChange({
-            'property_name': 'recorded_voiceovers',
-            'old_value': {
-                'voiceovers_mapping': {
-                    'hint_1': {},
-                    'default_outcome': {},
-                    'solution': {},
-                    'ca_placeholder_0': {},
-                    'content': {
-                        'en': {
-                            'needs_update': False,
-                            'filename': 'content-en-xrss3z3nso.mp3',
-                            'file_size_bytes': 114938,
-                            'duration_secs': 7.183625
-                        }
-                    }
-                }
-            },
-            'state_name': 'Introduction',
-            'new_value': {
-                'voiceovers_mapping': {
-                    'hint_1': {},
-                    'default_outcome': {},
-                    'solution': {},
-                    'ca_placeholder_0': {
-                        'en': {
-                            'needs_update': False,
-                            'filename': 'ca_placeholder_0-en-mfy5l6logg.mp3',
-                            'file_size_bytes': 175542,
-                            'duration_secs': 10.971375
-                        }
-                    },
-                    'content': {
-                        'en': {
-                            'needs_update': False,
-                            'filename': 'content-en-xrss3z3nso.mp3',
-                            'file_size_bytes': 114938,
-                            'duration_secs': 7.183625
-                        }
-                    }
-                }
-            },
-            'cmd': 'edit_state_property'
-        })]
-<<<<<<< HEAD
-        changes_are_mergeable = exp_services.are_changes_mergeable(  # type: ignore[no-untyped-call]
-            self.EXP_0_ID, 2, change_list_3)
-        self.assertEqual(changes_are_mergeable, True)
-
-        exp_services.update_exploration(  # type: ignore[no-untyped-call]
-=======
-
-        changes_are_mergeable = exp_services.are_changes_mergeable(
-            self.EXP_0_ID, 2, change_list_3)
-        self.assertEqual(changes_are_mergeable, True)
-        exp_services.update_exploration(
->>>>>>> 7ad815df
-            self.owner_id, self.EXP_0_ID, change_list_3,
-            'Added some voiceovers.')
-
-        # Adding voiceovers again to the same first state
-        # to check if they can be applied. They will not
-        # be mergeable as the changes are in the same property
-        # i.e. recorded_voiceovers.
-        change_list_4 = [exp_domain.ExplorationChange({
-            'property_name': 'recorded_voiceovers',
-            'cmd': 'edit_state_property',
-            'old_value': {
-                'voiceovers_mapping': {
-                    'default_outcome': {},
-                    'solution': {},
-                    'content': {},
-                    'ca_placeholder_0': {},
-                    'hint_1': {}
-                }
-            },
-            'new_value': {
-                'voiceovers_mapping': {
-                    'default_outcome': {},
-                    'solution': {},
-                    'content': {},
-                    'ca_placeholder_0': {},
-                    'hint_1': {
-                        'en': {
-                            'needs_update': False,
-                            'duration_secs': 30.0669375,
-                            'filename': 'hint_1-en-ajclkw0cnz.mp3',
-                            'file_size_bytes': 481071
-                        }
-                    }
-                }
-            },
-            'state_name': 'Introduction'
-        })]
-
-        changes_are_mergeable = exp_services.are_changes_mergeable(
-            self.EXP_0_ID, 3, change_list_4)
-        self.assertEqual(changes_are_mergeable, False)
-
-        # Adding voiceovers to the second state to check
-        # if they can be applied. They can be mergead as
-        # the changes are in the different states.
-        change_list_5 = [exp_domain.ExplorationChange({
-<<<<<<< HEAD
-            'old_value': {
-=======
-            'content_html': 'N/A',
-            'translation_html': '<p>State 2 Content Translation.</p>',
-            'state_name': 'End',
-            'language_code': 'de',
-            'content_id': 'content',
-            'cmd': 'add_written_translation',
-            'data_format': 'html'
-        })]
-
-        changes_are_mergeable_1 = exp_services.are_changes_mergeable(
-            self.EXP_0_ID, 3, change_list_5)
-        self.assertEqual(changes_are_mergeable_1, True)
-
-        # Add changes to the different content of first state to
-        # check that translation changes to some properties doesn't
-        # affects the changes of content of other properties.
-        change_list_6 = [exp_domain.ExplorationChange({
-            'old_value': {
-                'rows': {
-                    'value': 1
-                },
-                'placeholder': {
-                    'value': {
-                        'unicode_str': 'Placeholder',
-                        'content_id': 'ca_placeholder_0'
-                    }
-                }
-            },
-            'state_name': 'Introduction',
-            'cmd': 'edit_state_property',
-            'property_name': 'widget_customization_args',
-            'new_value': {
-                'rows': {
-                    'value': 1
-                },
-                'placeholder': {
-                    'value': {
-                        'unicode_str': 'Placeholder Changed.',
-                        'content_id': 'ca_placeholder_0'
-                    }
-                }
-            }
-        }), exp_domain.ExplorationChange({
-            'property_name': 'default_outcome',
-            'old_value': {
-                'labelled_as_correct': False,
-                'missing_prerequisite_skill_id': None,
-                'refresher_exploration_id': None,
-                'feedback': {
-                    'content_id': 'default_outcome',
-                    'html': 'Feedback 1.'
-                },
-                'param_changes': [
-
-                ],
-                'dest_if_really_stuck': None,
-                'dest': 'End'
-            },
-            'state_name': 'Introduction',
-            'cmd': 'edit_state_property',
-            'new_value': {
-                'labelled_as_correct': False,
-                'missing_prerequisite_skill_id': None,
-                'refresher_exploration_id': None,
-                'feedback': {
-                    'content_id': 'default_outcome',
-                    'html': '<p>Feedback 2.</p>'
-                },
-                'param_changes': [
-
-                ],
-                'dest_if_really_stuck': None,
-                'dest': 'End'
-            }
-        })]
-
-        exp_services.update_exploration(
-            self.owner_id, self.EXP_0_ID, change_list_6,
-            'Changing Customization Args Placeholder in First State.')
-        changes_are_mergeable_3 = exp_services.are_changes_mergeable(
-            self.EXP_0_ID, 4, change_list_5)
-        self.assertEqual(changes_are_mergeable_3, True)
-
-    def test_changes_are_not_mergeable_when_translations_changes_conflict(
-        self
-    ) -> None:
-        self.save_new_valid_exploration(
-            self.EXP_0_ID, self.owner_id, end_state_name='End')
-
-        rights_manager.publish_exploration(self.owner, self.EXP_0_ID)
-
-        # Adding content, feedbacks, solutions so that
-        # translations can be added later on.
-        change_list = [exp_domain.ExplorationChange({
             'cmd': 'edit_state_property',
             'property_name': 'answer_groups',
             'old_value': ['old_value'],
@@ -10122,6 +9675,226 @@
                 },
                 'training_data': []
             }]
+        })]
+        exp_services.update_exploration(  # type: ignore[no-untyped-call]
+            self.owner_id, self.EXP_0_ID, change_list_2,
+            'Added answer group.')
+
+        # Adding some translations to the first state.
+        change_list_3 = [exp_domain.ExplorationChange({
+            'language_code': 'de',
+            'data_format': 'html',
+            'cmd': 'add_written_translation',
+            'content_id': 'content',
+            'translation_html': '<p>Translation Content.</p>',
+            'state_name': 'Introduction',
+            'content_html': 'N/A'
+        }), exp_domain.ExplorationChange({
+            'language_code': 'de',
+            'data_format': 'html',
+            'cmd': 'add_written_translation',
+            'content_id': 'default_outcome',
+            'translation_html': '<p>Translation Feedback 1.</p>',
+            'state_name': 'Introduction',
+            'content_html': 'N/A'
+        }), exp_domain.ExplorationChange({
+            'cmd': 'mark_written_translations_as_needing_update',
+            'state_name': 'Introduction',
+            'content_id': 'default_outcome'
+        })]
+
+        changes_are_mergeable = exp_services.are_changes_mergeable(  # type: ignore[no-untyped-call]
+            self.EXP_0_ID, 2, change_list_3)
+        self.assertEqual(changes_are_mergeable, True)
+        exp_services.update_exploration(  # type: ignore[no-untyped-call]
+            self.owner_id, self.EXP_0_ID, change_list_3,
+            'Added some translations.')
+
+        # Adding translations again to the different contents
+        # of same state to check that they can be merged.
+        change_list_4 = [exp_domain.ExplorationChange({
+            'new_state_name': 'Intro-Rename',
+            'cmd': 'rename_state',
+            'old_state_name': 'Introduction'
+        }), exp_domain.ExplorationChange({
+            'content_html': 'N/A',
+            'translation_html': 'Placeholder Translation.',
+            'state_name': 'Intro-Rename',
+            'language_code': 'de',
+            'content_id': 'ca_placeholder_0',
+            'cmd': 'add_written_translation',
+            'data_format': 'unicode'
+        }), exp_domain.ExplorationChange({
+            'content_html': 'N/A',
+            'translation_html': '<p>Hints Translation.</p>',
+            'state_name': 'Intro-Rename',
+            'language_code': 'de',
+            'content_id': 'hint_1',
+            'cmd': 'add_written_translation',
+            'data_format': 'html'
+        }), exp_domain.ExplorationChange({
+            'language_code': 'de',
+            'data_format': 'html',
+            'cmd': 'add_written_translation',
+            'content_id': 'rule_input_2',
+            'translation_html': '<p>Translation Rule Input.</p>',
+            'state_name': 'Intro-Rename',
+            'content_html': 'N/A'
+        }), exp_domain.ExplorationChange({
+            'language_code': 'de',
+            'data_format': 'html',
+            'cmd': 'add_written_translation',
+            'content_id': 'feedback_1',
+            'translation_html': '<p>Translation Feedback.</p>',
+            'state_name': 'Intro-Rename',
+            'content_html': 'N/A'
+        }), exp_domain.ExplorationChange({
+            'language_code': 'de',
+            'data_format': 'html',
+            'cmd': 'add_written_translation',
+            'content_id': 'solution',
+            'translation_html': '<p>Translation Solution.</p>',
+            'state_name': 'Intro-Rename',
+            'content_html': 'N/A'
+        }), exp_domain.ExplorationChange({
+            'new_state_name': 'Introduction',
+            'cmd': 'rename_state',
+            'old_state_name': 'Intro-Rename'
+        })]
+
+        changes_are_mergeable = exp_services.are_changes_mergeable(  # type: ignore[no-untyped-call]
+            self.EXP_0_ID, 3, change_list_4)
+        self.assertEqual(changes_are_mergeable, True)
+
+        # Adding translations to the second state to check
+        # that they can be merged even in the same property.
+        change_list_5 = [exp_domain.ExplorationChange({
+            'content_html': 'N/A',
+            'translation_html': '<p>State 2 Content Translation.</p>',
+            'state_name': 'End',
+            'language_code': 'de',
+            'content_id': 'content',
+            'cmd': 'add_written_translation',
+            'data_format': 'html'
+        })]
+
+        changes_are_mergeable_1 = exp_services.are_changes_mergeable(  # type: ignore[no-untyped-call]
+            self.EXP_0_ID, 3, change_list_5)
+        self.assertEqual(changes_are_mergeable_1, True)
+
+        # Add changes to the different content of first state to
+        # check that translation changes to some properties doesn't
+        # affects the changes of content of other properties.
+        change_list_6 = [exp_domain.ExplorationChange({
+            'old_value': {
+                'rows': {
+                    'value': 1
+                },
+                'placeholder': {
+                    'value': {
+                        'unicode_str': 'Placeholder',
+                        'content_id': 'ca_placeholder_0'
+                    }
+                }
+            },
+            'state_name': 'Introduction',
+            'cmd': 'edit_state_property',
+            'property_name': 'widget_customization_args',
+            'new_value': {
+                'rows': {
+                    'value': 1
+                },
+                'placeholder': {
+                    'value': {
+                        'unicode_str': 'Placeholder Changed.',
+                        'content_id': 'ca_placeholder_0'
+                    }
+                }
+            }
+        }), exp_domain.ExplorationChange({
+            'property_name': 'default_outcome',
+            'old_value': {
+                'labelled_as_correct': False,
+                'missing_prerequisite_skill_id': None,
+                'refresher_exploration_id': None,
+                'feedback': {
+                    'content_id': 'default_outcome',
+                    'html': 'Feedback 1.'
+                },
+                'param_changes': [
+
+                ],
+                'dest_if_really_stuck': None,
+                'dest': 'End'
+            },
+            'state_name': 'Introduction',
+            'cmd': 'edit_state_property',
+            'new_value': {
+                'labelled_as_correct': False,
+                'missing_prerequisite_skill_id': None,
+                'refresher_exploration_id': None,
+                'feedback': {
+                    'content_id': 'default_outcome',
+                    'html': '<p>Feedback 2.</p>'
+                },
+                'param_changes': [
+
+                ],
+                'dest_if_really_stuck': None,
+                'dest': 'End'
+            }
+        })]
+
+        exp_services.update_exploration(  # type: ignore[no-untyped-call]
+            self.owner_id, self.EXP_0_ID, change_list_6,
+            'Changing Customization Args Placeholder in First State.')
+        changes_are_mergeable_3 = exp_services.are_changes_mergeable(  # type: ignore[no-untyped-call]
+            self.EXP_0_ID, 4, change_list_5)
+        self.assertEqual(changes_are_mergeable_3, True)
+
+    def test_changes_are_not_mergeable_when_translations_changes_conflict(
+        self
+    ) -> None:
+        self.save_new_valid_exploration(
+            self.EXP_0_ID, self.owner_id, end_state_name='End')
+
+        rights_manager.publish_exploration(self.owner, self.EXP_0_ID)
+
+        # Adding content, feedbacks, solutions so that
+        # translations can be added later on.
+        change_list = [exp_domain.ExplorationChange({
+            'cmd': 'edit_state_property',
+            'property_name': 'answer_groups',
+            'old_value': ['old_value'],
+            'state_name': 'Introduction',
+            'new_value': [{
+                'rule_specs': [{
+                    'rule_type': 'StartsWith',
+                    'inputs': {
+                        'x': {
+                            'contentId': 'rule_input_2',
+                            'normalizedStrSet': [
+                                'Hello',
+                                'Hola'
+                            ]
+                        }
+                    }
+                }],
+                'tagged_skill_misconception_id': None,
+                'outcome': {
+                    'labelled_as_correct': False,
+                    'feedback': {
+                        'content_id': 'feedback_1',
+                        'html': '<p>Feedback</p>'
+                    },
+                    'missing_prerequisite_skill_id': None,
+                    'dest': 'End',
+                    'dest_if_really_stuck': None,
+                    'param_changes': [],
+                    'refresher_exploration_id': None
+                },
+                'training_data': []
+            }]
         }), exp_domain.ExplorationChange({
             'property_name': 'content',
             'old_value': {
@@ -10237,7 +10010,7 @@
                 'html': '<p>Second State Content.</p>'
             }
         })]
-        exp_services.update_exploration(
+        exp_services.update_exploration(  # type: ignore[no-untyped-call]
             self.owner_id, self.EXP_0_ID, change_list,
             'Added various contents.')
 
@@ -10320,7 +10093,7 @@
             'old_state_name': 'Intro-Rename'
         })]
 
-        exp_services.update_exploration(
+        exp_services.update_exploration(  # type: ignore[no-untyped-call]
             self.owner_id, self.EXP_0_ID, change_list_2,
             'Added some translations.')
 
@@ -10345,7 +10118,7 @@
             'content_html': 'N/A'
         })]
 
-        changes_are_not_mergeable = exp_services.are_changes_mergeable(
+        changes_are_not_mergeable = exp_services.are_changes_mergeable(  # type: ignore[no-untyped-call]
             self.EXP_0_ID, 2, change_list_3)
         self.assertEqual(changes_are_not_mergeable, False)
 
@@ -10366,7 +10139,7 @@
             'property_name': 'content',
             'cmd': 'edit_state_property'
         })]
-        exp_services.update_exploration(
+        exp_services.update_exploration(  # type: ignore[no-untyped-call]
             self.owner_id, self.EXP_0_ID, change_list_3,
             'Changing Content in Second State.')
 
@@ -10381,7 +10154,7 @@
             'cmd': 'add_written_translation',
             'data_format': 'html'
         })]
-        changes_are_not_mergeable_1 = exp_services.are_changes_mergeable(
+        changes_are_not_mergeable_1 = exp_services.are_changes_mergeable(  # type: ignore[no-untyped-call]
             self.EXP_0_ID, 3, change_list_4)
         self.assertEqual(changes_are_not_mergeable_1, False)
 
@@ -10652,7 +10425,6 @@
         # the changes are in the different states.
         change_list_5 = [exp_domain.ExplorationChange({
             'old_value': {
->>>>>>> 7ad815df
                 'voiceovers_mapping': {
                     'content': {}
                 }
