--- conflicted
+++ resolved
@@ -6115,17 +6115,10 @@
           missing_prerequisite_skill_id: null
           param_changes: []
           refresher_exploration_id: null
-<<<<<<< HEAD
-        rule_input_translations_mapping: {}
-        rule_inputs:
-          Equals:
-          - x: InputString
-=======
         rule_specs:
         - inputs:
             x: InputString
           rule_type: Equals
->>>>>>> 102d67b3
         tagged_skill_misconception_id: null
         training_data: []
       confirmed_unclassified_answers: []
@@ -6232,7 +6225,146 @@
 title: Title
 """)
 
-    _LATEST_YAML_CONTENT = YAML_CONTENT_V42
+    YAML_CONTENT_V43 = (
+        """author_notes: ''
+auto_tts_enabled: true
+blurb: ''
+category: Category
+correctness_feedback_enabled: false
+init_state_name: (untitled state)
+language_code: en
+objective: ''
+param_changes: []
+param_specs: {}
+schema_version: 43
+states:
+  (untitled state):
+    classifier_model_id: null
+    content:
+      content_id: content
+      html: ''
+    interaction:
+      answer_groups:
+      - outcome:
+          dest: END
+          feedback:
+            content_id: feedback_1
+            html: <p>Correct!</p>
+          labelled_as_correct: false
+          missing_prerequisite_skill_id: null
+          param_changes: []
+          refresher_exploration_id: null
+        rule_input_translations_mapping: {}
+        rule_inputs:
+          Equals:
+          - x: InputString
+        tagged_skill_misconception_id: null
+        training_data: []
+      confirmed_unclassified_answers: []
+      customization_args:
+        placeholder:
+          value:
+            content_id: ca_placeholder_2
+            unicode_str: ''
+        rows:
+          value: 1
+      default_outcome:
+        dest: (untitled state)
+        feedback:
+          content_id: default_outcome
+          html: ''
+        labelled_as_correct: false
+        missing_prerequisite_skill_id: null
+        param_changes: []
+        refresher_exploration_id: null
+      hints: []
+      id: TextInput
+      solution: null
+    next_content_id_index: 3
+    param_changes: []
+    recorded_voiceovers:
+      voiceovers_mapping:
+        ca_placeholder_2: {}
+        content: {}
+        default_outcome: {}
+        feedback_1: {}
+    solicit_answer_details: false
+    written_translations:
+      translations_mapping:
+        ca_placeholder_2: {}
+        content: {}
+        default_outcome: {}
+        feedback_1: {}
+  END:
+    classifier_model_id: null
+    content:
+      content_id: content
+      html: <p>Congratulations, you have finished!</p>
+    interaction:
+      answer_groups: []
+      confirmed_unclassified_answers: []
+      customization_args:
+        recommendedExplorationIds:
+          value: []
+      default_outcome: null
+      hints: []
+      id: EndExploration
+      solution: null
+    next_content_id_index: 0
+    param_changes: []
+    recorded_voiceovers:
+      voiceovers_mapping:
+        content: {}
+    solicit_answer_details: false
+    written_translations:
+      translations_mapping:
+        content: {}
+  New state:
+    classifier_model_id: null
+    content:
+      content_id: content
+      html: ''
+    interaction:
+      answer_groups: []
+      confirmed_unclassified_answers: []
+      customization_args:
+        placeholder:
+          value:
+            content_id: ca_placeholder_0
+            unicode_str: ''
+        rows:
+          value: 1
+      default_outcome:
+        dest: END
+        feedback:
+          content_id: default_outcome
+          html: ''
+        labelled_as_correct: false
+        missing_prerequisite_skill_id: null
+        param_changes: []
+        refresher_exploration_id: null
+      hints: []
+      id: TextInput
+      solution: null
+    next_content_id_index: 1
+    param_changes: []
+    recorded_voiceovers:
+      voiceovers_mapping:
+        ca_placeholder_0: {}
+        content: {}
+        default_outcome: {}
+    solicit_answer_details: false
+    written_translations:
+      translations_mapping:
+        ca_placeholder_0: {}
+        content: {}
+        default_outcome: {}
+states_schema_version: 38
+tags: []
+title: Title
+""")
+
+    _LATEST_YAML_CONTENT = YAML_CONTENT_V43
 
     def test_load_from_v1(self):
         """Test direct loading from a v1 yaml file."""
@@ -6672,7 +6804,7 @@
 objective: ''
 param_changes: []
 param_specs: {}
-schema_version: 42
+schema_version: 43
 states:
   (untitled state):
     classifier_model_id: null
@@ -6795,7 +6927,7 @@
       translations_mapping:
         content: {}
         default_outcome: {}
-states_schema_version: 37
+states_schema_version: 38
 tags: []
 title: Title
 """)
@@ -6828,7 +6960,7 @@
 objective: ''
 param_changes: []
 param_specs: {}
-schema_version: 42
+schema_version: 43
 states:
   (untitled state):
     classifier_model_id: null
@@ -6956,7 +7088,7 @@
         content: {}
         default_outcome: {}
         hint_1: {}
-states_schema_version: 37
+states_schema_version: 38
 tags: []
 title: Title
 """)
@@ -7007,7 +7139,7 @@
 objective: ''
 param_changes: []
 param_specs: {}
-schema_version: 42
+schema_version: 43
 states:
   (untitled state):
     classifier_model_id: null
@@ -7142,7 +7274,7 @@
         default_outcome: {}
         hint_1: {}
         solution: {}
-states_schema_version: 37
+states_schema_version: 38
 tags: []
 title: Title
 """)
@@ -7175,7 +7307,7 @@
 objective: ''
 param_changes: []
 param_specs: {}
-schema_version: 42
+schema_version: 43
 states:
   (untitled state):
     classifier_model_id: null
@@ -7302,7 +7434,7 @@
         ca_customPlaceholder_0: {}
         content: {}
         default_outcome: {}
-states_schema_version: 37
+states_schema_version: 38
 tags: []
 title: Title
 """)
@@ -7365,7 +7497,7 @@
 objective: ''
 param_changes: []
 param_specs: {}
-schema_version: 42
+schema_version: 43
 states:
   (untitled state):
     classifier_model_id: null
@@ -7485,7 +7617,7 @@
       translations_mapping:
         content: {}
         default_outcome: {}
-states_schema_version: 37
+states_schema_version: 38
 tags: []
 title: Title
 """)
@@ -7661,7 +7793,7 @@
 objective: ''
 param_changes: []
 param_specs: {}
-schema_version: 42
+schema_version: 43
 states:
   (untitled state):
     classifier_model_id: null
@@ -7788,9 +7920,7 @@
         ca_placeholder_0: {}
         content: {}
         default_outcome: {}
-states_schema_version: 37
-<<<<<<< HEAD
-=======
+states_schema_version: 38
 tags: []
 title: Title
 """)
@@ -7940,7 +8070,7 @@
 objective: ''
 param_changes: []
 param_specs: {}
-schema_version: 42
+schema_version: 43
 states:
   (untitled state):
     classifier_model_id: null
@@ -7958,10 +8088,10 @@
           missing_prerequisite_skill_id: null
           param_changes: []
           refresher_exploration_id: null
-        rule_specs:
-        - inputs:
-            x: InputString
-          rule_type: Equals
+        rule_input_translations_mapping: {}
+        rule_inputs:
+          Equals:
+          - x: InputString
         tagged_skill_misconception_id: null
         training_data: []
       confirmed_unclassified_answers: []
@@ -8067,8 +8197,7 @@
         ca_placeholder_0: {}
         content: {}
         default_outcome: {}
-states_schema_version: 37
->>>>>>> 102d67b3
+states_schema_version: 38
 tags: []
 title: Title
 """)
@@ -8505,7 +8634,7 @@
 """)
 
 # pylint: disable=line-too-long, single-line-pragma
-    YAML_CONTENT_V42_IMAGE_DIMENSIONS = (
+    YAML_CONTENT_V43_IMAGE_DIMENSIONS = (
         """author_notes: ''
 auto_tts_enabled: true
 blurb: ''
@@ -8516,7 +8645,7 @@
 objective: ''
 param_changes: []
 param_specs: {}
-schema_version: 42
+schema_version: 43
 states:
   Introduction:
     classifier_model_id: null
@@ -8765,7 +8894,7 @@
         content: {}
         default_outcome: {}
         feedback_1: {}
-states_schema_version: 37
+states_schema_version: 38
 tags: []
 title: title
 """)
@@ -9014,7 +9143,7 @@
 title: Title
 """)
 
-    YAML_CONTENT_V42_WITH_IMAGE_CAPTION = (
+    YAML_CONTENT_V43_WITH_IMAGE_CAPTION = (
         """author_notes: ''
 auto_tts_enabled: true
 blurb: ''
@@ -9025,7 +9154,7 @@
 objective: ''
 param_changes: []
 param_specs: {}
-schema_version: 42
+schema_version: 43
 states:
   (untitled state):
     classifier_model_id: null
@@ -9152,7 +9281,7 @@
         ca_placeholder_0: {}
         content: {}
         default_outcome: {}
-states_schema_version: 37
+states_schema_version: 38
 tags: []
 title: Title
 """)
@@ -9169,7 +9298,7 @@
             exploration = exp_domain.Exploration.from_yaml(
                 'eid', self.YAML_CONTENT_V26_TEXTANGULAR)
         self.assertEqual(
-            exploration.to_yaml(), self.YAML_CONTENT_V42_IMAGE_DIMENSIONS)
+            exploration.to_yaml(), self.YAML_CONTENT_V43_IMAGE_DIMENSIONS)
 
 
     def test_load_from_v27_without_image_caption(self):
@@ -9182,7 +9311,7 @@
             exploration = exp_domain.Exploration.from_yaml(
                 'eid', self.YAML_CONTENT_V27_WITHOUT_IMAGE_CAPTION)
         self.assertEqual(
-            exploration.to_yaml(), self.YAML_CONTENT_V42_WITH_IMAGE_CAPTION)
+            exploration.to_yaml(), self.YAML_CONTENT_V43_WITH_IMAGE_CAPTION)
 
 
 class ConversionUnitTests(test_utils.GenericTestBase):
