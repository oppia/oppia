# coding: utf-8
#
# Copyright 2014 The Oppia Authors. All Rights Reserved.
#
# Licensed under the Apache License, Version 2.0 (the "License");
# you may not use this file except in compliance with the License.
# You may obtain a copy of the License at
#
#      http://www.apache.org/licenses/LICENSE-2.0
#
# Unless required by applicable law or agreed to in writing, software
# distributed under the License is distributed on an "AS-IS" BASIS,
# WITHOUT WARRANTIES OR CONDITIONS OF ANY KIND, either express or implied.
# See the License for the specific language governing permissions and
# limitations under the License.

"""Tests for exploration domain objects and methods defined on them."""

from __future__ import absolute_import
from __future__ import unicode_literals

import copy
import os
import re

from constants import constants
from core.domain import exp_domain
from core.domain import exp_fetchers
from core.domain import exp_services
from core.domain import exp_services_test
from core.domain import param_domain
from core.domain import rights_manager
from core.domain import state_domain
from core.platform import models
from core.tests import test_utils
import feconf
import python_utils
import utils

(exp_models,) = models.Registry.import_models([models.NAMES.exploration])


class ExplorationChangeTests(test_utils.GenericTestBase):

    def test_exp_change_object_with_missing_cmd(self):
        with self.assertRaisesRegexp(
            utils.ValidationError, 'Missing cmd key in change dict'):
            exp_domain.ExplorationChange({'invalid': 'data'})

    def test_exp_change_object_with_invalid_cmd(self):
        with self.assertRaisesRegexp(
            utils.ValidationError, 'Command invalid is not allowed'):
            exp_domain.ExplorationChange({'cmd': 'invalid'})

    def test_exp_change_object_with_deprecated_cmd(self):
        with self.assertRaisesRegexp(
            utils.DeprecatedCommandError, 'Command clone is deprecated'):
            exp_domain.ExplorationChange({
                'cmd': 'clone',
                'property_name': 'content',
                'old_value': 'old_value'
            })

    def test_exp_change_object_with_deprecated_cmd_argument(self):
        with self.assertRaisesRegexp(
            utils.DeprecatedCommandError,
            'Value for property_name in cmd edit_state_property: '
            'fallbacks is deprecated'):
            exp_domain.ExplorationChange({
                'cmd': 'edit_state_property',
                'state_name': 'Introduction',
                'property_name': 'fallbacks',
                'new_value': 'foo',
            })

    def test_exp_change_object_with_missing_attribute_in_cmd(self):
        with self.assertRaisesRegexp(
            utils.ValidationError, (
                'The following required attributes are missing: '
                'new_value')):
            exp_domain.ExplorationChange({
                'cmd': 'edit_state_property',
                'property_name': 'content',
                'old_value': 'old_value'
            })

    def test_exp_change_object_with_extra_attribute_in_cmd(self):
        with self.assertRaisesRegexp(
            utils.ValidationError, (
                'The following extra attributes are present: invalid')):
            exp_domain.ExplorationChange({
                'cmd': 'rename_state',
                'old_state_name': 'old_state_name',
                'new_state_name': 'new_state_name',
                'invalid': 'invalid'
            })

    def test_exp_change_object_with_invalid_exploration_property(self):
        with self.assertRaisesRegexp(
            utils.ValidationError, (
                'Value for property_name in cmd edit_exploration_property: '
                'invalid is not allowed')):
            exp_domain.ExplorationChange({
                'cmd': 'edit_exploration_property',
                'property_name': 'invalid',
                'old_value': 'old_value',
                'new_value': 'new_value',
            })

    def test_exp_change_object_with_invalid_state_property(self):
        with self.assertRaisesRegexp(
            utils.ValidationError, (
                'Value for property_name in cmd edit_state_property: '
                'invalid is not allowed')):
            exp_domain.ExplorationChange({
                'cmd': 'edit_state_property',
                'state_name': 'state_name',
                'property_name': 'invalid',
                'old_value': 'old_value',
                'new_value': 'new_value',
            })

    def test_exp_change_object_with_create_new(self):
        exp_change_object = exp_domain.ExplorationChange({
            'cmd': 'create_new',
            'category': 'category',
            'title': 'title'
        })

        self.assertEqual(exp_change_object.cmd, 'create_new')
        self.assertEqual(exp_change_object.category, 'category')
        self.assertEqual(exp_change_object.title, 'title')

    def test_exp_change_object_with_add_state(self):
        exp_change_object = exp_domain.ExplorationChange({
            'cmd': 'add_state',
            'state_name': 'state_name',
        })

        self.assertEqual(exp_change_object.cmd, 'add_state')
        self.assertEqual(exp_change_object.state_name, 'state_name')

    def test_exp_change_object_with_rename_state(self):
        exp_change_object = exp_domain.ExplorationChange({
            'cmd': 'rename_state',
            'old_state_name': 'old_state_name',
            'new_state_name': 'new_state_name'
        })

        self.assertEqual(exp_change_object.cmd, 'rename_state')
        self.assertEqual(exp_change_object.old_state_name, 'old_state_name')
        self.assertEqual(exp_change_object.new_state_name, 'new_state_name')

    def test_exp_change_object_with_delete_state(self):
        exp_change_object = exp_domain.ExplorationChange({
            'cmd': 'delete_state',
            'state_name': 'state_name',
        })

        self.assertEqual(exp_change_object.cmd, 'delete_state')
        self.assertEqual(exp_change_object.state_name, 'state_name')

    def test_exp_change_object_with_edit_state_property(self):
        exp_change_object = exp_domain.ExplorationChange({
            'cmd': 'edit_state_property',
            'state_name': 'state_name',
            'property_name': 'content',
            'new_value': 'new_value',
            'old_value': 'old_value'
        })

        self.assertEqual(exp_change_object.cmd, 'edit_state_property')
        self.assertEqual(exp_change_object.state_name, 'state_name')
        self.assertEqual(exp_change_object.property_name, 'content')
        self.assertEqual(exp_change_object.new_value, 'new_value')
        self.assertEqual(exp_change_object.old_value, 'old_value')

    def test_exp_change_object_with_edit_exploration_property(self):
        exp_change_object = exp_domain.ExplorationChange({
            'cmd': 'edit_exploration_property',
            'property_name': 'title',
            'new_value': 'new_value',
            'old_value': 'old_value'
        })

        self.assertEqual(exp_change_object.cmd, 'edit_exploration_property')
        self.assertEqual(exp_change_object.property_name, 'title')
        self.assertEqual(exp_change_object.new_value, 'new_value')
        self.assertEqual(exp_change_object.old_value, 'old_value')

    def test_exp_change_object_with_migrate_states_schema_to_latest_version(
            self):
        exp_change_object = exp_domain.ExplorationChange({
            'cmd': 'migrate_states_schema_to_latest_version',
            'from_version': 'from_version',
            'to_version': 'to_version',
        })

        self.assertEqual(
            exp_change_object.cmd, 'migrate_states_schema_to_latest_version')
        self.assertEqual(exp_change_object.from_version, 'from_version')
        self.assertEqual(exp_change_object.to_version, 'to_version')

    def test_exp_change_object_with_revert_commit(self):
        exp_change_object = exp_domain.ExplorationChange({
            'cmd': exp_models.ExplorationModel.CMD_REVERT_COMMIT,
            'version_number': 'version_number'
        })

        self.assertEqual(
            exp_change_object.cmd,
            exp_models.ExplorationModel.CMD_REVERT_COMMIT)
        self.assertEqual(exp_change_object.version_number, 'version_number')

    def test_to_dict(self):
        exp_change_dict = {
            'cmd': 'create_new',
            'title': 'title',
            'category': 'category'
        }
        exp_change_object = exp_domain.ExplorationChange(exp_change_dict)
        self.assertEqual(exp_change_object.to_dict(), exp_change_dict)


class ExplorationVersionsDiffDomainUnitTests(test_utils.GenericTestBase):
    """Test the exploration versions difference domain object."""

    def setUp(self):
        super(ExplorationVersionsDiffDomainUnitTests, self).setUp()
        self.exp_id = 'exp_id1'
        test_exp_filepath = os.path.join(
            feconf.TESTS_DATA_DIR, 'string_classifier_test.yaml')
        yaml_content = utils.get_file_contents(test_exp_filepath)
        assets_list = []
        exp_services.save_new_exploration_from_yaml_and_assets(
            feconf.SYSTEM_COMMITTER_ID, yaml_content, self.exp_id,
            assets_list)
        self.exploration = exp_fetchers.get_exploration_by_id(self.exp_id)

    def test_correct_creation_of_version_diffs(self):
        # Rename a state.
        self.exploration.rename_state('Home', 'Renamed state')
        change_list = [exp_domain.ExplorationChange({
            'cmd': 'rename_state',
            'old_state_name': 'Home',
            'new_state_name': 'Renamed state'
        })]

        exp_versions_diff = exp_domain.ExplorationVersionsDiff(change_list)

        self.assertEqual(exp_versions_diff.added_state_names, [])
        self.assertEqual(exp_versions_diff.deleted_state_names, [])
        self.assertEqual(
            exp_versions_diff.old_to_new_state_names, {
                'Home': 'Renamed state'
            })
        self.exploration.version += 1

        # Add a state.
        self.exploration.add_states(['New state'])
        self.exploration.states['New state'] = copy.deepcopy(
            self.exploration.states['Renamed state'])
        change_list = [exp_domain.ExplorationChange({
            'cmd': 'add_state',
            'state_name': 'New state',
        })]

        exp_versions_diff = exp_domain.ExplorationVersionsDiff(change_list)

        self.assertEqual(exp_versions_diff.added_state_names, ['New state'])
        self.assertEqual(exp_versions_diff.deleted_state_names, [])
        self.assertEqual(exp_versions_diff.old_to_new_state_names, {})
        self.exploration.version += 1

        # Delete state.
        self.exploration.delete_state('New state')
        change_list = [exp_domain.ExplorationChange({
            'cmd': 'delete_state',
            'state_name': 'New state'
        })]

        exp_versions_diff = exp_domain.ExplorationVersionsDiff(change_list)

        self.assertEqual(exp_versions_diff.added_state_names, [])
        self.assertEqual(exp_versions_diff.deleted_state_names, ['New state'])
        self.assertEqual(exp_versions_diff.old_to_new_state_names, {})
        self.exploration.version += 1

        # Test addition and multiple renames.
        self.exploration.add_states(['New state'])
        self.exploration.states['New state'] = copy.deepcopy(
            self.exploration.states['Renamed state'])
        self.exploration.rename_state('New state', 'New state2')
        self.exploration.rename_state('New state2', 'New state3')
        change_list = [exp_domain.ExplorationChange({
            'cmd': 'add_state',
            'state_name': 'New state',
        }), exp_domain.ExplorationChange({
            'cmd': 'rename_state',
            'old_state_name': 'New state',
            'new_state_name': 'New state2'
        }), exp_domain.ExplorationChange({
            'cmd': 'rename_state',
            'old_state_name': 'New state2',
            'new_state_name': 'New state3'
        })]

        exp_versions_diff = exp_domain.ExplorationVersionsDiff(change_list)

        self.assertEqual(exp_versions_diff.added_state_names, ['New state3'])
        self.assertEqual(exp_versions_diff.deleted_state_names, [])
        self.assertEqual(exp_versions_diff.old_to_new_state_names, {})
        self.exploration.version += 1

        # Test addition, rename and deletion.
        self.exploration.add_states(['New state 2'])
        self.exploration.rename_state('New state 2', 'Renamed state 2')
        self.exploration.delete_state('Renamed state 2')
        change_list = [exp_domain.ExplorationChange({
            'cmd': 'add_state',
            'state_name': 'New state 2'
        }), exp_domain.ExplorationChange({
            'cmd': 'rename_state',
            'old_state_name': 'New state 2',
            'new_state_name': 'Renamed state 2'
        }), exp_domain.ExplorationChange({
            'cmd': 'delete_state',
            'state_name': 'Renamed state 2'
        })]

        exp_versions_diff = exp_domain.ExplorationVersionsDiff(change_list)

        self.assertEqual(exp_versions_diff.added_state_names, [])
        self.assertEqual(exp_versions_diff.deleted_state_names, [])
        self.assertEqual(exp_versions_diff.old_to_new_state_names, {})
        self.exploration.version += 1

        # Test multiple renames and deletion.
        self.exploration.rename_state('New state3', 'Renamed state 3')
        self.exploration.rename_state('Renamed state 3', 'Renamed state 4')
        self.exploration.delete_state('Renamed state 4')
        change_list = [exp_domain.ExplorationChange({
            'cmd': 'rename_state',
            'old_state_name': 'New state3',
            'new_state_name': 'Renamed state 3'
        }), exp_domain.ExplorationChange({
            'cmd': 'rename_state',
            'old_state_name': 'Renamed state 3',
            'new_state_name': 'Renamed state 4'
        }), exp_domain.ExplorationChange({
            'cmd': 'delete_state',
            'state_name': 'Renamed state 4'
        })]

        exp_versions_diff = exp_domain.ExplorationVersionsDiff(change_list)

        self.assertEqual(exp_versions_diff.added_state_names, [])
        self.assertEqual(
            exp_versions_diff.deleted_state_names, ['New state3'])
        self.assertEqual(exp_versions_diff.old_to_new_state_names, {})
        self.exploration.version += 1

    def test_cannot_create_exploration_change_with_invalid_change_dict(self):
        with self.assertRaisesRegexp(
            Exception, 'Missing cmd key in change dict'):
            exp_domain.ExplorationChange({
                'invalid_cmd': 'invalid'
            })

    def test_cannot_create_exploration_change_with_invalid_cmd(self):
        with self.assertRaisesRegexp(
            Exception, 'Command invalid_cmd is not allowed'):
            exp_domain.ExplorationChange({
                'cmd': 'invalid_cmd'
            })

    def test_cannot_create_exploration_change_with_invalid_state_property(self):
        exp_change = exp_domain.ExplorationChange({
            'cmd': exp_domain.CMD_EDIT_STATE_PROPERTY,
            'property_name': exp_domain.STATE_PROPERTY_INTERACTION_ID,
            'state_name': '',
            'new_value': ''
        })
        self.assertTrue(isinstance(exp_change, exp_domain.ExplorationChange))

        with self.assertRaisesRegexp(
            Exception,
            'Value for property_name in cmd edit_state_property: '
            'invalid_property is not allowed'):
            exp_domain.ExplorationChange({
                'cmd': exp_domain.CMD_EDIT_STATE_PROPERTY,
                'property_name': 'invalid_property',
                'state_name': '',
                'new_value': ''
            })

    def test_cannot_create_exploration_change_with_invalid_exploration_property(
            self):
        exp_change = exp_domain.ExplorationChange({
            'cmd': exp_domain.CMD_EDIT_EXPLORATION_PROPERTY,
            'property_name': 'title',
            'new_value': ''
        })
        self.assertTrue(isinstance(exp_change, exp_domain.ExplorationChange))

        with self.assertRaisesRegexp(
            Exception,
            'Value for property_name in cmd edit_exploration_property: '
            'invalid_property is not allowed'):
            exp_domain.ExplorationChange({
                'cmd': exp_domain.CMD_EDIT_EXPLORATION_PROPERTY,
                'property_name': 'invalid_property',
                'new_value': ''
            })

    def test_revert_exploration_commit(self):
        exp_change = exp_domain.ExplorationChange({
            'cmd': exp_models.ExplorationModel.CMD_REVERT_COMMIT,
            'version_number': 1
        })

        self.assertEqual(exp_change.version_number, 1)

        exp_change = exp_domain.ExplorationChange({
            'cmd': exp_models.ExplorationModel.CMD_REVERT_COMMIT,
            'version_number': 2
        })

        self.assertEqual(exp_change.version_number, 2)


class ExpVersionReferenceTests(test_utils.GenericTestBase):

    def test_create_exp_version_reference_object(self):
        exp_version_reference = exp_domain.ExpVersionReference('exp_id', 1)

        self.assertEqual(
            exp_version_reference.to_dict(), {
                'exp_id': 'exp_id',
                'version': 1
            })

    def test_validate_exp_version(self):
        with self.assertRaisesRegexp(
            Exception,
            'Expected version to be an int, received invalid_version'):
            exp_domain.ExpVersionReference('exp_id', 'invalid_version')

    def test_validate_exp_id(self):
        with self.assertRaisesRegexp(
            Exception, 'Expected exp_id to be a str, received 0'):
            exp_domain.ExpVersionReference(0, 1)


class ExplorationCheckpointsUnitTests(test_utils.GenericTestBase):
    """Test checkpoints validations in an exploration. """

    def setUp(self):
        super(ExplorationCheckpointsUnitTests, self).setUp()
        self.exploration = (
            exp_domain.Exploration.create_default_exploration('eid'))
        self.new_state = state_domain.State.create_default_state(
            'Introduction', is_initial_state=True)
        self.set_interaction_for_state(self.new_state, 'TextInput')
        self.exploration.init_state_name = 'Introduction'
        self.exploration.states = {
            self.exploration.init_state_name: self.new_state
        }
        self.set_interaction_for_state(
            self.exploration.states[self.exploration.init_state_name],
            'TextInput')
        self.init_state = (
            self.exploration.states[self.exploration.init_state_name])
        self.end_state = state_domain.State.create_default_state('End')
        self.set_interaction_for_state(self.end_state, 'EndExploration')

        self.end_state.update_interaction_default_outcome(None)

    def test_init_state_with_card_is_checkpoint_false_is_invalid(self):
        self.init_state.update_card_is_checkpoint(False)
        with self.assertRaisesRegexp(
            Exception, 'Expected card_is_checkpoint of first state to '
            'be True but found it to be False'):
            self.exploration.validate(strict=True)
        self.init_state.update_card_is_checkpoint(True)

    def test_end_state_with_card_is_checkpoint_true_is_invalid(self):
        default_outcome = self.init_state.interaction.default_outcome
        default_outcome.dest = self.exploration.init_state_name
        self.init_state.update_interaction_default_outcome(default_outcome)

        self.exploration.states = {
            self.exploration.init_state_name: self.new_state,
            'End': self.end_state
        }
        self.end_state.update_card_is_checkpoint(True)
        with self.assertRaisesRegexp(
            Exception, 'Expected card_is_checkpoint of terminal state '
            'to be False but found it to be True'):
            self.exploration.validate(strict=True)
        self.end_state.update_card_is_checkpoint(False)

    def test_init_state_checkpoint_with_end_exp_interaction_is_valid(self):
        self.exploration.init_state_name = 'End'
        self.exploration.states = {
            self.exploration.init_state_name: self.end_state
        }
        self.exploration.objective = 'Objective'
        self.exploration.title = 'Title'
        self.exploration.category = 'Category'
        self.end_state.update_card_is_checkpoint(True)
        self.exploration.validate(strict=True)
        self.end_state.update_card_is_checkpoint(False)

    def test_checkpoint_count_with_count_outside_range_is_invalid(self):
        self.exploration.init_state_name = 'Introduction'
        self.exploration.states = {
            self.exploration.init_state_name: self.new_state,
            'End': self.end_state
        }

        for i in python_utils.RANGE(8):
            self.exploration.add_states(['State%s' % i])
            self.exploration.states['State%s' % i].card_is_checkpoint = True
            self.set_interaction_for_state(
                self.exploration.states['State%s' % i],
                'Continue')
        with self.assertRaisesRegexp(
            Exception, 'Expected checkpoint count to be between 1 and 8 '
            'inclusive but found it to be 9'
            ):
            self.exploration.validate(strict=True)
        self.exploration.states = {
            self.exploration.init_state_name: self.new_state,
            'End': self.end_state
        }

    def test_bypassable_state_with_card_is_checkpoint_true_is_invalid(self):
        # Note: In the graphs below, states with the * symbol are checkpoints.

        # Exploration to test a checkpoint state which has no outcome.
        #       ┌────────────────┐
        #       │  Introduction* │
        #       └──┬───────────┬─┘
        #          │           │
        #          │           │
        # ┌────────┴──┐      ┌─┴─────────┐
        # │   Second* │      │   Third   │
        # └───────────┘      └─┬─────────┘
        #                      │
        #        ┌─────────────┴─┐
        #        │      End      │
        #        └───────────────┘.

        second_state = state_domain.State.create_default_state('Second')
        self.set_interaction_for_state(second_state, 'TextInput')
        third_state = state_domain.State.create_default_state('Third')
        self.set_interaction_for_state(third_state, 'TextInput')

        self.exploration.states = {
            self.exploration.init_state_name: self.new_state,
            'End': self.end_state,
            'Second': second_state,
            'Third': third_state,
        }

        # Answer group dicts to connect init_state to second_state and
        # third_state.
        init_state_answer_groups = [
            state_domain.AnswerGroup(
                state_domain.Outcome(
                    'Second', state_domain.SubtitledHtml(
                        'feedback_0', '<p>Feedback</p>'),
                    False, [], None, None),
                [
                    state_domain.RuleSpec(
                        'Contains',
                        {
                            'x':
                            {
                                'contentId': 'rule_input_0',
                                'normalizedStrSet': ['Test0']
                            }
                        })
                ],
                [],
                None
            ), state_domain.AnswerGroup(
                state_domain.Outcome(
                    'Third', state_domain.SubtitledHtml(
                        'feedback_1', '<p>Feedback</p>'),
                    False, [], None, None),
                [
                    state_domain.RuleSpec(
                        'Contains',
                        {
                            'x':
                            {
                                'contentId': 'rule_input_1',
                                'normalizedStrSet': ['Test1']
                            }
                        })
                ],
                [],
                None
            )
        ]

        # Answer group dict to connect third_state to end_state.
        third_state_answer_groups = [
            state_domain.AnswerGroup(
                state_domain.Outcome(
                    'End', state_domain.SubtitledHtml(
                        'feedback_0', '<p>Feedback</p>'),
                    False, [], None, None),
                [
                    state_domain.RuleSpec(
                        'Contains',
                        {
                            'x':
                            {
                                'contentId': 'rule_input_0',
                                'normalizedStrSet': ['Test0']
                            }
                        })
                ],
                [],
                None
            )
        ]
        self.init_state.update_interaction_answer_groups(
            init_state_answer_groups)
        third_state.update_interaction_answer_groups(
            third_state_answer_groups)

        # The exploration can be completed via third_state. Hence, making
        # second_state a checkpoint raises a validation error.
        second_state.card_is_checkpoint = True
        with self.assertRaisesRegexp(
            Exception, 'Cannot make Second a checkpoint as it is'
            ' bypassable'
            ):
            self.exploration.validate(strict=True)
        second_state.card_is_checkpoint = False

        # Exploration to test a checkpoint state when the state in the other
        # path has no outcome.
        #       ┌────────────────┐
        #       │  Introduction* │
        #       └──┬───────────┬─┘
        #          │           │
        #          │           │
        # ┌────────┴──┐      ┌─┴─────────┐
        # │  Second*  │      │   Third   │
        # └────────┬──┘      └───────────┘
        #          │
        #        ┌─┴─────────────┐
        #        │      End      │
        #        └───────────────┘.

        # Answer group dicts to connect second_state to end_state.
        second_state_answer_groups = [
            state_domain.AnswerGroup(
                state_domain.Outcome(
                    'End', state_domain.SubtitledHtml(
                        'feedback_0', '<p>Feedback</p>'),
                    False, [], None, None),
                [
                    state_domain.RuleSpec(
                        'Contains',
                        {
                            'x':
                            {
                                'contentId': 'rule_input_0',
                                'normalizedStrSet': ['Test0']
                            }
                        })
                ],
                [],
                None
            )
        ]

        second_state.update_interaction_answer_groups(
            second_state_answer_groups)

        # Reset the answer group dicts of third_state.
        third_state.update_interaction_answer_groups([])

        # As second_state is now connected to end_state and third_state has no
        # outcome, second_state has become non-bypassable.
        second_state.update_card_is_checkpoint(True)
        self.exploration.validate()

        # Reset the exploration.
        self.exploration.states = {
            self.exploration.init_state_name: self.new_state,
            'End': self.end_state
        }

        # Exploration to test a bypassable state.
        #                ┌────────────────┐
        #                │ Introduction*  │
        #                └─┬─────┬──────┬─┘
        # ┌───────────┐    │     │      │     ┌────────────┐
        # │    A      ├────┘     │      └─────┤      C     │
        # └────┬──────┘          │            └─────┬──────┘
        #      │            ┌────┴─────┐            │
        #      │            │    B     │            │
        #      │            └──┬───────┘            │
        #      └─────────┐     │                    │
        #         ┌──────┴─────┴─┐    ┌─────────────┘
        #         │      D*      │    │
        #         └─────────────┬┘    │
        #                       │     │
        #                    ┌──┴─────┴──┐
        #                    │    End    │
        #                    └───────────┘.

        a_state = state_domain.State.create_default_state('A')
        self.set_interaction_for_state(a_state, 'TextInput')
        b_state = state_domain.State.create_default_state('B')
        self.set_interaction_for_state(b_state, 'TextInput')
        c_state = state_domain.State.create_default_state('C')
        self.set_interaction_for_state(c_state, 'TextInput')
        d_state = state_domain.State.create_default_state('D')
        self.set_interaction_for_state(d_state, 'TextInput')

        self.exploration.states = {
            self.exploration.init_state_name: self.new_state,
            'A': a_state,
            'B': b_state,
            'C': c_state,
            'D': d_state,
            'End': self.end_state
        }

        # Answer group dicts to connect init_state to a_state, b_state and
        # c_state.
        init_state_answer_groups = [
            state_domain.AnswerGroup(
                state_domain.Outcome(
                    'A', state_domain.SubtitledHtml(
                        'feedback_0', '<p>Feedback</p>'),
                    False, [], None, None),
                [
                    state_domain.RuleSpec(
                        'Contains',
                        {
                            'x':
                            {
                                'contentId': 'rule_input_0',
                                'normalizedStrSet': ['Test0']
                            }
                        })
                ],
                [],
                None
            ), state_domain.AnswerGroup(
                state_domain.Outcome(
                    'B', state_domain.SubtitledHtml(
                        'feedback_1', '<p>Feedback</p>'),
                    False, [], None, None),
                [
                    state_domain.RuleSpec(
                        'Contains',
                        {
                            'x':
                            {
                                'contentId': 'rule_input_1',
                                'normalizedStrSet': ['Test1']
                            }
                        })
                ],
                [],
                None
            ), state_domain.AnswerGroup(
                state_domain.Outcome(
                    'C', state_domain.SubtitledHtml(
                        'feedback_2', '<p>Feedback</p>'),
                    False, [], None, None),
                [
                    state_domain.RuleSpec(
                        'Contains',
                        {
                            'x':
                            {
                                'contentId': 'rule_input_2',
                                'normalizedStrSet': ['Test2']
                            }
                        })
                ],
                [],
                None
            )
        ]

        # Answer group dict to connect a_state and b_state to d_state.
        a_and_b_state_answer_groups = [
            state_domain.AnswerGroup(
                state_domain.Outcome(
                    'D', state_domain.SubtitledHtml(
                        'feedback_0', '<p>Feedback</p>'),
                    False, [], None, None),
                [
                    state_domain.RuleSpec(
                        'Contains',
                        {
                            'x':
                            {
                                'contentId': 'rule_input_0',
                                'normalizedStrSet': ['Test0']
                            }
                        })
                ],
                [],
                None
            )
        ]

        # Answer group dict to connect c_state and d_state to end_state.
        c_and_d_state_answer_groups = [
            state_domain.AnswerGroup(
                state_domain.Outcome(
                    'End', state_domain.SubtitledHtml(
                        'feedback_0', '<p>Feedback</p>'),
                    False, [], None, None),
                [
                    state_domain.RuleSpec(
                        'Contains',
                        {
                            'x':
                            {
                                'contentId': 'rule_input_0',
                                'normalizedStrSet': ['Test0']
                            }
                        })
                ],
                [],
                None
            )
        ]

        self.init_state.update_interaction_answer_groups(
            init_state_answer_groups)
        a_state.update_interaction_answer_groups(
            a_and_b_state_answer_groups)
        b_state.update_interaction_answer_groups(
            a_and_b_state_answer_groups)
        c_state.update_interaction_answer_groups(
            c_and_d_state_answer_groups)
        d_state.update_interaction_answer_groups(
            c_and_d_state_answer_groups)

        # As a user can complete the exploration by going through c_state,
        # d_state becomes bypassable. Hence, making d_state a checkpoint raises
        # validation error.
        d_state.update_card_is_checkpoint(True)
        with self.assertRaisesRegexp(
            Exception, 'Cannot make D a checkpoint as it is bypassable'
            ):
            self.exploration.validate(strict=True)
        d_state.update_card_is_checkpoint(False)

        # Modifying the graph to make D non-bypassable.
        #                ┌────────────────┐
        #                │ Introduction*  │
        #                └─┬─────┬──────┬─┘
        # ┌───────────┐    │     │      │     ┌────────────┐
        # │    A      ├────┘     │      └─────┤      C     │
        # └────┬──────┘          │            └──────┬─────┘
        #      │            ┌────┴─────┐             │
        #      │            │    B     │             │
        #      │            └────┬─────┘             │
        #      │                 │                   │
        #      │          ┌──────┴───────┐           │
        #      └──────────┤      D*      ├───────────┘
        #                 └──────┬───────┘
        #                        │
        #                  ┌─────┴─────┐
        #                  │    End    │
        #                  └───────────┘.

        # Answer group dict to connect c_state to d_state. Hence, making d_state
        # non-bypassable.
        c_state_answer_groups = [
            state_domain.AnswerGroup(
                state_domain.Outcome(
                    'D', state_domain.SubtitledHtml(
                        'feedback_0', '<p>Feedback</p>'),
                    False, [], None, None),
                [
                    state_domain.RuleSpec(
                        'Contains',
                        {
                            'x':
                            {
                                'contentId': 'rule_input_0',
                                'normalizedStrSet': ['Test0']
                            }
                        })
                ],
                [],
                None
            )
        ]
        c_state.update_interaction_answer_groups(
            c_state_answer_groups)

        d_state.update_card_is_checkpoint(True)
        self.exploration.validate()

        # Modifying the graph to add another EndExploration state.
        #                ┌────────────────┐
        #                │ Introduction*  │
        #                └─┬─────┬──────┬─┘
        # ┌───────────┐    │     │      │     ┌────────────┐
        # │    A      ├────┘     │      └─────┤      C     │
        # └────┬──────┘          │            └──────┬───┬─┘
        #      │            ┌────┴─────┐             │   │
        #      │            │    B     │             │   │
        #      │            └────┬─────┘             │   │
        #      │                 │                   │   │
        #      │          ┌──────┴───────┐           │   │
        #      └──────────┤      D*      ├───────────┘   │
        #                 └──────┬───────┘               │
        #                        │                       │
        #                  ┌─────┴─────┐           ┌─────┴─────┐
        #                  │    End    │           │    End 2  │
        #                  └───────────┘           └───────────┘.

        new_end_state = state_domain.State.create_default_state('End 2')
        self.set_interaction_for_state(new_end_state, 'EndExploration')
        new_end_state.update_interaction_default_outcome(None)

        self.exploration.states = {
            self.exploration.init_state_name: self.new_state,
            'A': a_state,
            'B': b_state,
            'C': c_state,
            'D': d_state,
            'End': self.end_state,
            'End 2': new_end_state
        }

        # Answer group dicts to connect c_state to d_state and new_end_state,
        # making d_state bypassable.
        c_state_answer_groups = [
            state_domain.AnswerGroup(
                state_domain.Outcome(
                    'D', state_domain.SubtitledHtml(
                        'feedback_0', '<p>Feedback</p>'),
                    False, [], None, None),
                [
                    state_domain.RuleSpec(
                        'Contains',
                        {
                            'x':
                            {
                                'contentId': 'rule_input_0',
                                'normalizedStrSet': ['Test0']
                            }
                        })
                ],
                [],
                None
            ), state_domain.AnswerGroup(
                state_domain.Outcome(
                    'End 2', state_domain.SubtitledHtml(
                        'feedback_1', '<p>Feedback</p>'),
                    False, [], None, None),
                [
                    state_domain.RuleSpec(
                        'Contains',
                        {
                            'x':
                            {
                                'contentId': 'rule_input_1',
                                'normalizedStrSet': ['Test1']
                            }
                        })
                ],
                [],
                None
            )
        ]
        c_state.update_interaction_answer_groups(
            c_state_answer_groups)

        with self.assertRaisesRegexp(
            Exception, 'Cannot make D a checkpoint as it is bypassable'
            ):
            self.exploration.validate(strict=True)
        d_state.update_card_is_checkpoint(False)


class ExplorationDomainUnitTests(test_utils.GenericTestBase):
    """Test the exploration domain object."""

    # TODO(bhenning): The validation tests below should be split into separate
    # unit tests. Also, all validation errors should be covered in the tests.
    def test_validation(self):
        """Test validation of explorations."""
        exploration = exp_domain.Exploration.create_default_exploration('eid')
        exploration.init_state_name = ''
        exploration.states = {}

        exploration.title = 'Hello #'
        self._assert_validation_error(exploration, 'Invalid character #')

        exploration.title = 'Title'
        exploration.category = 'Category'

        # Note: If '/' ever becomes a valid state name, ensure that the rule
        # editor frontend tenplate is fixed -- it currently uses '/' as a
        # sentinel for an invalid state name.
        bad_state = state_domain.State.create_default_state('/')
        exploration.states = {'/': bad_state}
        self._assert_validation_error(
            exploration, 'Invalid character / in a state name')

        new_state = state_domain.State.create_default_state('ABC')
        self.set_interaction_for_state(new_state, 'TextInput')

        # The 'states' property must be a non-empty dict of states.
        exploration.states = {}
        self._assert_validation_error(
            exploration, 'exploration has no states')
        exploration.states = {'A string #': new_state}
        self._assert_validation_error(
            exploration, 'Invalid character # in a state name')
        exploration.states = {'A string _': new_state}
        self._assert_validation_error(
            exploration, 'Invalid character _ in a state name')

        exploration.states = {'ABC': new_state}

        self._assert_validation_error(
            exploration, 'has no initial state name')

        exploration.init_state_name = 'initname'

        self._assert_validation_error(
            exploration,
            r'There is no state in \[u\'ABC\'\] corresponding to '
            'the exploration\'s initial state name initname.')

        # Test whether a default outcome to a non-existing state is invalid.
        exploration.states = {exploration.init_state_name: new_state}
        self._assert_validation_error(
            exploration, 'destination ABC is not a valid')

        # Restore a valid exploration.
        init_state = exploration.states[exploration.init_state_name]
        default_outcome = init_state.interaction.default_outcome
        default_outcome.dest = exploration.init_state_name
        init_state.update_interaction_default_outcome(default_outcome)
        init_state.update_card_is_checkpoint(True)
        exploration.validate()

        # Ensure an invalid destination can also be detected for answer groups.
        # Note: The state must keep its default_outcome, otherwise it will
        # trigger a validation error for non-terminal states needing to have a
        # default outcome. To validate the outcome of the answer group, this
        # default outcome must point to a valid state.
        init_state = exploration.states[exploration.init_state_name]
        default_outcome = init_state.interaction.default_outcome
        default_outcome.dest = exploration.init_state_name
        old_answer_groups = copy.deepcopy(init_state.interaction.answer_groups)
        old_answer_groups.append({
            'outcome': {
                'dest': exploration.init_state_name,
                'feedback': {
                    'content_id': 'feedback_1',
                    'html': '<p>Feedback</p>'
                },
                'labelled_as_correct': False,
                'param_changes': [],
                'refresher_exploration_id': None,
                'missing_prerequisite_skill_id': None
            },
            'rule_specs': [{
                'inputs': {
                    'x': {
                        'contentId': 'rule_input_Equals',
                        'normalizedStrSet': ['Test']
                    }
                },
                'rule_type': 'Contains'
            }],
            'training_data': [],
            'tagged_skill_misconception_id': None
        })

        new_answer_groups = [
            state_domain.AnswerGroup.from_dict(answer_groups)
            for answer_groups in old_answer_groups
            ]
        init_state.update_interaction_answer_groups(new_answer_groups)

        exploration.validate()

        interaction = init_state.interaction
        answer_groups = interaction.answer_groups
        answer_group = answer_groups[0]
        answer_group.outcome.dest = 'DEF'
        self._assert_validation_error(
            exploration, 'destination DEF is not a valid')

        # Restore a valid exploration.
        self.set_interaction_for_state(
            init_state, 'TextInput')
        new_answer_groups = [
            state_domain.AnswerGroup.from_dict(answer_groups)
            for answer_groups in old_answer_groups
            ]
        init_state.update_interaction_answer_groups(new_answer_groups)
        answer_groups = interaction.answer_groups
        answer_group = answer_groups[0]
        answer_group.outcome.dest = exploration.init_state_name
        exploration.validate()

        # Validate RuleSpec.
        rule_spec = answer_group.rule_specs[0]
        rule_spec.inputs = {}
        self._assert_validation_error(
            exploration, 'RuleSpec \'Contains\' is missing inputs')

        rule_spec.inputs = 'Inputs string'
        self._assert_validation_error(
            exploration, 'Expected inputs to be a dict')

        rule_spec.inputs = {'x': 'Test'}
        rule_spec.rule_type = 'FakeRuleType'
        self._assert_validation_error(exploration, 'Unrecognized rule type')

        rule_spec.inputs = {'x': {
            'contentId': 'rule_input_Equals',
            'normalizedStrSet': 15
        }}
        rule_spec.rule_type = 'Contains'
        with self.assertRaisesRegexp(
            AssertionError, 'Expected list, received 15'
            ):
            exploration.validate()

        self.set_interaction_for_state(
            exploration.states[exploration.init_state_name],
            'PencilCodeEditor')
        temp_rule = old_answer_groups[0]['rule_specs'][0]
        old_answer_groups[0]['rule_specs'][0] = {
            'rule_type': 'ErrorContains',
            'inputs': {'x': '{{ExampleParam}}'}
        }
        new_answer_groups = [
            state_domain.AnswerGroup.from_dict(answer_groups)
            for answer_groups in old_answer_groups
            ]
        init_state.update_interaction_answer_groups(new_answer_groups)
        old_answer_groups[0]['rule_specs'][0] = temp_rule

        self._assert_validation_error(
            exploration,
            'RuleSpec \'ErrorContains\' has an input with name \'x\' which '
            'refers to an unknown parameter within the exploration: '
            'ExampleParam')

        # Restore a valid exploration.
        exploration.param_specs['ExampleParam'] = param_domain.ParamSpec(
            'UnicodeString')
        exploration.validate()

        # Validate Outcome.
        outcome = init_state.interaction.answer_groups[0].outcome
        destination = exploration.init_state_name
        outcome.dest = None
        self._assert_validation_error(
            exploration, 'Every outcome should have a destination.')

        # Try setting the outcome destination to something other than a string.
        outcome.dest = 15
        self._assert_validation_error(
            exploration, 'Expected outcome dest to be a string')

        outcome.dest = destination

        outcome.feedback = state_domain.SubtitledHtml('feedback_1', '')
        exploration.validate()

        outcome.labelled_as_correct = 'hello'
        self._assert_validation_error(
            exploration, 'The "labelled_as_correct" field should be a boolean')

        # Test that labelled_as_correct must be False for self-loops, and that
        # this causes a strict validation failure but not a normal validation
        # failure.
        outcome.labelled_as_correct = True
        with self.assertRaisesRegexp(
            Exception, 'is labelled correct but is a self-loop.'
            ):
            exploration.validate(strict=True)
        exploration.validate()

        outcome.labelled_as_correct = False
        exploration.validate()

        outcome.param_changes = 'Changes'
        self._assert_validation_error(
            exploration, 'Expected outcome param_changes to be a list')

        outcome.param_changes = [param_domain.ParamChange(
            0, 'generator_id', {})]
        self._assert_validation_error(
            exploration,
            'Expected param_change name to be a string, received 0')

        outcome.param_changes = []
        exploration.validate()

        outcome.refresher_exploration_id = 12345
        self._assert_validation_error(
            exploration,
            'Expected outcome refresher_exploration_id to be a string')

        outcome.refresher_exploration_id = None
        exploration.validate()

        outcome.refresher_exploration_id = 'valid_string'
        exploration.validate()

        outcome.missing_prerequisite_skill_id = 12345
        self._assert_validation_error(
            exploration,
            'Expected outcome missing_prerequisite_skill_id to be a string')

        outcome.missing_prerequisite_skill_id = None
        exploration.validate()

        outcome.missing_prerequisite_skill_id = 'valid_string'
        exploration.validate()

        # Test that refresher_exploration_id must be None for non-self-loops.
        new_state_name = 'New state'
        exploration.add_states([new_state_name])

        outcome.dest = new_state_name
        outcome.refresher_exploration_id = 'another_string'
        self._assert_validation_error(
            exploration,
            'has a refresher exploration ID, but is not a self-loop')

        outcome.refresher_exploration_id = None
        exploration.validate()
        exploration.delete_state(new_state_name)

        # Validate InteractionInstance.
        interaction.id = 15
        self._assert_validation_error(
            exploration, 'Expected interaction id to be a string')

        interaction.id = 'SomeInteractionTypeThatDoesNotExist'
        self._assert_validation_error(exploration, 'Invalid interaction id')
        interaction.id = 'PencilCodeEditor'

        self.set_interaction_for_state(init_state, 'TextInput')
        new_answer_groups = [
            state_domain.AnswerGroup.from_dict(answer_groups)
            for answer_groups in old_answer_groups
            ]
        init_state.update_interaction_answer_groups(new_answer_groups)
        valid_text_input_cust_args = init_state.interaction.customization_args
        rule_spec.inputs = {'x': {
            'contentId': 'rule_input_Equals',
            'normalizedStrSet': ['Test']
        }}
        rule_spec.rule_type = 'Contains'
        exploration.validate()

        interaction.customization_args = []
        self._assert_validation_error(
            exploration, 'Expected customization args to be a dict')

        interaction.customization_args = {15: ''}
        self._assert_validation_error(
            exploration,
            (
                'Expected customization arg value to be a '
                'InteractionCustomizationArg'
            )
        )

        interaction.customization_args = {
            15: state_domain.InteractionCustomizationArg('', {
                'type': 'unicode'
            })
        }
        self._assert_validation_error(
            exploration, 'Invalid customization arg name')

        interaction.customization_args = valid_text_input_cust_args
        self.set_interaction_for_state(init_state, 'TextInput')
        exploration.validate()

        interaction.answer_groups = {}
        self._assert_validation_error(
            exploration, 'Expected answer groups to be a list')

        new_answer_groups = [
            state_domain.AnswerGroup.from_dict(answer_groups)
            for answer_groups in old_answer_groups
            ]
        init_state.update_interaction_answer_groups(new_answer_groups)
        self.set_interaction_for_state(init_state, 'EndExploration')
        self._assert_validation_error(
            exploration,
            'Terminal interactions must not have a default outcome.')

        self.set_interaction_for_state(init_state, 'TextInput')
        init_state.update_interaction_default_outcome(None)
        self._assert_validation_error(
            exploration,
            'Non-terminal interactions must have a default outcome.')

        self.set_interaction_for_state(init_state, 'EndExploration')
        init_state.interaction.answer_groups = [answer_groups]
        self._assert_validation_error(
            exploration,
            'Terminal interactions must not have any answer groups.')

        # A terminal interaction without a default outcome or answer group is
        # valid. This resets the exploration back to a valid state.
        init_state.interaction.answer_groups = []
        exploration.validate()

        # Restore a valid exploration.
        self.set_interaction_for_state(init_state, 'TextInput')
        answer_groups_list = [
            state_domain.AnswerGroup.from_dict(answer_group)
            for answer_group in [answer_groups]
            ]
        init_state.update_interaction_answer_groups(answer_groups_list)
        init_state.update_interaction_default_outcome(default_outcome)
        exploration.validate()
        solution_dict = {
            'answer_is_exclusive': True,
            'correct_answer': 'hello_world!',
            'explanation': {
                'content_id': 'solution',
                'html': 'hello_world is a string'
                }
        }
        solution = state_domain.Solution.from_dict(
            init_state.interaction.id, solution_dict)
        init_state.update_interaction_solution(solution)
        self._assert_validation_error(
            exploration,
            re.escape('Hint(s) must be specified if solution is specified'))

        init_state.update_interaction_solution(None)
        interaction.hints = {}
        self._assert_validation_error(
            exploration, 'Expected hints to be a list')
        interaction.hints = []

        # Validate AnswerGroup.
        state_answer_group = state_domain.AnswerGroup(
            state_domain.Outcome(
                exploration.init_state_name, state_domain.SubtitledHtml(
                    'feedback_1', 'Feedback'),
                False, [], None, None),
            [
                state_domain.RuleSpec(
                    'Contains',
                    {
                        'x':
                        {
                            'contentId': 'rule_input_Contains',
                            'normalizedStrSet': ['Test']
                        }
                    })
            ],
            [],
            1
        )
        init_state.update_interaction_answer_groups([state_answer_group])

        self._assert_validation_error(
            exploration,
            'Expected tagged skill misconception id to be a str, received 1')
        state_answer_group = state_domain.AnswerGroup(
            state_domain.Outcome(
                exploration.init_state_name, state_domain.SubtitledHtml(
                    'feedback_1', 'Feedback'),
                False, [], None, None),
            [
                state_domain.RuleSpec(
                    'Contains',
                    {
                        'x':
                        {
                            'contentId': 'rule_input_Contains',
                            'normalizedStrSet': ['Test']
                        }
                    })
            ],
            [],
            'invalid_tagged_skill_misconception_id'
        )
        init_state.update_interaction_answer_groups([state_answer_group])

        self._assert_validation_error(
            exploration,
            'Expected the format of tagged skill misconception id '
            'to be <skill_id>-<misconception_id>, received '
            'invalid_tagged_skill_misconception_id')

        init_state.interaction.answer_groups[0].rule_specs = {}
        self._assert_validation_error(
            exploration, 'Expected answer group rules to be a list')

        first_answer_group = init_state.interaction.answer_groups[0]
        first_answer_group.tagged_skill_misconception_id = None
        first_answer_group.rule_specs = []
        self._assert_validation_error(
            exploration,
            'There must be at least one rule or training data for each'
            ' answer group.')

        exploration.states = {
            exploration.init_state_name: (
                state_domain.State.create_default_state(
                    exploration.init_state_name, is_initial_state=True))
        }
        self.set_interaction_for_state(
            exploration.states[exploration.init_state_name], 'TextInput')
        exploration.validate()

        exploration.language_code = 'fake_code'
        self._assert_validation_error(exploration, 'Invalid language_code')
        exploration.language_code = 'English'
        self._assert_validation_error(exploration, 'Invalid language_code')
        exploration.language_code = 'en'
        exploration.validate()

        exploration.param_specs = 'A string'
        self._assert_validation_error(exploration, 'param_specs to be a dict')

        exploration.param_specs = {
            '@': param_domain.ParamSpec.from_dict({
                'obj_type': 'UnicodeString'
            })
        }
        self._assert_validation_error(
            exploration, 'Only parameter names with characters')

        exploration.param_specs = {
            'notAParamSpec': param_domain.ParamSpec.from_dict(
                {'obj_type': 'UnicodeString'})
        }
        exploration.validate()

    def test_tag_validation(self):
        """Test validation of exploration tags."""
        exploration = exp_domain.Exploration.create_default_exploration('eid')
        exploration.objective = 'Objective'
        init_state = exploration.states[exploration.init_state_name]
        self.set_interaction_for_state(init_state, 'EndExploration')
        init_state.update_interaction_default_outcome(None)
        exploration.validate()

        exploration.tags = 'this should be a list'
        self._assert_validation_error(
            exploration, 'Expected \'tags\' to be a list')

        exploration.tags = [123]
        self._assert_validation_error(exploration, 'to be a string')
        exploration.tags = ['abc', 123]
        self._assert_validation_error(exploration, 'to be a string')

        exploration.tags = ['']
        self._assert_validation_error(exploration, 'Tags should be non-empty')

        exploration.tags = ['123']
        self._assert_validation_error(
            exploration, 'should only contain lowercase letters and spaces')
        exploration.tags = ['ABC']
        self._assert_validation_error(
            exploration, 'should only contain lowercase letters and spaces')

        exploration.tags = [' a b']
        self._assert_validation_error(
            exploration, 'Tags should not start or end with whitespace')
        exploration.tags = ['a b ']
        self._assert_validation_error(
            exploration, 'Tags should not start or end with whitespace')

        exploration.tags = ['a    b']
        self._assert_validation_error(
            exploration, 'Adjacent whitespace in tags should be collapsed')

        exploration.tags = ['abc', 'abc']
        self._assert_validation_error(
            exploration, 'Some tags duplicate each other')

        exploration.tags = ['computer science', 'analysis', 'a b c']
        exploration.validate()

    def test_title_category_and_objective_validation(self):
        """Test that titles, categories and objectives are validated only in
        'strict' mode.
        """
        self.save_new_valid_exploration(
            'exp_id', 'user@example.com', title='', category='',
            objective='', end_state_name='End')
        exploration = exp_fetchers.get_exploration_by_id('exp_id')
        exploration.validate()

        with self.assertRaisesRegexp(
            utils.ValidationError, 'title must be specified'
            ):
            exploration.validate(strict=True)
        exploration.title = 'A title'

        with self.assertRaisesRegexp(
            utils.ValidationError, 'category must be specified'
            ):
            exploration.validate(strict=True)
        exploration.category = 'A category'

        with self.assertRaisesRegexp(
            utils.ValidationError, 'objective must be specified'
            ):
            exploration.validate(strict=True)

        exploration.objective = 'An objective'

        exploration.validate(strict=True)

    def test_get_trainable_states_dict(self):
        """Test the get_trainable_states_dict() method."""
        exp_id = 'exp_id1'
        test_exp_filepath = os.path.join(
            feconf.TESTS_DATA_DIR, 'string_classifier_test.yaml')
        yaml_content = utils.get_file_contents(test_exp_filepath)
        assets_list = []
        exp_services.save_new_exploration_from_yaml_and_assets(
            feconf.SYSTEM_COMMITTER_ID, yaml_content, exp_id,
            assets_list)

        exploration_model = exp_models.ExplorationModel.get(
            exp_id, strict=False)
        old_states = exp_fetchers.get_exploration_from_model(
            exploration_model).states
        exploration = exp_fetchers.get_exploration_by_id(exp_id)

        # Rename a state to add it in unchanged answer group.
        exploration.rename_state('Home', 'Renamed state')
        change_list = [exp_domain.ExplorationChange({
            'cmd': 'rename_state',
            'old_state_name': 'Home',
            'new_state_name': 'Renamed state'
        })]

        expected_dict = {
            'state_names_with_changed_answer_groups': [],
            'state_names_with_unchanged_answer_groups': ['Renamed state']
        }
        exp_versions_diff = exp_domain.ExplorationVersionsDiff(change_list)
        actual_dict = exploration.get_trainable_states_dict(
            old_states, exp_versions_diff)
        self.assertEqual(actual_dict, expected_dict)

        # Modify answer groups to trigger change in answer groups.
        state = exploration.states['Renamed state']
        exploration.states['Renamed state'].interaction.answer_groups.insert(
            3, state.interaction.answer_groups[3])
        answer_groups = []
        for answer_group in state.interaction.answer_groups:
            answer_groups.append(answer_group.to_dict())
        change_list = [exp_domain.ExplorationChange({
            'cmd': 'edit_state_property',
            'state_name': 'Renamed state',
            'property_name': 'answer_groups',
            'new_value': answer_groups
        })]

        expected_dict = {
            'state_names_with_changed_answer_groups': ['Renamed state'],
            'state_names_with_unchanged_answer_groups': []
        }
        exp_versions_diff = exp_domain.ExplorationVersionsDiff(change_list)
        actual_dict = exploration.get_trainable_states_dict(
            old_states, exp_versions_diff)
        self.assertEqual(actual_dict, expected_dict)

        # Add new state to trigger change in answer groups.
        exploration.add_states(['New state'])
        exploration.states['New state'] = copy.deepcopy(
            exploration.states['Renamed state'])
        change_list = [exp_domain.ExplorationChange({
            'cmd': 'add_state',
            'state_name': 'New state',
        })]

        expected_dict = {
            'state_names_with_changed_answer_groups': [
                'New state', 'Renamed state'],
            'state_names_with_unchanged_answer_groups': []
        }
        exp_versions_diff = exp_domain.ExplorationVersionsDiff(change_list)
        actual_dict = exploration.get_trainable_states_dict(
            old_states, exp_versions_diff)
        self.assertEqual(actual_dict, expected_dict)

        # Delete state.
        exploration.delete_state('New state')
        change_list = [exp_domain.ExplorationChange({
            'cmd': 'delete_state',
            'state_name': 'New state'
        })]

        expected_dict = {
            'state_names_with_changed_answer_groups': ['Renamed state'],
            'state_names_with_unchanged_answer_groups': []
        }
        exp_versions_diff = exp_domain.ExplorationVersionsDiff(change_list)
        actual_dict = exploration.get_trainable_states_dict(
            old_states, exp_versions_diff)
        self.assertEqual(actual_dict, expected_dict)

        # Test addition and multiple renames.
        exploration.add_states(['New state'])
        exploration.states['New state'] = copy.deepcopy(
            exploration.states['Renamed state'])
        exploration.rename_state('New state', 'New state2')
        exploration.rename_state('New state2', 'New state3')
        change_list = [exp_domain.ExplorationChange({
            'cmd': 'add_state',
            'state_name': 'New state',
        }), exp_domain.ExplorationChange({
            'cmd': 'rename_state',
            'old_state_name': 'New state',
            'new_state_name': 'New state2'
        }), exp_domain.ExplorationChange({
            'cmd': 'rename_state',
            'old_state_name': 'New state2',
            'new_state_name': 'New state3'
        })]

        expected_dict = {
            'state_names_with_changed_answer_groups': [
                'Renamed state', 'New state3'],
            'state_names_with_unchanged_answer_groups': []
        }
        exp_versions_diff = exp_domain.ExplorationVersionsDiff(change_list)
        actual_dict = exploration.get_trainable_states_dict(
            old_states, exp_versions_diff)
        self.assertEqual(actual_dict, expected_dict)

    def test_get_languages_with_complete_translation(self):
        exploration = exp_domain.Exploration.create_default_exploration('0')
        self.assertEqual(
            exploration.get_languages_with_complete_translation(), [])
        written_translations = state_domain.WrittenTranslations.from_dict({
            'translations_mapping': {
                'content': {
                    'hi': {
                        'data_format': 'html',
                        'translation': '<p>Translation in Hindi.</p>',
                        'needs_update': False
                    }
                }
            }
        })
        exploration.states[
            feconf.DEFAULT_INIT_STATE_NAME].update_written_translations(
                written_translations)

        self.assertEqual(
            exploration.get_languages_with_complete_translation(), ['hi'])

    def test_get_translation_counts_with_no_needs_update(self):
        exploration = exp_domain.Exploration.create_default_exploration('0')
        self.assertEqual(
            exploration.get_translation_counts(), {})

        init_state = exploration.states[exploration.init_state_name]
        init_state.update_content(
            state_domain.SubtitledHtml.from_dict({
                'content_id': 'content',
                'html': '<p>This is content</p>'
            }))
        init_state.update_interaction_id('TextInput')
        default_outcome = state_domain.Outcome(
            'Introduction', state_domain.SubtitledHtml(
                'default_outcome', '<p>The default outcome.</p>'),
            False, [], None, None
        )

        init_state.update_interaction_default_outcome(default_outcome)

        written_translations = state_domain.WrittenTranslations.from_dict({
            'translations_mapping': {
                'content': {
                    'hi': {
                        'data_format': 'html',
                        'translation': '<p>Translation in Hindi.</p>',
                        'needs_update': False
                    }
                },
                'default_outcome': {
                    'hi': {
                        'data_format': 'html',
                        'translation': '<p>Translation in Hindi.</p>',
                        'needs_update': False
                    }
                }
            }
        })
        init_state.update_written_translations(written_translations)

        exploration.add_states(['New state'])
        new_state = exploration.states['New state']
        new_state.update_content(
            state_domain.SubtitledHtml.from_dict({
                'content_id': 'content',
                'html': '<p>This is content</p>'
            }))
        new_state.update_interaction_id('TextInput')
        default_outcome = state_domain.Outcome(
            'Introduction', state_domain.SubtitledHtml(
                'default_outcome', '<p>The default outcome.</p>'),
            False, [], None, None)
        new_state.update_interaction_default_outcome(default_outcome)

        written_translations = state_domain.WrittenTranslations.from_dict({
            'translations_mapping': {
                'content': {
                    'hi': {
                        'data_format': 'html',
                        'translation': '<p>New state translation in Hindi.</p>',
                        'needs_update': False
                    }
                },
                'default_outcome': {
                    'hi': {
                        'data_format': 'html',
                        'translation': '<p>New State translation in Hindi.</p>',
                        'needs_update': False
                    }
                }
            }
        })
        new_state.update_written_translations(written_translations)

        self.assertEqual(
            exploration.get_translation_counts(), {'hi': 4})

    def test_get_translation_counts_with_needs_update(self):
        exploration = exp_domain.Exploration.create_default_exploration('0')
        self.assertEqual(
            exploration.get_translation_counts(), {})

        init_state = exploration.states[feconf.DEFAULT_INIT_STATE_NAME]
        init_state.update_content(
            state_domain.SubtitledHtml.from_dict({
                'content_id': 'content',
                'html': '<p>This is content</p>'
            }))
        init_state.update_interaction_id('TextInput')
        default_outcome = state_domain.Outcome(
            'Introduction', state_domain.SubtitledHtml(
                'default_outcome', '<p>The default outcome.</p>'),
            False, [], None, None
        )
        init_state.update_interaction_default_outcome(default_outcome)

        written_translations = state_domain.WrittenTranslations.from_dict({
            'translations_mapping': {
                'content': {
                    'hi': {
                        'data_format': 'html',
                        'translation': '<p>Translation in Hindi.</p>',
                        'needs_update': True
                    }
                },
                'default_outcome': {
                    'hi': {
                        'data_format': 'html',
                        'translation': '<p>Translation in Hindi.</p>',
                        'needs_update': False
                    }
                }
            }
        })
        init_state.update_written_translations(written_translations)

        self.assertEqual(
            exploration.get_translation_counts(), {'hi': 1})

    def test_get_translation_counts_with_translation_in_multiple_lang(self):
        exploration = exp_domain.Exploration.create_default_exploration('0')
        self.assertEqual(
            exploration.get_translation_counts(), {})
        init_state = exploration.states[feconf.DEFAULT_INIT_STATE_NAME]
        init_state.update_content(
            state_domain.SubtitledHtml.from_dict({
                'content_id': 'content',
                'html': '<p>This is content</p>'
            }))
        init_state.update_interaction_id('TextInput')
        default_outcome = state_domain.Outcome(
            'Introduction', state_domain.SubtitledHtml(
                'default_outcome', '<p>The default outcome.</p>'),
            False, [], None, None
        )

        init_state.update_interaction_default_outcome(default_outcome)

        written_translations = state_domain.WrittenTranslations.from_dict({
            'translations_mapping': {
                'content': {
                    'hi-en': {
                        'data_format': 'html',
                        'translation': '<p>Translation in Hindi.</p>',
                        'needs_update': False
                    },
                    'hi': {
                        'data_format': 'html',
                        'translation': '<p>Translation in Hindi.</p>',
                        'needs_update': False
                    }
                },
                'default_outcome': {
                    'hi': {
                        'data_format': 'html',
                        'translation': '<p>Translation in Hindi.</p>',
                        'needs_update': False
                    }
                }
            }
        })
        init_state.update_written_translations(written_translations)

        self.assertEqual(
            exploration.get_translation_counts(), {
                'hi': 2,
                'hi-en': 1
            })

    def test_get_content_count(self):
        # Adds 1 to content count to exploration (content, default_outcome).
        exploration = exp_domain.Exploration.create_default_exploration('0')
        self.assertEqual(exploration.get_content_count(), 1)

        # Adds 2 to content count to exploration (content default_outcome).
        exploration.add_states(['New state'])
        init_state = exploration.states[exploration.init_state_name]

        # Adds 1 to content count to exploration (ca_placeholder_0)
        self.set_interaction_for_state(init_state, 'TextInput')

        state_answer_group = state_domain.AnswerGroup(
            state_domain.Outcome(
                exploration.init_state_name, state_domain.SubtitledHtml(
                    'feedback_1', 'Feedback'),
                False, [], None, None),
            [
                state_domain.RuleSpec(
                    'Contains',
                    {
                        'x':
                        {
                            'contentId': 'rule_input_5',
                            'normalizedStrSet': ['Test']
                        }
                    })
            ],
            [],
            None
        )
        # Adds 1 to content count to exploration (feedback_1).
        init_state.update_interaction_answer_groups([state_answer_group])

        hints_list = [
            state_domain.Hint(
                state_domain.SubtitledHtml('hint_1', '<p>hint one</p>')
            )
        ]
        # Adds 1 to content count to exploration (hint_1).
        init_state.update_interaction_hints(hints_list)

        solution_dict = {
            'answer_is_exclusive': False,
            'correct_answer': 'helloworld!',
            'explanation': {
                'content_id': 'solution',
                'html': '<p>hello_world is a string</p>'
            },
        }
        solution = state_domain.Solution.from_dict(
            init_state.interaction.id, solution_dict)
        # Adds 1 to content count to exploration (solution).
        init_state.update_interaction_solution(solution)

        self.assertEqual(exploration.get_content_count(), 5)

    def test_get_content_with_correct_state_name_returns_html(self):
        exploration = exp_domain.Exploration.create_default_exploration('0')

        init_state = exploration.states[exploration.init_state_name]
        self.set_interaction_for_state(init_state, 'TextInput')
        hints_list = [
            state_domain.Hint(
                state_domain.SubtitledHtml('hint_1', '<p>hint one</p>')
            )
        ]
        init_state.update_interaction_hints(hints_list)

        self.assertEqual(
            exploration.get_content_html(exploration.init_state_name, 'hint_1'),
            '<p>hint one</p>')

        hints_list[0].hint_content.html = '<p>Changed hint one</p>'
        init_state.update_interaction_hints(hints_list)

        self.assertEqual(
            exploration.get_content_html(exploration.init_state_name, 'hint_1'),
            '<p>Changed hint one</p>')

    def test_get_content_with_incorrect_state_name_raise_error(self):
        exploration = exp_domain.Exploration.create_default_exploration('0')

        init_state = exploration.states[exploration.init_state_name]
        self.set_interaction_for_state(init_state, 'TextInput')
        hints_list = [
            state_domain.Hint(
                state_domain.SubtitledHtml('hint_1', '<p>hint one</p>')
            )
        ]
        init_state.update_interaction_hints(hints_list)

        self.assertEqual(
            exploration.get_content_html(exploration.init_state_name, 'hint_1'),
            '<p>hint one</p>')

        with self.assertRaisesRegexp(
            ValueError, 'State Invalid state does not exist'):
            exploration.get_content_html('Invalid state', 'hint_1')

    def test_is_demo_property(self):
        """Test the is_demo property."""
        demo = exp_domain.Exploration.create_default_exploration('0')
        self.assertEqual(demo.is_demo, True)

        notdemo1 = exp_domain.Exploration.create_default_exploration('a')
        self.assertEqual(notdemo1.is_demo, False)

        notdemo2 = exp_domain.Exploration.create_default_exploration('abcd')
        self.assertEqual(notdemo2.is_demo, False)

    def test_has_state_name(self):
        """Test for has_state_name."""
        demo = exp_domain.Exploration.create_default_exploration('0')
        state_names = list(demo.states.keys())
        self.assertEqual(state_names, ['Introduction'])
        self.assertEqual(demo.has_state_name('Introduction'), True)
        self.assertEqual(demo.has_state_name('Fake state name'), False)

    def test_get_interaction_id_by_state_name(self):
        """Test for get_interaction_id_by_state_name."""
        demo = exp_domain.Exploration.create_default_exploration('0')
        self.assertEqual(
            demo.get_interaction_id_by_state_name('Introduction'), None)

    def test_exploration_export_import(self):
        """Test that to_dict and from_dict preserve all data within an
        exploration.
        """
        demo = exp_domain.Exploration.create_default_exploration('0')
        demo_dict = demo.to_dict()
        exp_from_dict = exp_domain.Exploration.from_dict(demo_dict)
        self.assertEqual(exp_from_dict.to_dict(), demo_dict)

    def test_interaction_with_none_id_is_not_terminal(self):
        """Test that an interaction with an id of None leads to is_terminal
        being false.
        """
        # Default exploration has a default interaction with an ID of None.
        demo = exp_domain.Exploration.create_default_exploration('0')
        init_state = demo.states[feconf.DEFAULT_INIT_STATE_NAME]
        self.assertFalse(init_state.interaction.is_terminal)

    def test_cannot_create_demo_exp_with_invalid_param_changes(self):
        demo_exp = exp_domain.Exploration.create_default_exploration('0')
        demo_dict = demo_exp.to_dict()
        new_state = state_domain.State.create_default_state('new_state_name')
        new_state.param_changes = [param_domain.ParamChange.from_dict({
            'customization_args': {
                'list_of_values': ['1', '2'], 'parse_with_jinja': False
            },
            'name': 'myParam',
            'generator_id': 'RandomSelector'
        })]

        demo_dict['states']['new_state_name'] = new_state.to_dict()
        demo_dict['param_specs'] = {
            'ParamSpec': {'obj_type': 'UnicodeString'}
        }
        with self.assertRaisesRegexp(
            Exception,
            'Parameter myParam was used in a state but not '
            'declared in the exploration param_specs.'):
            exp_domain.Exploration.from_dict(demo_dict)

    def test_validate_exploration_category(self):
        exploration = self.save_new_valid_exploration(
            'exp_id', 'user@example.com', title='', category='',
            objective='', end_state_name='End')
        exploration.validate()

        exploration.category = 1
        with self.assertRaisesRegexp(
            Exception, 'Expected category to be a string, received 1'):
            exploration.validate()

    def test_validate_exploration_objective(self):
        exploration = self.save_new_valid_exploration(
            'exp_id', 'user@example.com', title='', category='',
            objective='', end_state_name='End')
        exploration.validate()

        exploration.objective = 1
        with self.assertRaisesRegexp(
            Exception, 'Expected objective to be a string, received 1'):
            exploration.validate()

    def test_validate_exploration_blurb(self):
        exploration = self.save_new_valid_exploration(
            'exp_id', 'user@example.com', title='', category='',
            objective='', end_state_name='End')
        exploration.validate()

        exploration.blurb = 1
        with self.assertRaisesRegexp(
            Exception, 'Expected blurb to be a string, received 1'):
            exploration.validate()

    def test_validate_exploration_language_code(self):
        exploration = self.save_new_valid_exploration(
            'exp_id', 'user@example.com', title='', category='',
            objective='', end_state_name='End')
        exploration.validate()

        exploration.language_code = 1
        with self.assertRaisesRegexp(
            Exception, 'Expected language_code to be a string, received 1'):
            exploration.validate()

    def test_validate_exploration_author_notes(self):
        exploration = self.save_new_valid_exploration(
            'exp_id', 'user@example.com', title='', category='',
            objective='', end_state_name='End')
        exploration.validate()

        exploration.author_notes = 1
        with self.assertRaisesRegexp(
            Exception, 'Expected author_notes to be a string, received 1'):
            exploration.validate()

    def test_validate_exploration_states(self):
        exploration = self.save_new_valid_exploration(
            'exp_id', 'user@example.com', title='', category='',
            objective='', end_state_name='End')
        exploration.validate()

        exploration.states = 1
        with self.assertRaisesRegexp(
            Exception, 'Expected states to be a dict, received 1'):
            exploration.validate()

    def test_validate_exploration_outcome_dest(self):
        exploration = self.save_new_valid_exploration(
            'exp_id', 'user@example.com', title='', category='',
            objective='', end_state_name='End')
        exploration.validate()

        exploration.init_state.interaction.default_outcome.dest = None
        with self.assertRaisesRegexp(
            Exception, 'Every outcome should have a destination.'):
            exploration.validate()

    def test_validate_exploration_outcome_dest_type(self):
        exploration = self.save_new_valid_exploration(
            'exp_id', 'user@example.com', title='', category='',
            objective='', end_state_name='End')
        exploration.validate()

        exploration.init_state.interaction.default_outcome.dest = 1
        with self.assertRaisesRegexp(
            Exception, 'Expected outcome dest to be a string, received 1'):
            exploration.validate()

    def test_validate_exploration_states_schema_version(self):
        exploration = self.save_new_valid_exploration(
            'exp_id', 'user@example.com', title='', category='',
            objective='', end_state_name='End')
        exploration.validate()

        exploration.states_schema_version = None
        with self.assertRaisesRegexp(
            Exception, 'This exploration has no states schema version.'):
            exploration.validate()

    def test_validate_exploration_auto_tts_enabled(self):
        exploration = self.save_new_valid_exploration(
            'exp_id', 'user@example.com', title='', category='',
            objective='', end_state_name='End')
        exploration.validate()

        exploration.auto_tts_enabled = 1
        with self.assertRaisesRegexp(
            Exception, 'Expected auto_tts_enabled to be a bool, received 1'):
            exploration.validate()

    def test_validate_exploration_correctness_feedback_enabled(self):
        exploration = self.save_new_valid_exploration(
            'exp_id', 'user@example.com', title='', category='',
            objective='', end_state_name='End')
        exploration.validate()

        exploration.correctness_feedback_enabled = 1
        with self.assertRaisesRegexp(
            Exception,
            'Expected correctness_feedback_enabled to be a bool, received 1'):
            exploration.validate()

    def test_validate_exploration_param_specs(self):
        exploration = self.save_new_valid_exploration(
            'exp_id', 'user@example.com', title='', category='',
            objective='', end_state_name='End')
        exploration.validate()

        exploration.param_specs = {
            1: param_domain.ParamSpec.from_dict(
                {'obj_type': 'UnicodeString'})
        }
        with self.assertRaisesRegexp(
            Exception, 'Expected parameter name to be a string, received 1'):
            exploration.validate()

    def test_validate_exploration_param_changes_type(self):
        exploration = self.save_new_valid_exploration(
            'exp_id', 'user@example.com', title='', category='',
            objective='', end_state_name='End')
        exploration.validate()

        exploration.param_changes = 1
        with self.assertRaisesRegexp(
            Exception, 'Expected param_changes to be a list, received 1'):
            exploration.validate()

    def test_validate_exploration_param_name(self):
        exploration = self.save_new_valid_exploration(
            'exp_id', 'user@example.com', title='', category='',
            objective='', end_state_name='End')
        exploration.validate()

        exploration.param_changes = [param_domain.ParamChange.from_dict({
            'customization_args': {
                'list_of_values': ['1', '2'], 'parse_with_jinja': False
            },
            'name': 'invalid',
            'generator_id': 'RandomSelector'
        })]
        with self.assertRaisesRegexp(
            Exception,
            'No parameter named \'invalid\' exists in this '
            'exploration'):
            exploration.validate()

    def test_validate_exploration_reserved_param_name(self):
        exploration = self.save_new_valid_exploration(
            'exp_id', 'user@example.com', title='', category='',
            objective='', end_state_name='End')
        exploration.validate()

        exploration.param_changes = [param_domain.ParamChange.from_dict({
            'customization_args': {
                'list_of_values': ['1', '2'], 'parse_with_jinja': False
            },
            'name': 'all',
            'generator_id': 'RandomSelector'
        })]
        with self.assertRaisesRegexp(
            Exception,
            'The exploration-level parameter with name \'all\' is '
            'reserved. Please choose a different name.'):
            exploration.validate()

    def test_validate_exploration_is_non_self_loop(self):
        exploration = self.save_new_valid_exploration(
            'exp_id', 'user@example.com', title='', category='',
            objective='', end_state_name='End')
        exploration.validate()

        exploration.add_states(['DEF'])

        default_outcome = state_domain.Outcome(
            'DEF', state_domain.SubtitledHtml(
                'default_outcome', '<p>Default outcome for state1</p>'),
            False, [], 'refresher_exploration_id', None,
        )
        exploration.init_state.update_interaction_default_outcome(
            default_outcome
        )

        with self.assertRaisesRegexp(
            Exception,
            'The default outcome for state Introduction has a refresher '
            'exploration ID, but is not a self-loop.'):
            exploration.validate()

    def test_validate_exploration_answer_group_parameter(self):
        exploration = self.save_new_valid_exploration(
            'exp_id', 'user@example.com', title='', category='',
            objective='', end_state_name='End')
        exploration.validate()

        param_changes = [param_domain.ParamChange(
            'ParamChange', 'RandomSelector', {
                'list_of_values': ['1', '2'], 'parse_with_jinja': False
            }
        )]
        state_answer_group = state_domain.AnswerGroup(
            state_domain.Outcome(
                exploration.init_state_name, state_domain.SubtitledHtml(
                    'feedback_1', 'Feedback'),
                False, param_changes, None, None),
            [
                state_domain.RuleSpec(
                    'Contains',
                    {
                        'x':
                        {
                            'contentId': 'rule_input_Equals',
                            'normalizedStrSet': ['Test']
                        }
                    })
            ],
            [],
            None
        )
        exploration.init_state.update_interaction_answer_groups(
            [state_answer_group])
        with self.assertRaisesRegexp(
            Exception,
            'The parameter ParamChange was used in an answer group, '
            'but it does not exist in this exploration'):
            exploration.validate()

    def test_verify_all_states_reachable(self):
        exploration = self.save_new_valid_exploration(
            'exp_id', 'owner_id')
        exploration.validate()

        exploration.add_states(['End'])
        end_state = exploration.states['End']
        self.set_interaction_for_state(end_state, 'EndExploration')
        end_state.update_interaction_default_outcome(None)

        with self.assertRaisesRegexp(
            Exception,
            'Please fix the following issues before saving this exploration: '
            '1. The following states are not reachable from the initial state: '
            'End 2. It is impossible to complete the exploration from the '
            'following states: Introduction'):
            exploration.validate(strict=True)

    def test_update_init_state_name_with_invalid_state(self):
        exploration = self.save_new_valid_exploration(
            'exp_id', 'user@example.com', title='title', category='category',
            objective='objective', end_state_name='End')

        exploration.update_init_state_name('End')
        self.assertEqual(exploration.init_state_name, 'End')

        with self.assertRaisesRegexp(
            Exception,
            'Invalid new initial state name: invalid_state;'):
            exploration.update_init_state_name('invalid_state')

    def test_rename_state_with_invalid_state(self):
        exploration = self.save_new_valid_exploration(
            'exp_id', 'user@example.com', title='title', category='category',
            objective='objective', end_state_name='End')

        self.assertTrue(exploration.states.get('End'))
        self.assertFalse(exploration.states.get('new state name'))

        exploration.rename_state('End', 'new state name')
        self.assertFalse(exploration.states.get('End'))
        self.assertTrue(exploration.states.get('new state name'))

        with self.assertRaisesRegexp(
            Exception, 'State invalid_state does not exist'):
            exploration.rename_state('invalid_state', 'new state name')

    def test_default_outcome_is_labelled_incorrect_for_self_loop(self):
        exploration = self.save_new_valid_exploration(
            'exp_id', 'user@example.com', title='title', category='category',
            objective='objective', end_state_name='End')
        exploration.validate(strict=True)

        (
            exploration.init_state.interaction.default_outcome
            .labelled_as_correct) = True

        (
            exploration.init_state.interaction.default_outcome
            .dest) = exploration.init_state_name

        with self.assertRaisesRegexp(
            Exception,
            'The default outcome for state Introduction is labelled '
            'correct but is a self-loop'):
            exploration.validate(strict=True)

    def test_serialize_and_deserialize_returns_unchanged_exploration(self):
        """Checks that serializing and then deserializing a default exploration
        works as intended by leaving the exploration unchanged.
        """
        exploration = exp_domain.Exploration.create_default_exploration('eid')
        self.assertEqual(
            exploration.to_dict(),
            exp_domain.Exploration.deserialize(
                exploration.serialize()).to_dict())


class ExplorationSummaryTests(test_utils.GenericTestBase):

    def setUp(self):
        super(ExplorationSummaryTests, self).setUp()
        self.signup(self.OWNER_EMAIL, self.OWNER_USERNAME)
        self.owner_id = self.get_user_id_from_email(self.OWNER_EMAIL)
        exploration = exp_domain.Exploration.create_default_exploration('eid')
        exp_services.save_new_exploration(self.owner_id, exploration)
        self.exp_summary = exp_fetchers.get_exploration_summary_by_id('eid')
        self.exp_summary.editor_ids = ['editor_id']
        self.exp_summary.voice_artist_ids = ['voice_artist_id']
        self.exp_summary.viewer_ids = ['viewer_id']
        self.exp_summary.contributor_ids = ['contributor_id']

    def test_validation_passes_with_valid_properties(self):
        self.exp_summary.validate()

    def test_validation_fails_with_invalid_title(self):
        self.exp_summary.title = 0
        with self.assertRaisesRegexp(
            utils.ValidationError,
            'Expected title to be a string, received 0'):
            self.exp_summary.validate()

    def test_validation_fails_with_invalid_category(self):
        self.exp_summary.category = 0
        with self.assertRaisesRegexp(
            utils.ValidationError,
            'Expected category to be a string, received 0'):
            self.exp_summary.validate()

    def test_validation_fails_with_invalid_objective(self):
        self.exp_summary.objective = 0
        with self.assertRaisesRegexp(
            utils.ValidationError,
            'Expected objective to be a string, received 0'):
            self.exp_summary.validate()

    def test_validation_fails_with_invalid_language_code(self):
        self.exp_summary.language_code = 0
        with self.assertRaisesRegexp(
            utils.ValidationError,
            'Expected language_code to be a string, received 0'):
            self.exp_summary.validate()

    def test_validation_fails_with_unallowed_language_code(self):
        self.exp_summary.language_code = 'invalid'
        with self.assertRaisesRegexp(
            utils.ValidationError, 'Invalid language_code: invalid'):
            self.exp_summary.validate()

    def test_validation_fails_with_invalid_tags(self):
        self.exp_summary.tags = 'tags'
        with self.assertRaisesRegexp(
            utils.ValidationError,
            'Expected \'tags\' to be a list, received tags'):
            self.exp_summary.validate()

    def test_validation_fails_with_invalid_tag_in_tags(self):
        self.exp_summary.tags = ['tag', 2]
        with self.assertRaisesRegexp(
            utils.ValidationError,
            'Expected each tag in \'tags\' to be a string, received \'2\''):
            self.exp_summary.validate()

    def test_validation_fails_with_empty_tag_in_tags(self):
        self.exp_summary.tags = ['', 'abc']
        with self.assertRaisesRegexp(
            utils.ValidationError, 'Tags should be non-empty'):
            self.exp_summary.validate()

    def test_validation_fails_with_unallowed_characters_in_tag(self):
        self.exp_summary.tags = ['123', 'abc']
        with self.assertRaisesRegexp(
            utils.ValidationError, (
                'Tags should only contain lowercase '
                'letters and spaces, received \'123\'')):
            self.exp_summary.validate()

    def test_validation_fails_with_whitespace_in_tag_start(self):
        self.exp_summary.tags = [' ab', 'abc']
        with self.assertRaisesRegexp(
            utils.ValidationError,
            'Tags should not start or end with whitespace, received \' ab\''):
            self.exp_summary.validate()

    def test_validation_fails_with_whitespace_in_tag_end(self):
        self.exp_summary.tags = ['ab ', 'abc']
        with self.assertRaisesRegexp(
            utils.ValidationError,
            'Tags should not start or end with whitespace, received \'ab \''):
            self.exp_summary.validate()

    def test_validation_fails_with_adjacent_whitespace_in_tag(self):
        self.exp_summary.tags = ['a   b', 'abc']
        with self.assertRaisesRegexp(
            utils.ValidationError, (
                'Adjacent whitespace in tags should '
                'be collapsed, received \'a   b\'')):
            self.exp_summary.validate()

    def test_validation_fails_with_duplicate_tags(self):
        self.exp_summary.tags = ['abc', 'abc', 'ab']
        with self.assertRaisesRegexp(
            utils.ValidationError, 'Some tags duplicate each other'):
            self.exp_summary.validate()

    def test_validation_fails_with_invalid_rating_type(self):
        self.exp_summary.ratings = 0
        with self.assertRaisesRegexp(
            utils.ValidationError, 'Expected ratings to be a dict, received 0'):
            self.exp_summary.validate()

    def test_validation_fails_with_invalid_rating_keys(self):
        self.exp_summary.ratings = {'1': 0, '10': 1}
        with self.assertRaisesRegexp(
            utils.ValidationError,
            'Expected ratings to have keys: 1, 2, 3, 4, 5, received 1, 10'):
            self.exp_summary.validate()

    def test_validation_fails_with_invalid_value_type_for_ratings(self):
        self.exp_summary.ratings = {'1': 0, '2': 'one', '3': 0, '4': 0, '5': 0}
        with self.assertRaisesRegexp(
            utils.ValidationError, 'Expected value to be int, received one'):
            self.exp_summary.validate()

    def test_validation_fails_with_invalid_value_for_ratings(self):
        self.exp_summary.ratings = {'1': 0, '2': -1, '3': 0, '4': 0, '5': 0}
        with self.assertRaisesRegexp(
            utils.ValidationError,
            'Expected value to be non-negative, received -1'):
            self.exp_summary.validate()

    def test_validation_fails_with_invalid_scaled_average_rating(self):
        self.exp_summary.scaled_average_rating = 'one'
        with self.assertRaisesRegexp(
            utils.ValidationError,
            'Expected scaled_average_rating to be float, received one'):
            self.exp_summary.validate()

    def test_validation_fails_with_invalid_status(self):
        self.exp_summary.status = 0
        with self.assertRaisesRegexp(
            utils.ValidationError, 'Expected status to be string, received 0'):
            self.exp_summary.validate()

    def test_validation_fails_with_invalid_community_owned(self):
        self.exp_summary.community_owned = '1'
        with self.assertRaisesRegexp(
            utils.ValidationError,
            'Expected community_owned to be bool, received 1'):
            self.exp_summary.validate()

    def test_validation_fails_with_invalid_contributors_summary(self):
        self.exp_summary.contributors_summary = 0
        with self.assertRaisesRegexp(
            utils.ValidationError,
            'Expected contributors_summary to be dict, received 0'):
            self.exp_summary.validate()

    def test_validation_fails_with_invalid_owner_ids_type(self):
        self.exp_summary.owner_ids = 0
        with self.assertRaisesRegexp(
            utils.ValidationError, 'Expected owner_ids to be list, received 0'):
            self.exp_summary.validate()

    def test_validation_fails_with_invalid_owner_id_in_owner_ids(self):
        self.exp_summary.owner_ids = ['1', 2, '3']
        with self.assertRaisesRegexp(
            utils.ValidationError,
            'Expected each id in owner_ids to be string, received 2'):
            self.exp_summary.validate()

    def test_validation_fails_with_invalid_editor_ids_type(self):
        self.exp_summary.editor_ids = 0
        with self.assertRaisesRegexp(
            utils.ValidationError,
            'Expected editor_ids to be list, received 0'):
            self.exp_summary.validate()

    def test_validation_fails_with_invalid_editor_id_in_editor_ids(self):
        self.exp_summary.editor_ids = ['1', 2, '3']
        with self.assertRaisesRegexp(
            utils.ValidationError,
            'Expected each id in editor_ids to be string, received 2'):
            self.exp_summary.validate()

    def test_validation_fails_with_invalid_voice_artist_ids_type(self):
        self.exp_summary.voice_artist_ids = 0
        with self.assertRaisesRegexp(
            utils.ValidationError,
            'Expected voice_artist_ids to be list, received 0'):
            self.exp_summary.validate()

    def test_validation_fails_with_invalid_voice_artist_id_in_voice_artists_ids(
            self):
        self.exp_summary.voice_artist_ids = ['1', 2, '3']
        with self.assertRaisesRegexp(
            utils.ValidationError,
            'Expected each id in voice_artist_ids to be string, received 2'):
            self.exp_summary.validate()

    def test_validation_fails_with_invalid_viewer_ids_type(self):
        self.exp_summary.viewer_ids = 0
        with self.assertRaisesRegexp(
            utils.ValidationError,
            'Expected viewer_ids to be list, received 0'):
            self.exp_summary.validate()

    def test_validation_fails_with_invalid_viewer_id_in_viewer_ids(self):
        self.exp_summary.viewer_ids = ['1', 2, '3']
        with self.assertRaisesRegexp(
            utils.ValidationError,
            'Expected each id in viewer_ids to be string, received 2'):
            self.exp_summary.validate()

    def test_validation_fails_with_invalid_contributor_ids_type(self):
        self.exp_summary.contributor_ids = 0
        with self.assertRaisesRegexp(
            utils.ValidationError,
            'Expected contributor_ids to be list, received 0'):
            self.exp_summary.validate()

    def test_validation_fails_with_invalid_contributor_id_in_contributor_ids(
            self):
        self.exp_summary.contributor_ids = ['1', 2, '3']
        with self.assertRaisesRegexp(
            utils.ValidationError,
            'Expected each id in contributor_ids to be string, received 2'):
            self.exp_summary.validate()

    def test_is_private(self):
        self.assertTrue(self.exp_summary.is_private())
        self.exp_summary.status = constants.ACTIVITY_STATUS_PUBLIC
        self.assertFalse(self.exp_summary.is_private())

    def test_is_solely_owned_by_user_one_owner(self):
        self.assertTrue(self.exp_summary.is_solely_owned_by_user(self.owner_id))
        self.assertFalse(self.exp_summary.is_solely_owned_by_user('other_id'))
        self.exp_summary.owner_ids = ['other_id']
        self.assertFalse(
            self.exp_summary.is_solely_owned_by_user(self.owner_id))
        self.assertTrue(self.exp_summary.is_solely_owned_by_user('other_id'))

    def test_is_solely_owned_by_user_multiple_owners(self):
        self.assertTrue(self.exp_summary.is_solely_owned_by_user(self.owner_id))
        self.assertFalse(self.exp_summary.is_solely_owned_by_user('other_id'))
        self.exp_summary.owner_ids = [self.owner_id, 'other_id']
        self.assertFalse(
            self.exp_summary.is_solely_owned_by_user(self.owner_id))
        self.assertFalse(self.exp_summary.is_solely_owned_by_user('other_id'))

    def test_is_solely_owned_by_user_other_users(self):
        self.assertFalse(self.exp_summary.is_solely_owned_by_user('editor_id'))
        self.assertFalse(
            self.exp_summary.is_solely_owned_by_user('voice_artist_id'))
        self.assertFalse(self.exp_summary.is_solely_owned_by_user('viewer_id'))
        self.assertFalse(
            self.exp_summary.is_solely_owned_by_user('contributor_id'))

    def test_add_new_contribution_for_user_adds_user_to_contributors(self):
        self.exp_summary.add_contribution_by_user('user_id')
        self.assertIn('user_id', self.exp_summary.contributors_summary)
        self.assertEqual(self.exp_summary.contributors_summary['user_id'], 1)
        self.assertIn('user_id', self.exp_summary.contributor_ids)

    def test_add_new_contribution_for_user_increases_score_in_contributors(
            self):
        self.exp_summary.add_contribution_by_user('user_id')
        self.exp_summary.add_contribution_by_user('user_id')
        self.assertIn('user_id', self.exp_summary.contributors_summary)
        self.assertEqual(self.exp_summary.contributors_summary['user_id'], 2)

    def test_add_new_contribution_for_user_does_not_add_system_user(self):
        self.exp_summary.add_contribution_by_user(
            feconf.SYSTEM_COMMITTER_ID)
        self.assertNotIn(
            feconf.SYSTEM_COMMITTER_ID, self.exp_summary.contributors_summary)
        self.assertNotIn(
            feconf.SYSTEM_COMMITTER_ID, self.exp_summary.contributor_ids)


class YamlCreationUnitTests(test_utils.GenericTestBase):
    """Test creation of explorations from YAML files."""

    YAML_CONTENT_INVALID_SCHEMA_VERSION = (
        """author_notes: ''
auto_tts_enabled: true
blurb: ''
category: Category
correctness_feedback_enabled: false
init_state_name: (untitled state)
language_code: en
objective: ''
param_changes: []
param_specs: {}
schema_version: 10000
states:
  (untitled state):
    classifier_model_id: null
    content:
      content_id: content
      html: ''
    interaction:
      answer_groups:
      - outcome:
          dest: END
          feedback:
            content_id: feedback_1
            html: <p>Correct!</p>
          labelled_as_correct: false
          missing_prerequisite_skill_id: null
          param_changes: []
          refresher_exploration_id: null
        rule_specs:
        - inputs:
            x:
              contentId: rule_input_3
              normalizedStrSet:
              - InputString
          rule_type: Equals
        tagged_skill_misconception_id: null
        training_data: []
      confirmed_unclassified_answers: []
      customization_args:
        placeholder:
          value:
            content_id: ca_placeholder_2
            unicode_str: ''
        rows:
          value: 1
      default_outcome:
        dest: (untitled state)
        feedback:
          content_id: default_outcome
          html: ''
        labelled_as_correct: false
        missing_prerequisite_skill_id: null
        param_changes: []
        refresher_exploration_id: null
      hints: []
      id: TextInput
      solution: null
    next_content_id_index: 4
    param_changes: []
    recorded_voiceovers:
      voiceovers_mapping:
        ca_placeholder_2: {}
        content: {}
        default_outcome: {}
        feedback_1: {}
        rule_input_3: {}
    solicit_answer_details: false
    written_translations:
      translations_mapping:
        ca_placeholder_2: {}
        content: {}
        default_outcome: {}
        feedback_1: {}
        rule_input_3: {}
  END:
    classifier_model_id: null
    content:
      content_id: content
      html: <p>Congratulations, you have finished!</p>
    interaction:
      answer_groups: []
      confirmed_unclassified_answers: []
      customization_args:
        recommendedExplorationIds:
          value: []
      default_outcome: null
      hints: []
      id: EndExploration
      solution: null
    next_content_id_index: 0
    param_changes: []
    recorded_voiceovers:
      voiceovers_mapping:
        content: {}
    solicit_answer_details: false
    written_translations:
      translations_mapping:
        content: {}
  New state:
    classifier_model_id: null
    content:
      content_id: content
      html: ''
    interaction:
      answer_groups: []
      confirmed_unclassified_answers: []
      customization_args:
        placeholder:
          value:
            content_id: ca_placeholder_0
            unicode_str: ''
        rows:
          value: 1
      default_outcome:
        dest: END
        feedback:
          content_id: default_outcome
          html: ''
        labelled_as_correct: false
        missing_prerequisite_skill_id: null
        param_changes: []
        refresher_exploration_id: null
      hints: []
      id: TextInput
      solution: null
    next_content_id_index: 1
    param_changes: []
    recorded_voiceovers:
      voiceovers_mapping:
        ca_placeholder_0: {}
        content: {}
        default_outcome: {}
    solicit_answer_details: false
    written_translations:
      translations_mapping:
        ca_placeholder_0: {}
        content: {}
        default_outcome: {}
states_schema_version: 10000
tags: []
title: Title
""")

    EXP_ID = 'An exploration_id'

    def test_creation_with_invalid_yaml_schema_version(self):
        """Test that a schema version that is too big is detected."""
        with self.assertRaisesRegexp(
            Exception,
            'Sorry, we can only process v46 to v[0-9]+ exploration YAML files '
            'at present.'):
            exp_domain.Exploration.from_yaml(
                'bad_exp', self.YAML_CONTENT_INVALID_SCHEMA_VERSION)

    def test_yaml_import_and_export(self):
        """Test the from_yaml() and to_yaml() methods."""
        exploration = exp_domain.Exploration.create_default_exploration(
            self.EXP_ID, title='Title', category='Category')
        exploration.add_states(['New state'])
        self.assertEqual(len(exploration.states), 2)

        exploration.validate()

        yaml_content = exploration.to_yaml()
        self.assertEqual(yaml_content, self.SAMPLE_YAML_CONTENT)

        exploration2 = exp_domain.Exploration.from_yaml('exp2', yaml_content)
        self.assertEqual(len(exploration2.states), 2)
        yaml_content_2 = exploration2.to_yaml()
        self.assertEqual(yaml_content_2, yaml_content)

        with self.assertRaisesRegexp(
            Exception, 'Please ensure that you are uploading a YAML text file, '
            'not a zip file. The YAML parser returned the following error: '):
            exp_domain.Exploration.from_yaml('exp3', 'No_initial_state_name')

        with self.assertRaisesRegexp(
            Exception,
            'Please ensure that you are uploading a YAML text file, not a zip'
            ' file. The YAML parser returned the following error: mapping '
            'values are not allowed here'):
            exp_domain.Exploration.from_yaml(
                'exp4', 'Invalid\ninit_state_name:\nMore stuff')

        with self.assertRaisesRegexp(
            Exception,
            'Please ensure that you are uploading a YAML text file, not a zip'
            ' file. The YAML parser returned the following error: while '
            'scanning a simple key'):
            exp_domain.Exploration.from_yaml(
                'exp4', 'State1:\n(\nInvalid yaml')


class SchemaMigrationMethodsUnitTests(test_utils.GenericTestBase):
    """Tests the presence of appropriate schema migration methods in the
    Exploration domain object class.
    """

    def test_correct_states_schema_conversion_methods_exist(self):
        """Test that the right states schema conversion methods exist."""
        current_states_schema_version = (
            feconf.CURRENT_STATE_SCHEMA_VERSION)
        for version_num in python_utils.RANGE(
                feconf.EARLIEST_SUPPORTED_STATE_SCHEMA_VERSION,
                current_states_schema_version):
            self.assertTrue(hasattr(
                exp_domain.Exploration,
                '_convert_states_v%s_dict_to_v%s_dict' % (
                    version_num, version_num + 1)))

        self.assertFalse(hasattr(
            exp_domain.Exploration,
            '_convert_states_v%s_dict_to_v%s_dict' % (
                current_states_schema_version,
                current_states_schema_version + 1)))

    def test_correct_exploration_schema_conversion_methods_exist(self):
        """Test that the right exploration schema conversion methods exist."""
        current_exp_schema_version = (
            exp_domain.Exploration.CURRENT_EXP_SCHEMA_VERSION)

        for version_num in python_utils.RANGE(
                exp_domain.Exploration.EARLIEST_SUPPORTED_EXP_SCHEMA_VERSION,
                current_exp_schema_version):
            self.assertTrue(hasattr(
                exp_domain.Exploration,
                '_convert_v%s_dict_to_v%s_dict' % (
                    version_num, version_num + 1)))

        self.assertFalse(hasattr(
            exp_domain.Exploration,
            '_convert_v%s_dict_to_v%s_dict' % (
                current_exp_schema_version, current_exp_schema_version + 1)))


class SchemaMigrationUnitTests(test_utils.GenericTestBase):
    """Test migration methods for yaml content."""

    YAML_CONTENT_V46 = (
        """author_notes: ''
auto_tts_enabled: true
blurb: ''
category: Category
correctness_feedback_enabled: false
init_state_name: (untitled state)
language_code: en
objective: ''
param_changes: []
param_specs: {}
schema_version: 46
states:
  (untitled state):
    classifier_model_id: null
    content:
      content_id: content
      html: ''
    interaction:
      answer_groups:
      - outcome:
          dest: END
          feedback:
            content_id: feedback_1
            html: <p>Correct!</p>
          labelled_as_correct: false
          missing_prerequisite_skill_id: null
          param_changes: []
          refresher_exploration_id: null
        rule_specs:
        - inputs:
            x:
              contentId: rule_input_3
              normalizedStrSet:
              - InputString
          rule_type: Equals
        tagged_skill_misconception_id: null
        training_data: []
      confirmed_unclassified_answers: []
      customization_args:
        placeholder:
          value:
            content_id: ca_placeholder_2
            unicode_str: ''
        rows:
          value: 1
      default_outcome:
        dest: (untitled state)
        feedback:
          content_id: default_outcome
          html: ''
        labelled_as_correct: false
        missing_prerequisite_skill_id: null
        param_changes: []
        refresher_exploration_id: null
      hints: []
      id: TextInput
      solution: null
    next_content_id_index: 4
    param_changes: []
    recorded_voiceovers:
      voiceovers_mapping:
        ca_placeholder_2: {}
        content: {}
        default_outcome: {}
        feedback_1: {}
        rule_input_3: {}
    solicit_answer_details: false
    written_translations:
      translations_mapping:
        ca_placeholder_2: {}
        content: {}
        default_outcome: {}
        feedback_1: {}
        rule_input_3: {}
  END:
    classifier_model_id: null
    content:
      content_id: content
      html: <p>Congratulations, you have finished!</p>
    interaction:
      answer_groups: []
      confirmed_unclassified_answers: []
      customization_args:
        recommendedExplorationIds:
          value: []
      default_outcome: null
      hints: []
      id: EndExploration
      solution: null
    next_content_id_index: 0
    param_changes: []
    recorded_voiceovers:
      voiceovers_mapping:
        content: {}
    solicit_answer_details: false
    written_translations:
      translations_mapping:
        content: {}
  New state:
    classifier_model_id: null
    content:
      content_id: content
      html: ''
    interaction:
      answer_groups: []
      confirmed_unclassified_answers: []
      customization_args:
        placeholder:
          value:
            content_id: ca_placeholder_0
            unicode_str: ''
        rows:
          value: 1
      default_outcome:
        dest: END
        feedback:
          content_id: default_outcome
          html: ''
        labelled_as_correct: false
        missing_prerequisite_skill_id: null
        param_changes: []
        refresher_exploration_id: null
      hints: []
      id: TextInput
      solution: null
    next_content_id_index: 1
    param_changes: []
    recorded_voiceovers:
      voiceovers_mapping:
        ca_placeholder_0: {}
        content: {}
        default_outcome: {}
    solicit_answer_details: false
    written_translations:
      translations_mapping:
        ca_placeholder_0: {}
        content: {}
        default_outcome: {}
states_schema_version: 41
tags: []
title: Title
""")

    YAML_CONTENT_V47 = (
        """author_notes: ''
auto_tts_enabled: true
blurb: ''
category: Category
correctness_feedback_enabled: false
init_state_name: (untitled state)
language_code: en
objective: ''
param_changes: []
param_specs: {}
schema_version: 47
states:
  (untitled state):
    classifier_model_id: null
    content:
      content_id: content
      html: ''
    interaction:
      answer_groups:
      - outcome:
          dest: END
          feedback:
            content_id: feedback_1
            html: <p>Correct!</p>
          labelled_as_correct: false
          missing_prerequisite_skill_id: null
          param_changes: []
          refresher_exploration_id: null
        rule_specs:
        - inputs:
            x:
              contentId: rule_input_3
              normalizedStrSet:
              - InputString
          rule_type: Equals
        tagged_skill_misconception_id: null
        training_data: []
      confirmed_unclassified_answers: []
      customization_args:
        placeholder:
          value:
            content_id: ca_placeholder_2
            unicode_str: ''
        rows:
          value: 1
      default_outcome:
        dest: (untitled state)
        feedback:
          content_id: default_outcome
          html: ''
        labelled_as_correct: false
        missing_prerequisite_skill_id: null
        param_changes: []
        refresher_exploration_id: null
      hints: []
      id: TextInput
      solution: null
    next_content_id_index: 4
    param_changes: []
    recorded_voiceovers:
      voiceovers_mapping:
        ca_placeholder_2: {}
        content: {}
        default_outcome: {}
        feedback_1: {}
        rule_input_3: {}
    solicit_answer_details: false
    written_translations:
      translations_mapping:
        ca_placeholder_2: {}
        content: {}
        default_outcome: {}
        feedback_1: {}
        rule_input_3: {}
  END:
    classifier_model_id: null
    content:
      content_id: content
      html: <p>Congratulations, you have finished!</p>
    interaction:
      answer_groups: []
      confirmed_unclassified_answers: []
      customization_args:
        recommendedExplorationIds:
          value: []
      default_outcome: null
      hints: []
      id: EndExploration
      solution: null
    next_content_id_index: 0
    param_changes: []
    recorded_voiceovers:
      voiceovers_mapping:
        content: {}
    solicit_answer_details: false
    written_translations:
      translations_mapping:
        content: {}
  New state:
    classifier_model_id: null
    content:
      content_id: content
      html: ''
    interaction:
      answer_groups: []
      confirmed_unclassified_answers: []
      customization_args:
        placeholder:
          value:
            content_id: ca_placeholder_0
            unicode_str: ''
        rows:
          value: 1
      default_outcome:
        dest: END
        feedback:
          content_id: default_outcome
          html: ''
        labelled_as_correct: false
        missing_prerequisite_skill_id: null
        param_changes: []
        refresher_exploration_id: null
      hints: []
      id: TextInput
      solution: null
    next_content_id_index: 1
    param_changes: []
    recorded_voiceovers:
      voiceovers_mapping:
        ca_placeholder_0: {}
        content: {}
        default_outcome: {}
    solicit_answer_details: false
    written_translations:
      translations_mapping:
        ca_placeholder_0: {}
        content: {}
        default_outcome: {}
states_schema_version: 42
tags: []
title: Title
""")

    YAML_CONTENT_V48 = (
        """author_notes: ''
auto_tts_enabled: true
blurb: ''
category: Category
correctness_feedback_enabled: false
init_state_name: (untitled state)
language_code: en
objective: ''
param_changes: []
param_specs: {}
schema_version: 48
states:
  (untitled state):
    classifier_model_id: null
    content:
      content_id: content
      html: ''
    interaction:
      answer_groups:
      - outcome:
          dest: END
          feedback:
            content_id: feedback_1
            html: <p>Correct!</p>
          labelled_as_correct: false
          missing_prerequisite_skill_id: null
          param_changes: []
          refresher_exploration_id: null
        rule_specs:
        - inputs:
            x:
              contentId: rule_input_3
              normalizedStrSet:
              - InputString
          rule_type: Equals
        tagged_skill_misconception_id: null
        training_data: []
      confirmed_unclassified_answers: []
      customization_args:
        placeholder:
          value:
            content_id: ca_placeholder_2
            unicode_str: ''
        rows:
          value: 1
      default_outcome:
        dest: (untitled state)
        feedback:
          content_id: default_outcome
          html: ''
        labelled_as_correct: false
        missing_prerequisite_skill_id: null
        param_changes: []
        refresher_exploration_id: null
      hints: []
      id: TextInput
      solution: null
    next_content_id_index: 4
    param_changes: []
    recorded_voiceovers:
      voiceovers_mapping:
        ca_placeholder_2: {}
        content: {}
        default_outcome: {}
        feedback_1: {}
        rule_input_3: {}
    solicit_answer_details: false
    written_translations:
      translations_mapping:
        ca_placeholder_2: {}
        content: {}
        default_outcome: {}
        feedback_1: {}
        rule_input_3: {}
  END:
    classifier_model_id: null
    content:
      content_id: content
      html: <p>Congratulations, you have finished!</p>
    interaction:
      answer_groups: []
      confirmed_unclassified_answers: []
      customization_args:
        recommendedExplorationIds:
          value: []
      default_outcome: null
      hints: []
      id: EndExploration
      solution: null
    next_content_id_index: 0
    param_changes: []
    recorded_voiceovers:
      voiceovers_mapping:
        content: {}
    solicit_answer_details: false
    written_translations:
      translations_mapping:
        content: {}
  New state:
    classifier_model_id: null
    content:
      content_id: content
      html: ''
    interaction:
      answer_groups: []
      confirmed_unclassified_answers: []
      customization_args:
        placeholder:
          value:
            content_id: ca_placeholder_0
            unicode_str: ''
        rows:
          value: 1
      default_outcome:
        dest: END
        feedback:
          content_id: default_outcome
          html: ''
        labelled_as_correct: false
        missing_prerequisite_skill_id: null
        param_changes: []
        refresher_exploration_id: null
      hints: []
      id: TextInput
      solution: null
    next_content_id_index: 1
    param_changes: []
    recorded_voiceovers:
      voiceovers_mapping:
        ca_placeholder_0: {}
        content: {}
        default_outcome: {}
    solicit_answer_details: false
    written_translations:
      translations_mapping:
        ca_placeholder_0: {}
        content: {}
        default_outcome: {}
states_schema_version: 43
tags: []
title: Title
""")

    YAML_CONTENT_V49 = (
        """author_notes: ''
auto_tts_enabled: true
blurb: ''
category: Category
correctness_feedback_enabled: false
init_state_name: (untitled state)
language_code: en
objective: ''
param_changes: []
param_specs: {}
schema_version: 49
states:
  (untitled state):
    card_is_checkpoint: true
    classifier_model_id: null
    content:
      content_id: content
      html: ''
    interaction:
      answer_groups:
      - outcome:
          dest: END
          feedback:
            content_id: feedback_1
            html: <p>Correct!</p>
          labelled_as_correct: false
          missing_prerequisite_skill_id: null
          param_changes: []
          refresher_exploration_id: null
        rule_specs:
        - inputs:
            x:
              contentId: rule_input_3
              normalizedStrSet:
              - InputString
          rule_type: Equals
        tagged_skill_misconception_id: null
        training_data: []
      confirmed_unclassified_answers: []
      customization_args:
        placeholder:
          value:
            content_id: ca_placeholder_2
            unicode_str: ''
        rows:
          value: 1
      default_outcome:
        dest: (untitled state)
        feedback:
          content_id: default_outcome
          html: ''
        labelled_as_correct: false
        missing_prerequisite_skill_id: null
        param_changes: []
        refresher_exploration_id: null
      hints: []
      id: TextInput
      solution: null
    next_content_id_index: 4
    param_changes: []
    recorded_voiceovers:
      voiceovers_mapping:
        ca_placeholder_2: {}
        content: {}
        default_outcome: {}
        feedback_1: {}
        rule_input_3: {}
    solicit_answer_details: false
    written_translations:
      translations_mapping:
        ca_placeholder_2: {}
        content: {}
        default_outcome: {}
        feedback_1: {}
        rule_input_3: {}
  END:
    card_is_checkpoint: false
    classifier_model_id: null
    content:
      content_id: content
      html: <p>Congratulations, you have finished!</p>
    interaction:
      answer_groups: []
      confirmed_unclassified_answers: []
      customization_args:
        recommendedExplorationIds:
          value: []
      default_outcome: null
      hints: []
      id: EndExploration
      solution: null
    next_content_id_index: 0
    param_changes: []
    recorded_voiceovers:
      voiceovers_mapping:
        content: {}
    solicit_answer_details: false
    written_translations:
      translations_mapping:
        content: {}
  New state:
    classifier_model_id: null
    content:
      content_id: content
      html: ''
    interaction:
      answer_groups: []
      confirmed_unclassified_answers: []
      customization_args:
        placeholder:
          value:
            content_id: ca_placeholder_0
            unicode_str: ''
        rows:
          value: 1
      default_outcome:
        dest: END
        feedback:
          content_id: default_outcome
          html: ''
        labelled_as_correct: false
        missing_prerequisite_skill_id: null
        param_changes: []
        refresher_exploration_id: null
      hints: []
      id: TextInput
      solution: null
    next_content_id_index: 1
    param_changes: []
    recorded_voiceovers:
      voiceovers_mapping:
        ca_placeholder_0: {}
        content: {}
        default_outcome: {}
    solicit_answer_details: false
    written_translations:
      translations_mapping:
        ca_placeholder_0: {}
        content: {}
        default_outcome: {}
states_schema_version: 44
tags: []
title: Title
""")

    YAML_CONTENT_V50 = (
        """author_notes: ''
auto_tts_enabled: true
blurb: ''
category: Category
correctness_feedback_enabled: false
init_state_name: (untitled state)
language_code: en
objective: ''
param_changes: []
param_specs: {}
schema_version: 50
states:
  (untitled state):
    card_is_checkpoint: true
    classifier_model_id: null
    content:
      content_id: content
      html: ''
    interaction:
      answer_groups:
      - outcome:
          dest: END
          feedback:
            content_id: feedback_1
            html: <p>Correct!</p>
          labelled_as_correct: false
          missing_prerequisite_skill_id: null
          param_changes: []
          refresher_exploration_id: null
        rule_specs:
        - inputs:
            x:
              contentId: rule_input_3
              normalizedStrSet:
              - InputString
          rule_type: Equals
        tagged_skill_misconception_id: null
        training_data: []
      confirmed_unclassified_answers: []
      customization_args:
        placeholder:
          value:
            content_id: ca_placeholder_2
            unicode_str: ''
        rows:
          value: 1
      default_outcome:
        dest: (untitled state)
        feedback:
          content_id: default_outcome
          html: ''
        labelled_as_correct: false
        missing_prerequisite_skill_id: null
        param_changes: []
        refresher_exploration_id: null
      hints: []
      id: TextInput
      solution: null
    linked_skill_id: null
    next_content_id_index: 4
    param_changes: []
    recorded_voiceovers:
      voiceovers_mapping:
        ca_placeholder_2: {}
        content: {}
        default_outcome: {}
        feedback_1: {}
        rule_input_3: {}
    solicit_answer_details: false
    written_translations:
      translations_mapping:
        ca_placeholder_2: {}
        content: {}
        default_outcome: {}
        feedback_1: {}
        rule_input_3: {}
  END:
    card_is_checkpoint: false
    classifier_model_id: null
    content:
      content_id: content
      html: <p>Congratulations, you have finished!</p>
    interaction:
      answer_groups: []
      confirmed_unclassified_answers: []
      customization_args:
        recommendedExplorationIds:
          value: []
      default_outcome: null
      hints: []
      id: EndExploration
      solution: null
    linked_skill_id: null
    next_content_id_index: 0
    param_changes: []
    recorded_voiceovers:
      voiceovers_mapping:
        content: {}
    solicit_answer_details: false
    written_translations:
      translations_mapping:
        content: {}
  New state:
    classifier_model_id: null
    content:
      content_id: content
      html: ''
    interaction:
      answer_groups: []
      confirmed_unclassified_answers: []
      customization_args:
        placeholder:
          value:
            content_id: ca_placeholder_0
            unicode_str: ''
        rows:
          value: 1
      default_outcome:
        dest: END
        feedback:
          content_id: default_outcome
          html: ''
        labelled_as_correct: false
        missing_prerequisite_skill_id: null
        param_changes: []
        refresher_exploration_id: null
      hints: []
      id: TextInput
      solution: null
    linked_skill_id: null
    next_content_id_index: 1
    param_changes: []
    recorded_voiceovers:
      voiceovers_mapping:
        ca_placeholder_0: {}
        content: {}
        default_outcome: {}
    solicit_answer_details: false
    written_translations:
      translations_mapping:
        ca_placeholder_0: {}
        content: {}
        default_outcome: {}
states_schema_version: 45
tags: []
title: Title
""")

    YAML_CONTENT_V51 = (
        """author_notes: ''
auto_tts_enabled: true
blurb: ''
category: Category
correctness_feedback_enabled: false
init_state_name: (untitled state)
language_code: en
objective: ''
param_changes: []
param_specs: {}
schema_version: 51
states:
  (untitled state):
    card_is_checkpoint: true
    classifier_model_id: null
    content:
      content_id: content
      html: ''
    interaction:
      answer_groups:
      - outcome:
          dest: END
          feedback:
            content_id: feedback_1
            html: <p>Correct!</p>
          labelled_as_correct: false
          missing_prerequisite_skill_id: null
          param_changes: []
          refresher_exploration_id: null
        rule_specs:
        - inputs:
            x:
              contentId: rule_input_3
              normalizedStrSet:
              - InputString
          rule_type: Equals
        tagged_skill_misconception_id: null
        training_data: []
      confirmed_unclassified_answers: []
      customization_args:
        placeholder:
          value:
            content_id: ca_placeholder_2
            unicode_str: ''
        rows:
          value: 1
      default_outcome:
        dest: (untitled state)
        feedback:
          content_id: default_outcome
          html: ''
        labelled_as_correct: false
        missing_prerequisite_skill_id: null
        param_changes: []
        refresher_exploration_id: null
      hints: []
      id: TextInput
      solution: null
    linked_skill_id: null
    next_content_id_index: 4
    param_changes: []
    recorded_voiceovers:
      voiceovers_mapping:
        ca_placeholder_2: {}
        content: {}
        default_outcome: {}
        feedback_1: {}
        rule_input_3: {}
    solicit_answer_details: false
    written_translations:
      translations_mapping:
        ca_placeholder_2: {}
        content: {}
        default_outcome: {}
        feedback_1: {}
        rule_input_3: {}
  END:
    card_is_checkpoint: false
    classifier_model_id: null
    content:
      content_id: content
      html: <p>Congratulations, you have finished!</p>
    interaction:
      answer_groups: []
      confirmed_unclassified_answers: []
      customization_args:
        recommendedExplorationIds:
          value: []
      default_outcome: null
      hints: []
      id: EndExploration
      solution: null
    linked_skill_id: null
    next_content_id_index: 0
    param_changes: []
    recorded_voiceovers:
      voiceovers_mapping:
        content: {}
    solicit_answer_details: false
    written_translations:
      translations_mapping:
        content: {}
  New state:
    classifier_model_id: null
    content:
      content_id: content
      html: ''
    interaction:
      answer_groups: []
      confirmed_unclassified_answers: []
      customization_args:
        placeholder:
          value:
            content_id: ca_placeholder_0
            unicode_str: ''
        rows:
          value: 1
      default_outcome:
        dest: END
        feedback:
          content_id: default_outcome
          html: ''
        labelled_as_correct: false
        missing_prerequisite_skill_id: null
        param_changes: []
        refresher_exploration_id: null
      hints: []
      id: TextInput
      solution: null
    linked_skill_id: null
    next_content_id_index: 1
    param_changes: []
    recorded_voiceovers:
      voiceovers_mapping:
        ca_placeholder_0: {}
        content: {}
        default_outcome: {}
    solicit_answer_details: false
    written_translations:
      translations_mapping:
        ca_placeholder_0: {}
        content: {}
        default_outcome: {}
states_schema_version: 46
tags: []
title: Title
""")

    YAML_CONTENT_V52 = (
        """author_notes: ''
auto_tts_enabled: true
blurb: ''
category: Category
correctness_feedback_enabled: false
init_state_name: (untitled state)
language_code: en
objective: ''
param_changes: []
param_specs: {}
schema_version: 52
states:
  (untitled state):
    card_is_checkpoint: true
    classifier_model_id: null
    content:
      content_id: content
      html: ''
    interaction:
      answer_groups:
      - outcome:
          dest: END
          feedback:
            content_id: feedback_1
            html: <p>Correct!</p>
          labelled_as_correct: false
          missing_prerequisite_skill_id: null
          param_changes: []
          refresher_exploration_id: null
        rule_specs:
        - inputs:
<<<<<<< HEAD
            x: 6
=======
            x:
              contentId: rule_input_3
              normalizedStrSet:
              - InputString
>>>>>>> 280de4e0
          rule_type: Equals
        tagged_skill_misconception_id: null
        training_data: []
      confirmed_unclassified_answers: []
      customization_args:
<<<<<<< HEAD
        inputGreaterThanOrEqualToZero:
          value: False
=======
        placeholder:
          value:
            content_id: ca_placeholder_2
            unicode_str: ''
        rows:
          value: 1
>>>>>>> 280de4e0
      default_outcome:
        dest: (untitled state)
        feedback:
          content_id: default_outcome
          html: ''
        labelled_as_correct: false
        missing_prerequisite_skill_id: null
        param_changes: []
        refresher_exploration_id: null
      hints: []
<<<<<<< HEAD
      id: NumericInput
=======
      id: TextInput
>>>>>>> 280de4e0
      solution: null
    linked_skill_id: null
    next_content_id_index: 4
    param_changes: []
    recorded_voiceovers:
      voiceovers_mapping:
        ca_placeholder_2: {}
        content: {}
        default_outcome: {}
        feedback_1: {}
        rule_input_3: {}
    solicit_answer_details: false
    written_translations:
      translations_mapping:
        ca_placeholder_2: {}
        content: {}
        default_outcome: {}
        feedback_1: {}
        rule_input_3: {}
  END:
    card_is_checkpoint: false
    classifier_model_id: null
    content:
      content_id: content
      html: <p>Congratulations, you have finished!</p>
    interaction:
      answer_groups: []
      confirmed_unclassified_answers: []
      customization_args:
        recommendedExplorationIds:
          value: []
      default_outcome: null
      hints: []
      id: EndExploration
      solution: null
    linked_skill_id: null
    next_content_id_index: 0
    param_changes: []
    recorded_voiceovers:
      voiceovers_mapping:
        content: {}
    solicit_answer_details: false
    written_translations:
      translations_mapping:
        content: {}
  New state:
    classifier_model_id: null
    content:
      content_id: content
      html: ''
    interaction:
      answer_groups: []
      confirmed_unclassified_answers: []
      customization_args:
<<<<<<< HEAD
        inputGreaterThanOrEqualToZero:
          value: False
=======
        placeholder:
          value:
            content_id: ca_placeholder_0
            unicode_str: ''
        rows:
          value: 1
>>>>>>> 280de4e0
      default_outcome:
        dest: END
        feedback:
          content_id: default_outcome
          html: ''
        labelled_as_correct: false
        missing_prerequisite_skill_id: null
        param_changes: []
        refresher_exploration_id: null
      hints: []
<<<<<<< HEAD
      id: NumericInput
=======
      id: TextInput
>>>>>>> 280de4e0
      solution: null
    linked_skill_id: null
    next_content_id_index: 1
    param_changes: []
    recorded_voiceovers:
      voiceovers_mapping:
        ca_placeholder_0: {}
        content: {}
        default_outcome: {}
    solicit_answer_details: false
    written_translations:
      translations_mapping:
        ca_placeholder_0: {}
        content: {}
        default_outcome: {}
states_schema_version: 47
tags: []
title: Title
""")

    _LATEST_YAML_CONTENT = YAML_CONTENT_V52

    def test_load_from_v46_with_item_selection_input_interaction(self):
        """Tests the migration of ItemSelectionInput rule inputs."""
        sample_yaml_content = (
            """author_notes: ''
auto_tts_enabled: true
blurb: ''
category: Category
correctness_feedback_enabled: false
init_state_name: (untitled state)
language_code: en
objective: ''
param_changes: []
param_specs: {}
schema_version: 46
states:
  (untitled state):
    classifier_model_id: null
    content:
      content_id: content
      html: ''
    interaction:
      answer_groups:
      - outcome:
          dest: END
          feedback:
            content_id: feedback_1
            html: <p>Correct!</p>
          labelled_as_correct: false
          missing_prerequisite_skill_id: null
          param_changes: []
          refresher_exploration_id: null
        rule_specs:
        - inputs:
            x:
            - <p>Choice 1</p>
            - <p>Choice 2</p>
            - <p>Choice Invalid</p>
          rule_type: Equals
        tagged_skill_misconception_id: null
        training_data: []
      confirmed_unclassified_answers: []
      customization_args:
        choices:
          value:
          - content_id: ca_choices_2
            html: <p>Choice 1</p>
          - content_id: ca_choices_3
            html: <p>Choice 2</p>
        maxAllowableSelectionCount:
          value: 2
        minAllowableSelectionCount:
          value: 1
      default_outcome:
        dest: (untitled state)
        feedback:
          content_id: default_outcome
          html: ''
        labelled_as_correct: false
        missing_prerequisite_skill_id: null
        param_changes: []
        refresher_exploration_id: null
      hints: []
      id: ItemSelectionInput
      solution:
        answer_is_exclusive: true
        correct_answer:
          - <p>Choice 1</p>
        explanation:
          content_id: solution
          html: This is <i>solution</i> for state1
    next_content_id_index: 4
    param_changes: []
    recorded_voiceovers:
      voiceovers_mapping:
        ca_choices_2: {}
        ca_choices_3: {}
        content: {}
        default_outcome: {}
        feedback_1: {}
        solution: {}
    solicit_answer_details: false
    written_translations:
      translations_mapping:
        ca_choices_2: {}
        ca_choices_3: {}
        content: {}
        default_outcome: {}
        feedback_1: {}
        solution: {}
  END:
    classifier_model_id: null
    content:
      content_id: content
      html: <p>Congratulations, you have finished!</p>
    interaction:
      answer_groups: []
      confirmed_unclassified_answers: []
      customization_args:
        recommendedExplorationIds:
          value: []
      default_outcome: null
      hints: []
      id: EndExploration
      solution: null
    next_content_id_index: 0
    param_changes: []
    recorded_voiceovers:
      voiceovers_mapping:
        content: {}
    solicit_answer_details: false
    written_translations:
      translations_mapping:
        content: {}
states_schema_version: 41
tags: []
title: Title
""")

        latest_sample_yaml_content = (
            """author_notes: ''
auto_tts_enabled: true
blurb: ''
category: Category
correctness_feedback_enabled: false
init_state_name: (untitled state)
language_code: en
objective: ''
param_changes: []
param_specs: {}
schema_version: 52
states:
  (untitled state):
    card_is_checkpoint: true
    classifier_model_id: null
    content:
      content_id: content
      html: ''
    interaction:
      answer_groups:
      - outcome:
          dest: END
          feedback:
            content_id: feedback_1
            html: <p>Correct!</p>
          labelled_as_correct: false
          missing_prerequisite_skill_id: null
          param_changes: []
          refresher_exploration_id: null
        rule_specs:
        - inputs:
            x:
            - ca_choices_2
            - ca_choices_3
            - invalid_content_id
          rule_type: Equals
        tagged_skill_misconception_id: null
        training_data: []
      confirmed_unclassified_answers: []
      customization_args:
        choices:
          value:
          - content_id: ca_choices_2
            html: <p>Choice 1</p>
          - content_id: ca_choices_3
            html: <p>Choice 2</p>
        maxAllowableSelectionCount:
          value: 2
        minAllowableSelectionCount:
          value: 1
      default_outcome:
        dest: (untitled state)
        feedback:
          content_id: default_outcome
          html: ''
        labelled_as_correct: false
        missing_prerequisite_skill_id: null
        param_changes: []
        refresher_exploration_id: null
      hints: []
      id: ItemSelectionInput
      solution:
        answer_is_exclusive: true
        correct_answer:
        - ca_choices_2
        explanation:
          content_id: solution
          html: This is <i>solution</i> for state1
    linked_skill_id: null
    next_content_id_index: 4
    param_changes: []
    recorded_voiceovers:
      voiceovers_mapping:
        ca_choices_2: {}
        ca_choices_3: {}
        content: {}
        default_outcome: {}
        feedback_1: {}
        solution: {}
    solicit_answer_details: false
    written_translations:
      translations_mapping:
        ca_choices_2: {}
        ca_choices_3: {}
        content: {}
        default_outcome: {}
        feedback_1: {}
        solution: {}
  END:
    card_is_checkpoint: false
    classifier_model_id: null
    content:
      content_id: content
      html: <p>Congratulations, you have finished!</p>
    interaction:
      answer_groups: []
      confirmed_unclassified_answers: []
      customization_args:
        recommendedExplorationIds:
          value: []
      default_outcome: null
      hints: []
      id: EndExploration
      solution: null
    linked_skill_id: null
    next_content_id_index: 0
    param_changes: []
    recorded_voiceovers:
      voiceovers_mapping:
        content: {}
    solicit_answer_details: false
    written_translations:
      translations_mapping:
        content: {}
states_schema_version: 47
tags: []
title: Title
""")
        exploration = exp_domain.Exploration.from_yaml(
            'eid', sample_yaml_content)
        self.assertEqual(exploration.to_yaml(), latest_sample_yaml_content)

    def test_load_from_v46_with_drag_and_drop_sort_input_interaction(self):
        """Tests the migration of DragAndDropSortInput rule inputs."""
        sample_yaml_content = (
            """author_notes: ''
auto_tts_enabled: true
blurb: ''
category: Category
correctness_feedback_enabled: false
init_state_name: (untitled state)
language_code: en
objective: ''
param_changes: []
param_specs: {}
schema_version: 46
states:
  (untitled state):
    classifier_model_id: null
    content:
      content_id: content
      html: ''
    interaction:
      answer_groups:
      - outcome:
          dest: END
          feedback:
            content_id: feedback_1
            html: <p>Correct!</p>
          labelled_as_correct: false
          missing_prerequisite_skill_id: null
          param_changes: []
          refresher_exploration_id: null
        rule_specs:
        - inputs:
            x:
            - - <p>Choice 1</p>
              - <p>Choice 2</p>
          rule_type: IsEqualToOrdering
        - inputs:
            x:
            - - <p>Choice 1</p>
          rule_type: IsEqualToOrderingWithOneItemAtIncorrectPosition
        - inputs:
            x: <p>Choice 1</p>
            y: 1
          rule_type: HasElementXAtPositionY
        - inputs:
            x: <p>Choice 1</p>
            y: <p>Choice 2</p>
          rule_type: HasElementXBeforeElementY
        tagged_skill_misconception_id: null
        training_data: []
      confirmed_unclassified_answers: []
      customization_args:
        allowMultipleItemsInSamePosition:
          value: true
        choices:
          value:
          - content_id: ca_choices_2
            html: <p>Choice 1</p>
          - content_id: ca_choices_3
            html: <p>Choice 2</p>
      default_outcome:
        dest: (untitled state)
        feedback:
          content_id: default_outcome
          html: ''
        labelled_as_correct: false
        missing_prerequisite_skill_id: null
        param_changes: []
        refresher_exploration_id: null
      hints: []
      id: DragAndDropSortInput
      solution:
        answer_is_exclusive: true
        correct_answer:
        - - <p>Choice 1</p>
          - <p>Choice 2</p>
        explanation:
          content_id: solution
          html: This is <i>solution</i> for state1
    linked_skill_id: null
    next_content_id_index: 4
    param_changes: []
    recorded_voiceovers:
      voiceovers_mapping:
        ca_choices_2: {}
        ca_choices_3: {}
        content: {}
        default_outcome: {}
        feedback_1: {}
        solution: {}
    solicit_answer_details: false
    written_translations:
      translations_mapping:
        ca_choices_2: {}
        ca_choices_3: {}
        content: {}
        default_outcome: {}
        feedback_1: {}
        solution: {}
  END:
    classifier_model_id: null
    content:
      content_id: content
      html: <p>Congratulations, you have finished!</p>
    interaction:
      answer_groups: []
      confirmed_unclassified_answers: []
      customization_args:
        recommendedExplorationIds:
          value: []
      default_outcome: null
      hints: []
      id: EndExploration
      solution: null
    linked_skill_id: null
    next_content_id_index: 0
    param_changes: []
    recorded_voiceovers:
      voiceovers_mapping:
        content: {}
    solicit_answer_details: false
    written_translations:
      translations_mapping:
        content: {}
states_schema_version: 41
tags: []
title: Title
""")

        latest_sample_yaml_content = (
            """author_notes: ''
auto_tts_enabled: true
blurb: ''
category: Category
correctness_feedback_enabled: false
init_state_name: (untitled state)
language_code: en
objective: ''
param_changes: []
param_specs: {}
schema_version: 52
states:
  (untitled state):
    card_is_checkpoint: true
    classifier_model_id: null
    content:
      content_id: content
      html: ''
    interaction:
      answer_groups:
      - outcome:
          dest: END
          feedback:
            content_id: feedback_1
            html: <p>Correct!</p>
          labelled_as_correct: false
          missing_prerequisite_skill_id: null
          param_changes: []
          refresher_exploration_id: null
        rule_specs:
        - inputs:
            x:
            - - ca_choices_2
              - ca_choices_3
          rule_type: IsEqualToOrdering
        - inputs:
            x:
            - - ca_choices_2
          rule_type: IsEqualToOrderingWithOneItemAtIncorrectPosition
        - inputs:
            x: ca_choices_2
            y: 1
          rule_type: HasElementXAtPositionY
        - inputs:
            x: ca_choices_2
            y: ca_choices_3
          rule_type: HasElementXBeforeElementY
        tagged_skill_misconception_id: null
        training_data: []
      confirmed_unclassified_answers: []
      customization_args:
        allowMultipleItemsInSamePosition:
          value: true
        choices:
          value:
          - content_id: ca_choices_2
            html: <p>Choice 1</p>
          - content_id: ca_choices_3
            html: <p>Choice 2</p>
      default_outcome:
        dest: (untitled state)
        feedback:
          content_id: default_outcome
          html: ''
        labelled_as_correct: false
        missing_prerequisite_skill_id: null
        param_changes: []
        refresher_exploration_id: null
      hints: []
      id: DragAndDropSortInput
      solution:
        answer_is_exclusive: true
        correct_answer:
        - - ca_choices_2
          - ca_choices_3
        explanation:
          content_id: solution
          html: This is <i>solution</i> for state1
    linked_skill_id: null
    next_content_id_index: 4
    param_changes: []
    recorded_voiceovers:
      voiceovers_mapping:
        ca_choices_2: {}
        ca_choices_3: {}
        content: {}
        default_outcome: {}
        feedback_1: {}
        solution: {}
    solicit_answer_details: false
    written_translations:
      translations_mapping:
        ca_choices_2: {}
        ca_choices_3: {}
        content: {}
        default_outcome: {}
        feedback_1: {}
        solution: {}
  END:
    card_is_checkpoint: false
    classifier_model_id: null
    content:
      content_id: content
      html: <p>Congratulations, you have finished!</p>
    interaction:
      answer_groups: []
      confirmed_unclassified_answers: []
      customization_args:
        recommendedExplorationIds:
          value: []
      default_outcome: null
      hints: []
      id: EndExploration
      solution: null
    linked_skill_id: null
    next_content_id_index: 0
    param_changes: []
    recorded_voiceovers:
      voiceovers_mapping:
        content: {}
    solicit_answer_details: false
    written_translations:
      translations_mapping:
        content: {}
states_schema_version: 47
tags: []
title: Title
""")
        exploration = exp_domain.Exploration.from_yaml(
            'eid', sample_yaml_content)
        self.assertEqual(exploration.to_yaml(), latest_sample_yaml_content)

    def test_load_from_v46_with_invalid_unicode_written_translations(self):
        """Tests the migration of unicode written translations rule inputs."""
        sample_yaml_content = (
            """author_notes: ''
auto_tts_enabled: true
blurb: ''
category: Category
correctness_feedback_enabled: false
init_state_name: (untitled state)
language_code: en
objective: ''
param_changes: []
param_specs: {}
schema_version: 46
states:
  (untitled state):
    classifier_model_id: null
    content:
      content_id: content
      html: ''
    interaction:
      answer_groups: []
      confirmed_unclassified_answers: []
      customization_args:
        buttonText:
          value:
            content_id: ca_buttonText
            unicode_str: Continue
      default_outcome:
        dest: END
        feedback:
          content_id: default_outcome
          html: ''
        labelled_as_correct: false
        missing_prerequisite_skill_id: null
        param_changes: []
        refresher_exploration_id: null
      hints: []
      id: Continue
      solution: null
    linked_skill_id: null
    next_content_id_index: 4
    param_changes: []
    recorded_voiceovers:
      voiceovers_mapping:
        ca_buttonText: {}
        content: {}
        default_outcome: {}
        feedback_1: {}
        solution: {}
    solicit_answer_details: false
    written_translations:
      translations_mapping:
        ca_buttonText:
          bn:
            data_format: html
            needs_update: false
            translation: <p>hello</p>
        content: {}
        default_outcome: {}
        feedback_1: {}
        solution: {}
  END:
    classifier_model_id: null
    content:
      content_id: content
      html: <p>Congratulations, you have finished!</p>
    interaction:
      answer_groups: []
      confirmed_unclassified_answers: []
      customization_args:
        recommendedExplorationIds:
          value: []
      default_outcome: null
      hints: []
      id: EndExploration
      solution: null
    linked_skill_id: null
    next_content_id_index: 0
    param_changes: []
    recorded_voiceovers:
      voiceovers_mapping:
        content: {}
    solicit_answer_details: false
    written_translations:
      translations_mapping:
        content: {}
states_schema_version: 41
tags: []
title: Title
""")

        latest_sample_yaml_content = (
            """author_notes: ''
auto_tts_enabled: true
blurb: ''
category: Category
correctness_feedback_enabled: false
init_state_name: (untitled state)
language_code: en
objective: ''
param_changes: []
param_specs: {}
schema_version: 52
states:
  (untitled state):
    card_is_checkpoint: true
    classifier_model_id: null
    content:
      content_id: content
      html: ''
    interaction:
      answer_groups: []
      confirmed_unclassified_answers: []
      customization_args:
        buttonText:
          value:
            content_id: ca_buttonText
            unicode_str: Continue
      default_outcome:
        dest: END
        feedback:
          content_id: default_outcome
          html: ''
        labelled_as_correct: false
        missing_prerequisite_skill_id: null
        param_changes: []
        refresher_exploration_id: null
      hints: []
      id: Continue
      solution: null
    linked_skill_id: null
    next_content_id_index: 4
    param_changes: []
    recorded_voiceovers:
      voiceovers_mapping:
        ca_buttonText: {}
        content: {}
        default_outcome: {}
        feedback_1: {}
        solution: {}
    solicit_answer_details: false
    written_translations:
      translations_mapping:
        ca_buttonText:
          bn:
            data_format: unicode
            needs_update: false
            translation: hello
        content: {}
        default_outcome: {}
        feedback_1: {}
        solution: {}
  END:
    card_is_checkpoint: false
    classifier_model_id: null
    content:
      content_id: content
      html: <p>Congratulations, you have finished!</p>
    interaction:
      answer_groups: []
      confirmed_unclassified_answers: []
      customization_args:
        recommendedExplorationIds:
          value: []
      default_outcome: null
      hints: []
      id: EndExploration
      solution: null
    linked_skill_id: null
    next_content_id_index: 0
    param_changes: []
    recorded_voiceovers:
      voiceovers_mapping:
        content: {}
    solicit_answer_details: false
    written_translations:
      translations_mapping:
        content: {}
states_schema_version: 47
tags: []
title: Title
""")
        exploration = exp_domain.Exploration.from_yaml(
            'eid', sample_yaml_content)
        self.assertEqual(exploration.to_yaml(), latest_sample_yaml_content)


class ConversionUnitTests(test_utils.GenericTestBase):
    """Test conversion methods."""

    def test_convert_exploration_to_player_dict(self):
        exp_title = 'Title'
        second_state_name = 'first state'

        exploration = exp_domain.Exploration.create_default_exploration(
            'eid', title=exp_title, category='Category')
        exploration.add_states([second_state_name])

        def _get_default_state_dict(content_str, dest_name, is_init_state):
            """Gets the default state dict of the exploration."""
            return {
                'linked_skill_id': None,
                'next_content_id_index': 0,
                'classifier_model_id': None,
                'content': {
                    'content_id': 'content',
                    'html': content_str,
                },
                'recorded_voiceovers': {
                    'voiceovers_mapping': {
                        'content': {},
                        'default_outcome': {}
                    }
                },
                'solicit_answer_details': False,
                'card_is_checkpoint': is_init_state,
                'written_translations': {
                    'translations_mapping': {
                        'content': {},
                        'default_outcome': {}
                    }
                },
                'interaction': {
                    'answer_groups': [],
                    'confirmed_unclassified_answers': [],
                    'customization_args': {},
                    'default_outcome': {
                        'dest': dest_name,
                        'feedback': {
                            'content_id': feconf.DEFAULT_OUTCOME_CONTENT_ID,
                            'html': ''
                        },
                        'labelled_as_correct': False,
                        'param_changes': [],
                        'refresher_exploration_id': None,
                        'missing_prerequisite_skill_id': None
                    },
                    'hints': [],
                    'id': None,
                    'solution': None,
                },
                'param_changes': [],
            }

        self.assertEqual(exploration.to_player_dict(), {
            'init_state_name': feconf.DEFAULT_INIT_STATE_NAME,
            'title': exp_title,
            'objective': feconf.DEFAULT_EXPLORATION_OBJECTIVE,
            'states': {
                feconf.DEFAULT_INIT_STATE_NAME: _get_default_state_dict(
                    feconf.DEFAULT_INIT_STATE_CONTENT_STR,
                    feconf.DEFAULT_INIT_STATE_NAME, True),
                second_state_name: _get_default_state_dict(
                    '', second_state_name, False),
            },
            'param_changes': [],
            'param_specs': {},
            'language_code': 'en',
            'correctness_feedback_enabled': False,
        })


class StateOperationsUnitTests(test_utils.GenericTestBase):
    """Test methods operating on states."""

    def test_delete_state(self):
        """Test deletion of states."""
        exploration = exp_domain.Exploration.create_default_exploration('eid')
        exploration.add_states(['first state'])

        with self.assertRaisesRegexp(
            ValueError, 'Cannot delete initial state'
            ):
            exploration.delete_state(exploration.init_state_name)

        exploration.add_states(['second state'])
        exploration.delete_state('second state')

        with self.assertRaisesRegexp(ValueError, 'fake state does not exist'):
            exploration.delete_state('fake state')


class HtmlCollectionTests(test_utils.GenericTestBase):
    """Test method to obtain all html strings."""

    def test_all_html_strings_are_collected(self):

        exploration = exp_domain.Exploration.create_default_exploration(
            'eid', title='title', category='category')
        exploration.add_states(['state1', 'state2', 'state3', 'state4'])
        state1 = exploration.states['state1']
        state2 = exploration.states['state2']
        state3 = exploration.states['state3']
        state4 = exploration.states['state4']
        content1_dict = {
            'content_id': 'content',
            'html': '<blockquote>Hello, this is state1</blockquote>'
        }
        content2_dict = {
            'content_id': 'content',
            'html': '<pre>Hello, this is state2</pre>'
        }
        content3_dict = {
            'content_id': 'content',
            'html': '<p>Hello, this is state3</p>'
        }
        content4_dict = {
            'content_id': 'content',
            'html': '<p>Hello, this is state4</p>'
        }
        state1.update_content(
            state_domain.SubtitledHtml.from_dict(content1_dict))
        state2.update_content(
            state_domain.SubtitledHtml.from_dict(content2_dict))
        state3.update_content(
            state_domain.SubtitledHtml.from_dict(content3_dict))
        state4.update_content(
            state_domain.SubtitledHtml.from_dict(content4_dict))

        self.set_interaction_for_state(state1, 'TextInput')
        self.set_interaction_for_state(state2, 'MultipleChoiceInput')
        self.set_interaction_for_state(state3, 'ItemSelectionInput')
        self.set_interaction_for_state(state4, 'DragAndDropSortInput')

        customization_args_dict1 = {
            'placeholder': {
                'value': {
                    'content_id': 'ca_placeholder_0',
                    'unicode_str': 'Enter here.'
                }
            },
            'rows': {'value': 1}
        }
        customization_args_dict2 = {
            'choices': {'value': [
                {
                    'content_id': 'ca_choices_0',
                    'html': '<p>This is value1 for MultipleChoice</p>'
                },
                {
                    'content_id': 'ca_choices_1',
                    'html': '<p>This is value2 for MultipleChoice</p>'
                }
            ]},
            'showChoicesInShuffledOrder': {'value': True}
        }
        customization_args_dict3 = {
            'choices': {'value': [
                {
                    'content_id': 'ca_choices_0',
                    'html': '<p>This is value1 for ItemSelection</p>'
                },
                {
                    'content_id': 'ca_choices_1',
                    'html': '<p>This is value2 for ItemSelection</p>'
                },
                {
                    'content_id': 'ca_choices_2',
                    'html': '<p>This is value3 for ItemSelection</p>'
                }
            ]},
            'minAllowableSelectionCount': {'value': 1},
            'maxAllowableSelectionCount': {'value': 2}
        }
        customization_args_dict4 = {
            'choices': {'value': [
                {
                    'content_id': 'ca_choices_0',
                    'html': '<p>This is value1 for DragAndDropSortInput</p>'
                },
                {
                    'content_id': 'ca_choices_1',
                    'html': '<p>This is value2 for DragAndDropSortInput</p>'
                }
            ]},
            'allowMultipleItemsInSamePosition': {'value': True}
        }

        state1.update_interaction_customization_args(customization_args_dict1)
        state2.update_interaction_customization_args(customization_args_dict2)
        state3.update_interaction_customization_args(customization_args_dict3)
        state4.update_interaction_customization_args(customization_args_dict4)

        default_outcome = state_domain.Outcome(
            'state2', state_domain.SubtitledHtml(
                'default_outcome', '<p>Default outcome for state1</p>'),
            False, [], None, None
        )
        state1.update_interaction_default_outcome(default_outcome)

        hint_list2 = [
            state_domain.Hint(
                state_domain.SubtitledHtml(
                    'hint_1', '<p>Hello, this is html1 for state2</p>'
                )
            ),
            state_domain.Hint(
                state_domain.SubtitledHtml(
                    'hint_2', '<p>Hello, this is html2 for state2</p>'
                )
            ),
        ]
        state2.update_interaction_hints(hint_list2)

        solution_dict = {
            'interaction_id': '',
            'answer_is_exclusive': True,
            'correct_answer': 'Answer1',
            'explanation': {
                'content_id': 'solution',
                'html': '<p>This is solution for state1</p>'
            }
        }
        solution = state_domain.Solution.from_dict(
            state1.interaction.id, solution_dict)
        state1.update_interaction_solution(solution)

        state_answer_group_list2 = [
            state_domain.AnswerGroup(
                state_domain.Outcome(
                    'state1', state_domain.SubtitledHtml(
                        'feedback_1', '<p>Outcome2 for state2</p>'),
                    False, [], None, None),
                [
                    state_domain.RuleSpec(
                        'Equals',
                        {
                            'x': 0
                        }),
                    state_domain.RuleSpec(
                        'Equals',
                        {
                            'x': 1
                        })
                ],
                [],
                None),
            state_domain.AnswerGroup(
                state_domain.Outcome(
                    'state3', state_domain.SubtitledHtml(
                        'feedback_2', '<p>Outcome1 for state2</p>'),
                    False, [], None, None),
                [
                    state_domain.RuleSpec(
                        'Equals',
                        {
                            'x': 0
                        })
                ],
                [],
                None
            )]
        state_answer_group_list3 = [state_domain.AnswerGroup(
            state_domain.Outcome(
                'state1', state_domain.SubtitledHtml(
                    'feedback_1', '<p>Outcome for state3</p>'),
                False, [], None, None),
            [
                state_domain.RuleSpec(
                    'Equals',
                    {
                        'x': ['ca_choices_0']
                    }),
                state_domain.RuleSpec(
                    'Equals',
                    {
                        'x': ['ca_choices_2']
                    })
            ],
            [],
            None
        )]
        state2.update_interaction_answer_groups(state_answer_group_list2)
        state3.update_interaction_answer_groups(state_answer_group_list3)

        expected_html_list = [
            '',
            '',
            '<pre>Hello, this is state2</pre>',
            '<p>Outcome1 for state2</p>',
            '<p>Outcome2 for state2</p>',
            '',
            '<p>Hello, this is html1 for state2</p>',
            '<p>Hello, this is html2 for state2</p>',
            '<p>This is value1 for MultipleChoice</p>',
            '<p>This is value2 for MultipleChoice</p>',
            '<blockquote>Hello, this is state1</blockquote>',
            '<p>Default outcome for state1</p>',
            '<p>This is solution for state1</p>',
            '<p>Hello, this is state3</p>',
            '<p>Outcome for state3</p>',
            '',
            '<p>This is value1 for ItemSelection</p>',
            '<p>This is value2 for ItemSelection</p>',
            '<p>This is value3 for ItemSelection</p>',
            '<p>Hello, this is state4</p>',
            '',
            '<p>This is value1 for DragAndDropSortInput</p>',
            '<p>This is value2 for DragAndDropSortInput</p>'
        ]

        actual_outcome_list = exploration.get_all_html_content_strings()

        self.assertEqual(set(actual_outcome_list), set(expected_html_list))


class ExplorationChangesMergeabilityUnitTests(
        exp_services_test.ExplorationServicesUnitTests,
        test_utils.EmailTestBase):
    """Test methods related to exploration changes mergeability."""

    def test_changes_are_mergeable_when_content_changes_do_not_conflict(self):
        self.save_new_valid_exploration(
            self.EXP_0_ID, self.owner_id, end_state_name='End')

        rights_manager.publish_exploration(self.owner, self.EXP_0_ID)

        change_list = [exp_domain.ExplorationChange({
            'cmd': exp_domain.CMD_EDIT_EXPLORATION_PROPERTY,
            'property_name': 'title',
            'new_value': 'First title'
        })]
        exp_services.update_exploration(
            self.owner_id, self.EXP_0_ID, change_list, 'Changed title.')

        # Making changes to properties except content.
        change_list_2 = [exp_domain.ExplorationChange({
            'state_name': 'Introduction',
            'cmd': 'edit_state_property',
            'property_name': 'widget_id',
            'new_value': None,
            'old_value': 'TextInput'
        }), exp_domain.ExplorationChange({
            'state_name': 'Introduction',
            'cmd': 'edit_state_property',
            'property_name': 'widget_customization_args',
            'new_value': {},
            'old_value': {
                'placeholder': {
                    'value': {
                        'content_id': 'ca_placeholder_0',
                        'unicode_str': ''
                    }
                },
                'rows': {
                    'value': 1
                }
            }
        }), exp_domain.ExplorationChange({
            'state_name': 'Introduction',
            'cmd': 'edit_state_property',
            'property_name': 'next_content_id_index',
            'new_value': 2,
            'old_value': 1
        }), exp_domain.ExplorationChange({
            'state_name': 'Introduction',
            'cmd': 'edit_state_property',
            'property_name': 'widget_id',
            'new_value': 'Continue',
            'old_value': None
        }), exp_domain.ExplorationChange({
            'state_name': 'Introduction',
            'cmd': 'edit_state_property',
            'property_name': 'widget_customization_args',
            'new_value': {
                'buttonText': {
                    'value': {
                        'content_id': 'ca_buttonText_1',
                        'unicode_str': 'Continue'
                    }
                }
            },
            'old_value': {}
        })]
        exp_services.update_exploration(
            self.owner_id, self.EXP_0_ID, change_list_2, 'Changed Interaction.')

        # Changing content of second state.
        change_list_3 = [exp_domain.ExplorationChange({
            'property_name': 'content',
            'state_name': 'End',
            'cmd': 'edit_state_property',
            'old_value': {
                'html': '',
                'content_id': 'content'
            },
            'new_value': {
                'html': '<p>Congratulations, you have finished!</p>',
                'content_id': 'content'
            }
        })]

        # Checking that the changes can be applied when
        # changing to same version.
        changes_are_mergeable = exp_services.are_changes_mergeable(
            self.EXP_0_ID, 3, change_list_3)
        self.assertEqual(changes_are_mergeable, True)

        changes_are_mergeable = exp_services.are_changes_mergeable(
            self.EXP_0_ID, 2, change_list_3)
        self.assertEqual(changes_are_mergeable, True)

        exp_services.update_exploration(
            self.owner_id, self.EXP_0_ID, change_list_3,
            'Changed content of End state.')

        # Changing content of first state.
        change_list_4 = [exp_domain.ExplorationChange({
            'cmd': exp_domain.CMD_RENAME_STATE,
            'old_state_name': 'Introduction',
            'new_state_name': 'Renamed state'
        }), exp_domain.ExplorationChange({
            'cmd': exp_domain.CMD_RENAME_STATE,
            'old_state_name': 'Renamed state',
            'new_state_name': 'Renamed state again'
        }), exp_domain.ExplorationChange({
            'cmd': exp_domain.CMD_RENAME_STATE,
            'old_state_name': 'Renamed state again',
            'new_state_name': 'Introduction'
        }), exp_domain.ExplorationChange({
            'property_name': 'content',
            'state_name': 'Introduction',
            'cmd': 'edit_state_property',
            'old_value': {
                'html': '',
                'content_id': 'content'
            },
            'new_value': {
                'html': '<p>Hello</p>',
                'content_id': 'content'
            }
        })]

        # Checking for the mergability of the fourth change list.
        changes_are_mergeable = exp_services.are_changes_mergeable(
            self.EXP_0_ID, 2, change_list_4)
        self.assertEqual(changes_are_mergeable, True)

        # Checking for the mergability when working on latest version.
        changes_are_mergeable = exp_services.are_changes_mergeable(
            self.EXP_0_ID, 3, change_list_4)
        self.assertEqual(changes_are_mergeable, True)

    def test_changes_are_not_mergeable_when_content_changes_conflict(self):
        self.save_new_valid_exploration(
            self.EXP_0_ID, self.owner_id, end_state_name='End')

        rights_manager.publish_exploration(self.owner, self.EXP_0_ID)

        # Making changes to content of the first state.
        change_list = [exp_domain.ExplorationChange({
            'property_name': 'content',
            'state_name': 'Introduction',
            'cmd': 'edit_state_property',
            'old_value': {
                'html': '',
                'content_id': 'content'
            },
            'new_value': {
                'html': '<p>Content 1.</p>',
                'content_id': 'content'
            }
        })]
        exp_services.update_exploration(
            self.owner_id, self.EXP_0_ID, change_list, 'Changed Content.')

        # Changing content of the same state to check that
        # changes are not mergeable.
        change_list_2 = [exp_domain.ExplorationChange({
            'property_name': 'content',
            'state_name': 'Introduction',
            'cmd': 'edit_state_property',
            'old_value': {
                'html': '',
                'content_id': 'content'
            },
            'new_value': {
                'html': '<p>Content 2.</p>',
                'content_id': 'content'
            }
        })]

        # Checking for the mergability of the second change list.
        changes_are_not_mergeable = exp_services.are_changes_mergeable(
            self.EXP_0_ID, 1, change_list_2)
        self.assertEqual(changes_are_not_mergeable, False)

    def test_changes_are_mergeable_when_interaction_id_changes_do_not_conflict(self): # pylint: disable=line-too-long
        self.save_new_valid_exploration(
            self.EXP_0_ID, self.owner_id, end_state_name='End')

        rights_manager.publish_exploration(self.owner, self.EXP_0_ID)

        # Making changes in the properties which are
        # not related to the interaction id.
        change_list_2 = [exp_domain.ExplorationChange({
            'new_value': {
                'content_id': 'content',
                'html': '<p>This is the first state.</p>'
            },
            'state_name': 'Introduction',
            'old_value': {
                'content_id': 'content',
                'html': ''
            },
            'cmd': 'edit_state_property',
            'property_name': 'content'
        }), exp_domain.ExplorationChange({
            'new_value': [{
                'hint_content': {
                    'content_id': 'hint_1',
                    'html': '<p>This is a first hint.</p>'
                }
            }],
            'state_name': 'Introduction',
            'old_value': [],
            'cmd': 'edit_state_property',
            'property_name': 'hints'
        }), exp_domain.ExplorationChange({
            'new_value': 2,
            'state_name': 'Introduction',
            'old_value': 1,
            'cmd': 'edit_state_property',
            'property_name': 'next_content_id_index'
        }), exp_domain.ExplorationChange({
            'new_value': [{
                'hint_content': {
                    'content_id': 'hint_1',
                    'html': '<p>This is a first hint.</p>'
                }
            }, {
                'hint_content': {
                    'content_id': 'hint_2',
                    'html': '<p>This is the second hint.</p>'
                }
            }],
            'state_name': 'Introduction',
            'old_value': [{
                'hint_content': {
                    'content_id': 'hint_1',
                    'html': '<p>This is a first hint.</p>'
                }
            }],
            'cmd': 'edit_state_property',
            'property_name': 'hints'
        }), exp_domain.ExplorationChange({
            'new_value': {
                'content_id': 'content',
                'html': '<p>Congratulations, you have finished!</p>'
            },
            'state_name': 'End',
            'old_value': {
                'content_id': 'content',
                'html': ''
            },
            'cmd': 'edit_state_property',
            'property_name': 'content'
        })]
        exp_services.update_exploration(
            self.owner_id, self.EXP_0_ID, change_list_2,
            'Changed Contents and Hint')

        # Changes to the properties affected by or affecting
        # interaction id and in interaction_id itself.
        change_list_3 = [exp_domain.ExplorationChange({
            'new_value': None,
            'state_name': 'Introduction',
            'old_value': 'TextInput',
            'cmd': 'edit_state_property',
            'property_name': 'widget_id'
        }), exp_domain.ExplorationChange({
            'new_value': {},
            'state_name': 'Introduction',
            'old_value': {
                'rows': {
                    'value': 1
                },
                'placeholder': {
                    'value': {
                        'content_id': 'ca_placeholder_0',
                        'unicode_str': ''
                    }
                }
            },
            'cmd': 'edit_state_property',
            'property_name': 'widget_customization_args'
        }), exp_domain.ExplorationChange({
            'new_value': 2,
            'state_name': 'Introduction',
            'old_value': 1,
            'cmd': 'edit_state_property',
            'property_name': 'next_content_id_index'
        }), exp_domain.ExplorationChange({
            'new_value': 'Continue',
            'state_name': 'Introduction',
            'old_value': None,
            'cmd': 'edit_state_property',
            'property_name': 'widget_id'
        }), exp_domain.ExplorationChange({
            'new_value': {
                'buttonText': {
                    'value': {
                        'content_id': 'ca_buttonText_1',
                        'unicode_str': 'Continue'
                    }
                }
            },
            'state_name': 'Introduction',
            'old_value': {},
            'cmd': 'edit_state_property',
            'property_name': 'widget_customization_args'
        })]

        changes_are_mergeable = exp_services.are_changes_mergeable(
            self.EXP_0_ID, 1, change_list_3)
        self.assertEqual(changes_are_mergeable, True)

        # Creating second exploration to test the scenario
        # when changes to same properties are made in two
        # different states.
        self.save_new_valid_exploration(
            self.EXP_1_ID, self.owner_id, end_state_name='End')

        rights_manager.publish_exploration(self.owner, self.EXP_1_ID)

        # Using the old change_list_3 here because they already covers
        # the changes related to interaction in first state.
        exp_services.update_exploration(
            self.owner_id, self.EXP_1_ID, change_list_3, 'Changed Interaction')

        # Changes related to interaction in the second state
        # to check for mergeability.
        change_list_4 = [exp_domain.ExplorationChange({
            'state_name': 'End',
            'cmd': 'edit_state_property',
            'new_value': None,
            'old_value': 'EndExploration',
            'property_name': 'widget_id'
        }), exp_domain.ExplorationChange({
            'state_name': 'End',
            'cmd': 'edit_state_property',
            'new_value': {},
            'old_value': {
                'recommendedExplorationIds': {
                    'value': []
                }
            },
            'property_name': 'widget_customization_args'
        }), exp_domain.ExplorationChange({
            'state_name': 'End',
            'cmd': 'edit_state_property',
            'new_value': 'NumericInput',
            'old_value': None,
            'property_name': 'widget_id'
        }), exp_domain.ExplorationChange({
            'state_name': 'End',
            'cmd': 'edit_state_property',
            'new_value': {
                'refresher_exploration_id': None,
                'missing_prerequisite_skill_id': None,
                'dest': 'End',
                'labelled_as_correct': False,
                'param_changes': [],
                'feedback': {
                    'html': '',
                    'content_id': 'default_outcome'
                }
            },
            'old_value': None,
            'property_name': 'default_outcome'
        }), exp_domain.ExplorationChange({
            'state_name': 'End',
            'cmd': 'edit_state_property',
            'new_value': 1,
            'old_value': 0,
            'property_name': 'next_content_id_index'
        }), exp_domain.ExplorationChange({
            'state_name': 'End',
            'cmd': 'edit_state_property',
            'new_value': [{
                'outcome': {
                    'refresher_exploration_id': None,
                    'missing_prerequisite_skill_id': None,
                    'dest': 'End',
                    'labelled_as_correct': False,
                    'param_changes': [],
                    'feedback': {
                        'html': '<p>Feedback</p>',
                        'content_id': 'feedback_0'
                    }
                },
                'rule_specs': [{
                    'inputs': {
                        'x': 60
                    },
                    'rule_type': 'IsLessThanOrEqualTo'
                }],
                'tagged_skill_misconception_id': None,
                'training_data': []
            }],
            'old_value': [],
            'property_name': 'answer_groups'
        }), exp_domain.ExplorationChange({
            'cmd': 'edit_state_property',
            'state_name': 'End',
            'property_name': 'solicit_answer_details',
            'new_value': True
        })]
        changes_are_mergeable_1 = exp_services.are_changes_mergeable(
            self.EXP_1_ID, 1, change_list_4)
        self.assertEqual(changes_are_mergeable_1, True)

    def test_changes_are_not_mergeable_when_interaction_id_changes_conflict(self): # pylint: disable=line-too-long
        self.save_new_valid_exploration(
            self.EXP_0_ID, self.owner_id, end_state_name='End')

        rights_manager.publish_exploration(self.owner, self.EXP_0_ID)

        # Changes to the properties affected by or affecting
        # interaction id and in interaction_id itself.
        change_list_2 = [exp_domain.ExplorationChange({
            'new_value': None,
            'state_name': 'Introduction',
            'old_value': 'TextInput',
            'cmd': 'edit_state_property',
            'property_name': 'widget_id'
        }), exp_domain.ExplorationChange({
            'new_value': {},
            'state_name': 'Introduction',
            'old_value': {
                'rows': {
                    'value': 1
                },
                'placeholder': {
                    'value': {
                        'content_id': 'ca_placeholder_0',
                        'unicode_str': ''
                    }
                }
            },
            'cmd': 'edit_state_property',
            'property_name': 'widget_customization_args'
        }), exp_domain.ExplorationChange({
            'new_value': 2,
            'state_name': 'Introduction',
            'old_value': 1,
            'cmd': 'edit_state_property',
            'property_name': 'next_content_id_index'
        }), exp_domain.ExplorationChange({
            'new_value': 'Continue',
            'state_name': 'Introduction',
            'old_value': None,
            'cmd': 'edit_state_property',
            'property_name': 'widget_id'
        }), exp_domain.ExplorationChange({
            'new_value': {
                'buttonText': {
                    'value': {
                        'content_id': 'ca_buttonText_1',
                        'unicode_str': 'Continue'
                    }
                }
            },
            'state_name': 'Introduction',
            'old_value': {},
            'cmd': 'edit_state_property',
            'property_name': 'widget_customization_args'
        })]
        exp_services.update_exploration(
            self.owner_id, self.EXP_0_ID, change_list_2,
            'Changed Contents and Hint')

        # Changes to the properties affected by or affecting
        # interaction id and in interaction_id itself again
        # to check that changes are not mergeable.
        change_list_3 = [exp_domain.ExplorationChange({
            'new_value': None,
            'state_name': 'Introduction',
            'old_value': 'TextInput',
            'cmd': 'edit_state_property',
            'property_name': 'widget_id'
        }), exp_domain.ExplorationChange({
            'new_value': {},
            'state_name': 'Introduction',
            'old_value': {
                'rows': {
                    'value': 1
                },
                'placeholder': {
                    'value': {
                        'content_id': 'ca_placeholder_0',
                        'unicode_str': ''
                    }
                }
            },
            'cmd': 'edit_state_property',
            'property_name': 'widget_customization_args'
        }), exp_domain.ExplorationChange({
            'new_value': 2,
            'state_name': 'Introduction',
            'old_value': 1,
            'cmd': 'edit_state_property',
            'property_name': 'next_content_id_index'
        }), exp_domain.ExplorationChange({
            'new_value': 'Continue',
            'state_name': 'Introduction',
            'old_value': None,
            'cmd': 'edit_state_property',
            'property_name': 'widget_id'
        }), exp_domain.ExplorationChange({
            'new_value': {
                'buttonText': {
                    'value': {
                        'content_id': 'ca_buttonText_1',
                        'unicode_str': 'Continue'
                    }
                }
            },
            'state_name': 'Introduction',
            'old_value': {},
            'cmd': 'edit_state_property',
            'property_name': 'widget_customization_args'
        })]

        changes_are_not_mergeable = exp_services.are_changes_mergeable(
            self.EXP_0_ID, 1, change_list_3)
        self.assertEqual(changes_are_not_mergeable, False)

    def test_changes_are_mergeable_when_customization_args_changes_do_not_conflict(self): # pylint: disable=line-too-long
        self.save_new_valid_exploration(
            self.EXP_0_ID, self.owner_id, end_state_name='End')

        rights_manager.publish_exploration(self.owner, self.EXP_0_ID)

        # Changes in the properties which aren't affected by
        # customization args or doesn't affects customization_args.
        change_list = [exp_domain.ExplorationChange({
            'new_value': {
                'content_id': 'content',
                'html': '<p>This is the first state.</p>'
            },
            'state_name': 'Introduction',
            'old_value': {
                'content_id': 'content',
                'html': ''
            },
            'cmd': 'edit_state_property',
            'property_name': 'content'
        }), exp_domain.ExplorationChange({
            'new_value': [{
                'hint_content': {
                    'content_id': 'hint_1',
                    'html': '<p>This is a first hint.</p>'
                }
            }],
            'state_name': 'Introduction',
            'old_value': [],
            'cmd': 'edit_state_property',
            'property_name': 'hints'
        }), exp_domain.ExplorationChange({
            'new_value': 2,
            'state_name': 'Introduction',
            'old_value': 1,
            'cmd': 'edit_state_property',
            'property_name': 'next_content_id_index'
        }), exp_domain.ExplorationChange({
            'new_value': [{
                'hint_content': {
                    'content_id': 'hint_1',
                    'html': '<p>This is a first hint.</p>'
                }
            }, {
                'hint_content': {
                    'content_id': 'hint_2',
                    'html': '<p>This is the second hint.</p>'
                }
            }],
            'state_name': 'Introduction',
            'old_value': [{
                'hint_content': {
                    'content_id': 'hint_1',
                    'html': '<p>This is a first hint.</p>'
                }
            }],
            'cmd': 'edit_state_property',
            'property_name': 'hints'
        }), exp_domain.ExplorationChange({
            'new_value': 3,
            'state_name': 'Introduction',
            'old_value': 2,
            'cmd': 'edit_state_property',
            'property_name': 'next_content_id_index'
        }), exp_domain.ExplorationChange({
            'new_value': {
                'content_id': 'content',
                'html': '<p>Congratulations, you have finished!</p>'
            },
            'state_name': 'End',
            'old_value': {
                'content_id': 'content',
                'html': ''
            },
            'cmd': 'edit_state_property',
            'property_name': 'content'
        })]
        exp_services.update_exploration(
            self.owner_id, self.EXP_0_ID, change_list,
            'Changed Contents and Hints')

        # Changes to the properties affecting customization_args
        # or are affected by customization_args in the same state.
        # This includes changes related to renaming a state in
        # order to check that changes are applied even if states
        # are renamed.
        change_list_2 = [exp_domain.ExplorationChange({
            'cmd': 'rename_state',
            'new_state_name': 'Intro-rename',
            'old_state_name': 'Introduction'
        }), exp_domain.ExplorationChange({
            'old_value': 'Introduction',
            'property_name': 'init_state_name',
            'new_value': 'Intro-rename',
            'cmd': 'edit_exploration_property'
        }), exp_domain.ExplorationChange({
            'state_name': 'Intro-rename',
            'old_value': {
                'placeholder':
                {
                    'value':
                    {
                        'content_id': 'ca_placeholder_0',
                        'unicode_str': ''
                    }
                },
                'rows': {
                    'value': 1
                }
            },
            'property_name': 'widget_customization_args',
            'new_value':
            {
                'placeholder':
                {
                    'value':
                    {
                        'content_id': 'ca_placeholder_0',
                        'unicode_str': 'Placeholder text'
                    }
                },
                'rows':
                {
                    'value': 2
                }
            },
            'cmd': 'edit_state_property'
        }), exp_domain.ExplorationChange({
            'state_name': 'Intro-rename',
            'old_value': 'TextInput',
            'property_name': 'widget_id',
            'new_value': None,
            'cmd': 'edit_state_property'
        }), exp_domain.ExplorationChange({
            'state_name': 'Intro-rename',
            'old_value':
            {
                'placeholder':
                {
                    'value':
                    {
                        'content_id': 'ca_placeholder_0',
                        'unicode_str': 'Placeholder text'
                    }
                },
                'rows':
                {
                    'value': 2
                }
            },
            'property_name': 'widget_customization_args',
            'new_value': {},
            'cmd': 'edit_state_property'
        }), exp_domain.ExplorationChange({
            'state_name': 'Intro-rename',
            'old_value': 1,
            'property_name': 'next_content_id_index',
            'new_value': 3,
            'cmd': 'edit_state_property'
        }), exp_domain.ExplorationChange({
            'state_name': 'Intro-rename',
            'old_value': None,
            'property_name': 'widget_id',
            'new_value': 'NumericInput',
            'cmd': 'edit_state_property'
        }), exp_domain.ExplorationChange({
            'state_name': 'Intro-rename',
            'old_value':
            {
                'inputGreaterThanOrEqualToZero':
                {
                    'value': True
                }
            },
            'property_name': 'widget_customization_args',
            'new_value':
            {
                'inputGreaterThanOrEqualToZero':
                {
                    'value': False
                }
            },
            'cmd': 'edit_state_property'
        }), exp_domain.ExplorationChange({
            'state_name': 'Intro-rename',
            'old_value': 3,
            'property_name': 'next_content_id_index',
            'new_value': 4,
            'cmd': 'edit_state_property'
        }), exp_domain.ExplorationChange({
            'state_name': 'Intro-rename',
            'old_value': [],
            'property_name': 'answer_groups',
            'new_value':
            [
                {
                    'rule_specs':
                    [
                        {
                            'inputs':
                            {
                                'x': 50
                            },
                            'rule_type': 'IsLessThanOrEqualTo'
                        }
                    ],
                    'training_data': [],
                    'tagged_skill_misconception_id': None,
                    'outcome':
                    {
                        'feedback':
                        {
                            'content_id': 'feedback_3',
                            'html': '<p>Next</p>'
                        },
                        'param_changes': [],
                        'refresher_exploration_id': None,
                        'dest': 'End',
                        'missing_prerequisite_skill_id': None,
                        'labelled_as_correct': False
                    }
                }
            ],
            'cmd': 'edit_state_property'
        })]

        changes_are_mergeable = exp_services.are_changes_mergeable(
            self.EXP_0_ID, 1, change_list_2)
        self.assertEqual(changes_are_mergeable, True)

        # Creating second exploration to test the scenario
        # when changes to same properties are made in two
        # different states.
        self.save_new_valid_exploration(
            self.EXP_1_ID, self.owner_id, end_state_name='End')

        rights_manager.publish_exploration(self.owner, self.EXP_1_ID)

        # Using the old change_list_2 here because they already covers
        # the changes related to customization args in first state.
        exp_services.update_exploration(
            self.owner_id, self.EXP_1_ID, change_list_2,
            'Changed Interactions and Customization_args in One State')

        # Changes to the properties related to the customization args
        # in the second state to check for mergeability.
        change_list_3 = [exp_domain.ExplorationChange({
            'old_value': 'EndExploration',
            'state_name': 'End',
            'property_name': 'widget_id',
            'cmd': 'edit_state_property',
            'new_value': None
        }), exp_domain.ExplorationChange({
            'old_value': {
                'recommendedExplorationIds': {
                    'value': []
                }
            },
            'state_name': 'End',
            'property_name': 'widget_customization_args',
            'cmd': 'edit_state_property',
            'new_value': {}
        }), exp_domain.ExplorationChange({
            'old_value': 0,
            'state_name': 'End',
            'property_name': 'next_content_id_index',
            'cmd': 'edit_state_property',
            'new_value': 4
        }), exp_domain.ExplorationChange({
            'old_value': None,
            'state_name': 'End',
            'property_name': 'widget_id',
            'cmd': 'edit_state_property',
            'new_value': 'ItemSelectionInput'
        }), exp_domain.ExplorationChange({
            'old_value': {},
            'state_name': 'End',
            'property_name': 'widget_customization_args',
            'cmd': 'edit_state_property',
            'new_value': {
                'minAllowableSelectionCount': {
                    'value': 1
                },
                'choices': {
                    'value': [{
                        'html': '<p>A</p>',
                        'content_id': 'ca_choices_0'
                    }, {
                        'html': '<p>B</p>',
                        'content_id': 'ca_choices_1'
                    }, {
                        'html': '<p>C</p>',
                        'content_id': 'ca_choices_2'
                    }, {
                        'html': '<p>D</p>',
                        'content_id': 'ca_choices_3'
                    }]
                },
                'maxAllowableSelectionCount': {
                    'value': 1
                }
            }
        }), exp_domain.ExplorationChange({
            'old_value': None,
            'state_name': 'End',
            'property_name': 'default_outcome',
            'cmd': 'edit_state_property',
            'new_value': {
                'refresher_exploration_id': None,
                'dest': 'End',
                'missing_prerequisite_skill_id': None,
                'feedback': {
                    'html': '',
                    'content_id': 'default_outcome'
                },
                'param_changes': [],
                'labelled_as_correct': False
            }
        }), exp_domain.ExplorationChange({
            'old_value': 4,
            'state_name': 'End',
            'property_name': 'next_content_id_index',
            'cmd': 'edit_state_property',
            'new_value': 5
        }), exp_domain.ExplorationChange({
            'old_value': [],
            'state_name': 'End',
            'property_name': 'answer_groups',
            'cmd': 'edit_state_property',
            'new_value':
            [
                {
                    'training_data': [],
                    'tagged_skill_misconception_id': None,
                    'outcome':
                    {
                        'refresher_exploration_id': None,
                        'dest': 'End',
                        'missing_prerequisite_skill_id': None,
                        'feedback':
                        {
                            'html': '<p>Good</p>',
                            'content_id': 'feedback_4'
                        },
                        'param_changes': [],
                        'labelled_as_correct': False
                    },
                    'rule_specs':
                    [
                        {
                            'rule_type': 'Equals',
                            'inputs':
                            {
                                'x':
                                [
                                    'ca_choices_1'
                                ]
                            }
                        }
                    ]
                }
            ]
        })]

        changes_are_mergeable_1 = exp_services.are_changes_mergeable(
            self.EXP_1_ID, 1, change_list_3)
        self.assertEqual(changes_are_mergeable_1, True)

    def test_changes_are_not_mergeable_when_customization_args_changes_conflict(self): # pylint: disable=line-too-long
        self.save_new_valid_exploration(
            self.EXP_0_ID, self.owner_id, end_state_name='End')

        rights_manager.publish_exploration(self.owner, self.EXP_0_ID)

        # Changes in the properties which affected by or affecting
        # customization_args.
        change_list = [exp_domain.ExplorationChange({
            'cmd': 'rename_state',
            'new_state_name': 'Intro-rename',
            'old_state_name': 'Introduction'
        }), exp_domain.ExplorationChange({
            'old_value': 'Introduction',
            'property_name': 'init_state_name',
            'new_value': 'Intro-rename',
            'cmd': 'edit_exploration_property'
        }), exp_domain.ExplorationChange({
            'state_name': 'Intro-rename',
            'old_value': {
                'placeholder':
                {
                    'value':
                    {
                        'content_id': 'ca_placeholder_0',
                        'unicode_str': ''
                    }
                },
                'rows': {
                    'value': 1
                }
            },
            'property_name': 'widget_customization_args',
            'new_value':
            {
                'placeholder':
                {
                    'value':
                    {
                        'content_id': 'ca_placeholder_0',
                        'unicode_str': 'Placeholder text'
                    }
                },
                'rows':
                {
                    'value': 2
                }
            },
            'cmd': 'edit_state_property'
        }), exp_domain.ExplorationChange({
            'state_name': 'Intro-rename',
            'old_value': 'TextInput',
            'property_name': 'widget_id',
            'new_value': None,
            'cmd': 'edit_state_property'
        }), exp_domain.ExplorationChange({
            'state_name': 'Intro-rename',
            'old_value':
            {
                'placeholder':
                {
                    'value':
                    {
                        'content_id': 'ca_placeholder_0',
                        'unicode_str': 'Placeholder text'
                    }
                },
                'rows':
                {
                    'value': 2
                }
            },
            'property_name': 'widget_customization_args',
            'new_value': {},
            'cmd': 'edit_state_property'
        }), exp_domain.ExplorationChange({
            'state_name': 'Intro-rename',
            'old_value': 1,
            'property_name': 'next_content_id_index',
            'new_value': 3,
            'cmd': 'edit_state_property'
        }), exp_domain.ExplorationChange({
            'state_name': 'Intro-rename',
            'old_value': None,
            'property_name': 'widget_id',
            'new_value': 'NumericInput',
            'cmd': 'edit_state_property'
        }), exp_domain.ExplorationChange({
            'state_name': 'Intro-rename',
            'old_value':
            {
                'inputGreaterThanOrEqualToZero':
                {
                    'value': True
                }
            },
            'property_name': 'widget_customization_args',
            'new_value':
            {
                'inputGreaterThanOrEqualToZero':
                {
                    'value': False
                }
            },
            'cmd': 'edit_state_property'
        }), exp_domain.ExplorationChange({
            'state_name': 'Intro-rename',
            'old_value': 3,
            'property_name': 'next_content_id_index',
            'new_value': 4,
            'cmd': 'edit_state_property'
        }), exp_domain.ExplorationChange({
            'state_name': 'Intro-rename',
            'old_value': [],
            'property_name': 'answer_groups',
            'new_value':
            [
                {
                    'rule_specs':
                    [
                        {
                            'inputs':
                            {
                                'x': 50
                            },
                            'rule_type': 'IsLessThanOrEqualTo'
                        }
                    ],
                    'training_data': [],
                    'tagged_skill_misconception_id': None,
                    'outcome':
                    {
                        'feedback':
                        {
                            'content_id': 'feedback_3',
                            'html': '<p>Next</p>'
                        },
                        'param_changes': [],
                        'refresher_exploration_id': None,
                        'dest': 'End',
                        'missing_prerequisite_skill_id': None,
                        'labelled_as_correct': False
                    }
                }
            ],
            'cmd': 'edit_state_property'
        })]
        exp_services.update_exploration(
            self.owner_id, self.EXP_0_ID, change_list,
            'Changed Customization Args and related properties again')

        # Changes to the customization_args in same
        # state again to check that changes are not mergeable.
        change_list_2 = [exp_domain.ExplorationChange({
            'state_name': 'Introduction',
            'old_value': {
                'placeholder':
                {
                    'value':
                    {
                        'content_id': 'ca_placeholder_0',
                        'unicode_str': ''
                    }
                },
                'rows': {
                    'value': 1
                }
            },
            'property_name': 'widget_customization_args',
            'new_value':
            {
                'placeholder':
                {
                    'value':
                    {
                        'content_id': 'ca_placeholder_0',
                        'unicode_str': 'Placeholder text 2.'
                    }
                },
                'rows':
                {
                    'value': 2
                }
            },
            'cmd': 'edit_state_property'
        })]

        changes_are_not_mergeable = exp_services.are_changes_mergeable(
            self.EXP_0_ID, 1, change_list_2)
        self.assertEqual(changes_are_not_mergeable, False)

    def test_changes_are_mergeable_when_answer_groups_changes_do_not_conflict(self): # pylint: disable=line-too-long
        self.save_new_valid_exploration(
            self.EXP_0_ID, self.owner_id, end_state_name='End')

        rights_manager.publish_exploration(self.owner, self.EXP_0_ID)

        # Adding answer_groups and solutions to the existing state.
        change_list = [exp_domain.ExplorationChange({
            'cmd': 'edit_state_property',
            'property_name': 'next_content_id_index',
            'old_value': 1,
            'state_name': 'Introduction',
            'new_value': 3
        }), exp_domain.ExplorationChange({
            'cmd': 'edit_state_property',
            'property_name': 'answer_groups',
            'old_value': [],
            'state_name': 'Introduction',
            'new_value': [{
                'rule_specs': [{
                    'rule_type': 'StartsWith',
                    'inputs': {
                        'x': {
                            'contentId': 'rule_input_2',
                            'normalizedStrSet': ['Hello', 'Hola']
                        }
                    }
                }],
                'tagged_skill_misconception_id': None,
                'outcome': {
                    'labelled_as_correct': False,
                    'feedback': {
                        'content_id': 'feedback_1',
                        'html': '<p>Feedback</p>'
                    },
                    'missing_prerequisite_skill_id': None,
                    'dest': 'End',
                    'param_changes': [],
                    'refresher_exploration_id': None
                },
                'training_data': []
            }]
        }), exp_domain.ExplorationChange({
            'cmd': 'edit_state_property',
            'property_name': 'hints',
            'old_value': [],
            'state_name': 'Introduction',
            'new_value': [{
                'hint_content': {
                    'content_id': 'hint_3',
                    'html': '<p>Hint 1.</p>'
                }
            }]
        }), exp_domain.ExplorationChange({
            'cmd': 'edit_state_property',
            'property_name': 'next_content_id_index',
            'old_value': 3,
            'state_name': 'Introduction',
            'new_value': 4
        }), exp_domain.ExplorationChange({
            'cmd': 'edit_state_property',
            'property_name': 'solution',
            'old_value': None,
            'state_name': 'Introduction',
            'new_value': {
                'correct_answer': 'Hello Aryaman!',
                'explanation': {
                    'content_id': 'solution',
                    'html': '<p>Explanation.</p>'
                },
                'answer_is_exclusive': False
            }
        })]

        exp_services.update_exploration(
            self.owner_id, self.EXP_0_ID, change_list,
            'Added answer groups and solution')

        # Changes to the properties that are not related to
        # the answer_groups. These changes are done to check
        # when the changes are made in unrelated properties,
        # they can be merged easily.
        change_list_2 = [exp_domain.ExplorationChange({
            'new_value': {
                'content_id': 'content',
                'html': '<p>This is the first state.</p>'
            },
            'state_name': 'Introduction',
            'old_value': {
                'content_id': 'content',
                'html': ''
            },
            'cmd': 'edit_state_property',
            'property_name': 'content'
        }), exp_domain.ExplorationChange({
            'new_value': [{
                'hint_content': {
                    'content_id': 'hint_3',
                    'html': '<p>Hint 1.</p>'
                }
            }, {
                'hint_content': {
                    'content_id': 'hint_4',
                    'html': '<p>This is a first hint.</p>'
                }
            }],
            'state_name': 'Introduction',
            'old_value': [{
                'hint_content': {
                    'content_id': 'hint_3',
                    'html': '<p>Hint 1.</p>'
                }
            }],
            'cmd': 'edit_state_property',
            'property_name': 'hints'
        }), exp_domain.ExplorationChange({
            'new_value': 5,
            'state_name': 'Introduction',
            'old_value': 4,
            'cmd': 'edit_state_property',
            'property_name': 'next_content_id_index'
        }), exp_domain.ExplorationChange({
            'new_value': {
                'content_id': 'content',
                'html': '<p>Congratulations, you have finished!</p>'
            },
            'state_name': 'End',
            'old_value': {
                'content_id': 'content',
                'html': ''
            },
            'cmd': 'edit_state_property',
            'property_name': 'content'
        })]
        exp_services.update_exploration(
            self.owner_id, self.EXP_0_ID, change_list_2,
            'Changed Contents and Hint')

        change_list_3 = [exp_domain.ExplorationChange({
            'property_name': 'default_outcome',
            'old_value': {
                'labelled_as_correct': False,
                'missing_prerequisite_skill_id': None,
                'refresher_exploration_id': None,
                'feedback': {
                    'content_id': 'default_outcome',
                    'html': ''
                },
                'param_changes': [

                ],
                'dest': 'End'
            },
            'state_name': 'Introduction',
            'cmd': 'edit_state_property',
            'new_value': {
                'labelled_as_correct': False,
                'missing_prerequisite_skill_id': None,
                'refresher_exploration_id': None,
                'feedback': {
                    'content_id': 'default_outcome',
                    'html': '<p>Feedback 1.</p>'
                },
                'param_changes': [

                ],
                'dest': 'End'
            }
        })]
        changes_are_mergeable = exp_services.are_changes_mergeable(
            self.EXP_0_ID, 2, change_list_3)
        self.assertEqual(changes_are_mergeable, True)

        # Changes to the answer_groups and the properties that
        # affects or are affected by answer_groups.
        change_list_4 = [exp_domain.ExplorationChange({
            'state_name': 'Introduction',
            'new_value': [{
                'outcome': {
                    'feedback': {
                        'content_id': 'feedback_1',
                        'html': '<p>Feedback</p>'
                    },
                    'missing_prerequisite_skill_id': None,
                    'dest': 'End',
                    'param_changes': [],
                    'labelled_as_correct': False,
                    'refresher_exploration_id': None
                },
                'training_data': [],
                'rule_specs': [{
                    'inputs': {
                        'x': {
                            'normalizedStrSet': [
                                'Hello',
                                'Hola',
                                'Hi'],
                            'contentId': 'rule_input_2'
                        }
                    },
                    'rule_type': 'StartsWith'
                }],
                'tagged_skill_misconception_id': None
            }],
            'cmd': 'edit_state_property',
            'property_name': 'answer_groups',
            'old_value': [{
                'outcome': {
                    'feedback': {
                        'content_id': 'feedback_1',
                        'html': '<p>Feedback</p>'
                    },
                    'missing_prerequisite_skill_id': None,
                    'dest': 'End',
                    'param_changes': [],
                    'labelled_as_correct': False,
                    'refresher_exploration_id': None
                },
                'training_data': [],
                'rule_specs': [{
                    'inputs': {
                        'x': {
                            'normalizedStrSet': ['Hello', 'Hola'],
                            'contentId': 'rule_input_2'
                        }
                    },
                    'rule_type': 'StartsWith'
                }],
                'tagged_skill_misconception_id': None
            }]
        }), exp_domain.ExplorationChange({
            'state_name': 'Introduction',
            'new_value': {
                'answer_is_exclusive': False,
                'correct_answer': 'Hi Aryaman!',
                'explanation': {
                    'content_id': 'solution',
                    'html': '<p>Explanation.</p>'
                }
            },
            'cmd': 'edit_state_property',
            'property_name': 'solution',
            'old_value': {
                'answer_is_exclusive': False,
                'correct_answer': 'Hello Aryaman!',
                'explanation': {
                    'content_id': 'solution',
                    'html': '<p>Explanation.</p>'
                }
            }
        }), exp_domain.ExplorationChange({
            'state_name': 'Introduction',
            'new_value': 6,
            'cmd': 'edit_state_property',
            'property_name': 'next_content_id_index',
            'old_value': 4
        }), exp_domain.ExplorationChange({
            'state_name': 'Introduction',
            'new_value': [{
                'outcome': {
                    'feedback': {
                        'content_id': 'feedback_1',
                        'html': '<p>Feedback</p>'
                    },
                    'missing_prerequisite_skill_id': None,
                    'dest': 'End',
                    'param_changes': [],
                    'labelled_as_correct': False,
                    'refresher_exploration_id': None
                },
                'training_data': [],
                'rule_specs': [{
                    'inputs': {
                        'x': {
                            'normalizedStrSet': ['Hello', 'Hola', 'Hi'],
                            'contentId': 'rule_input_2'
                        }
                    },
                    'rule_type': 'StartsWith'
                }],
                'tagged_skill_misconception_id': None
            }, {
                'outcome': {
                    'feedback': {
                        'content_id': 'feedback_4',
                        'html': ''
                    },
                    'missing_prerequisite_skill_id': None,
                    'dest': 'End',
                    'param_changes': [],
                    'labelled_as_correct': False,
                    'refresher_exploration_id': None
                },
                'training_data': [],
                'rule_specs': [{
                    'inputs': {
                        'x': {
                            'normalizedStrSet': ['Oppia', 'GSoC'],
                            'contentId': 'rule_input_5'
                        }
                    },
                    'rule_type': 'Contains'
                }],
                'tagged_skill_misconception_id': None
            }],
            'cmd': 'edit_state_property',
            'property_name': 'answer_groups',
            'old_value': [{
                'outcome': {
                    'feedback': {
                        'content_id': 'feedback_1',
                        'html': '<p>Feedback</p>'
                    },
                    'missing_prerequisite_skill_id': None,
                    'dest': 'End',
                    'param_changes': [],
                    'labelled_as_correct': False,
                    'refresher_exploration_id': None
                },
                'training_data': [],
                'rule_specs': [{
                    'inputs': {
                        'x': {
                            'normalizedStrSet': ['Hello', 'Hola', 'Hi'],
                            'contentId': 'rule_input_2'
                        }
                    },
                    'rule_type': 'StartsWith'
                }],
                'tagged_skill_misconception_id': None
            }]
        }), exp_domain.ExplorationChange({
            'state_name': 'Introduction',
            'new_value': {
                'answer_is_exclusive': False,
                'correct_answer': 'Oppia is selected for GSoC.',
                'explanation': {
                    'content_id': 'solution',
                    'html': '<p>Explanation.</p>'
                }
            },
            'cmd': 'edit_state_property',
            'property_name': 'solution',
            'old_value': {
                'answer_is_exclusive': False,
                'correct_answer': 'Hi Aryaman!',
                'explanation': {
                    'content_id': 'solution',
                    'html': '<p>Explanation.</p>'
                }
            }
        }), exp_domain.ExplorationChange({
            'cmd': 'edit_state_property',
            'state_name': 'Introduction',
            'property_name': 'solicit_answer_details',
            'new_value': True
        })]

        changes_are_mergeable = exp_services.are_changes_mergeable(
            self.EXP_0_ID, 2, change_list_4)
        self.assertEqual(changes_are_mergeable, True)

        # Creating second exploration to test the scenario
        # when changes to same properties are made in two
        # different states.
        self.save_new_valid_exploration(
            self.EXP_1_ID, self.owner_id, end_state_name='End')

        rights_manager.publish_exploration(self.owner, self.EXP_1_ID)

        # Using the old change_list_2 and change_list_3 here
        # because they already covers the changes related to
        # the answer_groups in the first state.
        exp_services.update_exploration(
            self.owner_id, self.EXP_1_ID, change_list_2,
            'Added Answer Group and Solution in One state')

        exp_services.update_exploration(
            self.owner_id, self.EXP_1_ID, change_list_3,
            'Changed Answer Groups and Solutions in One State')

        # Changes to the properties related to the answer_groups
        # in the second state to check for mergeability.
        change_list_5 = [exp_domain.ExplorationChange({
            'old_value': 'EndExploration',
            'state_name': 'End',
            'property_name': 'widget_id',
            'cmd': 'edit_state_property',
            'new_value': None
        }), exp_domain.ExplorationChange({
            'old_value': {
                'recommendedExplorationIds': {
                    'value': []
                }
            },
            'state_name': 'End',
            'property_name': 'widget_customization_args',
            'cmd': 'edit_state_property',
            'new_value': {}
        }), exp_domain.ExplorationChange({
            'old_value': 0,
            'state_name': 'End',
            'property_name': 'next_content_id_index',
            'cmd': 'edit_state_property',
            'new_value': 4
        }), exp_domain.ExplorationChange({
            'old_value': None,
            'state_name': 'End',
            'property_name': 'widget_id',
            'cmd': 'edit_state_property',
            'new_value': 'ItemSelectionInput'
        }), exp_domain.ExplorationChange({
            'old_value': {},
            'state_name': 'End',
            'property_name': 'widget_customization_args',
            'cmd': 'edit_state_property',
            'new_value': {
                'minAllowableSelectionCount': {
                    'value': 1
                },
                'choices': {
                    'value': [{
                        'html': '<p>A</p>',
                        'content_id': 'ca_choices_0'
                    }, {
                        'html': '<p>B</p>',
                        'content_id': 'ca_choices_1'
                    }, {
                        'html': '<p>C</p>',
                        'content_id': 'ca_choices_2'
                    }, {
                        'html': '<p>D</p>',
                        'content_id': 'ca_choices_3'
                    }]
                },
                'maxAllowableSelectionCount': {
                    'value': 1
                }
            }
        }), exp_domain.ExplorationChange({
            'old_value': None,
            'state_name': 'End',
            'property_name': 'default_outcome',
            'cmd': 'edit_state_property',
            'new_value': {
                'refresher_exploration_id': None,
                'dest': 'End',
                'missing_prerequisite_skill_id': None,
                'feedback': {
                    'html': '',
                    'content_id': 'default_outcome'
                },
                'param_changes': [],
                'labelled_as_correct': False
            }
        }), exp_domain.ExplorationChange({
            'old_value': 4,
            'state_name': 'End',
            'property_name': 'next_content_id_index',
            'cmd': 'edit_state_property',
            'new_value': 5
        }), exp_domain.ExplorationChange({
            'old_value': [],
            'state_name': 'End',
            'property_name': 'answer_groups',
            'cmd': 'edit_state_property',
            'new_value': [{
                'training_data': [],
                'tagged_skill_misconception_id': None,
                'outcome': {
                    'refresher_exploration_id': None,
                    'dest': 'End',
                    'missing_prerequisite_skill_id': None,
                    'feedback': {
                        'html': '<p>Good</p>',
                        'content_id': 'feedback_4'
                    },
                    'param_changes': [],
                    'labelled_as_correct': False
                },
                'rule_specs': [{
                    'rule_type': 'Equals',
                    'inputs': {
                        'x': ['ca_choices_1']
                    }
                }]
            }]
        })]

        changes_are_mergeable_1 = exp_services.are_changes_mergeable(
            self.EXP_1_ID, 2, change_list_5)
        self.assertEqual(changes_are_mergeable_1, True)

    def test_changes_are_not_mergeable_when_answer_groups_changes_conflict(self): # pylint: disable=line-too-long
        self.save_new_valid_exploration(
            self.EXP_0_ID, self.owner_id, end_state_name='End')

        rights_manager.publish_exploration(self.owner, self.EXP_0_ID)

        # Adding answer_groups and solutions to the existing state.
        change_list = [exp_domain.ExplorationChange({
            'cmd': 'edit_state_property',
            'property_name': 'next_content_id_index',
            'old_value': 1,
            'state_name': 'Introduction',
            'new_value': 3
        }), exp_domain.ExplorationChange({
            'cmd': 'edit_state_property',
            'property_name': 'answer_groups',
            'old_value': [],
            'state_name': 'Introduction',
            'new_value': [{
                'rule_specs': [{
                    'rule_type': 'StartsWith',
                    'inputs': {
                        'x': {
                            'contentId': 'rule_input_2',
                            'normalizedStrSet': ['Hello', 'Hola']
                        }
                    }
                }],
                'tagged_skill_misconception_id': None,
                'outcome': {
                    'labelled_as_correct': False,
                    'feedback': {
                        'content_id': 'feedback_1',
                        'html': '<p>Feedback</p>'
                    },
                    'missing_prerequisite_skill_id': None,
                    'dest': 'End',
                    'param_changes': [],
                    'refresher_exploration_id': None
                },
                'training_data': []
            }]
        }), exp_domain.ExplorationChange({
            'cmd': 'edit_state_property',
            'property_name': 'hints',
            'old_value': [],
            'state_name': 'Introduction',
            'new_value': [{
                'hint_content': {
                    'content_id': 'hint_3',
                    'html': '<p>Hint 1.</p>'
                }
            }]
        }), exp_domain.ExplorationChange({
            'cmd': 'edit_state_property',
            'property_name': 'next_content_id_index',
            'old_value': 3,
            'state_name': 'Introduction',
            'new_value': 4
        }), exp_domain.ExplorationChange({
            'cmd': 'edit_state_property',
            'property_name': 'solution',
            'old_value': None,
            'state_name': 'Introduction',
            'new_value': {
                'correct_answer': 'Hello Aryaman!',
                'explanation': {
                    'content_id': 'solution',
                    'html': '<p>Explanation.</p>'
                },
                'answer_is_exclusive': False
            }
        })]

        exp_services.update_exploration(
            self.owner_id, self.EXP_0_ID, change_list,
            'Added answer groups and solution')

        # Changes to the answer_groups and the properties that
        # affects or are affected by answer_groups.
        change_list_2 = [exp_domain.ExplorationChange({
            'state_name': 'Introduction',
            'new_value': [{
                'outcome': {
                    'feedback': {
                        'content_id': 'feedback_1',
                        'html': '<p>Feedback</p>'
                    },
                    'missing_prerequisite_skill_id': None,
                    'dest': 'End',
                    'param_changes': [],
                    'labelled_as_correct': False,
                    'refresher_exploration_id': None
                },
                'training_data': [],
                'rule_specs': [{
                    'inputs': {
                        'x': {
                            'normalizedStrSet': [
                                'Hello',
                                'Hola',
                                'Hi'],
                            'contentId': 'rule_input_2'
                        }
                    },
                    'rule_type': 'StartsWith'
                }],
                'tagged_skill_misconception_id': None
            }],
            'cmd': 'edit_state_property',
            'property_name': 'answer_groups',
            'old_value': [{
                'outcome': {
                    'feedback': {
                        'content_id': 'feedback_1',
                        'html': '<p>Feedback</p>'
                    },
                    'missing_prerequisite_skill_id': None,
                    'dest': 'End',
                    'param_changes': [],
                    'labelled_as_correct': False,
                    'refresher_exploration_id': None
                },
                'training_data': [],
                'rule_specs': [{
                    'inputs': {
                        'x': {
                            'normalizedStrSet': ['Hello', 'Hola'],
                            'contentId': 'rule_input_2'
                        }
                    },
                    'rule_type': 'StartsWith'
                }],
                'tagged_skill_misconception_id': None
            }]
        }), exp_domain.ExplorationChange({
            'state_name': 'Introduction',
            'new_value': {
                'answer_is_exclusive': False,
                'correct_answer': 'Hi Aryaman!',
                'explanation': {
                    'content_id': 'solution',
                    'html': '<p>Explanation.</p>'
                }
            },
            'cmd': 'edit_state_property',
            'property_name': 'solution',
            'old_value': {
                'answer_is_exclusive': False,
                'correct_answer': 'Hello Aryaman!',
                'explanation': {
                    'content_id': 'solution',
                    'html': '<p>Explanation.</p>'
                }
            }
        }), exp_domain.ExplorationChange({
            'state_name': 'Introduction',
            'new_value': 6,
            'cmd': 'edit_state_property',
            'property_name': 'next_content_id_index',
            'old_value': 4
        }), exp_domain.ExplorationChange({
            'state_name': 'Introduction',
            'new_value': [{
                'outcome': {
                    'feedback': {
                        'content_id': 'feedback_1',
                        'html': '<p>Feedback</p>'
                    },
                    'missing_prerequisite_skill_id': None,
                    'dest': 'End',
                    'param_changes': [],
                    'labelled_as_correct': False,
                    'refresher_exploration_id': None
                },
                'training_data': [],
                'rule_specs': [{
                    'inputs': {
                        'x': {
                            'normalizedStrSet': ['Hello', 'Hola', 'Hi'],
                            'contentId': 'rule_input_2'
                        }
                    },
                    'rule_type': 'StartsWith'
                }],
                'tagged_skill_misconception_id': None
            }, {
                'outcome': {
                    'feedback': {
                        'content_id': 'feedback_4',
                        'html': ''
                    },
                    'missing_prerequisite_skill_id': None,
                    'dest': 'End',
                    'param_changes': [],
                    'labelled_as_correct': False,
                    'refresher_exploration_id': None
                },
                'training_data': [],
                'rule_specs': [{
                    'inputs': {
                        'x': {
                            'normalizedStrSet': ['Oppia', 'GSoC'],
                            'contentId': 'rule_input_5'
                        }
                    },
                    'rule_type': 'Contains'
                }],
                'tagged_skill_misconception_id': None
            }],
            'cmd': 'edit_state_property',
            'property_name': 'answer_groups',
            'old_value': [{
                'outcome': {
                    'feedback': {
                        'content_id': 'feedback_1',
                        'html': '<p>Feedback</p>'
                    },
                    'missing_prerequisite_skill_id': None,
                    'dest': 'End',
                    'param_changes': [],
                    'labelled_as_correct': False,
                    'refresher_exploration_id': None
                },
                'training_data': [],
                'rule_specs': [{
                    'inputs': {
                        'x': {
                            'normalizedStrSet': ['Hello', 'Hola', 'Hi'],
                            'contentId': 'rule_input_2'
                        }
                    },
                    'rule_type': 'StartsWith'
                }],
                'tagged_skill_misconception_id': None
            }]
        }), exp_domain.ExplorationChange({
            'state_name': 'Introduction',
            'new_value': {
                'answer_is_exclusive': False,
                'correct_answer': 'Oppia is selected for GSoC.',
                'explanation': {
                    'content_id': 'solution',
                    'html': '<p>Explanation.</p>'
                }
            },
            'cmd': 'edit_state_property',
            'property_name': 'solution',
            'old_value': {
                'answer_is_exclusive': False,
                'correct_answer': 'Hi Aryaman!',
                'explanation': {
                    'content_id': 'solution',
                    'html': '<p>Explanation.</p>'
                }
            }
        })]
        exp_services.update_exploration(
            self.owner_id, self.EXP_0_ID, change_list_2,
            'Changed Answer Groups and related properties')

        # Changes to the answer group in same state again
        # to check that changes are not mergeable.
        change_list_3 = [exp_domain.ExplorationChange({
            'state_name': 'Introduction',
            'new_value': [{
                'outcome': {
                    'feedback': {
                        'content_id': 'feedback_1',
                        'html': '<p>Feedback</p>'
                    },
                    'missing_prerequisite_skill_id': None,
                    'dest': 'End',
                    'param_changes': [],
                    'labelled_as_correct': False,
                    'refresher_exploration_id': None
                },
                'training_data': [],
                'rule_specs': [{
                    'inputs': {
                        'x': {
                            'normalizedStrSet': [
                                'Hello',
                                'Hola',
                                'Hey'],
                            'contentId': 'rule_input_2'
                        }
                    },
                    'rule_type': 'StartsWith'
                }],
                'tagged_skill_misconception_id': None
            }],
            'cmd': 'edit_state_property',
            'property_name': 'answer_groups',
            'old_value': [{
                'outcome': {
                    'feedback': {
                        'content_id': 'feedback_1',
                        'html': '<p>Feedback</p>'
                    },
                    'missing_prerequisite_skill_id': None,
                    'dest': 'End',
                    'param_changes': [],
                    'labelled_as_correct': False,
                    'refresher_exploration_id': None
                },
                'training_data': [],
                'rule_specs': [{
                    'inputs': {
                        'x': {
                            'normalizedStrSet': ['Hello', 'Hola'],
                            'contentId': 'rule_input_2'
                        }
                    },
                    'rule_type': 'StartsWith'
                }],
                'tagged_skill_misconception_id': None
            }]
        })]
        changes_are_not_mergeable = exp_services.are_changes_mergeable(
            self.EXP_0_ID, 2, change_list_3)
        self.assertEqual(changes_are_not_mergeable, False)

    def test_changes_are_mergeable_when_solutions_changes_do_not_conflict(self):
        self.save_new_valid_exploration(
            self.EXP_0_ID, self.owner_id, end_state_name='End')

        rights_manager.publish_exploration(self.owner, self.EXP_0_ID)

        # Adding new answer_groups and solutions.
        change_list = [exp_domain.ExplorationChange({
            'cmd': 'edit_state_property',
            'property_name': 'next_content_id_index',
            'old_value': 1,
            'state_name': 'Introduction',
            'new_value': 3
        }), exp_domain.ExplorationChange({
            'cmd': 'edit_state_property',
            'property_name': 'answer_groups',
            'old_value': [],
            'state_name': 'Introduction',
            'new_value': [{
                'rule_specs': [{
                    'rule_type': 'StartsWith',
                    'inputs': {
                        'x': {
                            'contentId': 'rule_input_2',
                            'normalizedStrSet': [
                                'Hello',
                                'Hola'
                            ]
                        }
                    }
                }],
                'tagged_skill_misconception_id': None,
                'outcome': {
                    'labelled_as_correct': False,
                    'feedback': {
                        'content_id': 'feedback_1',
                        'html': '<p>Feedback</p>'
                    },
                    'missing_prerequisite_skill_id': None,
                    'dest': 'End',
                    'param_changes': [],
                    'refresher_exploration_id': None
                },
                'training_data': []
            }]
        }), exp_domain.ExplorationChange({
            'cmd': 'edit_state_property',
            'property_name': 'hints',
            'old_value': [],
            'state_name': 'Introduction',
            'new_value': [{
                'hint_content': {
                    'content_id': 'hint_3',
                    'html': '<p>Hint 1.</p>'
                }
            }]
        }), exp_domain.ExplorationChange({
            'cmd': 'edit_state_property',
            'property_name': 'next_content_id_index',
            'old_value': 3,
            'state_name': 'Introduction',
            'new_value': 4
        }), exp_domain.ExplorationChange({
            'cmd': 'edit_state_property',
            'property_name': 'solution',
            'old_value': None,
            'state_name': 'Introduction',
            'new_value': {
                'correct_answer': 'Hello Aryaman!',
                'explanation': {
                    'content_id': 'solution',
                    'html': '<p>Explanation.</p>'
                },
                'answer_is_exclusive': False
            }
        }), exp_domain.ExplorationChange({
            'cmd': 'edit_state_property',
            'state_name': 'Introduction',
            'property_name': 'solicit_answer_details',
            'new_value': True
        })]

        exp_services.update_exploration(
            self.owner_id, self.EXP_0_ID, change_list,
            'Added answer groups and solution')

        # Changes to the properties unrelated to the solutions.
        change_list_2 = [exp_domain.ExplorationChange({
            'new_value': {
                'content_id': 'content',
                'html': '<p>This is the first state.</p>'
            },
            'state_name': 'Introduction',
            'old_value': {
                'content_id': 'content',
                'html': ''
            },
            'cmd': 'edit_state_property',
            'property_name': 'content'
        }), exp_domain.ExplorationChange({
            'new_value': [{
                'hint_content': {
                    'content_id': 'hint_3',
                    'html': '<p>Hint 1.</p>'
                }
            }, {
                'hint_content': {
                    'content_id': 'hint_4',
                    'html': '<p>This is a first hint.</p>'
                }
            }],
            'state_name': 'Introduction',
            'old_value': [{
                'hint_content': {
                    'content_id': 'hint_3',
                    'html': '<p>Hint 1.</p>'
                }
            }],
            'cmd': 'edit_state_property',
            'property_name': 'hints'
        }), exp_domain.ExplorationChange({
            'new_value': 5,
            'state_name': 'Introduction',
            'old_value': 4,
            'cmd': 'edit_state_property',
            'property_name': 'next_content_id_index'
        }), exp_domain.ExplorationChange({
            'new_value': {
                'content_id': 'content',
                'html': '<p>Congratulations, you have finished!</p>'
            },
            'state_name': 'End',
            'old_value': {
                'content_id': 'content',
                'html': ''
            },
            'cmd': 'edit_state_property',
            'property_name': 'content'
        }), exp_domain.ExplorationChange({
            'cmd': 'edit_state_property',
            'state_name': 'Introduction',
            'property_name': 'solicit_answer_details',
            'new_value': True
        })]
        exp_services.update_exploration(
            self.owner_id, self.EXP_0_ID, change_list_2,
            'Changed Contents and Hint')

        # Changes to the solutions and the properties that affects
        # solutions to check for mergeability.
        change_list_3 = [exp_domain.ExplorationChange({
            'state_name': 'Introduction',
            'new_value': [{
                'outcome': {
                    'feedback': {
                        'content_id': 'feedback_1',
                        'html': '<p>Feedback</p>'
                    },
                    'missing_prerequisite_skill_id': None,
                    'dest': 'End',
                    'param_changes': [],
                    'labelled_as_correct': False,
                    'refresher_exploration_id': None
                },
                'training_data': [],
                'rule_specs': [{
                    'inputs': {
                        'x': {
                            'normalizedStrSet': ['Hello', 'Hola', 'Hi'],
                            'contentId': 'rule_input_2'
                        }
                    },
                    'rule_type': 'StartsWith'
                }],
                'tagged_skill_misconception_id': None
            }],
            'cmd': 'edit_state_property',
            'property_name': 'answer_groups',
            'old_value': [{
                'outcome': {
                    'feedback': {
                        'content_id': 'feedback_1',
                        'html': '<p>Feedback</p>'
                    },
                    'missing_prerequisite_skill_id': None,
                    'dest': 'End',
                    'param_changes': [],
                    'labelled_as_correct': False,
                    'refresher_exploration_id': None
                },
                'training_data': [],
                'rule_specs': [{
                    'inputs': {
                        'x': {
                            'normalizedStrSet': ['Hello', 'Hola'],
                            'contentId': 'rule_input_2'
                        }
                    },
                    'rule_type': 'StartsWith'
                }],
                'tagged_skill_misconception_id': None
            }]
        }), exp_domain.ExplorationChange({
            'state_name': 'Introduction',
            'new_value': {
                'answer_is_exclusive': False,
                'correct_answer': 'Hi Aryaman!',
                'explanation': {
                    'content_id': 'solution',
                    'html': '<p>Explanation.</p>'
                }
            },
            'cmd': 'edit_state_property',
            'property_name': 'solution',
            'old_value': {
                'answer_is_exclusive': False,
                'correct_answer': 'Hello Aryaman!',
                'explanation': {
                    'content_id': 'solution',
                    'html': '<p>Explanation.</p>'
                }
            }
        }), exp_domain.ExplorationChange({
            'state_name': 'Introduction',
            'new_value': 6,
            'cmd': 'edit_state_property',
            'property_name': 'next_content_id_index',
            'old_value': 4
        }), exp_domain.ExplorationChange({
            'state_name': 'Introduction',
            'new_value': [{
                'outcome': {
                    'feedback': {
                        'content_id': 'feedback_1',
                        'html': '<p>Feedback</p>'
                    },
                    'missing_prerequisite_skill_id': None,
                    'dest': 'End',
                    'param_changes': [],
                    'labelled_as_correct': False,
                    'refresher_exploration_id': None
                },
                'training_data': [],
                'rule_specs': [{
                    'inputs': {
                        'x': {
                            'normalizedStrSet': ['Hello', 'Hola', 'Hi'],
                            'contentId': 'rule_input_2'
                        }
                    },
                    'rule_type': 'StartsWith'
                }],
                'tagged_skill_misconception_id': None
            }, {
                'outcome': {
                    'feedback': {
                        'content_id': 'feedback_4',
                        'html': ''
                    },
                    'missing_prerequisite_skill_id': None,
                    'dest': 'End',
                    'param_changes': [],
                    'labelled_as_correct': False,
                    'refresher_exploration_id': None
                },
                'training_data': [],
                'rule_specs': [{
                    'inputs': {
                        'x': {
                            'normalizedStrSet': ['Oppia', 'GSoC'],
                            'contentId': 'rule_input_5'
                        }
                    },
                    'rule_type': 'Contains'
                }],
                'tagged_skill_misconception_id': None
            }],
            'cmd': 'edit_state_property',
            'property_name': 'answer_groups',
            'old_value': [{
                'outcome': {
                    'feedback': {
                        'content_id': 'feedback_1',
                        'html': '<p>Feedback</p>'
                    },
                    'missing_prerequisite_skill_id': None,
                    'dest': 'End',
                    'param_changes': [],
                    'labelled_as_correct': False,
                    'refresher_exploration_id': None
                },
                'training_data': [],
                'rule_specs': [{
                    'inputs': {
                        'x': {
                            'normalizedStrSet': ['Hello', 'Hola', 'Hi'],
                            'contentId': 'rule_input_2'
                        }
                    },
                    'rule_type': 'StartsWith'
                }],
                'tagged_skill_misconception_id': None
            }]
        }), exp_domain.ExplorationChange({
            'state_name': 'Introduction',
            'new_value': {
                'answer_is_exclusive': False,
                'correct_answer': 'Oppia is selected for GSoC.',
                'explanation': {
                    'content_id': 'solution',
                    'html': '<p>Explanation.</p>'
                }
            },
            'cmd': 'edit_state_property',
            'property_name': 'solution',
            'old_value': {
                'answer_is_exclusive': False,
                'correct_answer': 'Hi Aryaman!',
                'explanation': {
                    'content_id': 'solution',
                    'html': '<p>Explanation.</p>'
                }
            }
        }), exp_domain.ExplorationChange({
            'cmd': 'edit_state_property',
            'state_name': 'Introduction',
            'property_name': 'solicit_answer_details',
            'new_value': False
        })]

        changes_are_mergeable = exp_services.are_changes_mergeable(
            self.EXP_0_ID, 2, change_list_3)
        self.assertEqual(changes_are_mergeable, True)

        # Creating second exploration to test the scenario
        # when changes to same properties are made in two
        # different states.
        self.save_new_valid_exploration(
            self.EXP_1_ID, self.owner_id, end_state_name='End')

        rights_manager.publish_exploration(self.owner, self.EXP_1_ID)

        # Using the old change_list_2 and change_list_3 here
        # because they already covers the changes related to
        # the solutions in the first state.
        exp_services.update_exploration(
            self.owner_id, self.EXP_1_ID, change_list_2,
            'Added Answer Group and Solution in One state')

        exp_services.update_exploration(
            self.owner_id, self.EXP_1_ID, change_list_3,
            'Changed Answer Groups and Solutions in One State')

        # Changes to the properties related to the solutions
        # in the second state to check for mergeability.
        change_list_4 = [exp_domain.ExplorationChange({
            'old_value': 'EndExploration',
            'new_value': None,
            'cmd': 'edit_state_property',
            'property_name': 'widget_id',
            'state_name': 'End'
        }), exp_domain.ExplorationChange({
            'old_value': {
                'recommendedExplorationIds': {
                    'value': []
                }
            },
            'new_value': {},
            'cmd': 'edit_state_property',
            'property_name': 'widget_customization_args',
            'state_name': 'End'
        }), exp_domain.ExplorationChange({
            'old_value': None,
            'new_value': 'NumericInput',
            'cmd': 'edit_state_property',
            'property_name': 'widget_id',
            'state_name': 'End'
        }), exp_domain.ExplorationChange({
            'old_value': None,
            'new_value': {
                'dest': 'End',
                'missing_prerequisite_skill_id': None,
                'param_changes': [],
                'labelled_as_correct': False,
                'refresher_exploration_id': None,
                'feedback': {
                    'html': '',
                    'content_id': 'default_outcome'
                }
            },
            'cmd': 'edit_state_property',
            'property_name': 'default_outcome',
            'state_name': 'End'
        }), exp_domain.ExplorationChange({
            'old_value': 0,
            'new_value': 1,
            'cmd': 'edit_state_property',
            'property_name': 'next_content_id_index',
            'state_name': 'End'
        }), exp_domain.ExplorationChange({
            'old_value': [],
            'new_value': [{
                'outcome': {
                    'dest': 'End',
                    'missing_prerequisite_skill_id': None,
                    'param_changes': [],
                    'labelled_as_correct': False,
                    'refresher_exploration_id': None,
                    'feedback': {
                        'html': '<p>Good</p>',
                        'content_id': 'feedback_0'
                    }
                },
                'training_data': [],
                'tagged_skill_misconception_id': None,
                'rule_specs': [{
                    'rule_type': 'IsGreaterThanOrEqualTo',
                    'inputs': {
                        'x': 20
                    }
                }]
            }],
            'cmd': 'edit_state_property',
            'property_name': 'answer_groups',
            'state_name': 'End'
        }), exp_domain.ExplorationChange({
            'old_value': [],
            'new_value': [{
                'hint_content': {
                    'html': '<p>Hint 1. State 2.</p>',
                    'content_id': 'hint_1'
                }
            }],
            'cmd': 'edit_state_property',
            'property_name': 'hints',
            'state_name': 'End'
        }), exp_domain.ExplorationChange({
            'old_value': 1,
            'new_value': 2,
            'cmd': 'edit_state_property',
            'property_name': 'next_content_id_index',
            'state_name': 'End'
        }), exp_domain.ExplorationChange({
            'old_value': None,
            'new_value': {
                'correct_answer': 30,
                'explanation': {
                    'html': '<p>Explanation.</p>',
                    'content_id': 'solution'
                },
                'answer_is_exclusive': False
            },
            'cmd': 'edit_state_property',
            'property_name': 'solution',
            'state_name': 'End'
        }), exp_domain.ExplorationChange({
            'old_value': {
                'correct_answer': 30,
                'explanation': {
                    'html': '<p>Explanation.</p>',
                    'content_id': 'solution'
                },
                'answer_is_exclusive': False
            },
            'new_value': {
                'correct_answer': 10,
                'explanation': {
                    'html': '<p>Explanation.</p>',
                    'content_id': 'solution'
                },
                'answer_is_exclusive': False
            },
            'cmd': 'edit_state_property',
            'property_name': 'solution',
            'state_name': 'End'
        })]

        changes_are_mergeable_1 = exp_services.are_changes_mergeable(
            self.EXP_1_ID, 2, change_list_4)
        self.assertEqual(changes_are_mergeable_1, True)

    def test_changes_are_not_mergeable_when_solutions_changes_conflict(self):
        self.save_new_valid_exploration(
            self.EXP_0_ID, self.owner_id, end_state_name='End')

        rights_manager.publish_exploration(self.owner, self.EXP_0_ID)

        # Adding new answer_groups and solutions.
        change_list = [exp_domain.ExplorationChange({
            'cmd': 'edit_state_property',
            'property_name': 'next_content_id_index',
            'old_value': 1,
            'state_name': 'Introduction',
            'new_value': 3
        }), exp_domain.ExplorationChange({
            'cmd': 'edit_state_property',
            'property_name': 'answer_groups',
            'old_value': [],
            'state_name': 'Introduction',
            'new_value': [{
                'rule_specs': [{
                    'rule_type': 'StartsWith',
                    'inputs': {
                        'x': {
                            'contentId': 'rule_input_2',
                            'normalizedStrSet': [
                                'Hello',
                                'Hola'
                            ]
                        }
                    }
                }],
                'tagged_skill_misconception_id': None,
                'outcome': {
                    'labelled_as_correct': False,
                    'feedback': {
                        'content_id': 'feedback_1',
                        'html': '<p>Feedback</p>'
                    },
                    'missing_prerequisite_skill_id': None,
                    'dest': 'End',
                    'param_changes': [],
                    'refresher_exploration_id': None
                },
                'training_data': []
            }]
        }), exp_domain.ExplorationChange({
            'cmd': 'edit_state_property',
            'property_name': 'hints',
            'old_value': [],
            'state_name': 'Introduction',
            'new_value': [{
                'hint_content': {
                    'content_id': 'hint_3',
                    'html': '<p>Hint 1.</p>'
                }
            }]
        }), exp_domain.ExplorationChange({
            'cmd': 'edit_state_property',
            'property_name': 'next_content_id_index',
            'old_value': 3,
            'state_name': 'Introduction',
            'new_value': 4
        }), exp_domain.ExplorationChange({
            'cmd': 'edit_state_property',
            'property_name': 'solution',
            'old_value': None,
            'state_name': 'Introduction',
            'new_value': {
                'correct_answer': 'Hello Aryaman!',
                'explanation': {
                    'content_id': 'solution',
                    'html': '<p>Explanation.</p>'
                },
                'answer_is_exclusive': False
            }
        })]

        exp_services.update_exploration(
            self.owner_id, self.EXP_0_ID, change_list,
            'Added answer groups and solution')

        # Changes to the solutions and the properties that affects
        # solutions to check for mergeability.
        change_list_2 = [exp_domain.ExplorationChange({
            'state_name': 'Introduction',
            'new_value': [{
                'outcome': {
                    'feedback': {
                        'content_id': 'feedback_1',
                        'html': '<p>Feedback</p>'
                    },
                    'missing_prerequisite_skill_id': None,
                    'dest': 'End',
                    'param_changes': [],
                    'labelled_as_correct': False,
                    'refresher_exploration_id': None
                },
                'training_data': [],
                'rule_specs': [{
                    'inputs': {
                        'x': {
                            'normalizedStrSet': ['Hello', 'Hola', 'Hi'],
                            'contentId': 'rule_input_2'
                        }
                    },
                    'rule_type': 'StartsWith'
                }],
                'tagged_skill_misconception_id': None
            }],
            'cmd': 'edit_state_property',
            'property_name': 'answer_groups',
            'old_value': [{
                'outcome': {
                    'feedback': {
                        'content_id': 'feedback_1',
                        'html': '<p>Feedback</p>'
                    },
                    'missing_prerequisite_skill_id': None,
                    'dest': 'End',
                    'param_changes': [],
                    'labelled_as_correct': False,
                    'refresher_exploration_id': None
                },
                'training_data': [],
                'rule_specs': [{
                    'inputs': {
                        'x': {
                            'normalizedStrSet': ['Hello', 'Hola'],
                            'contentId': 'rule_input_2'
                        }
                    },
                    'rule_type': 'StartsWith'
                }],
                'tagged_skill_misconception_id': None
            }]
        }), exp_domain.ExplorationChange({
            'state_name': 'Introduction',
            'new_value': {
                'answer_is_exclusive': False,
                'correct_answer': 'Hi Aryaman!',
                'explanation': {
                    'content_id': 'solution',
                    'html': '<p>Explanation.</p>'
                }
            },
            'cmd': 'edit_state_property',
            'property_name': 'solution',
            'old_value': {
                'answer_is_exclusive': False,
                'correct_answer': 'Hello Aryaman!',
                'explanation': {
                    'content_id': 'solution',
                    'html': '<p>Explanation.</p>'
                }
            }
        }), exp_domain.ExplorationChange({
            'state_name': 'Introduction',
            'new_value': 6,
            'cmd': 'edit_state_property',
            'property_name': 'next_content_id_index',
            'old_value': 4
        }), exp_domain.ExplorationChange({
            'state_name': 'Introduction',
            'new_value': [{
                'outcome': {
                    'feedback': {
                        'content_id': 'feedback_1',
                        'html': '<p>Feedback</p>'
                    },
                    'missing_prerequisite_skill_id': None,
                    'dest': 'End',
                    'param_changes': [],
                    'labelled_as_correct': False,
                    'refresher_exploration_id': None
                },
                'training_data': [],
                'rule_specs': [{
                    'inputs': {
                        'x': {
                            'normalizedStrSet': ['Hello', 'Hola', 'Hi'],
                            'contentId': 'rule_input_2'
                        }
                    },
                    'rule_type': 'StartsWith'
                }],
                'tagged_skill_misconception_id': None
            }, {
                'outcome': {
                    'feedback': {
                        'content_id': 'feedback_4',
                        'html': ''
                    },
                    'missing_prerequisite_skill_id': None,
                    'dest': 'End',
                    'param_changes': [],
                    'labelled_as_correct': False,
                    'refresher_exploration_id': None
                },
                'training_data': [],
                'rule_specs': [{
                    'inputs': {
                        'x': {
                            'normalizedStrSet': ['Oppia', 'GSoC'],
                            'contentId': 'rule_input_5'
                        }
                    },
                    'rule_type': 'Contains'
                }],
                'tagged_skill_misconception_id': None
            }],
            'cmd': 'edit_state_property',
            'property_name': 'answer_groups',
            'old_value': [{
                'outcome': {
                    'feedback': {
                        'content_id': 'feedback_1',
                        'html': '<p>Feedback</p>'
                    },
                    'missing_prerequisite_skill_id': None,
                    'dest': 'End',
                    'param_changes': [],
                    'labelled_as_correct': False,
                    'refresher_exploration_id': None
                },
                'training_data': [],
                'rule_specs': [{
                    'inputs': {
                        'x': {
                            'normalizedStrSet': ['Hello', 'Hola', 'Hi'],
                            'contentId': 'rule_input_2'
                        }
                    },
                    'rule_type': 'StartsWith'
                }],
                'tagged_skill_misconception_id': None
            }]
        }), exp_domain.ExplorationChange({
            'state_name': 'Introduction',
            'new_value': {
                'answer_is_exclusive': False,
                'correct_answer': 'Oppia is selected for GSoC.',
                'explanation': {
                    'content_id': 'solution',
                    'html': '<p>Explanation.</p>'
                }
            },
            'cmd': 'edit_state_property',
            'property_name': 'solution',
            'old_value': {
                'answer_is_exclusive': False,
                'correct_answer': 'Hi Aryaman!',
                'explanation': {
                    'content_id': 'solution',
                    'html': '<p>Explanation.</p>'
                }
            }
        })]
        exp_services.update_exploration(
            self.owner_id, self.EXP_0_ID, change_list_2,
            'Changed Solutions and affected properties')

        # Change to the solution of same state again
        # to check that changes are not mergeable.
        change_list_3 = [exp_domain.ExplorationChange({
            'state_name': 'Introduction',
            'new_value': {
                'answer_is_exclusive': False,
                'correct_answer': 'Hello Aryaman!',
                'explanation': {
                    'content_id': 'solution',
                    'html': '<p>Explanation.</p>'
                }
            },
            'cmd': 'edit_state_property',
            'property_name': 'solution',
            'old_value': {
                'answer_is_exclusive': False,
                'correct_answer': 'Hello Aryaman!',
                'explanation': {
                    'content_id': 'solution',
                    'html': '<p>Changed Explanation.</p>'
                }
            }
        })]

        changes_are_not_mergeable = exp_services.are_changes_mergeable(
            self.EXP_0_ID, 2, change_list_3)
        self.assertEqual(changes_are_not_mergeable, False)

    def test_changes_are_mergeable_when_hints_changes_do_not_conflict(self):
        self.save_new_valid_exploration(
            self.EXP_0_ID, self.owner_id, end_state_name='End')

        # Adding hints to the existing state.
        rights_manager.publish_exploration(self.owner, self.EXP_0_ID)
        change_list = [exp_domain.ExplorationChange({
            'state_name': 'Introduction',
            'new_value': [{
                'hint_content': {
                    'html': '<p>Hint 1.</p>',
                    'content_id': 'hint_1'
                }
            }],
            'property_name': 'hints',
            'cmd': 'edit_state_property',
            'old_value': []
        }), exp_domain.ExplorationChange({
            'state_name': 'Introduction',
            'new_value': 2,
            'property_name': 'next_content_id_index',
            'cmd': 'edit_state_property',
            'old_value': 1
        }), exp_domain.ExplorationChange({
            'state_name': 'Introduction',
            'new_value': {
                'answer_is_exclusive': False,
                'explanation': {
                    'html': '<p>Explanation</p>',
                    'content_id': 'solution'
                },
                'correct_answer': 'Hello'
            },
            'property_name': 'solution',
            'cmd': 'edit_state_property',
            'old_value': None
        })]

        exp_services.update_exploration(
            self.owner_id, self.EXP_0_ID, change_list,
            'Added Hint and Solution in Introduction state')

        # Changes to all state propeties other than the hints.
        change_list_2 = [exp_domain.ExplorationChange({
            'property_name': 'content',
            'state_name': 'Introduction',
            'cmd': 'edit_state_property',
            'old_value': {
                'html': '',
                'content_id': 'content'
            },
            'new_value': {
                'html': '<p>Content in Introduction.</p>',
                'content_id': 'content'
            }
        }), exp_domain.ExplorationChange({
            'property_name': 'solution',
            'state_name': 'Introduction',
            'cmd': 'edit_state_property',
            'old_value': {
                'explanation': {
                    'html': '<p>Explanation</p>',
                    'content_id': 'solution'
                },
                'answer_is_exclusive': False,
                'correct_answer': 'Hello'
            },
            'new_value': {
                'explanation': {
                    'html': '<p>Explanation</p>',
                    'content_id': 'solution'
                },
                'answer_is_exclusive': False,
                'correct_answer': 'Hello Aryaman'
            }
        }), exp_domain.ExplorationChange({
            'property_name': 'widget_id',
            'state_name': 'Introduction',
            'cmd': 'edit_state_property',
            'old_value': 'TextInput',
            'new_value': None
        }), exp_domain.ExplorationChange({
            'property_name': 'widget_customization_args',
            'state_name': 'Introduction',
            'cmd': 'edit_state_property',
            'old_value': {
                'placeholder': {
                    'value': {
                        'content_id': 'ca_placeholder_0',
                        'unicode_str': ''
                    }
                },
                'rows': {
                    'value': 1
                }
            },
            'new_value': {}
        }), exp_domain.ExplorationChange({
            'property_name': 'solution',
            'state_name': 'Introduction',
            'cmd': 'edit_state_property',
            'old_value': {
                'explanation': {
                    'html': '<p>Explanation</p>',
                    'content_id': 'solution'
                },
                'answer_is_exclusive': False,
                'correct_answer': 'Hello Aryaman'
            },
            'new_value': None
        }), exp_domain.ExplorationChange({
            'property_name': 'widget_id',
            'state_name': 'Introduction',
            'cmd': 'edit_state_property',
            'old_value': None,
            'new_value': 'NumericInput'
        }), exp_domain.ExplorationChange({
            'state_name': 'Introduction',
            'old_value':
            {
                'inputGreaterThanOrEqualToZero':
                {
                    'value': True
                }
            },
            'property_name': 'widget_customization_args',
            'new_value':
            {
                'inputGreaterThanOrEqualToZero':
                {
                    'value': False
                }
            },
            'cmd': 'edit_state_property'
        }), exp_domain.ExplorationChange({
            'property_name': 'next_content_id_index',
            'state_name': 'Introduction',
            'cmd': 'edit_state_property',
            'old_value': 2,
            'new_value': 3
        }), exp_domain.ExplorationChange({
            'property_name': 'answer_groups',
            'state_name': 'Introduction',
            'cmd': 'edit_state_property',
            'old_value': [],
            'new_value': [{
                'rule_specs': [{
                    'inputs': {
                        'x': 46
                    },
                    'rule_type': 'IsLessThanOrEqualTo'
                }],
                'training_data': [],
                'tagged_skill_misconception_id': None,
                'outcome': {
                    'labelled_as_correct': False,
                    'refresher_exploration_id': None,
                    'missing_prerequisite_skill_id': None,
                    'dest': 'End',
                    'feedback': {
                        'html': '',
                        'content_id': 'feedback_2'
                    },
                    'param_changes': []
                }
            }]
        }), exp_domain.ExplorationChange({
            'property_name': 'solution',
            'state_name': 'Introduction',
            'cmd': 'edit_state_property',
            'old_value': None,
            'new_value': {
                'explanation': {
                    'html': '<p>Explanation</p>',
                    'content_id': 'solution'
                },
                'answer_is_exclusive': False,
                'correct_answer': 42
            }
        }), exp_domain.ExplorationChange({
            'property_name': 'content',
            'state_name': 'End',
            'cmd': 'edit_state_property',
            'old_value': {
                'html': '',
                'content_id': 'content'
            },
            'new_value': {
                'html': '<p>Congratulations, you have finished!</p>',
                'content_id': 'content'
            }
        }), exp_domain.ExplorationChange({
            'property_name': 'title',
            'cmd': 'edit_exploration_property',
            'old_value': 'A title',
            'new_value': 'First Title'
        }), exp_domain.ExplorationChange({
            'property_name': 'solution',
            'state_name': 'Introduction',
            'cmd': 'edit_state_property',
            'old_value': {
                'explanation': {
                    'html': '<p>Explanation</p>',
                    'content_id': 'solution'
                },
                'answer_is_exclusive': False,
                'correct_answer': 42
            },
            'new_value': {
                'explanation': {
                    'html': '<p>Explanation</p>',
                    'content_id': 'solution'
                },
                'answer_is_exclusive': False,
                'correct_answer': 40
            }
        })]

        exp_services.update_exploration(
            self.owner_id, self.EXP_0_ID, change_list_2,
            'Made changes in interaction, contents, solutions, answer_groups in both states') # pylint: disable=line-too-long

        # Changes to the old hints and also deleted and added
        # new hints to take all the cases to check for mergeability.
        change_list_3 = [exp_domain.ExplorationChange({
            'old_value': [{
                'hint_content': {
                    'html': '<p>Hint 1.</p>',
                    'content_id': 'hint_1'
                }
            }],
            'cmd': 'edit_state_property',
            'property_name': 'hints',
            'new_value': [{
                'hint_content': {
                    'html': '<p>Hint 1.</p>',
                    'content_id': 'hint_1'
                }
            }, {
                'hint_content': {
                    'html': '<p>Hint 2.</p>',
                    'content_id': 'hint_2'
                }
            }],
            'state_name': 'Introduction'
        }), exp_domain.ExplorationChange({
            'old_value': 2,
            'cmd': 'edit_state_property',
            'property_name': 'next_content_id_index',
            'new_value': 3,
            'state_name': 'Introduction'
        }), exp_domain.ExplorationChange({
            'old_value': [{
                'hint_content': {
                    'html': '<p>Hint 1.</p>',
                    'content_id': 'hint_1'
                }
            }, {
                'hint_content': {
                    'html': '<p>Hint 2.</p>',
                    'content_id': 'hint_2'
                }
            }],
            'cmd': 'edit_state_property',
            'property_name': 'hints',
            'new_value': [{
                'hint_content': {
                    'html': '<p>Changed hint 1.</p>',
                    'content_id': 'hint_1'
                }
            }, {
                'hint_content': {
                    'html': '<p>Hint 2.</p>',
                    'content_id': 'hint_2'
                }
            }],
            'state_name': 'Introduction'
        }), exp_domain.ExplorationChange({
            'old_value': [{
                'hint_content': {
                    'html': '<p>Changed hint 1.</p>',
                    'content_id': 'hint_1'
                }
            }, {
                'hint_content': {
                    'html': '<p>Hint 2.</p>',
                    'content_id': 'hint_2'
                }
            }],
            'cmd': 'edit_state_property',
            'property_name': 'hints',
            'new_value': [
                {
                    'hint_content': {
                        'html': '<p>Hint 2.</p>',
                        'content_id': 'hint_2'
                    }
                }, {
                    'hint_content': {
                        'html': '<p>Changed hint 1.</p>',
                        'content_id': 'hint_1'
                    }
                }
            ],
            'state_name': 'Introduction'
        })]

        changes_are_mergeable = exp_services.are_changes_mergeable(
            self.EXP_0_ID, 2, change_list_3)
        self.assertEqual(changes_are_mergeable, True)

    def test_changes_are_not_mergeable_when_hints_changes_conflict(self):
        self.save_new_valid_exploration(
            self.EXP_0_ID, self.owner_id, end_state_name='End')

        # Adding hints to the existing state.
        rights_manager.publish_exploration(self.owner, self.EXP_0_ID)
        change_list = [exp_domain.ExplorationChange({
            'state_name': 'Introduction',
            'new_value': [{
                'hint_content': {
                    'html': '<p>Hint 1.</p>',
                    'content_id': 'hint_1'
                }
            }],
            'property_name': 'hints',
            'cmd': 'edit_state_property',
            'old_value': []
        }), exp_domain.ExplorationChange({
            'state_name': 'Introduction',
            'new_value': 2,
            'property_name': 'next_content_id_index',
            'cmd': 'edit_state_property',
            'old_value': 1
        }), exp_domain.ExplorationChange({
            'state_name': 'Introduction',
            'new_value': {
                'answer_is_exclusive': False,
                'explanation': {
                    'html': '<p>Explanation</p>',
                    'content_id': 'solution'
                },
                'correct_answer': 'Hello'
            },
            'property_name': 'solution',
            'cmd': 'edit_state_property',
            'old_value': None
        })]

        exp_services.update_exploration(
            self.owner_id, self.EXP_0_ID, change_list,
            'Added Hint and Solution in Introduction state')

        # Changes to the old hints and also deleted and added
        # new hints to take all the cases to check for mergeability.
        change_list_2 = [exp_domain.ExplorationChange({
            'old_value': [{
                'hint_content': {
                    'html': '<p>Hint 1.</p>',
                    'content_id': 'hint_1'
                }
            }],
            'cmd': 'edit_state_property',
            'property_name': 'hints',
            'new_value': [{
                'hint_content': {
                    'html': '<p>Hint 1.</p>',
                    'content_id': 'hint_1'
                }
            }, {
                'hint_content': {
                    'html': '<p>Hint 2.</p>',
                    'content_id': 'hint_2'
                }
            }],
            'state_name': 'Introduction'
        }), exp_domain.ExplorationChange({
            'old_value': 2,
            'cmd': 'edit_state_property',
            'property_name': 'next_content_id_index',
            'new_value': 3,
            'state_name': 'Introduction'
        }), exp_domain.ExplorationChange({
            'old_value': [{
                'hint_content': {
                    'html': '<p>Hint 1.</p>',
                    'content_id': 'hint_1'
                }
            }, {
                'hint_content': {
                    'html': '<p>Hint 2.</p>',
                    'content_id': 'hint_2'
                }
            }],
            'cmd': 'edit_state_property',
            'property_name': 'hints',
            'new_value': [{
                'hint_content': {
                    'html': '<p>Changed hint 1.</p>',
                    'content_id': 'hint_1'
                }
            }, {
                'hint_content': {
                    'html': '<p>Hint 2.</p>',
                    'content_id': 'hint_2'
                }
            }],
            'state_name': 'Introduction'
        }), exp_domain.ExplorationChange({
            'old_value': [{
                'hint_content': {
                    'html': '<p>Changed hint 1.</p>',
                    'content_id': 'hint_1'
                }
            }, {
                'hint_content': {
                    'html': '<p>Hint 2.</p>',
                    'content_id': 'hint_2'
                }
            }],
            'cmd': 'edit_state_property',
            'property_name': 'hints',
            'new_value': [
                {
                    'hint_content': {
                        'html': '<p>Hint 2.</p>',
                        'content_id': 'hint_2'
                    }
                }, {
                    'hint_content': {
                        'html': '<p>Changed hint 1.</p>',
                        'content_id': 'hint_1'
                    }
                }
            ],
            'state_name': 'Introduction'
        })]
        exp_services.update_exploration(
            self.owner_id, self.EXP_0_ID, change_list_2,
            'Changes in the hints again.')

        change_list_3 = [exp_domain.ExplorationChange({
            'old_value': [{
                'hint_content': {
                    'html': '<p>Hint 1.</p>',
                    'content_id': 'hint_1'
                }
            }],
            'cmd': 'edit_state_property',
            'property_name': 'hints',
            'new_value': [{
                'hint_content': {
                    'html': '<p>Changed Hint 1.</p>',
                    'content_id': 'hint_1'
                }
            }],
            'state_name': 'Introduction'
        })]

        changes_are_not_mergeable = exp_services.are_changes_mergeable(
            self.EXP_0_ID, 2, change_list_3)
        self.assertEqual(changes_are_not_mergeable, False)

    def test_changes_are_mergeable_when_exploration_properties_changes_do_not_conflict(self): # pylint: disable=line-too-long
        self.save_new_valid_exploration(
            self.EXP_0_ID, self.owner_id, end_state_name='End')

        rights_manager.publish_exploration(self.owner, self.EXP_0_ID)

        # Changes to all the properties of both states other than
        # exploration properties i.e. title, category, objective etc.
        # Also included rename states changes to check that
        # renaming states doesn't affect anything.
        change_list = [exp_domain.ExplorationChange({
            'state_name': 'Introduction',
            'new_value': {
                'html': '<p>Content</p>',
                'content_id': 'content'
            },
            'cmd': 'edit_state_property',
            'property_name': 'content',
            'old_value': {
                'html': '',
                'content_id': 'content'
            }
        }), exp_domain.ExplorationChange({
            'state_name': 'Introduction',
            'new_value': [
                {
                    'hint_content': {
                        'html': '<p>Hint 1.</p>',
                        'content_id': 'hint_1'
                    }
                }
            ],
            'cmd': 'edit_state_property',
            'property_name': 'hints',
            'old_value': [

            ]
        }), exp_domain.ExplorationChange({
            'state_name': 'Introduction',
            'new_value': 2,
            'cmd': 'edit_state_property',
            'property_name': 'next_content_id_index',
            'old_value': 1
        }), exp_domain.ExplorationChange({
            'state_name': 'Introduction',
            'new_value': None,
            'cmd': 'edit_state_property',
            'property_name': 'widget_id',
            'old_value': 'TextInput'
        }), exp_domain.ExplorationChange({
            'state_name': 'Introduction',
            'new_value': {},
            'cmd': 'edit_state_property',
            'property_name': 'widget_customization_args',
            'old_value': {
                'rows': {
                    'value': 1
                },
                'placeholder': {
                    'value': {
                        'unicode_str': '',
                        'content_id': 'ca_placeholder_0'
                    }
                }
            }
        }), exp_domain.ExplorationChange({
            'state_name': 'Introduction',
            'new_value': 'NumericInput',
            'cmd': 'edit_state_property',
            'property_name': 'widget_id',
            'old_value': None
        }), exp_domain.ExplorationChange({
            'state_name': 'Introduction',
            'old_value':
            {
                'inputGreaterThanOrEqualToZero':
                {
                    'value': True
                }
            },
            'property_name': 'widget_customization_args',
            'new_value':
            {
                'inputGreaterThanOrEqualToZero':
                {
                    'value': False
                }
            },
            'cmd': 'edit_state_property'
        }), exp_domain.ExplorationChange({
            'state_name': 'Introduction',
            'new_value': 3,
            'cmd': 'edit_state_property',
            'property_name': 'next_content_id_index',
            'old_value': 2
        }), exp_domain.ExplorationChange({
            'state_name': 'Introduction',
            'new_value': [
                {
                    'outcome': {
                        'refresher_exploration_id': None,
                        'feedback': {
                            'html': '<p>Good.</p>',
                            'content_id': 'feedback_2'
                        },
                        'missing_prerequisite_skill_id': None,
                        'labelled_as_correct': False,
                        'dest': 'End',
                        'param_changes': []
                    },
                    'training_data': [],
                    'rule_specs': [
                        {
                            'inputs': {
                                'x': 50
                            },
                            'rule_type': 'IsLessThanOrEqualTo'
                        }
                    ],
                    'tagged_skill_misconception_id': None
                }
            ],
            'cmd': 'edit_state_property',
            'property_name': 'answer_groups',
            'old_value': [

            ]
        }), exp_domain.ExplorationChange({
            'state_name': 'Introduction',
            'new_value': {
                'refresher_exploration_id': None,
                'feedback': {
                    'html': '<p>Try Again.</p>',
                    'content_id': 'default_outcome'
                },
                'missing_prerequisite_skill_id': None,
                'labelled_as_correct': False,
                'dest': 'End',
                'param_changes': []
            },
            'cmd': 'edit_state_property',
            'property_name': 'default_outcome',
            'old_value': {
                'refresher_exploration_id': None,
                'feedback': {
                    'html': '',
                    'content_id': 'default_outcome'
                },
                'missing_prerequisite_skill_id': None,
                'labelled_as_correct': False,
                'dest': 'End',
                'param_changes': [

                ]
            }
        }), exp_domain.ExplorationChange({
            'state_name': 'Introduction',
            'new_value': {
                'refresher_exploration_id': None,
                'feedback': {
                    'html': '<p>Try Again.</p>',
                    'content_id': 'default_outcome'
                },
                'missing_prerequisite_skill_id': None,
                'labelled_as_correct': False,
                'dest': 'Introduction',
                'param_changes': [

                ]
            },
            'cmd': 'edit_state_property',
            'property_name': 'default_outcome',
            'old_value': {
                'refresher_exploration_id': None,
                'feedback': {
                    'html': '<p>Try Again.</p>',
                    'content_id': 'default_outcome'
                },
                'missing_prerequisite_skill_id': None,
                'labelled_as_correct': False,
                'dest': 'End',
                'param_changes': [

                ]
            }
        })]
        exp_services.update_exploration(
            self.owner_id, self.EXP_0_ID, change_list,
            'Made changes in interaction, contents, solutions, answer_groups in introduction state.') # pylint: disable=line-too-long

        # Changes to properties of second state.
        change_list_2 = [exp_domain.ExplorationChange({
            'state_name': 'Introduction',
            'new_value': {
                'answer_is_exclusive': False,
                'correct_answer': 25,
                'explanation': {
                    'html': '<p>Explanation.</p>',
                    'content_id': 'solution'
                }
            },
            'cmd': 'edit_state_property',
            'property_name': 'solution',
            'old_value': None
        }), exp_domain.ExplorationChange({
            'state_name': 'Introduction',
            'new_value': [
                {
                    'hint_content': {
                        'html': '<p>Hint 1.</p>',
                        'content_id': 'hint_1'
                    }
                },
                {
                    'hint_content': {
                        'html': '<p>Hint 2.</p>',
                        'content_id': 'hint_3'
                    }
                }
            ],
            'cmd': 'edit_state_property',
            'property_name': 'hints',
            'old_value': [{
                'hint_content': {
                    'html': '<p>Hint 1.</p>',
                    'content_id': 'hint_1'
                }
            }]
        }), exp_domain.ExplorationChange({
            'state_name': 'Introduction',
            'new_value': 4,
            'cmd': 'edit_state_property',
            'property_name': 'next_content_id_index',
            'old_value': 3
        }), exp_domain.ExplorationChange({
            'state_name': 'End',
            'new_value': {
                'html': '<p>Congratulations, you have finished!</p>',
                'content_id': 'content'
            },
            'cmd': 'edit_state_property',
            'property_name': 'content',
            'old_value': {
                'html': '',
                'content_id': 'content'
            }
        }), exp_domain.ExplorationChange({
            'new_state_name': 'End-State',
            'cmd': 'rename_state',
            'old_state_name': 'End'
        })]

        exp_services.update_exploration(
            self.owner_id, self.EXP_0_ID, change_list_2,
            'Made changes in solutions in introduction state and content, state_name in end state.') # pylint: disable=line-too-long

        # Changes to the exploration properties to check
        # for mergeability.
        change_list_3 = [exp_domain.ExplorationChange({
            'property_name': 'title',
            'cmd': 'edit_exploration_property',
            'old_value': 'A title',
            'new_value': 'A changed title.'
        }), exp_domain.ExplorationChange({
            'property_name': 'objective',
            'cmd': 'edit_exploration_property',
            'old_value': 'An objective',
            'new_value': 'A changed objective.'
        }), exp_domain.ExplorationChange({
            'property_name': 'category',
            'cmd': 'edit_exploration_property',
            'old_value': 'A category',
            'new_value': 'A changed category'
        }), exp_domain.ExplorationChange({
            'property_name': 'auto_tts_enabled',
            'cmd': 'edit_exploration_property',
            'old_value': True,
            'new_value': False
        }), exp_domain.ExplorationChange({
            'property_name': 'tags',
            'cmd': 'edit_exploration_property',
            'old_value': [

            ],
            'new_value': [
                'new'
            ]
        }), exp_domain.ExplorationChange({
            'property_name': 'tags',
            'cmd': 'edit_exploration_property',
            'old_value': [
                'new'
            ],
            'new_value': [
                'new',
                'skill'
            ]
        }), exp_domain.ExplorationChange({
            'cmd': 'edit_exploration_property',
            'property_name': 'language_code',
            'new_value': 'bn',
            'old_value': 'en'
        }), exp_domain.ExplorationChange({
            'cmd': 'edit_exploration_property',
            'property_name': 'author_notes',
            'new_value': 'author_notes'
        }), exp_domain.ExplorationChange({
            'cmd': 'edit_exploration_property',
            'property_name': 'blurb',
            'new_value': 'blurb'
        }), exp_domain.ExplorationChange({
            'cmd': 'edit_exploration_property',
            'property_name': 'init_state_name',
            'new_value': 'End',
        }), exp_domain.ExplorationChange({
            'cmd': 'edit_exploration_property',
            'property_name': 'init_state_name',
            'new_value': 'Introduction',
        }), exp_domain.ExplorationChange({
            'cmd': 'edit_exploration_property',
            'property_name': 'auto_tts_enabled',
            'new_value': False
        }), exp_domain.ExplorationChange({
            'cmd': 'edit_exploration_property',
            'property_name': 'correctness_feedback_enabled',
            'new_value': True
        }), exp_domain.ExplorationChange({
            'cmd': 'edit_state_property',
            'property_name': 'confirmed_unclassified_answers',
            'state_name': 'Introduction',
            'new_value': ['test']
        }), exp_domain.ExplorationChange({
            'cmd': 'edit_state_property',
            'state_name': 'Introduction',
            'property_name': 'linked_skill_id',
            'new_value': 'string_1'
        }), exp_domain.ExplorationChange({
            'cmd': 'edit_state_property',
            'state_name': 'Introduction',
            'property_name': 'card_is_checkpoint',
            'new_value': True
        })]
        changes_are_mergeable = exp_services.are_changes_mergeable(
            self.EXP_0_ID, 1, change_list_3)
        self.assertEqual(changes_are_mergeable, True)

    def test_changes_are_not_mergeable_when_exploration_properties_changes_conflict(self): # pylint: disable=line-too-long
        self.save_new_valid_exploration(
            self.EXP_0_ID, self.owner_id, end_state_name='End')

        rights_manager.publish_exploration(self.owner, self.EXP_0_ID)

        # Changes to the exploration properties to check
        # for mergeability.
        change_list = [exp_domain.ExplorationChange({
            'property_name': 'title',
            'cmd': 'edit_exploration_property',
            'old_value': 'A title',
            'new_value': 'A changed title.'
        }), exp_domain.ExplorationChange({
            'property_name': 'objective',
            'cmd': 'edit_exploration_property',
            'old_value': 'An objective',
            'new_value': 'A changed objective.'
        }), exp_domain.ExplorationChange({
            'property_name': 'category',
            'cmd': 'edit_exploration_property',
            'old_value': 'A category',
            'new_value': 'A changed category'
        }), exp_domain.ExplorationChange({
            'property_name': 'auto_tts_enabled',
            'cmd': 'edit_exploration_property',
            'old_value': True,
            'new_value': False
        }), exp_domain.ExplorationChange({
            'property_name': 'tags',
            'cmd': 'edit_exploration_property',
            'old_value': [

            ],
            'new_value': [
                'new'
            ]
        }), exp_domain.ExplorationChange({
            'property_name': 'tags',
            'cmd': 'edit_exploration_property',
            'old_value': [
                'new'
            ],
            'new_value': [
                'new',
                'skill'
            ]
        })]

        exp_services.update_exploration(
            self.owner_id, self.EXP_0_ID, change_list,
            'Changes in the Exploration Properties.')

        change_list_2 = [exp_domain.ExplorationChange({
            'property_name': 'title',
            'cmd': 'edit_exploration_property',
            'old_value': 'A title',
            'new_value': 'A new title.'
        }), exp_domain.ExplorationChange({
            'property_name': 'objective',
            'cmd': 'edit_exploration_property',
            'old_value': 'An objective',
            'new_value': 'A new objective.'
        }), exp_domain.ExplorationChange({
            'property_name': 'category',
            'cmd': 'edit_exploration_property',
            'old_value': 'A category',
            'new_value': 'A new category'
        }), exp_domain.ExplorationChange({
            'property_name': 'auto_tts_enabled',
            'cmd': 'edit_exploration_property',
            'old_value': True,
            'new_value': False
        }), exp_domain.ExplorationChange({
            'property_name': 'tags',
            'cmd': 'edit_exploration_property',
            'old_value': [

            ],
            'new_value': [
                'new'
            ]
        }), exp_domain.ExplorationChange({
            'property_name': 'tags',
            'cmd': 'edit_exploration_property',
            'old_value': [
                'new'
            ],
            'new_value': [
                'new',
                'skill'
            ]
        })]

        changes_are_not_mergeable = exp_services.are_changes_mergeable(
            self.EXP_0_ID, 1, change_list_2)
        self.assertEqual(changes_are_not_mergeable, False)

    def test_changes_are_mergeable_when_translations_changes_do_not_conflict(self): # pylint: disable=line-too-long
        self.save_new_valid_exploration(
            self.EXP_0_ID, self.owner_id, end_state_name='End')

        rights_manager.publish_exploration(self.owner, self.EXP_0_ID)

        # Adding content, feedbacks, solutions so that
        # translations can be added later on.
        change_list = [exp_domain.ExplorationChange({
            'property_name': 'content',
            'old_value': {
                'content_id': 'content',
                'html': ''
            },
            'state_name': 'Introduction',
            'cmd': 'edit_state_property',
            'new_value': {
                'content_id': 'content',
                'html': '<p>First State Content.</p>'
            }
        }), exp_domain.ExplorationChange({
            'property_name': 'widget_customization_args',
            'old_value': {
                'placeholder': {
                    'value': {
                        'unicode_str': '',
                        'content_id': 'ca_placeholder_0'
                    }
                },
                'rows': {
                    'value': 1
                }
            },
            'state_name': 'Introduction',
            'cmd': 'edit_state_property',
            'new_value': {
                'placeholder': {
                    'value': {
                        'unicode_str': 'Placeholder',
                        'content_id': 'ca_placeholder_0'
                    }
                },
                'rows': {
                    'value': 1
                }
            }
        }), exp_domain.ExplorationChange({
            'property_name': 'default_outcome',
            'old_value': {
                'labelled_as_correct': False,
                'missing_prerequisite_skill_id': None,
                'refresher_exploration_id': None,
                'feedback': {
                    'content_id': 'default_outcome',
                    'html': ''
                },
                'param_changes': [

                ],
                'dest': 'End'
            },
            'state_name': 'Introduction',
            'cmd': 'edit_state_property',
            'new_value': {
                'labelled_as_correct': False,
                'missing_prerequisite_skill_id': None,
                'refresher_exploration_id': None,
                'feedback': {
                    'content_id': 'default_outcome',
                    'html': '<p>Feedback 1.</p>'
                },
                'param_changes': [

                ],
                'dest': 'End'
            }
        }), exp_domain.ExplorationChange({
            'property_name': 'hints',
            'old_value': [

            ],
            'state_name': 'Introduction',
            'cmd': 'edit_state_property',
            'new_value': [
                {
                    'hint_content': {
                        'content_id': 'hint_1',
                        'html': '<p>Hint 1.</p>'
                    }
                }
            ]
        }), exp_domain.ExplorationChange({
            'property_name': 'next_content_id_index',
            'old_value': 1,
            'state_name': 'Introduction',
            'cmd': 'edit_state_property',
            'new_value': 2
        }), exp_domain.ExplorationChange({
            'property_name': 'solution',
            'old_value': None,
            'state_name': 'Introduction',
            'cmd': 'edit_state_property',
            'new_value': {
                'answer_is_exclusive': False,
                'explanation': {
                    'content_id': 'solution',
                    'html': '<p>Explanation.</p>'
                },
                'correct_answer': 'Solution'
            }
        }), exp_domain.ExplorationChange({
            'property_name': 'content',
            'old_value': {
                'content_id': 'content',
                'html': ''
            },
            'state_name': 'End',
            'cmd': 'edit_state_property',
            'new_value': {
                'content_id': 'content',
                'html': '<p>Second State Content.</p>'
            }
        })]
        exp_services.update_exploration(
            self.owner_id, self.EXP_0_ID, change_list,
            'Added various contents.')

        change_list_2 = [exp_domain.ExplorationChange({
            'cmd': 'edit_state_property',
            'property_name': 'answer_groups',
            'old_value': [],
            'state_name': 'Introduction',
            'new_value': [{
                'rule_specs': [{
                    'rule_type': 'StartsWith',
                    'inputs': {
                        'x': {
                            'contentId': 'rule_input_2',
                            'normalizedStrSet': [
                                'Hello',
                                'Hola'
                            ]
                        }
                    }
                }],
                'tagged_skill_misconception_id': None,
                'outcome': {
                    'labelled_as_correct': False,
                    'feedback': {
                        'content_id': 'feedback_1',
                        'html': '<p>Feedback</p>'
                    },
                    'missing_prerequisite_skill_id': None,
                    'dest': 'End',
                    'param_changes': [],
                    'refresher_exploration_id': None
                },
                'training_data': []
            }]
        })]
        exp_services.update_exploration(
            self.owner_id, self.EXP_0_ID, change_list_2,
            'Added answer group.')

        # Adding some translations to the first state.
        change_list_3 = [exp_domain.ExplorationChange({
            'language_code': 'de',
            'data_format': 'html',
            'cmd': 'add_written_translation',
            'content_id': 'content',
            'translation_html': '<p>Translation Content.</p>',
            'state_name': 'Introduction',
            'content_html': 'N/A'
        }), exp_domain.ExplorationChange({
            'language_code': 'de',
            'data_format': 'html',
            'cmd': 'add_written_translation',
            'content_id': 'default_outcome',
            'translation_html': '<p>Translation Feedback 1.</p>',
            'state_name': 'Introduction',
            'content_html': 'N/A'
        }), exp_domain.ExplorationChange({
            'cmd': 'mark_written_translations_as_needing_update',
            'state_name': 'Introduction',
            'content_id': 'default_outcome'
        })]

        changes_are_mergeable = exp_services.are_changes_mergeable(
            self.EXP_0_ID, 2, change_list_3)
        self.assertEqual(changes_are_mergeable, True)
        exp_services.update_exploration(
            self.owner_id, self.EXP_0_ID, change_list_3,
            'Added some translations.')

        # Adding translations again to the different contents
        # of same state to check that they can be merged.
        change_list_4 = [exp_domain.ExplorationChange({
            'new_state_name': 'Intro-Rename',
            'cmd': 'rename_state',
            'old_state_name': 'Introduction'
        }), exp_domain.ExplorationChange({
            'content_html': 'N/A',
            'translation_html': 'Placeholder Translation.',
            'state_name': 'Intro-Rename',
            'language_code': 'de',
            'content_id': 'ca_placeholder_0',
            'cmd': 'add_written_translation',
            'data_format': 'unicode'
        }), exp_domain.ExplorationChange({
            'content_html': 'N/A',
            'translation_html': '<p>Hints Translation.</p>',
            'state_name': 'Intro-Rename',
            'language_code': 'de',
            'content_id': 'hint_1',
            'cmd': 'add_written_translation',
            'data_format': 'html'
        }), exp_domain.ExplorationChange({
            'language_code': 'de',
            'data_format': 'html',
            'cmd': 'add_written_translation',
            'content_id': 'rule_input_2',
            'translation_html': '<p>Translation Rule Input.</p>',
            'state_name': 'Intro-Rename',
            'content_html': 'N/A'
        }), exp_domain.ExplorationChange({
            'language_code': 'de',
            'data_format': 'html',
            'cmd': 'add_written_translation',
            'content_id': 'feedback_1',
            'translation_html': '<p>Translation Feedback.</p>',
            'state_name': 'Intro-Rename',
            'content_html': 'N/A'
        }), exp_domain.ExplorationChange({
            'language_code': 'de',
            'data_format': 'html',
            'cmd': 'add_written_translation',
            'content_id': 'solution',
            'translation_html': '<p>Translation Solution.</p>',
            'state_name': 'Intro-Rename',
            'content_html': 'N/A'
        }), exp_domain.ExplorationChange({
            'new_state_name': 'Introduction',
            'cmd': 'rename_state',
            'old_state_name': 'Intro-Rename'
        })]

        changes_are_mergeable = exp_services.are_changes_mergeable(
            self.EXP_0_ID, 3, change_list_4)
        self.assertEqual(changes_are_mergeable, True)

        # Adding translations to the second state to check
        # that they can be merged even in the same property.
        change_list_5 = [exp_domain.ExplorationChange({
            'content_html': 'N/A',
            'translation_html': '<p>State 2 Content Translation.</p>',
            'state_name': 'End',
            'language_code': 'de',
            'content_id': 'content',
            'cmd': 'add_written_translation',
            'data_format': 'html'
        })]

        changes_are_mergeable_1 = exp_services.are_changes_mergeable(
            self.EXP_0_ID, 3, change_list_5)
        self.assertEqual(changes_are_mergeable_1, True)

        # Add changes to the different content of first state to
        # check that translation changes to some properties doesn't
        # affects the changes of content of other properties.
        change_list_6 = [exp_domain.ExplorationChange({
            'old_value': {
                'rows': {
                    'value': 1
                },
                'placeholder': {
                    'value': {
                        'unicode_str': 'Placeholder',
                        'content_id': 'ca_placeholder_0'
                    }
                }
            },
            'state_name': 'Introduction',
            'cmd': 'edit_state_property',
            'property_name': 'widget_customization_args',
            'new_value': {
                'rows': {
                    'value': 1
                },
                'placeholder': {
                    'value': {
                        'unicode_str': 'Placeholder Changed.',
                        'content_id': 'ca_placeholder_0'
                    }
                }
            }
        }), exp_domain.ExplorationChange({
            'property_name': 'default_outcome',
            'old_value': {
                'labelled_as_correct': False,
                'missing_prerequisite_skill_id': None,
                'refresher_exploration_id': None,
                'feedback': {
                    'content_id': 'default_outcome',
                    'html': 'Feedback 1.'
                },
                'param_changes': [

                ],
                'dest': 'End'
            },
            'state_name': 'Introduction',
            'cmd': 'edit_state_property',
            'new_value': {
                'labelled_as_correct': False,
                'missing_prerequisite_skill_id': None,
                'refresher_exploration_id': None,
                'feedback': {
                    'content_id': 'default_outcome',
                    'html': '<p>Feedback 2.</p>'
                },
                'param_changes': [

                ],
                'dest': 'End'
            }
        })]

        exp_services.update_exploration(
            self.owner_id, self.EXP_0_ID, change_list_6,
            'Changing Customization Args Placeholder in First State.')
        changes_are_mergeable_3 = exp_services.are_changes_mergeable(
            self.EXP_0_ID, 4, change_list_5)
        self.assertEqual(changes_are_mergeable_3, True)

    def test_changes_are_not_mergeable_when_translations_changes_conflict(self): # pylint: disable=line-too-long
        self.save_new_valid_exploration(
            self.EXP_0_ID, self.owner_id, end_state_name='End')

        rights_manager.publish_exploration(self.owner, self.EXP_0_ID)

        # Adding content, feedbacks, solutions so that
        # translations can be added later on.
        change_list = [exp_domain.ExplorationChange({
            'cmd': 'edit_state_property',
            'property_name': 'answer_groups',
            'old_value': [],
            'state_name': 'Introduction',
            'new_value': [{
                'rule_specs': [{
                    'rule_type': 'StartsWith',
                    'inputs': {
                        'x': {
                            'contentId': 'rule_input_2',
                            'normalizedStrSet': [
                                'Hello',
                                'Hola'
                            ]
                        }
                    }
                }],
                'tagged_skill_misconception_id': None,
                'outcome': {
                    'labelled_as_correct': False,
                    'feedback': {
                        'content_id': 'feedback_1',
                        'html': '<p>Feedback</p>'
                    },
                    'missing_prerequisite_skill_id': None,
                    'dest': 'End',
                    'param_changes': [],
                    'refresher_exploration_id': None
                },
                'training_data': []
            }]
        }), exp_domain.ExplorationChange({
            'property_name': 'content',
            'old_value': {
                'content_id': 'content',
                'html': ''
            },
            'state_name': 'Introduction',
            'cmd': 'edit_state_property',
            'new_value': {
                'content_id': 'content',
                'html': '<p>First State Content.</p>'
            }
        }), exp_domain.ExplorationChange({
            'property_name': 'widget_customization_args',
            'old_value': {
                'placeholder': {
                    'value': {
                        'unicode_str': '',
                        'content_id': 'ca_placeholder_0'
                    }
                },
                'rows': {
                    'value': 1
                }
            },
            'state_name': 'Introduction',
            'cmd': 'edit_state_property',
            'new_value': {
                'placeholder': {
                    'value': {
                        'unicode_str': 'Placeholder',
                        'content_id': 'ca_placeholder_0'
                    }
                },
                'rows': {
                    'value': 1
                }
            }
        }), exp_domain.ExplorationChange({
            'property_name': 'default_outcome',
            'old_value': {
                'labelled_as_correct': False,
                'missing_prerequisite_skill_id': None,
                'refresher_exploration_id': None,
                'feedback': {
                    'content_id': 'default_outcome',
                    'html': ''
                },
                'param_changes': [

                ],
                'dest': 'End'
            },
            'state_name': 'Introduction',
            'cmd': 'edit_state_property',
            'new_value': {
                'labelled_as_correct': False,
                'missing_prerequisite_skill_id': None,
                'refresher_exploration_id': None,
                'feedback': {
                    'content_id': 'default_outcome',
                    'html': '<p>Feedback 1.</p>'
                },
                'param_changes': [

                ],
                'dest': 'End'
            }
        }), exp_domain.ExplorationChange({
            'property_name': 'hints',
            'old_value': [

            ],
            'state_name': 'Introduction',
            'cmd': 'edit_state_property',
            'new_value': [
                {
                    'hint_content': {
                        'content_id': 'hint_1',
                        'html': '<p>Hint 1.</p>'
                    }
                }
            ]
        }), exp_domain.ExplorationChange({
            'property_name': 'next_content_id_index',
            'old_value': 1,
            'state_name': 'Introduction',
            'cmd': 'edit_state_property',
            'new_value': 2
        }), exp_domain.ExplorationChange({
            'property_name': 'solution',
            'old_value': None,
            'state_name': 'Introduction',
            'cmd': 'edit_state_property',
            'new_value': {
                'answer_is_exclusive': False,
                'explanation': {
                    'content_id': 'solution',
                    'html': '<p>Explanation.</p>'
                },
                'correct_answer': 'Solution'
            }
        }), exp_domain.ExplorationChange({
            'property_name': 'content',
            'old_value': {
                'content_id': 'content',
                'html': ''
            },
            'state_name': 'End',
            'cmd': 'edit_state_property',
            'new_value': {
                'content_id': 'content',
                'html': '<p>Second State Content.</p>'
            }
        })]
        exp_services.update_exploration(
            self.owner_id, self.EXP_0_ID, change_list,
            'Added various contents.')

        # Adding some translations to the first state.
        change_list_2 = [exp_domain.ExplorationChange({
            'state_name': 'Introduction',
            'old_value': {
                'content_id': 'content',
                'html': '<p>First State Content.</p>'
            },
            'new_value': {
                'content_id': 'content',
                'html': '<p>Changed First State Content.</p>'
            },
            'property_name': 'content',
            'cmd': 'edit_state_property'
        }), exp_domain.ExplorationChange({
            'language_code': 'de',
            'data_format': 'html',
            'cmd': 'add_written_translation',
            'content_id': 'content',
            'translation_html': '<p>Translation Content.</p>',
            'state_name': 'Introduction',
            'content_html': 'N/A'
        }), exp_domain.ExplorationChange({
            'language_code': 'de',
            'data_format': 'html',
            'cmd': 'add_written_translation',
            'content_id': 'default_outcome',
            'translation_html': '<p>Translation Feedback 1.</p>',
            'state_name': 'Introduction',
            'content_html': 'N/A'
        }), exp_domain.ExplorationChange({
            'language_code': 'de',
            'data_format': 'html',
            'cmd': 'add_written_translation',
            'content_id': 'ca_placeholder_0',
            'translation_html': '<p>Translation Placeholder.</p>',
            'state_name': 'Introduction',
            'content_html': 'N/A'
        }), exp_domain.ExplorationChange({
            'language_code': 'de',
            'data_format': 'html',
            'cmd': 'add_written_translation',
            'content_id': 'hint_1',
            'translation_html': '<p>Translation Hint.</p>',
            'state_name': 'Introduction',
            'content_html': 'N/A'
        }), exp_domain.ExplorationChange({
            'language_code': 'de',
            'data_format': 'html',
            'cmd': 'add_written_translation',
            'content_id': 'solution',
            'translation_html': '<p>Translation Solution.</p>',
            'state_name': 'Introduction',
            'content_html': 'N/A'
        }), exp_domain.ExplorationChange({
            'language_code': 'de',
            'data_format': 'html',
            'cmd': 'add_written_translation',
            'content_id': 'rule_input_2',
            'translation_html': '<p>Translation Rule Input.</p>',
            'state_name': 'Introduction',
            'content_html': 'N/A'
        }), exp_domain.ExplorationChange({
            'new_state_name': 'Intro-Rename',
            'cmd': 'rename_state',
            'old_state_name': 'Introduction'
        }), exp_domain.ExplorationChange({
            'language_code': 'de',
            'data_format': 'html',
            'cmd': 'add_written_translation',
            'content_id': 'feedback_1',
            'translation_html': '<p>Translation Feedback.</p>',
            'state_name': 'Intro-Rename',
            'content_html': 'N/A'
        }), exp_domain.ExplorationChange({
            'new_state_name': 'Introduction',
            'cmd': 'rename_state',
            'old_state_name': 'Intro-Rename'
        })]

        exp_services.update_exploration(
            self.owner_id, self.EXP_0_ID, change_list_2,
            'Added some translations.')

        # Adding translations again to the same contents
        # of same state to check that they can not be
        # merged.
        change_list_3 = [exp_domain.ExplorationChange({
            'language_code': 'bn',
            'data_format': 'html',
            'cmd': 'add_written_translation',
            'content_id': 'content',
            'translation_html': '<p>Translation Content.</p>',
            'state_name': 'Introduction',
            'content_html': 'N/A'
        }), exp_domain.ExplorationChange({
            'language_code': 'bn',
            'data_format': 'html',
            'cmd': 'add_written_translation',
            'content_id': 'default_outcome',
            'translation_html': '<p>Translation Feedback 1.</p>',
            'state_name': 'Introduction',
            'content_html': 'N/A'
        })]

        changes_are_not_mergeable = exp_services.are_changes_mergeable(
            self.EXP_0_ID, 2, change_list_3)
        self.assertEqual(changes_are_not_mergeable, False)

        # Changes to the content of second state to check that
        # the changes to the translations can not be made in
        # same state if the property which can be translated is
        # changed.
        change_list_3 = [exp_domain.ExplorationChange({
            'state_name': 'End',
            'old_value': {
                'content_id': 'content',
                'html': '<p>Second State Content.</p>'
            },
            'new_value': {
                'content_id': 'content',
                'html': '<p>Changed Second State Content.</p>'
            },
            'property_name': 'content',
            'cmd': 'edit_state_property'
        })]
        exp_services.update_exploration(
            self.owner_id, self.EXP_0_ID, change_list_3,
            'Changing Content in Second State.')

        # Adding translations to the same property in
        # second state to check that they can not be merged.
        change_list_4 = [exp_domain.ExplorationChange({
            'content_html': 'N/A',
            'translation_html': '<p>State 2 Content Translation.</p>',
            'state_name': 'End',
            'language_code': 'de',
            'content_id': 'content',
            'cmd': 'add_written_translation',
            'data_format': 'html'
        })]
        changes_are_not_mergeable_1 = exp_services.are_changes_mergeable(
            self.EXP_0_ID, 3, change_list_4)
        self.assertEqual(changes_are_not_mergeable_1, False)

    def test_changes_are_mergeable_when_voiceovers_changes_do_not_conflict(self): # pylint: disable=line-too-long
        self.save_new_valid_exploration(
            self.EXP_0_ID, self.owner_id, end_state_name='End')

        rights_manager.publish_exploration(self.owner, self.EXP_0_ID)

        # Adding content, feedbacks, solutions so that
        # voiceovers can be added later on.
        change_list = [exp_domain.ExplorationChange({
            'property_name': 'content',
            'old_value': {
                'content_id': 'content',
                'html': ''
            },
            'state_name': 'Introduction',
            'cmd': 'edit_state_property',
            'new_value': {
                'content_id': 'content',
                'html': '<p>First State Content.</p>'
            }
        }), exp_domain.ExplorationChange({
            'property_name': 'widget_customization_args',
            'old_value': {
                'placeholder': {
                    'value': {
                        'unicode_str': '',
                        'content_id': 'ca_placeholder_0'
                    }
                },
                'rows': {
                    'value': 1
                }
            },
            'state_name': 'Introduction',
            'cmd': 'edit_state_property',
            'new_value': {
                'placeholder': {
                    'value': {
                        'unicode_str': 'Placeholder',
                        'content_id': 'ca_placeholder_0'
                    }
                },
                'rows': {
                    'value': 1
                }
            }
        }), exp_domain.ExplorationChange({
            'property_name': 'default_outcome',
            'old_value': {
                'labelled_as_correct': False,
                'missing_prerequisite_skill_id': None,
                'refresher_exploration_id': None,
                'feedback': {
                    'content_id': 'default_outcome',
                    'html': ''
                },
                'param_changes': [

                ],
                'dest': 'End'
            },
            'state_name': 'Introduction',
            'cmd': 'edit_state_property',
            'new_value': {
                'labelled_as_correct': False,
                'missing_prerequisite_skill_id': None,
                'refresher_exploration_id': None,
                'feedback': {
                    'content_id': 'default_outcome',
                    'html': '<p>Feedback 1.</p>'
                },
                'param_changes': [

                ],
                'dest': 'End'
            }
        }), exp_domain.ExplorationChange({
            'property_name': 'hints',
            'old_value': [],
            'state_name': 'Introduction',
            'cmd': 'edit_state_property',
            'new_value': [
                {
                    'hint_content': {
                        'content_id': 'hint_1',
                        'html': '<p>Hint 1.</p>'
                    }
                }
            ]
        }), exp_domain.ExplorationChange({
            'property_name': 'next_content_id_index',
            'old_value': 1,
            'state_name': 'Introduction',
            'cmd': 'edit_state_property',
            'new_value': 2
        }), exp_domain.ExplorationChange({
            'property_name': 'solution',
            'old_value': None,
            'state_name': 'Introduction',
            'cmd': 'edit_state_property',
            'new_value': {
                'answer_is_exclusive': False,
                'explanation': {
                    'content_id': 'solution',
                    'html': '<p>Explanation.</p>'
                },
                'correct_answer': 'Solution'
            }
        }), exp_domain.ExplorationChange({
            'property_name': 'content',
            'old_value': {
                'content_id': 'content',
                'html': ''
            },
            'state_name': 'End',
            'cmd': 'edit_state_property',
            'new_value': {
                'content_id': 'content',
                'html': '<p>Second State Content.</p>'
            }
        })]
        exp_services.update_exploration(
            self.owner_id, self.EXP_0_ID, change_list,
            'Added various contents.')

        # Adding change to the field which is neither
        # affected by nor affects voiceovers.
        change_list_2 = [exp_domain.ExplorationChange({
            'cmd': 'edit_state_property',
            'state_name': 'Introduction',
            'property_name': 'card_is_checkpoint',
            'new_value': True
        })]
        exp_services.update_exploration(
            self.owner_id, self.EXP_0_ID, change_list_2,
            'Added single unrelated change.')

        # Adding some voiceovers to the first state.
        change_list_3 = [exp_domain.ExplorationChange({
            'property_name': 'recorded_voiceovers',
            'old_value': {
                'voiceovers_mapping': {
                    'hint_1': {},
                    'default_outcome': {},
                    'solution': {},
                    'ca_placeholder_0': {},
                    'content': {}
                }
            },
            'state_name': 'Introduction',
            'new_value': {
                'voiceovers_mapping': {
                    'hint_1': {},
                    'default_outcome': {},
                    'solution': {},
                    'ca_placeholder_0': {},
                    'content': {
                        'en': {
                            'needs_update': False,
                            'filename': 'content-en-xrss3z3nso.mp3',
                            'file_size_bytes': 114938,
                            'duration_secs': 7.183625
                        }
                    }
                }
            },
            'cmd': 'edit_state_property'
        }), exp_domain.ExplorationChange({
            'property_name': 'recorded_voiceovers',
            'old_value': {
                'voiceovers_mapping': {
                    'hint_1': {},
                    'default_outcome': {},
                    'solution': {},
                    'ca_placeholder_0': {},
                    'content': {
                        'en': {
                            'needs_update': False,
                            'filename': 'content-en-xrss3z3nso.mp3',
                            'file_size_bytes': 114938,
                            'duration_secs': 7.183625
                        }
                    }
                }
            },
            'state_name': 'Introduction',
            'new_value': {
                'voiceovers_mapping': {
                    'hint_1': {},
                    'default_outcome': {},
                    'solution': {},
                    'ca_placeholder_0': {
                        'en': {
                            'needs_update': False,
                            'filename': 'ca_placeholder_0-en-mfy5l6logg.mp3',
                            'file_size_bytes': 175542,
                            'duration_secs': 10.971375
                        }
                    },
                    'content': {
                        'en': {
                            'needs_update': False,
                            'filename': 'content-en-xrss3z3nso.mp3',
                            'file_size_bytes': 114938,
                            'duration_secs': 7.183625
                        }
                    }
                }
            },
            'cmd': 'edit_state_property'
        })]
        changes_are_mergeable = exp_services.are_changes_mergeable(
            self.EXP_0_ID, 2, change_list_3)
        self.assertEqual(changes_are_mergeable, True)

        exp_services.update_exploration(
            self.owner_id, self.EXP_0_ID, change_list_3,
            'Added some voiceovers.')

        # Adding voiceovers again to the same first state
        # to check if they can be applied. They will not
        # be mergeable as the changes are in the same property
        # i.e. recorded_voiceovers.
        change_list_4 = [exp_domain.ExplorationChange({
            'property_name': 'recorded_voiceovers',
            'cmd': 'edit_state_property',
            'old_value': {
                'voiceovers_mapping': {
                    'default_outcome': {},
                    'solution': {},
                    'content': {},
                    'ca_placeholder_0': {},
                    'hint_1': {}
                }
            },
            'new_value': {
                'voiceovers_mapping': {
                    'default_outcome': {},
                    'solution': {},
                    'content': {},
                    'ca_placeholder_0': {},
                    'hint_1': {
                        'en': {
                            'needs_update': False,
                            'duration_secs': 30.0669375,
                            'filename': 'hint_1-en-ajclkw0cnz.mp3',
                            'file_size_bytes': 481071
                        }
                    }
                }
            },
            'state_name': 'Introduction'
        })]

        changes_are_mergeable = exp_services.are_changes_mergeable(
            self.EXP_0_ID, 3, change_list_4)
        self.assertEqual(changes_are_mergeable, False)

        # Adding voiceovers to the second state to check
        # if they can be applied. They can be mergead as
        # the changes are in the different states.
        change_list_5 = [exp_domain.ExplorationChange({
            'old_value': {
                'voiceovers_mapping': {
                    'content': {}
                }
            },
            'property_name': 'recorded_voiceovers',
            'cmd': 'edit_state_property',
            'new_value': {
                'voiceovers_mapping': {
                    'content': {
                        'en': {
                            'duration_secs': 10.3183125,
                            'filename': 'content-en-ar9zhd7edl.mp3',
                            'file_size_bytes': 165093,
                            'needs_update': False
                        }
                    }
                }
            },
            'state_name': 'End'
        })]

        changes_are_mergeable_1 = exp_services.are_changes_mergeable(
            self.EXP_0_ID, 3, change_list_5)
        self.assertEqual(changes_are_mergeable_1, True)

        # Changes to the content of first state to check
        # that the changes in the contents of first state
        # doesn't affects the changes to the voiceovers in
        # second state.
        change_list_6 = [exp_domain.ExplorationChange({
            'state_name': 'Introduction',
            'old_value': {
                'content_id': 'content',
                'html': '<p>First State Content.</p>'
            },
            'new_value': {
                'content_id': 'content',
                'html': '<p>Changed First State Content.</p>'
            },
            'property_name': 'content',
            'cmd': 'edit_state_property'
        })]

        exp_services.update_exploration(
            self.owner_id, self.EXP_0_ID, change_list_6,
            'Changing Content in First State.')
        changes_are_mergeable_3 = exp_services.are_changes_mergeable(
            self.EXP_0_ID, 4, change_list_5)
        self.assertEqual(changes_are_mergeable_3, True)

        # Changes to the content of second state to check that
        # the changes to the voiceovers can not be made in
        # same state if the property which can be recorded is
        # changed.
        change_list_6 = [exp_domain.ExplorationChange({
            'state_name': 'End',
            'old_value': {
                'content_id': 'content',
                'html': '<p>Second State Content.</p>'
            },
            'new_value': {
                'content_id': 'content',
                'html': '<p>Changed Second State Content.</p>'
            },
            'property_name': 'content',
            'cmd': 'edit_state_property'
        })]

        exp_services.update_exploration(
            self.owner_id, self.EXP_0_ID, change_list_6,
            'Changing Content in Second State.')

        changes_are_not_mergeable = exp_services.are_changes_mergeable(
            self.EXP_0_ID, 4, change_list_4)
        self.assertEqual(changes_are_not_mergeable, False)

    def test_changes_are_not_mergeable_when_voiceovers_changes_conflict(self):
        self.save_new_valid_exploration(
            self.EXP_0_ID, self.owner_id, end_state_name='End')

        rights_manager.publish_exploration(self.owner, self.EXP_0_ID)

        # Adding content, feedbacks, solutions so that
        # voiceovers can be added later on.
        change_list = [exp_domain.ExplorationChange({
            'property_name': 'content',
            'old_value': {
                'content_id': 'content',
                'html': ''
            },
            'state_name': 'Introduction',
            'cmd': 'edit_state_property',
            'new_value': {
                'content_id': 'content',
                'html': '<p>First State Content.</p>'
            }
        }), exp_domain.ExplorationChange({
            'property_name': 'widget_customization_args',
            'old_value': {
                'placeholder': {
                    'value': {
                        'unicode_str': '',
                        'content_id': 'ca_placeholder_0'
                    }
                },
                'rows': {
                    'value': 1
                }
            },
            'state_name': 'Introduction',
            'cmd': 'edit_state_property',
            'new_value': {
                'placeholder': {
                    'value': {
                        'unicode_str': 'Placeholder',
                        'content_id': 'ca_placeholder_0'
                    }
                },
                'rows': {
                    'value': 1
                }
            }
        }), exp_domain.ExplorationChange({
            'property_name': 'default_outcome',
            'old_value': {
                'labelled_as_correct': False,
                'missing_prerequisite_skill_id': None,
                'refresher_exploration_id': None,
                'feedback': {
                    'content_id': 'default_outcome',
                    'html': ''
                },
                'param_changes': [

                ],
                'dest': 'End'
            },
            'state_name': 'Introduction',
            'cmd': 'edit_state_property',
            'new_value': {
                'labelled_as_correct': False,
                'missing_prerequisite_skill_id': None,
                'refresher_exploration_id': None,
                'feedback': {
                    'content_id': 'default_outcome',
                    'html': '<p>Feedback 1.</p>'
                },
                'param_changes': [

                ],
                'dest': 'End'
            }
        }), exp_domain.ExplorationChange({
            'property_name': 'hints',
            'old_value': [],
            'state_name': 'Introduction',
            'cmd': 'edit_state_property',
            'new_value': [
                {
                    'hint_content': {
                        'content_id': 'hint_1',
                        'html': '<p>Hint 1.</p>'
                    }
                }
            ]
        }), exp_domain.ExplorationChange({
            'property_name': 'next_content_id_index',
            'old_value': 1,
            'state_name': 'Introduction',
            'cmd': 'edit_state_property',
            'new_value': 2
        }), exp_domain.ExplorationChange({
            'property_name': 'solution',
            'old_value': None,
            'state_name': 'Introduction',
            'cmd': 'edit_state_property',
            'new_value': {
                'answer_is_exclusive': False,
                'explanation': {
                    'content_id': 'solution',
                    'html': '<p>Explanation.</p>'
                },
                'correct_answer': 'Solution'
            }
        }), exp_domain.ExplorationChange({
            'property_name': 'content',
            'old_value': {
                'content_id': 'content',
                'html': ''
            },
            'state_name': 'End',
            'cmd': 'edit_state_property',
            'new_value': {
                'content_id': 'content',
                'html': '<p>Second State Content.</p>'
            }
        })]
        exp_services.update_exploration(
            self.owner_id, self.EXP_0_ID, change_list,
            'Added various contents.')

        # Adding some voiceovers to the first state.
        change_list_2 = [exp_domain.ExplorationChange({
            'property_name': 'recorded_voiceovers',
            'old_value': {
                'voiceovers_mapping': {
                    'hint_1': {},
                    'default_outcome': {},
                    'solution': {},
                    'ca_placeholder_0': {},
                    'content': {}
                }
            },
            'state_name': 'Introduction',
            'new_value': {
                'voiceovers_mapping': {
                    'hint_1': {},
                    'default_outcome': {},
                    'solution': {},
                    'ca_placeholder_0': {},
                    'content': {
                        'en': {
                            'needs_update': False,
                            'filename': 'content-en-xrss3z3nso.mp3',
                            'file_size_bytes': 114938,
                            'duration_secs': 7.183625
                        }
                    }
                }
            },
            'cmd': 'edit_state_property'
        }), exp_domain.ExplorationChange({
            'property_name': 'recorded_voiceovers',
            'old_value': {
                'voiceovers_mapping': {
                    'hint_1': {},
                    'default_outcome': {},
                    'solution': {},
                    'ca_placeholder_0': {},
                    'content': {
                        'en': {
                            'needs_update': False,
                            'filename': 'content-en-xrss3z3nso.mp3',
                            'file_size_bytes': 114938,
                            'duration_secs': 7.183625
                        }
                    }
                }
            },
            'state_name': 'Introduction',
            'new_value': {
                'voiceovers_mapping': {
                    'hint_1': {},
                    'default_outcome': {},
                    'solution': {},
                    'ca_placeholder_0': {
                        'en': {
                            'needs_update': False,
                            'filename': 'ca_placeholder_0-en-mfy5l6logg.mp3',
                            'file_size_bytes': 175542,
                            'duration_secs': 10.971375
                        }
                    },
                    'content': {
                        'en': {
                            'needs_update': False,
                            'filename': 'content-en-xrss3z3nso.mp3',
                            'file_size_bytes': 114938,
                            'duration_secs': 7.183625
                        }
                    }
                }
            },
            'cmd': 'edit_state_property'
        })]

        exp_services.update_exploration(
            self.owner_id, self.EXP_0_ID, change_list_2,
            'Added some voiceovers.')

        # Adding voiceovers again to the same first state
        # to check if they can be applied. They will not
        # be mergeable as the changes are in the same property
        # i.e. recorded_voiceovers.
        change_list_3 = [exp_domain.ExplorationChange({
            'property_name': 'recorded_voiceovers',
            'cmd': 'edit_state_property',
            'old_value': {
                'voiceovers_mapping': {
                    'default_outcome': {},
                    'solution': {},
                    'content': {},
                    'ca_placeholder_0': {},
                    'hint_1': {}
                }
            },
            'new_value': {
                'voiceovers_mapping': {
                    'default_outcome': {},
                    'solution': {},
                    'content': {},
                    'ca_placeholder_0': {},
                    'hint_1': {
                        'en': {
                            'needs_update': False,
                            'duration_secs': 30.0669375,
                            'filename': 'hint_1-en-ajclkw0cnz.mp3',
                            'file_size_bytes': 481071
                        }
                    }
                }
            },
            'state_name': 'Introduction'
        })]

        changes_are_mergeable = exp_services.are_changes_mergeable(
            self.EXP_0_ID, 2, change_list_3)
        self.assertEqual(changes_are_mergeable, False)

    def test_changes_are_not_mergeable_when_state_added_or_deleted(self):
        self.save_new_valid_exploration(
            self.EXP_0_ID, self.owner_id, end_state_name='End')

        rights_manager.publish_exploration(self.owner, self.EXP_0_ID)

        # Changes to the various properties of the first and
        # second state.
        change_list = [exp_domain.ExplorationChange({
            'old_value': 'TextInput',
            'cmd': 'edit_state_property',
            'property_name': 'widget_id',
            'new_value': None,
            'state_name': 'Introduction'
        }), exp_domain.ExplorationChange({
            'old_value': {
                'placeholder': {
                    'value': {
                        'content_id': 'ca_placeholder_0',
                        'unicode_str': ''
                    }
                },
                'rows': {
                    'value': 1
                }
            },
            'cmd': 'edit_state_property',
            'property_name': 'widget_customization_args',
            'new_value': {},
            'state_name': 'Introduction'
        }), exp_domain.ExplorationChange({
            'old_value': None,
            'cmd': 'edit_state_property',
            'property_name': 'widget_id',
            'new_value': 'NumericInput',
            'state_name': 'Introduction'
        }), exp_domain.ExplorationChange({
            'state_name': 'Introduction',
            'old_value':
            {
                'inputGreaterThanOrEqualToZero':
                {
                    'value': True
                }
            },
            'property_name': 'widget_customization_args',
            'new_value':
            {
                'inputGreaterThanOrEqualToZero':
                {
                    'value': False
                }
            },
            'cmd': 'edit_state_property'
        }), exp_domain.ExplorationChange({
            'old_value': 1,
            'cmd': 'edit_state_property',
            'property_name': 'next_content_id_index',
            'new_value': 2,
            'state_name': 'Introduction'
        }), exp_domain.ExplorationChange({
            'old_value': [],
            'cmd': 'edit_state_property',
            'property_name': 'answer_groups',
            'new_value': [
                {
                    'tagged_skill_misconception_id': None,
                    'rule_specs': [
                        {
                            'rule_type': 'IsLessThanOrEqualTo',
                            'inputs': {
                                'x': 50
                            }
                        }
                    ],
                    'training_data': [],
                    'outcome': {
                        'param_changes': [],
                        'dest': 'End',
                        'missing_prerequisite_skill_id': None,
                        'feedback': {
                            'content_id': 'feedback_1',
                            'html': ''
                        },
                        'labelled_as_correct': False,
                        'refresher_exploration_id': None
                    }
                }
            ],
            'state_name': 'Introduction'
        }), exp_domain.ExplorationChange({
            'old_value': [],
            'cmd': 'edit_state_property',
            'property_name': 'hints',
            'new_value': [
                {
                    'hint_content': {
                        'content_id': 'hint_2',
                        'html': '<p>Hint.</p>'
                    }
                }
            ],
            'state_name': 'Introduction'
        }), exp_domain.ExplorationChange({
            'old_value': 2,
            'cmd': 'edit_state_property',
            'property_name': 'next_content_id_index',
            'new_value': 3,
            'state_name': 'Introduction'
        }), exp_domain.ExplorationChange({
            'old_value': {
                'content_id': 'content',
                'html': 'Congratulations, you have finished!'
            },
            'cmd': 'edit_state_property',
            'property_name': 'content',
            'new_value': {
                'content_id': 'content',
                'html': '<p>2Congratulations, you have finished!</p>'
            },
            'state_name': 'End'
        })]

        exp_services.update_exploration(
            self.owner_id, self.EXP_0_ID, change_list,
            'Changed various properties in both states.')

        # Change to the unrelated property to check that
        # it can be merged.
        change_list_2 = [exp_domain.ExplorationChange({
            'old_value': {
                'html': '',
                'content_id': 'content'
            },
            'new_value': {
                'html': '<p>Hello Aryaman!</p>',
                'content_id': 'content'
            },
            'state_name': 'Introduction',
            'property_name': 'content',
            'cmd': 'edit_state_property'
        })]

        changes_are_mergeable = exp_services.are_changes_mergeable(
            self.EXP_0_ID, 1, change_list_2)
        self.assertEqual(changes_are_mergeable, True)

        # Deleting and Adding states to check that when any
        # state is deleted or added, then the changes can not be
        # merged.
        change_list_3 = [exp_domain.ExplorationChange({
            'new_state_name': 'End-State',
            'cmd': 'rename_state',
            'old_state_name': 'End'
        }), exp_domain.ExplorationChange({
            'cmd': 'delete_state',
            'state_name': 'End-State'
        }), exp_domain.ExplorationChange({
            'cmd': 'add_state',
            'state_name': 'End'
        }), exp_domain.ExplorationChange({
            'cmd': 'delete_state',
            'state_name': 'End'
        }), exp_domain.ExplorationChange({
            'cmd': 'add_state',
            'state_name': 'End'
        }), exp_domain.ExplorationChange({
            'new_state_name': 'End-State',
            'cmd': 'rename_state',
            'old_state_name': 'End'
        }), exp_domain.ExplorationChange({
            'new_state_name': 'End',
            'cmd': 'rename_state',
            'old_state_name': 'End-State'
        }), exp_domain.ExplorationChange({
            'old_value': [{
                'tagged_skill_misconception_id': None,
                'rule_specs': [{
                    'rule_type': 'IsLessThanOrEqualTo',
                    'inputs': {
                        'x': 50
                    }
                }],
                'training_data': [],
                'outcome': {
                    'param_changes': [],
                    'dest': 'Introduction',
                    'missing_prerequisite_skill_id': None,
                    'feedback': {
                        'content_id': 'feedback_1',
                        'html': ''
                    },
                    'labelled_as_correct': False,
                    'refresher_exploration_id': None
                }
            }],
            'cmd': 'edit_state_property',
            'property_name': 'answer_groups',
            'new_value': [{
                'tagged_skill_misconception_id': None,
                'rule_specs': [{
                    'rule_type': 'IsLessThanOrEqualTo',
                    'inputs': {
                        'x': 50
                    }
                }],
                'training_data': [],
                'outcome': {
                    'param_changes': [],
                    'dest': 'End',
                    'missing_prerequisite_skill_id': None,
                    'feedback': {
                        'content_id': 'feedback_1',
                        'html': ''
                    },
                    'labelled_as_correct': False,
                    'refresher_exploration_id': None
                }
            }],
            'state_name': 'Introduction'
        }), exp_domain.ExplorationChange({
            'old_value': {
                'param_changes': [],
                'dest': 'Introduction',
                'missing_prerequisite_skill_id': None,
                'feedback': {
                    'content_id': 'default_outcome',
                    'html': ''
                },
                'labelled_as_correct': False,
                'refresher_exploration_id': None
            },
            'cmd': 'edit_state_property',
            'property_name': 'default_outcome',
            'new_value': {
                'param_changes': [],
                'dest': 'End',
                'missing_prerequisite_skill_id': None,
                'feedback': {
                    'content_id': 'default_outcome',
                    'html': ''
                },
                'labelled_as_correct': False,
                'refresher_exploration_id': None
            },
            'state_name': 'Introduction'
        }), exp_domain.ExplorationChange({
            'old_value': {
                'content_id': 'content',
                'html': ''
            },
            'cmd': 'edit_state_property',
            'property_name': 'content',
            'new_value': {
                'content_id': 'content',
                'html': 'Congratulations, you have finished!'
            },
            'state_name': 'End'
        }), exp_domain.ExplorationChange({
            'old_value': None,
            'cmd': 'edit_state_property',
            'property_name': 'widget_id',
            'new_value': 'EndExploration',
            'state_name': 'End'
        }), exp_domain.ExplorationChange({
            'old_value': {},
            'cmd': 'edit_state_property',
            'property_name': 'widget_customization_args',
            'new_value': {
                'recommendedExplorationIds': {
                    'value': []
                }
            },
            'state_name': 'End'
        }), exp_domain.ExplorationChange({
            'old_value': {
                'param_changes': [],
                'dest': 'End',
                'missing_prerequisite_skill_id': None,
                'feedback': {
                    'content_id': 'default_outcome',
                    'html': ''
                },
                'labelled_as_correct': False,
                'refresher_exploration_id': None
            },
            'cmd': 'edit_state_property',
            'property_name': 'default_outcome',
            'new_value': None,
            'state_name': 'End'
        })]

        exp_services.update_exploration(
            self.owner_id, self.EXP_0_ID, change_list_3,
            'Added and deleted states.')

        # Checking that old changes that could be
        # merged previously can not be merged after
        # addition or deletion of state.
        changes_are_not_mergeable = exp_services.are_changes_mergeable(
            self.EXP_0_ID, 1, change_list_2)
        self.assertEqual(changes_are_not_mergeable, False)

    def test_changes_are_not_mergeable_when_frontend_version_exceeds_backend_version(self): # pylint: disable=line-too-long
        self.save_new_valid_exploration(
            self.EXP_0_ID, self.owner_id, end_state_name='End')

        rights_manager.publish_exploration(self.owner, self.EXP_0_ID)

        # Changes to the various properties of the first and
        # second state.
        change_list = [exp_domain.ExplorationChange({
            'old_value': 'TextInput',
            'cmd': 'edit_state_property',
            'property_name': 'widget_id',
            'new_value': None,
            'state_name': 'Introduction'
        }), exp_domain.ExplorationChange({
            'old_value': {
                'placeholder': {
                    'value': {
                        'content_id': 'ca_placeholder_0',
                        'unicode_str': ''
                    }
                },
                'rows': {
                    'value': 1
                }
            },
            'cmd': 'edit_state_property',
            'property_name': 'widget_customization_args',
            'new_value': {},
            'state_name': 'Introduction'
        }), exp_domain.ExplorationChange({
            'old_value': None,
            'cmd': 'edit_state_property',
            'property_name': 'widget_id',
            'new_value': 'NumericInput',
            'state_name': 'Introduction'
        }), exp_domain.ExplorationChange({
            'old_value': 1,
            'cmd': 'edit_state_property',
            'property_name': 'next_content_id_index',
            'new_value': 2,
            'state_name': 'Introduction'
        }), exp_domain.ExplorationChange({
            'old_value': [],
            'cmd': 'edit_state_property',
            'property_name': 'answer_groups',
            'new_value': [
                {
                    'tagged_skill_misconception_id': None,
                    'rule_specs': [
                        {
                            'rule_type': 'IsLessThanOrEqualTo',
                            'inputs': {
                                'x': 50
                            }
                        }
                    ],
                    'training_data': [],
                    'outcome': {
                        'param_changes': [],
                        'dest': 'End',
                        'missing_prerequisite_skill_id': None,
                        'feedback': {
                            'content_id': 'feedback_1',
                            'html': ''
                        },
                        'labelled_as_correct': False,
                        'refresher_exploration_id': None
                    }
                }
            ],
            'state_name': 'Introduction'
        }), exp_domain.ExplorationChange({
            'old_value': [],
            'cmd': 'edit_state_property',
            'property_name': 'hints',
            'new_value': [
                {
                    'hint_content': {
                        'content_id': 'hint_2',
                        'html': '<p>Hint.</p>'
                    }
                }
            ],
            'state_name': 'Introduction'
        }), exp_domain.ExplorationChange({
            'old_value': 2,
            'cmd': 'edit_state_property',
            'property_name': 'next_content_id_index',
            'new_value': 3,
            'state_name': 'Introduction'
        }), exp_domain.ExplorationChange({
            'old_value': {
                'content_id': 'content',
                'html': 'Congratulations, you have finished!'
            },
            'cmd': 'edit_state_property',
            'property_name': 'content',
            'new_value': {
                'content_id': 'content',
                'html': '<p>2Congratulations, you have finished!</p>'
            },
            'state_name': 'End'
        })]

        # Changes are mergeable when updating the same version.
        changes_are_mergeable = exp_services.are_changes_mergeable(
            self.EXP_0_ID, 1, change_list)
        self.assertEqual(changes_are_mergeable, True)

        # Changes are not mergeable when updating from version
        # more than that on the backend.
        changes_are_not_mergeable = exp_services.are_changes_mergeable(
            self.EXP_0_ID, 3, change_list)
        self.assertEqual(changes_are_not_mergeable, False)

    def test_email_is_sent_to_admin_in_case_of_adding_deleting_state_changes(
            self):
        self.login(self.OWNER_EMAIL)
        with self.swap(feconf, 'CAN_SEND_EMAILS', True):
            messages = self._get_sent_email_messages(
                feconf.ADMIN_EMAIL_ADDRESS)
            self.assertEqual(len(messages), 0)
            self.save_new_valid_exploration(
                self.EXP_0_ID, self.owner_id, end_state_name='End')

            rights_manager.publish_exploration(self.owner, self.EXP_0_ID)

            # Changes to the various properties of the first and
            # second state.
            change_list = [exp_domain.ExplorationChange({
                'old_value': 'TextInput',
                'cmd': 'edit_state_property',
                'property_name': 'widget_id',
                'new_value': None,
                'state_name': 'Introduction'
            }), exp_domain.ExplorationChange({
                'old_value': {
                    'placeholder': {
                        'value': {
                            'content_id': 'ca_placeholder_0',
                            'unicode_str': ''
                        }
                    },
                    'rows': {
                        'value': 1
                    }
                },
                'cmd': 'edit_state_property',
                'property_name': 'widget_customization_args',
                'new_value': {},
                'state_name': 'Introduction'
            }), exp_domain.ExplorationChange({
                'old_value': None,
                'cmd': 'edit_state_property',
                'property_name': 'widget_id',
                'new_value': 'NumericInput',
                'state_name': 'Introduction'
            }), exp_domain.ExplorationChange({
                'state_name': 'Introduction',
                'old_value':
                {
                    'inputGreaterThanOrEqualToZero':
                    {
                        'value': True
                    }
                },
                'property_name': 'widget_customization_args',
                'new_value':
                {
                    'inputGreaterThanOrEqualToZero':
                    {
                        'value': False
                    }
                },
                'cmd': 'edit_state_property'
            }), exp_domain.ExplorationChange({
                'old_value': 1,
                'cmd': 'edit_state_property',
                'property_name': 'next_content_id_index',
                'new_value': 2,
                'state_name': 'Introduction'
            }), exp_domain.ExplorationChange({
                'old_value': [],
                'cmd': 'edit_state_property',
                'property_name': 'answer_groups',
                'new_value': [
                    {
                        'tagged_skill_misconception_id': None,
                        'rule_specs': [
                            {
                                'rule_type': 'IsLessThanOrEqualTo',
                                'inputs': {
                                    'x': 50
                                }
                            }
                        ],
                        'training_data': [],
                        'outcome': {
                            'param_changes': [],
                            'dest': 'End',
                            'missing_prerequisite_skill_id': None,
                            'feedback': {
                                'content_id': 'feedback_1',
                                'html': ''
                            },
                            'labelled_as_correct': False,
                            'refresher_exploration_id': None
                        }
                    }
                ],
                'state_name': 'Introduction'
            }), exp_domain.ExplorationChange({
                'old_value': [],
                'cmd': 'edit_state_property',
                'property_name': 'hints',
                'new_value': [
                    {
                        'hint_content': {
                            'content_id': 'hint_2',
                            'html': '<p>Hint.</p>'
                        }
                    }
                ],
                'state_name': 'Introduction'
            }), exp_domain.ExplorationChange({
                'old_value': 2,
                'cmd': 'edit_state_property',
                'property_name': 'next_content_id_index',
                'new_value': 3,
                'state_name': 'Introduction'
            }), exp_domain.ExplorationChange({
                'old_value': {
                    'content_id': 'content',
                    'html': 'Congratulations, you have finished!'
                },
                'cmd': 'edit_state_property',
                'property_name': 'content',
                'new_value': {
                    'content_id': 'content',
                    'html': '<p>2Congratulations, you have finished!</p>'
                },
                'state_name': 'End'
            })]

            exp_services.update_exploration(
                self.owner_id, self.EXP_0_ID, change_list,
                'Changed various properties in both states.')

            change_list_2 = [exp_domain.ExplorationChange({
                'new_state_name': 'End-State',
                'cmd': 'rename_state',
                'old_state_name': 'End'
            }), exp_domain.ExplorationChange({
                'cmd': 'delete_state',
                'state_name': 'End-State'
            }), exp_domain.ExplorationChange({
                'cmd': 'add_state',
                'state_name': 'End'
            }), exp_domain.ExplorationChange({
                'cmd': 'delete_state',
                'state_name': 'End'
            }), exp_domain.ExplorationChange({
                'cmd': 'add_state',
                'state_name': 'End'
            }), exp_domain.ExplorationChange({
                'new_state_name': 'End-State',
                'cmd': 'rename_state',
                'old_state_name': 'End'
            }), exp_domain.ExplorationChange({
                'new_state_name': 'End',
                'cmd': 'rename_state',
                'old_state_name': 'End-State'
            }), exp_domain.ExplorationChange({
                'old_value': [{
                    'tagged_skill_misconception_id': None,
                    'rule_specs': [{
                        'rule_type': 'IsLessThanOrEqualTo',
                        'inputs': {
                            'x': 50
                        }
                    }],
                    'training_data': [],
                    'outcome': {
                        'param_changes': [],
                        'dest': 'Introduction',
                        'missing_prerequisite_skill_id': None,
                        'feedback': {
                            'content_id': 'feedback_1',
                            'html': ''
                        },
                        'labelled_as_correct': False,
                        'refresher_exploration_id': None
                    }
                }],
                'cmd': 'edit_state_property',
                'property_name': 'answer_groups',
                'new_value': [{
                    'tagged_skill_misconception_id': None,
                    'rule_specs': [{
                        'rule_type': 'IsLessThanOrEqualTo',
                        'inputs': {
                            'x': 50
                        }
                    }],
                    'training_data': [],
                    'outcome': {
                        'param_changes': [],
                        'dest': 'End',
                        'missing_prerequisite_skill_id': None,
                        'feedback': {
                            'content_id': 'feedback_1',
                            'html': ''
                        },
                        'labelled_as_correct': False,
                        'refresher_exploration_id': None
                    }
                }],
                'state_name': 'Introduction'
            }), exp_domain.ExplorationChange({
                'old_value': {
                    'param_changes': [],
                    'dest': 'Introduction',
                    'missing_prerequisite_skill_id': None,
                    'feedback': {
                        'content_id': 'default_outcome',
                        'html': ''
                    },
                    'labelled_as_correct': False,
                    'refresher_exploration_id': None
                },
                'cmd': 'edit_state_property',
                'property_name': 'default_outcome',
                'new_value': {
                    'param_changes': [],
                    'dest': 'End',
                    'missing_prerequisite_skill_id': None,
                    'feedback': {
                        'content_id': 'default_outcome',
                        'html': ''
                    },
                    'labelled_as_correct': False,
                    'refresher_exploration_id': None
                },
                'state_name': 'Introduction'
            }), exp_domain.ExplorationChange({
                'old_value': {
                    'content_id': 'content',
                    'html': ''
                },
                'cmd': 'edit_state_property',
                'property_name': 'content',
                'new_value': {
                    'content_id': 'content',
                    'html': 'Congratulations, you have finished!'
                },
                'state_name': 'End'
            }), exp_domain.ExplorationChange({
                'old_value': None,
                'cmd': 'edit_state_property',
                'property_name': 'widget_id',
                'new_value': 'EndExploration',
                'state_name': 'End'
            }), exp_domain.ExplorationChange({
                'old_value': {},
                'cmd': 'edit_state_property',
                'property_name': 'widget_customization_args',
                'new_value': {
                    'recommendedExplorationIds': {
                        'value': []
                    }
                },
                'state_name': 'End'
            }), exp_domain.ExplorationChange({
                'old_value': {
                    'param_changes': [],
                    'dest': 'End',
                    'missing_prerequisite_skill_id': None,
                    'feedback': {
                        'content_id': 'default_outcome',
                        'html': ''
                    },
                    'labelled_as_correct': False,
                    'refresher_exploration_id': None
                },
                'cmd': 'edit_state_property',
                'property_name': 'default_outcome',
                'new_value': None,
                'state_name': 'End'
            })]

            exp_services.update_exploration(
                self.owner_id, self.EXP_0_ID, change_list_2,
                'Added and deleted states.')
            change_list_3 = [exp_domain.ExplorationChange({
                'old_value': {
                    'html': '',
                    'content_id': 'content'
                },
                'new_value': {
                    'html': '<p>Hello Aryaman!</p>',
                    'content_id': 'content'
                },
                'state_name': 'Introduction',
                'property_name': 'content',
                'cmd': 'edit_state_property'
            })]
            changes_are_not_mergeable = exp_services.are_changes_mergeable(
                self.EXP_0_ID, 1, change_list_3)
            self.assertEqual(changes_are_not_mergeable, False)

            change_list_3_dict = [{
                'old_value': {
                    'html': '',
                    'content_id': 'content'
                },
                'new_value': {
                    'html': '<p>Hello Aryaman!</p>',
                    'content_id': 'content'
                },
                'state_name': 'Introduction',
                'property_name': 'content',
                'cmd': 'edit_state_property'
            }]
            expected_email_html_body = (
                '(Sent from dummy-cloudsdk-project-id)<br/><br/>'
                'Hi Admin,<br><br>'
                'Some draft changes were rejected in exploration %s because '
                'the changes were conflicting and could not be saved. Please '
                'see the rejected change list below:<br>'
                'Discarded change list: %s <br><br>'
                'Frontend Version: %s<br>'
                'Backend Version: %s<br><br>'
                'Thanks!' % (self.EXP_0_ID, change_list_3_dict, 1, 3))
            messages = self._get_sent_email_messages(
                feconf.ADMIN_EMAIL_ADDRESS)
            self.assertEqual(len(messages), 1)
            self.assertEqual(
                expected_email_html_body,
                messages[0].html.decode())

    def test_email_is_sent_to_admin_in_case_of_state_renames_changes_conflict(
            self):
        self.login(self.OWNER_EMAIL)
        with self.swap(feconf, 'CAN_SEND_EMAILS', True):
            messages = self._get_sent_email_messages(
                feconf.ADMIN_EMAIL_ADDRESS)
            self.assertEqual(len(messages), 0)
            self.save_new_valid_exploration(
                self.EXP_0_ID, self.owner_id, end_state_name='End')

            rights_manager.publish_exploration(self.owner, self.EXP_0_ID)
            change_list = [exp_domain.ExplorationChange({
                'old_value': {
                    'html': '',
                    'content_id': 'content'
                },
                'new_value': {
                    'html': '<p>End State</p>',
                    'content_id': 'content'
                },
                'state_name': 'End',
                'property_name': 'content',
                'cmd': 'edit_state_property'
            })]
            exp_services.update_exploration(
                self.owner_id, self.EXP_0_ID, change_list,
                'Changed various properties in both states.')

            # State name changed.
            change_list_2 = [exp_domain.ExplorationChange({
                'new_state_name': 'End-State',
                'cmd': 'rename_state',
                'old_state_name': 'End'
            })]

            exp_services.update_exploration(
                self.owner_id, self.EXP_0_ID, change_list_2,
                'Changed various properties in both states.')

            change_list_3 = [exp_domain.ExplorationChange({
                'old_value': {
                    'html': 'End State',
                    'content_id': 'content'
                },
                'new_value': {
                    'html': '<p>End State Changed</p>',
                    'content_id': 'content'
                },
                'state_name': 'End',
                'property_name': 'content',
                'cmd': 'edit_state_property'
            })]
            changes_are_not_mergeable = exp_services.are_changes_mergeable(
                self.EXP_0_ID, 2, change_list_3)
            self.assertEqual(changes_are_not_mergeable, False)

            change_list_3_dict = [{
                'old_value': {
                    'html': 'End State',
                    'content_id': 'content'
                },
                'new_value': {
                    'html': '<p>End State Changed</p>',
                    'content_id': 'content'
                },
                'state_name': 'End',
                'property_name': 'content',
                'cmd': 'edit_state_property'
            }]
            expected_email_html_body = (
                '(Sent from dummy-cloudsdk-project-id)<br/><br/>'
                'Hi Admin,<br><br>'
                'Some draft changes were rejected in exploration %s because '
                'the changes were conflicting and could not be saved. Please '
                'see the rejected change list below:<br>'
                'Discarded change list: %s <br><br>'
                'Frontend Version: %s<br>'
                'Backend Version: %s<br><br>'
                'Thanks!' % (self.EXP_0_ID, change_list_3_dict, 2, 3))
            messages = self._get_sent_email_messages(
                feconf.ADMIN_EMAIL_ADDRESS)
            self.assertEqual(len(messages), 1)
            self.assertEqual(
                expected_email_html_body,
                messages[0].html.decode())

            # Add a translation after state renames.
            change_list_4 = [exp_domain.ExplorationChange({
                'content_html': 'N/A',
                'translation_html': '<p>State 2 Content Translation.</p>',
                'state_name': 'End',
                'language_code': 'de',
                'content_id': 'content',
                'cmd': 'add_written_translation',
                'data_format': 'html'
            })]
            changes_are_not_mergeable_2 = exp_services.are_changes_mergeable(
                self.EXP_0_ID, 2, change_list_4)
            self.assertEqual(changes_are_not_mergeable_2, False)

            change_list_4_dict = [{
                'cmd': 'add_written_translation',
                'state_name': 'End',
                'translation_html': '<p>State 2 Content Translation.</p>',
                'data_format': 'html',
                'language_code': 'de',
                'content_id': 'content',
                'content_html': 'N/A'}]
            expected_email_html_body_2 = (
                '(Sent from dummy-cloudsdk-project-id)<br/><br/>'
                'Hi Admin,<br><br>'
                'Some draft changes were rejected in exploration %s because '
                'the changes were conflicting and could not be saved. Please '
                'see the rejected change list below:<br>'
                'Discarded change list: %s <br><br>'
                'Frontend Version: %s<br>'
                'Backend Version: %s<br><br>'
                'Thanks!' % (self.EXP_0_ID, change_list_4_dict, 2, 3))
            messages = self._get_sent_email_messages(
                feconf.ADMIN_EMAIL_ADDRESS)
            self.assertEqual(len(messages), 2)
            self.assertEqual(
                expected_email_html_body_2,
                messages[1].html.decode())<|MERGE_RESOLUTION|>--- conflicted
+++ resolved
@@ -3769,30 +3769,21 @@
           refresher_exploration_id: null
         rule_specs:
         - inputs:
-<<<<<<< HEAD
-            x: 6
-=======
             x:
               contentId: rule_input_3
               normalizedStrSet:
               - InputString
->>>>>>> 280de4e0
           rule_type: Equals
         tagged_skill_misconception_id: null
         training_data: []
       confirmed_unclassified_answers: []
       customization_args:
-<<<<<<< HEAD
-        inputGreaterThanOrEqualToZero:
-          value: False
-=======
         placeholder:
           value:
             content_id: ca_placeholder_2
             unicode_str: ''
         rows:
           value: 1
->>>>>>> 280de4e0
       default_outcome:
         dest: (untitled state)
         feedback:
@@ -3803,11 +3794,7 @@
         param_changes: []
         refresher_exploration_id: null
       hints: []
-<<<<<<< HEAD
-      id: NumericInput
-=======
       id: TextInput
->>>>>>> 280de4e0
       solution: null
     linked_skill_id: null
     next_content_id_index: 4
@@ -3862,17 +3849,12 @@
       answer_groups: []
       confirmed_unclassified_answers: []
       customization_args:
-<<<<<<< HEAD
-        inputGreaterThanOrEqualToZero:
-          value: False
-=======
         placeholder:
           value:
             content_id: ca_placeholder_0
             unicode_str: ''
         rows:
           value: 1
->>>>>>> 280de4e0
       default_outcome:
         dest: END
         feedback:
@@ -3883,11 +3865,7 @@
         param_changes: []
         refresher_exploration_id: null
       hints: []
-<<<<<<< HEAD
-      id: NumericInput
-=======
       id: TextInput
->>>>>>> 280de4e0
       solution: null
     linked_skill_id: null
     next_content_id_index: 1
@@ -3908,7 +3886,145 @@
 title: Title
 """)
 
-    _LATEST_YAML_CONTENT = YAML_CONTENT_V52
+    YAML_CONTENT_V53 = (
+        """author_notes: ''
+auto_tts_enabled: true
+blurb: ''
+category: Category
+correctness_feedback_enabled: false
+init_state_name: (untitled state)
+language_code: en
+objective: ''
+param_changes: []
+param_specs: {}
+schema_version: 52
+states:
+  (untitled state):
+    card_is_checkpoint: true
+    classifier_model_id: null
+    content:
+      content_id: content
+      html: ''
+    interaction:
+      answer_groups:
+      - outcome:
+          dest: END
+          feedback:
+            content_id: feedback_1
+            html: <p>Correct!</p>
+          labelled_as_correct: false
+          missing_prerequisite_skill_id: null
+          param_changes: []
+          refresher_exploration_id: null
+        rule_specs:
+        - inputs:
+            x: 6
+          rule_type: Equals
+        tagged_skill_misconception_id: null
+        training_data: []
+      confirmed_unclassified_answers: []
+      customization_args:
+        inputGreaterThanOrEqualToZero:
+          value: False
+      default_outcome:
+        dest: (untitled state)
+        feedback:
+          content_id: default_outcome
+          html: ''
+        labelled_as_correct: false
+        missing_prerequisite_skill_id: null
+        param_changes: []
+        refresher_exploration_id: null
+      hints: []
+      id: NumericInput
+      solution: null
+    linked_skill_id: null
+    next_content_id_index: 4
+    param_changes: []
+    recorded_voiceovers:
+      voiceovers_mapping:
+        ca_placeholder_2: {}
+        content: {}
+        default_outcome: {}
+        feedback_1: {}
+        rule_input_3: {}
+    solicit_answer_details: false
+    written_translations:
+      translations_mapping:
+        ca_placeholder_2: {}
+        content: {}
+        default_outcome: {}
+        feedback_1: {}
+        rule_input_3: {}
+  END:
+    card_is_checkpoint: false
+    classifier_model_id: null
+    content:
+      content_id: content
+      html: <p>Congratulations, you have finished!</p>
+    interaction:
+      answer_groups: []
+      confirmed_unclassified_answers: []
+      customization_args:
+        recommendedExplorationIds:
+          value: []
+      default_outcome: null
+      hints: []
+      id: EndExploration
+      solution: null
+    linked_skill_id: null
+    next_content_id_index: 0
+    param_changes: []
+    recorded_voiceovers:
+      voiceovers_mapping:
+        content: {}
+    solicit_answer_details: false
+    written_translations:
+      translations_mapping:
+        content: {}
+  New state:
+    classifier_model_id: null
+    content:
+      content_id: content
+      html: ''
+    interaction:
+      answer_groups: []
+      confirmed_unclassified_answers: []
+      customization_args:
+        inputGreaterThanOrEqualToZero:
+          value: False
+      default_outcome:
+        dest: END
+        feedback:
+          content_id: default_outcome
+          html: ''
+        labelled_as_correct: false
+        missing_prerequisite_skill_id: null
+        param_changes: []
+        refresher_exploration_id: null
+      hints: []
+      id: NumericInput
+      solution: null
+    linked_skill_id: null
+    next_content_id_index: 1
+    param_changes: []
+    recorded_voiceovers:
+      voiceovers_mapping:
+        ca_placeholder_0: {}
+        content: {}
+        default_outcome: {}
+    solicit_answer_details: false
+    written_translations:
+      translations_mapping:
+        ca_placeholder_0: {}
+        content: {}
+        default_outcome: {}
+states_schema_version: 47
+tags: []
+title: Title
+""")
+
+    _LATEST_YAML_CONTENT = YAML_CONTENT_V53
 
     def test_load_from_v46_with_item_selection_input_interaction(self):
         """Tests the migration of ItemSelectionInput rule inputs."""
@@ -4039,7 +4155,7 @@
 objective: ''
 param_changes: []
 param_specs: {}
-schema_version: 52
+schema_version: 53
 states:
   (untitled state):
     card_is_checkpoint: true
@@ -4143,7 +4259,7 @@
     written_translations:
       translations_mapping:
         content: {}
-states_schema_version: 47
+states_schema_version: 48
 tags: []
 title: Title
 """)
@@ -4292,7 +4408,7 @@
 objective: ''
 param_changes: []
 param_specs: {}
-schema_version: 52
+schema_version: 53
 states:
   (untitled state):
     card_is_checkpoint: true
@@ -4406,7 +4522,7 @@
     written_translations:
       translations_mapping:
         content: {}
-states_schema_version: 47
+states_schema_version: 48
 tags: []
 title: Title
 """)
@@ -4517,7 +4633,7 @@
 objective: ''
 param_changes: []
 param_specs: {}
-schema_version: 52
+schema_version: 53
 states:
   (untitled state):
     card_is_checkpoint: true
@@ -4593,7 +4709,7 @@
     written_translations:
       translations_mapping:
         content: {}
-states_schema_version: 47
+states_schema_version: 48
 tags: []
 title: Title
 """)
