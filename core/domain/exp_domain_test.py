# coding: utf-8
#
# Copyright 2014 The Oppia Authors. All Rights Reserved.
#
# Licensed under the Apache License, Version 2.0 (the "License");
# you may not use this file except in compliance with the License.
# You may obtain a copy of the License at
#
#      http://www.apache.org/licenses/LICENSE-2.0
#
# Unless required by applicable law or agreed to in writing, software
# distributed under the License is distributed on an "AS-IS" BASIS,
# WITHOUT WARRANTIES OR CONDITIONS OF ANY KIND, either express or implied.
# See the License for the specific language governing permissions and
# limitations under the License.

"""Tests for exploration domain objects and methods defined on them."""

import copy
import os

from core.domain import exp_domain
from core.domain import exp_services
from core.domain import html_validation_service
from core.domain import param_domain
from core.domain import state_domain
from core.platform import models
from core.tests import test_utils
import feconf
import utils

(exp_models,) = models.Registry.import_models([models.NAMES.exploration])


def mock_get_filename_with_dimensions(filename, unused_exp_id):
    return html_validation_service.regenerate_image_filename_using_dimensions(
        filename, 490, 120)


class ExplorationVersionsDiffDomainUnitTests(test_utils.GenericTestBase):
    """Test the exploration versions difference domain object."""

    def setUp(self):
        super(ExplorationVersionsDiffDomainUnitTests, self).setUp()
        self.exp_id = 'exp_id1'
        test_exp_filepath = os.path.join(
            feconf.TESTS_DATA_DIR, 'string_classifier_test.yaml')
        yaml_content = utils.get_file_contents(test_exp_filepath)
        assets_list = []
        exp_services.save_new_exploration_from_yaml_and_assets(
            feconf.SYSTEM_COMMITTER_ID, yaml_content, self.exp_id,
            assets_list)
        self.exploration = exp_services.get_exploration_by_id(self.exp_id)

    def test_correct_creation_of_version_diffs(self):
        # Rename a state.
        self.exploration.rename_state('Home', 'Renamed state')
        change_list = [exp_domain.ExplorationChange({
            'cmd': 'rename_state',
            'old_state_name': 'Home',
            'new_state_name': 'Renamed state'
        })]

        exp_versions_diff = exp_domain.ExplorationVersionsDiff(change_list)

        self.assertEqual(exp_versions_diff.added_state_names, [])
        self.assertEqual(exp_versions_diff.deleted_state_names, [])
        self.assertEqual(
            exp_versions_diff.old_to_new_state_names, {
                'Home': 'Renamed state'
            })
        self.exploration.version += 1

        # Add a state.
        self.exploration.add_states(['New state'])
        self.exploration.states['New state'] = copy.deepcopy(
            self.exploration.states['Renamed state'])
        change_list = [exp_domain.ExplorationChange({
            'cmd': 'add_state',
            'state_name': 'New state',
        })]

        exp_versions_diff = exp_domain.ExplorationVersionsDiff(change_list)

        self.assertEqual(exp_versions_diff.added_state_names, ['New state'])
        self.assertEqual(exp_versions_diff.deleted_state_names, [])
        self.assertEqual(exp_versions_diff.old_to_new_state_names, {})
        self.exploration.version += 1

        # Delete state.
        self.exploration.delete_state('New state')
        change_list = [exp_domain.ExplorationChange({
            'cmd': 'delete_state',
            'state_name': 'New state'
        })]

        exp_versions_diff = exp_domain.ExplorationVersionsDiff(change_list)

        self.assertEqual(exp_versions_diff.added_state_names, [])
        self.assertEqual(exp_versions_diff.deleted_state_names, ['New state'])
        self.assertEqual(exp_versions_diff.old_to_new_state_names, {})
        self.exploration.version += 1

        # Test addition and multiple renames.
        self.exploration.add_states(['New state'])
        self.exploration.states['New state'] = copy.deepcopy(
            self.exploration.states['Renamed state'])
        self.exploration.rename_state('New state', 'New state2')
        self.exploration.rename_state('New state2', 'New state3')
        change_list = [exp_domain.ExplorationChange({
            'cmd': 'add_state',
            'state_name': 'New state',
        }), exp_domain.ExplorationChange({
            'cmd': 'rename_state',
            'old_state_name': 'New state',
            'new_state_name': 'New state2'
        }), exp_domain.ExplorationChange({
            'cmd': 'rename_state',
            'old_state_name': 'New state2',
            'new_state_name': 'New state3'
        })]

        exp_versions_diff = exp_domain.ExplorationVersionsDiff(change_list)

        self.assertEqual(exp_versions_diff.added_state_names, ['New state3'])
        self.assertEqual(exp_versions_diff.deleted_state_names, [])
        self.assertEqual(exp_versions_diff.old_to_new_state_names, {})
        self.exploration.version += 1

        # Test addition, rename and deletion.
        self.exploration.add_states(['New state 2'])
        self.exploration.rename_state('New state 2', 'Renamed state 2')
        self.exploration.delete_state('Renamed state 2')
        change_list = [exp_domain.ExplorationChange({
            'cmd': 'add_state',
            'state_name': 'New state 2'
        }), exp_domain.ExplorationChange({
            'cmd': 'rename_state',
            'old_state_name': 'New state 2',
            'new_state_name': 'Renamed state 2'
        }), exp_domain.ExplorationChange({
            'cmd': 'delete_state',
            'state_name': 'Renamed state 2'
        })]

        exp_versions_diff = exp_domain.ExplorationVersionsDiff(change_list)

        self.assertEqual(exp_versions_diff.added_state_names, [])
        self.assertEqual(exp_versions_diff.deleted_state_names, [])
        self.assertEqual(exp_versions_diff.old_to_new_state_names, {})
        self.exploration.version += 1

        # Test multiple renames and deletion.
        self.exploration.rename_state('New state3', 'Renamed state 3')
        self.exploration.rename_state('Renamed state 3', 'Renamed state 4')
        self.exploration.delete_state('Renamed state 4')
        change_list = [exp_domain.ExplorationChange({
            'cmd': 'rename_state',
            'old_state_name': 'New state3',
            'new_state_name': 'Renamed state 3'
        }), exp_domain.ExplorationChange({
            'cmd': 'rename_state',
            'old_state_name': 'Renamed state 3',
            'new_state_name': 'Renamed state 4'
        }), exp_domain.ExplorationChange({
            'cmd': 'delete_state',
            'state_name': 'Renamed state 4'
        })]

        exp_versions_diff = exp_domain.ExplorationVersionsDiff(change_list)

        self.assertEqual(exp_versions_diff.added_state_names, [])
        self.assertEqual(
            exp_versions_diff.deleted_state_names, ['New state3'])
        self.assertEqual(exp_versions_diff.old_to_new_state_names, {})
        self.exploration.version += 1


class ExplorationDomainUnitTests(test_utils.GenericTestBase):
    """Test the exploration domain object."""

    # TODO(bhenning): The validation tests below should be split into separate
    # unit tests. Also, all validation errors should be covered in the tests.
    def test_validation(self):
        """Test validation of explorations."""
        exploration = exp_domain.Exploration.create_default_exploration('eid')
        exploration.init_state_name = ''
        exploration.states = {}

        exploration.title = 'Hello #'
        self._assert_validation_error(exploration, 'Invalid character #')

        exploration.title = 'Title'
        exploration.category = 'Category'

        # Note: If '/' ever becomes a valid state name, ensure that the rule
        # editor frontend tenplate is fixed -- it currently uses '/' as a
        # sentinel for an invalid state name.
        bad_state = state_domain.State.create_default_state('/')
        exploration.states = {'/': bad_state}
        self._assert_validation_error(
            exploration, 'Invalid character / in a state name')

        new_state = state_domain.State.create_default_state('ABC')
        new_state.update_interaction_id('TextInput')

        # The 'states' property must be a non-empty dict of states.
        exploration.states = {}
        self._assert_validation_error(
            exploration, 'exploration has no states')
        exploration.states = {'A string #': new_state}
        self._assert_validation_error(
            exploration, 'Invalid character # in a state name')
        exploration.states = {'A string _': new_state}
        self._assert_validation_error(
            exploration, 'Invalid character _ in a state name')

        exploration.states = {'ABC': new_state}

        self._assert_validation_error(
            exploration, 'has no initial state name')

        exploration.init_state_name = 'initname'

        self._assert_validation_error(
            exploration,
            r'There is no state in \[\'ABC\'\] corresponding to '
            'the exploration\'s initial state name initname.')

        # Test whether a default outcome to a non-existing state is invalid.
        exploration.states = {exploration.init_state_name: new_state}
        self._assert_validation_error(
            exploration, 'destination ABC is not a valid')

        # Restore a valid exploration.
        init_state = exploration.states[exploration.init_state_name]
        default_outcome_dict = init_state.interaction.default_outcome.to_dict()
        default_outcome_dict['dest'] = exploration.init_state_name
        init_state.update_interaction_default_outcome(default_outcome_dict)
        exploration.validate()

        # Ensure an invalid destination can also be detected for answer groups.
        # Note: The state must keep its default_outcome, otherwise it will
        # trigger a validation error for non-terminal states needing to have a
        # default outcome. To validate the outcome of the answer group, this
        # default outcome must point to a valid state.
        init_state = exploration.states[exploration.init_state_name]
        default_outcome = init_state.interaction.default_outcome
        default_outcome.dest = exploration.init_state_name
        old_answer_groups = copy.deepcopy(init_state.interaction.answer_groups)
        old_answer_groups.append({
            'outcome': {
                'dest': exploration.init_state_name,
                'feedback': {
                    'content_id': 'feedback_1',
                    'html': 'Feedback'
                },
                'labelled_as_correct': False,
                'param_changes': [],
                'refresher_exploration_id': None,
                'missing_prerequisite_skill_id': None
            },
            'rule_specs': [{
                'inputs': {
                    'x': 'Test'
                },
                'rule_type': 'Contains'
            }],
            'training_data': [],
            'tagged_misconception_id': None
        })

        init_state.update_interaction_answer_groups(old_answer_groups)

        exploration.validate()

        interaction = init_state.interaction
        answer_groups = interaction.answer_groups
        answer_group = answer_groups[0]
        answer_group.outcome.dest = 'DEF'
        self._assert_validation_error(
            exploration, 'destination DEF is not a valid')

        # Restore a valid exploration.
        exploration.states[exploration.init_state_name].update_interaction_id(
            'TextInput')
        answer_group.outcome.dest = exploration.init_state_name
        exploration.validate()

        # Validate RuleSpec.
        rule_spec = answer_group.rule_specs[0]
        rule_spec.inputs = {}
        self._assert_validation_error(
            exploration, 'RuleSpec \'Contains\' is missing inputs')

        rule_spec.inputs = 'Inputs string'
        self._assert_validation_error(
            exploration, 'Expected inputs to be a dict')

        rule_spec.inputs = {'x': 'Test'}
        rule_spec.rule_type = 'FakeRuleType'
        self._assert_validation_error(exploration, 'Unrecognized rule type')

        rule_spec.inputs = {'x': 15}
        rule_spec.rule_type = 'Contains'
        with self.assertRaisesRegexp(
            Exception, 'Expected unicode string, received 15'
            ):
            exploration.validate()

        rule_spec.inputs = {'x': '{{ExampleParam}}'}
        self._assert_validation_error(
            exploration,
            'RuleSpec \'Contains\' has an input with name \'x\' which refers '
            'to an unknown parameter within the exploration: ExampleParam')

        # Restore a valid exploration.
        exploration.param_specs['ExampleParam'] = param_domain.ParamSpec(
            'UnicodeString')
        exploration.validate()

        # Validate Outcome.
        outcome = answer_group.outcome
        destination = exploration.init_state_name
        outcome.dest = None
        self._assert_validation_error(
            exploration, 'Every outcome should have a destination.')

        # Try setting the outcome destination to something other than a string.
        outcome.dest = 15
        self._assert_validation_error(
            exploration, 'Expected outcome dest to be a string')

        outcome.dest = destination

        outcome.feedback = state_domain.SubtitledHtml('feedback_1', '')
        exploration.validate()

        outcome.labelled_as_correct = 'hello'
        self._assert_validation_error(
            exploration, 'The "labelled_as_correct" field should be a boolean')

        # Test that labelled_as_correct must be False for self-loops, and that
        # this causes a strict validation failure but not a normal validation
        # failure.
        outcome.labelled_as_correct = True
        with self.assertRaisesRegexp(
            Exception, 'is labelled correct but is a self-loop.'
            ):
            exploration.validate(strict=True)
        exploration.validate()

        outcome.labelled_as_correct = False
        exploration.validate()

        outcome.param_changes = 'Changes'
        self._assert_validation_error(
            exploration, 'Expected outcome param_changes to be a list')

        outcome.param_changes = []
        exploration.validate()

        outcome.refresher_exploration_id = 12345
        self._assert_validation_error(
            exploration,
            'Expected outcome refresher_exploration_id to be a string')

        outcome.refresher_exploration_id = None
        exploration.validate()

        outcome.refresher_exploration_id = 'valid_string'
        exploration.validate()

        outcome.missing_prerequisite_skill_id = 12345
        self._assert_validation_error(
            exploration,
            'Expected outcome missing_prerequisite_skill_id to be a string')

        outcome.missing_prerequisite_skill_id = None
        exploration.validate()

        outcome.missing_prerequisite_skill_id = 'valid_string'
        exploration.validate()

        # Test that refresher_exploration_id must be None for non-self-loops.
        new_state_name = 'New state'
        exploration.add_states([new_state_name])

        outcome.dest = new_state_name
        outcome.refresher_exploration_id = 'another_string'
        self._assert_validation_error(
            exploration,
            'has a refresher exploration ID, but is not a self-loop')

        outcome.refresher_exploration_id = None
        exploration.validate()
        exploration.delete_state(new_state_name)

        # Validate InteractionInstance.
        interaction.id = 15
        self._assert_validation_error(
            exploration, 'Expected interaction id to be a string')

        interaction.id = 'SomeInteractionTypeThatDoesNotExist'
        self._assert_validation_error(exploration, 'Invalid interaction id')

        interaction.id = 'TextInput'
        exploration.validate()

        interaction.customization_args = []
        self._assert_validation_error(
            exploration, 'Expected customization args to be a dict')

        interaction.customization_args = {15: ''}
        self._assert_validation_error(
            exploration, 'Invalid customization arg name')

        interaction.customization_args = {'placeholder': ''}
        exploration.validate()

        interaction.answer_groups = {}
        self._assert_validation_error(
            exploration, 'Expected answer groups to be a list')

        interaction.answer_groups = answer_groups
        interaction.id = 'EndExploration'
        self._assert_validation_error(
            exploration,
            'Terminal interactions must not have a default outcome.')

        interaction.id = 'TextInput'
        init_state.update_interaction_default_outcome(None)
        self._assert_validation_error(
            exploration,
            'Non-terminal interactions must have a default outcome.')

        interaction.id = 'EndExploration'
        self._assert_validation_error(
            exploration,
            'Terminal interactions must not have any answer groups.')

        # A terminal interaction without a default outcome or answer group is
        # valid. This resets the exploration back to a valid state.
        init_state.update_interaction_answer_groups([])
        exploration.validate()

        # Restore a valid exploration.
        interaction.id = 'TextInput'
        answer_groups_list = [
            answer_group.to_dict() for answer_group in answer_groups]
        init_state.update_interaction_answer_groups(answer_groups_list)
        init_state.update_interaction_default_outcome(default_outcome.to_dict())
        exploration.validate()

        interaction.hints = {}
        self._assert_validation_error(
            exploration, 'Expected hints to be a list')
        interaction.hints = []

        # Validate AnswerGroup.
        init_state.interaction.answer_groups[0].rule_specs = {}
        self._assert_validation_error(
            exploration, 'Expected answer group rules to be a list')

        init_state.interaction.answer_groups[0].rule_specs = []
        self._assert_validation_error(
            exploration,
            'There must be at least one rule or training data for each'
            ' answer group.')

        exploration.states = {
            exploration.init_state_name: (
                state_domain.State.create_default_state(
                    exploration.init_state_name))
        }
        exploration.states[exploration.init_state_name].update_interaction_id(
            'TextInput')
        exploration.validate()

        exploration.language_code = 'fake_code'
        self._assert_validation_error(exploration, 'Invalid language_code')
        exploration.language_code = 'English'
        self._assert_validation_error(exploration, 'Invalid language_code')
        exploration.language_code = 'en'
        exploration.validate()

        exploration.param_specs = 'A string'
        self._assert_validation_error(exploration, 'param_specs to be a dict')

        exploration.param_specs = {
            '@': param_domain.ParamSpec.from_dict({
                'obj_type': 'UnicodeString'
            })
        }
        self._assert_validation_error(
            exploration, 'Only parameter names with characters')

        exploration.param_specs = {
            'notAParamSpec': param_domain.ParamSpec.from_dict(
                {'obj_type': 'UnicodeString'})
        }
        exploration.validate()

    def test_tag_validation(self):
        """Test validation of exploration tags."""
        exploration = exp_domain.Exploration.create_default_exploration('eid')
        exploration.objective = 'Objective'
        init_state = exploration.states[exploration.init_state_name]
        init_state.update_interaction_id('EndExploration')
        init_state.update_interaction_default_outcome(None)
        exploration.validate()

        exploration.tags = 'this should be a list'
        self._assert_validation_error(
            exploration, 'Expected \'tags\' to be a list')

        exploration.tags = [123]
        self._assert_validation_error(exploration, 'to be a string')
        exploration.tags = ['abc', 123]
        self._assert_validation_error(exploration, 'to be a string')

        exploration.tags = ['']
        self._assert_validation_error(exploration, 'Tags should be non-empty')

        exploration.tags = ['123']
        self._assert_validation_error(
            exploration, 'should only contain lowercase letters and spaces')
        exploration.tags = ['ABC']
        self._assert_validation_error(
            exploration, 'should only contain lowercase letters and spaces')

        exploration.tags = [' a b']
        self._assert_validation_error(
            exploration, 'Tags should not start or end with whitespace')
        exploration.tags = ['a b ']
        self._assert_validation_error(
            exploration, 'Tags should not start or end with whitespace')

        exploration.tags = ['a    b']
        self._assert_validation_error(
            exploration, 'Adjacent whitespace in tags should be collapsed')

        exploration.tags = ['abc', 'abc']
        self._assert_validation_error(
            exploration, 'Some tags duplicate each other')

        exploration.tags = ['computer science', 'analysis', 'a b c']
        exploration.validate()

    def test_title_category_and_objective_validation(self):
        """Test that titles, categories and objectives are validated only in
        'strict' mode.
        """
        self.save_new_valid_exploration(
            'exp_id', 'user@example.com', title='', category='',
            objective='', end_state_name='End')
        exploration = exp_services.get_exploration_by_id('exp_id')
        exploration.validate()

        with self.assertRaisesRegexp(
            utils.ValidationError, 'title must be specified'
            ):
            exploration.validate(strict=True)
        exploration.title = 'A title'

        with self.assertRaisesRegexp(
            utils.ValidationError, 'category must be specified'
            ):
            exploration.validate(strict=True)
        exploration.category = 'A category'

        with self.assertRaisesRegexp(
            utils.ValidationError, 'objective must be specified'
            ):
            exploration.validate(strict=True)

        exploration.objective = 'An objective'

        exploration.validate(strict=True)

    def test_get_trainable_states_dict(self):
        """Test the get_trainable_states_dict() method."""
        exp_id = 'exp_id1'
        test_exp_filepath = os.path.join(
            feconf.TESTS_DATA_DIR, 'string_classifier_test.yaml')
        yaml_content = utils.get_file_contents(test_exp_filepath)
        assets_list = []
        exp_services.save_new_exploration_from_yaml_and_assets(
            feconf.SYSTEM_COMMITTER_ID, yaml_content, exp_id,
            assets_list)

        exploration_model = exp_models.ExplorationModel.get(
            exp_id, strict=False)
        old_states = exp_services.get_exploration_from_model(
            exploration_model).states
        exploration = exp_services.get_exploration_by_id(exp_id)

        # Rename a state to add it in unchanged answer group.
        exploration.rename_state('Home', 'Renamed state')
        change_list = [exp_domain.ExplorationChange({
            'cmd': 'rename_state',
            'old_state_name': 'Home',
            'new_state_name': 'Renamed state'
        })]

        expected_dict = {
            'state_names_with_changed_answer_groups': [],
            'state_names_with_unchanged_answer_groups': ['Renamed state']
        }
        exp_versions_diff = exp_domain.ExplorationVersionsDiff(change_list)
        actual_dict = exploration.get_trainable_states_dict(
            old_states, exp_versions_diff)
        self.assertEqual(actual_dict, expected_dict)

        # Modify answer groups to trigger change in answer groups.
        state = exploration.states['Renamed state']
        exploration.states['Renamed state'].interaction.answer_groups.insert(
            3, state.interaction.answer_groups[3])
        answer_groups = []
        for answer_group in state.interaction.answer_groups:
            answer_groups.append(answer_group.to_dict())
        change_list = [exp_domain.ExplorationChange({
            'cmd': 'edit_state_property',
            'state_name': 'Renamed state',
            'property_name': 'answer_groups',
            'new_value': answer_groups
        })]

        expected_dict = {
            'state_names_with_changed_answer_groups': ['Renamed state'],
            'state_names_with_unchanged_answer_groups': []
        }
        exp_versions_diff = exp_domain.ExplorationVersionsDiff(change_list)
        actual_dict = exploration.get_trainable_states_dict(
            old_states, exp_versions_diff)
        self.assertEqual(actual_dict, expected_dict)

        # Add new state to trigger change in answer groups.
        exploration.add_states(['New state'])
        exploration.states['New state'] = copy.deepcopy(
            exploration.states['Renamed state'])
        change_list = [exp_domain.ExplorationChange({
            'cmd': 'add_state',
            'state_name': 'New state',
        })]

        expected_dict = {
            'state_names_with_changed_answer_groups': [
                'New state', 'Renamed state'],
            'state_names_with_unchanged_answer_groups': []
        }
        exp_versions_diff = exp_domain.ExplorationVersionsDiff(change_list)
        actual_dict = exploration.get_trainable_states_dict(
            old_states, exp_versions_diff)
        self.assertEqual(actual_dict, expected_dict)

        # Delete state.
        exploration.delete_state('New state')
        change_list = [exp_domain.ExplorationChange({
            'cmd': 'delete_state',
            'state_name': 'New state'
        })]

        expected_dict = {
            'state_names_with_changed_answer_groups': ['Renamed state'],
            'state_names_with_unchanged_answer_groups': []
        }
        exp_versions_diff = exp_domain.ExplorationVersionsDiff(change_list)
        actual_dict = exploration.get_trainable_states_dict(
            old_states, exp_versions_diff)
        self.assertEqual(actual_dict, expected_dict)

        # Test addition and multiple renames.
        exploration.add_states(['New state'])
        exploration.states['New state'] = copy.deepcopy(
            exploration.states['Renamed state'])
        exploration.rename_state('New state', 'New state2')
        exploration.rename_state('New state2', 'New state3')
        change_list = [exp_domain.ExplorationChange({
            'cmd': 'add_state',
            'state_name': 'New state',
        }), exp_domain.ExplorationChange({
            'cmd': 'rename_state',
            'old_state_name': 'New state',
            'new_state_name': 'New state2'
        }), exp_domain.ExplorationChange({
            'cmd': 'rename_state',
            'old_state_name': 'New state2',
            'new_state_name': 'New state3'
        })]

        expected_dict = {
            'state_names_with_changed_answer_groups': [
                'Renamed state', 'New state3'],
            'state_names_with_unchanged_answer_groups': []
        }
        exp_versions_diff = exp_domain.ExplorationVersionsDiff(change_list)
        actual_dict = exploration.get_trainable_states_dict(
            old_states, exp_versions_diff)
        self.assertEqual(actual_dict, expected_dict)

    def test_is_demo_property(self):
        """Test the is_demo property."""
        demo = exp_domain.Exploration.create_default_exploration('0')
        self.assertEqual(demo.is_demo, True)

        notdemo1 = exp_domain.Exploration.create_default_exploration('a')
        self.assertEqual(notdemo1.is_demo, False)

        notdemo2 = exp_domain.Exploration.create_default_exploration('abcd')
        self.assertEqual(notdemo2.is_demo, False)

    def test_exploration_export_import(self):
        """Test that to_dict and from_dict preserve all data within an
        exploration.
        """
        demo = exp_domain.Exploration.create_default_exploration('0')
        demo_dict = demo.to_dict()
        exp_from_dict = exp_domain.Exploration.from_dict(demo_dict)
        self.assertEqual(exp_from_dict.to_dict(), demo_dict)

    def test_interaction_with_none_id_is_not_terminal(self):
        """Test that an interaction with an id of None leads to is_terminal
        being false.
        """
        # Default exploration has a default interaction with an ID of None.
        demo = exp_domain.Exploration.create_default_exploration('0')
        init_state = demo.states[feconf.DEFAULT_INIT_STATE_NAME]
        self.assertFalse(init_state.interaction.is_terminal)


class YamlCreationUnitTests(test_utils.GenericTestBase):
    """Test creation of explorations from YAML files."""

    EXP_ID = 'An exploration_id'

    def test_yaml_import_and_export(self):
        """Test the from_yaml() and to_yaml() methods."""
        exploration = exp_domain.Exploration.create_default_exploration(
            self.EXP_ID, title='Title', category='Category')
        exploration.add_states(['New state'])
        self.assertEqual(len(exploration.states), 2)

        exploration.validate()

        yaml_content = exploration.to_yaml()
        self.assertEqual(yaml_content, self.SAMPLE_YAML_CONTENT)

        exploration2 = exp_domain.Exploration.from_yaml('exp2', yaml_content)
        self.assertEqual(len(exploration2.states), 2)
        yaml_content_2 = exploration2.to_yaml()
        self.assertEqual(yaml_content_2, yaml_content)

        # Verify SAMPLE_UNTITLED_YAML_CONTENT can be converted to an exploration
        # without error.
        exp_domain.Exploration.from_untitled_yaml(
            'exp4', 'Title', 'Category', self.SAMPLE_UNTITLED_YAML_CONTENT)

        with self.assertRaises(Exception):
            exp_domain.Exploration.from_yaml('exp3', 'No_initial_state_name')

        with self.assertRaises(Exception):
            exp_domain.Exploration.from_yaml(
                'exp4', 'Invalid\ninit_state_name:\nMore stuff')

        with self.assertRaises(Exception):
            exp_domain.Exploration.from_yaml(
                'exp4', 'State1:\n(\nInvalid yaml')

        with self.assertRaisesRegexp(
            Exception, 'Expected a YAML version >= 10, received: 9'
            ):
            exp_domain.Exploration.from_yaml(
                'exp4', self.SAMPLE_UNTITLED_YAML_CONTENT)

        with self.assertRaisesRegexp(
            Exception, 'Expected a YAML version <= 9'
            ):
            exp_domain.Exploration.from_untitled_yaml(
                'exp4', 'Title', 'Category', self.SAMPLE_YAML_CONTENT)


class SchemaMigrationMethodsUnitTests(test_utils.GenericTestBase):
    """Tests the presence of appropriate schema migration methods in the
    Exploration domain object class.
    """

    def test_correct_states_schema_conversion_methods_exist(self):
        """Test that the right states schema conversion methods exist."""
        current_states_schema_version = (
            feconf.CURRENT_STATE_SCHEMA_VERSION)
        for version_num in range(current_states_schema_version):
            self.assertTrue(hasattr(
                exp_domain.Exploration,
                '_convert_states_v%s_dict_to_v%s_dict' % (
                    version_num, version_num + 1)))

        self.assertFalse(hasattr(
            exp_domain.Exploration,
            '_convert_states_v%s_dict_to_v%s_dict' % (
                current_states_schema_version,
                current_states_schema_version + 1)))

    def test_correct_exploration_schema_conversion_methods_exist(self):
        """Test that the right exploration schema conversion methods exist."""
        current_exp_schema_version = (
            exp_domain.Exploration.CURRENT_EXP_SCHEMA_VERSION)

        for version_num in range(1, current_exp_schema_version):
            self.assertTrue(hasattr(
                exp_domain.Exploration,
                '_convert_v%s_dict_to_v%s_dict' % (
                    version_num, version_num + 1)))

        self.assertFalse(hasattr(
            exp_domain.Exploration,
            '_convert_v%s_dict_to_v%s_dict' % (
                current_exp_schema_version, current_exp_schema_version + 1)))


class SchemaMigrationUnitTests(test_utils.GenericTestBase):
    """Test migration methods for yaml content."""

    YAML_CONTENT_V1 = ("""default_skin: conversation_v1
param_changes: []
param_specs: {}
schema_version: 1
states:
- content:
  - type: text
    value: ''
  name: (untitled state)
  param_changes: []
  widget:
    customization_args: {}
    handlers:
    - name: submit
      rule_specs:
      - definition:
          inputs:
            x: InputString
          name: Equals
          rule_type: atomic
        dest: END
        feedback:
          - Correct!
        param_changes: []
      - definition:
          rule_type: default
        dest: (untitled state)
        feedback: []
        param_changes: []
    sticky: false
    widget_id: TextInput
- content:
  - type: text
    value: ''
  name: New state
  param_changes: []
  widget:
    customization_args: {}
    handlers:
    - name: submit
      rule_specs:
      - definition:
          rule_type: default
        dest: END
        feedback: []
        param_changes: []
    sticky: false
    widget_id: TextInput
""")

    YAML_CONTENT_V2 = ("""default_skin: conversation_v1
init_state_name: (untitled state)
param_changes: []
param_specs: {}
schema_version: 2
states:
  (untitled state):
    content:
    - type: text
      value: ''
    param_changes: []
    widget:
      customization_args: {}
      handlers:
      - name: submit
        rule_specs:
        - definition:
            inputs:
              x: InputString
            name: Equals
            rule_type: atomic
          dest: END
          feedback:
            - Correct!
          param_changes: []
        - definition:
            rule_type: default
          dest: (untitled state)
          feedback: []
          param_changes: []
      sticky: false
      widget_id: TextInput
  New state:
    content:
    - type: text
      value: ''
    param_changes: []
    widget:
      customization_args: {}
      handlers:
      - name: submit
        rule_specs:
        - definition:
            rule_type: default
          dest: END
          feedback: []
          param_changes: []
      sticky: false
      widget_id: TextInput
""")

    YAML_CONTENT_V3 = ("""author_notes: ''
blurb: ''
default_skin: conversation_v1
init_state_name: (untitled state)
language_code: en
objective: ''
param_changes: []
param_specs: {}
schema_version: 3
skill_tags: []
states:
  (untitled state):
    content:
    - type: text
      value: ''
    param_changes: []
    widget:
      customization_args:
        placeholder:
          value: ''
        rows:
          value: 1
      handlers:
      - name: submit
        rule_specs:
        - definition:
            inputs:
              x: InputString
            name: Equals
            rule_type: atomic
          dest: END
          feedback:
            - Correct!
          param_changes: []
        - definition:
            rule_type: default
          dest: (untitled state)
          feedback: []
          param_changes: []
      sticky: false
      widget_id: TextInput
  New state:
    content:
    - type: text
      value: ''
    param_changes: []
    widget:
      customization_args:
        placeholder:
          value: ''
        rows:
          value: 1
      handlers:
      - name: submit
        rule_specs:
        - definition:
            rule_type: default
          dest: END
          feedback: []
          param_changes: []
      sticky: false
      widget_id: TextInput
""")

    YAML_CONTENT_V4 = ("""author_notes: ''
blurb: ''
default_skin: conversation_v1
init_state_name: (untitled state)
language_code: en
objective: ''
param_changes: []
param_specs: {}
schema_version: 4
skill_tags: []
states:
  (untitled state):
    content:
    - type: text
      value: ''
    interaction:
      customization_args:
        placeholder:
          value: ''
        rows:
          value: 1
      handlers:
      - name: submit
        rule_specs:
        - definition:
            inputs:
              x: InputString
            name: Equals
            rule_type: atomic
          dest: END
          feedback:
            - Correct!
          param_changes: []
        - definition:
            rule_type: default
          dest: (untitled state)
          feedback: []
          param_changes: []
      id: TextInput
    param_changes: []
  New state:
    content:
    - type: text
      value: ''
    interaction:
      customization_args:
        placeholder:
          value: ''
        rows:
          value: 1
      handlers:
      - name: submit
        rule_specs:
        - definition:
            rule_type: default
          dest: END
          feedback: []
          param_changes: []
      id: TextInput
    param_changes: []
""")

    YAML_CONTENT_V5 = ("""author_notes: ''
blurb: ''
default_skin: conversation_v1
init_state_name: (untitled state)
language_code: en
objective: ''
param_changes: []
param_specs: {}
schema_version: 5
skin_customizations:
  panels_contents: {}
states:
  (untitled state):
    content:
    - type: text
      value: ''
    interaction:
      customization_args:
        placeholder:
          value: ''
        rows:
          value: 1
      handlers:
      - name: submit
        rule_specs:
        - definition:
            inputs:
              x: InputString
            name: Equals
            rule_type: atomic
          dest: END
          feedback:
            - Correct!
          param_changes: []
        - definition:
            rule_type: default
          dest: (untitled state)
          feedback: []
          param_changes: []
      id: TextInput
    param_changes: []
  New state:
    content:
    - type: text
      value: ''
    interaction:
      customization_args:
        placeholder:
          value: ''
        rows:
          value: 1
      handlers:
      - name: submit
        rule_specs:
        - definition:
            rule_type: default
          dest: END
          feedback: []
          param_changes: []
      id: TextInput
    param_changes: []
tags: []
""")

    YAML_CONTENT_V6 = ("""author_notes: ''
blurb: ''
default_skin: conversation_v1
init_state_name: (untitled state)
language_code: en
objective: ''
param_changes: []
param_specs: {}
schema_version: 6
skin_customizations:
  panels_contents: {}
states:
  (untitled state):
    content:
    - type: text
      value: ''
    interaction:
      customization_args:
        placeholder:
          value: ''
        rows:
          value: 1
      handlers:
      - name: submit
        rule_specs:
        - definition:
            inputs:
              x: InputString
            name: Equals
            rule_type: atomic
          dest: END
          feedback:
            - Correct!
          param_changes: []
        - definition:
            rule_type: default
          dest: (untitled state)
          feedback: []
          param_changes: []
      id: TextInput
      triggers: []
    param_changes: []
  END:
    content:
    - type: text
      value: Congratulations, you have finished!
    interaction:
      customization_args:
        recommendedExplorationIds:
          value: []
      handlers:
      - name: submit
        rule_specs:
        - definition:
            rule_type: default
          dest: END
          feedback: []
          param_changes: []
      id: EndExploration
      triggers: []
    param_changes: []
  New state:
    content:
    - type: text
      value: ''
    interaction:
      customization_args:
        placeholder:
          value: ''
        rows:
          value: 1
      handlers:
      - name: submit
        rule_specs:
        - definition:
            rule_type: default
          dest: END
          feedback: []
          param_changes: []
      id: TextInput
      triggers: []
    param_changes: []
states_schema_version: 3
tags: []
""")

    YAML_CONTENT_V7 = ("""author_notes: ''
blurb: ''
default_skin: conversation_v1
init_state_name: (untitled state)
language_code: en
objective: ''
param_changes: []
param_specs: {}
schema_version: 7
skin_customizations:
  panels_contents: {}
states:
  (untitled state):
    content:
    - type: text
      value: ''
    interaction:
      answer_groups:
      - outcome:
          dest: END
          feedback:
          - Correct!
          param_changes: []
        rule_specs:
        - inputs:
            x: InputString
          rule_type: Equals
      customization_args:
        placeholder:
          value: ''
        rows:
          value: 1
      default_outcome:
        dest: (untitled state)
        feedback: []
        param_changes: []
      id: TextInput
      triggers: []
    param_changes: []
  END:
    content:
    - type: text
      value: Congratulations, you have finished!
    interaction:
      answer_groups: []
      customization_args:
        recommendedExplorationIds:
          value: []
      default_outcome: null
      id: EndExploration
      triggers: []
    param_changes: []
  New state:
    content:
    - type: text
      value: ''
    interaction:
      answer_groups: []
      customization_args:
        placeholder:
          value: ''
        rows:
          value: 1
      default_outcome:
        dest: END
        feedback: []
        param_changes: []
      id: TextInput
      triggers: []
    param_changes: []
states_schema_version: 4
tags: []
""")

    YAML_CONTENT_V8 = ("""author_notes: ''
blurb: ''
default_skin: conversation_v1
init_state_name: (untitled state)
language_code: en
objective: ''
param_changes: []
param_specs: {}
schema_version: 8
skin_customizations:
  panels_contents: {}
states:
  (untitled state):
    content:
    - type: text
      value: ''
    interaction:
      answer_groups:
      - outcome:
          dest: END
          feedback:
          - Correct!
          param_changes: []
        rule_specs:
        - inputs:
            x: InputString
          rule_type: Equals
      customization_args:
        placeholder:
          value: ''
        rows:
          value: 1
      default_outcome:
        dest: (untitled state)
        feedback: []
        param_changes: []
      fallbacks: []
      id: TextInput
    param_changes: []
  END:
    content:
    - type: text
      value: Congratulations, you have finished!
    interaction:
      answer_groups: []
      customization_args:
        recommendedExplorationIds:
          value: []
      default_outcome: null
      fallbacks: []
      id: EndExploration
    param_changes: []
  New state:
    content:
    - type: text
      value: ''
    interaction:
      answer_groups: []
      customization_args:
        placeholder:
          value: ''
        rows:
          value: 1
      default_outcome:
        dest: END
        feedback: []
        param_changes: []
      fallbacks: []
      id: TextInput
    param_changes: []
states_schema_version: 5
tags: []
""")

    YAML_CONTENT_V9 = ("""author_notes: ''
blurb: ''
default_skin: conversation_v1
init_state_name: (untitled state)
language_code: en
objective: ''
param_changes: []
param_specs: {}
schema_version: 9
skin_customizations:
  panels_contents: {}
states:
  (untitled state):
    content:
    - type: text
      value: ''
    interaction:
      answer_groups:
      - outcome:
          dest: END
          feedback:
          - Correct!
          param_changes: []
        rule_specs:
        - inputs:
            x: InputString
          rule_type: Equals
      confirmed_unclassified_answers: []
      customization_args:
        placeholder:
          value: ''
        rows:
          value: 1
      default_outcome:
        dest: (untitled state)
        feedback: []
        param_changes: []
      fallbacks: []
      id: TextInput
    param_changes: []
  END:
    content:
    - type: text
      value: Congratulations, you have finished!
    interaction:
      answer_groups: []
      confirmed_unclassified_answers: []
      customization_args:
        recommendedExplorationIds:
          value: []
      default_outcome: null
      fallbacks: []
      id: EndExploration
    param_changes: []
  New state:
    content:
    - type: text
      value: ''
    interaction:
      answer_groups: []
      confirmed_unclassified_answers: []
      customization_args:
        placeholder:
          value: ''
        rows:
          value: 1
      default_outcome:
        dest: END
        feedback: []
        param_changes: []
      fallbacks: []
      id: TextInput
    param_changes: []
states_schema_version: 6
tags: []
""")

    YAML_CONTENT_V10 = ("""author_notes: ''
blurb: ''
category: Category
init_state_name: (untitled state)
language_code: en
objective: ''
param_changes: []
param_specs: {}
schema_version: 10
skin_customizations:
  panels_contents:
    bottom: []
states:
  (untitled state):
    content:
    - type: text
      value: ''
    interaction:
      answer_groups:
      - outcome:
          dest: END
          feedback:
          - Correct!
          param_changes: []
        rule_specs:
        - inputs:
            x: InputString
          rule_type: Equals
      confirmed_unclassified_answers: []
      customization_args:
        placeholder:
          value: ''
        rows:
          value: 1
      default_outcome:
        dest: (untitled state)
        feedback: []
        param_changes: []
      fallbacks: []
      id: TextInput
    param_changes: []
  END:
    content:
    - type: text
      value: Congratulations, you have finished!
    interaction:
      answer_groups: []
      confirmed_unclassified_answers: []
      customization_args:
        recommendedExplorationIds:
          value: []
      default_outcome: null
      fallbacks: []
      id: EndExploration
    param_changes: []
  New state:
    content:
    - type: text
      value: ''
    interaction:
      answer_groups: []
      confirmed_unclassified_answers: []
      customization_args:
        placeholder:
          value: ''
        rows:
          value: 1
      default_outcome:
        dest: END
        feedback: []
        param_changes: []
      fallbacks: []
      id: TextInput
    param_changes: []
states_schema_version: 7
tags: []
title: Title
""")
    YAML_CONTENT_V11 = ("""author_notes: ''
blurb: ''
category: Category
init_state_name: (untitled state)
language_code: en
objective: ''
param_changes: []
param_specs: {}
schema_version: 11
skin_customizations:
  panels_contents:
    bottom: []
states:
  (untitled state):
    classifier_model_id: null
    content:
    - type: text
      value: ''
    interaction:
      answer_groups:
      - outcome:
          dest: END
          feedback:
          - Correct!
          param_changes: []
        rule_specs:
        - inputs:
            x: InputString
          rule_type: Equals
      confirmed_unclassified_answers: []
      customization_args:
        placeholder:
          value: ''
        rows:
          value: 1
      default_outcome:
        dest: (untitled state)
        feedback: []
        param_changes: []
      fallbacks: []
      id: TextInput
    param_changes: []
  END:
    classifier_model_id: null
    content:
    - type: text
      value: Congratulations, you have finished!
    interaction:
      answer_groups: []
      confirmed_unclassified_answers: []
      customization_args:
        recommendedExplorationIds:
          value: []
      default_outcome: null
      fallbacks: []
      id: EndExploration
    param_changes: []
  New state:
    classifier_model_id: null
    content:
    - type: text
      value: ''
    interaction:
      answer_groups: []
      confirmed_unclassified_answers: []
      customization_args:
        placeholder:
          value: ''
        rows:
          value: 1
      default_outcome:
        dest: END
        feedback: []
        param_changes: []
      fallbacks: []
      id: TextInput
    param_changes: []
states_schema_version: 8
tags: []
title: Title
""")
    YAML_CONTENT_V12 = ("""author_notes: ''
blurb: ''
category: Category
init_state_name: (untitled state)
language_code: en
objective: ''
param_changes: []
param_specs: {}
schema_version: 12
skin_customizations:
  panels_contents:
    bottom: []
states:
  (untitled state):
    classifier_model_id: null
    content:
    - type: text
      value: ''
    interaction:
      answer_groups:
      - correct: false
        outcome:
          dest: END
          feedback:
          - Correct!
          param_changes: []
        rule_specs:
        - inputs:
            x: InputString
          rule_type: Equals
      confirmed_unclassified_answers: []
      customization_args:
        placeholder:
          value: ''
        rows:
          value: 1
      default_outcome:
        dest: (untitled state)
        feedback: []
        param_changes: []
      fallbacks: []
      id: TextInput
    param_changes: []
  END:
    classifier_model_id: null
    content:
    - type: text
      value: Congratulations, you have finished!
    interaction:
      answer_groups: []
      confirmed_unclassified_answers: []
      customization_args:
        recommendedExplorationIds:
          value: []
      default_outcome: null
      fallbacks: []
      id: EndExploration
    param_changes: []
  New state:
    classifier_model_id: null
    content:
    - type: text
      value: ''
    interaction:
      answer_groups: []
      confirmed_unclassified_answers: []
      customization_args:
        placeholder:
          value: ''
        rows:
          value: 1
      default_outcome:
        dest: END
        feedback: []
        param_changes: []
      fallbacks: []
      id: TextInput
    param_changes: []
states_schema_version: 9
tags: []
title: Title
""")

    YAML_CONTENT_V13 = ("""author_notes: ''
blurb: ''
category: Category
init_state_name: (untitled state)
language_code: en
objective: ''
param_changes: []
param_specs: {}
schema_version: 13
skin_customizations:
  panels_contents:
    bottom: []
states:
  (untitled state):
    classifier_model_id: null
    content:
    - type: text
      value: ''
    interaction:
      answer_groups:
      - correct: false
        outcome:
          dest: END
          feedback:
          - Correct!
          param_changes: []
        rule_specs:
        - inputs:
            x: InputString
          rule_type: Equals
      confirmed_unclassified_answers: []
      customization_args:
        placeholder:
          value: ''
        rows:
          value: 1
      default_outcome:
        dest: (untitled state)
        feedback: []
        param_changes: []
      fallbacks: []
      hints: []
      id: TextInput
      solution: {}
    param_changes: []
  END:
    classifier_model_id: null
    content:
    - type: text
      value: Congratulations, you have finished!
    interaction:
      answer_groups: []
      confirmed_unclassified_answers: []
      customization_args:
        recommendedExplorationIds:
          value: []
      default_outcome: null
      fallbacks: []
      hints: []
      id: EndExploration
      solution: {}
    param_changes: []
  New state:
    classifier_model_id: null
    content:
    - type: text
      value: ''
    interaction:
      answer_groups: []
      confirmed_unclassified_answers: []
      customization_args:
        placeholder:
          value: ''
        rows:
          value: 1
      default_outcome:
        dest: END
        feedback: []
        param_changes: []
      fallbacks: []
      hints: []
      id: TextInput
      solution: {}
    param_changes: []
states_schema_version: 10
tags: []
title: Title
""")

    YAML_CONTENT_V14 = ("""author_notes: ''
blurb: ''
category: Category
init_state_name: (untitled state)
language_code: en
objective: ''
param_changes: []
param_specs: {}
schema_version: 14
skin_customizations:
  panels_contents:
    bottom: []
states:
  (untitled state):
    classifier_model_id: null
    content:
      audio_translations: []
      html: ''
    interaction:
      answer_groups:
      - correct: false
        outcome:
          dest: END
          feedback:
          - Correct!
          param_changes: []
        rule_specs:
        - inputs:
            x: InputString
          rule_type: Equals
      confirmed_unclassified_answers: []
      customization_args:
        placeholder:
          value: ''
        rows:
          value: 1
      default_outcome:
        dest: (untitled state)
        feedback: []
        param_changes: []
      fallbacks: []
      hints: []
      id: TextInput
      solution: {}
    param_changes: []
  END:
    classifier_model_id: null
    content:
      audio_translations: []
      html: Congratulations, you have finished!
    interaction:
      answer_groups: []
      confirmed_unclassified_answers: []
      customization_args:
        recommendedExplorationIds:
          value: []
      default_outcome: null
      fallbacks: []
      hints: []
      id: EndExploration
      solution: {}
    param_changes: []
  New state:
    classifier_model_id: null
    content:
      audio_translations: []
      html: ''
    interaction:
      answer_groups: []
      confirmed_unclassified_answers: []
      customization_args:
        placeholder:
          value: ''
        rows:
          value: 1
      default_outcome:
        dest: END
        feedback: []
        param_changes: []
      fallbacks: []
      hints: []
      id: TextInput
      solution: {}
    param_changes: []
states_schema_version: 11
tags: []
title: Title
""")

    YAML_CONTENT_V15 = ("""author_notes: ''
blurb: ''
category: Category
init_state_name: (untitled state)
language_code: en
objective: ''
param_changes: []
param_specs: {}
schema_version: 15
skin_customizations:
  panels_contents:
    bottom: []
states:
  (untitled state):
    classifier_model_id: null
    content:
      audio_translations: {}
      html: ''
    interaction:
      answer_groups:
      - correct: false
        outcome:
          dest: END
          feedback:
          - Correct!
          param_changes: []
        rule_specs:
        - inputs:
            x: InputString
          rule_type: Equals
      confirmed_unclassified_answers: []
      customization_args:
        placeholder:
          value: ''
        rows:
          value: 1
      default_outcome:
        dest: (untitled state)
        feedback: []
        param_changes: []
      fallbacks: []
      hints: []
      id: TextInput
      solution: {}
    param_changes: []
  END:
    classifier_model_id: null
    content:
      audio_translations: {}
      html: Congratulations, you have finished!
    interaction:
      answer_groups: []
      confirmed_unclassified_answers: []
      customization_args:
        recommendedExplorationIds:
          value: []
      default_outcome: null
      fallbacks: []
      hints: []
      id: EndExploration
      solution: {}
    param_changes: []
  New state:
    classifier_model_id: null
    content:
      audio_translations: {}
      html: ''
    interaction:
      answer_groups: []
      confirmed_unclassified_answers: []
      customization_args:
        placeholder:
          value: ''
        rows:
          value: 1
      default_outcome:
        dest: END
        feedback: []
        param_changes: []
      fallbacks: []
      hints: []
      id: TextInput
      solution: {}
    param_changes: []
states_schema_version: 12
tags: []
title: Title
""")

    YAML_CONTENT_V16 = ("""author_notes: ''
blurb: ''
category: Category
init_state_name: (untitled state)
language_code: en
objective: ''
param_changes: []
param_specs: {}
schema_version: 16
skin_customizations:
  panels_contents:
    bottom: []
states:
  (untitled state):
    classifier_model_id: null
    content:
      audio_translations: {}
      html: ''
    interaction:
      answer_groups:
      - correct: false
        outcome:
          dest: END
          feedback:
          - Correct!
          param_changes: []
        rule_specs:
        - inputs:
            x: InputString
          rule_type: Equals
      confirmed_unclassified_answers: []
      customization_args:
        placeholder:
          value: ''
        rows:
          value: 1
      default_outcome:
        dest: (untitled state)
        feedback: []
        param_changes: []
      hints: []
      id: TextInput
      solution: null
    param_changes: []
  END:
    classifier_model_id: null
    content:
      audio_translations: {}
      html: Congratulations, you have finished!
    interaction:
      answer_groups: []
      confirmed_unclassified_answers: []
      customization_args:
        recommendedExplorationIds:
          value: []
      default_outcome: null
      hints: []
      id: EndExploration
      solution: null
    param_changes: []
  New state:
    classifier_model_id: null
    content:
      audio_translations: {}
      html: ''
    interaction:
      answer_groups: []
      confirmed_unclassified_answers: []
      customization_args:
        placeholder:
          value: ''
        rows:
          value: 1
      default_outcome:
        dest: END
        feedback: []
        param_changes: []
      hints: []
      id: TextInput
      solution: null
    param_changes: []
states_schema_version: 13
tags: []
title: Title
""")

    YAML_CONTENT_V17 = ("""author_notes: ''
blurb: ''
category: Category
init_state_name: (untitled state)
language_code: en
objective: ''
param_changes: []
param_specs: {}
schema_version: 17
states:
  (untitled state):
    classifier_model_id: null
    content:
      audio_translations: {}
      html: ''
    interaction:
      answer_groups:
      - correct: false
        outcome:
          dest: END
          feedback:
          - Correct!
          param_changes: []
        rule_specs:
        - inputs:
            x: InputString
          rule_type: Equals
      confirmed_unclassified_answers: []
      customization_args:
        placeholder:
          value: ''
        rows:
          value: 1
      default_outcome:
        dest: (untitled state)
        feedback: []
        param_changes: []
      hints: []
      id: TextInput
      solution: null
    param_changes: []
  END:
    classifier_model_id: null
    content:
      audio_translations: {}
      html: Congratulations, you have finished!
    interaction:
      answer_groups: []
      confirmed_unclassified_answers: []
      customization_args:
        recommendedExplorationIds:
          value: []
      default_outcome: null
      hints: []
      id: EndExploration
      solution: null
    param_changes: []
  New state:
    classifier_model_id: null
    content:
      audio_translations: {}
      html: ''
    interaction:
      answer_groups: []
      confirmed_unclassified_answers: []
      customization_args:
        placeholder:
          value: ''
        rows:
          value: 1
      default_outcome:
        dest: END
        feedback: []
        param_changes: []
      hints: []
      id: TextInput
      solution: null
    param_changes: []
states_schema_version: 13
tags: []
title: Title
""")

    YAML_CONTENT_V18 = ("""author_notes: ''
auto_tts_enabled: true
blurb: ''
category: Category
init_state_name: (untitled state)
language_code: en
objective: ''
param_changes: []
param_specs: {}
schema_version: 18
states:
  (untitled state):
    classifier_model_id: null
    content:
      audio_translations: {}
      html: ''
    interaction:
      answer_groups:
      - correct: false
        outcome:
          dest: END
          feedback:
          - Correct!
          param_changes: []
        rule_specs:
        - inputs:
            x: InputString
          rule_type: Equals
      confirmed_unclassified_answers: []
      customization_args:
        placeholder:
          value: ''
        rows:
          value: 1
      default_outcome:
        dest: (untitled state)
        feedback: []
        param_changes: []
      hints: []
      id: TextInput
      solution: null
    param_changes: []
  END:
    classifier_model_id: null
    content:
      audio_translations: {}
      html: Congratulations, you have finished!
    interaction:
      answer_groups: []
      confirmed_unclassified_answers: []
      customization_args:
        recommendedExplorationIds:
          value: []
      default_outcome: null
      hints: []
      id: EndExploration
      solution: null
    param_changes: []
  New state:
    classifier_model_id: null
    content:
      audio_translations: {}
      html: ''
    interaction:
      answer_groups: []
      confirmed_unclassified_answers: []
      customization_args:
        placeholder:
          value: ''
        rows:
          value: 1
      default_outcome:
        dest: END
        feedback: []
        param_changes: []
      hints: []
      id: TextInput
      solution: null
    param_changes: []
states_schema_version: 13
tags: []
title: Title
""")

    YAML_CONTENT_V19 = ("""author_notes: ''
auto_tts_enabled: true
blurb: ''
category: Category
init_state_name: (untitled state)
language_code: en
objective: ''
param_changes: []
param_specs: {}
schema_version: 19
states:
  (untitled state):
    classifier_model_id: null
    content:
      audio_translations: {}
      html: ''
    interaction:
      answer_groups:
      - correct: false
        outcome:
          dest: END
          feedback:
            audio_translations: {}
            html: Correct!
          param_changes: []
        rule_specs:
        - inputs:
            x: InputString
          rule_type: Equals
      confirmed_unclassified_answers: []
      customization_args:
        placeholder:
          value: ''
        rows:
          value: 1
      default_outcome:
        dest: (untitled state)
        feedback:
          audio_translations: {}
          html: ''
        param_changes: []
      hints: []
      id: TextInput
      solution: null
    param_changes: []
  END:
    classifier_model_id: null
    content:
      audio_translations: {}
      html: Congratulations, you have finished!
    interaction:
      answer_groups: []
      confirmed_unclassified_answers: []
      customization_args:
        recommendedExplorationIds:
          value: []
      default_outcome: null
      hints: []
      id: EndExploration
      solution: null
    param_changes: []
  New state:
    classifier_model_id: null
    content:
      audio_translations: {}
      html: ''
    interaction:
      answer_groups: []
      confirmed_unclassified_answers: []
      customization_args:
        placeholder:
          value: ''
        rows:
          value: 1
      default_outcome:
        dest: END
        feedback:
          audio_translations: {}
          html: ''
        param_changes: []
      hints: []
      id: TextInput
      solution: null
    param_changes: []
states_schema_version: 14
tags: []
title: Title
""")

    YAML_CONTENT_V20 = ("""author_notes: ''
auto_tts_enabled: true
blurb: ''
category: Category
correctness_feedback_enabled: false
init_state_name: (untitled state)
language_code: en
objective: ''
param_changes: []
param_specs: {}
schema_version: 20
states:
  (untitled state):
    classifier_model_id: null
    content:
      audio_translations: {}
      html: ''
    interaction:
      answer_groups:
      - labelled_as_correct: false
        outcome:
          dest: END
          feedback:
            audio_translations: {}
            html: Correct!
          param_changes: []
        rule_specs:
        - inputs:
            x: InputString
          rule_type: Equals
      confirmed_unclassified_answers: []
      customization_args:
        placeholder:
          value: ''
        rows:
          value: 1
      default_outcome:
        dest: (untitled state)
        feedback:
          audio_translations: {}
          html: ''
        param_changes: []
      hints: []
      id: TextInput
      solution: null
    param_changes: []
  END:
    classifier_model_id: null
    content:
      audio_translations: {}
      html: Congratulations, you have finished!
    interaction:
      answer_groups: []
      confirmed_unclassified_answers: []
      customization_args:
        recommendedExplorationIds:
          value: []
      default_outcome: null
      hints: []
      id: EndExploration
      solution: null
    param_changes: []
  New state:
    classifier_model_id: null
    content:
      audio_translations: {}
      html: ''
    interaction:
      answer_groups: []
      confirmed_unclassified_answers: []
      customization_args:
        placeholder:
          value: ''
        rows:
          value: 1
      default_outcome:
        dest: END
        feedback:
          audio_translations: {}
          html: ''
        param_changes: []
      hints: []
      id: TextInput
      solution: null
    param_changes: []
states_schema_version: 15
tags: []
title: Title
""")

    YAML_CONTENT_V21 = ("""author_notes: ''
auto_tts_enabled: true
blurb: ''
category: Category
correctness_feedback_enabled: false
init_state_name: (untitled state)
language_code: en
objective: ''
param_changes: []
param_specs: {}
schema_version: 21
states:
  (untitled state):
    classifier_model_id: null
    content:
      audio_translations: {}
      html: ''
    interaction:
      answer_groups:
      - labelled_as_correct: false
        outcome:
          dest: END
          feedback:
            audio_translations: {}
            html: Correct!
          param_changes: []
          refresher_exploration_id: null
        rule_specs:
        - inputs:
            x: InputString
          rule_type: Equals
      confirmed_unclassified_answers: []
      customization_args:
        placeholder:
          value: ''
        rows:
          value: 1
      default_outcome:
        dest: (untitled state)
        feedback:
          audio_translations: {}
          html: ''
        param_changes: []
        refresher_exploration_id: null
      hints: []
      id: TextInput
      solution: null
    param_changes: []
  END:
    classifier_model_id: null
    content:
      audio_translations: {}
      html: Congratulations, you have finished!
    interaction:
      answer_groups: []
      confirmed_unclassified_answers: []
      customization_args:
        recommendedExplorationIds:
          value: []
      default_outcome: null
      hints: []
      id: EndExploration
      solution: null
    param_changes: []
  New state:
    classifier_model_id: null
    content:
      audio_translations: {}
      html: ''
    interaction:
      answer_groups: []
      confirmed_unclassified_answers: []
      customization_args:
        placeholder:
          value: ''
        rows:
          value: 1
      default_outcome:
        dest: END
        feedback:
          audio_translations: {}
          html: ''
        param_changes: []
        refresher_exploration_id: null
      hints: []
      id: TextInput
      solution: null
    param_changes: []
states_schema_version: 16
tags: []
title: Title
""")

    YAML_CONTENT_V22 = ("""author_notes: ''
auto_tts_enabled: true
blurb: ''
category: Category
correctness_feedback_enabled: false
init_state_name: (untitled state)
language_code: en
objective: ''
param_changes: []
param_specs: {}
schema_version: 22
states:
  (untitled state):
    classifier_model_id: null
    content:
      audio_translations: {}
      html: ''
    interaction:
      answer_groups:
      - outcome:
          dest: END
          feedback:
            audio_translations: {}
            html: Correct!
          labelled_as_correct: false
          param_changes: []
          refresher_exploration_id: null
        rule_specs:
        - inputs:
            x: InputString
          rule_type: Equals
      confirmed_unclassified_answers: []
      customization_args:
        placeholder:
          value: ''
        rows:
          value: 1
      default_outcome:
        dest: (untitled state)
        feedback:
          audio_translations: {}
          html: ''
        labelled_as_correct: false
        param_changes: []
        refresher_exploration_id: null
      hints: []
      id: TextInput
      solution: null
    param_changes: []
  END:
    classifier_model_id: null
    content:
      audio_translations: {}
      html: Congratulations, you have finished!
    interaction:
      answer_groups: []
      confirmed_unclassified_answers: []
      customization_args:
        recommendedExplorationIds:
          value: []
      default_outcome: null
      hints: []
      id: EndExploration
      solution: null
    param_changes: []
  New state:
    classifier_model_id: null
    content:
      audio_translations: {}
      html: ''
    interaction:
      answer_groups: []
      confirmed_unclassified_answers: []
      customization_args:
        placeholder:
          value: ''
        rows:
          value: 1
      default_outcome:
        dest: END
        feedback:
          audio_translations: {}
          html: ''
        labelled_as_correct: false
        param_changes: []
        refresher_exploration_id: null
      hints: []
      id: TextInput
      solution: null
    param_changes: []
states_schema_version: 17
tags: []
title: Title
""")
    YAML_CONTENT_V23 = ("""author_notes: ''
auto_tts_enabled: true
blurb: ''
category: Category
correctness_feedback_enabled: false
init_state_name: (untitled state)
language_code: en
objective: ''
param_changes: []
param_specs: {}
schema_version: 23
states:
  (untitled state):
    classifier_model_id: null
    content:
      audio_translations: {}
      html: ''
    interaction:
      answer_groups:
      - outcome:
          dest: END
          feedback:
            audio_translations: {}
            html: Correct!
          labelled_as_correct: false
          param_changes: []
          refresher_exploration_id: null
        rule_specs:
        - inputs:
            x: InputString
          rule_type: Equals
      confirmed_unclassified_answers: []
      customization_args:
        placeholder:
          value: ''
        rows:
          value: 1
      default_outcome:
        dest: (untitled state)
        feedback:
          audio_translations: {}
          html: ''
        labelled_as_correct: false
        param_changes: []
        refresher_exploration_id: null
      hints: []
      id: TextInput
      solution: null
    param_changes: []
  END:
    classifier_model_id: null
    content:
      audio_translations: {}
      html: Congratulations, you have finished!
    interaction:
      answer_groups: []
      confirmed_unclassified_answers: []
      customization_args:
        recommendedExplorationIds:
          value: []
      default_outcome: null
      hints: []
      id: EndExploration
      solution: null
    param_changes: []
  New state:
    classifier_model_id: null
    content:
      audio_translations: {}
      html: ''
    interaction:
      answer_groups: []
      confirmed_unclassified_answers: []
      customization_args:
        placeholder:
          value: ''
        rows:
          value: 1
      default_outcome:
        dest: END
        feedback:
          audio_translations: {}
          html: ''
        labelled_as_correct: false
        param_changes: []
        refresher_exploration_id: null
      hints: []
      id: TextInput
      solution: null
    param_changes: []
states_schema_version: 18
tags: []
title: Title
""")

    YAML_CONTENT_V24 = ("""author_notes: ''
auto_tts_enabled: true
blurb: ''
category: Category
correctness_feedback_enabled: false
init_state_name: (untitled state)
language_code: en
objective: ''
param_changes: []
param_specs: {}
schema_version: 24
states:
  (untitled state):
    classifier_model_id: null
    content:
      audio_translations: {}
      html: ''
    interaction:
      answer_groups:
      - outcome:
          dest: END
          feedback:
            audio_translations: {}
            html: Correct!
          labelled_as_correct: false
          param_changes: []
          refresher_exploration_id: null
        rule_specs:
        - inputs:
            x: InputString
          rule_type: Equals
        training_data: []
      confirmed_unclassified_answers: []
      customization_args:
        placeholder:
          value: ''
        rows:
          value: 1
      default_outcome:
        dest: (untitled state)
        feedback:
          audio_translations: {}
          html: ''
        labelled_as_correct: false
        param_changes: []
        refresher_exploration_id: null
      hints: []
      id: TextInput
      solution: null
    param_changes: []
  END:
    classifier_model_id: null
    content:
      audio_translations: {}
      html: Congratulations, you have finished!
    interaction:
      answer_groups: []
      confirmed_unclassified_answers: []
      customization_args:
        recommendedExplorationIds:
          value: []
      default_outcome: null
      hints: []
      id: EndExploration
      solution: null
    param_changes: []
  New state:
    classifier_model_id: null
    content:
      audio_translations: {}
      html: ''
    interaction:
      answer_groups: []
      confirmed_unclassified_answers: []
      customization_args:
        placeholder:
          value: ''
        rows:
          value: 1
      default_outcome:
        dest: END
        feedback:
          audio_translations: {}
          html: ''
        labelled_as_correct: false
        param_changes: []
        refresher_exploration_id: null
      hints: []
      id: TextInput
      solution: null
    param_changes: []
states_schema_version: 19
tags: []
title: Title
""")

    YAML_CONTENT_V25 = ("""author_notes: ''
auto_tts_enabled: true
blurb: ''
category: Category
correctness_feedback_enabled: false
init_state_name: (untitled state)
language_code: en
objective: ''
param_changes: []
param_specs: {}
schema_version: 25
states:
  (untitled state):
    classifier_model_id: null
    content:
      audio_translations: {}
      html: ''
    interaction:
      answer_groups:
      - outcome:
          dest: END
          feedback:
            audio_translations: {}
            html: Correct!
          labelled_as_correct: false
          missing_prerequisite_skill_id: null
          param_changes: []
          refresher_exploration_id: null
        rule_specs:
        - inputs:
            x: InputString
          rule_type: Equals
        tagged_misconception_id: null
        training_data: []
      confirmed_unclassified_answers: []
      customization_args:
        placeholder:
          value: ''
        rows:
          value: 1
      default_outcome:
        dest: (untitled state)
        feedback:
          audio_translations: {}
          html: ''
        labelled_as_correct: false
        missing_prerequisite_skill_id: null
        param_changes: []
        refresher_exploration_id: null
      hints: []
      id: TextInput
      solution: null
    param_changes: []
  END:
    classifier_model_id: null
    content:
      audio_translations: {}
      html: Congratulations, you have finished!
    interaction:
      answer_groups: []
      confirmed_unclassified_answers: []
      customization_args:
        recommendedExplorationIds:
          value: []
      default_outcome: null
      hints: []
      id: EndExploration
      solution: null
    param_changes: []
  New state:
    classifier_model_id: null
    content:
      audio_translations: {}
      html: ''
    interaction:
      answer_groups: []
      confirmed_unclassified_answers: []
      customization_args:
        placeholder:
          value: ''
        rows:
          value: 1
      default_outcome:
        dest: END
        feedback:
          audio_translations: {}
          html: ''
        labelled_as_correct: false
        missing_prerequisite_skill_id: null
        param_changes: []
        refresher_exploration_id: null
      hints: []
      id: TextInput
      solution: null
    param_changes: []
states_schema_version: 20
tags: []
title: Title
""")

    YAML_CONTENT_V26 = ("""author_notes: ''
auto_tts_enabled: true
blurb: ''
category: Category
correctness_feedback_enabled: false
init_state_name: (untitled state)
language_code: en
objective: ''
param_changes: []
param_specs: {}
schema_version: 26
states:
  (untitled state):
    classifier_model_id: null
    content:
      content_id: content
      html: ''
    content_ids_to_audio_translations:
      content: {}
      default_outcome: {}
      feedback_1: {}
    interaction:
      answer_groups:
      - outcome:
          dest: END
          feedback:
            content_id: feedback_1
            html: Correct!
          labelled_as_correct: false
          missing_prerequisite_skill_id: null
          param_changes: []
          refresher_exploration_id: null
        rule_specs:
        - inputs:
            x: InputString
          rule_type: Equals
        tagged_misconception_id: null
        training_data: []
      confirmed_unclassified_answers: []
      customization_args:
        placeholder:
          value: ''
        rows:
          value: 1
      default_outcome:
        dest: (untitled state)
        feedback:
          content_id: default_outcome
          html: ''
        labelled_as_correct: false
        missing_prerequisite_skill_id: null
        param_changes: []
        refresher_exploration_id: null
      hints: []
      id: TextInput
      solution: null
    param_changes: []
  END:
    classifier_model_id: null
    content:
      content_id: content
      html: Congratulations, you have finished!
    content_ids_to_audio_translations:
      content: {}
    interaction:
      answer_groups: []
      confirmed_unclassified_answers: []
      customization_args:
        recommendedExplorationIds:
          value: []
      default_outcome: null
      hints: []
      id: EndExploration
      solution: null
    param_changes: []
  New state:
    classifier_model_id: null
    content:
      content_id: content
      html: ''
    content_ids_to_audio_translations:
      content: {}
      default_outcome: {}
    interaction:
      answer_groups: []
      confirmed_unclassified_answers: []
      customization_args:
        placeholder:
          value: ''
        rows:
          value: 1
      default_outcome:
        dest: END
        feedback:
          content_id: default_outcome
          html: ''
        labelled_as_correct: false
        missing_prerequisite_skill_id: null
        param_changes: []
        refresher_exploration_id: null
      hints: []
      id: TextInput
      solution: null
    param_changes: []
states_schema_version: 21
tags: []
title: Title
""")

    YAML_CONTENT_V27 = ("""author_notes: ''
auto_tts_enabled: true
blurb: ''
category: Category
correctness_feedback_enabled: false
init_state_name: (untitled state)
language_code: en
objective: ''
param_changes: []
param_specs: {}
schema_version: 27
states:
  (untitled state):
    classifier_model_id: null
    content:
      content_id: content
      html: ''
    content_ids_to_audio_translations:
      content: {}
      default_outcome: {}
      feedback_1: {}
    interaction:
      answer_groups:
      - outcome:
          dest: END
          feedback:
            content_id: feedback_1
            html: <p>Correct!</p>
          labelled_as_correct: false
          missing_prerequisite_skill_id: null
          param_changes: []
          refresher_exploration_id: null
        rule_specs:
        - inputs:
            x: InputString
          rule_type: Equals
        tagged_misconception_id: null
        training_data: []
      confirmed_unclassified_answers: []
      customization_args:
        placeholder:
          value: ''
        rows:
          value: 1
      default_outcome:
        dest: (untitled state)
        feedback:
          content_id: default_outcome
          html: ''
        labelled_as_correct: false
        missing_prerequisite_skill_id: null
        param_changes: []
        refresher_exploration_id: null
      hints: []
      id: TextInput
      solution: null
    param_changes: []
  END:
    classifier_model_id: null
    content:
      content_id: content
      html: <p>Congratulations, you have finished!</p>
    content_ids_to_audio_translations:
      content: {}
    interaction:
      answer_groups: []
      confirmed_unclassified_answers: []
      customization_args:
        recommendedExplorationIds:
          value: []
      default_outcome: null
      hints: []
      id: EndExploration
      solution: null
    param_changes: []
  New state:
    classifier_model_id: null
    content:
      content_id: content
      html: ''
    content_ids_to_audio_translations:
      content: {}
      default_outcome: {}
    interaction:
      answer_groups: []
      confirmed_unclassified_answers: []
      customization_args:
        placeholder:
          value: ''
        rows:
          value: 1
      default_outcome:
        dest: END
        feedback:
          content_id: default_outcome
          html: ''
        labelled_as_correct: false
        missing_prerequisite_skill_id: null
        param_changes: []
        refresher_exploration_id: null
      hints: []
      id: TextInput
      solution: null
    param_changes: []
states_schema_version: 22
tags: []
title: Title
""")

    YAML_CONTENT_V28 = ("""author_notes: ''
auto_tts_enabled: true
blurb: ''
category: Category
correctness_feedback_enabled: false
init_state_name: (untitled state)
language_code: en
objective: ''
param_changes: []
param_specs: {}
schema_version: 28
states:
  (untitled state):
    classifier_model_id: null
    content:
      content_id: content
      html: ''
    content_ids_to_audio_translations:
      content: {}
      default_outcome: {}
      feedback_1: {}
    interaction:
      answer_groups:
      - outcome:
          dest: END
          feedback:
            content_id: feedback_1
            html: <p>Correct!</p>
          labelled_as_correct: false
          missing_prerequisite_skill_id: null
          param_changes: []
          refresher_exploration_id: null
        rule_specs:
        - inputs:
            x: InputString
          rule_type: Equals
        tagged_misconception_id: null
        training_data: []
      confirmed_unclassified_answers: []
      customization_args:
        placeholder:
          value: ''
        rows:
          value: 1
      default_outcome:
        dest: (untitled state)
        feedback:
          content_id: default_outcome
          html: ''
        labelled_as_correct: false
        missing_prerequisite_skill_id: null
        param_changes: []
        refresher_exploration_id: null
      hints: []
      id: TextInput
      solution: null
    param_changes: []
  END:
    classifier_model_id: null
    content:
      content_id: content
      html: <p>Congratulations, you have finished!</p>
    content_ids_to_audio_translations:
      content: {}
    interaction:
      answer_groups: []
      confirmed_unclassified_answers: []
      customization_args:
        recommendedExplorationIds:
          value: []
      default_outcome: null
      hints: []
      id: EndExploration
      solution: null
    param_changes: []
  New state:
    classifier_model_id: null
    content:
      content_id: content
      html: ''
    content_ids_to_audio_translations:
      content: {}
      default_outcome: {}
    interaction:
      answer_groups: []
      confirmed_unclassified_answers: []
      customization_args:
        placeholder:
          value: ''
        rows:
          value: 1
      default_outcome:
        dest: END
        feedback:
          content_id: default_outcome
          html: ''
        labelled_as_correct: false
        missing_prerequisite_skill_id: null
        param_changes: []
        refresher_exploration_id: null
      hints: []
      id: TextInput
      solution: null
    param_changes: []
states_schema_version: 23
tags: []
title: Title
""")

    YAML_CONTENT_V29 = ("""author_notes: ''
auto_tts_enabled: true
blurb: ''
category: Category
correctness_feedback_enabled: false
init_state_name: (untitled state)
language_code: en
objective: ''
param_changes: []
param_specs: {}
schema_version: 29
states:
  (untitled state):
    classifier_model_id: null
    content:
      content_id: content
      html: ''
    content_ids_to_audio_translations:
      content: {}
      default_outcome: {}
      feedback_1: {}
    interaction:
      answer_groups:
      - outcome:
          dest: END
          feedback:
            content_id: feedback_1
            html: <p>Correct!</p>
          labelled_as_correct: false
          missing_prerequisite_skill_id: null
          param_changes: []
          refresher_exploration_id: null
        rule_specs:
        - inputs:
            x: InputString
          rule_type: Equals
        tagged_misconception_id: null
        training_data: []
      confirmed_unclassified_answers: []
      customization_args:
        placeholder:
          value: ''
        rows:
          value: 1
      default_outcome:
        dest: (untitled state)
        feedback:
          content_id: default_outcome
          html: ''
        labelled_as_correct: false
        missing_prerequisite_skill_id: null
        param_changes: []
        refresher_exploration_id: null
      hints: []
      id: TextInput
      solution: null
    param_changes: []
  END:
    classifier_model_id: null
    content:
      content_id: content
      html: <p>Congratulations, you have finished!</p>
    content_ids_to_audio_translations:
      content: {}
    interaction:
      answer_groups: []
      confirmed_unclassified_answers: []
      customization_args:
        recommendedExplorationIds:
          value: []
      default_outcome: null
      hints: []
      id: EndExploration
      solution: null
    param_changes: []
  New state:
    classifier_model_id: null
    content:
      content_id: content
      html: ''
    content_ids_to_audio_translations:
      content: {}
      default_outcome: {}
    interaction:
      answer_groups: []
      confirmed_unclassified_answers: []
      customization_args:
        placeholder:
          value: ''
        rows:
          value: 1
      default_outcome:
        dest: END
        feedback:
          content_id: default_outcome
          html: ''
        labelled_as_correct: false
        missing_prerequisite_skill_id: null
        param_changes: []
        refresher_exploration_id: null
      hints: []
      id: TextInput
      solution: null
    param_changes: []
states_schema_version: 24
tags: []
title: Title
""")

    YAML_CONTENT_V30 = ("""author_notes: ''
auto_tts_enabled: true
blurb: ''
category: Category
correctness_feedback_enabled: false
init_state_name: (untitled state)
language_code: en
objective: ''
param_changes: []
param_specs: {}
schema_version: 30
states:
  (untitled state):
    classifier_model_id: null
    content:
      content_id: content
      html: ''
    content_ids_to_audio_translations:
      content: {}
      default_outcome: {}
      feedback_1: {}
    interaction:
      answer_groups:
      - outcome:
          dest: END
          feedback:
            content_id: feedback_1
            html: <p>Correct!</p>
          labelled_as_correct: false
          missing_prerequisite_skill_id: null
          param_changes: []
          refresher_exploration_id: null
        rule_specs:
        - inputs:
            x: InputString
          rule_type: Equals
        tagged_misconception_id: null
        training_data: []
      confirmed_unclassified_answers: []
      customization_args:
        placeholder:
          value: ''
        rows:
          value: 1
      default_outcome:
        dest: (untitled state)
        feedback:
          content_id: default_outcome
          html: ''
        labelled_as_correct: false
        missing_prerequisite_skill_id: null
        param_changes: []
        refresher_exploration_id: null
      hints: []
      id: TextInput
      solution: null
    param_changes: []
  END:
    classifier_model_id: null
    content:
      content_id: content
      html: <p>Congratulations, you have finished!</p>
    content_ids_to_audio_translations:
      content: {}
    interaction:
      answer_groups: []
      confirmed_unclassified_answers: []
      customization_args:
        recommendedExplorationIds:
          value: []
      default_outcome: null
      hints: []
      id: EndExploration
      solution: null
    param_changes: []
  New state:
    classifier_model_id: null
    content:
      content_id: content
      html: ''
    content_ids_to_audio_translations:
      content: {}
      default_outcome: {}
    interaction:
      answer_groups: []
      confirmed_unclassified_answers: []
      customization_args:
        placeholder:
          value: ''
        rows:
          value: 1
      default_outcome:
        dest: END
        feedback:
          content_id: default_outcome
          html: ''
        labelled_as_correct: false
        missing_prerequisite_skill_id: null
        param_changes: []
        refresher_exploration_id: null
      hints: []
      id: TextInput
      solution: null
    param_changes: []
states_schema_version: 25
tags: []
title: Title
""")

    YAML_CONTENT_V31 = ("""author_notes: ''
auto_tts_enabled: true
blurb: ''
category: Category
correctness_feedback_enabled: false
init_state_name: (untitled state)
language_code: en
objective: ''
param_changes: []
param_specs: {}
schema_version: 31
states:
  (untitled state):
    classifier_model_id: null
    content:
      content_id: content
      html: ''
    content_ids_to_audio_translations:
      content: {}
      default_outcome: {}
      feedback_1: {}
    interaction:
      answer_groups:
      - outcome:
          dest: END
          feedback:
            content_id: feedback_1
            html: <p>Correct!</p>
          labelled_as_correct: false
          missing_prerequisite_skill_id: null
          param_changes: []
          refresher_exploration_id: null
        rule_specs:
        - inputs:
            x: InputString
          rule_type: Equals
        tagged_misconception_id: null
        training_data: []
      confirmed_unclassified_answers: []
      customization_args:
        placeholder:
          value: ''
        rows:
          value: 1
      default_outcome:
        dest: (untitled state)
        feedback:
          content_id: default_outcome
          html: ''
        labelled_as_correct: false
        missing_prerequisite_skill_id: null
        param_changes: []
        refresher_exploration_id: null
      hints: []
      id: TextInput
      solution: null
    param_changes: []
  END:
    classifier_model_id: null
    content:
      content_id: content
      html: <p>Congratulations, you have finished!</p>
    content_ids_to_audio_translations:
      content: {}
    interaction:
      answer_groups: []
      confirmed_unclassified_answers: []
      customization_args:
        recommendedExplorationIds:
          value: []
      default_outcome: null
      hints: []
      id: EndExploration
      solution: null
    param_changes: []
  New state:
    classifier_model_id: null
    content:
      content_id: content
      html: ''
    content_ids_to_audio_translations:
      content: {}
      default_outcome: {}
    interaction:
      answer_groups: []
      confirmed_unclassified_answers: []
      customization_args:
        placeholder:
          value: ''
        rows:
          value: 1
      default_outcome:
        dest: END
        feedback:
          content_id: default_outcome
          html: ''
        labelled_as_correct: false
        missing_prerequisite_skill_id: null
        param_changes: []
        refresher_exploration_id: null
      hints: []
      id: TextInput
      solution: null
    param_changes: []
states_schema_version: 26
tags: []
title: Title
""")

    YAML_CONTENT_V32 = ("""author_notes: ''
auto_tts_enabled: true
blurb: ''
category: Category
correctness_feedback_enabled: false
init_state_name: (untitled state)
language_code: en
objective: ''
param_changes: []
param_specs: {}
schema_version: 32
states:
  (untitled state):
    classifier_model_id: null
    content:
      content_id: content
      html: ''
    content_ids_to_audio_translations:
      content: {}
      default_outcome: {}
      feedback_1: {}
    interaction:
      answer_groups:
      - outcome:
          dest: END
          feedback:
            content_id: feedback_1
            html: <p>Correct!</p>
          labelled_as_correct: false
          missing_prerequisite_skill_id: null
          param_changes: []
          refresher_exploration_id: null
        rule_specs:
        - inputs:
            x: InputString
          rule_type: Equals
        tagged_misconception_id: null
        training_data: []
      confirmed_unclassified_answers: []
      customization_args:
        placeholder:
          value: ''
        rows:
          value: 1
      default_outcome:
        dest: (untitled state)
        feedback:
          content_id: default_outcome
          html: ''
        labelled_as_correct: false
        missing_prerequisite_skill_id: null
        param_changes: []
        refresher_exploration_id: null
      hints: []
      id: TextInput
      solution: null
    param_changes: []
    written_translations:
      translations_mapping:
        content: {}
        default_outcome: {}
        feedback_1: {}
  END:
    classifier_model_id: null
    content:
      content_id: content
      html: <p>Congratulations, you have finished!</p>
    content_ids_to_audio_translations:
      content: {}
    interaction:
      answer_groups: []
      confirmed_unclassified_answers: []
      customization_args:
        recommendedExplorationIds:
          value: []
      default_outcome: null
      hints: []
      id: EndExploration
      solution: null
    param_changes: []
    written_translations:
      translations_mapping:
        content: {}
  New state:
    classifier_model_id: null
    content:
      content_id: content
      html: ''
    content_ids_to_audio_translations:
      content: {}
      default_outcome: {}
    interaction:
      answer_groups: []
      confirmed_unclassified_answers: []
      customization_args:
        placeholder:
          value: ''
        rows:
          value: 1
      default_outcome:
        dest: END
        feedback:
          content_id: default_outcome
          html: ''
        labelled_as_correct: false
        missing_prerequisite_skill_id: null
        param_changes: []
        refresher_exploration_id: null
      hints: []
      id: TextInput
      solution: null
    param_changes: []
    written_translations:
      translations_mapping:
        content: {}
        default_outcome: {}
states_schema_version: 27
tags: []
title: Title
""")

    YAML_CONTENT_V33 = ("""author_notes: ''
auto_tts_enabled: true
blurb: ''
category: Category
correctness_feedback_enabled: false
init_state_name: (untitled state)
language_code: en
objective: ''
param_changes: []
param_specs: {}
schema_version: 33
states:
  (untitled state):
    classifier_model_id: null
    content:
      content_id: content
      html: ''
    interaction:
      answer_groups:
      - outcome:
          dest: END
          feedback:
            content_id: feedback_1
            html: <p>Correct!</p>
          labelled_as_correct: false
          missing_prerequisite_skill_id: null
          param_changes: []
          refresher_exploration_id: null
        rule_specs:
        - inputs:
            x: InputString
          rule_type: Equals
        tagged_misconception_id: null
        training_data: []
      confirmed_unclassified_answers: []
      customization_args:
        placeholder:
          value: ''
        rows:
          value: 1
      default_outcome:
        dest: (untitled state)
        feedback:
          content_id: default_outcome
          html: ''
        labelled_as_correct: false
        missing_prerequisite_skill_id: null
        param_changes: []
        refresher_exploration_id: null
      hints: []
      id: TextInput
      solution: null
    param_changes: []
    recorded_voiceovers:
      voiceovers_mapping:
        content: {}
        default_outcome: {}
        feedback_1: {}
    written_translations:
      translations_mapping:
        content: {}
        default_outcome: {}
        feedback_1: {}
  END:
    classifier_model_id: null
    content:
      content_id: content
      html: <p>Congratulations, you have finished!</p>
    interaction:
      answer_groups: []
      confirmed_unclassified_answers: []
      customization_args:
        recommendedExplorationIds:
          value: []
      default_outcome: null
      hints: []
      id: EndExploration
      solution: null
    param_changes: []
    recorded_voiceovers:
      voiceovers_mapping:
        content: {}
    written_translations:
      translations_mapping:
        content: {}
  New state:
    classifier_model_id: null
    content:
      content_id: content
      html: ''
    interaction:
      answer_groups: []
      confirmed_unclassified_answers: []
      customization_args:
        placeholder:
          value: ''
        rows:
          value: 1
      default_outcome:
        dest: END
        feedback:
          content_id: default_outcome
          html: ''
        labelled_as_correct: false
        missing_prerequisite_skill_id: null
        param_changes: []
        refresher_exploration_id: null
      hints: []
      id: TextInput
      solution: null
    param_changes: []
    recorded_voiceovers:
      voiceovers_mapping:
        content: {}
        default_outcome: {}
    written_translations:
      translations_mapping:
        content: {}
        default_outcome: {}
states_schema_version: 28
tags: []
title: Title
""")

    YAML_CONTENT_V34 = ("""author_notes: ''
auto_tts_enabled: true
blurb: ''
category: Category
correctness_feedback_enabled: false
<<<<<<< HEAD
image_counter: 0
=======
>>>>>>> 7cdd42cb
init_state_name: (untitled state)
language_code: en
objective: ''
param_changes: []
param_specs: {}
schema_version: 34
states:
  (untitled state):
    classifier_model_id: null
    content:
      content_id: content
      html: ''
<<<<<<< HEAD
    image_assets:
      image_mapping: {}
=======
>>>>>>> 7cdd42cb
    interaction:
      answer_groups:
      - outcome:
          dest: END
          feedback:
            content_id: feedback_1
            html: <p>Correct!</p>
          labelled_as_correct: false
          missing_prerequisite_skill_id: null
          param_changes: []
          refresher_exploration_id: null
        rule_specs:
        - inputs:
            x: InputString
          rule_type: Equals
        tagged_misconception_id: null
        training_data: []
      confirmed_unclassified_answers: []
      customization_args:
        placeholder:
          value: ''
        rows:
          value: 1
      default_outcome:
        dest: (untitled state)
        feedback:
          content_id: default_outcome
          html: ''
        labelled_as_correct: false
        missing_prerequisite_skill_id: null
        param_changes: []
        refresher_exploration_id: null
      hints: []
      id: TextInput
      solution: null
    param_changes: []
    recorded_voiceovers:
      voiceovers_mapping:
        content: {}
        default_outcome: {}
        feedback_1: {}
<<<<<<< HEAD
=======
    solicit_answer_details: false
>>>>>>> 7cdd42cb
    written_translations:
      translations_mapping:
        content: {}
        default_outcome: {}
        feedback_1: {}
  END:
    classifier_model_id: null
    content:
      content_id: content
      html: <p>Congratulations, you have finished!</p>
<<<<<<< HEAD
    image_assets:
      image_mapping: {}
=======
>>>>>>> 7cdd42cb
    interaction:
      answer_groups: []
      confirmed_unclassified_answers: []
      customization_args:
        recommendedExplorationIds:
          value: []
      default_outcome: null
      hints: []
      id: EndExploration
      solution: null
    param_changes: []
    recorded_voiceovers:
      voiceovers_mapping:
        content: {}
<<<<<<< HEAD
=======
    solicit_answer_details: false
>>>>>>> 7cdd42cb
    written_translations:
      translations_mapping:
        content: {}
  New state:
    classifier_model_id: null
    content:
      content_id: content
      html: ''
<<<<<<< HEAD
    image_assets:
      image_mapping: {}
=======
>>>>>>> 7cdd42cb
    interaction:
      answer_groups: []
      confirmed_unclassified_answers: []
      customization_args:
        placeholder:
          value: ''
        rows:
          value: 1
      default_outcome:
        dest: END
        feedback:
          content_id: default_outcome
          html: ''
        labelled_as_correct: false
        missing_prerequisite_skill_id: null
        param_changes: []
        refresher_exploration_id: null
      hints: []
      id: TextInput
      solution: null
    param_changes: []
    recorded_voiceovers:
      voiceovers_mapping:
        content: {}
        default_outcome: {}
<<<<<<< HEAD
=======
    solicit_answer_details: false
>>>>>>> 7cdd42cb
    written_translations:
      translations_mapping:
        content: {}
        default_outcome: {}
states_schema_version: 29
tags: []
title: Title
""")

    _LATEST_YAML_CONTENT = YAML_CONTENT_V34

    def test_load_from_v1(self):
        """Test direct loading from a v1 yaml file."""
        exploration = exp_domain.Exploration.from_untitled_yaml(
            'eid', 'Title', 'Category', self.YAML_CONTENT_V1)
        self.assertEqual(exploration.to_yaml(), self._LATEST_YAML_CONTENT)

    def test_load_from_v2(self):
        """Test direct loading from a v2 yaml file."""
        exploration = exp_domain.Exploration.from_untitled_yaml(
            'eid', 'Title', 'Category', self.YAML_CONTENT_V2)
        self.assertEqual(exploration.to_yaml(), self._LATEST_YAML_CONTENT)

    def test_load_from_v3(self):
        """Test direct loading from a v3 yaml file."""
        exploration = exp_domain.Exploration.from_untitled_yaml(
            'eid', 'Title', 'Category', self.YAML_CONTENT_V3)
        self.assertEqual(exploration.to_yaml(), self._LATEST_YAML_CONTENT)

    def test_load_from_v4(self):
        """Test direct loading from a v4 yaml file."""
        exploration = exp_domain.Exploration.from_untitled_yaml(
            'eid', 'Title', 'Category', self.YAML_CONTENT_V4)
        self.assertEqual(exploration.to_yaml(), self._LATEST_YAML_CONTENT)

    def test_load_from_v5(self):
        """Test direct loading from a v5 yaml file."""
        exploration = exp_domain.Exploration.from_untitled_yaml(
            'eid', 'Title', 'Category', self.YAML_CONTENT_V5)
        self.assertEqual(exploration.to_yaml(), self._LATEST_YAML_CONTENT)

    def test_load_from_v6(self):
        """Test direct loading from a v6 yaml file."""
        exploration = exp_domain.Exploration.from_untitled_yaml(
            'eid', 'Title', 'Category', self.YAML_CONTENT_V6)
        self.assertEqual(exploration.to_yaml(), self._LATEST_YAML_CONTENT)

    def test_load_from_v7(self):
        """Test direct loading from a v7 yaml file."""
        exploration = exp_domain.Exploration.from_untitled_yaml(
            'eid', 'Title', 'Category', self.YAML_CONTENT_V7)
        self.assertEqual(exploration.to_yaml(), self._LATEST_YAML_CONTENT)

    def test_load_from_v8(self):
        """Test direct loading from a v8 yaml file."""
        exploration = exp_domain.Exploration.from_untitled_yaml(
            'eid', 'Title', 'Category', self.YAML_CONTENT_V8)
        self.assertEqual(exploration.to_yaml(), self._LATEST_YAML_CONTENT)

    def test_load_from_v9(self):
        """Test direct loading from a v9 yaml file."""
        exploration = exp_domain.Exploration.from_untitled_yaml(
            'eid', 'Title', 'Category', self.YAML_CONTENT_V9)
        self.assertEqual(exploration.to_yaml(), self._LATEST_YAML_CONTENT)

    def test_load_from_v10(self):
        """Test direct loading from a v10 yaml file."""
        exploration = exp_domain.Exploration.from_yaml(
            'eid', self.YAML_CONTENT_V10)
        self.assertEqual(exploration.to_yaml(), self._LATEST_YAML_CONTENT)

    def test_load_from_v11(self):
        """Test direct loading from a v11 yaml file."""
        exploration = exp_domain.Exploration.from_yaml(
            'eid', self.YAML_CONTENT_V11)
        self.assertEqual(exploration.to_yaml(), self._LATEST_YAML_CONTENT)

    def test_load_from_v12(self):
        """Test direct loading from a v12 yaml file."""
        exploration = exp_domain.Exploration.from_yaml(
            'eid', self.YAML_CONTENT_V12)
        self.assertEqual(exploration.to_yaml(), self._LATEST_YAML_CONTENT)

    def test_load_from_v13(self):
        """Test direct loading from a v13 yaml file."""
        exploration = exp_domain.Exploration.from_yaml(
            'eid', self.YAML_CONTENT_V13)
        self.assertEqual(exploration.to_yaml(), self._LATEST_YAML_CONTENT)

    def test_load_from_v14(self):
        """Test direct loading from a v14 yaml file."""
        exploration = exp_domain.Exploration.from_yaml(
            'eid', self.YAML_CONTENT_V14)
        self.assertEqual(exploration.to_yaml(), self._LATEST_YAML_CONTENT)

    def test_load_from_v15(self):
        """Test direct loading from a v15 yaml file."""
        exploration = exp_domain.Exploration.from_yaml(
            'eid', self.YAML_CONTENT_V15)
        self.assertEqual(exploration.to_yaml(), self._LATEST_YAML_CONTENT)

    def test_load_from_v16(self):
        """Test direct loading from a v16 yaml file."""
        exploration = exp_domain.Exploration.from_yaml(
            'eid', self.YAML_CONTENT_V16)
        self.assertEqual(exploration.to_yaml(), self._LATEST_YAML_CONTENT)

    def test_load_from_v17(self):
        """Test direct loading from a v17 yaml file."""
        exploration = exp_domain.Exploration.from_yaml(
            'eid', self.YAML_CONTENT_V17)
        self.assertEqual(exploration.to_yaml(), self._LATEST_YAML_CONTENT)

    def test_load_from_v18(self):
        """Test direct loading from a v18 yaml file."""
        exploration = exp_domain.Exploration.from_yaml(
            'eid', self.YAML_CONTENT_V18)
        self.assertEqual(exploration.to_yaml(), self._LATEST_YAML_CONTENT)

    def test_load_from_v19(self):
        """Test direct loading from a v19 yaml file."""
        exploration = exp_domain.Exploration.from_yaml(
            'eid', self.YAML_CONTENT_V19)
        self.assertEqual(exploration.to_yaml(), self._LATEST_YAML_CONTENT)

    def test_load_from_v20(self):
        """Test direct loading from a v20 yaml file."""
        exploration = exp_domain.Exploration.from_yaml(
            'eid', self.YAML_CONTENT_V20)
        self.assertEqual(exploration.to_yaml(), self._LATEST_YAML_CONTENT)

    def test_load_from_v21(self):
        """Test direct loading from a v21 yaml file."""
        exploration = exp_domain.Exploration.from_yaml(
            'eid', self.YAML_CONTENT_V21)
        self.assertEqual(exploration.to_yaml(), self._LATEST_YAML_CONTENT)

    def test_load_from_v22(self):
        """Test direct loading from a v22 yaml file."""
        exploration = exp_domain.Exploration.from_yaml(
            'eid', self.YAML_CONTENT_V22)
        self.assertEqual(exploration.to_yaml(), self._LATEST_YAML_CONTENT)

    def test_load_from_v23(self):
        """Test direct loading from a v23 yaml file."""
        exploration = exp_domain.Exploration.from_yaml(
            'eid', self.YAML_CONTENT_V23)
        self.assertEqual(exploration.to_yaml(), self._LATEST_YAML_CONTENT)

    def test_load_from_v24(self):
        """Test direct loading from a v24 yaml file."""
        exploration = exp_domain.Exploration.from_yaml(
            'eid', self.YAML_CONTENT_V24)
        self.assertEqual(exploration.to_yaml(), self._LATEST_YAML_CONTENT)

    def test_load_from_v25(self):
        """Test direct loading from a v25 yaml file."""
        exploration = exp_domain.Exploration.from_yaml(
            'eid', self.YAML_CONTENT_V25)
        self.assertEqual(exploration.to_yaml(), self._LATEST_YAML_CONTENT)

    def test_load_from_v26(self):
        """Test direct loading from a v26 yaml file."""
        exploration = exp_domain.Exploration.from_yaml(
            'eid', self.YAML_CONTENT_V26)
        self.assertEqual(exploration.to_yaml(), self._LATEST_YAML_CONTENT)

    def test_load_from_v27(self):
        """Test direct loading from a v27 yaml file."""
        exploration = exp_domain.Exploration.from_yaml(
            'eid', self.YAML_CONTENT_V27)
        self.assertEqual(exploration.to_yaml(), self._LATEST_YAML_CONTENT)

    def test_load_from_v28(self):
        """Test direct loading from a v28 yaml file."""
        exploration = exp_domain.Exploration.from_yaml(
            'eid', self.YAML_CONTENT_V28)
        self.assertEqual(exploration.to_yaml(), self._LATEST_YAML_CONTENT)

    def test_load_from_v29(self):
        """Test direct loading from a v29 yaml file."""
        exploration = exp_domain.Exploration.from_yaml(
            'eid', self.YAML_CONTENT_V29)
        self.assertEqual(exploration.to_yaml(), self._LATEST_YAML_CONTENT)

    def test_load_from_v30(self):
        """Test direct loading from a v30 yaml file."""
        exploration = exp_domain.Exploration.from_yaml(
            'eid', self.YAML_CONTENT_V30)
        self.assertEqual(exploration.to_yaml(), self._LATEST_YAML_CONTENT)

    def test_load_from_v31(self):
        """Test direct loading from a v31 yaml file."""
        exploration = exp_domain.Exploration.from_yaml(
            'eid', self.YAML_CONTENT_V31)
        self.assertEqual(exploration.to_yaml(), self._LATEST_YAML_CONTENT)

    def test_load_from_v32(self):
        """Test direct loading from a v32 yaml file."""
        exploration = exp_domain.Exploration.from_yaml(
            'eid', self.YAML_CONTENT_V32)
        self.assertEqual(exploration.to_yaml(), self._LATEST_YAML_CONTENT)

    def test_load_from_v33(self):
        """Test direct loading from a v33 yaml file."""
        exploration = exp_domain.Exploration.from_yaml(
            'eid', self.YAML_CONTENT_V33)
        self.assertEqual(exploration.to_yaml(), self._LATEST_YAML_CONTENT)
<<<<<<< HEAD
=======

>>>>>>> 7cdd42cb

class HTMLMigrationUnitTests(test_utils.GenericTestBase):
    """Test HTML migration."""

    YAML_CONTENT_V26_TEXTANGULAR = ("""author_notes: ''
auto_tts_enabled: true
blurb: ''
category: category
correctness_feedback_enabled: false
init_state_name: Introduction
language_code: en
objective: ''
param_changes: []
param_specs: {}
schema_version: 26
states:
  Introduction:
    classifier_model_id: null
    content:
      content_id: content
      html: ''
    content_ids_to_audio_translations:
      content: {}
      default_outcome: {}
    interaction:
      answer_groups: []
      confirmed_unclassified_answers: []
      customization_args: {}
      default_outcome:
        dest: Introduction
        feedback:
          content_id: default_outcome
          html: ''
        labelled_as_correct: false
        missing_prerequisite_skill_id: null
        param_changes: []
        refresher_exploration_id: null
      hints: []
      id: null
      solution: null
    param_changes: []
  state1:
    classifier_model_id: null
    content:
      content_id: content
      html: <blockquote><p>Hello, this is state1</p></blockquote>
    content_ids_to_audio_translations:
      content: {}
      default_outcome: {}
      solution: {}
    interaction:
      answer_groups: []
      confirmed_unclassified_answers: []
      customization_args:
        placeholder:
          value: ''
        rows:
          value: 1
      default_outcome:
        dest: state2
        feedback:
          content_id: default_outcome
          html: Default <p>outcome</p> for state1
        labelled_as_correct: false
        missing_prerequisite_skill_id: null
        param_changes: []
        refresher_exploration_id: null
      hints: []
      id: TextInput
      solution:
        answer_is_exclusive: true
        correct_answer: Answer1
        explanation:
          content_id: solution
          html: This is <i>solution</i> for state1
    param_changes: []
  state2:
    classifier_model_id: null
    content:
      content_id: content
      html: <p>Hello, </p>this <i>is </i>state2
    content_ids_to_audio_translations:
      content: {}
      default_outcome: {}
      feedback_1: {}
      feedback_2: {}
      hint_1: {}
      hint_2: {}
    interaction:
      answer_groups:
      - outcome:
          dest: state1
          feedback:
            content_id: feedback_1
            html: <div>Outcome1 for state2</div>
          labelled_as_correct: false
          missing_prerequisite_skill_id: null
          param_changes: []
          refresher_exploration_id: null
        rule_specs:
        - inputs:
            x: 0
          rule_type: Equals
        - inputs:
            x: 1
          rule_type: Equals
        tagged_misconception_id: null
        training_data: []
      - outcome:
          dest: state3
          feedback:
            content_id: feedback_2
            html: <pre>Outcome2 <br>for state2</pre>
          labelled_as_correct: false
          missing_prerequisite_skill_id: null
          param_changes: []
          refresher_exploration_id: null
        rule_specs:
        - inputs:
            x: 0
          rule_type: Equals
        tagged_misconception_id: null
        training_data: []
      confirmed_unclassified_answers: []
      customization_args:
        choices:
          value:
          - <p>This is </p>value1 <br>for MultipleChoice
          - This is value2<span> for <br>MultipleChoice</span>
      default_outcome:
        dest: state2
        feedback:
          content_id: default_outcome
          html: ''
        labelled_as_correct: false
        missing_prerequisite_skill_id: null
        param_changes: []
        refresher_exploration_id: null
      hints:
      - hint_content:
          content_id: hint_1
          html: <p>Hello, this is<div> html1<b> for </b></div>state2</p>
      - hint_content:
          content_id: hint_2
          html: Here is link 2 <oppia-noninteractive-link
                text-with-value="&amp;quot;discussion forum&amp;quot;"
                url-with-value="&amp;quot;https://groups.google.com/
                forum/?fromgroups#!forum/oppia&amp;quot;">
                </oppia-noninteractive-link>
      id: MultipleChoiceInput
      solution: null
    param_changes: []
  state3:
    classifier_model_id: null
    content:
      content_id: content
      html: <p>Hello, this is state3</p>
    content_ids_to_audio_translations:
      content: {}
      default_outcome: {}
      feedback_1: {}
    interaction:
      answer_groups:
      - outcome:
          dest: state1
          feedback:
            content_id: feedback_1
            html: Here is the image1 <i><oppia-noninteractive-image
                filepath-with-value="&amp;quot;startBlue.png&amp;quot;">
                </oppia-noninteractive-image></i>Here is the image2
                <div><oppia-noninteractive-image filepath-with-value="&amp;quot;startBlue.png&amp;quot;">
                </oppia-noninteractive-image></div>
          labelled_as_correct: false
          missing_prerequisite_skill_id: null
          param_changes: []
          refresher_exploration_id: null
        rule_specs:
        - inputs:
            x:
            - This <span>is value1 for </span>ItemSelectionInput
          rule_type: Equals
        - inputs:
            x:
            - This is value3 for ItemSelectionInput
          rule_type: Equals
        tagged_misconception_id: null
        training_data: []
      confirmed_unclassified_answers: []
      customization_args:
        choices:
          value:
          - This <span>is value1 for </span>ItemSelection
          - This <code>is value2</code> for ItemSelection
          - This is value3 for ItemSelection
        maxAllowableSelectionCount:
          value: 1
        minAllowableSelectionCount:
          value: 1
      default_outcome:
        dest: state3
        feedback:
          content_id: default_outcome
          html: ''
        labelled_as_correct: false
        missing_prerequisite_skill_id: null
        param_changes: []
        refresher_exploration_id: null
      hints: []
      id: ItemSelectionInput
      solution: null
    param_changes: []
states_schema_version: 21
tags: []
title: title
""")

# pylint: disable=line-too-long
    YAML_CONTENT_V34_IMAGE_DIMENSIONS = ("""author_notes: ''
auto_tts_enabled: true
blurb: ''
category: category
correctness_feedback_enabled: false
image_counter: 2
init_state_name: Introduction
language_code: en
objective: ''
param_changes: []
param_specs: {}
schema_version: 34
states:
  Introduction:
    classifier_model_id: null
    content:
      content_id: content
      html: ''
    image_assets:
      image_mapping: {}
    interaction:
      answer_groups: []
      confirmed_unclassified_answers: []
      customization_args: {}
      default_outcome:
        dest: Introduction
        feedback:
          content_id: default_outcome
          html: ''
        labelled_as_correct: false
        missing_prerequisite_skill_id: null
        param_changes: []
        refresher_exploration_id: null
      hints: []
      id: null
      solution: null
    param_changes: []
    recorded_voiceovers:
      voiceovers_mapping:
        content: {}
        default_outcome: {}
    solicit_answer_details: false
    written_translations:
      translations_mapping:
        content: {}
        default_outcome: {}
  state1:
    classifier_model_id: null
    content:
      content_id: content
      html: <blockquote><p>Hello, this is state1</p></blockquote>
    image_assets:
      image_mapping: {}
    interaction:
      answer_groups: []
      confirmed_unclassified_answers: []
      customization_args:
        placeholder:
          value: ''
        rows:
          value: 1
      default_outcome:
        dest: state2
        feedback:
          content_id: default_outcome
          html: <p>Default </p><p>outcome</p><p> for state1</p>
        labelled_as_correct: false
        missing_prerequisite_skill_id: null
        param_changes: []
        refresher_exploration_id: null
      hints: []
      id: TextInput
      solution:
        answer_is_exclusive: true
        correct_answer: Answer1
        explanation:
          content_id: solution
          html: <p>This is <em>solution</em> for state1</p>
    param_changes: []
    recorded_voiceovers:
      voiceovers_mapping:
        content: {}
        default_outcome: {}
        solution: {}
    solicit_answer_details: false
    written_translations:
      translations_mapping:
        content: {}
        default_outcome: {}
        solution: {}
  state2:
    classifier_model_id: null
    content:
      content_id: content
      html: <p>Hello, </p><p>this <em>is </em>state2</p>
    image_assets:
      image_mapping: {}
    interaction:
      answer_groups:
      - outcome:
          dest: state1
          feedback:
            content_id: feedback_1
            html: <p>Outcome1 for state2</p>
          labelled_as_correct: false
          missing_prerequisite_skill_id: null
          param_changes: []
          refresher_exploration_id: null
        rule_specs:
        - inputs:
            x: 0
          rule_type: Equals
        - inputs:
            x: 1
          rule_type: Equals
        tagged_misconception_id: null
        training_data: []
      - outcome:
          dest: state3
          feedback:
            content_id: feedback_2
            html: "<pre>Outcome2 \\nfor state2</pre>"
          labelled_as_correct: false
          missing_prerequisite_skill_id: null
          param_changes: []
          refresher_exploration_id: null
        rule_specs:
        - inputs:
            x: 0
          rule_type: Equals
        tagged_misconception_id: null
        training_data: []
      confirmed_unclassified_answers: []
      customization_args:
        choices:
          value:
          - <p>This is </p><p>value1 <br/>for MultipleChoice</p>
          - <p>This is value2 for <br/>MultipleChoice</p>
      default_outcome:
        dest: state2
        feedback:
          content_id: default_outcome
          html: ''
        labelled_as_correct: false
        missing_prerequisite_skill_id: null
        param_changes: []
        refresher_exploration_id: null
      hints:
      - hint_content:
          content_id: hint_1
          html: <p>Hello, this is</p><p> html1<strong> for </strong></p><p>state2</p>
      - hint_content:
          content_id: hint_2
          html: <p>Here is link 2 <oppia-noninteractive-link text-with-value="&amp;quot;discussion
            forum&amp;quot;" url-with-value="&amp;quot;https://groups.google.com/
            forum/?fromgroups#!forum/oppia&amp;quot;"> </oppia-noninteractive-link></p>
      id: MultipleChoiceInput
      solution: null
    param_changes: []
    recorded_voiceovers:
      voiceovers_mapping:
        content: {}
        default_outcome: {}
        feedback_1: {}
        feedback_2: {}
        hint_1: {}
        hint_2: {}
    solicit_answer_details: false
    written_translations:
      translations_mapping:
        content: {}
        default_outcome: {}
        feedback_1: {}
        feedback_2: {}
        hint_1: {}
        hint_2: {}
  state3:
    classifier_model_id: null
    content:
      content_id: content
      html: <p>Hello, this is state3</p>
    image_assets:
      image_mapping:
        \'1\':
          author_id: ''
          instructions: ''
          placeholder: false
          src: \'&quot;startBlue_height_490_width_120.png&quot;\'
        \'2\':
          author_id: ''
          instructions: ''
          placeholder: false
          src: \'&quot;startBlue_height_490_width_120.png&quot;\'
    interaction:
      answer_groups:
      - outcome:
          dest: state1
          feedback:
            content_id: feedback_1
            html: <p>Here is the image1 </p><oppia-noninteractive-image caption-with-value="&amp;quot;&amp;quot;"
              image_id-with-value="1"> </oppia-noninteractive-image><p>Here is the
              image2 </p><oppia-noninteractive-image caption-with-value="&amp;quot;&amp;quot;"
              image_id-with-value="2"> </oppia-noninteractive-image>
          labelled_as_correct: false
          missing_prerequisite_skill_id: null
          param_changes: []
          refresher_exploration_id: null
        rule_specs:
        - inputs:
            x:
            - <p>This is value1 for ItemSelectionInput</p>
          rule_type: Equals
        - inputs:
            x:
            - <p>This is value3 for ItemSelectionInput</p>
          rule_type: Equals
        tagged_misconception_id: null
        training_data: []
      confirmed_unclassified_answers: []
      customization_args:
        choices:
          value:
          - <p>This is value1 for ItemSelection</p>
          - <p>This is value2 for ItemSelection</p>
          - <p>This is value3 for ItemSelection</p>
        maxAllowableSelectionCount:
          value: 1
        minAllowableSelectionCount:
          value: 1
      default_outcome:
        dest: state3
        feedback:
          content_id: default_outcome
          html: ''
        labelled_as_correct: false
        missing_prerequisite_skill_id: null
        param_changes: []
        refresher_exploration_id: null
      hints: []
      id: ItemSelectionInput
      solution: null
    param_changes: []
    recorded_voiceovers:
      voiceovers_mapping:
        content: {}
        default_outcome: {}
        feedback_1: {}
    solicit_answer_details: false
    written_translations:
      translations_mapping:
        content: {}
        default_outcome: {}
        feedback_1: {}
states_schema_version: 29
tags: []
title: title
""")

    YAML_CONTENT_V27_WITHOUT_IMAGE_CAPTION = ("""author_notes: ''
auto_tts_enabled: true
blurb: ''
category: Category
correctness_feedback_enabled: false
init_state_name: (untitled state)
language_code: en
objective: ''
param_changes: []
param_specs: {}
schema_version: 27
states:
  (untitled state):
    classifier_model_id: null
    content:
      content_id: content
      html: <p><oppia-noninteractive-image filepath-with-value="&amp;quot;random.png&amp;quot;"></oppia-noninteractive-image>Hello this
            is test case to check image tag inside p tag</p>
    content_ids_to_audio_translations:
      content: {}
      default_outcome: {}
      feedback_1: {}
    interaction:
      answer_groups:
      - outcome:
          dest: END
          feedback:
            content_id: feedback_1
            html: <p>Correct!</p>
          labelled_as_correct: false
          missing_prerequisite_skill_id: null
          param_changes: []
          refresher_exploration_id: null
        rule_specs:
        - inputs:
            x: InputString
          rule_type: Equals
        tagged_misconception_id: null
        training_data: []
      confirmed_unclassified_answers: []
      customization_args:
        placeholder:
          value: ''
        rows:
          value: 1
      default_outcome:
        dest: (untitled state)
        feedback:
          content_id: default_outcome
          html: ''
        labelled_as_correct: false
        missing_prerequisite_skill_id: null
        param_changes: []
        refresher_exploration_id: null
      hints: []
      id: TextInput
      solution: null
    param_changes: []
  END:
    classifier_model_id: null
    content:
      content_id: content
      html: <p>Congratulations, you have finished!</p>
    content_ids_to_audio_translations:
      content: {}
    interaction:
      answer_groups: []
      confirmed_unclassified_answers: []
      customization_args:
        recommendedExplorationIds:
          value: []
      default_outcome: null
      hints: []
      id: EndExploration
      solution: null
    param_changes: []
  New state:
    classifier_model_id: null
    content:
      content_id: content
      html: ''
    content_ids_to_audio_translations:
      content: {}
      default_outcome: {}
    interaction:
      answer_groups: []
      confirmed_unclassified_answers: []
      customization_args:
        placeholder:
          value: ''
        rows:
          value: 1
      default_outcome:
        dest: END
        feedback:
          content_id: default_outcome
          html: ''
        labelled_as_correct: false
        missing_prerequisite_skill_id: null
        param_changes: []
        refresher_exploration_id: null
      hints: []
      id: TextInput
      solution: null
    param_changes: []
states_schema_version: 22
tags: []
title: Title
""")

    YAML_CONTENT_V34_WITH_IMAGE_CAPTION = ("""author_notes: ''
auto_tts_enabled: true
blurb: ''
category: Category
correctness_feedback_enabled: false
image_counter: 1
init_state_name: (untitled state)
language_code: en
objective: ''
param_changes: []
param_specs: {}
schema_version: 34
states:
  (untitled state):
    classifier_model_id: null
    content:
      content_id: content
      html: <oppia-noninteractive-image caption-with-value="&amp;quot;&amp;quot;"
        image_id-with-value="1"></oppia-noninteractive-image><p>Hello this is test
        case to check image tag inside p tag</p>
    image_assets:
      image_mapping:
        \'1\':
          author_id: ''
          instructions: ''
          placeholder: false
          src: \'&quot;random_height_490_width_120.png&quot;\'
    interaction:
      answer_groups:
      - outcome:
          dest: END
          feedback:
            content_id: feedback_1
            html: <p>Correct!</p>
          labelled_as_correct: false
          missing_prerequisite_skill_id: null
          param_changes: []
          refresher_exploration_id: null
        rule_specs:
        - inputs:
            x: InputString
          rule_type: Equals
        tagged_misconception_id: null
        training_data: []
      confirmed_unclassified_answers: []
      customization_args:
        placeholder:
          value: ''
        rows:
          value: 1
      default_outcome:
        dest: (untitled state)
        feedback:
          content_id: default_outcome
          html: ''
        labelled_as_correct: false
        missing_prerequisite_skill_id: null
        param_changes: []
        refresher_exploration_id: null
      hints: []
      id: TextInput
      solution: null
    param_changes: []
    recorded_voiceovers:
      voiceovers_mapping:
        content: {}
        default_outcome: {}
        feedback_1: {}
    solicit_answer_details: false
    written_translations:
      translations_mapping:
        content: {}
        default_outcome: {}
        feedback_1: {}
  END:
    classifier_model_id: null
    content:
      content_id: content
      html: <p>Congratulations, you have finished!</p>
    image_assets:
      image_mapping: {}
    interaction:
      answer_groups: []
      confirmed_unclassified_answers: []
      customization_args:
        recommendedExplorationIds:
          value: []
      default_outcome: null
      hints: []
      id: EndExploration
      solution: null
    param_changes: []
    recorded_voiceovers:
      voiceovers_mapping:
        content: {}
    solicit_answer_details: false
    written_translations:
      translations_mapping:
        content: {}
  New state:
    classifier_model_id: null
    content:
      content_id: content
      html: ''
    image_assets:
      image_mapping: {}
    interaction:
      answer_groups: []
      confirmed_unclassified_answers: []
      customization_args:
        placeholder:
          value: ''
        rows:
          value: 1
      default_outcome:
        dest: END
        feedback:
          content_id: default_outcome
          html: ''
        labelled_as_correct: false
        missing_prerequisite_skill_id: null
        param_changes: []
        refresher_exploration_id: null
      hints: []
      id: TextInput
      solution: null
    param_changes: []
    recorded_voiceovers:
      voiceovers_mapping:
        content: {}
        default_outcome: {}
    solicit_answer_details: false
    written_translations:
      translations_mapping:
        content: {}
        default_outcome: {}
states_schema_version: 29
tags: []
title: Title
""")

# pylint: enable=line-too-long


    def test_load_from_v26_textangular(self):
        """Test direct loading from a v26 yaml file."""
        with self.swap(
            html_validation_service, 'get_filename_with_dimensions',
            mock_get_filename_with_dimensions):

            exploration = exp_domain.Exploration.from_yaml(
                'eid', self.YAML_CONTENT_V26_TEXTANGULAR)
        self.assertEqual(
            exploration.to_yaml(), self.YAML_CONTENT_V34_IMAGE_DIMENSIONS)

    def test_load_from_v27_without_image_caption(self):
        """Test direct loading from a v27 yaml file."""
        with self.swap(
            html_validation_service, 'get_filename_with_dimensions',
            mock_get_filename_with_dimensions):

            exploration = exp_domain.Exploration.from_yaml(
                'eid', self.YAML_CONTENT_V27_WITHOUT_IMAGE_CAPTION)
        self.assertEqual(
            exploration.to_yaml(), self.YAML_CONTENT_V34_WITH_IMAGE_CAPTION)


class ConversionUnitTests(test_utils.GenericTestBase):
    """Test conversion methods."""

    def test_convert_exploration_to_player_dict(self):
        exp_title = 'Title'
        second_state_name = 'first state'

        exploration = exp_domain.Exploration.create_default_exploration(
            'eid', title=exp_title, category='Category')
        exploration.add_states([second_state_name])

        def _get_default_state_dict(content_str, dest_name):
            """Gets the default state dict of the exploration."""
            return {
                'classifier_model_id': None,
                'content': {
                    'content_id': 'content',
                    'html': content_str,
                },
                'image_assets': {
                    'image_mapping': {},
                },
                'recorded_voiceovers': {
                    'voiceovers_mapping': {
                        'content': {},
                        'default_outcome': {}
                    }
                },
                'solicit_answer_details': False,
                'written_translations': {
                    'translations_mapping': {
                        'content': {},
                        'default_outcome': {}
                    }
                },
                'interaction': {
                    'answer_groups': [],
                    'confirmed_unclassified_answers': [],
                    'customization_args': {},
                    'default_outcome': {
                        'dest': dest_name,
                        'feedback': {
                            'content_id': feconf.DEFAULT_OUTCOME_CONTENT_ID,
                            'html': ''
                        },
                        'labelled_as_correct': False,
                        'param_changes': [],
                        'refresher_exploration_id': None,
                        'missing_prerequisite_skill_id': None
                    },
                    'hints': [],
                    'id': None,
                    'solution': None,
                },
                'param_changes': [],
            }
        self.assertEqual(exploration.to_player_dict(), {
            'init_state_name': feconf.DEFAULT_INIT_STATE_NAME,
            'title': exp_title,
            'states': {
                feconf.DEFAULT_INIT_STATE_NAME: _get_default_state_dict(
                    feconf.DEFAULT_INIT_STATE_CONTENT_STR,
                    feconf.DEFAULT_INIT_STATE_NAME),
                second_state_name: _get_default_state_dict(
                    '', second_state_name),
            },
            'param_changes': [],
            'param_specs': {},
            'language_code': 'en',
            'correctness_feedback_enabled': False,
        })


class StateOperationsUnitTests(test_utils.GenericTestBase):
    """Test methods operating on states."""

    def test_delete_state(self):
        """Test deletion of states."""
        exploration = exp_domain.Exploration.create_default_exploration('eid')
        exploration.add_states(['first state'])

        with self.assertRaisesRegexp(
            ValueError, 'Cannot delete initial state'
            ):
            exploration.delete_state(exploration.init_state_name)

        exploration.add_states(['second state'])
        exploration.delete_state('second state')

        with self.assertRaisesRegexp(ValueError, 'fake state does not exist'):
            exploration.delete_state('fake state')


class HtmlCollectionTests(test_utils.GenericTestBase):
    """Test method to obtain all html strings."""

    def test_all_html_strings_are_collected(self):

        exploration = exp_domain.Exploration.create_default_exploration(
            'eid', title='title', category='category')
        exploration.add_states(['state1', 'state2', 'state3'])
        state1 = exploration.states['state1']
        state2 = exploration.states['state2']
        state3 = exploration.states['state3']
        content1_dict = {
            'content_id': 'content',
            'html': '<blockquote>Hello, this is state1</blockquote>'
        }
        content2_dict = {
            'content_id': 'content',
            'html': '<pre>Hello, this is state2</pre>'
        }
        content3_dict = {
            'content_id': 'content',
            'html': '<p>Hello, this is state3</p>'
        }
        state1.update_content(content1_dict)
        state2.update_content(content2_dict)
        state3.update_content(content3_dict)

        state1.update_interaction_id('TextInput')
        state2.update_interaction_id('MultipleChoiceInput')
        state3.update_interaction_id('ItemSelectionInput')

        customization_args_dict1 = {
            'placeholder': {'value': ''},
            'rows': {'value': 1}
        }
        customization_args_dict2 = {
            'choices': {'value': [
                '<p>This is value1 for MultipleChoice</p>',
                '<p>This is value2 for MultipleChoice</p>'
            ]}
        }
        customization_args_dict3 = {
            'choices': {'value': [
                '<p>This is value1 for ItemSelection</p>',
                '<p>This is value2 for ItemSelection</p>',
                '<p>This is value3 for ItemSelection</p>'
            ]}
        }
        state1.update_interaction_customization_args(customization_args_dict1)
        state2.update_interaction_customization_args(customization_args_dict2)
        state3.update_interaction_customization_args(customization_args_dict3)

        default_outcome_dict1 = {
            'dest': 'state2',
            'feedback': {
                'content_id': 'default_outcome',
                'html': '<p>Default outcome for state1</p>'
            },
            'param_changes': [],
            'labelled_as_correct': False,
            'refresher_exploration_id': None,
            'missing_prerequisite_skill_id': None
        }
        state1.update_interaction_default_outcome(default_outcome_dict1)

        hint_list2 = [{
            'hint_content': {
                'content_id': 'hint_1',
                'html': '<p>Hello, this is html1 for state2</p>'
            }
        }, {
            'hint_content': {
                'content_id': 'hint_2',
                'html': '<p>Hello, this is html2 for state2</p>'
            }
        }]
        state2.update_interaction_hints(hint_list2)

        solution_dict1 = {
            'interaction_id': '',
            'answer_is_exclusive': True,
            'correct_answer': 'Answer1',
            'explanation': {
                'content_id': 'solution',
                'html': '<p>This is solution for state1</p>'
            }
        }

        state1.update_interaction_solution(solution_dict1)

        answer_group_list2 = [{
            'rule_specs': [{
                'rule_type': 'Equals',
                'inputs': {'x': 0}
            }, {
                'rule_type': 'Equals',
                'inputs': {'x': 1}
            }],
            'outcome': {
                'dest': 'state1',
                'feedback': {
                    'content_id': 'feedback_1',
                    'html': '<p>Outcome1 for state2</p>'
                },
                'param_changes': [],
                'labelled_as_correct': False,
                'refresher_exploration_id': None,
                'missing_prerequisite_skill_id': None
            },
            'training_data': [],
            'tagged_misconception_id': None
        }, {
            'rule_specs': [{
                'rule_type': 'Equals',
                'inputs': {'x': 0}
            }],
            'outcome': {
                'dest': 'state3',
                'feedback': {
                    'content_id': 'feedback_2',
                    'html': '<p>Outcome2 for state2</p>'
                },
                'param_changes': [],
                'labelled_as_correct': False,
                'refresher_exploration_id': None,
                'missing_prerequisite_skill_id': None
            },
            'training_data': [],
            'tagged_misconception_id': None
        }]
        answer_group_list3 = [{
            'rule_specs': [{
                'rule_type': 'Equals',
                'inputs': {'x': [
                    '<p>This is value1 for ItemSelectionInput</p>'
                ]}
            }, {
                'rule_type': 'Equals',
                'inputs': {'x': [
                    '<p>This is value3 for ItemSelectionInput</p>'
                ]}
            }],
            'outcome': {
                'dest': 'state1',
                'feedback': {
                    'content_id': 'feedback_1',
                    'html': '<p>Outcome for state3</p>'
                },
                'param_changes': [],
                'labelled_as_correct': False,
                'refresher_exploration_id': None,
                'missing_prerequisite_skill_id': None
            },
            'training_data': [],
            'tagged_misconception_id': None
        }]
        state2.update_interaction_answer_groups(answer_group_list2)
        state3.update_interaction_answer_groups(answer_group_list3)

        expected_html_list = [
            '',
            '',
            '<pre>Hello, this is state2</pre>',
            '<p>Outcome1 for state2</p>',
            '<p>Outcome2 for state2</p>',
            '',
            '<p>Hello, this is html1 for state2</p>',
            '<p>Hello, this is html2 for state2</p>',
            '<p>This is value1 for MultipleChoice</p>',
            '<p>This is value2 for MultipleChoice</p>',
            '<blockquote>Hello, this is state1</blockquote>',
            '<p>Default outcome for state1</p>',
            '<p>This is solution for state1</p>',
            '<p>Hello, this is state3</p>',
            '<p>Outcome for state3</p>',
            '<p>This is value1 for ItemSelectionInput</p>',
            '<p>This is value3 for ItemSelectionInput</p>',
            '',
            '<p>This is value1 for ItemSelection</p>',
            '<p>This is value2 for ItemSelection</p>',
            '<p>This is value3 for ItemSelection</p>'
        ]

        actual_outcome_list = exploration.get_all_html_content_strings()

        self.assertEqual(actual_outcome_list, expected_html_list)<|MERGE_RESOLUTION|>--- conflicted
+++ resolved
@@ -3746,10 +3746,6 @@
 blurb: ''
 category: Category
 correctness_feedback_enabled: false
-<<<<<<< HEAD
-image_counter: 0
-=======
->>>>>>> 7cdd42cb
 init_state_name: (untitled state)
 language_code: en
 objective: ''
@@ -3762,11 +3758,6 @@
     content:
       content_id: content
       html: ''
-<<<<<<< HEAD
-    image_assets:
-      image_mapping: {}
-=======
->>>>>>> 7cdd42cb
     interaction:
       answer_groups:
       - outcome:
@@ -3808,10 +3799,7 @@
         content: {}
         default_outcome: {}
         feedback_1: {}
-<<<<<<< HEAD
-=======
     solicit_answer_details: false
->>>>>>> 7cdd42cb
     written_translations:
       translations_mapping:
         content: {}
@@ -3822,11 +3810,6 @@
     content:
       content_id: content
       html: <p>Congratulations, you have finished!</p>
-<<<<<<< HEAD
-    image_assets:
-      image_mapping: {}
-=======
->>>>>>> 7cdd42cb
     interaction:
       answer_groups: []
       confirmed_unclassified_answers: []
@@ -3841,10 +3824,7 @@
     recorded_voiceovers:
       voiceovers_mapping:
         content: {}
-<<<<<<< HEAD
-=======
     solicit_answer_details: false
->>>>>>> 7cdd42cb
     written_translations:
       translations_mapping:
         content: {}
@@ -3853,11 +3833,6 @@
     content:
       content_id: content
       html: ''
-<<<<<<< HEAD
-    image_assets:
-      image_mapping: {}
-=======
->>>>>>> 7cdd42cb
     interaction:
       answer_groups: []
       confirmed_unclassified_answers: []
@@ -3883,10 +3858,7 @@
       voiceovers_mapping:
         content: {}
         default_outcome: {}
-<<<<<<< HEAD
-=======
     solicit_answer_details: false
->>>>>>> 7cdd42cb
     written_translations:
       translations_mapping:
         content: {}
@@ -3896,7 +3868,141 @@
 title: Title
 """)
 
-    _LATEST_YAML_CONTENT = YAML_CONTENT_V34
+    YAML_CONTENT_V35 = ("""author_notes: ''
+auto_tts_enabled: true
+blurb: ''
+category: Category
+correctness_feedback_enabled: false
+image_counter: 0
+init_state_name: (untitled state)
+language_code: en
+objective: ''
+param_changes: []
+param_specs: {}
+schema_version: 35
+states:
+  (untitled state):
+    classifier_model_id: null
+    content:
+      content_id: content
+      html: ''
+    image_assets:
+      image_mapping: {}
+    interaction:
+      answer_groups:
+      - outcome:
+          dest: END
+          feedback:
+            content_id: feedback_1
+            html: <p>Correct!</p>
+          labelled_as_correct: false
+          missing_prerequisite_skill_id: null
+          param_changes: []
+          refresher_exploration_id: null
+        rule_specs:
+        - inputs:
+            x: InputString
+          rule_type: Equals
+        tagged_misconception_id: null
+        training_data: []
+      confirmed_unclassified_answers: []
+      customization_args:
+        placeholder:
+          value: ''
+        rows:
+          value: 1
+      default_outcome:
+        dest: (untitled state)
+        feedback:
+          content_id: default_outcome
+          html: ''
+        labelled_as_correct: false
+        missing_prerequisite_skill_id: null
+        param_changes: []
+        refresher_exploration_id: null
+      hints: []
+      id: TextInput
+      solution: null
+    param_changes: []
+    recorded_voiceovers:
+      voiceovers_mapping:
+        content: {}
+        default_outcome: {}
+        feedback_1: {}
+    solicit_answer_details: false
+    written_translations:
+      translations_mapping:
+        content: {}
+        default_outcome: {}
+        feedback_1: {}
+  END:
+    classifier_model_id: null
+    content:
+      content_id: content
+      html: <p>Congratulations, you have finished!</p>
+    image_assets:
+      image_mapping: {}
+    interaction:
+      answer_groups: []
+      confirmed_unclassified_answers: []
+      customization_args:
+        recommendedExplorationIds:
+          value: []
+      default_outcome: null
+      hints: []
+      id: EndExploration
+      solution: null
+    param_changes: []
+    recorded_voiceovers:
+      voiceovers_mapping:
+        content: {}
+    solicit_answer_details: false
+    written_translations:
+      translations_mapping:
+        content: {}
+  New state:
+    classifier_model_id: null
+    content:
+      content_id: content
+      html: ''
+    image_assets:
+      image_mapping: {}
+    interaction:
+      answer_groups: []
+      confirmed_unclassified_answers: []
+      customization_args:
+        placeholder:
+          value: ''
+        rows:
+          value: 1
+      default_outcome:
+        dest: END
+        feedback:
+          content_id: default_outcome
+          html: ''
+        labelled_as_correct: false
+        missing_prerequisite_skill_id: null
+        param_changes: []
+        refresher_exploration_id: null
+      hints: []
+      id: TextInput
+      solution: null
+    param_changes: []
+    recorded_voiceovers:
+      voiceovers_mapping:
+        content: {}
+        default_outcome: {}
+    solicit_answer_details: false
+    written_translations:
+      translations_mapping:
+        content: {}
+        default_outcome: {}
+states_schema_version: 30
+tags: []
+title: Title
+""")
+
+    _LATEST_YAML_CONTENT = YAML_CONTENT_V35
 
     def test_load_from_v1(self):
         """Test direct loading from a v1 yaml file."""
@@ -4095,10 +4201,13 @@
         exploration = exp_domain.Exploration.from_yaml(
             'eid', self.YAML_CONTENT_V33)
         self.assertEqual(exploration.to_yaml(), self._LATEST_YAML_CONTENT)
-<<<<<<< HEAD
-=======
-
->>>>>>> 7cdd42cb
+
+    def test_load_from_v34(self):
+        """Test direct loading from a v34 yaml file."""
+        exploration = exp_domain.Exploration.from_yaml(
+            'eid', self.YAML_CONTENT_V34)
+        self.assertEqual(exploration.to_yaml(), self._LATEST_YAML_CONTENT)
+
 
 class HTMLMigrationUnitTests(test_utils.GenericTestBase):
     """Test HTML migration."""
@@ -4316,7 +4425,7 @@
 """)
 
 # pylint: disable=line-too-long
-    YAML_CONTENT_V34_IMAGE_DIMENSIONS = ("""author_notes: ''
+    YAML_CONTENT_V35_IMAGE_DIMENSIONS = ("""author_notes: ''
 auto_tts_enabled: true
 blurb: ''
 category: category
@@ -4327,7 +4436,7 @@
 objective: ''
 param_changes: []
 param_specs: {}
-schema_version: 34
+schema_version: 35
 states:
   Introduction:
     classifier_model_id: null
@@ -4569,7 +4678,7 @@
         content: {}
         default_outcome: {}
         feedback_1: {}
-states_schema_version: 29
+states_schema_version: 30
 tags: []
 title: title
 """)
@@ -4684,7 +4793,7 @@
 title: Title
 """)
 
-    YAML_CONTENT_V34_WITH_IMAGE_CAPTION = ("""author_notes: ''
+    YAML_CONTENT_V35_WITH_IMAGE_CAPTION = ("""author_notes: ''
 auto_tts_enabled: true
 blurb: ''
 category: Category
@@ -4695,7 +4804,7 @@
 objective: ''
 param_changes: []
 param_specs: {}
-schema_version: 34
+schema_version: 35
 states:
   (untitled state):
     classifier_model_id: null
@@ -4820,7 +4929,7 @@
       translations_mapping:
         content: {}
         default_outcome: {}
-states_schema_version: 29
+states_schema_version: 30
 tags: []
 title: Title
 """)
@@ -4837,7 +4946,7 @@
             exploration = exp_domain.Exploration.from_yaml(
                 'eid', self.YAML_CONTENT_V26_TEXTANGULAR)
         self.assertEqual(
-            exploration.to_yaml(), self.YAML_CONTENT_V34_IMAGE_DIMENSIONS)
+            exploration.to_yaml(), self.YAML_CONTENT_V35_IMAGE_DIMENSIONS)
 
     def test_load_from_v27_without_image_caption(self):
         """Test direct loading from a v27 yaml file."""
@@ -4848,7 +4957,7 @@
             exploration = exp_domain.Exploration.from_yaml(
                 'eid', self.YAML_CONTENT_V27_WITHOUT_IMAGE_CAPTION)
         self.assertEqual(
-            exploration.to_yaml(), self.YAML_CONTENT_V34_WITH_IMAGE_CAPTION)
+            exploration.to_yaml(), self.YAML_CONTENT_V35_WITH_IMAGE_CAPTION)
 
 
 class ConversionUnitTests(test_utils.GenericTestBase):
