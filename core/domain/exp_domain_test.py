# coding: utf-8
#
# Copyright 2014 The Oppia Authors. All Rights Reserved.
#
# Licensed under the Apache License, Version 2.0 (the "License");
# you may not use this file except in compliance with the License.
# You may obtain a copy of the License at
#
#      http://www.apache.org/licenses/LICENSE-2.0
#
# Unless required by applicable law or agreed to in writing, software
# distributed under the License is distributed on an "AS-IS" BASIS,
# WITHOUT WARRANTIES OR CONDITIONS OF ANY KIND, either express or implied.
# See the License for the specific language governing permissions and
# limitations under the License.

"""Tests for exploration domain objects and methods defined on them."""

import copy
import json
import os

from core.domain import exp_domain
from core.domain import exp_services
from core.domain import html_cleaner
from core.domain import param_domain
from core.platform import models
from core.tests import test_utils
import feconf
import utils

(exp_models,) = models.Registry.import_models([models.NAMES.exploration])


def _mock_get_filepath_of_object_image(filename, unused_exp_id):
    return html_cleaner.escape_html(json.dumps(
        {'filename': filename, 'height': 490, 'width': 120}))


class ExplorationVersionsDiffDomainUnitTests(test_utils.GenericTestBase):
    """Test the exploration versions difference domain object."""

    def setUp(self):
        super(ExplorationVersionsDiffDomainUnitTests, self).setUp()
        self.exp_id = 'exp_id1'
        test_exp_filepath = os.path.join(
            feconf.TESTS_DATA_DIR, 'string_classifier_test.yaml')
        yaml_content = utils.get_file_contents(test_exp_filepath)
        assets_list = []
        exp_services.save_new_exploration_from_yaml_and_assets(
            feconf.SYSTEM_COMMITTER_ID, yaml_content, self.exp_id,
            assets_list)
        self.exploration = exp_services.get_exploration_by_id(self.exp_id)

    def test_correct_creation_of_version_diffs(self):
        # Rename a state.
        self.exploration.rename_state('Home', 'Renamed state')
        change_list = [exp_domain.ExplorationChange({
            'cmd': 'rename_state',
            'old_state_name': 'Home',
            'new_state_name': 'Renamed state'
        })]

        exp_versions_diff = exp_domain.ExplorationVersionsDiff(change_list)

        self.assertEqual(exp_versions_diff.added_state_names, [])
        self.assertEqual(exp_versions_diff.deleted_state_names, [])
        self.assertEqual(
            exp_versions_diff.old_to_new_state_names, {
                'Home': 'Renamed state'
            })
        self.exploration.version += 1

        # Add a state.
        self.exploration.add_states(['New state'])
        self.exploration.states['New state'] = copy.deepcopy(
            self.exploration.states['Renamed state'])
        change_list = [exp_domain.ExplorationChange({
            'cmd': 'add_state',
            'state_name': 'New state',
        })]

        exp_versions_diff = exp_domain.ExplorationVersionsDiff(change_list)

        self.assertEqual(exp_versions_diff.added_state_names, ['New state'])
        self.assertEqual(exp_versions_diff.deleted_state_names, [])
        self.assertEqual(exp_versions_diff.old_to_new_state_names, {})
        self.exploration.version += 1

        # Delete state.
        self.exploration.delete_state('New state')
        change_list = [exp_domain.ExplorationChange({
            'cmd': 'delete_state',
            'state_name': 'New state'
        })]

        exp_versions_diff = exp_domain.ExplorationVersionsDiff(change_list)

        self.assertEqual(exp_versions_diff.added_state_names, [])
        self.assertEqual(exp_versions_diff.deleted_state_names, ['New state'])
        self.assertEqual(exp_versions_diff.old_to_new_state_names, {})
        self.exploration.version += 1

        # Test addition and multiple renames.
        self.exploration.add_states(['New state'])
        self.exploration.states['New state'] = copy.deepcopy(
            self.exploration.states['Renamed state'])
        self.exploration.rename_state('New state', 'New state2')
        self.exploration.rename_state('New state2', 'New state3')
        change_list = [exp_domain.ExplorationChange({
            'cmd': 'add_state',
            'state_name': 'New state',
        }), exp_domain.ExplorationChange({
            'cmd': 'rename_state',
            'old_state_name': 'New state',
            'new_state_name': 'New state2'
        }), exp_domain.ExplorationChange({
            'cmd': 'rename_state',
            'old_state_name': 'New state2',
            'new_state_name': 'New state3'
        })]

        exp_versions_diff = exp_domain.ExplorationVersionsDiff(change_list)

        self.assertEqual(exp_versions_diff.added_state_names, ['New state3'])
        self.assertEqual(exp_versions_diff.deleted_state_names, [])
        self.assertEqual(exp_versions_diff.old_to_new_state_names, {})
        self.exploration.version += 1

        # Test addition, rename and deletion.
        self.exploration.add_states(['New state 2'])
        self.exploration.rename_state('New state 2', 'Renamed state 2')
        self.exploration.delete_state('Renamed state 2')
        change_list = [exp_domain.ExplorationChange({
            'cmd': 'add_state',
            'state_name': 'New state 2'
        }), exp_domain.ExplorationChange({
            'cmd': 'rename_state',
            'old_state_name': 'New state 2',
            'new_state_name': 'Renamed state 2'
        }), exp_domain.ExplorationChange({
            'cmd': 'delete_state',
            'state_name': 'Renamed state 2'
        })]

        exp_versions_diff = exp_domain.ExplorationVersionsDiff(change_list)

        self.assertEqual(exp_versions_diff.added_state_names, [])
        self.assertEqual(exp_versions_diff.deleted_state_names, [])
        self.assertEqual(exp_versions_diff.old_to_new_state_names, {})
        self.exploration.version += 1

        # Test multiple renames and deletion.
        self.exploration.rename_state('New state3', 'Renamed state 3')
        self.exploration.rename_state('Renamed state 3', 'Renamed state 4')
        self.exploration.delete_state('Renamed state 4')
        change_list = [exp_domain.ExplorationChange({
            'cmd': 'rename_state',
            'old_state_name': 'New state3',
            'new_state_name': 'Renamed state 3'
        }), exp_domain.ExplorationChange({
            'cmd': 'rename_state',
            'old_state_name': 'Renamed state 3',
            'new_state_name': 'Renamed state 4'
        }), exp_domain.ExplorationChange({
            'cmd': 'delete_state',
            'state_name': 'Renamed state 4'
        })]

        exp_versions_diff = exp_domain.ExplorationVersionsDiff(change_list)

        self.assertEqual(exp_versions_diff.added_state_names, [])
        self.assertEqual(
            exp_versions_diff.deleted_state_names, ['New state3'])
        self.assertEqual(exp_versions_diff.old_to_new_state_names, {})
        self.exploration.version += 1


class ExplorationDomainUnitTests(test_utils.GenericTestBase):
    """Test the exploration domain object."""

    # TODO(bhenning): The validation tests below should be split into separate
    # unit tests. Also, all validation errors should be covered in the tests.
    def test_validation(self):
        """Test validation of explorations."""
        exploration = exp_domain.Exploration.create_default_exploration('eid')
        exploration.init_state_name = ''
        exploration.states = {}

        exploration.title = 'Hello #'
        self._assert_validation_error(exploration, 'Invalid character #')

        exploration.title = 'Title'
        exploration.category = 'Category'

        # Note: If '/' ever becomes a valid state name, ensure that the rule
        # editor frontend tenplate is fixed -- it currently uses '/' as a
        # sentinel for an invalid state name.
        bad_state = exp_domain.State.create_default_state('/')
        exploration.states = {'/': bad_state}
        self._assert_validation_error(
            exploration, 'Invalid character / in a state name')

        new_state = exp_domain.State.create_default_state('ABC')
        new_state.update_interaction_id('TextInput')

        # The 'states' property must be a non-empty dict of states.
        exploration.states = {}
        self._assert_validation_error(
            exploration, 'exploration has no states')
        exploration.states = {'A string #': new_state}
        self._assert_validation_error(
            exploration, 'Invalid character # in a state name')
        exploration.states = {'A string _': new_state}
        self._assert_validation_error(
            exploration, 'Invalid character _ in a state name')

        exploration.states = {'ABC': new_state}

        self._assert_validation_error(
            exploration, 'has no initial state name')

        exploration.init_state_name = 'initname'

        self._assert_validation_error(
            exploration,
            r'There is no state in \[\'ABC\'\] corresponding to '
            'the exploration\'s initial state name initname.')

        # Test whether a default outcome to a non-existing state is invalid.
        exploration.states = {exploration.init_state_name: new_state}
        self._assert_validation_error(
            exploration, 'destination ABC is not a valid')

        # Restore a valid exploration.
        init_state = exploration.states[exploration.init_state_name]
        default_outcome = init_state.interaction.default_outcome
        default_outcome.dest = exploration.init_state_name
        exploration.validate()

        # Ensure an invalid destination can also be detected for answer groups.
        # Note: The state must keep its default_outcome, otherwise it will
        # trigger a validation error for non-terminal states needing to have a
        # default outcome. To validate the outcome of the answer group, this
        # default outcome must point to a valid state.
        init_state = exploration.states[exploration.init_state_name]
        default_outcome = init_state.interaction.default_outcome
        default_outcome.dest = exploration.init_state_name
        init_state.interaction.answer_groups.append(
            exp_domain.AnswerGroup.from_dict({
                'outcome': {
                    'dest': exploration.init_state_name,
                    'feedback': {
                        'content_id': 'feedback_1',
                        'html': 'Feedback'
                    },
                    'labelled_as_correct': False,
                    'param_changes': [],
                    'refresher_exploration_id': None,
                    'missing_prerequisite_skill_id': None
                },
                'rule_specs': [{
                    'inputs': {
                        'x': 'Test'
                    },
                    'rule_type': 'Contains'
                }],
                'training_data': [],
                'tagged_misconception_id': None
            })
        )

        init_state.update_content_ids_to_audio_translations({
            'content': {},
            'default_outcome': {},
            'feedback_1': {}
        })
        exploration.validate()

        interaction = init_state.interaction
        answer_groups = interaction.answer_groups
        answer_group = answer_groups[0]
        answer_group.outcome.dest = 'DEF'
        self._assert_validation_error(
            exploration, 'destination DEF is not a valid')

        # Restore a valid exploration.
        exploration.states[exploration.init_state_name].update_interaction_id(
            'TextInput')
        answer_group.outcome.dest = exploration.init_state_name
        exploration.validate()

        # Validate RuleSpec.
        rule_spec = answer_group.rule_specs[0]
        rule_spec.inputs = {}
        self._assert_validation_error(
            exploration, 'RuleSpec \'Contains\' is missing inputs')

        rule_spec.inputs = 'Inputs string'
        self._assert_validation_error(
            exploration, 'Expected inputs to be a dict')

        rule_spec.inputs = {'x': 'Test'}
        rule_spec.rule_type = 'FakeRuleType'
        self._assert_validation_error(exploration, 'Unrecognized rule type')

        rule_spec.inputs = {'x': 15}
        rule_spec.rule_type = 'Contains'
        with self.assertRaisesRegexp(
            Exception, 'Expected unicode string, received 15'
            ):
            exploration.validate()

        rule_spec.inputs = {'x': '{{ExampleParam}}'}
        self._assert_validation_error(
            exploration,
            'RuleSpec \'Contains\' has an input with name \'x\' which refers '
            'to an unknown parameter within the exploration: ExampleParam')

        # Restore a valid exploration.
        exploration.param_specs['ExampleParam'] = param_domain.ParamSpec(
            'UnicodeString')
        exploration.validate()

        # Validate Outcome.
        outcome = answer_group.outcome
        destination = exploration.init_state_name
        outcome.dest = None
        self._assert_validation_error(
            exploration, 'Every outcome should have a destination.')

        # Try setting the outcome destination to something other than a string.
        outcome.dest = 15
        self._assert_validation_error(
            exploration, 'Expected outcome dest to be a string')

        outcome.dest = destination

        outcome.feedback = exp_domain.SubtitledHtml('feedback_1', {})
        exploration.validate()

        outcome.labelled_as_correct = 'hello'
        self._assert_validation_error(
            exploration, 'The "labelled_as_correct" field should be a boolean')

        # Test that labelled_as_correct must be False for self-loops, and that
        # this causes a strict validation failure but not a normal validation
        # failure.
        outcome.labelled_as_correct = True
        with self.assertRaisesRegexp(
            Exception, 'is labelled correct but is a self-loop.'
            ):
            exploration.validate(strict=True)
        exploration.validate()

        outcome.labelled_as_correct = False
        exploration.validate()

        outcome.param_changes = 'Changes'
        self._assert_validation_error(
            exploration, 'Expected outcome param_changes to be a list')

        outcome.param_changes = []
        exploration.validate()

        outcome.refresher_exploration_id = 12345
        self._assert_validation_error(
            exploration,
            'Expected outcome refresher_exploration_id to be a string')

        outcome.refresher_exploration_id = None
        exploration.validate()

        outcome.refresher_exploration_id = 'valid_string'
        exploration.validate()

        outcome.missing_prerequisite_skill_id = 12345
        self._assert_validation_error(
            exploration,
            'Expected outcome missing_prerequisite_skill_id to be a string')

        outcome.missing_prerequisite_skill_id = None
        exploration.validate()

        outcome.missing_prerequisite_skill_id = 'valid_string'
        exploration.validate()

        # Test that refresher_exploration_id must be None for non-self-loops.
        new_state_name = 'New state'
        exploration.add_states([new_state_name])

        outcome.dest = new_state_name
        outcome.refresher_exploration_id = 'another_string'
        self._assert_validation_error(
            exploration,
            'has a refresher exploration ID, but is not a self-loop')

        outcome.refresher_exploration_id = None
        exploration.validate()
        exploration.delete_state(new_state_name)

        # Validate InteractionInstance.
        interaction.id = 15
        self._assert_validation_error(
            exploration, 'Expected interaction id to be a string')

        interaction.id = 'SomeInteractionTypeThatDoesNotExist'
        self._assert_validation_error(exploration, 'Invalid interaction id')

        interaction.id = 'TextInput'
        exploration.validate()

        interaction.customization_args = []
        self._assert_validation_error(
            exploration, 'Expected customization args to be a dict')

        interaction.customization_args = {15: ''}
        self._assert_validation_error(
            exploration, 'Invalid customization arg name')

        interaction.customization_args = {'placeholder': ''}
        exploration.validate()

        interaction.answer_groups = {}
        self._assert_validation_error(
            exploration, 'Expected answer groups to be a list')

        interaction.answer_groups = answer_groups
        interaction.id = 'EndExploration'
        self._assert_validation_error(
            exploration,
            'Terminal interactions must not have a default outcome.')

        interaction.id = 'TextInput'
        interaction.default_outcome = None
        self._assert_validation_error(
            exploration,
            'Non-terminal interactions must have a default outcome.')

        interaction.id = 'EndExploration'
        self._assert_validation_error(
            exploration,
            'Terminal interactions must not have any answer groups.')

        # A terminal interaction without a default outcome or answer group is
        # valid. This resets the exploration back to a valid state.
        interaction.answer_groups = []
        exploration.validate()

        # Restore a valid exploration.
        interaction.id = 'TextInput'
        interaction.answer_groups = answer_groups
        interaction.default_outcome = default_outcome
        exploration.validate()

        interaction.hints = {}
        self._assert_validation_error(
            exploration, 'Expected hints to be a list')

        # Validate AnswerGroup.
        answer_group.rule_specs = {}
        self._assert_validation_error(
            exploration, 'Expected answer group rules to be a list')

        answer_group.rule_specs = []
        self._assert_validation_error(
            exploration,
            'There must be at least one rule or training data for each'
            ' answer group.')

        exploration.states = {
            exploration.init_state_name: exp_domain.State.create_default_state(
                exploration.init_state_name)
        }
        exploration.states[exploration.init_state_name].update_interaction_id(
            'TextInput')
        exploration.validate()

        exploration.language_code = 'fake_code'
        self._assert_validation_error(exploration, 'Invalid language_code')
        exploration.language_code = 'English'
        self._assert_validation_error(exploration, 'Invalid language_code')
        # TODO(sll): Remove the next two lines once the App Engine search
        # service supports 3-letter language codes.
        exploration.language_code = 'kab'
        self._assert_validation_error(exploration, 'Invalid language_code')
        exploration.language_code = 'en'
        exploration.validate()

        exploration.param_specs = 'A string'
        self._assert_validation_error(exploration, 'param_specs to be a dict')

        exploration.param_specs = {
            '@': param_domain.ParamSpec.from_dict({
                'obj_type': 'UnicodeString'
            })
        }
        self._assert_validation_error(
            exploration, 'Only parameter names with characters')

        exploration.param_specs = {
            'notAParamSpec': param_domain.ParamSpec.from_dict(
                {'obj_type': 'UnicodeString'})
        }
        exploration.validate()

    def test_hints_validation(self):
        """Test validation of state hints."""
        exploration = exp_domain.Exploration.create_default_exploration('eid')
        exploration.objective = 'Objective'
        init_state = exploration.states[exploration.init_state_name]
        init_state.update_interaction_id('TextInput')
        exploration.validate()

        init_state.update_interaction_hints([{
            'hint_content': {
                'content_id': 'hint_1',
                'html': 'hint one'
            },
        }])

        solution = {
            'answer_is_exclusive': False,
            'correct_answer': 'helloworld!',
            'explanation': {
                'content_id': 'solution',
                'html': 'hello_world is a string'
            },
        }

        init_state.update_content_ids_to_audio_translations({
            'content': {},
            'default_outcome': {},
            'hint_1': {},
            'solution': {}
        })

        init_state.interaction.solution = (
            exp_domain.Solution.from_dict(init_state.interaction.id, solution))
        exploration.validate()

        # Add hint and delete hint.
        init_state.add_hint(exp_domain.SubtitledHtml('hint_2', 'new hint'))
        self.assertEquals(
            init_state.interaction.hints[1].hint_content.html,
            'new hint')
        init_state.add_hint(
            exp_domain.SubtitledHtml('hint_3', 'hint three'))
        init_state.delete_hint(1)
        init_state.update_content_ids_to_audio_translations({
            'content': {},
            'default_outcome': {},
            'hint_1': {},
            'hint_3': {},
            'solution': {}
        })
        self.assertEquals(len(init_state.interaction.hints), 2)
        exploration.validate()

    def test_solution_validation(self):
        """Test validation of state solution."""
        exploration = exp_domain.Exploration.create_default_exploration('eid')
        exploration.objective = 'Objective'
        init_state = exploration.states[exploration.init_state_name]
        init_state.update_interaction_id('TextInput')
        exploration.validate()

        # Solution should be set to None as default.
        self.assertEquals(init_state.interaction.solution, None)

        init_state.add_hint(exp_domain.SubtitledHtml('hint_1', {}))
        solution = {
            'answer_is_exclusive': False,
            'correct_answer': [0, 0],
            'explanation': {
                'content_id': 'solution',
                'html': 'hello_world is a string'
            }
        }

        # Object type of answer must match that of correct_answer.
        with self.assertRaises(AssertionError):
            init_state.interaction.solution = (
                exp_domain.Solution.from_dict(
                    init_state.interaction.id, solution))

        solution = {
            'answer_is_exclusive': False,
            'correct_answer': 'hello_world!',
            'explanation': {
                'content_id': 'solution',
                'html': 'hello_world is a string'
            }
        }
        init_state.interaction.solution = (
            exp_domain.Solution.from_dict(init_state.interaction.id, solution))
        init_state.update_content_ids_to_audio_translations({
            'content': {},
            'default_outcome': {},
            'hint_1': {},
            'solution': {}
        })
        exploration.validate()

    def test_tag_validation(self):
        """Test validation of exploration tags."""
        exploration = exp_domain.Exploration.create_default_exploration('eid')
        exploration.objective = 'Objective'
        init_state = exploration.states[exploration.init_state_name]
        init_state.update_interaction_id('EndExploration')
        init_state.interaction.default_outcome = None
        exploration.validate()

        exploration.tags = 'this should be a list'
        self._assert_validation_error(
            exploration, 'Expected \'tags\' to be a list')

        exploration.tags = [123]
        self._assert_validation_error(exploration, 'to be a string')
        exploration.tags = ['abc', 123]
        self._assert_validation_error(exploration, 'to be a string')

        exploration.tags = ['']
        self._assert_validation_error(exploration, 'Tags should be non-empty')

        exploration.tags = ['123']
        self._assert_validation_error(
            exploration, 'should only contain lowercase letters and spaces')
        exploration.tags = ['ABC']
        self._assert_validation_error(
            exploration, 'should only contain lowercase letters and spaces')

        exploration.tags = [' a b']
        self._assert_validation_error(
            exploration, 'Tags should not start or end with whitespace')
        exploration.tags = ['a b ']
        self._assert_validation_error(
            exploration, 'Tags should not start or end with whitespace')

        exploration.tags = ['a    b']
        self._assert_validation_error(
            exploration, 'Adjacent whitespace in tags should be collapsed')

        exploration.tags = ['abc', 'abc']
        self._assert_validation_error(
            exploration, 'Some tags duplicate each other')

        exploration.tags = ['computer science', 'analysis', 'a b c']
        exploration.validate()

    def test_title_category_and_objective_validation(self):
        """Test that titles, categories and objectives are validated only in
        'strict' mode.
        """
        self.save_new_valid_exploration(
            'exp_id', 'user@example.com', title='', category='',
            objective='', end_state_name='End')
        exploration = exp_services.get_exploration_by_id('exp_id')
        exploration.validate()

        with self.assertRaisesRegexp(
            utils.ValidationError, 'title must be specified'
            ):
            exploration.validate(strict=True)
        exploration.title = 'A title'

        with self.assertRaisesRegexp(
            utils.ValidationError, 'category must be specified'
            ):
            exploration.validate(strict=True)
        exploration.category = 'A category'

        with self.assertRaisesRegexp(
            utils.ValidationError, 'objective must be specified'
            ):
            exploration.validate(strict=True)

        exploration.objective = 'An objective'

        exploration.validate(strict=True)

    def test_audio_translation_validation(self):
        """Test validation of audio translations."""
        audio_translation = exp_domain.AudioTranslation('a.mp3', 20, True)
        audio_translation.validate()

        with self.assertRaisesRegexp(
            utils.ValidationError, 'Expected audio filename to be a string'
            ):
            with self.swap(audio_translation, 'filename', 20):
                audio_translation.validate()
        with self.assertRaisesRegexp(
            utils.ValidationError, 'Invalid audio filename'
            ):
            with self.swap(audio_translation, 'filename', '.invalidext'):
                audio_translation.validate()
        with self.assertRaisesRegexp(
            utils.ValidationError, 'Invalid audio filename'
            ):
            with self.swap(audio_translation, 'filename', 'justanextension'):
                audio_translation.validate()
        with self.assertRaisesRegexp(
            utils.ValidationError, 'Invalid audio filename'
            ):
            with self.swap(audio_translation, 'filename', 'a.invalidext'):
                audio_translation.validate()

        with self.assertRaisesRegexp(
            utils.ValidationError, 'Expected file size to be an int'
            ):
            with self.swap(audio_translation, 'file_size_bytes', 'abc'):
                audio_translation.validate()
        with self.assertRaisesRegexp(
            utils.ValidationError, 'Invalid file size'
            ):
            with self.swap(audio_translation, 'file_size_bytes', -3):
                audio_translation.validate()

        with self.assertRaisesRegexp(
            utils.ValidationError, 'Expected needs_update to be a bool'
            ):
            with self.swap(audio_translation, 'needs_update', 'hello'):
                audio_translation.validate()

    def test_content_ids_to_audio_translations_validation(self):
        """Test validation of content_ids_to_audio_translations."""
        exploration = exp_domain.Exploration.create_default_exploration('eid')
        exploration.objective = 'Objective'
        init_state = exploration.states[exploration.init_state_name]
        init_state.update_interaction_id('TextInput')
        exploration.validate()

        init_state.add_hint(exp_domain.SubtitledHtml('hint_1', {}))
        self._assert_validation_error(
            exploration,
            r'Expected state content_ids_to_audio_translations to have all '
            r'of the listed content ids \[\'content\', \'default_outcome\', '
            r'\'hint_1\'\]')
        init_state.add_hint(exp_domain.SubtitledHtml('hint_1', {}))
        self._assert_validation_error(
            exploration, 'Found a duplicate content id hint_1')

        init_state.interaction.hints[1].hint_content.content_id = 'hint_2'
        init_state.content_ids_to_audio_translations['hint_1'] = {}
        init_state.content_ids_to_audio_translations['hint_2'] = {}
        exploration.validate()

    def test_subtitled_html_validation(self):
        """Test validation of subtitled HTML."""
        subtitled_html = exp_domain.SubtitledHtml('content_id', 'some html')
        subtitled_html.validate()

        with self.assertRaisesRegexp(
            utils.ValidationError, 'Invalid content HTML'
            ):
            with self.swap(subtitled_html, 'html', 20):
                subtitled_html.validate()

        with self.assertRaisesRegexp(
            utils.ValidationError, 'Expected content id to be a string, ' +
            'received 20'):
            with self.swap(subtitled_html, 'content_id', 20):
                subtitled_html.validate()


    def test_get_trainable_states_dict(self):
        """Test the get_trainable_states_dict() method."""
        exp_id = 'exp_id1'
        test_exp_filepath = os.path.join(
            feconf.TESTS_DATA_DIR, 'string_classifier_test.yaml')
        yaml_content = utils.get_file_contents(test_exp_filepath)
        assets_list = []
        exp_services.save_new_exploration_from_yaml_and_assets(
            feconf.SYSTEM_COMMITTER_ID, yaml_content, exp_id,
            assets_list)

        exploration_model = exp_models.ExplorationModel.get(
            exp_id, strict=False)
        old_states = exp_services.get_exploration_from_model(
            exploration_model).states
        exploration = exp_services.get_exploration_by_id(exp_id)

        # Rename a state to add it in unchanged answer group.
        exploration.rename_state('Home', 'Renamed state')
        change_list = [exp_domain.ExplorationChange({
            'cmd': 'rename_state',
            'old_state_name': 'Home',
            'new_state_name': 'Renamed state'
        })]

        expected_dict = {
            'state_names_with_changed_answer_groups': [],
            'state_names_with_unchanged_answer_groups': ['Renamed state']
        }
        exp_versions_diff = exp_domain.ExplorationVersionsDiff(change_list)
        actual_dict = exploration.get_trainable_states_dict(
            old_states, exp_versions_diff)
        self.assertEqual(actual_dict, expected_dict)

        # Modify answer groups to trigger change in answer groups.
        state = exploration.states['Renamed state']
        exploration.states['Renamed state'].interaction.answer_groups.insert(
            3, state.interaction.answer_groups[3])
        answer_groups = []
        for answer_group in state.interaction.answer_groups:
            answer_groups.append(answer_group.to_dict())
        change_list = [exp_domain.ExplorationChange({
            'cmd': 'edit_state_property',
            'state_name': 'Renamed state',
            'property_name': 'answer_groups',
            'new_value': answer_groups
        })]

        expected_dict = {
            'state_names_with_changed_answer_groups': ['Renamed state'],
            'state_names_with_unchanged_answer_groups': []
        }
        exp_versions_diff = exp_domain.ExplorationVersionsDiff(change_list)
        actual_dict = exploration.get_trainable_states_dict(
            old_states, exp_versions_diff)
        self.assertEqual(actual_dict, expected_dict)

        # Add new state to trigger change in answer groups.
        exploration.add_states(['New state'])
        exploration.states['New state'] = copy.deepcopy(
            exploration.states['Renamed state'])
        change_list = [exp_domain.ExplorationChange({
            'cmd': 'add_state',
            'state_name': 'New state',
        })]

        expected_dict = {
            'state_names_with_changed_answer_groups': [
                'New state', 'Renamed state'],
            'state_names_with_unchanged_answer_groups': []
        }
        exp_versions_diff = exp_domain.ExplorationVersionsDiff(change_list)
        actual_dict = exploration.get_trainable_states_dict(
            old_states, exp_versions_diff)
        self.assertEqual(actual_dict, expected_dict)

        # Delete state.
        exploration.delete_state('New state')
        change_list = [exp_domain.ExplorationChange({
            'cmd': 'delete_state',
            'state_name': 'New state'
        })]

        expected_dict = {
            'state_names_with_changed_answer_groups': ['Renamed state'],
            'state_names_with_unchanged_answer_groups': []
        }
        exp_versions_diff = exp_domain.ExplorationVersionsDiff(change_list)
        actual_dict = exploration.get_trainable_states_dict(
            old_states, exp_versions_diff)
        self.assertEqual(actual_dict, expected_dict)

        # Test addition and multiple renames.
        exploration.add_states(['New state'])
        exploration.states['New state'] = copy.deepcopy(
            exploration.states['Renamed state'])
        exploration.rename_state('New state', 'New state2')
        exploration.rename_state('New state2', 'New state3')
        change_list = [exp_domain.ExplorationChange({
            'cmd': 'add_state',
            'state_name': 'New state',
        }), exp_domain.ExplorationChange({
            'cmd': 'rename_state',
            'old_state_name': 'New state',
            'new_state_name': 'New state2'
        }), exp_domain.ExplorationChange({
            'cmd': 'rename_state',
            'old_state_name': 'New state2',
            'new_state_name': 'New state3'
        })]

        expected_dict = {
            'state_names_with_changed_answer_groups': [
                'Renamed state', 'New state3'],
            'state_names_with_unchanged_answer_groups': []
        }
        exp_versions_diff = exp_domain.ExplorationVersionsDiff(change_list)
        actual_dict = exploration.get_trainable_states_dict(
            old_states, exp_versions_diff)
        self.assertEqual(actual_dict, expected_dict)

    def test_is_demo_property(self):
        """Test the is_demo property."""
        demo = exp_domain.Exploration.create_default_exploration('0')
        self.assertEqual(demo.is_demo, True)

        notdemo1 = exp_domain.Exploration.create_default_exploration('a')
        self.assertEqual(notdemo1.is_demo, False)

        notdemo2 = exp_domain.Exploration.create_default_exploration('abcd')
        self.assertEqual(notdemo2.is_demo, False)

    def test_exploration_export_import(self):
        """Test that to_dict and from_dict preserve all data within an
        exploration.
        """
        demo = exp_domain.Exploration.create_default_exploration('0')
        demo_dict = demo.to_dict()
        exp_from_dict = exp_domain.Exploration.from_dict(demo_dict)
        self.assertEqual(exp_from_dict.to_dict(), demo_dict)

    def test_interaction_with_none_id_is_not_terminal(self):
        """Test that an interaction with an id of None leads to is_terminal
        being false.
        """
        # Default exploration has a default interaction with an ID of None.
        demo = exp_domain.Exploration.create_default_exploration('0')
        init_state = demo.states[feconf.DEFAULT_INIT_STATE_NAME]
        self.assertFalse(init_state.interaction.is_terminal)


class StateExportUnitTests(test_utils.GenericTestBase):
    """Test export of states."""

    def test_export_state_to_dict(self):
        """Test exporting a state to a dict."""
        exploration = exp_domain.Exploration.create_default_exploration(
            'exp_id')
        exploration.add_states(['New state'])

        state_dict = exploration.states['New state'].to_dict()
        expected_dict = {
            'classifier_model_id': None,
            'content': {
                'content_id': 'content',
                'html': ''
            },
            'content_ids_to_audio_translations': {
                'content': {},
                'default_outcome': {}
            },
            'interaction': {
                'answer_groups': [],
                'confirmed_unclassified_answers': [],
                'customization_args': {},
                'default_outcome': {
                    'dest': 'New state',
                    'feedback': {
                        'content_id': 'default_outcome',
                        'html': ''
                    },
                    'labelled_as_correct': False,
                    'param_changes': [],
                    'refresher_exploration_id': None,
                    'missing_prerequisite_skill_id': None
                },
                'hints': [],
                'id': None,
                'solution': None,
            },
            'param_changes': [],
        }
        self.assertEqual(expected_dict, state_dict)


class YamlCreationUnitTests(test_utils.GenericTestBase):
    """Test creation of explorations from YAML files."""

    EXP_ID = 'An exploration_id'

    def test_yaml_import_and_export(self):
        """Test the from_yaml() and to_yaml() methods."""
        exploration = exp_domain.Exploration.create_default_exploration(
            self.EXP_ID, title='Title', category='Category')
        exploration.add_states(['New state'])
        self.assertEqual(len(exploration.states), 2)

        exploration.validate()

        yaml_content = exploration.to_yaml()
        self.assertEqual(yaml_content, self.SAMPLE_YAML_CONTENT)

        exploration2 = exp_domain.Exploration.from_yaml('exp2', yaml_content)
        self.assertEqual(len(exploration2.states), 2)
        yaml_content_2 = exploration2.to_yaml()
        self.assertEqual(yaml_content_2, yaml_content)

        # Verify SAMPLE_UNTITLED_YAML_CONTENT can be converted to an exploration
        # without error.
        exp_domain.Exploration.from_untitled_yaml(
            'exp4', 'Title', 'Category', self.SAMPLE_UNTITLED_YAML_CONTENT)

        with self.assertRaises(Exception):
            exp_domain.Exploration.from_yaml('exp3', 'No_initial_state_name')

        with self.assertRaises(Exception):
            exp_domain.Exploration.from_yaml(
                'exp4', 'Invalid\ninit_state_name:\nMore stuff')

        with self.assertRaises(Exception):
            exp_domain.Exploration.from_yaml(
                'exp4', 'State1:\n(\nInvalid yaml')

        with self.assertRaisesRegexp(
            Exception, 'Expected a YAML version >= 10, received: 9'
            ):
            exp_domain.Exploration.from_yaml(
                'exp4', self.SAMPLE_UNTITLED_YAML_CONTENT)

        with self.assertRaisesRegexp(
            Exception, 'Expected a YAML version <= 9'
            ):
            exp_domain.Exploration.from_untitled_yaml(
                'exp4', 'Title', 'Category', self.SAMPLE_YAML_CONTENT)


class SchemaMigrationMethodsUnitTests(test_utils.GenericTestBase):
    """Tests the presence of appropriate schema migration methods in the
    Exploration domain object class.
    """

    def test_correct_states_schema_conversion_methods_exist(self):
        """Test that the right states schema conversion methods exist."""
        current_states_schema_version = (
            feconf.CURRENT_EXPLORATION_STATES_SCHEMA_VERSION)
        for version_num in range(current_states_schema_version):
            self.assertTrue(hasattr(
                exp_domain.Exploration,
                '_convert_states_v%s_dict_to_v%s_dict' % (
                    version_num, version_num + 1)))

        self.assertFalse(hasattr(
            exp_domain.Exploration,
            '_convert_states_v%s_dict_to_v%s_dict' % (
                current_states_schema_version,
                current_states_schema_version + 1)))

    def test_correct_exploration_schema_conversion_methods_exist(self):
        """Test that the right exploration schema conversion methods exist."""
        current_exp_schema_version = (
            exp_domain.Exploration.CURRENT_EXP_SCHEMA_VERSION)

        for version_num in range(1, current_exp_schema_version):
            self.assertTrue(hasattr(
                exp_domain.Exploration,
                '_convert_v%s_dict_to_v%s_dict' % (
                    version_num, version_num + 1)))

        self.assertFalse(hasattr(
            exp_domain.Exploration,
            '_convert_v%s_dict_to_v%s_dict' % (
                current_exp_schema_version, current_exp_schema_version + 1)))


class SchemaMigrationUnitTests(test_utils.GenericTestBase):
    """Test migration methods for yaml content."""

    YAML_CONTENT_V1 = ("""default_skin: conversation_v1
param_changes: []
param_specs: {}
schema_version: 1
states:
- content:
  - type: text
    value: ''
  name: (untitled state)
  param_changes: []
  widget:
    customization_args: {}
    handlers:
    - name: submit
      rule_specs:
      - definition:
          inputs:
            x: InputString
          name: Equals
          rule_type: atomic
        dest: END
        feedback:
          - Correct!
        param_changes: []
      - definition:
          rule_type: default
        dest: (untitled state)
        feedback: []
        param_changes: []
    sticky: false
    widget_id: TextInput
- content:
  - type: text
    value: ''
  name: New state
  param_changes: []
  widget:
    customization_args: {}
    handlers:
    - name: submit
      rule_specs:
      - definition:
          rule_type: default
        dest: END
        feedback: []
        param_changes: []
    sticky: false
    widget_id: TextInput
""")

    YAML_CONTENT_V2 = ("""default_skin: conversation_v1
init_state_name: (untitled state)
param_changes: []
param_specs: {}
schema_version: 2
states:
  (untitled state):
    content:
    - type: text
      value: ''
    param_changes: []
    widget:
      customization_args: {}
      handlers:
      - name: submit
        rule_specs:
        - definition:
            inputs:
              x: InputString
            name: Equals
            rule_type: atomic
          dest: END
          feedback:
            - Correct!
          param_changes: []
        - definition:
            rule_type: default
          dest: (untitled state)
          feedback: []
          param_changes: []
      sticky: false
      widget_id: TextInput
  New state:
    content:
    - type: text
      value: ''
    param_changes: []
    widget:
      customization_args: {}
      handlers:
      - name: submit
        rule_specs:
        - definition:
            rule_type: default
          dest: END
          feedback: []
          param_changes: []
      sticky: false
      widget_id: TextInput
""")

    YAML_CONTENT_V3 = ("""author_notes: ''
blurb: ''
default_skin: conversation_v1
init_state_name: (untitled state)
language_code: en
objective: ''
param_changes: []
param_specs: {}
schema_version: 3
skill_tags: []
states:
  (untitled state):
    content:
    - type: text
      value: ''
    param_changes: []
    widget:
      customization_args:
        placeholder:
          value: ''
        rows:
          value: 1
      handlers:
      - name: submit
        rule_specs:
        - definition:
            inputs:
              x: InputString
            name: Equals
            rule_type: atomic
          dest: END
          feedback:
            - Correct!
          param_changes: []
        - definition:
            rule_type: default
          dest: (untitled state)
          feedback: []
          param_changes: []
      sticky: false
      widget_id: TextInput
  New state:
    content:
    - type: text
      value: ''
    param_changes: []
    widget:
      customization_args:
        placeholder:
          value: ''
        rows:
          value: 1
      handlers:
      - name: submit
        rule_specs:
        - definition:
            rule_type: default
          dest: END
          feedback: []
          param_changes: []
      sticky: false
      widget_id: TextInput
""")

    YAML_CONTENT_V4 = ("""author_notes: ''
blurb: ''
default_skin: conversation_v1
init_state_name: (untitled state)
language_code: en
objective: ''
param_changes: []
param_specs: {}
schema_version: 4
skill_tags: []
states:
  (untitled state):
    content:
    - type: text
      value: ''
    interaction:
      customization_args:
        placeholder:
          value: ''
        rows:
          value: 1
      handlers:
      - name: submit
        rule_specs:
        - definition:
            inputs:
              x: InputString
            name: Equals
            rule_type: atomic
          dest: END
          feedback:
            - Correct!
          param_changes: []
        - definition:
            rule_type: default
          dest: (untitled state)
          feedback: []
          param_changes: []
      id: TextInput
    param_changes: []
  New state:
    content:
    - type: text
      value: ''
    interaction:
      customization_args:
        placeholder:
          value: ''
        rows:
          value: 1
      handlers:
      - name: submit
        rule_specs:
        - definition:
            rule_type: default
          dest: END
          feedback: []
          param_changes: []
      id: TextInput
    param_changes: []
""")

    YAML_CONTENT_V5 = ("""author_notes: ''
blurb: ''
default_skin: conversation_v1
init_state_name: (untitled state)
language_code: en
objective: ''
param_changes: []
param_specs: {}
schema_version: 5
skin_customizations:
  panels_contents: {}
states:
  (untitled state):
    content:
    - type: text
      value: ''
    interaction:
      customization_args:
        placeholder:
          value: ''
        rows:
          value: 1
      handlers:
      - name: submit
        rule_specs:
        - definition:
            inputs:
              x: InputString
            name: Equals
            rule_type: atomic
          dest: END
          feedback:
            - Correct!
          param_changes: []
        - definition:
            rule_type: default
          dest: (untitled state)
          feedback: []
          param_changes: []
      id: TextInput
    param_changes: []
  New state:
    content:
    - type: text
      value: ''
    interaction:
      customization_args:
        placeholder:
          value: ''
        rows:
          value: 1
      handlers:
      - name: submit
        rule_specs:
        - definition:
            rule_type: default
          dest: END
          feedback: []
          param_changes: []
      id: TextInput
    param_changes: []
tags: []
""")

    YAML_CONTENT_V6 = ("""author_notes: ''
blurb: ''
default_skin: conversation_v1
init_state_name: (untitled state)
language_code: en
objective: ''
param_changes: []
param_specs: {}
schema_version: 6
skin_customizations:
  panels_contents: {}
states:
  (untitled state):
    content:
    - type: text
      value: ''
    interaction:
      customization_args:
        placeholder:
          value: ''
        rows:
          value: 1
      handlers:
      - name: submit
        rule_specs:
        - definition:
            inputs:
              x: InputString
            name: Equals
            rule_type: atomic
          dest: END
          feedback:
            - Correct!
          param_changes: []
        - definition:
            rule_type: default
          dest: (untitled state)
          feedback: []
          param_changes: []
      id: TextInput
      triggers: []
    param_changes: []
  END:
    content:
    - type: text
      value: Congratulations, you have finished!
    interaction:
      customization_args:
        recommendedExplorationIds:
          value: []
      handlers:
      - name: submit
        rule_specs:
        - definition:
            rule_type: default
          dest: END
          feedback: []
          param_changes: []
      id: EndExploration
      triggers: []
    param_changes: []
  New state:
    content:
    - type: text
      value: ''
    interaction:
      customization_args:
        placeholder:
          value: ''
        rows:
          value: 1
      handlers:
      - name: submit
        rule_specs:
        - definition:
            rule_type: default
          dest: END
          feedback: []
          param_changes: []
      id: TextInput
      triggers: []
    param_changes: []
states_schema_version: 3
tags: []
""")

    YAML_CONTENT_V7 = ("""author_notes: ''
blurb: ''
default_skin: conversation_v1
init_state_name: (untitled state)
language_code: en
objective: ''
param_changes: []
param_specs: {}
schema_version: 7
skin_customizations:
  panels_contents: {}
states:
  (untitled state):
    content:
    - type: text
      value: ''
    interaction:
      answer_groups:
      - outcome:
          dest: END
          feedback:
          - Correct!
          param_changes: []
        rule_specs:
        - inputs:
            x: InputString
          rule_type: Equals
      customization_args:
        placeholder:
          value: ''
        rows:
          value: 1
      default_outcome:
        dest: (untitled state)
        feedback: []
        param_changes: []
      id: TextInput
      triggers: []
    param_changes: []
  END:
    content:
    - type: text
      value: Congratulations, you have finished!
    interaction:
      answer_groups: []
      customization_args:
        recommendedExplorationIds:
          value: []
      default_outcome: null
      id: EndExploration
      triggers: []
    param_changes: []
  New state:
    content:
    - type: text
      value: ''
    interaction:
      answer_groups: []
      customization_args:
        placeholder:
          value: ''
        rows:
          value: 1
      default_outcome:
        dest: END
        feedback: []
        param_changes: []
      id: TextInput
      triggers: []
    param_changes: []
states_schema_version: 4
tags: []
""")

    YAML_CONTENT_V8 = ("""author_notes: ''
blurb: ''
default_skin: conversation_v1
init_state_name: (untitled state)
language_code: en
objective: ''
param_changes: []
param_specs: {}
schema_version: 8
skin_customizations:
  panels_contents: {}
states:
  (untitled state):
    content:
    - type: text
      value: ''
    interaction:
      answer_groups:
      - outcome:
          dest: END
          feedback:
          - Correct!
          param_changes: []
        rule_specs:
        - inputs:
            x: InputString
          rule_type: Equals
      customization_args:
        placeholder:
          value: ''
        rows:
          value: 1
      default_outcome:
        dest: (untitled state)
        feedback: []
        param_changes: []
      fallbacks: []
      id: TextInput
    param_changes: []
  END:
    content:
    - type: text
      value: Congratulations, you have finished!
    interaction:
      answer_groups: []
      customization_args:
        recommendedExplorationIds:
          value: []
      default_outcome: null
      fallbacks: []
      id: EndExploration
    param_changes: []
  New state:
    content:
    - type: text
      value: ''
    interaction:
      answer_groups: []
      customization_args:
        placeholder:
          value: ''
        rows:
          value: 1
      default_outcome:
        dest: END
        feedback: []
        param_changes: []
      fallbacks: []
      id: TextInput
    param_changes: []
states_schema_version: 5
tags: []
""")

    YAML_CONTENT_V9 = ("""author_notes: ''
blurb: ''
default_skin: conversation_v1
init_state_name: (untitled state)
language_code: en
objective: ''
param_changes: []
param_specs: {}
schema_version: 9
skin_customizations:
  panels_contents: {}
states:
  (untitled state):
    content:
    - type: text
      value: ''
    interaction:
      answer_groups:
      - outcome:
          dest: END
          feedback:
          - Correct!
          param_changes: []
        rule_specs:
        - inputs:
            x: InputString
          rule_type: Equals
      confirmed_unclassified_answers: []
      customization_args:
        placeholder:
          value: ''
        rows:
          value: 1
      default_outcome:
        dest: (untitled state)
        feedback: []
        param_changes: []
      fallbacks: []
      id: TextInput
    param_changes: []
  END:
    content:
    - type: text
      value: Congratulations, you have finished!
    interaction:
      answer_groups: []
      confirmed_unclassified_answers: []
      customization_args:
        recommendedExplorationIds:
          value: []
      default_outcome: null
      fallbacks: []
      id: EndExploration
    param_changes: []
  New state:
    content:
    - type: text
      value: ''
    interaction:
      answer_groups: []
      confirmed_unclassified_answers: []
      customization_args:
        placeholder:
          value: ''
        rows:
          value: 1
      default_outcome:
        dest: END
        feedback: []
        param_changes: []
      fallbacks: []
      id: TextInput
    param_changes: []
states_schema_version: 6
tags: []
""")

    YAML_CONTENT_V10 = ("""author_notes: ''
blurb: ''
category: Category
init_state_name: (untitled state)
language_code: en
objective: ''
param_changes: []
param_specs: {}
schema_version: 10
skin_customizations:
  panels_contents:
    bottom: []
states:
  (untitled state):
    content:
    - type: text
      value: ''
    interaction:
      answer_groups:
      - outcome:
          dest: END
          feedback:
          - Correct!
          param_changes: []
        rule_specs:
        - inputs:
            x: InputString
          rule_type: Equals
      confirmed_unclassified_answers: []
      customization_args:
        placeholder:
          value: ''
        rows:
          value: 1
      default_outcome:
        dest: (untitled state)
        feedback: []
        param_changes: []
      fallbacks: []
      id: TextInput
    param_changes: []
  END:
    content:
    - type: text
      value: Congratulations, you have finished!
    interaction:
      answer_groups: []
      confirmed_unclassified_answers: []
      customization_args:
        recommendedExplorationIds:
          value: []
      default_outcome: null
      fallbacks: []
      id: EndExploration
    param_changes: []
  New state:
    content:
    - type: text
      value: ''
    interaction:
      answer_groups: []
      confirmed_unclassified_answers: []
      customization_args:
        placeholder:
          value: ''
        rows:
          value: 1
      default_outcome:
        dest: END
        feedback: []
        param_changes: []
      fallbacks: []
      id: TextInput
    param_changes: []
states_schema_version: 7
tags: []
title: Title
""")
    YAML_CONTENT_V11 = ("""author_notes: ''
blurb: ''
category: Category
init_state_name: (untitled state)
language_code: en
objective: ''
param_changes: []
param_specs: {}
schema_version: 11
skin_customizations:
  panels_contents:
    bottom: []
states:
  (untitled state):
    classifier_model_id: null
    content:
    - type: text
      value: ''
    interaction:
      answer_groups:
      - outcome:
          dest: END
          feedback:
          - Correct!
          param_changes: []
        rule_specs:
        - inputs:
            x: InputString
          rule_type: Equals
      confirmed_unclassified_answers: []
      customization_args:
        placeholder:
          value: ''
        rows:
          value: 1
      default_outcome:
        dest: (untitled state)
        feedback: []
        param_changes: []
      fallbacks: []
      id: TextInput
    param_changes: []
  END:
    classifier_model_id: null
    content:
    - type: text
      value: Congratulations, you have finished!
    interaction:
      answer_groups: []
      confirmed_unclassified_answers: []
      customization_args:
        recommendedExplorationIds:
          value: []
      default_outcome: null
      fallbacks: []
      id: EndExploration
    param_changes: []
  New state:
    classifier_model_id: null
    content:
    - type: text
      value: ''
    interaction:
      answer_groups: []
      confirmed_unclassified_answers: []
      customization_args:
        placeholder:
          value: ''
        rows:
          value: 1
      default_outcome:
        dest: END
        feedback: []
        param_changes: []
      fallbacks: []
      id: TextInput
    param_changes: []
states_schema_version: 8
tags: []
title: Title
""")
    YAML_CONTENT_V12 = ("""author_notes: ''
blurb: ''
category: Category
init_state_name: (untitled state)
language_code: en
objective: ''
param_changes: []
param_specs: {}
schema_version: 12
skin_customizations:
  panels_contents:
    bottom: []
states:
  (untitled state):
    classifier_model_id: null
    content:
    - type: text
      value: ''
    interaction:
      answer_groups:
      - correct: false
        outcome:
          dest: END
          feedback:
          - Correct!
          param_changes: []
        rule_specs:
        - inputs:
            x: InputString
          rule_type: Equals
      confirmed_unclassified_answers: []
      customization_args:
        placeholder:
          value: ''
        rows:
          value: 1
      default_outcome:
        dest: (untitled state)
        feedback: []
        param_changes: []
      fallbacks: []
      id: TextInput
    param_changes: []
  END:
    classifier_model_id: null
    content:
    - type: text
      value: Congratulations, you have finished!
    interaction:
      answer_groups: []
      confirmed_unclassified_answers: []
      customization_args:
        recommendedExplorationIds:
          value: []
      default_outcome: null
      fallbacks: []
      id: EndExploration
    param_changes: []
  New state:
    classifier_model_id: null
    content:
    - type: text
      value: ''
    interaction:
      answer_groups: []
      confirmed_unclassified_answers: []
      customization_args:
        placeholder:
          value: ''
        rows:
          value: 1
      default_outcome:
        dest: END
        feedback: []
        param_changes: []
      fallbacks: []
      id: TextInput
    param_changes: []
states_schema_version: 9
tags: []
title: Title
""")

    YAML_CONTENT_V13 = ("""author_notes: ''
blurb: ''
category: Category
init_state_name: (untitled state)
language_code: en
objective: ''
param_changes: []
param_specs: {}
schema_version: 13
skin_customizations:
  panels_contents:
    bottom: []
states:
  (untitled state):
    classifier_model_id: null
    content:
    - type: text
      value: ''
    interaction:
      answer_groups:
      - correct: false
        outcome:
          dest: END
          feedback:
          - Correct!
          param_changes: []
        rule_specs:
        - inputs:
            x: InputString
          rule_type: Equals
      confirmed_unclassified_answers: []
      customization_args:
        placeholder:
          value: ''
        rows:
          value: 1
      default_outcome:
        dest: (untitled state)
        feedback: []
        param_changes: []
      fallbacks: []
      hints: []
      id: TextInput
      solution: {}
    param_changes: []
  END:
    classifier_model_id: null
    content:
    - type: text
      value: Congratulations, you have finished!
    interaction:
      answer_groups: []
      confirmed_unclassified_answers: []
      customization_args:
        recommendedExplorationIds:
          value: []
      default_outcome: null
      fallbacks: []
      hints: []
      id: EndExploration
      solution: {}
    param_changes: []
  New state:
    classifier_model_id: null
    content:
    - type: text
      value: ''
    interaction:
      answer_groups: []
      confirmed_unclassified_answers: []
      customization_args:
        placeholder:
          value: ''
        rows:
          value: 1
      default_outcome:
        dest: END
        feedback: []
        param_changes: []
      fallbacks: []
      hints: []
      id: TextInput
      solution: {}
    param_changes: []
states_schema_version: 10
tags: []
title: Title
""")

    YAML_CONTENT_V14 = ("""author_notes: ''
blurb: ''
category: Category
init_state_name: (untitled state)
language_code: en
objective: ''
param_changes: []
param_specs: {}
schema_version: 14
skin_customizations:
  panels_contents:
    bottom: []
states:
  (untitled state):
    classifier_model_id: null
    content:
      audio_translations: []
      html: ''
    interaction:
      answer_groups:
      - correct: false
        outcome:
          dest: END
          feedback:
          - Correct!
          param_changes: []
        rule_specs:
        - inputs:
            x: InputString
          rule_type: Equals
      confirmed_unclassified_answers: []
      customization_args:
        placeholder:
          value: ''
        rows:
          value: 1
      default_outcome:
        dest: (untitled state)
        feedback: []
        param_changes: []
      fallbacks: []
      hints: []
      id: TextInput
      solution: {}
    param_changes: []
  END:
    classifier_model_id: null
    content:
      audio_translations: []
      html: Congratulations, you have finished!
    interaction:
      answer_groups: []
      confirmed_unclassified_answers: []
      customization_args:
        recommendedExplorationIds:
          value: []
      default_outcome: null
      fallbacks: []
      hints: []
      id: EndExploration
      solution: {}
    param_changes: []
  New state:
    classifier_model_id: null
    content:
      audio_translations: []
      html: ''
    interaction:
      answer_groups: []
      confirmed_unclassified_answers: []
      customization_args:
        placeholder:
          value: ''
        rows:
          value: 1
      default_outcome:
        dest: END
        feedback: []
        param_changes: []
      fallbacks: []
      hints: []
      id: TextInput
      solution: {}
    param_changes: []
states_schema_version: 11
tags: []
title: Title
""")

    YAML_CONTENT_V15 = ("""author_notes: ''
blurb: ''
category: Category
init_state_name: (untitled state)
language_code: en
objective: ''
param_changes: []
param_specs: {}
schema_version: 15
skin_customizations:
  panels_contents:
    bottom: []
states:
  (untitled state):
    classifier_model_id: null
    content:
      audio_translations: {}
      html: ''
    interaction:
      answer_groups:
      - correct: false
        outcome:
          dest: END
          feedback:
          - Correct!
          param_changes: []
        rule_specs:
        - inputs:
            x: InputString
          rule_type: Equals
      confirmed_unclassified_answers: []
      customization_args:
        placeholder:
          value: ''
        rows:
          value: 1
      default_outcome:
        dest: (untitled state)
        feedback: []
        param_changes: []
      fallbacks: []
      hints: []
      id: TextInput
      solution: {}
    param_changes: []
  END:
    classifier_model_id: null
    content:
      audio_translations: {}
      html: Congratulations, you have finished!
    interaction:
      answer_groups: []
      confirmed_unclassified_answers: []
      customization_args:
        recommendedExplorationIds:
          value: []
      default_outcome: null
      fallbacks: []
      hints: []
      id: EndExploration
      solution: {}
    param_changes: []
  New state:
    classifier_model_id: null
    content:
      audio_translations: {}
      html: ''
    interaction:
      answer_groups: []
      confirmed_unclassified_answers: []
      customization_args:
        placeholder:
          value: ''
        rows:
          value: 1
      default_outcome:
        dest: END
        feedback: []
        param_changes: []
      fallbacks: []
      hints: []
      id: TextInput
      solution: {}
    param_changes: []
states_schema_version: 12
tags: []
title: Title
""")

    YAML_CONTENT_V16 = ("""author_notes: ''
blurb: ''
category: Category
init_state_name: (untitled state)
language_code: en
objective: ''
param_changes: []
param_specs: {}
schema_version: 16
skin_customizations:
  panels_contents:
    bottom: []
states:
  (untitled state):
    classifier_model_id: null
    content:
      audio_translations: {}
      html: ''
    interaction:
      answer_groups:
      - correct: false
        outcome:
          dest: END
          feedback:
          - Correct!
          param_changes: []
        rule_specs:
        - inputs:
            x: InputString
          rule_type: Equals
      confirmed_unclassified_answers: []
      customization_args:
        placeholder:
          value: ''
        rows:
          value: 1
      default_outcome:
        dest: (untitled state)
        feedback: []
        param_changes: []
      hints: []
      id: TextInput
      solution: null
    param_changes: []
  END:
    classifier_model_id: null
    content:
      audio_translations: {}
      html: Congratulations, you have finished!
    interaction:
      answer_groups: []
      confirmed_unclassified_answers: []
      customization_args:
        recommendedExplorationIds:
          value: []
      default_outcome: null
      hints: []
      id: EndExploration
      solution: null
    param_changes: []
  New state:
    classifier_model_id: null
    content:
      audio_translations: {}
      html: ''
    interaction:
      answer_groups: []
      confirmed_unclassified_answers: []
      customization_args:
        placeholder:
          value: ''
        rows:
          value: 1
      default_outcome:
        dest: END
        feedback: []
        param_changes: []
      hints: []
      id: TextInput
      solution: null
    param_changes: []
states_schema_version: 13
tags: []
title: Title
""")

    YAML_CONTENT_V17 = ("""author_notes: ''
blurb: ''
category: Category
init_state_name: (untitled state)
language_code: en
objective: ''
param_changes: []
param_specs: {}
schema_version: 17
states:
  (untitled state):
    classifier_model_id: null
    content:
      audio_translations: {}
      html: ''
    interaction:
      answer_groups:
      - correct: false
        outcome:
          dest: END
          feedback:
          - Correct!
          param_changes: []
        rule_specs:
        - inputs:
            x: InputString
          rule_type: Equals
      confirmed_unclassified_answers: []
      customization_args:
        placeholder:
          value: ''
        rows:
          value: 1
      default_outcome:
        dest: (untitled state)
        feedback: []
        param_changes: []
      hints: []
      id: TextInput
      solution: null
    param_changes: []
  END:
    classifier_model_id: null
    content:
      audio_translations: {}
      html: Congratulations, you have finished!
    interaction:
      answer_groups: []
      confirmed_unclassified_answers: []
      customization_args:
        recommendedExplorationIds:
          value: []
      default_outcome: null
      hints: []
      id: EndExploration
      solution: null
    param_changes: []
  New state:
    classifier_model_id: null
    content:
      audio_translations: {}
      html: ''
    interaction:
      answer_groups: []
      confirmed_unclassified_answers: []
      customization_args:
        placeholder:
          value: ''
        rows:
          value: 1
      default_outcome:
        dest: END
        feedback: []
        param_changes: []
      hints: []
      id: TextInput
      solution: null
    param_changes: []
states_schema_version: 13
tags: []
title: Title
""")

    YAML_CONTENT_V18 = ("""author_notes: ''
auto_tts_enabled: true
blurb: ''
category: Category
init_state_name: (untitled state)
language_code: en
objective: ''
param_changes: []
param_specs: {}
schema_version: 18
states:
  (untitled state):
    classifier_model_id: null
    content:
      audio_translations: {}
      html: ''
    interaction:
      answer_groups:
      - correct: false
        outcome:
          dest: END
          feedback:
          - Correct!
          param_changes: []
        rule_specs:
        - inputs:
            x: InputString
          rule_type: Equals
      confirmed_unclassified_answers: []
      customization_args:
        placeholder:
          value: ''
        rows:
          value: 1
      default_outcome:
        dest: (untitled state)
        feedback: []
        param_changes: []
      hints: []
      id: TextInput
      solution: null
    param_changes: []
  END:
    classifier_model_id: null
    content:
      audio_translations: {}
      html: Congratulations, you have finished!
    interaction:
      answer_groups: []
      confirmed_unclassified_answers: []
      customization_args:
        recommendedExplorationIds:
          value: []
      default_outcome: null
      hints: []
      id: EndExploration
      solution: null
    param_changes: []
  New state:
    classifier_model_id: null
    content:
      audio_translations: {}
      html: ''
    interaction:
      answer_groups: []
      confirmed_unclassified_answers: []
      customization_args:
        placeholder:
          value: ''
        rows:
          value: 1
      default_outcome:
        dest: END
        feedback: []
        param_changes: []
      hints: []
      id: TextInput
      solution: null
    param_changes: []
states_schema_version: 13
tags: []
title: Title
""")

    YAML_CONTENT_V19 = ("""author_notes: ''
auto_tts_enabled: true
blurb: ''
category: Category
init_state_name: (untitled state)
language_code: en
objective: ''
param_changes: []
param_specs: {}
schema_version: 19
states:
  (untitled state):
    classifier_model_id: null
    content:
      audio_translations: {}
      html: ''
    interaction:
      answer_groups:
      - correct: false
        outcome:
          dest: END
          feedback:
            audio_translations: {}
            html: Correct!
          param_changes: []
        rule_specs:
        - inputs:
            x: InputString
          rule_type: Equals
      confirmed_unclassified_answers: []
      customization_args:
        placeholder:
          value: ''
        rows:
          value: 1
      default_outcome:
        dest: (untitled state)
        feedback:
          audio_translations: {}
          html: ''
        param_changes: []
      hints: []
      id: TextInput
      solution: null
    param_changes: []
  END:
    classifier_model_id: null
    content:
      audio_translations: {}
      html: Congratulations, you have finished!
    interaction:
      answer_groups: []
      confirmed_unclassified_answers: []
      customization_args:
        recommendedExplorationIds:
          value: []
      default_outcome: null
      hints: []
      id: EndExploration
      solution: null
    param_changes: []
  New state:
    classifier_model_id: null
    content:
      audio_translations: {}
      html: ''
    interaction:
      answer_groups: []
      confirmed_unclassified_answers: []
      customization_args:
        placeholder:
          value: ''
        rows:
          value: 1
      default_outcome:
        dest: END
        feedback:
          audio_translations: {}
          html: ''
        param_changes: []
      hints: []
      id: TextInput
      solution: null
    param_changes: []
states_schema_version: 14
tags: []
title: Title
""")

    YAML_CONTENT_V20 = ("""author_notes: ''
auto_tts_enabled: true
blurb: ''
category: Category
correctness_feedback_enabled: false
init_state_name: (untitled state)
language_code: en
objective: ''
param_changes: []
param_specs: {}
schema_version: 20
states:
  (untitled state):
    classifier_model_id: null
    content:
      audio_translations: {}
      html: ''
    interaction:
      answer_groups:
      - labelled_as_correct: false
        outcome:
          dest: END
          feedback:
            audio_translations: {}
            html: Correct!
          param_changes: []
        rule_specs:
        - inputs:
            x: InputString
          rule_type: Equals
      confirmed_unclassified_answers: []
      customization_args:
        placeholder:
          value: ''
        rows:
          value: 1
      default_outcome:
        dest: (untitled state)
        feedback:
          audio_translations: {}
          html: ''
        param_changes: []
      hints: []
      id: TextInput
      solution: null
    param_changes: []
  END:
    classifier_model_id: null
    content:
      audio_translations: {}
      html: Congratulations, you have finished!
    interaction:
      answer_groups: []
      confirmed_unclassified_answers: []
      customization_args:
        recommendedExplorationIds:
          value: []
      default_outcome: null
      hints: []
      id: EndExploration
      solution: null
    param_changes: []
  New state:
    classifier_model_id: null
    content:
      audio_translations: {}
      html: ''
    interaction:
      answer_groups: []
      confirmed_unclassified_answers: []
      customization_args:
        placeholder:
          value: ''
        rows:
          value: 1
      default_outcome:
        dest: END
        feedback:
          audio_translations: {}
          html: ''
        param_changes: []
      hints: []
      id: TextInput
      solution: null
    param_changes: []
states_schema_version: 15
tags: []
title: Title
""")

    YAML_CONTENT_V21 = ("""author_notes: ''
auto_tts_enabled: true
blurb: ''
category: Category
correctness_feedback_enabled: false
init_state_name: (untitled state)
language_code: en
objective: ''
param_changes: []
param_specs: {}
schema_version: 21
states:
  (untitled state):
    classifier_model_id: null
    content:
      audio_translations: {}
      html: ''
    interaction:
      answer_groups:
      - labelled_as_correct: false
        outcome:
          dest: END
          feedback:
            audio_translations: {}
            html: Correct!
          param_changes: []
          refresher_exploration_id: null
        rule_specs:
        - inputs:
            x: InputString
          rule_type: Equals
      confirmed_unclassified_answers: []
      customization_args:
        placeholder:
          value: ''
        rows:
          value: 1
      default_outcome:
        dest: (untitled state)
        feedback:
          audio_translations: {}
          html: ''
        param_changes: []
        refresher_exploration_id: null
      hints: []
      id: TextInput
      solution: null
    param_changes: []
  END:
    classifier_model_id: null
    content:
      audio_translations: {}
      html: Congratulations, you have finished!
    interaction:
      answer_groups: []
      confirmed_unclassified_answers: []
      customization_args:
        recommendedExplorationIds:
          value: []
      default_outcome: null
      hints: []
      id: EndExploration
      solution: null
    param_changes: []
  New state:
    classifier_model_id: null
    content:
      audio_translations: {}
      html: ''
    interaction:
      answer_groups: []
      confirmed_unclassified_answers: []
      customization_args:
        placeholder:
          value: ''
        rows:
          value: 1
      default_outcome:
        dest: END
        feedback:
          audio_translations: {}
          html: ''
        param_changes: []
        refresher_exploration_id: null
      hints: []
      id: TextInput
      solution: null
    param_changes: []
states_schema_version: 16
tags: []
title: Title
""")

    YAML_CONTENT_V22 = ("""author_notes: ''
auto_tts_enabled: true
blurb: ''
category: Category
correctness_feedback_enabled: false
init_state_name: (untitled state)
language_code: en
objective: ''
param_changes: []
param_specs: {}
schema_version: 22
states:
  (untitled state):
    classifier_model_id: null
    content:
      audio_translations: {}
      html: ''
    interaction:
      answer_groups:
      - outcome:
          dest: END
          feedback:
            audio_translations: {}
            html: Correct!
          labelled_as_correct: false
          param_changes: []
          refresher_exploration_id: null
        rule_specs:
        - inputs:
            x: InputString
          rule_type: Equals
      confirmed_unclassified_answers: []
      customization_args:
        placeholder:
          value: ''
        rows:
          value: 1
      default_outcome:
        dest: (untitled state)
        feedback:
          audio_translations: {}
          html: ''
        labelled_as_correct: false
        param_changes: []
        refresher_exploration_id: null
      hints: []
      id: TextInput
      solution: null
    param_changes: []
  END:
    classifier_model_id: null
    content:
      audio_translations: {}
      html: Congratulations, you have finished!
    interaction:
      answer_groups: []
      confirmed_unclassified_answers: []
      customization_args:
        recommendedExplorationIds:
          value: []
      default_outcome: null
      hints: []
      id: EndExploration
      solution: null
    param_changes: []
  New state:
    classifier_model_id: null
    content:
      audio_translations: {}
      html: ''
    interaction:
      answer_groups: []
      confirmed_unclassified_answers: []
      customization_args:
        placeholder:
          value: ''
        rows:
          value: 1
      default_outcome:
        dest: END
        feedback:
          audio_translations: {}
          html: ''
        labelled_as_correct: false
        param_changes: []
        refresher_exploration_id: null
      hints: []
      id: TextInput
      solution: null
    param_changes: []
states_schema_version: 17
tags: []
title: Title
""")
    YAML_CONTENT_V23 = ("""author_notes: ''
auto_tts_enabled: true
blurb: ''
category: Category
correctness_feedback_enabled: false
init_state_name: (untitled state)
language_code: en
objective: ''
param_changes: []
param_specs: {}
schema_version: 23
states:
  (untitled state):
    classifier_model_id: null
    content:
      audio_translations: {}
      html: ''
    interaction:
      answer_groups:
      - outcome:
          dest: END
          feedback:
            audio_translations: {}
            html: Correct!
          labelled_as_correct: false
          param_changes: []
          refresher_exploration_id: null
        rule_specs:
        - inputs:
            x: InputString
          rule_type: Equals
      confirmed_unclassified_answers: []
      customization_args:
        placeholder:
          value: ''
        rows:
          value: 1
      default_outcome:
        dest: (untitled state)
        feedback:
          audio_translations: {}
          html: ''
        labelled_as_correct: false
        param_changes: []
        refresher_exploration_id: null
      hints: []
      id: TextInput
      solution: null
    param_changes: []
  END:
    classifier_model_id: null
    content:
      audio_translations: {}
      html: Congratulations, you have finished!
    interaction:
      answer_groups: []
      confirmed_unclassified_answers: []
      customization_args:
        recommendedExplorationIds:
          value: []
      default_outcome: null
      hints: []
      id: EndExploration
      solution: null
    param_changes: []
  New state:
    classifier_model_id: null
    content:
      audio_translations: {}
      html: ''
    interaction:
      answer_groups: []
      confirmed_unclassified_answers: []
      customization_args:
        placeholder:
          value: ''
        rows:
          value: 1
      default_outcome:
        dest: END
        feedback:
          audio_translations: {}
          html: ''
        labelled_as_correct: false
        param_changes: []
        refresher_exploration_id: null
      hints: []
      id: TextInput
      solution: null
    param_changes: []
states_schema_version: 18
tags: []
title: Title
""")

    YAML_CONTENT_V24 = ("""author_notes: ''
auto_tts_enabled: true
blurb: ''
category: Category
correctness_feedback_enabled: false
init_state_name: (untitled state)
language_code: en
objective: ''
param_changes: []
param_specs: {}
schema_version: 24
states:
  (untitled state):
    classifier_model_id: null
    content:
      audio_translations: {}
      html: ''
    interaction:
      answer_groups:
      - outcome:
          dest: END
          feedback:
            audio_translations: {}
            html: Correct!
          labelled_as_correct: false
          param_changes: []
          refresher_exploration_id: null
        rule_specs:
        - inputs:
            x: InputString
          rule_type: Equals
        training_data: []
      confirmed_unclassified_answers: []
      customization_args:
        placeholder:
          value: ''
        rows:
          value: 1
      default_outcome:
        dest: (untitled state)
        feedback:
          audio_translations: {}
          html: ''
        labelled_as_correct: false
        param_changes: []
        refresher_exploration_id: null
      hints: []
      id: TextInput
      solution: null
    param_changes: []
  END:
    classifier_model_id: null
    content:
      audio_translations: {}
      html: Congratulations, you have finished!
    interaction:
      answer_groups: []
      confirmed_unclassified_answers: []
      customization_args:
        recommendedExplorationIds:
          value: []
      default_outcome: null
      hints: []
      id: EndExploration
      solution: null
    param_changes: []
  New state:
    classifier_model_id: null
    content:
      audio_translations: {}
      html: ''
    interaction:
      answer_groups: []
      confirmed_unclassified_answers: []
      customization_args:
        placeholder:
          value: ''
        rows:
          value: 1
      default_outcome:
        dest: END
        feedback:
          audio_translations: {}
          html: ''
        labelled_as_correct: false
        param_changes: []
        refresher_exploration_id: null
      hints: []
      id: TextInput
      solution: null
    param_changes: []
states_schema_version: 19
tags: []
title: Title
""")

    YAML_CONTENT_V25 = ("""author_notes: ''
auto_tts_enabled: true
blurb: ''
category: Category
correctness_feedback_enabled: false
init_state_name: (untitled state)
language_code: en
objective: ''
param_changes: []
param_specs: {}
schema_version: 25
states:
  (untitled state):
    classifier_model_id: null
    content:
      audio_translations: {}
      html: ''
    interaction:
      answer_groups:
      - outcome:
          dest: END
          feedback:
            audio_translations: {}
            html: Correct!
          labelled_as_correct: false
          missing_prerequisite_skill_id: null
          param_changes: []
          refresher_exploration_id: null
        rule_specs:
        - inputs:
            x: InputString
          rule_type: Equals
        tagged_misconception_id: null
        training_data: []
      confirmed_unclassified_answers: []
      customization_args:
        placeholder:
          value: ''
        rows:
          value: 1
      default_outcome:
        dest: (untitled state)
        feedback:
          audio_translations: {}
          html: ''
        labelled_as_correct: false
        missing_prerequisite_skill_id: null
        param_changes: []
        refresher_exploration_id: null
      hints: []
      id: TextInput
      solution: null
    param_changes: []
  END:
    classifier_model_id: null
    content:
      audio_translations: {}
      html: Congratulations, you have finished!
    interaction:
      answer_groups: []
      confirmed_unclassified_answers: []
      customization_args:
        recommendedExplorationIds:
          value: []
      default_outcome: null
      hints: []
      id: EndExploration
      solution: null
    param_changes: []
  New state:
    classifier_model_id: null
    content:
      audio_translations: {}
      html: ''
    interaction:
      answer_groups: []
      confirmed_unclassified_answers: []
      customization_args:
        placeholder:
          value: ''
        rows:
          value: 1
      default_outcome:
        dest: END
        feedback:
          audio_translations: {}
          html: ''
        labelled_as_correct: false
        missing_prerequisite_skill_id: null
        param_changes: []
        refresher_exploration_id: null
      hints: []
      id: TextInput
      solution: null
    param_changes: []
states_schema_version: 20
tags: []
title: Title
""")

    YAML_CONTENT_V26 = ("""author_notes: ''
auto_tts_enabled: true
blurb: ''
category: Category
correctness_feedback_enabled: false
init_state_name: (untitled state)
language_code: en
objective: ''
param_changes: []
param_specs: {}
schema_version: 26
states:
  (untitled state):
    classifier_model_id: null
    content:
      content_id: content
      html: ''
    content_ids_to_audio_translations:
      content: {}
      default_outcome: {}
      feedback_1: {}
    interaction:
      answer_groups:
      - outcome:
          dest: END
          feedback:
            content_id: feedback_1
            html: Correct!
          labelled_as_correct: false
          missing_prerequisite_skill_id: null
          param_changes: []
          refresher_exploration_id: null
        rule_specs:
        - inputs:
            x: InputString
          rule_type: Equals
        tagged_misconception_id: null
        training_data: []
      confirmed_unclassified_answers: []
      customization_args:
        placeholder:
          value: ''
        rows:
          value: 1
      default_outcome:
        dest: (untitled state)
        feedback:
          content_id: default_outcome
          html: ''
        labelled_as_correct: false
        missing_prerequisite_skill_id: null
        param_changes: []
        refresher_exploration_id: null
      hints: []
      id: TextInput
      solution: null
    param_changes: []
  END:
    classifier_model_id: null
    content:
      content_id: content
      html: Congratulations, you have finished!
    content_ids_to_audio_translations:
      content: {}
    interaction:
      answer_groups: []
      confirmed_unclassified_answers: []
      customization_args:
        recommendedExplorationIds:
          value: []
      default_outcome: null
      hints: []
      id: EndExploration
      solution: null
    param_changes: []
  New state:
    classifier_model_id: null
    content:
      content_id: content
      html: ''
    content_ids_to_audio_translations:
      content: {}
      default_outcome: {}
    interaction:
      answer_groups: []
      confirmed_unclassified_answers: []
      customization_args:
        placeholder:
          value: ''
        rows:
          value: 1
      default_outcome:
        dest: END
        feedback:
          content_id: default_outcome
          html: ''
        labelled_as_correct: false
        missing_prerequisite_skill_id: null
        param_changes: []
        refresher_exploration_id: null
      hints: []
      id: TextInput
      solution: null
    param_changes: []
states_schema_version: 21
tags: []
title: Title
""")

    YAML_CONTENT_V27 = ("""author_notes: ''
auto_tts_enabled: true
blurb: ''
category: Category
correctness_feedback_enabled: false
init_state_name: (untitled state)
language_code: en
objective: ''
param_changes: []
param_specs: {}
schema_version: 27
states:
  (untitled state):
    classifier_model_id: null
    content:
      content_id: content
      html: ''
    content_ids_to_audio_translations:
      content: {}
      default_outcome: {}
      feedback_1: {}
    interaction:
      answer_groups:
      - outcome:
          dest: END
          feedback:
            content_id: feedback_1
            html: <p>Correct!</p>
          labelled_as_correct: false
          missing_prerequisite_skill_id: null
          param_changes: []
          refresher_exploration_id: null
        rule_specs:
        - inputs:
            x: InputString
          rule_type: Equals
        tagged_misconception_id: null
        training_data: []
      confirmed_unclassified_answers: []
      customization_args:
        placeholder:
          value: ''
        rows:
          value: 1
      default_outcome:
        dest: (untitled state)
        feedback:
          content_id: default_outcome
          html: ''
        labelled_as_correct: false
        missing_prerequisite_skill_id: null
        param_changes: []
        refresher_exploration_id: null
      hints: []
      id: TextInput
      solution: null
    param_changes: []
  END:
    classifier_model_id: null
    content:
      content_id: content
      html: <p>Congratulations, you have finished!</p>
    content_ids_to_audio_translations:
      content: {}
    interaction:
      answer_groups: []
      confirmed_unclassified_answers: []
      customization_args:
        recommendedExplorationIds:
          value: []
      default_outcome: null
      hints: []
      id: EndExploration
      solution: null
    param_changes: []
  New state:
    classifier_model_id: null
    content:
      content_id: content
      html: ''
    content_ids_to_audio_translations:
      content: {}
      default_outcome: {}
    interaction:
      answer_groups: []
      confirmed_unclassified_answers: []
      customization_args:
        placeholder:
          value: ''
        rows:
          value: 1
      default_outcome:
        dest: END
        feedback:
          content_id: default_outcome
          html: ''
        labelled_as_correct: false
        missing_prerequisite_skill_id: null
        param_changes: []
        refresher_exploration_id: null
      hints: []
      id: TextInput
      solution: null
    param_changes: []
states_schema_version: 22
tags: []
title: Title
""")

    YAML_CONTENT_V28 = ("""author_notes: ''
auto_tts_enabled: true
blurb: ''
category: Category
correctness_feedback_enabled: false
init_state_name: (untitled state)
language_code: en
objective: ''
param_changes: []
param_specs: {}
schema_version: 28
states:
  (untitled state):
    classifier_model_id: null
    content:
      content_id: content
      html: ''
    content_ids_to_audio_translations:
      content: {}
      default_outcome: {}
      feedback_1: {}
    interaction:
      answer_groups:
      - outcome:
          dest: END
          feedback:
            content_id: feedback_1
            html: <p>Correct!</p>
          labelled_as_correct: false
          missing_prerequisite_skill_id: null
          param_changes: []
          refresher_exploration_id: null
        rule_specs:
        - inputs:
            x: InputString
          rule_type: Equals
        tagged_misconception_id: null
        training_data: []
      confirmed_unclassified_answers: []
      customization_args:
        placeholder:
          value: ''
        rows:
          value: 1
      default_outcome:
        dest: (untitled state)
        feedback:
          content_id: default_outcome
          html: ''
        labelled_as_correct: false
        missing_prerequisite_skill_id: null
        param_changes: []
        refresher_exploration_id: null
      hints: []
      id: TextInput
      solution: null
    param_changes: []
  END:
    classifier_model_id: null
    content:
      content_id: content
      html: <p>Congratulations, you have finished!</p>
    content_ids_to_audio_translations:
      content: {}
    interaction:
      answer_groups: []
      confirmed_unclassified_answers: []
      customization_args:
        recommendedExplorationIds:
          value: []
      default_outcome: null
      hints: []
      id: EndExploration
      solution: null
    param_changes: []
  New state:
    classifier_model_id: null
    content:
      content_id: content
      html: ''
    content_ids_to_audio_translations:
      content: {}
      default_outcome: {}
    interaction:
      answer_groups: []
      confirmed_unclassified_answers: []
      customization_args:
        placeholder:
          value: ''
        rows:
          value: 1
      default_outcome:
        dest: END
        feedback:
          content_id: default_outcome
          html: ''
        labelled_as_correct: false
        missing_prerequisite_skill_id: null
        param_changes: []
        refresher_exploration_id: null
      hints: []
      id: TextInput
      solution: null
    param_changes: []
states_schema_version: 23
tags: []
title: Title
""")

    YAML_CONTENT_V29 = ("""author_notes: ''
auto_tts_enabled: true
blurb: ''
category: Category
correctness_feedback_enabled: false
init_state_name: (untitled state)
language_code: en
objective: ''
param_changes: []
param_specs: {}
schema_version: 29
states:
  (untitled state):
    classifier_model_id: null
    content:
      content_id: content
      html: ''
    content_ids_to_audio_translations:
      content: {}
      default_outcome: {}
      feedback_1: {}
    interaction:
      answer_groups:
      - outcome:
          dest: END
          feedback:
            content_id: feedback_1
            html: <p>Correct!</p>
          labelled_as_correct: false
          missing_prerequisite_skill_id: null
          param_changes: []
          refresher_exploration_id: null
        rule_specs:
        - inputs:
            x: InputString
          rule_type: Equals
        tagged_misconception_id: null
        training_data: []
      confirmed_unclassified_answers: []
      customization_args:
        placeholder:
          value: ''
        rows:
          value: 1
      default_outcome:
        dest: (untitled state)
        feedback:
          content_id: default_outcome
          html: ''
        labelled_as_correct: false
        missing_prerequisite_skill_id: null
        param_changes: []
        refresher_exploration_id: null
      hints: []
      id: TextInput
      solution: null
    param_changes: []
  END:
    classifier_model_id: null
    content:
      content_id: content
      html: <p>Congratulations, you have finished!</p>
    content_ids_to_audio_translations:
      content: {}
    interaction:
      answer_groups: []
      confirmed_unclassified_answers: []
      customization_args:
        recommendedExplorationIds:
          value: []
      default_outcome: null
      hints: []
      id: EndExploration
      solution: null
    param_changes: []
  New state:
    classifier_model_id: null
    content:
      content_id: content
      html: ''
    content_ids_to_audio_translations:
      content: {}
      default_outcome: {}
    interaction:
      answer_groups: []
      confirmed_unclassified_answers: []
      customization_args:
        placeholder:
          value: ''
        rows:
          value: 1
      default_outcome:
        dest: END
        feedback:
          content_id: default_outcome
          html: ''
        labelled_as_correct: false
        missing_prerequisite_skill_id: null
        param_changes: []
        refresher_exploration_id: null
      hints: []
      id: TextInput
      solution: null
    param_changes: []
states_schema_version: 24
tags: []
title: Title
""")

    _LATEST_YAML_CONTENT = YAML_CONTENT_V29

    def test_load_from_v1(self):
        """Test direct loading from a v1 yaml file."""
        exploration = exp_domain.Exploration.from_untitled_yaml(
            'eid', 'Title', 'Category', self.YAML_CONTENT_V1)
        self.assertEqual(exploration.to_yaml(), self._LATEST_YAML_CONTENT)

    def test_load_from_v2(self):
        """Test direct loading from a v2 yaml file."""
        exploration = exp_domain.Exploration.from_untitled_yaml(
            'eid', 'Title', 'Category', self.YAML_CONTENT_V2)
        self.assertEqual(exploration.to_yaml(), self._LATEST_YAML_CONTENT)

    def test_load_from_v3(self):
        """Test direct loading from a v3 yaml file."""
        exploration = exp_domain.Exploration.from_untitled_yaml(
            'eid', 'Title', 'Category', self.YAML_CONTENT_V3)
        self.assertEqual(exploration.to_yaml(), self._LATEST_YAML_CONTENT)

    def test_load_from_v4(self):
        """Test direct loading from a v4 yaml file."""
        exploration = exp_domain.Exploration.from_untitled_yaml(
            'eid', 'Title', 'Category', self.YAML_CONTENT_V4)
        self.assertEqual(exploration.to_yaml(), self._LATEST_YAML_CONTENT)

    def test_load_from_v5(self):
        """Test direct loading from a v5 yaml file."""
        exploration = exp_domain.Exploration.from_untitled_yaml(
            'eid', 'Title', 'Category', self.YAML_CONTENT_V5)
        self.assertEqual(exploration.to_yaml(), self._LATEST_YAML_CONTENT)

    def test_load_from_v6(self):
        """Test direct loading from a v6 yaml file."""
        exploration = exp_domain.Exploration.from_untitled_yaml(
            'eid', 'Title', 'Category', self.YAML_CONTENT_V6)
        self.assertEqual(exploration.to_yaml(), self._LATEST_YAML_CONTENT)

    def test_load_from_v7(self):
        """Test direct loading from a v7 yaml file."""
        exploration = exp_domain.Exploration.from_untitled_yaml(
            'eid', 'Title', 'Category', self.YAML_CONTENT_V7)
        self.assertEqual(exploration.to_yaml(), self._LATEST_YAML_CONTENT)

    def test_load_from_v8(self):
        """Test direct loading from a v8 yaml file."""
        exploration = exp_domain.Exploration.from_untitled_yaml(
            'eid', 'Title', 'Category', self.YAML_CONTENT_V8)
        self.assertEqual(exploration.to_yaml(), self._LATEST_YAML_CONTENT)

    def test_load_from_v9(self):
        """Test direct loading from a v9 yaml file."""
        exploration = exp_domain.Exploration.from_untitled_yaml(
            'eid', 'Title', 'Category', self.YAML_CONTENT_V9)
        self.assertEqual(exploration.to_yaml(), self._LATEST_YAML_CONTENT)

    def test_load_from_v10(self):
        """Test direct loading from a v10 yaml file."""
        exploration = exp_domain.Exploration.from_yaml(
            'eid', self.YAML_CONTENT_V10)
        self.assertEqual(exploration.to_yaml(), self._LATEST_YAML_CONTENT)

    def test_load_from_v11(self):
        """Test direct loading from a v11 yaml file."""
        exploration = exp_domain.Exploration.from_yaml(
            'eid', self.YAML_CONTENT_V11)
        self.assertEqual(exploration.to_yaml(), self._LATEST_YAML_CONTENT)

    def test_load_from_v12(self):
        """Test direct loading from a v12 yaml file."""
        exploration = exp_domain.Exploration.from_yaml(
            'eid', self.YAML_CONTENT_V12)
        self.assertEqual(exploration.to_yaml(), self._LATEST_YAML_CONTENT)

    def test_load_from_v13(self):
        """Test direct loading from a v13 yaml file."""
        exploration = exp_domain.Exploration.from_yaml(
            'eid', self.YAML_CONTENT_V13)
        self.assertEqual(exploration.to_yaml(), self._LATEST_YAML_CONTENT)

    def test_load_from_v14(self):
        """Test direct loading from a v14 yaml file."""
        exploration = exp_domain.Exploration.from_yaml(
            'eid', self.YAML_CONTENT_V14)
        self.assertEqual(exploration.to_yaml(), self._LATEST_YAML_CONTENT)

    def test_load_from_v15(self):
        """Test direct loading from a v15 yaml file."""
        exploration = exp_domain.Exploration.from_yaml(
            'eid', self.YAML_CONTENT_V15)
        self.assertEqual(exploration.to_yaml(), self._LATEST_YAML_CONTENT)

    def test_load_from_v16(self):
        """Test direct loading from a v16 yaml file."""
        exploration = exp_domain.Exploration.from_yaml(
            'eid', self.YAML_CONTENT_V16)
        self.assertEqual(exploration.to_yaml(), self._LATEST_YAML_CONTENT)

    def test_load_from_v17(self):
        """Test direct loading from a v17 yaml file."""
        exploration = exp_domain.Exploration.from_yaml(
            'eid', self.YAML_CONTENT_V17)
        self.assertEqual(exploration.to_yaml(), self._LATEST_YAML_CONTENT)

    def test_load_from_v18(self):
        """Test direct loading from a v18 yaml file."""
        exploration = exp_domain.Exploration.from_yaml(
            'eid', self.YAML_CONTENT_V18)
        self.assertEqual(exploration.to_yaml(), self._LATEST_YAML_CONTENT)

    def test_load_from_v19(self):
        """Test direct loading from a v19 yaml file."""
        exploration = exp_domain.Exploration.from_yaml(
            'eid', self.YAML_CONTENT_V19)
        self.assertEqual(exploration.to_yaml(), self._LATEST_YAML_CONTENT)

    def test_load_from_v20(self):
        """Test direct loading from a v20 yaml file."""
        exploration = exp_domain.Exploration.from_yaml(
            'eid', self.YAML_CONTENT_V20)
        self.assertEqual(exploration.to_yaml(), self._LATEST_YAML_CONTENT)

    def test_load_from_v21(self):
        """Test direct loading from a v21 yaml file."""
        exploration = exp_domain.Exploration.from_yaml(
            'eid', self.YAML_CONTENT_V21)
        self.assertEqual(exploration.to_yaml(), self._LATEST_YAML_CONTENT)

    def test_load_from_v22(self):
        """Test direct loading from a v22 yaml file."""
        exploration = exp_domain.Exploration.from_yaml(
            'eid', self.YAML_CONTENT_V22)
        self.assertEqual(exploration.to_yaml(), self._LATEST_YAML_CONTENT)

    def test_load_from_v23(self):
        """Test direct loading from a v23 yaml file."""
        exploration = exp_domain.Exploration.from_yaml(
            'eid', self.YAML_CONTENT_V23)
        self.assertEqual(exploration.to_yaml(), self._LATEST_YAML_CONTENT)

    def test_load_from_v24(self):
        """Test direct loading from a v24 yaml file."""
        exploration = exp_domain.Exploration.from_yaml(
            'eid', self.YAML_CONTENT_V24)
        self.assertEqual(exploration.to_yaml(), self._LATEST_YAML_CONTENT)

    def test_load_from_v25(self):
        """Test direct loading from a v25 yaml file."""
        exploration = exp_domain.Exploration.from_yaml(
            'eid', self.YAML_CONTENT_V25)
        self.assertEqual(exploration.to_yaml(), self._LATEST_YAML_CONTENT)

    def test_load_from_v26(self):
        """Test direct loading from a v26 yaml file."""
        exploration = exp_domain.Exploration.from_yaml(
            'eid', self.YAML_CONTENT_V26)
        self.assertEqual(exploration.to_yaml(), self._LATEST_YAML_CONTENT)

    def test_load_from_v27(self):
        """Test direct loading from a v27 yaml file."""
        exploration = exp_domain.Exploration.from_yaml(
            'eid', self.YAML_CONTENT_V27)
        self.assertEqual(exploration.to_yaml(), self._LATEST_YAML_CONTENT)

    def test_load_from_v28(self):
        """Test direct loading from a v28 yaml file."""
        exploration = exp_domain.Exploration.from_yaml(
            'eid', self.YAML_CONTENT_V28)
        self.assertEqual(exploration.to_yaml(), self._LATEST_YAML_CONTENT)

    def test_load_from_v29(self):
        """Test direct loading from a v29 yaml file."""
        exploration = exp_domain.Exploration.from_yaml(
            'eid', self.YAML_CONTENT_V29)
        self.assertEqual(exploration.to_yaml(), self._LATEST_YAML_CONTENT)


class HTMLMigrationUnitTests(test_utils.GenericTestBase):
    """Test HTML migration."""

    YAML_CONTENT_V26_TEXTANGULAR = ("""author_notes: ''
auto_tts_enabled: true
blurb: ''
category: category
correctness_feedback_enabled: false
init_state_name: Introduction
language_code: en
objective: ''
param_changes: []
param_specs: {}
schema_version: 26
states:
  Introduction:
    classifier_model_id: null
    content:
      content_id: content
      html: ''
    content_ids_to_audio_translations:
      content: {}
    interaction:
      answer_groups: []
      confirmed_unclassified_answers: []
      customization_args: {}
      default_outcome:
        dest: Introduction
        feedback:
          content_id: default_outcome
          html: ''
        labelled_as_correct: false
        missing_prerequisite_skill_id: null
        param_changes: []
        refresher_exploration_id: null
      hints: []
      id: null
      solution: null
    param_changes: []
  state1:
    classifier_model_id: null
    content:
      content_id: content
      html: <blockquote><p>Hello, this is state1</p></blockquote>
    content_ids_to_audio_translations:
      content: {}
    interaction:
      answer_groups: []
      confirmed_unclassified_answers: []
      customization_args:
        placeholder:
          value: ''
        rows:
          value: 1
      default_outcome:
        dest: state2
        feedback:
          content_id: default_outcome
          html: Default <p>outcome</p> for state1
        labelled_as_correct: false
        missing_prerequisite_skill_id: null
        param_changes: []
        refresher_exploration_id: null
      hints: []
      id: TextInput
      solution:
        answer_is_exclusive: true
        correct_answer: Answer1
        explanation:
          content_id: solution
          html: This is <i>solution</i> for state1
    param_changes: []
  state2:
    classifier_model_id: null
    content:
      content_id: content
      html: <p>Hello, </p>this <i>is </i>state2
    content_ids_to_audio_translations:
      content: {}
    interaction:
      answer_groups:
      - outcome:
          dest: state1
          feedback:
            content_id: outcome
            html: <div>Outcome1 for state2</div>
          labelled_as_correct: false
          missing_prerequisite_skill_id: null
          param_changes: []
          refresher_exploration_id: null
        rule_specs:
        - inputs:
            x: 0
          rule_type: Equals
        - inputs:
            x: 1
          rule_type: Equals
        tagged_misconception_id: null
        training_data: []
      - outcome:
          dest: state3
          feedback:
            content_id: outcome
            html: <pre>Outcome2 <br>for state2</pre>
          labelled_as_correct: false
          missing_prerequisite_skill_id: null
          param_changes: []
          refresher_exploration_id: null
        rule_specs:
        - inputs:
            x: 0
          rule_type: Equals
        tagged_misconception_id: null
        training_data: []
      confirmed_unclassified_answers: []
      customization_args:
        choices:
          value:
          - <p>This is </p>value1 <br>for MultipleChoice
          - This is value2<span> for <br>MultipleChoice</span>
      default_outcome:
        dest: state2
        feedback:
          content_id: default_outcome
          html: ''
        labelled_as_correct: false
        missing_prerequisite_skill_id: null
        param_changes: []
        refresher_exploration_id: null
      hints:
      - hint_content:
          content_id: hints
          html: <p>Hello, this is<div> html1<b> for </b></div>state2</p>
      - hint_content:
          content_id: hints
          html: Here is link 2 <oppia-noninteractive-link
                text-with-value="&amp;quot;discussion forum&amp;quot;"
                url-with-value="&amp;quot;https://groups.google.com/
                forum/?fromgroups#!forum/oppia&amp;quot;">
                </oppia-noninteractive-link>
      id: MultipleChoiceInput
      solution: null
    param_changes: []
  state3:
    classifier_model_id: null
    content:
      content_id: content
      html: <p>Hello, this is state3</p>
    content_ids_to_audio_translations:
      content: {}
    interaction:
      answer_groups:
      - outcome:
          dest: state1
          feedback:
            content_id: outcome
            html: Here is the image1 <i><oppia-noninteractive-image
                filepath-with-value="&amp;quot;startBlue.png&amp;quot;">
                </oppia-noninteractive-image></i>Here is the image2
                <div><oppia-noninteractive-image filepath-with-value="
                amp;quot;startBlue.png&amp;quot;">
                </oppia-noninteractive-image></div>
          labelled_as_correct: false
          missing_prerequisite_skill_id: null
          param_changes: []
          refresher_exploration_id: null
        rule_specs:
        - inputs:
            x:
            - This <span>is value1 for </span>ItemSelectionInput
          rule_type: Equals
        - inputs:
            x:
            - This is value3 for ItemSelectionInput
          rule_type: Equals
        tagged_misconception_id: null
        training_data: []
      confirmed_unclassified_answers: []
      customization_args:
        choices:
          value:
          - This <span>is value1 for </span>ItemSelection
          - This <code>is value2</code> for ItemSelection
          - This is value3 for ItemSelection
        maxAllowableSelectionCount:
          value: 1
        minAllowableSelectionCount:
          value: 1
      default_outcome:
        dest: state3
        feedback:
          content_id: default_outcome
          html: ''
        labelled_as_correct: false
        missing_prerequisite_skill_id: null
        param_changes: []
        refresher_exploration_id: null
      hints: []
      id: ItemSelectionInput
      solution: null
    param_changes: []
states_schema_version: 21
tags: []
title: title
""")

# pylint: disable=line-too-long
<<<<<<< HEAD
    YAML_CONTENT_V29_TEXTANGULAR = ("""author_notes: ''
=======
    YAML_CONTENT_V29_CKEDITOR = ("""author_notes: ''
>>>>>>> 4d410101
auto_tts_enabled: true
blurb: ''
category: category
correctness_feedback_enabled: false
init_state_name: Introduction
language_code: en
objective: ''
param_changes: []
param_specs: {}
schema_version: 29
states:
  Introduction:
    classifier_model_id: null
    content:
      content_id: content
      html: ''
    content_ids_to_audio_translations:
      content: {}
    interaction:
      answer_groups: []
      confirmed_unclassified_answers: []
      customization_args: {}
      default_outcome:
        dest: Introduction
        feedback:
          content_id: default_outcome
          html: ''
        labelled_as_correct: false
        missing_prerequisite_skill_id: null
        param_changes: []
        refresher_exploration_id: null
      hints: []
      id: null
      solution: null
    param_changes: []
  state1:
    classifier_model_id: null
    content:
      content_id: content
      html: <blockquote><p>Hello, this is state1</p></blockquote>
    content_ids_to_audio_translations:
      content: {}
    interaction:
      answer_groups: []
      confirmed_unclassified_answers: []
      customization_args:
        placeholder:
          value: ''
        rows:
          value: 1
      default_outcome:
        dest: state2
        feedback:
          content_id: default_outcome
          html: <p>Default </p><p>outcome</p><p> for state1</p>
        labelled_as_correct: false
        missing_prerequisite_skill_id: null
        param_changes: []
        refresher_exploration_id: null
      hints: []
      id: TextInput
      solution:
        answer_is_exclusive: true
        correct_answer: Answer1
        explanation:
          content_id: solution
          html: <p>This is <em>solution</em> for state1</p>
    param_changes: []
  state2:
    classifier_model_id: null
    content:
      content_id: content
      html: <p>Hello, </p><p>this <em>is </em>state2</p>
    content_ids_to_audio_translations:
      content: {}
    interaction:
      answer_groups:
      - outcome:
          dest: state1
          feedback:
            content_id: outcome
            html: <p>Outcome1 for state2</p>
          labelled_as_correct: false
          missing_prerequisite_skill_id: null
          param_changes: []
          refresher_exploration_id: null
        rule_specs:
        - inputs:
            x: 0
          rule_type: Equals
        - inputs:
            x: 1
          rule_type: Equals
        tagged_misconception_id: null
        training_data: []
      - outcome:
          dest: state3
          feedback:
            content_id: outcome
            html: "<pre>Outcome2 \\nfor state2</pre>"
          labelled_as_correct: false
          missing_prerequisite_skill_id: null
          param_changes: []
          refresher_exploration_id: null
        rule_specs:
        - inputs:
            x: 0
          rule_type: Equals
        tagged_misconception_id: null
        training_data: []
      confirmed_unclassified_answers: []
      customization_args:
        choices:
          value:
          - <p>This is </p><p>value1 <br>for MultipleChoice</p>
          - <p>This is value2 for <br>MultipleChoice</p>
      default_outcome:
        dest: state2
        feedback:
          content_id: default_outcome
          html: ''
        labelled_as_correct: false
        missing_prerequisite_skill_id: null
        param_changes: []
        refresher_exploration_id: null
      hints:
      - hint_content:
          content_id: hints
          html: <p>Hello, this is</p><p> html1<strong> for </strong></p><p>state2</p>
      - hint_content:
          content_id: hints
          html: <p>Here is link 2 <oppia-noninteractive-link text-with-value="&amp;quot;discussion
            forum&amp;quot;" url-with-value="&amp;quot;https://groups.google.com/
            forum/?fromgroups#!forum/oppia&amp;quot;"> </oppia-noninteractive-link></p>
      id: MultipleChoiceInput
      solution: null
    param_changes: []
  state3:
    classifier_model_id: null
    content:
      content_id: content
      html: <p>Hello, this is state3</p>
    content_ids_to_audio_translations:
      content: {}
    interaction:
      answer_groups:
      - outcome:
          dest: state1
          feedback:
            content_id: outcome
<<<<<<< HEAD
            html: \'<p>Here is the image1 <i><oppia-noninteractive-image caption-with-value="&amp;quot;&amp;quot;"
              filepath-with-value="{&amp;quot;width&amp;quot;: 120, &amp;quot;height&amp;quot;:
              490, &amp;quot;filename&amp;quot;: &amp;quot;startBlue.png&amp;quot;}">
              </oppia-noninteractive-image></i>Here is the image2 </p><p><oppia-noninteractive-image
              caption-with-value="&amp;quot;&amp;quot;" filepath-with-value="{&amp;quot;width&amp;quot;:
              120, &amp;quot;height&amp;quot;: 490, &amp;quot;filename&amp;quot;:
              &amp;quot;amp;quot;startBlue.png&amp;quot;}"> </oppia-noninteractive-image></p>\'
=======
            html: <p>Here is the image1 </p><oppia-noninteractive-image caption-with-value="&amp;quot;&amp;quot;"
              filepath-with-value="amp;quot;startBlue.png&amp;quot;"> </oppia-noninteractive-image><p>Here
              is the image2 </p><oppia-noninteractive-image caption-with-value="&amp;quot;&amp;quot;"
              filepath-with-value=" amp;quot;startBlue.png&amp;quot;"> </oppia-noninteractive-image>
>>>>>>> 4d410101
          labelled_as_correct: false
          missing_prerequisite_skill_id: null
          param_changes: []
          refresher_exploration_id: null
        rule_specs:
        - inputs:
            x:
            - <p>This is value1 for ItemSelectionInput</p>
          rule_type: Equals
        - inputs:
            x:
            - <p>This is value3 for ItemSelectionInput</p>
          rule_type: Equals
        tagged_misconception_id: null
        training_data: []
      confirmed_unclassified_answers: []
      customization_args:
        choices:
          value:
          - <p>This is value1 for ItemSelection</p>
          - <p>This is value2 for ItemSelection</p>
          - <p>This is value3 for ItemSelection</p>
        maxAllowableSelectionCount:
          value: 1
        minAllowableSelectionCount:
          value: 1
      default_outcome:
        dest: state3
        feedback:
          content_id: default_outcome
          html: ''
        labelled_as_correct: false
        missing_prerequisite_skill_id: null
        param_changes: []
        refresher_exploration_id: null
      hints: []
      id: ItemSelectionInput
      solution: null
    param_changes: []
states_schema_version: 24
tags: []
title: title
""")

    YAML_CONTENT_V27_WITHOUT_IMAGE_CAPTION = ("""author_notes: ''
auto_tts_enabled: true
blurb: ''
category: Category
correctness_feedback_enabled: false
init_state_name: (untitled state)
language_code: en
objective: ''
param_changes: []
param_specs: {}
schema_version: 27
states:
  (untitled state):
    classifier_model_id: null
    content:
      content_id: content
      html: <p><oppia-noninteractive-image filepath-with-value="&amp;quot;random.png
            &amp;quot;"></oppia-noninteractive-image>Hello this
            is test case to check image tag inside p tag</p>
    content_ids_to_audio_translations:
      content: {}
      default_outcome: {}
      feedback_1: {}
    interaction:
      answer_groups:
      - outcome:
          dest: END
          feedback:
            content_id: feedback_1
            html: <p>Correct!</p>
          labelled_as_correct: false
          missing_prerequisite_skill_id: null
          param_changes: []
          refresher_exploration_id: null
        rule_specs:
        - inputs:
            x: InputString
          rule_type: Equals
        tagged_misconception_id: null
        training_data: []
      confirmed_unclassified_answers: []
      customization_args:
        placeholder:
          value: ''
        rows:
          value: 1
      default_outcome:
        dest: (untitled state)
        feedback:
          content_id: default_outcome
          html: ''
        labelled_as_correct: false
        missing_prerequisite_skill_id: null
        param_changes: []
        refresher_exploration_id: null
      hints: []
      id: TextInput
      solution: null
    param_changes: []
  END:
    classifier_model_id: null
    content:
      content_id: content
      html: <p>Congratulations, you have finished!</p>
    content_ids_to_audio_translations:
      content: {}
    interaction:
      answer_groups: []
      confirmed_unclassified_answers: []
      customization_args:
        recommendedExplorationIds:
          value: []
      default_outcome: null
      hints: []
      id: EndExploration
      solution: null
    param_changes: []
  New state:
    classifier_model_id: null
    content:
      content_id: content
      html: ''
    content_ids_to_audio_translations:
      content: {}
      default_outcome: {}
    interaction:
      answer_groups: []
      confirmed_unclassified_answers: []
      customization_args:
        placeholder:
          value: ''
        rows:
          value: 1
      default_outcome:
        dest: END
        feedback:
          content_id: default_outcome
          html: ''
        labelled_as_correct: false
        missing_prerequisite_skill_id: null
        param_changes: []
        refresher_exploration_id: null
      hints: []
      id: TextInput
      solution: null
    param_changes: []
states_schema_version: 22
tags: []
title: Title
""")

    YAML_CONTENT_V29_WITH_IMAGE_CAPTION = ("""author_notes: ''
<<<<<<< HEAD
auto_tts_enabled: true
blurb: ''
category: Category
correctness_feedback_enabled: false
init_state_name: (untitled state)
language_code: en
objective: ''
param_changes: []
param_specs: {}
schema_version: 29
states:
  (untitled state):
    classifier_model_id: null
    content:
      content_id: content
      html: \'<p><oppia-noninteractive-image caption-with-value="&amp;quot;&amp;quot;"
        filepath-with-value="{&amp;quot;width&amp;quot;: 120, &amp;quot;height&amp;quot;:
        490, &amp;quot;filename&amp;quot;: &amp;quot;random.png &amp;quot;}"></oppia-noninteractive-image>Hello
        this is test case to check image tag inside p tag</p>\'
    content_ids_to_audio_translations:
      content: {}
      default_outcome: {}
      feedback_1: {}
    interaction:
      answer_groups:
      - outcome:
          dest: END
          feedback:
            content_id: feedback_1
            html: <p>Correct!</p>
          labelled_as_correct: false
          missing_prerequisite_skill_id: null
          param_changes: []
          refresher_exploration_id: null
        rule_specs:
        - inputs:
            x: InputString
          rule_type: Equals
        tagged_misconception_id: null
        training_data: []
      confirmed_unclassified_answers: []
      customization_args:
        placeholder:
          value: ''
        rows:
          value: 1
      default_outcome:
        dest: (untitled state)
        feedback:
          content_id: default_outcome
          html: ''
        labelled_as_correct: false
        missing_prerequisite_skill_id: null
        param_changes: []
        refresher_exploration_id: null
      hints: []
      id: TextInput
      solution: null
    param_changes: []
  END:
    classifier_model_id: null
    content:
      content_id: content
      html: <p>Congratulations, you have finished!</p>
    content_ids_to_audio_translations:
      content: {}
    interaction:
      answer_groups: []
      confirmed_unclassified_answers: []
      customization_args:
        recommendedExplorationIds:
          value: []
      default_outcome: null
      hints: []
      id: EndExploration
      solution: null
    param_changes: []
  New state:
    classifier_model_id: null
    content:
      content_id: content
      html: ''
    content_ids_to_audio_translations:
      content: {}
      default_outcome: {}
    interaction:
      answer_groups: []
      confirmed_unclassified_answers: []
      customization_args:
        placeholder:
          value: ''
        rows:
          value: 1
      default_outcome:
        dest: END
        feedback:
          content_id: default_outcome
          html: ''
        labelled_as_correct: false
        missing_prerequisite_skill_id: null
        param_changes: []
        refresher_exploration_id: null
      hints: []
      id: TextInput
      solution: null
    param_changes: []
states_schema_version: 24
tags: []
title: Title
""")

    YAML_CONTENT_V28_WITHOUT_IMAGE_DIMENSIONS = ("""author_notes: ''
=======
>>>>>>> 4d410101
auto_tts_enabled: true
blurb: ''
category: Category
correctness_feedback_enabled: false
init_state_name: (untitled state)
language_code: en
objective: ''
param_changes: []
param_specs: {}
schema_version: 29
states:
  (untitled state):
    classifier_model_id: null
    content:
      content_id: content
<<<<<<< HEAD
      html: <p><oppia-noninteractive-image caption-with-value="&amp;quot;&amp;quot;"
        filepath-with-value="&amp;quot;random.png&amp;quot;">
        </oppia-noninteractive-image>Hello this is test case to check image tag
        inside p tag</p>
=======
      html: <oppia-noninteractive-image caption-with-value="&amp;quot;&amp;quot;"
        filepath-with-value="&amp;quot;random.png &amp;quot;"></oppia-noninteractive-image><p>Hello
        this is test case to check image tag inside p tag</p>
>>>>>>> 4d410101
    content_ids_to_audio_translations:
      content: {}
      default_outcome: {}
      feedback_1: {}
    interaction:
      answer_groups:
      - outcome:
          dest: END
          feedback:
            content_id: feedback_1
            html: <p>Correct!</p>
          labelled_as_correct: false
          missing_prerequisite_skill_id: null
          param_changes: []
          refresher_exploration_id: null
        rule_specs:
        - inputs:
            x: InputString
          rule_type: Equals
        tagged_misconception_id: null
        training_data: []
      confirmed_unclassified_answers: []
      customization_args:
        placeholder:
          value: ''
        rows:
          value: 1
      default_outcome:
        dest: (untitled state)
        feedback:
          content_id: default_outcome
          html: ''
        labelled_as_correct: false
        missing_prerequisite_skill_id: null
        param_changes: []
        refresher_exploration_id: null
      hints: []
      id: TextInput
      solution: null
    param_changes: []
  END:
    classifier_model_id: null
    content:
      content_id: content
      html: <p>Congratulations, you have finished!</p>
    content_ids_to_audio_translations:
      content: {}
    interaction:
      answer_groups: []
      confirmed_unclassified_answers: []
      customization_args:
        recommendedExplorationIds:
          value: []
      default_outcome: null
      hints: []
      id: EndExploration
      solution: null
    param_changes: []
  New state:
    classifier_model_id: null
    content:
      content_id: content
      html: ''
    content_ids_to_audio_translations:
      content: {}
      default_outcome: {}
    interaction:
      answer_groups: []
      confirmed_unclassified_answers: []
      customization_args:
        placeholder:
          value: ''
        rows:
          value: 1
      default_outcome:
        dest: END
        feedback:
          content_id: default_outcome
          html: ''
        labelled_as_correct: false
        missing_prerequisite_skill_id: null
        param_changes: []
        refresher_exploration_id: null
      hints: []
      id: TextInput
      solution: null
    param_changes: []
states_schema_version: 24
tags: []
title: Title
""")

    YAML_CONTENT_V29_WITH_IMAGE_DIMENSIONS = ("""author_notes: ''
auto_tts_enabled: true
blurb: ''
category: Category
correctness_feedback_enabled: false
init_state_name: (untitled state)
language_code: en
objective: ''
param_changes: []
param_specs: {}
schema_version: 29
states:
  (untitled state):
    classifier_model_id: null
    content:
      content_id: content
      html: \'<p><oppia-noninteractive-image caption-with-value="&amp;quot;&amp;quot;"
        filepath-with-value="{&amp;quot;width&amp;quot;: 120, &amp;quot;height&amp;quot;:
        490, &amp;quot;filename&amp;quot;: &amp;quot;random.png&amp;quot;}"> </oppia-noninteractive-image>Hello
        this is test case to check image tag inside p tag</p>\'
    content_ids_to_audio_translations:
      content: {}
      default_outcome: {}
      feedback_1: {}
    interaction:
      answer_groups:
      - outcome:
          dest: END
          feedback:
            content_id: feedback_1
            html: <p>Correct!</p>
          labelled_as_correct: false
          missing_prerequisite_skill_id: null
          param_changes: []
          refresher_exploration_id: null
        rule_specs:
        - inputs:
            x: InputString
          rule_type: Equals
        tagged_misconception_id: null
        training_data: []
      confirmed_unclassified_answers: []
      customization_args:
        placeholder:
          value: ''
        rows:
          value: 1
      default_outcome:
        dest: (untitled state)
        feedback:
          content_id: default_outcome
          html: ''
        labelled_as_correct: false
        missing_prerequisite_skill_id: null
        param_changes: []
        refresher_exploration_id: null
      hints: []
      id: TextInput
      solution: null
    param_changes: []
  END:
    classifier_model_id: null
    content:
      content_id: content
      html: <p>Congratulations, you have finished!</p>
    content_ids_to_audio_translations:
      content: {}
    interaction:
      answer_groups: []
      confirmed_unclassified_answers: []
      customization_args:
        recommendedExplorationIds:
          value: []
      default_outcome: null
      hints: []
      id: EndExploration
      solution: null
    param_changes: []
  New state:
    classifier_model_id: null
    content:
      content_id: content
      html: ''
    content_ids_to_audio_translations:
      content: {}
      default_outcome: {}
    interaction:
      answer_groups: []
      confirmed_unclassified_answers: []
      customization_args:
        placeholder:
          value: ''
        rows:
          value: 1
      default_outcome:
        dest: END
        feedback:
          content_id: default_outcome
          html: ''
        labelled_as_correct: false
        missing_prerequisite_skill_id: null
        param_changes: []
        refresher_exploration_id: null
      hints: []
      id: TextInput
      solution: null
    param_changes: []
states_schema_version: 24
tags: []
title: Title
""")
# pylint: enable=line-too-long



    def test_load_from_v26_textangular(self):
        """Test direct loading from a v26 yaml file."""
<<<<<<< HEAD
        with self.swap(
            html_cleaner, 'get_filepath_of_object_image',
            _mock_get_filepath_of_object_image):

            exploration = exp_domain.Exploration.from_yaml(
                'eid', self.YAML_CONTENT_V26_TEXTANGULAR)
            self.assertEqual(
                exploration.to_yaml(), self.YAML_CONTENT_V29_TEXTANGULAR)

    def test_load_from_v27_without_image_caption(self):
        """Test direct loading from a v27 yaml file."""
        with self.swap(
            html_cleaner, 'get_filepath_of_object_image',
            _mock_get_filepath_of_object_image):

            exploration = exp_domain.Exploration.from_yaml(
                'eid', self.YAML_CONTENT_V27_WITHOUT_IMAGE_CAPTION)
            self.assertEqual(
                exploration.to_yaml(), self.YAML_CONTENT_V29_WITH_IMAGE_CAPTION)

    def test_load_from_v28_without_image_dimensions(self):
        """Test direct loading from a v27 yaml file."""
        with self.swap(
            html_cleaner, 'get_filepath_of_object_image',
            _mock_get_filepath_of_object_image):

            exploration = exp_domain.Exploration.from_yaml(
                'eid', self.YAML_CONTENT_V28_WITHOUT_IMAGE_DIMENSIONS)
            self.assertEqual(
                exploration.to_yaml(),
                self.YAML_CONTENT_V29_WITH_IMAGE_DIMENSIONS)
=======
        exploration = exp_domain.Exploration.from_yaml(
            'eid', self.YAML_CONTENT_V26_TEXTANGULAR)
        self.assertEqual(exploration.to_yaml(), self.YAML_CONTENT_V29_CKEDITOR)

    def test_load_from_v27_without_image_caption(self):
        """Test direct loading from a v27 yaml file."""
        exploration = exp_domain.Exploration.from_yaml(
            'eid', self.YAML_CONTENT_V27_WITHOUT_IMAGE_CAPTION)
        self.assertEqual(
            exploration.to_yaml(), self.YAML_CONTENT_V29_WITH_IMAGE_CAPTION)
>>>>>>> 4d410101


class ConversionUnitTests(test_utils.GenericTestBase):
    """Test conversion methods."""

    def test_convert_exploration_to_player_dict(self):
        exp_title = 'Title'
        second_state_name = 'first state'

        exploration = exp_domain.Exploration.create_default_exploration(
            'eid', title=exp_title, category='Category')
        exploration.add_states([second_state_name])

        def _get_default_state_dict(content_str, dest_name):
            return {
                'classifier_model_id': None,
                'content': {
                    'content_id': 'content',
                    'html': content_str,
                },
                'content_ids_to_audio_translations': {
                    'content': {},
                    'default_outcome': {}
                },
                'interaction': {
                    'answer_groups': [],
                    'confirmed_unclassified_answers': [],
                    'customization_args': {},
                    'default_outcome': {
                        'dest': dest_name,
                        'feedback': {
                            'content_id': feconf.DEFAULT_OUTCOME_CONTENT_ID,
                            'html': ''
                        },
                        'labelled_as_correct': False,
                        'param_changes': [],
                        'refresher_exploration_id': None,
                        'missing_prerequisite_skill_id': None
                    },
                    'hints': [],
                    'id': None,
                    'solution': None,
                },
                'param_changes': [],
            }

        self.assertEqual(exploration.to_player_dict(), {
            'init_state_name': feconf.DEFAULT_INIT_STATE_NAME,
            'title': exp_title,
            'states': {
                feconf.DEFAULT_INIT_STATE_NAME: _get_default_state_dict(
                    feconf.DEFAULT_INIT_STATE_CONTENT_STR,
                    feconf.DEFAULT_INIT_STATE_NAME),
                second_state_name: _get_default_state_dict(
                    '', second_state_name),
            },
            'param_changes': [],
            'param_specs': {},
            'language_code': 'en',
            'correctness_feedback_enabled': False,
        })


class StateOperationsUnitTests(test_utils.GenericTestBase):
    """Test methods operating on states."""

    def test_can_undergo_classification(self):
        """Test the can_undergo_classification() function."""
        exploration_id = 'eid'
        test_exp_filepath = os.path.join(
            feconf.TESTS_DATA_DIR, 'string_classifier_test.yaml')
        yaml_content = utils.get_file_contents(test_exp_filepath)
        assets_list = []
        exp_services.save_new_exploration_from_yaml_and_assets(
            feconf.SYSTEM_COMMITTER_ID, yaml_content, exploration_id,
            assets_list)

        exploration = exp_services.get_exploration_by_id(exploration_id)
        state_with_training_data = exploration.states['Home']
        state_without_training_data = exploration.states['End']

        # A state with 786 training examples.
        self.assertTrue(
            state_with_training_data.can_undergo_classification())

        # A state with no training examples.
        self.assertFalse(
            state_without_training_data.can_undergo_classification())

    def test_get_training_data(self):
        """Test retrieval of training data."""
        exploration_id = 'eid'
        test_exp_filepath = os.path.join(
            feconf.SAMPLE_EXPLORATIONS_DIR, 'classifier_demo_exploration.yaml')
        yaml_content = utils.get_file_contents(test_exp_filepath)
        assets_list = []
        exp_services.save_new_exploration_from_yaml_and_assets(
            feconf.SYSTEM_COMMITTER_ID, yaml_content, exploration_id,
            assets_list)

        exploration = exp_services.get_exploration_by_id(exploration_id)
        state = exploration.states['text']

        expected_training_data = [{
            'answer_group_index': 1,
            'answers': [u'cheerful', u'merry', u'ecstatic', u'glad',
                        u'overjoyed', u'pleased', u'thrilled', u'smile']}]

        observed_training_data = state.get_training_data()

        self.assertEqual(observed_training_data, expected_training_data)

    def test_delete_state(self):
        """Test deletion of states."""
        exploration = exp_domain.Exploration.create_default_exploration('eid')
        exploration.add_states(['first state'])

        with self.assertRaisesRegexp(
            ValueError, 'Cannot delete initial state'
            ):
            exploration.delete_state(exploration.init_state_name)

        exploration.add_states(['second state'])
        exploration.delete_state('second state')

        with self.assertRaisesRegexp(ValueError, 'fake state does not exist'):
            exploration.delete_state('fake state')

    def test_state_operations(self):
        """Test adding, updating and checking existence of states."""
        exploration = exp_domain.Exploration.create_default_exploration('eid')
        self.assertNotIn('invalid_state_name', exploration.states)

        self.assertEqual(len(exploration.states), 1)

        default_state_name = exploration.init_state_name
        exploration.rename_state(default_state_name, 'Renamed state')
        self.assertEqual(len(exploration.states), 1)
        self.assertEqual(exploration.init_state_name, 'Renamed state')

        # Add a new state.
        exploration.add_states(['State 2'])
        self.assertEqual(len(exploration.states), 2)

        # It is OK to rename a state to the same name.
        exploration.rename_state('State 2', 'State 2')

        # But it is not OK to add or rename a state using a name that already
        # exists.
        with self.assertRaisesRegexp(ValueError, 'Duplicate state name'):
            exploration.add_states(['State 2'])
        with self.assertRaisesRegexp(ValueError, 'Duplicate state name'):
            exploration.rename_state('State 2', 'Renamed state')

        # And it is OK to rename a state to 'END' (old terminal pseudostate). It
        # is tested throughout this test because a lot of old behavior used to
        # be specific to states named 'END'. These tests validate that is no
        # longer the situation.
        exploration.rename_state('State 2', 'END')

        # Should successfully be able to name it back.
        exploration.rename_state('END', 'State 2')

        # The exploration now has exactly two states.
        self.assertNotIn(default_state_name, exploration.states)
        self.assertIn('Renamed state', exploration.states)
        self.assertIn('State 2', exploration.states)

        # Can successfully add 'END' state.
        exploration.add_states(['END'])

        # Should fail to rename like any other state.
        with self.assertRaisesRegexp(ValueError, 'Duplicate state name'):
            exploration.rename_state('State 2', 'END')

        # Ensure the other states are connected to END.
        exploration.states[
            'Renamed state'].interaction.default_outcome.dest = 'State 2'
        exploration.states['State 2'].interaction.default_outcome.dest = 'END'

        # Ensure the other states have interactions.
        exploration.states['Renamed state'].update_interaction_id('TextInput')
        exploration.states['State 2'].update_interaction_id('TextInput')

        # Other miscellaneous requirements for validation.
        exploration.title = 'Title'
        exploration.category = 'Category'
        exploration.objective = 'Objective'

        # The exploration should NOT be terminable even though it has a state
        # called 'END' and everything else is connected to it.
        with self.assertRaises(Exception):
            exploration.validate(strict=True)

        # Renaming the node to something other than 'END' and giving it an
        # EndExploration is enough to validate it, though it cannot have a
        # default outcome or answer groups.
        exploration.rename_state('END', 'AnotherEnd')
        another_end_state = exploration.states['AnotherEnd']
        another_end_state.update_interaction_id('EndExploration')
        another_end_state.interaction.default_outcome = None
        exploration.validate(strict=True)

        # Name it back for final tests.
        exploration.rename_state('AnotherEnd', 'END')

        # Should be able to successfully delete it.
        exploration.delete_state('END')
        self.assertNotIn('END', exploration.states)

    def test_convert_html_fields_in_state(self):
        """Test conversion of html strings in state."""
        state_dict = {
            'content': {
                'content_id': 'content', 'html': 'Hello!'
            },
            'param_changes': [],
            'content_ids_to_audio_translations': {'content': {}},
            'classifier_model_id': None,
            'interaction': {
                'solution': None,
                'answer_groups': [],
                'default_outcome': {
                    'param_changes': [], 'feedback': {
                        'content_id': 'default_outcome', 'html': (
                            '<p><oppia-noninteractive-image filepath'
                            '-with-value="&amp;quot;random.png&amp;'
                            'quot;"></oppia-noninteractive-image>'
                            'Hello this is test case to check '
                            'image tag inside p tag</p>'
                        )
                    },
                    'dest': 'Introduction',
                    'refresher_exploration_id': None,
                    'missing_prerequisite_skill_id': None,
                    'labelled_as_correct': False
                },
                'customization_args': {},
                'confirmed_unclassified_answers': [],
                'id': None,
                'hints': []
            }
        }

        state_dict_in_textangular = {
            'content': {
                'content_id': 'content', 'html': '<p>Hello!</p>'
            },
            'param_changes': [],
            'content_ids_to_audio_translations': {'content': {}},
            'classifier_model_id': None,
            'interaction': {
                'solution': None,
                'answer_groups': [],
                'default_outcome': {
                    'param_changes': [], 'feedback': {
                        'content_id': 'default_outcome', 'html': (
                            '<p><oppia-noninteractive-image filepath'
                            '-with-value="&amp;quot;random.png&amp;'
                            'quot;"></oppia-noninteractive-image>'
                            'Hello this is test case to check '
                            'image tag inside p tag</p>'
                        )
                    },
                    'dest': 'Introduction',
                    'refresher_exploration_id': None,
                    'missing_prerequisite_skill_id': None,
                    'labelled_as_correct': False
                },
                'customization_args': {},
                'confirmed_unclassified_answers': [],
                'id': None,
                'hints': []
            }
        }

        state_dict_with_image_caption = {
            'content': {
                'content_id': 'content', 'html': '<p>Hello!</p>'
            },
            'param_changes': [],
            'content_ids_to_audio_translations': {'content': {}},
            'classifier_model_id': None,
            'interaction': {
                'solution': None,
                'answer_groups': [],
                'default_outcome': {
                    'param_changes': [], 'feedback': {
                        'content_id': 'default_outcome', 'html': (
                            '<p><oppia-noninteractive-image caption-'
                            'with-value="&amp;quot;&amp;quot;" filepath'
                            '-with-value="&amp;quot;random.png&amp;'
                            'quot;"></oppia-noninteractive-image>'
                            'Hello this is test case to check '
                            'image tag inside p tag</p>'
                        )
                    },
                    'dest': 'Introduction',
                    'refresher_exploration_id': None,
                    'missing_prerequisite_skill_id': None,
                    'labelled_as_correct': False
                },
                'customization_args': {},
                'confirmed_unclassified_answers': [],
                'id': None,
                'hints': []
            }
        }

        state_dict_with_image_dimensions = {
            'content': {
                'content_id': 'content', 'html': '<p>Hello!</p>'
            },
            'param_changes': [],
            'content_ids_to_audio_translations': {'content': {}},
            'classifier_model_id': None,
            'interaction': {
                'solution': None,
                'answer_groups': [],
                'default_outcome': {
                    'param_changes': [], 'feedback': {
                        'content_id': 'default_outcome', 'html': (
                            u'<p><oppia-noninteractive-image '
                            'caption-with-value="&amp;quot;&amp;quot;" '
                            'filepath-with-value="{&amp;quot;width&amp;quot;:'
                            ' 120, &amp;quot;height&amp;quot;: 490, &amp;quot;'
                            'filename&amp;quot;: &amp;quot;random.png&amp;'
                            'quot;}"></oppia-noninteractive-image>Hello this '
                            'is test case to check image tag inside p tag</p>'
                        )
                    },
                    'dest': 'Introduction',
                    'refresher_exploration_id': None,
                    'missing_prerequisite_skill_id': None,
                    'labelled_as_correct': False
                },
                'customization_args': {},
                'confirmed_unclassified_answers': [],
                'id': None,
                'hints': []
            }
        }

        self.assertEqual(
            exp_domain.State.convert_html_fields_in_state(
                state_dict,
                html_cleaner.convert_to_textangular),
            state_dict_in_textangular)

        self.assertEqual(
            exp_domain.State.convert_html_fields_in_state(
                state_dict,
                html_cleaner.add_caption_attr_to_image),
            state_dict_with_image_caption)

        with self.swap(
            html_cleaner, 'get_filepath_of_object_image',
            _mock_get_filepath_of_object_image):

            self.assertEqual(
                exp_domain.State.convert_html_fields_in_state(
                    state_dict,
                    html_cleaner.add_dimensions_to_noninteractive_image_tag,
                    'unused'),
                state_dict_with_image_dimensions)


class StateIdMappingTests(test_utils.GenericTestBase):
    """Tests for StateIdMapping domain class."""

    EXP_ID = 'eid'

    EXPLORATION_CONTENT_1 = ("""default_skin: conversation_v1
param_changes: []
param_specs: {}
schema_version: 1
states:
- content:
  - type: text
    value: ''
  name: (untitled state)
  param_changes: []
  widget:
    customization_args: {}
    handlers:
    - name: submit
      rule_specs:
      - definition:
          inputs:
            x: InputString
          name: Equals
          rule_type: atomic
        dest: END
        feedback:
          - Correct!
        param_changes: []
      - definition:
          rule_type: default
        dest: (untitled state)
        feedback: []
        param_changes: []
    sticky: false
    widget_id: TextInput
- content:
  - type: text
    value: ''
  name: New state
  param_changes: []
  widget:
    customization_args: {}
    handlers:
    - name: submit
      rule_specs:
      - definition:
          rule_type: default
        dest: END
        feedback: []
        param_changes: []
    sticky: false
    widget_id: TextInput
""")

    EXPLORATION_CONTENT_2 = ("""default_skin: conversation_v1
param_changes: []
param_specs: {}
schema_version: 1
states:
- content:
  - type: text
    value: ''
  name: (untitled state)
  param_changes: []
  widget:
    customization_args: {}
    handlers:
    - name: submit
      rule_specs:
      - definition:
          inputs:
            x: InputString
          name: Equals
          rule_type: atomic
        dest: New state
        feedback:
          - Correct!
        param_changes: []
      - definition:
          rule_type: default
        dest: (untitled state)
        feedback: []
        param_changes: []
    sticky: false
    widget_id: TextInput
- content:
  - type: text
    value: ''
  name: New state
  param_changes: []
  widget:
    customization_args: {}
    handlers:
    - name: submit
      rule_specs:
      - definition:
          rule_type: default
        dest: New state
        feedback: []
        param_changes: []
    sticky: false
    widget_id: TextInput
""")

    def setUp(self):
        """Initialize owner and store default exploration before each
        test case.
        """
        super(StateIdMappingTests, self).setUp()
        self.signup(self.OWNER_EMAIL, self.OWNER_USERNAME)
        self.owner_id = self.get_user_id_from_email(self.OWNER_EMAIL)

        # Create a default exploration.
        with self.swap(feconf, 'ENABLE_STATE_ID_MAPPING', True):
            self.exploration = self.save_new_valid_exploration(
                self.EXP_ID, self.owner_id)

        self.mapping = exp_services.get_state_id_mapping(
            self.EXP_ID, self.exploration.version)

    def test_that_correct_mapping_is_stored_for_new_exp(self):
        """Test that initial state id mapping is correct."""
        expected_mapping = {
            self.exploration.init_state_name: 0
        }

        self.assertEqual(self.mapping.exploration_id, self.EXP_ID)
        self.assertEqual(self.mapping.exploration_version, 1)
        self.assertEqual(
            self.mapping.largest_state_id_used, 0)
        self.assertDictEqual(self.mapping.state_names_to_ids, expected_mapping)

    def test_that_mapping_remains_same_when_exp_params_changes(self):
        """Test that state id mapping is unchanged when exploration params are
        changed.
        """
        with self.swap(feconf, 'ENABLE_STATE_ID_MAPPING', True):
            exp_services.update_exploration(
                self.owner_id, self.EXP_ID, [exp_domain.ExplorationChange({
                    'cmd': 'edit_exploration_property',
                    'property_name': 'title',
                    'new_value': 'New title'
                })], 'Changes.')

        new_exploration = exp_services.get_exploration_by_id(self.EXP_ID)
        new_mapping = exp_services.get_state_id_mapping(
            self.EXP_ID, new_exploration.version)

        expected_mapping = {
            new_exploration.init_state_name: 0
        }
        self.assertEqual(
            new_mapping.exploration_version, new_exploration.version)
        self.assertDictEqual(new_mapping.state_names_to_ids, expected_mapping)
        self.assertEqual(new_mapping.largest_state_id_used, 0)

    def test_that_mapping_is_correct_when_new_state_is_added(self):
        """Test that new state id is added in state id mapping when new state is
        added in exploration.
        """
        with self.swap(feconf, 'ENABLE_STATE_ID_MAPPING', True):
            exp_services.update_exploration(
                self.owner_id, self.EXP_ID, [exp_domain.ExplorationChange({
                    'cmd': exp_domain.CMD_ADD_STATE,
                    'state_name': 'new state',
                })], 'Add state name')

        new_exploration = exp_services.get_exploration_by_id(self.EXP_ID)
        new_mapping = exp_services.get_state_id_mapping(
            self.EXP_ID, new_exploration.version)

        expected_mapping = {
            new_exploration.init_state_name: 0,
            'new state': 1
        }
        self.assertEqual(
            new_mapping.exploration_version, new_exploration.version)
        self.assertDictEqual(new_mapping.state_names_to_ids, expected_mapping)
        self.assertEqual(new_mapping.largest_state_id_used, 1)

    def test_that_mapping_is_correct_when_old_state_is_deleted(self):
        """Test that state id is removed from state id mapping when the
        state is removed from exploration.
        """
        with self.swap(feconf, 'ENABLE_STATE_ID_MAPPING', True):
            exp_services.update_exploration(
                self.owner_id, self.EXP_ID, [exp_domain.ExplorationChange({
                    'cmd': exp_domain.CMD_ADD_STATE,
                    'state_name': 'new state',
                })], 'Add state name')

            exp_services.update_exploration(
                self.owner_id, self.EXP_ID, [exp_domain.ExplorationChange({
                    'cmd': exp_domain.CMD_DELETE_STATE,
                    'state_name': 'new state',
                })], 'delete state')

        new_exploration = exp_services.get_exploration_by_id(self.EXP_ID)
        new_mapping = exp_services.get_state_id_mapping(
            self.EXP_ID, new_exploration.version)

        expected_mapping = {
            new_exploration.init_state_name: 0
        }
        self.assertEqual(
            new_mapping.exploration_version, new_exploration.version)
        self.assertDictEqual(new_mapping.state_names_to_ids, expected_mapping)
        self.assertEqual(new_mapping.largest_state_id_used, 1)

    def test_that_mapping_remains_when_state_is_renamed(self):
        """Test that state id mapping is changed accordingly when a state
        is renamed in exploration.
        """
        with self.swap(feconf, 'ENABLE_STATE_ID_MAPPING', True):
            exp_services.update_exploration(
                self.owner_id, self.EXP_ID, [exp_domain.ExplorationChange({
                    'cmd': exp_domain.CMD_ADD_STATE,
                    'state_name': 'new state',
                })], 'Add state name')

            exp_services.update_exploration(
                self.owner_id, self.EXP_ID, [exp_domain.ExplorationChange({
                    'cmd': exp_domain.CMD_RENAME_STATE,
                    'old_state_name': 'new state',
                    'new_state_name': 'state',
                })], 'Change state name')

        new_exploration = exp_services.get_exploration_by_id(self.EXP_ID)
        new_mapping = exp_services.get_state_id_mapping(
            self.EXP_ID, new_exploration.version)

        expected_mapping = {
            new_exploration.init_state_name: 0,
            'state': 1
        }
        self.assertEqual(
            new_mapping.exploration_version, new_exploration.version)
        self.assertDictEqual(new_mapping.state_names_to_ids, expected_mapping)
        self.assertEqual(new_mapping.largest_state_id_used, 1)

    def test_that_mapping_is_changed_when_interaction_id_is_changed(self):
        """Test that state id mapping is changed accordingly when interaction
        id of state is changed.
        """
        with self.swap(feconf, 'ENABLE_STATE_ID_MAPPING', True):
            exp_services.update_exploration(
                self.owner_id, self.EXP_ID, [exp_domain.ExplorationChange({
                    'cmd': exp_domain.CMD_EDIT_STATE_PROPERTY,
                    'state_name': self.exploration.init_state_name,
                    'property_name': exp_domain.STATE_PROPERTY_INTERACTION_ID,
                    'new_value': 'MultipleChoiceInput'
                })], 'Update interaction.')

        new_exploration = exp_services.get_exploration_by_id(self.EXP_ID)
        new_mapping = exp_services.get_state_id_mapping(
            self.EXP_ID, new_exploration.version)

        expected_mapping = {
            new_exploration.init_state_name: 1,
        }

        self.assertEqual(
            new_mapping.exploration_version, new_exploration.version)
        self.assertDictEqual(new_mapping.state_names_to_ids, expected_mapping)
        self.assertEqual(new_mapping.largest_state_id_used, 1)

    def test_that_mapping_is_correct_for_series_of_changes(self):
        """Test that state id mapping is changed accordingly for series
        of add, rename, remove and update state changes.
        """
        with self.swap(feconf, 'ENABLE_STATE_ID_MAPPING', True):
            exp_services.update_exploration(
                self.owner_id, self.EXP_ID, [exp_domain.ExplorationChange({
                    'cmd': exp_domain.CMD_ADD_STATE,
                    'state_name': 'new state',
                }), exp_domain.ExplorationChange({
                    'cmd': exp_domain.CMD_RENAME_STATE,
                    'old_state_name': 'new state',
                    'new_state_name': 'state'
                }), exp_domain.ExplorationChange({
                    'cmd': exp_domain.CMD_ADD_STATE,
                    'state_name': 'extra state'
                }), exp_domain.ExplorationChange({
                    'cmd': exp_domain.CMD_EDIT_STATE_PROPERTY,
                    'state_name': 'state',
                    'property_name': exp_domain.STATE_PROPERTY_INTERACTION_ID,
                    'new_value': 'MultipleChoiceInput'
                }), exp_domain.ExplorationChange({
                    'cmd': exp_domain.CMD_EDIT_STATE_PROPERTY,
                    'state_name': 'extra state',
                    'property_name': exp_domain.STATE_PROPERTY_INTERACTION_ID,
                    'new_value': 'TextInput'
                }), exp_domain.ExplorationChange({
                    'cmd': exp_domain.CMD_ADD_STATE,
                    'state_name': 'new state',
                }), exp_domain.ExplorationChange({
                    'cmd': exp_domain.CMD_EDIT_STATE_PROPERTY,
                    'state_name': 'new state',
                    'property_name': exp_domain.STATE_PROPERTY_INTERACTION_ID,
                    'new_value': 'TextInput'
                })], 'Heavy changes')

        new_exploration = exp_services.get_exploration_by_id(self.EXP_ID)
        new_mapping = exp_services.get_state_id_mapping(
            self.EXP_ID, new_exploration.version)

        expected_mapping = {
            new_exploration.init_state_name: 0,
            'extra state': 1,
            'new state': 2,
            'state': 3,
        }
        self.assertEqual(
            new_mapping.exploration_version, new_exploration.version)
        self.assertDictEqual(new_mapping.state_names_to_ids, expected_mapping)
        self.assertEqual(new_mapping.largest_state_id_used, 3)

        with self.swap(feconf, 'ENABLE_STATE_ID_MAPPING', True):
            exp_services.update_exploration(
                self.owner_id, self.EXP_ID, [exp_domain.ExplorationChange({
                    'cmd': exp_domain.CMD_DELETE_STATE,
                    'state_name': 'state',
                }), exp_domain.ExplorationChange({
                    'cmd': exp_domain.CMD_RENAME_STATE,
                    'old_state_name': 'extra state',
                    'new_state_name': 'state'
                }), exp_domain.ExplorationChange({
                    'cmd': exp_domain.CMD_EDIT_STATE_PROPERTY,
                    'state_name': 'state',
                    'property_name': exp_domain.STATE_PROPERTY_INTERACTION_ID,
                    'new_value': 'MultipleChoiceInput'
                }), exp_domain.ExplorationChange({
                    'cmd': exp_domain.CMD_ADD_STATE,
                    'state_name': 'extra state'
                }), exp_domain.ExplorationChange({
                    'cmd': exp_domain.CMD_EDIT_STATE_PROPERTY,
                    'state_name': 'extra state',
                    'property_name': exp_domain.STATE_PROPERTY_INTERACTION_ID,
                    'new_value': 'TextInput'
                }), exp_domain.ExplorationChange({
                    'cmd': exp_domain.CMD_RENAME_STATE,
                    'old_state_name': 'new state',
                    'new_state_name': 'other state'
                })], 'Heavy changes 2')

        new_exploration = exp_services.get_exploration_by_id(self.EXP_ID)
        new_mapping = exp_services.get_state_id_mapping(
            self.EXP_ID, new_exploration.version)

        expected_mapping = {
            new_exploration.init_state_name: 0,
            'other state': 2,
            'extra state': 4,
            'state': 5
        }
        self.assertEqual(
            new_mapping.exploration_version, new_exploration.version)
        self.assertDictEqual(new_mapping.state_names_to_ids, expected_mapping)
        self.assertEqual(new_mapping.largest_state_id_used, 5)

    def test_correct_mapping_is_generated_for_exp_with_old_states_schema(self):
        """Test that correct state id mapping is generated for explorations
        having old states schema version.
        """

        # Make sure that END is present in generated state id mapping if
        # exploration contains rules which have END as their destination state
        # but exploration itself does not have END state.
        exploration = exp_domain.Exploration.from_untitled_yaml(
            self.EXP_ID, 'Title', 'Category', self.EXPLORATION_CONTENT_1)
        expected_mapping = {
            '(untitled state)': 0,
            'New state': 1,
            'END': 2
        }
        state_id_map = (
            exp_domain.StateIdMapping.create_mapping_for_new_exploration(
                exploration))
        self.assertDictEqual(state_id_map.state_names_to_ids, expected_mapping)
        self.assertEqual(state_id_map.largest_state_id_used, 2)

    def test_mapping_for_exp_with_no_end_reference(self):
        """Test that correct mapping is generated when old exploration has
        END state references but new exploration does not have END
        references.
        """

        old_exploration = exp_domain.Exploration.from_untitled_yaml(
            self.EXP_ID, 'Title', 'Category', self.EXPLORATION_CONTENT_1)
        state_id_map = (
            exp_domain.StateIdMapping.create_mapping_for_new_exploration(
                old_exploration))

        # Make sure that END is not present in generated state id mapping, even
        # though END state may be present in state id mapping of previous
        # version, if exploration does not contain any rule which has END
        # as its destination state.
        new_exploration = exp_domain.Exploration.from_untitled_yaml(
            self.EXP_ID, 'Title', 'Category', self.EXPLORATION_CONTENT_2)
        expected_mapping = {
            '(untitled state)': 0,
            'New state': 1
        }
        state_id_map = state_id_map.create_mapping_for_new_version(
            old_exploration, new_exploration, [])
        self.assertDictEqual(
            state_id_map.state_names_to_ids, expected_mapping)
        self.assertEqual(state_id_map.largest_state_id_used, 2)

    def test_mapping_for_exploration_with_end_references(self):
        """Test that correct mapping is generated when old exploration does not
        have END state reference but new exploration does.
        """

        old_exploration = exp_domain.Exploration.from_untitled_yaml(
            self.EXP_ID, 'Title', 'Category', self.EXPLORATION_CONTENT_2)
        state_id_map = (
            exp_domain.StateIdMapping.create_mapping_for_new_exploration(
                old_exploration))

        # Make sure that END is not present in generated state id mapping, even
        # though END state may be present in state id mapping of previous
        # version, if exploration does not contain any rule which has END
        # as its destination state.
        new_exploration = exp_domain.Exploration.from_untitled_yaml(
            self.EXP_ID, 'Title', 'Category', self.EXPLORATION_CONTENT_1)
        expected_mapping = {
            '(untitled state)': 0,
            'New state': 1,
            'END': 2
        }
        state_id_map = state_id_map.create_mapping_for_new_version(
            old_exploration, new_exploration, [])
        self.assertDictEqual(
            state_id_map.state_names_to_ids, expected_mapping)
        self.assertEqual(state_id_map.largest_state_id_used, 2)

    def test_validation(self):
        """Test validation checks for state id mapping domain object."""

        state_names_to_ids = {
            'first': 0,
            'second': 0
        }
        largest_state_id_used = 0
        state_id_mapping = exp_domain.StateIdMapping(
            'exp_id', 0, state_names_to_ids, largest_state_id_used)
        with self.assertRaisesRegexp(
            Exception, 'Assigned state ids should be unique.'):
            state_id_mapping.validate()

        state_names_to_ids = {
            'first': 0,
            'second': 1
        }
        largest_state_id_used = 0
        state_id_mapping = exp_domain.StateIdMapping(
            'exp_id', 0, state_names_to_ids, largest_state_id_used)
        with self.assertRaisesRegexp(
            Exception,
            'Assigned state ids should be smaller than last state id used.'):
            state_id_mapping.validate()

        state_names_to_ids = {
            'first': 0,
            'second': None
        }
        largest_state_id_used = 0
        state_id_mapping = exp_domain.StateIdMapping(
            'exp_id', 0, state_names_to_ids, largest_state_id_used)
        with self.assertRaisesRegexp(
            Exception, 'Assigned state ids should be integer values'):
            state_id_mapping.validate()


class HtmlCollectionTests(test_utils.GenericTestBase):
    """Test method to obtain all html strings."""

    def test_all_html_strings_are_collected(self):

        exploration = exp_domain.Exploration.create_default_exploration(
            'eid', title='title', category='category')
        exploration.add_states(['state1', 'state2', 'state3'])
        state1 = exploration.states['state1']
        state2 = exploration.states['state2']
        state3 = exploration.states['state3']
        content1_dict = {
            'content_id': 'content',
            'html': '<blockquote>Hello, this is state1</blockquote>'
        }
        content2_dict = {
            'content_id': 'content',
            'html': '<pre>Hello, this is state2</pre>'
        }
        content3_dict = {
            'content_id': 'content',
            'html': '<p>Hello, this is state3</p>'
        }
        state1.update_content(content1_dict)
        state2.update_content(content2_dict)
        state3.update_content(content3_dict)

        state1.update_interaction_id('TextInput')
        state2.update_interaction_id('MultipleChoiceInput')
        state3.update_interaction_id('ItemSelectionInput')

        customization_args_dict1 = {
            'placeholder': {'value': ''},
            'rows': {'value': 1}
        }
        customization_args_dict2 = {
            'choices': {'value': [
                '<p>This is value1 for MultipleChoice</p>',
                '<p>This is value2 for MultipleChoice</p>'
            ]}
        }
        customization_args_dict3 = {
            'choices': {'value': [
                '<p>This is value1 for ItemSelection</p>',
                '<p>This is value2 for ItemSelection</p>',
                '<p>This is value3 for ItemSelection</p>'
            ]}
        }
        state1.update_interaction_customization_args(customization_args_dict1)
        state2.update_interaction_customization_args(customization_args_dict2)
        state3.update_interaction_customization_args(customization_args_dict3)

        default_outcome_dict1 = {
            'dest': 'state2',
            'feedback': {
                'content_id': 'default_outcome',
                'html': '<p>Default outcome for state1</p>'
            },
            'param_changes': [],
            'labelled_as_correct': False,
            'refresher_exploration_id': None,
            'missing_prerequisite_skill_id': None
        }
        state1.update_interaction_default_outcome(default_outcome_dict1)

        hint_list2 = [{
            'hint_content': {
                'content_id': 'hint_1',
                'html': '<p>Hello, this is html1 for state2</p>'
            }
        }, {
            'hint_content': {
                'content_id': 'hint_2',
                'html': '<p>Hello, this is html2 for state2</p>'
            }
        }]
        state2.update_interaction_hints(hint_list2)

        solution_dict1 = {
            'interaction_id': '',
            'answer_is_exclusive': True,
            'correct_answer': 'Answer1',
            'explanation': {
                'content_id': 'solution',
                'html': '<p>This is solution for state1</p>'
            }
        }

        state1.update_interaction_solution(solution_dict1)

        answer_group_list2 = [{
            'rule_specs': [{
                'rule_type': 'Equals',
                'inputs': {'x': 0}
            }, {
                'rule_type': 'Equals',
                'inputs': {'x': 1}
            }],
            'outcome': {
                'dest': 'state1',
                'feedback': {
                    'content_id': 'feedback_1',
                    'html': '<p>Outcome1 for state2</p>'
                },
                'param_changes': [],
                'labelled_as_correct': False,
                'refresher_exploration_id': None,
                'missing_prerequisite_skill_id': None
            },
            'training_data': [],
            'tagged_misconception_id': None
        }, {
            'rule_specs': [{
                'rule_type': 'Equals',
                'inputs': {'x': 0}
            }],
            'outcome': {
                'dest': 'state3',
                'feedback': {
                    'content_id': 'feedback_2',
                    'html': '<p>Outcome2 for state2</p>'
                },
                'param_changes': [],
                'labelled_as_correct': False,
                'refresher_exploration_id': None,
                'missing_prerequisite_skill_id': None
            },
            'training_data': [],
            'tagged_misconception_id': None
        }]
        answer_group_list3 = [{
            'rule_specs': [{
                'rule_type': 'Equals',
                'inputs': {'x': [
                    '<p>This is value1 for ItemSelectionInput</p>'
                ]}
            }, {
                'rule_type': 'Equals',
                'inputs': {'x': [
                    '<p>This is value3 for ItemSelectionInput</p>'
                ]}
            }],
            'outcome': {
                'dest': 'state1',
                'feedback': {
                    'content_id': 'feedback_1',
                    'html': '<p>Outcome for state3</p>'
                },
                'param_changes': [],
                'labelled_as_correct': False,
                'refresher_exploration_id': None,
                'missing_prerequisite_skill_id': None
            },
            'training_data': [],
            'tagged_misconception_id': None
        }]
        state2.update_interaction_answer_groups(answer_group_list2)
        state3.update_interaction_answer_groups(answer_group_list3)

        expected_html_list = [
            '',
            '',
            '<pre>Hello, this is state2</pre>',
            '<p>Outcome1 for state2</p>',
            '<p>Outcome2 for state2</p>',
            '',
            '<p>Hello, this is html1 for state2</p>',
            '<p>Hello, this is html2 for state2</p>',
            '<p>This is value1 for MultipleChoice</p>',
            '<p>This is value2 for MultipleChoice</p>',
            '<blockquote>Hello, this is state1</blockquote>',
            '<p>Default outcome for state1</p>',
            '<p>This is solution for state1</p>',
            '<p>Hello, this is state3</p>',
            '<p>Outcome for state3</p>',
            '<p>This is value1 for ItemSelectionInput</p>',
            '<p>This is value3 for ItemSelectionInput</p>',
            '',
            '<p>This is value1 for ItemSelection</p>',
            '<p>This is value2 for ItemSelection</p>',
            '<p>This is value3 for ItemSelection</p>'
        ]

        actual_outcome_list = exploration.get_all_html_content_strings()

        self.assertEqual(actual_outcome_list, expected_html_list)<|MERGE_RESOLUTION|>--- conflicted
+++ resolved
@@ -33,8 +33,7 @@
 
 
 def _mock_get_filepath_of_object_image(filename, unused_exp_id):
-    return html_cleaner.escape_html(json.dumps(
-        {'filename': filename, 'height': 490, 'width': 120}))
+    return {'filename': filename, 'height': 490, 'width': 120}
 
 
 class ExplorationVersionsDiffDomainUnitTests(test_utils.GenericTestBase):
@@ -3507,7 +3506,116 @@
 title: Title
 """)
 
-    _LATEST_YAML_CONTENT = YAML_CONTENT_V29
+    YAML_CONTENT_V30 = ("""author_notes: ''
+auto_tts_enabled: true
+blurb: ''
+category: Category
+correctness_feedback_enabled: false
+init_state_name: (untitled state)
+language_code: en
+objective: ''
+param_changes: []
+param_specs: {}
+schema_version: 30
+states:
+  (untitled state):
+    classifier_model_id: null
+    content:
+      content_id: content
+      html: ''
+    content_ids_to_audio_translations:
+      content: {}
+      default_outcome: {}
+      feedback_1: {}
+    interaction:
+      answer_groups:
+      - outcome:
+          dest: END
+          feedback:
+            content_id: feedback_1
+            html: <p>Correct!</p>
+          labelled_as_correct: false
+          missing_prerequisite_skill_id: null
+          param_changes: []
+          refresher_exploration_id: null
+        rule_specs:
+        - inputs:
+            x: InputString
+          rule_type: Equals
+        tagged_misconception_id: null
+        training_data: []
+      confirmed_unclassified_answers: []
+      customization_args:
+        placeholder:
+          value: ''
+        rows:
+          value: 1
+      default_outcome:
+        dest: (untitled state)
+        feedback:
+          content_id: default_outcome
+          html: ''
+        labelled_as_correct: false
+        missing_prerequisite_skill_id: null
+        param_changes: []
+        refresher_exploration_id: null
+      hints: []
+      id: TextInput
+      solution: null
+    param_changes: []
+  END:
+    classifier_model_id: null
+    content:
+      content_id: content
+      html: <p>Congratulations, you have finished!</p>
+    content_ids_to_audio_translations:
+      content: {}
+    interaction:
+      answer_groups: []
+      confirmed_unclassified_answers: []
+      customization_args:
+        recommendedExplorationIds:
+          value: []
+      default_outcome: null
+      hints: []
+      id: EndExploration
+      solution: null
+    param_changes: []
+  New state:
+    classifier_model_id: null
+    content:
+      content_id: content
+      html: ''
+    content_ids_to_audio_translations:
+      content: {}
+      default_outcome: {}
+    interaction:
+      answer_groups: []
+      confirmed_unclassified_answers: []
+      customization_args:
+        placeholder:
+          value: ''
+        rows:
+          value: 1
+      default_outcome:
+        dest: END
+        feedback:
+          content_id: default_outcome
+          html: ''
+        labelled_as_correct: false
+        missing_prerequisite_skill_id: null
+        param_changes: []
+        refresher_exploration_id: null
+      hints: []
+      id: TextInput
+      solution: null
+    param_changes: []
+states_schema_version: 25
+tags: []
+title: Title
+""")
+
+    _LATEST_YAML_CONTENT = YAML_CONTENT_V30
 
     def test_load_from_v1(self):
         """Test direct loading from a v1 yaml file."""
@@ -3843,8 +3951,7 @@
             html: Here is the image1 <i><oppia-noninteractive-image
                 filepath-with-value="&amp;quot;startBlue.png&amp;quot;">
                 </oppia-noninteractive-image></i>Here is the image2
-                <div><oppia-noninteractive-image filepath-with-value="
-                amp;quot;startBlue.png&amp;quot;">
+                <div><oppia-noninteractive-image filepath-with-value="&amp;quot;startBlue.png&amp;quot;">
                 </oppia-noninteractive-image></div>
           labelled_as_correct: false
           missing_prerequisite_skill_id: null
@@ -3891,11 +3998,7 @@
 """)
 
 # pylint: disable=line-too-long
-<<<<<<< HEAD
-    YAML_CONTENT_V29_TEXTANGULAR = ("""author_notes: ''
-=======
-    YAML_CONTENT_V29_CKEDITOR = ("""author_notes: ''
->>>>>>> 4d410101
+    YAML_CONTENT_V30_IMAGE_DIMENSIONS = ("""author_notes: ''
 auto_tts_enabled: true
 blurb: ''
 category: category
@@ -3905,7 +4008,7 @@
 objective: ''
 param_changes: []
 param_specs: {}
-schema_version: 29
+schema_version: 30
 states:
   Introduction:
     classifier_model_id: null
@@ -4010,8 +4113,8 @@
       customization_args:
         choices:
           value:
-          - <p>This is </p><p>value1 <br>for MultipleChoice</p>
-          - <p>This is value2 for <br>MultipleChoice</p>
+          - <p>This is </p><p>value1 <br/>for MultipleChoice</p>
+          - <p>This is value2 for <br/>MultipleChoice</p>
       default_outcome:
         dest: state2
         feedback:
@@ -4046,20 +4149,13 @@
           dest: state1
           feedback:
             content_id: outcome
-<<<<<<< HEAD
-            html: \'<p>Here is the image1 <i><oppia-noninteractive-image caption-with-value="&amp;quot;&amp;quot;"
+            html: \'<p>Here is the image1 </p><oppia-noninteractive-image caption-with-value="&amp;quot;&amp;quot;"
               filepath-with-value="{&amp;quot;width&amp;quot;: 120, &amp;quot;height&amp;quot;:
               490, &amp;quot;filename&amp;quot;: &amp;quot;startBlue.png&amp;quot;}">
-              </oppia-noninteractive-image></i>Here is the image2 </p><p><oppia-noninteractive-image
+              </oppia-noninteractive-image><p>Here is the image2 </p><oppia-noninteractive-image
               caption-with-value="&amp;quot;&amp;quot;" filepath-with-value="{&amp;quot;width&amp;quot;:
               120, &amp;quot;height&amp;quot;: 490, &amp;quot;filename&amp;quot;:
-              &amp;quot;amp;quot;startBlue.png&amp;quot;}"> </oppia-noninteractive-image></p>\'
-=======
-            html: <p>Here is the image1 </p><oppia-noninteractive-image caption-with-value="&amp;quot;&amp;quot;"
-              filepath-with-value="amp;quot;startBlue.png&amp;quot;"> </oppia-noninteractive-image><p>Here
-              is the image2 </p><oppia-noninteractive-image caption-with-value="&amp;quot;&amp;quot;"
-              filepath-with-value=" amp;quot;startBlue.png&amp;quot;"> </oppia-noninteractive-image>
->>>>>>> 4d410101
+              &amp;quot;startBlue.png&amp;quot;}"> </oppia-noninteractive-image>\'
           labelled_as_correct: false
           missing_prerequisite_skill_id: null
           param_changes: []
@@ -4099,7 +4195,7 @@
       id: ItemSelectionInput
       solution: null
     param_changes: []
-states_schema_version: 24
+states_schema_version: 25
 tags: []
 title: title
 """)
@@ -4120,8 +4216,7 @@
     classifier_model_id: null
     content:
       content_id: content
-      html: <p><oppia-noninteractive-image filepath-with-value="&amp;quot;random.png
-            &amp;quot;"></oppia-noninteractive-image>Hello this
+      html: <p><oppia-noninteractive-image filepath-with-value="&amp;quot;random.png&amp;quot;"></oppia-noninteractive-image>Hello this
             is test case to check image tag inside p tag</p>
     content_ids_to_audio_translations:
       content: {}
@@ -4215,8 +4310,7 @@
 title: Title
 """)
 
-    YAML_CONTENT_V29_WITH_IMAGE_CAPTION = ("""author_notes: ''
-<<<<<<< HEAD
+    YAML_CONTENT_V30_WITH_IMAGE_CAPTION = ("""author_notes: ''
 auto_tts_enabled: true
 blurb: ''
 category: Category
@@ -4226,15 +4320,15 @@
 objective: ''
 param_changes: []
 param_specs: {}
-schema_version: 29
+schema_version: 30
 states:
   (untitled state):
     classifier_model_id: null
     content:
       content_id: content
-      html: \'<p><oppia-noninteractive-image caption-with-value="&amp;quot;&amp;quot;"
+      html: \'<oppia-noninteractive-image caption-with-value="&amp;quot;&amp;quot;"
         filepath-with-value="{&amp;quot;width&amp;quot;: 120, &amp;quot;height&amp;quot;:
-        490, &amp;quot;filename&amp;quot;: &amp;quot;random.png &amp;quot;}"></oppia-noninteractive-image>Hello
+        490, &amp;quot;filename&amp;quot;: &amp;quot;random.png&amp;quot;}"></oppia-noninteractive-image><p>Hello
         this is test case to check image tag inside p tag</p>\'
     content_ids_to_audio_translations:
       content: {}
@@ -4323,249 +4417,16 @@
       id: TextInput
       solution: null
     param_changes: []
-states_schema_version: 24
+states_schema_version: 25
 tags: []
 title: Title
 """)
 
-    YAML_CONTENT_V28_WITHOUT_IMAGE_DIMENSIONS = ("""author_notes: ''
-=======
->>>>>>> 4d410101
-auto_tts_enabled: true
-blurb: ''
-category: Category
-correctness_feedback_enabled: false
-init_state_name: (untitled state)
-language_code: en
-objective: ''
-param_changes: []
-param_specs: {}
-schema_version: 29
-states:
-  (untitled state):
-    classifier_model_id: null
-    content:
-      content_id: content
-<<<<<<< HEAD
-      html: <p><oppia-noninteractive-image caption-with-value="&amp;quot;&amp;quot;"
-        filepath-with-value="&amp;quot;random.png&amp;quot;">
-        </oppia-noninteractive-image>Hello this is test case to check image tag
-        inside p tag</p>
-=======
-      html: <oppia-noninteractive-image caption-with-value="&amp;quot;&amp;quot;"
-        filepath-with-value="&amp;quot;random.png &amp;quot;"></oppia-noninteractive-image><p>Hello
-        this is test case to check image tag inside p tag</p>
->>>>>>> 4d410101
-    content_ids_to_audio_translations:
-      content: {}
-      default_outcome: {}
-      feedback_1: {}
-    interaction:
-      answer_groups:
-      - outcome:
-          dest: END
-          feedback:
-            content_id: feedback_1
-            html: <p>Correct!</p>
-          labelled_as_correct: false
-          missing_prerequisite_skill_id: null
-          param_changes: []
-          refresher_exploration_id: null
-        rule_specs:
-        - inputs:
-            x: InputString
-          rule_type: Equals
-        tagged_misconception_id: null
-        training_data: []
-      confirmed_unclassified_answers: []
-      customization_args:
-        placeholder:
-          value: ''
-        rows:
-          value: 1
-      default_outcome:
-        dest: (untitled state)
-        feedback:
-          content_id: default_outcome
-          html: ''
-        labelled_as_correct: false
-        missing_prerequisite_skill_id: null
-        param_changes: []
-        refresher_exploration_id: null
-      hints: []
-      id: TextInput
-      solution: null
-    param_changes: []
-  END:
-    classifier_model_id: null
-    content:
-      content_id: content
-      html: <p>Congratulations, you have finished!</p>
-    content_ids_to_audio_translations:
-      content: {}
-    interaction:
-      answer_groups: []
-      confirmed_unclassified_answers: []
-      customization_args:
-        recommendedExplorationIds:
-          value: []
-      default_outcome: null
-      hints: []
-      id: EndExploration
-      solution: null
-    param_changes: []
-  New state:
-    classifier_model_id: null
-    content:
-      content_id: content
-      html: ''
-    content_ids_to_audio_translations:
-      content: {}
-      default_outcome: {}
-    interaction:
-      answer_groups: []
-      confirmed_unclassified_answers: []
-      customization_args:
-        placeholder:
-          value: ''
-        rows:
-          value: 1
-      default_outcome:
-        dest: END
-        feedback:
-          content_id: default_outcome
-          html: ''
-        labelled_as_correct: false
-        missing_prerequisite_skill_id: null
-        param_changes: []
-        refresher_exploration_id: null
-      hints: []
-      id: TextInput
-      solution: null
-    param_changes: []
-states_schema_version: 24
-tags: []
-title: Title
-""")
-
-    YAML_CONTENT_V29_WITH_IMAGE_DIMENSIONS = ("""author_notes: ''
-auto_tts_enabled: true
-blurb: ''
-category: Category
-correctness_feedback_enabled: false
-init_state_name: (untitled state)
-language_code: en
-objective: ''
-param_changes: []
-param_specs: {}
-schema_version: 29
-states:
-  (untitled state):
-    classifier_model_id: null
-    content:
-      content_id: content
-      html: \'<p><oppia-noninteractive-image caption-with-value="&amp;quot;&amp;quot;"
-        filepath-with-value="{&amp;quot;width&amp;quot;: 120, &amp;quot;height&amp;quot;:
-        490, &amp;quot;filename&amp;quot;: &amp;quot;random.png&amp;quot;}"> </oppia-noninteractive-image>Hello
-        this is test case to check image tag inside p tag</p>\'
-    content_ids_to_audio_translations:
-      content: {}
-      default_outcome: {}
-      feedback_1: {}
-    interaction:
-      answer_groups:
-      - outcome:
-          dest: END
-          feedback:
-            content_id: feedback_1
-            html: <p>Correct!</p>
-          labelled_as_correct: false
-          missing_prerequisite_skill_id: null
-          param_changes: []
-          refresher_exploration_id: null
-        rule_specs:
-        - inputs:
-            x: InputString
-          rule_type: Equals
-        tagged_misconception_id: null
-        training_data: []
-      confirmed_unclassified_answers: []
-      customization_args:
-        placeholder:
-          value: ''
-        rows:
-          value: 1
-      default_outcome:
-        dest: (untitled state)
-        feedback:
-          content_id: default_outcome
-          html: ''
-        labelled_as_correct: false
-        missing_prerequisite_skill_id: null
-        param_changes: []
-        refresher_exploration_id: null
-      hints: []
-      id: TextInput
-      solution: null
-    param_changes: []
-  END:
-    classifier_model_id: null
-    content:
-      content_id: content
-      html: <p>Congratulations, you have finished!</p>
-    content_ids_to_audio_translations:
-      content: {}
-    interaction:
-      answer_groups: []
-      confirmed_unclassified_answers: []
-      customization_args:
-        recommendedExplorationIds:
-          value: []
-      default_outcome: null
-      hints: []
-      id: EndExploration
-      solution: null
-    param_changes: []
-  New state:
-    classifier_model_id: null
-    content:
-      content_id: content
-      html: ''
-    content_ids_to_audio_translations:
-      content: {}
-      default_outcome: {}
-    interaction:
-      answer_groups: []
-      confirmed_unclassified_answers: []
-      customization_args:
-        placeholder:
-          value: ''
-        rows:
-          value: 1
-      default_outcome:
-        dest: END
-        feedback:
-          content_id: default_outcome
-          html: ''
-        labelled_as_correct: false
-        missing_prerequisite_skill_id: null
-        param_changes: []
-        refresher_exploration_id: null
-      hints: []
-      id: TextInput
-      solution: null
-    param_changes: []
-states_schema_version: 24
-tags: []
-title: Title
-""")
 # pylint: enable=line-too-long
-
 
 
     def test_load_from_v26_textangular(self):
         """Test direct loading from a v26 yaml file."""
-<<<<<<< HEAD
         with self.swap(
             html_cleaner, 'get_filepath_of_object_image',
             _mock_get_filepath_of_object_image):
@@ -4573,7 +4434,7 @@
             exploration = exp_domain.Exploration.from_yaml(
                 'eid', self.YAML_CONTENT_V26_TEXTANGULAR)
             self.assertEqual(
-                exploration.to_yaml(), self.YAML_CONTENT_V29_TEXTANGULAR)
+                exploration.to_yaml(), self.YAML_CONTENT_V30_IMAGE_DIMENSIONS)
 
     def test_load_from_v27_without_image_caption(self):
         """Test direct loading from a v27 yaml file."""
@@ -4584,31 +4445,7 @@
             exploration = exp_domain.Exploration.from_yaml(
                 'eid', self.YAML_CONTENT_V27_WITHOUT_IMAGE_CAPTION)
             self.assertEqual(
-                exploration.to_yaml(), self.YAML_CONTENT_V29_WITH_IMAGE_CAPTION)
-
-    def test_load_from_v28_without_image_dimensions(self):
-        """Test direct loading from a v27 yaml file."""
-        with self.swap(
-            html_cleaner, 'get_filepath_of_object_image',
-            _mock_get_filepath_of_object_image):
-
-            exploration = exp_domain.Exploration.from_yaml(
-                'eid', self.YAML_CONTENT_V28_WITHOUT_IMAGE_DIMENSIONS)
-            self.assertEqual(
-                exploration.to_yaml(),
-                self.YAML_CONTENT_V29_WITH_IMAGE_DIMENSIONS)
-=======
-        exploration = exp_domain.Exploration.from_yaml(
-            'eid', self.YAML_CONTENT_V26_TEXTANGULAR)
-        self.assertEqual(exploration.to_yaml(), self.YAML_CONTENT_V29_CKEDITOR)
-
-    def test_load_from_v27_without_image_caption(self):
-        """Test direct loading from a v27 yaml file."""
-        exploration = exp_domain.Exploration.from_yaml(
-            'eid', self.YAML_CONTENT_V27_WITHOUT_IMAGE_CAPTION)
-        self.assertEqual(
-            exploration.to_yaml(), self.YAML_CONTENT_V29_WITH_IMAGE_CAPTION)
->>>>>>> 4d410101
+                exploration.to_yaml(), self.YAML_CONTENT_V30_WITH_IMAGE_CAPTION)
 
 
 class ConversionUnitTests(test_utils.GenericTestBase):
