# coding: utf-8
#
# Copyright 2014 The Oppia Authors. All Rights Reserved.
#
# Licensed under the Apache License, Version 2.0 (the "License");
# you may not use this file except in compliance with the License.
# You may obtain a copy of the License at
#
#      http://www.apache.org/licenses/LICENSE-2.0
#
# Unless required by applicable law or agreed to in writing, software
# distributed under the License is distributed on an "AS-IS" BASIS,
# WITHOUT WARRANTIES OR CONDITIONS OF ANY KIND, either express or implied.
# See the License for the specific language governing permissions and
# limitations under the License.

"""Tests for exploration domain objects and methods defined on them."""

from __future__ import absolute_import  # pylint: disable=import-only-modules
from __future__ import unicode_literals  # pylint: disable=import-only-modules

import copy
import os
import re

from constants import constants
from core.domain import exp_domain
from core.domain import exp_fetchers
from core.domain import exp_services
from core.domain import exp_services_test
from core.domain import param_domain
from core.domain import rights_manager
from core.domain import state_domain
from core.platform import models
from core.tests import test_utils
import feconf
import python_utils
import utils

(exp_models,) = models.Registry.import_models([models.NAMES.exploration])


class ExplorationChangeTests(test_utils.GenericTestBase):

    def test_exp_change_object_with_missing_cmd(self):
        with self.assertRaisesRegexp(
            utils.ValidationError, 'Missing cmd key in change dict'):
            exp_domain.ExplorationChange({'invalid': 'data'})

    def test_exp_change_object_with_invalid_cmd(self):
        with self.assertRaisesRegexp(
            utils.ValidationError, 'Command invalid is not allowed'):
            exp_domain.ExplorationChange({'cmd': 'invalid'})

    def test_exp_change_object_with_deprecated_cmd(self):
        with self.assertRaisesRegexp(
            utils.DeprecatedCommandError, 'Command clone is deprecated'):
            exp_domain.ExplorationChange({
                'cmd': 'clone',
                'property_name': 'content',
                'old_value': 'old_value'
            })

    def test_exp_change_object_with_deprecated_cmd_argument(self):
        with self.assertRaisesRegexp(
            utils.DeprecatedCommandError,
            'Value for property_name in cmd edit_state_property: '
            'fallbacks is deprecated'):
            exp_domain.ExplorationChange({
                'cmd': 'edit_state_property',
                'state_name': 'Introduction',
                'property_name': 'fallbacks',
                'new_value': 'foo',
            })

    def test_exp_change_object_with_missing_attribute_in_cmd(self):
        with self.assertRaisesRegexp(
            utils.ValidationError, (
                'The following required attributes are missing: '
                'new_value')):
            exp_domain.ExplorationChange({
                'cmd': 'edit_state_property',
                'property_name': 'content',
                'old_value': 'old_value'
            })

    def test_exp_change_object_with_extra_attribute_in_cmd(self):
        with self.assertRaisesRegexp(
            utils.ValidationError, (
                'The following extra attributes are present: invalid')):
            exp_domain.ExplorationChange({
                'cmd': 'rename_state',
                'old_state_name': 'old_state_name',
                'new_state_name': 'new_state_name',
                'invalid': 'invalid'
            })

    def test_exp_change_object_with_invalid_exploration_property(self):
        with self.assertRaisesRegexp(
            utils.ValidationError, (
                'Value for property_name in cmd edit_exploration_property: '
                'invalid is not allowed')):
            exp_domain.ExplorationChange({
                'cmd': 'edit_exploration_property',
                'property_name': 'invalid',
                'old_value': 'old_value',
                'new_value': 'new_value',
            })

    def test_exp_change_object_with_invalid_state_property(self):
        with self.assertRaisesRegexp(
            utils.ValidationError, (
                'Value for property_name in cmd edit_state_property: '
                'invalid is not allowed')):
            exp_domain.ExplorationChange({
                'cmd': 'edit_state_property',
                'state_name': 'state_name',
                'property_name': 'invalid',
                'old_value': 'old_value',
                'new_value': 'new_value',
            })

    def test_exp_change_object_with_create_new(self):
        exp_change_object = exp_domain.ExplorationChange({
            'cmd': 'create_new',
            'category': 'category',
            'title': 'title'
        })

        self.assertEqual(exp_change_object.cmd, 'create_new')
        self.assertEqual(exp_change_object.category, 'category')
        self.assertEqual(exp_change_object.title, 'title')

    def test_exp_change_object_with_add_state(self):
        exp_change_object = exp_domain.ExplorationChange({
            'cmd': 'add_state',
            'state_name': 'state_name',
        })

        self.assertEqual(exp_change_object.cmd, 'add_state')
        self.assertEqual(exp_change_object.state_name, 'state_name')

    def test_exp_change_object_with_rename_state(self):
        exp_change_object = exp_domain.ExplorationChange({
            'cmd': 'rename_state',
            'old_state_name': 'old_state_name',
            'new_state_name': 'new_state_name'
        })

        self.assertEqual(exp_change_object.cmd, 'rename_state')
        self.assertEqual(exp_change_object.old_state_name, 'old_state_name')
        self.assertEqual(exp_change_object.new_state_name, 'new_state_name')

    def test_exp_change_object_with_delete_state(self):
        exp_change_object = exp_domain.ExplorationChange({
            'cmd': 'delete_state',
            'state_name': 'state_name',
        })

        self.assertEqual(exp_change_object.cmd, 'delete_state')
        self.assertEqual(exp_change_object.state_name, 'state_name')

    def test_exp_change_object_with_edit_state_property(self):
        exp_change_object = exp_domain.ExplorationChange({
            'cmd': 'edit_state_property',
            'state_name': 'state_name',
            'property_name': 'content',
            'new_value': 'new_value',
            'old_value': 'old_value'
        })

        self.assertEqual(exp_change_object.cmd, 'edit_state_property')
        self.assertEqual(exp_change_object.state_name, 'state_name')
        self.assertEqual(exp_change_object.property_name, 'content')
        self.assertEqual(exp_change_object.new_value, 'new_value')
        self.assertEqual(exp_change_object.old_value, 'old_value')

    def test_exp_change_object_with_edit_exploration_property(self):
        exp_change_object = exp_domain.ExplorationChange({
            'cmd': 'edit_exploration_property',
            'property_name': 'title',
            'new_value': 'new_value',
            'old_value': 'old_value'
        })

        self.assertEqual(exp_change_object.cmd, 'edit_exploration_property')
        self.assertEqual(exp_change_object.property_name, 'title')
        self.assertEqual(exp_change_object.new_value, 'new_value')
        self.assertEqual(exp_change_object.old_value, 'old_value')

    def test_exp_change_object_with_migrate_states_schema_to_latest_version(
            self):
        exp_change_object = exp_domain.ExplorationChange({
            'cmd': 'migrate_states_schema_to_latest_version',
            'from_version': 'from_version',
            'to_version': 'to_version',
        })

        self.assertEqual(
            exp_change_object.cmd, 'migrate_states_schema_to_latest_version')
        self.assertEqual(exp_change_object.from_version, 'from_version')
        self.assertEqual(exp_change_object.to_version, 'to_version')

    def test_exp_change_object_with_revert_commit(self):
        exp_change_object = exp_domain.ExplorationChange({
            'cmd': exp_models.ExplorationModel.CMD_REVERT_COMMIT,
            'version_number': 'version_number'
        })

        self.assertEqual(
            exp_change_object.cmd,
            exp_models.ExplorationModel.CMD_REVERT_COMMIT)
        self.assertEqual(exp_change_object.version_number, 'version_number')

    def test_to_dict(self):
        exp_change_dict = {
            'cmd': 'create_new',
            'title': 'title',
            'category': 'category'
        }
        exp_change_object = exp_domain.ExplorationChange(exp_change_dict)
        self.assertEqual(exp_change_object.to_dict(), exp_change_dict)


class ExplorationVersionsDiffDomainUnitTests(test_utils.GenericTestBase):
    """Test the exploration versions difference domain object."""

    def setUp(self):
        super(ExplorationVersionsDiffDomainUnitTests, self).setUp()
        self.exp_id = 'exp_id1'
        test_exp_filepath = os.path.join(
            feconf.TESTS_DATA_DIR, 'string_classifier_test.yaml')
        yaml_content = utils.get_file_contents(test_exp_filepath)
        assets_list = []
        exp_services.save_new_exploration_from_yaml_and_assets(
            feconf.SYSTEM_COMMITTER_ID, yaml_content, self.exp_id,
            assets_list)
        self.exploration = exp_fetchers.get_exploration_by_id(self.exp_id)

    def test_correct_creation_of_version_diffs(self):
        # Rename a state.
        self.exploration.rename_state('Home', 'Renamed state')
        change_list = [exp_domain.ExplorationChange({
            'cmd': 'rename_state',
            'old_state_name': 'Home',
            'new_state_name': 'Renamed state'
        })]

        exp_versions_diff = exp_domain.ExplorationVersionsDiff(change_list)

        self.assertEqual(exp_versions_diff.added_state_names, [])
        self.assertEqual(exp_versions_diff.deleted_state_names, [])
        self.assertEqual(
            exp_versions_diff.old_to_new_state_names, {
                'Home': 'Renamed state'
            })
        self.exploration.version += 1

        # Add a state.
        self.exploration.add_states(['New state'])
        self.exploration.states['New state'] = copy.deepcopy(
            self.exploration.states['Renamed state'])
        change_list = [exp_domain.ExplorationChange({
            'cmd': 'add_state',
            'state_name': 'New state',
        })]

        exp_versions_diff = exp_domain.ExplorationVersionsDiff(change_list)

        self.assertEqual(exp_versions_diff.added_state_names, ['New state'])
        self.assertEqual(exp_versions_diff.deleted_state_names, [])
        self.assertEqual(exp_versions_diff.old_to_new_state_names, {})
        self.exploration.version += 1

        # Delete state.
        self.exploration.delete_state('New state')
        change_list = [exp_domain.ExplorationChange({
            'cmd': 'delete_state',
            'state_name': 'New state'
        })]

        exp_versions_diff = exp_domain.ExplorationVersionsDiff(change_list)

        self.assertEqual(exp_versions_diff.added_state_names, [])
        self.assertEqual(exp_versions_diff.deleted_state_names, ['New state'])
        self.assertEqual(exp_versions_diff.old_to_new_state_names, {})
        self.exploration.version += 1

        # Test addition and multiple renames.
        self.exploration.add_states(['New state'])
        self.exploration.states['New state'] = copy.deepcopy(
            self.exploration.states['Renamed state'])
        self.exploration.rename_state('New state', 'New state2')
        self.exploration.rename_state('New state2', 'New state3')
        change_list = [exp_domain.ExplorationChange({
            'cmd': 'add_state',
            'state_name': 'New state',
        }), exp_domain.ExplorationChange({
            'cmd': 'rename_state',
            'old_state_name': 'New state',
            'new_state_name': 'New state2'
        }), exp_domain.ExplorationChange({
            'cmd': 'rename_state',
            'old_state_name': 'New state2',
            'new_state_name': 'New state3'
        })]

        exp_versions_diff = exp_domain.ExplorationVersionsDiff(change_list)

        self.assertEqual(exp_versions_diff.added_state_names, ['New state3'])
        self.assertEqual(exp_versions_diff.deleted_state_names, [])
        self.assertEqual(exp_versions_diff.old_to_new_state_names, {})
        self.exploration.version += 1

        # Test addition, rename and deletion.
        self.exploration.add_states(['New state 2'])
        self.exploration.rename_state('New state 2', 'Renamed state 2')
        self.exploration.delete_state('Renamed state 2')
        change_list = [exp_domain.ExplorationChange({
            'cmd': 'add_state',
            'state_name': 'New state 2'
        }), exp_domain.ExplorationChange({
            'cmd': 'rename_state',
            'old_state_name': 'New state 2',
            'new_state_name': 'Renamed state 2'
        }), exp_domain.ExplorationChange({
            'cmd': 'delete_state',
            'state_name': 'Renamed state 2'
        })]

        exp_versions_diff = exp_domain.ExplorationVersionsDiff(change_list)

        self.assertEqual(exp_versions_diff.added_state_names, [])
        self.assertEqual(exp_versions_diff.deleted_state_names, [])
        self.assertEqual(exp_versions_diff.old_to_new_state_names, {})
        self.exploration.version += 1

        # Test multiple renames and deletion.
        self.exploration.rename_state('New state3', 'Renamed state 3')
        self.exploration.rename_state('Renamed state 3', 'Renamed state 4')
        self.exploration.delete_state('Renamed state 4')
        change_list = [exp_domain.ExplorationChange({
            'cmd': 'rename_state',
            'old_state_name': 'New state3',
            'new_state_name': 'Renamed state 3'
        }), exp_domain.ExplorationChange({
            'cmd': 'rename_state',
            'old_state_name': 'Renamed state 3',
            'new_state_name': 'Renamed state 4'
        }), exp_domain.ExplorationChange({
            'cmd': 'delete_state',
            'state_name': 'Renamed state 4'
        })]

        exp_versions_diff = exp_domain.ExplorationVersionsDiff(change_list)

        self.assertEqual(exp_versions_diff.added_state_names, [])
        self.assertEqual(
            exp_versions_diff.deleted_state_names, ['New state3'])
        self.assertEqual(exp_versions_diff.old_to_new_state_names, {})
        self.exploration.version += 1

    def test_cannot_create_exploration_change_with_invalid_change_dict(self):
        with self.assertRaisesRegexp(
            Exception, 'Missing cmd key in change dict'):
            exp_domain.ExplorationChange({
                'invalid_cmd': 'invalid'
            })

    def test_cannot_create_exploration_change_with_invalid_cmd(self):
        with self.assertRaisesRegexp(
            Exception, 'Command invalid_cmd is not allowed'):
            exp_domain.ExplorationChange({
                'cmd': 'invalid_cmd'
            })

    def test_cannot_create_exploration_change_with_invalid_state_property(self):
        exp_change = exp_domain.ExplorationChange({
            'cmd': exp_domain.CMD_EDIT_STATE_PROPERTY,
            'property_name': exp_domain.STATE_PROPERTY_INTERACTION_ID,
            'state_name': '',
            'new_value': ''
        })
        self.assertTrue(isinstance(exp_change, exp_domain.ExplorationChange))

        with self.assertRaisesRegexp(
            Exception,
            'Value for property_name in cmd edit_state_property: '
            'invalid_property is not allowed'):
            exp_domain.ExplorationChange({
                'cmd': exp_domain.CMD_EDIT_STATE_PROPERTY,
                'property_name': 'invalid_property',
                'state_name': '',
                'new_value': ''
            })

    def test_cannot_create_exploration_change_with_invalid_exploration_property(
            self):
        exp_change = exp_domain.ExplorationChange({
            'cmd': exp_domain.CMD_EDIT_EXPLORATION_PROPERTY,
            'property_name': 'title',
            'new_value': ''
        })
        self.assertTrue(isinstance(exp_change, exp_domain.ExplorationChange))

        with self.assertRaisesRegexp(
            Exception,
            'Value for property_name in cmd edit_exploration_property: '
            'invalid_property is not allowed'):
            exp_domain.ExplorationChange({
                'cmd': exp_domain.CMD_EDIT_EXPLORATION_PROPERTY,
                'property_name': 'invalid_property',
                'new_value': ''
            })

    def test_revert_exploration_commit(self):
        exp_change = exp_domain.ExplorationChange({
            'cmd': exp_models.ExplorationModel.CMD_REVERT_COMMIT,
            'version_number': 1
        })

        self.assertEqual(exp_change.version_number, 1)

        exp_change = exp_domain.ExplorationChange({
            'cmd': exp_models.ExplorationModel.CMD_REVERT_COMMIT,
            'version_number': 2
        })

        self.assertEqual(exp_change.version_number, 2)


class ExpVersionReferenceTests(test_utils.GenericTestBase):

    def test_create_exp_version_reference_object(self):
        exp_version_reference = exp_domain.ExpVersionReference('exp_id', 1)

        self.assertEqual(
            exp_version_reference.to_dict(), {
                'exp_id': 'exp_id',
                'version': 1
            })

    def test_validate_exp_version(self):
        with self.assertRaisesRegexp(
            Exception,
            'Expected version to be an int, received invalid_version'):
            exp_domain.ExpVersionReference('exp_id', 'invalid_version')

    def test_validate_exp_id(self):
        with self.assertRaisesRegexp(
            Exception, 'Expected exp_id to be a str, received 0'):
            exp_domain.ExpVersionReference(0, 1)


class ExplorationCheckpointsUnitTests(test_utils.GenericTestBase):
    """Test checkpoints validations in an exploration. """

    def setUp(self):
        super(ExplorationCheckpointsUnitTests, self).setUp()
        self.exploration = (
            exp_domain.Exploration.create_default_exploration('eid'))
        self.new_state = state_domain.State.create_default_state(
            'Introduction', is_initial_state=True)
        self.set_interaction_for_state(self.new_state, 'TextInput')
        self.exploration.init_state_name = 'Introduction'
        self.exploration.states = {
            self.exploration.init_state_name: self.new_state
        }
        self.set_interaction_for_state(
            self.exploration.states[self.exploration.init_state_name],
            'TextInput')
        self.init_state = (
            self.exploration.states[self.exploration.init_state_name])
        self.end_state = state_domain.State.create_default_state('End')
        self.set_interaction_for_state(self.end_state, 'EndExploration')

        self.end_state.update_interaction_default_outcome(None)

    def test_init_state_with_card_is_checkpoint_false_is_invalid(self):
        self.init_state.update_card_is_checkpoint(False)
        with self.assertRaisesRegexp(
            Exception, 'Expected card_is_checkpoint of first state to '
            'be True but found it to be False'):
            self.exploration.validate(strict=True)
        self.init_state.update_card_is_checkpoint(True)

    def test_end_state_with_card_is_checkpoint_true_is_invalid(self):
        default_outcome = self.init_state.interaction.default_outcome
        default_outcome.dest = self.exploration.init_state_name
        self.init_state.update_interaction_default_outcome(default_outcome)

        self.exploration.states = {
            self.exploration.init_state_name: self.new_state,
            'End': self.end_state
        }
        self.end_state.update_card_is_checkpoint(True)
        with self.assertRaisesRegexp(
            Exception, 'Expected card_is_checkpoint of terminal state '
            'to be False but found it to be True'):
            self.exploration.validate(strict=True)
        self.end_state.update_card_is_checkpoint(False)

    def test_init_state_checkpoint_with_end_exp_interaction_is_valid(self):
        self.exploration.init_state_name = 'End'
        self.exploration.states = {
            self.exploration.init_state_name: self.end_state
        }
        self.exploration.objective = 'Objective'
        self.exploration.title = 'Title'
        self.exploration.category = 'Category'
        self.end_state.update_card_is_checkpoint(True)
        self.exploration.validate(strict=True)
        self.end_state.update_card_is_checkpoint(False)

    def test_checkpoint_count_with_count_outside_range_is_invalid(self):
        self.exploration.init_state_name = 'Introduction'
        self.exploration.states = {
            self.exploration.init_state_name: self.new_state,
            'End': self.end_state
        }

        for i in python_utils.RANGE(8):
            self.exploration.add_states(['State%s' % i])
            self.exploration.states['State%s' % i].card_is_checkpoint = True
            self.set_interaction_for_state(
                self.exploration.states['State%s' % i],
                'Continue')
        with self.assertRaisesRegexp(
            Exception, 'Expected checkpoint count to be between 1 and 8 '
            'inclusive but found it to be 9'
            ):
            self.exploration.validate(strict=True)
        self.exploration.states = {
            self.exploration.init_state_name: self.new_state,
            'End': self.end_state
        }

    def test_bypassable_state_with_card_is_checkpoint_true_is_invalid(self):
        # Note: In the graphs below, states with the * symbol are checkpoints.

        # Exploration to test a checkpoint state which has no outcome.
        #       ┌────────────────┐
        #       │  Introduction* │
        #       └──┬───────────┬─┘
        #          │           │
        #          │           │
        # ┌────────┴──┐      ┌─┴─────────┐
        # │   Second* │      │   Third   │
        # └───────────┘      └─┬─────────┘
        #                      │
        #        ┌─────────────┴─┐
        #        │      End      │
        #        └───────────────┘.

        second_state = state_domain.State.create_default_state('Second')
        self.set_interaction_for_state(second_state, 'TextInput')
        third_state = state_domain.State.create_default_state('Third')
        self.set_interaction_for_state(third_state, 'TextInput')

        self.exploration.states = {
            self.exploration.init_state_name: self.new_state,
            'End': self.end_state,
            'Second': second_state,
            'Third': third_state,
        }

        # Answer group dicts to connect init_state to second_state and
        # third_state.
        init_state_answer_groups = [
            state_domain.AnswerGroup(
                state_domain.Outcome(
                    'Second', state_domain.SubtitledHtml(
                        'feedback_0', '<p>Feedback</p>'),
                    False, [], None, None),
                [
                    state_domain.RuleSpec(
                        'Contains',
                        {
                            'x':
                            {
                                'contentId': 'rule_input_0',
                                'normalizedStrSet': ['Test0']
                            }
                        })
                ],
                [],
                None
            ), state_domain.AnswerGroup(
                state_domain.Outcome(
                    'Third', state_domain.SubtitledHtml(
                        'feedback_1', '<p>Feedback</p>'),
                    False, [], None, None),
                [
                    state_domain.RuleSpec(
                        'Contains',
                        {
                            'x':
                            {
                                'contentId': 'rule_input_1',
                                'normalizedStrSet': ['Test1']
                            }
                        })
                ],
                [],
                None
            )
        ]

        # Answer group dict to connect third_state to end_state.
        third_state_answer_groups = [
            state_domain.AnswerGroup(
                state_domain.Outcome(
                    'End', state_domain.SubtitledHtml(
                        'feedback_0', '<p>Feedback</p>'),
                    False, [], None, None),
                [
                    state_domain.RuleSpec(
                        'Contains',
                        {
                            'x':
                            {
                                'contentId': 'rule_input_0',
                                'normalizedStrSet': ['Test0']
                            }
                        })
                ],
                [],
                None
            )
        ]
        self.init_state.update_interaction_answer_groups(
            init_state_answer_groups)
        third_state.update_interaction_answer_groups(
            third_state_answer_groups)

        # The exploration can be completed via third_state. Hence, making
        # second_state a checkpoint raises a validation error.
        second_state.card_is_checkpoint = True
        with self.assertRaisesRegexp(
            Exception, 'Cannot make Second a checkpoint as it is'
            ' bypassable'
            ):
            self.exploration.validate(strict=True)
        second_state.card_is_checkpoint = False

        # Exploration to test a checkpoint state when the state in the other
        # path has no outcome.
        #       ┌────────────────┐
        #       │  Introduction* │
        #       └──┬───────────┬─┘
        #          │           │
        #          │           │
        # ┌────────┴──┐      ┌─┴─────────┐
        # │  Second*  │      │   Third   │
        # └────────┬──┘      └───────────┘
        #          │
        #        ┌─┴─────────────┐
        #        │      End      │
        #        └───────────────┘.

        # Answer group dicts to connect second_state to end_state.
        second_state_answer_groups = [
            state_domain.AnswerGroup(
                state_domain.Outcome(
                    'End', state_domain.SubtitledHtml(
                        'feedback_0', '<p>Feedback</p>'),
                    False, [], None, None),
                [
                    state_domain.RuleSpec(
                        'Contains',
                        {
                            'x':
                            {
                                'contentId': 'rule_input_0',
                                'normalizedStrSet': ['Test0']
                            }
                        })
                ],
                [],
                None
            )
        ]

        second_state.update_interaction_answer_groups(
            second_state_answer_groups)

        # Reset the answer group dicts of third_state.
        third_state.update_interaction_answer_groups([])

        # As second_state is now connected to end_state and third_state has no
        # outcome, second_state has become non-bypassable.
        second_state.update_card_is_checkpoint(True)
        self.exploration.validate()

        # Reset the exploration.
        self.exploration.states = {
            self.exploration.init_state_name: self.new_state,
            'End': self.end_state
        }

        # Exploration to test a bypassable state.
        #                ┌────────────────┐
        #                │ Introduction*  │
        #                └─┬─────┬──────┬─┘
        # ┌───────────┐    │     │      │     ┌────────────┐
        # │    A      ├────┘     │      └─────┤      C     │
        # └────┬──────┘          │            └─────┬──────┘
        #      │            ┌────┴─────┐            │
        #      │            │    B     │            │
        #      │            └──┬───────┘            │
        #      └─────────┐     │                    │
        #         ┌──────┴─────┴─┐    ┌─────────────┘
        #         │      D*      │    │
        #         └─────────────┬┘    │
        #                       │     │
        #                    ┌──┴─────┴──┐
        #                    │    End    │
        #                    └───────────┘.

        a_state = state_domain.State.create_default_state('A')
        self.set_interaction_for_state(a_state, 'TextInput')
        b_state = state_domain.State.create_default_state('B')
        self.set_interaction_for_state(b_state, 'TextInput')
        c_state = state_domain.State.create_default_state('C')
        self.set_interaction_for_state(c_state, 'TextInput')
        d_state = state_domain.State.create_default_state('D')
        self.set_interaction_for_state(d_state, 'TextInput')

        self.exploration.states = {
            self.exploration.init_state_name: self.new_state,
            'A': a_state,
            'B': b_state,
            'C': c_state,
            'D': d_state,
            'End': self.end_state
        }

        # Answer group dicts to connect init_state to a_state, b_state and
        # c_state.
        init_state_answer_groups = [
            state_domain.AnswerGroup(
                state_domain.Outcome(
                    'A', state_domain.SubtitledHtml(
                        'feedback_0', '<p>Feedback</p>'),
                    False, [], None, None),
                [
                    state_domain.RuleSpec(
                        'Contains',
                        {
                            'x':
                            {
                                'contentId': 'rule_input_0',
                                'normalizedStrSet': ['Test0']
                            }
                        })
                ],
                [],
                None
            ), state_domain.AnswerGroup(
                state_domain.Outcome(
                    'B', state_domain.SubtitledHtml(
                        'feedback_1', '<p>Feedback</p>'),
                    False, [], None, None),
                [
                    state_domain.RuleSpec(
                        'Contains',
                        {
                            'x':
                            {
                                'contentId': 'rule_input_1',
                                'normalizedStrSet': ['Test1']
                            }
                        })
                ],
                [],
                None
            ), state_domain.AnswerGroup(
                state_domain.Outcome(
                    'C', state_domain.SubtitledHtml(
                        'feedback_2', '<p>Feedback</p>'),
                    False, [], None, None),
                [
                    state_domain.RuleSpec(
                        'Contains',
                        {
                            'x':
                            {
                                'contentId': 'rule_input_2',
                                'normalizedStrSet': ['Test2']
                            }
                        })
                ],
                [],
                None
            )
        ]

        # Answer group dict to connect a_state and b_state to d_state.
        a_and_b_state_answer_groups = [
            state_domain.AnswerGroup(
                state_domain.Outcome(
                    'D', state_domain.SubtitledHtml(
                        'feedback_0', '<p>Feedback</p>'),
                    False, [], None, None),
                [
                    state_domain.RuleSpec(
                        'Contains',
                        {
                            'x':
                            {
                                'contentId': 'rule_input_0',
                                'normalizedStrSet': ['Test0']
                            }
                        })
                ],
                [],
                None
            )
        ]

        # Answer group dict to connect c_state and d_state to end_state.
        c_and_d_state_answer_groups = [
            state_domain.AnswerGroup(
                state_domain.Outcome(
                    'End', state_domain.SubtitledHtml(
                        'feedback_0', '<p>Feedback</p>'),
                    False, [], None, None),
                [
                    state_domain.RuleSpec(
                        'Contains',
                        {
                            'x':
                            {
                                'contentId': 'rule_input_0',
                                'normalizedStrSet': ['Test0']
                            }
                        })
                ],
                [],
                None
            )
        ]

        self.init_state.update_interaction_answer_groups(
            init_state_answer_groups)
        a_state.update_interaction_answer_groups(
            a_and_b_state_answer_groups)
        b_state.update_interaction_answer_groups(
            a_and_b_state_answer_groups)
        c_state.update_interaction_answer_groups(
            c_and_d_state_answer_groups)
        d_state.update_interaction_answer_groups(
            c_and_d_state_answer_groups)

        # As a user can complete the exploration by going through c_state,
        # d_state becomes bypassable. Hence, making d_state a checkpoint raises
        # validation error.
        d_state.update_card_is_checkpoint(True)
        with self.assertRaisesRegexp(
            Exception, 'Cannot make D a checkpoint as it is bypassable'
            ):
            self.exploration.validate(strict=True)
        d_state.update_card_is_checkpoint(False)

        # Modifying the graph to make D non-bypassable.
        #                ┌────────────────┐
        #                │ Introduction*  │
        #                └─┬─────┬──────┬─┘
        # ┌───────────┐    │     │      │     ┌────────────┐
        # │    A      ├────┘     │      └─────┤      C     │
        # └────┬──────┘          │            └──────┬─────┘
        #      │            ┌────┴─────┐             │
        #      │            │    B     │             │
        #      │            └────┬─────┘             │
        #      │                 │                   │
        #      │          ┌──────┴───────┐           │
        #      └──────────┤      D*      ├───────────┘
        #                 └──────┬───────┘
        #                        │
        #                  ┌─────┴─────┐
        #                  │    End    │
        #                  └───────────┘.

        # Answer group dict to connect c_state to d_state. Hence, making d_state
        # non-bypassable.
        c_state_answer_groups = [
            state_domain.AnswerGroup(
                state_domain.Outcome(
                    'D', state_domain.SubtitledHtml(
                        'feedback_0', '<p>Feedback</p>'),
                    False, [], None, None),
                [
                    state_domain.RuleSpec(
                        'Contains',
                        {
                            'x':
                            {
                                'contentId': 'rule_input_0',
                                'normalizedStrSet': ['Test0']
                            }
                        })
                ],
                [],
                None
            )
        ]
        c_state.update_interaction_answer_groups(
            c_state_answer_groups)

        d_state.update_card_is_checkpoint(True)
        self.exploration.validate()

        # Modifying the graph to add another EndExploration state.
        #                ┌────────────────┐
        #                │ Introduction*  │
        #                └─┬─────┬──────┬─┘
        # ┌───────────┐    │     │      │     ┌────────────┐
        # │    A      ├────┘     │      └─────┤      C     │
        # └────┬──────┘          │            └──────┬───┬─┘
        #      │            ┌────┴─────┐             │   │
        #      │            │    B     │             │   │
        #      │            └────┬─────┘             │   │
        #      │                 │                   │   │
        #      │          ┌──────┴───────┐           │   │
        #      └──────────┤      D*      ├───────────┘   │
        #                 └──────┬───────┘               │
        #                        │                       │
        #                  ┌─────┴─────┐           ┌─────┴─────┐
        #                  │    End    │           │    End 2  │
        #                  └───────────┘           └───────────┘.

        new_end_state = state_domain.State.create_default_state('End 2')
        self.set_interaction_for_state(new_end_state, 'EndExploration')
        new_end_state.update_interaction_default_outcome(None)

        self.exploration.states = {
            self.exploration.init_state_name: self.new_state,
            'A': a_state,
            'B': b_state,
            'C': c_state,
            'D': d_state,
            'End': self.end_state,
            'End 2': new_end_state
        }

        # Answer group dicts to connect c_state to d_state and new_end_state,
        # making d_state bypassable.
        c_state_answer_groups = [
            state_domain.AnswerGroup(
                state_domain.Outcome(
                    'D', state_domain.SubtitledHtml(
                        'feedback_0', '<p>Feedback</p>'),
                    False, [], None, None),
                [
                    state_domain.RuleSpec(
                        'Contains',
                        {
                            'x':
                            {
                                'contentId': 'rule_input_0',
                                'normalizedStrSet': ['Test0']
                            }
                        })
                ],
                [],
                None
            ), state_domain.AnswerGroup(
                state_domain.Outcome(
                    'End 2', state_domain.SubtitledHtml(
                        'feedback_1', '<p>Feedback</p>'),
                    False, [], None, None),
                [
                    state_domain.RuleSpec(
                        'Contains',
                        {
                            'x':
                            {
                                'contentId': 'rule_input_1',
                                'normalizedStrSet': ['Test1']
                            }
                        })
                ],
                [],
                None
            )
        ]
        c_state.update_interaction_answer_groups(
            c_state_answer_groups)

        with self.assertRaisesRegexp(
            Exception, 'Cannot make D a checkpoint as it is bypassable'
            ):
            self.exploration.validate(strict=True)
        d_state.update_card_is_checkpoint(False)


class ExplorationDomainUnitTests(test_utils.GenericTestBase):
    """Test the exploration domain object."""

    # TODO(bhenning): The validation tests below should be split into separate
    # unit tests. Also, all validation errors should be covered in the tests.
    def test_validation(self):
        """Test validation of explorations."""
        exploration = exp_domain.Exploration.create_default_exploration('eid')
        exploration.init_state_name = ''
        exploration.states = {}

        exploration.title = 'Hello #'
        self._assert_validation_error(exploration, 'Invalid character #')

        exploration.title = 'Title'
        exploration.category = 'Category'

        # Note: If '/' ever becomes a valid state name, ensure that the rule
        # editor frontend tenplate is fixed -- it currently uses '/' as a
        # sentinel for an invalid state name.
        bad_state = state_domain.State.create_default_state('/')
        exploration.states = {'/': bad_state}
        self._assert_validation_error(
            exploration, 'Invalid character / in a state name')

        new_state = state_domain.State.create_default_state('ABC')
        self.set_interaction_for_state(new_state, 'TextInput')

        # The 'states' property must be a non-empty dict of states.
        exploration.states = {}
        self._assert_validation_error(
            exploration, 'exploration has no states')
        exploration.states = {'A string #': new_state}
        self._assert_validation_error(
            exploration, 'Invalid character # in a state name')
        exploration.states = {'A string _': new_state}
        self._assert_validation_error(
            exploration, 'Invalid character _ in a state name')

        exploration.states = {'ABC': new_state}

        self._assert_validation_error(
            exploration, 'has no initial state name')

        exploration.init_state_name = 'initname'

        self._assert_validation_error(
            exploration,
            r'There is no state in \[u\'ABC\'\] corresponding to '
            'the exploration\'s initial state name initname.')

        # Test whether a default outcome to a non-existing state is invalid.
        exploration.states = {exploration.init_state_name: new_state}
        self._assert_validation_error(
            exploration, 'destination ABC is not a valid')

        # Restore a valid exploration.
        init_state = exploration.states[exploration.init_state_name]
        default_outcome = init_state.interaction.default_outcome
        default_outcome.dest = exploration.init_state_name
        init_state.update_interaction_default_outcome(default_outcome)
        init_state.update_card_is_checkpoint(True)
        exploration.validate()

        # Ensure an invalid destination can also be detected for answer groups.
        # Note: The state must keep its default_outcome, otherwise it will
        # trigger a validation error for non-terminal states needing to have a
        # default outcome. To validate the outcome of the answer group, this
        # default outcome must point to a valid state.
        init_state = exploration.states[exploration.init_state_name]
        default_outcome = init_state.interaction.default_outcome
        default_outcome.dest = exploration.init_state_name
        old_answer_groups = copy.deepcopy(init_state.interaction.answer_groups)
        old_answer_groups.append({
            'outcome': {
                'dest': exploration.init_state_name,
                'feedback': {
                    'content_id': 'feedback_1',
                    'html': '<p>Feedback</p>'
                },
                'labelled_as_correct': False,
                'param_changes': [],
                'refresher_exploration_id': None,
                'missing_prerequisite_skill_id': None
            },
            'rule_specs': [{
                'inputs': {
                    'x': {
                        'contentId': 'rule_input_Equals',
                        'normalizedStrSet': ['Test']
                    }
                },
                'rule_type': 'Contains'
            }],
            'training_data': [],
            'tagged_skill_misconception_id': None
        })

        new_answer_groups = [
            state_domain.AnswerGroup.from_dict(answer_groups)
            for answer_groups in old_answer_groups
            ]
        init_state.update_interaction_answer_groups(new_answer_groups)

        exploration.validate()

        interaction = init_state.interaction
        answer_groups = interaction.answer_groups
        answer_group = answer_groups[0]
        answer_group.outcome.dest = 'DEF'
        self._assert_validation_error(
            exploration, 'destination DEF is not a valid')

        # Restore a valid exploration.
        self.set_interaction_for_state(
            init_state, 'TextInput')
        new_answer_groups = [
            state_domain.AnswerGroup.from_dict(answer_groups)
            for answer_groups in old_answer_groups
            ]
        init_state.update_interaction_answer_groups(new_answer_groups)
        answer_groups = interaction.answer_groups
        answer_group = answer_groups[0]
        answer_group.outcome.dest = exploration.init_state_name
        exploration.validate()

        # Validate RuleSpec.
        rule_spec = answer_group.rule_specs[0]
        rule_spec.inputs = {}
        self._assert_validation_error(
            exploration, 'RuleSpec \'Contains\' is missing inputs')

        rule_spec.inputs = 'Inputs string'
        self._assert_validation_error(
            exploration, 'Expected inputs to be a dict')

        rule_spec.inputs = {'x': 'Test'}
        rule_spec.rule_type = 'FakeRuleType'
        self._assert_validation_error(exploration, 'Unrecognized rule type')

        rule_spec.inputs = {'x': {
            'contentId': 'rule_input_Equals',
            'normalizedStrSet': 15
        }}
        rule_spec.rule_type = 'Contains'
        with self.assertRaisesRegexp(
            AssertionError, 'Expected list, received 15'
            ):
            exploration.validate()

        self.set_interaction_for_state(
            exploration.states[exploration.init_state_name],
            'PencilCodeEditor')
        temp_rule = old_answer_groups[0]['rule_specs'][0]
        old_answer_groups[0]['rule_specs'][0] = {
            'rule_type': 'ErrorContains',
            'inputs': {'x': '{{ExampleParam}}'}
        }
        new_answer_groups = [
            state_domain.AnswerGroup.from_dict(answer_groups)
            for answer_groups in old_answer_groups
            ]
        init_state.update_interaction_answer_groups(new_answer_groups)
        old_answer_groups[0]['rule_specs'][0] = temp_rule

        self._assert_validation_error(
            exploration,
            'RuleSpec \'ErrorContains\' has an input with name \'x\' which '
            'refers to an unknown parameter within the exploration: '
            'ExampleParam')

        # Restore a valid exploration.
        exploration.param_specs['ExampleParam'] = param_domain.ParamSpec(
            'UnicodeString')
        exploration.validate()

        # Validate Outcome.
        outcome = init_state.interaction.answer_groups[0].outcome
        destination = exploration.init_state_name
        outcome.dest = None
        self._assert_validation_error(
            exploration, 'Every outcome should have a destination.')

        # Try setting the outcome destination to something other than a string.
        outcome.dest = 15
        self._assert_validation_error(
            exploration, 'Expected outcome dest to be a string')

        outcome.dest = destination

        outcome.feedback = state_domain.SubtitledHtml('feedback_1', '')
        exploration.validate()

        outcome.labelled_as_correct = 'hello'
        self._assert_validation_error(
            exploration, 'The "labelled_as_correct" field should be a boolean')

        # Test that labelled_as_correct must be False for self-loops, and that
        # this causes a strict validation failure but not a normal validation
        # failure.
        outcome.labelled_as_correct = True
        with self.assertRaisesRegexp(
            Exception, 'is labelled correct but is a self-loop.'
            ):
            exploration.validate(strict=True)
        exploration.validate()

        outcome.labelled_as_correct = False
        exploration.validate()

        outcome.param_changes = 'Changes'
        self._assert_validation_error(
            exploration, 'Expected outcome param_changes to be a list')

        outcome.param_changes = [param_domain.ParamChange(
            0, 'generator_id', {})]
        self._assert_validation_error(
            exploration,
            'Expected param_change name to be a string, received 0')

        outcome.param_changes = []
        exploration.validate()

        outcome.refresher_exploration_id = 12345
        self._assert_validation_error(
            exploration,
            'Expected outcome refresher_exploration_id to be a string')

        outcome.refresher_exploration_id = None
        exploration.validate()

        outcome.refresher_exploration_id = 'valid_string'
        exploration.validate()

        outcome.missing_prerequisite_skill_id = 12345
        self._assert_validation_error(
            exploration,
            'Expected outcome missing_prerequisite_skill_id to be a string')

        outcome.missing_prerequisite_skill_id = None
        exploration.validate()

        outcome.missing_prerequisite_skill_id = 'valid_string'
        exploration.validate()

        # Test that refresher_exploration_id must be None for non-self-loops.
        new_state_name = 'New state'
        exploration.add_states([new_state_name])

        outcome.dest = new_state_name
        outcome.refresher_exploration_id = 'another_string'
        self._assert_validation_error(
            exploration,
            'has a refresher exploration ID, but is not a self-loop')

        outcome.refresher_exploration_id = None
        exploration.validate()
        exploration.delete_state(new_state_name)

        # Validate InteractionInstance.
        interaction.id = 15
        self._assert_validation_error(
            exploration, 'Expected interaction id to be a string')

        interaction.id = 'SomeInteractionTypeThatDoesNotExist'
        self._assert_validation_error(exploration, 'Invalid interaction id')
        interaction.id = 'PencilCodeEditor'

        self.set_interaction_for_state(init_state, 'TextInput')
        new_answer_groups = [
            state_domain.AnswerGroup.from_dict(answer_groups)
            for answer_groups in old_answer_groups
            ]
        init_state.update_interaction_answer_groups(new_answer_groups)
        valid_text_input_cust_args = init_state.interaction.customization_args
        rule_spec.inputs = {'x': {
            'contentId': 'rule_input_Equals',
            'normalizedStrSet': ['Test']
        }}
        rule_spec.rule_type = 'Contains'
        exploration.validate()

        interaction.customization_args = []
        self._assert_validation_error(
            exploration, 'Expected customization args to be a dict')

        interaction.customization_args = {15: ''}
        self._assert_validation_error(
            exploration,
            (
                'Expected customization arg value to be a '
                'InteractionCustomizationArg'
            )
        )

        interaction.customization_args = {
            15: state_domain.InteractionCustomizationArg('', {
                'type': 'unicode'
            })
        }
        self._assert_validation_error(
            exploration, 'Invalid customization arg name')

        interaction.customization_args = valid_text_input_cust_args
        self.set_interaction_for_state(init_state, 'TextInput')
        exploration.validate()

        interaction.answer_groups = {}
        self._assert_validation_error(
            exploration, 'Expected answer groups to be a list')

        new_answer_groups = [
            state_domain.AnswerGroup.from_dict(answer_groups)
            for answer_groups in old_answer_groups
            ]
        init_state.update_interaction_answer_groups(new_answer_groups)
        self.set_interaction_for_state(init_state, 'EndExploration')
        self._assert_validation_error(
            exploration,
            'Terminal interactions must not have a default outcome.')

        self.set_interaction_for_state(init_state, 'TextInput')
        init_state.update_interaction_default_outcome(None)
        self._assert_validation_error(
            exploration,
            'Non-terminal interactions must have a default outcome.')

        self.set_interaction_for_state(init_state, 'EndExploration')
        init_state.interaction.answer_groups = [answer_groups]
        self._assert_validation_error(
            exploration,
            'Terminal interactions must not have any answer groups.')

        # A terminal interaction without a default outcome or answer group is
        # valid. This resets the exploration back to a valid state.
        init_state.interaction.answer_groups = []
        exploration.validate()

        # Restore a valid exploration.
        self.set_interaction_for_state(init_state, 'TextInput')
        answer_groups_list = [
            state_domain.AnswerGroup.from_dict(answer_group)
            for answer_group in [answer_groups]
            ]
        init_state.update_interaction_answer_groups(answer_groups_list)
        init_state.update_interaction_default_outcome(default_outcome)
        exploration.validate()
        solution_dict = {
            'answer_is_exclusive': True,
            'correct_answer': 'hello_world!',
            'explanation': {
                'content_id': 'solution',
                'html': 'hello_world is a string'
                }
        }
        solution = state_domain.Solution.from_dict(
            init_state.interaction.id, solution_dict)
        init_state.update_interaction_solution(solution)
        self._assert_validation_error(
            exploration,
            re.escape('Hint(s) must be specified if solution is specified'))

        init_state.update_interaction_solution(None)
        interaction.hints = {}
        self._assert_validation_error(
            exploration, 'Expected hints to be a list')
        interaction.hints = []

        # Validate AnswerGroup.
        state_answer_group = state_domain.AnswerGroup(
            state_domain.Outcome(
                exploration.init_state_name, state_domain.SubtitledHtml(
                    'feedback_1', 'Feedback'),
                False, [], None, None),
            [
                state_domain.RuleSpec(
                    'Contains',
                    {
                        'x':
                        {
                            'contentId': 'rule_input_Contains',
                            'normalizedStrSet': ['Test']
                        }
                    })
            ],
            [],
            1
        )
        init_state.update_interaction_answer_groups([state_answer_group])

        self._assert_validation_error(
            exploration,
            'Expected tagged skill misconception id to be a str, received 1')
        state_answer_group = state_domain.AnswerGroup(
            state_domain.Outcome(
                exploration.init_state_name, state_domain.SubtitledHtml(
                    'feedback_1', 'Feedback'),
                False, [], None, None),
            [
                state_domain.RuleSpec(
                    'Contains',
                    {
                        'x':
                        {
                            'contentId': 'rule_input_Contains',
                            'normalizedStrSet': ['Test']
                        }
                    })
            ],
            [],
            'invalid_tagged_skill_misconception_id'
        )
        init_state.update_interaction_answer_groups([state_answer_group])

        self._assert_validation_error(
            exploration,
            'Expected the format of tagged skill misconception id '
            'to be <skill_id>-<misconception_id>, received '
            'invalid_tagged_skill_misconception_id')

        init_state.interaction.answer_groups[0].rule_specs = {}
        self._assert_validation_error(
            exploration, 'Expected answer group rules to be a list')

        first_answer_group = init_state.interaction.answer_groups[0]
        first_answer_group.tagged_skill_misconception_id = None
        first_answer_group.rule_specs = []
        self._assert_validation_error(
            exploration,
            'There must be at least one rule or training data for each'
            ' answer group.')

        exploration.states = {
            exploration.init_state_name: (
                state_domain.State.create_default_state(
                    exploration.init_state_name, is_initial_state=True))
        }
        self.set_interaction_for_state(
            exploration.states[exploration.init_state_name], 'TextInput')
        exploration.validate()

        exploration.language_code = 'fake_code'
        self._assert_validation_error(exploration, 'Invalid language_code')
        exploration.language_code = 'English'
        self._assert_validation_error(exploration, 'Invalid language_code')
        exploration.language_code = 'en'
        exploration.validate()

        exploration.param_specs = 'A string'
        self._assert_validation_error(exploration, 'param_specs to be a dict')

        exploration.param_specs = {
            '@': param_domain.ParamSpec.from_dict({
                'obj_type': 'UnicodeString'
            })
        }
        self._assert_validation_error(
            exploration, 'Only parameter names with characters')

        exploration.param_specs = {
            'notAParamSpec': param_domain.ParamSpec.from_dict(
                {'obj_type': 'UnicodeString'})
        }
        exploration.validate()

    def test_tag_validation(self):
        """Test validation of exploration tags."""
        exploration = exp_domain.Exploration.create_default_exploration('eid')
        exploration.objective = 'Objective'
        init_state = exploration.states[exploration.init_state_name]
        self.set_interaction_for_state(init_state, 'EndExploration')
        init_state.update_interaction_default_outcome(None)
        exploration.validate()

        exploration.tags = 'this should be a list'
        self._assert_validation_error(
            exploration, 'Expected \'tags\' to be a list')

        exploration.tags = [123]
        self._assert_validation_error(exploration, 'to be a string')
        exploration.tags = ['abc', 123]
        self._assert_validation_error(exploration, 'to be a string')

        exploration.tags = ['']
        self._assert_validation_error(exploration, 'Tags should be non-empty')

        exploration.tags = ['123']
        self._assert_validation_error(
            exploration, 'should only contain lowercase letters and spaces')
        exploration.tags = ['ABC']
        self._assert_validation_error(
            exploration, 'should only contain lowercase letters and spaces')

        exploration.tags = [' a b']
        self._assert_validation_error(
            exploration, 'Tags should not start or end with whitespace')
        exploration.tags = ['a b ']
        self._assert_validation_error(
            exploration, 'Tags should not start or end with whitespace')

        exploration.tags = ['a    b']
        self._assert_validation_error(
            exploration, 'Adjacent whitespace in tags should be collapsed')

        exploration.tags = ['abc', 'abc']
        self._assert_validation_error(
            exploration, 'Some tags duplicate each other')

        exploration.tags = ['computer science', 'analysis', 'a b c']
        exploration.validate()

    def test_title_category_and_objective_validation(self):
        """Test that titles, categories and objectives are validated only in
        'strict' mode.
        """
        self.save_new_valid_exploration(
            'exp_id', 'user@example.com', title='', category='',
            objective='', end_state_name='End')
        exploration = exp_fetchers.get_exploration_by_id('exp_id')
        exploration.validate()

        with self.assertRaisesRegexp(
            utils.ValidationError, 'title must be specified'
            ):
            exploration.validate(strict=True)
        exploration.title = 'A title'

        with self.assertRaisesRegexp(
            utils.ValidationError, 'category must be specified'
            ):
            exploration.validate(strict=True)
        exploration.category = 'A category'

        with self.assertRaisesRegexp(
            utils.ValidationError, 'objective must be specified'
            ):
            exploration.validate(strict=True)

        exploration.objective = 'An objective'

        exploration.validate(strict=True)

    def test_get_trainable_states_dict(self):
        """Test the get_trainable_states_dict() method."""
        exp_id = 'exp_id1'
        test_exp_filepath = os.path.join(
            feconf.TESTS_DATA_DIR, 'string_classifier_test.yaml')
        yaml_content = utils.get_file_contents(test_exp_filepath)
        assets_list = []
        exp_services.save_new_exploration_from_yaml_and_assets(
            feconf.SYSTEM_COMMITTER_ID, yaml_content, exp_id,
            assets_list)

        exploration_model = exp_models.ExplorationModel.get(
            exp_id, strict=False)
        old_states = exp_fetchers.get_exploration_from_model(
            exploration_model).states
        exploration = exp_fetchers.get_exploration_by_id(exp_id)

        # Rename a state to add it in unchanged answer group.
        exploration.rename_state('Home', 'Renamed state')
        change_list = [exp_domain.ExplorationChange({
            'cmd': 'rename_state',
            'old_state_name': 'Home',
            'new_state_name': 'Renamed state'
        })]

        expected_dict = {
            'state_names_with_changed_answer_groups': [],
            'state_names_with_unchanged_answer_groups': ['Renamed state']
        }
        exp_versions_diff = exp_domain.ExplorationVersionsDiff(change_list)
        actual_dict = exploration.get_trainable_states_dict(
            old_states, exp_versions_diff)
        self.assertEqual(actual_dict, expected_dict)

        # Modify answer groups to trigger change in answer groups.
        state = exploration.states['Renamed state']
        exploration.states['Renamed state'].interaction.answer_groups.insert(
            3, state.interaction.answer_groups[3])
        answer_groups = []
        for answer_group in state.interaction.answer_groups:
            answer_groups.append(answer_group.to_dict())
        change_list = [exp_domain.ExplorationChange({
            'cmd': 'edit_state_property',
            'state_name': 'Renamed state',
            'property_name': 'answer_groups',
            'new_value': answer_groups
        })]

        expected_dict = {
            'state_names_with_changed_answer_groups': ['Renamed state'],
            'state_names_with_unchanged_answer_groups': []
        }
        exp_versions_diff = exp_domain.ExplorationVersionsDiff(change_list)
        actual_dict = exploration.get_trainable_states_dict(
            old_states, exp_versions_diff)
        self.assertEqual(actual_dict, expected_dict)

        # Add new state to trigger change in answer groups.
        exploration.add_states(['New state'])
        exploration.states['New state'] = copy.deepcopy(
            exploration.states['Renamed state'])
        change_list = [exp_domain.ExplorationChange({
            'cmd': 'add_state',
            'state_name': 'New state',
        })]

        expected_dict = {
            'state_names_with_changed_answer_groups': [
                'New state', 'Renamed state'],
            'state_names_with_unchanged_answer_groups': []
        }
        exp_versions_diff = exp_domain.ExplorationVersionsDiff(change_list)
        actual_dict = exploration.get_trainable_states_dict(
            old_states, exp_versions_diff)
        self.assertEqual(actual_dict, expected_dict)

        # Delete state.
        exploration.delete_state('New state')
        change_list = [exp_domain.ExplorationChange({
            'cmd': 'delete_state',
            'state_name': 'New state'
        })]

        expected_dict = {
            'state_names_with_changed_answer_groups': ['Renamed state'],
            'state_names_with_unchanged_answer_groups': []
        }
        exp_versions_diff = exp_domain.ExplorationVersionsDiff(change_list)
        actual_dict = exploration.get_trainable_states_dict(
            old_states, exp_versions_diff)
        self.assertEqual(actual_dict, expected_dict)

        # Test addition and multiple renames.
        exploration.add_states(['New state'])
        exploration.states['New state'] = copy.deepcopy(
            exploration.states['Renamed state'])
        exploration.rename_state('New state', 'New state2')
        exploration.rename_state('New state2', 'New state3')
        change_list = [exp_domain.ExplorationChange({
            'cmd': 'add_state',
            'state_name': 'New state',
        }), exp_domain.ExplorationChange({
            'cmd': 'rename_state',
            'old_state_name': 'New state',
            'new_state_name': 'New state2'
        }), exp_domain.ExplorationChange({
            'cmd': 'rename_state',
            'old_state_name': 'New state2',
            'new_state_name': 'New state3'
        })]

        expected_dict = {
            'state_names_with_changed_answer_groups': [
                'Renamed state', 'New state3'],
            'state_names_with_unchanged_answer_groups': []
        }
        exp_versions_diff = exp_domain.ExplorationVersionsDiff(change_list)
        actual_dict = exploration.get_trainable_states_dict(
            old_states, exp_versions_diff)
        self.assertEqual(actual_dict, expected_dict)

    def test_get_languages_with_complete_translation(self):
        exploration = exp_domain.Exploration.create_default_exploration('0')
        self.assertEqual(
            exploration.get_languages_with_complete_translation(), [])
        written_translations = state_domain.WrittenTranslations.from_dict({
            'translations_mapping': {
                'content': {
                    'hi': {
                        'data_format': 'html',
                        'translation': '<p>Translation in Hindi.</p>',
                        'needs_update': False
                    }
                }
            }
        })
        exploration.states[
            feconf.DEFAULT_INIT_STATE_NAME].update_written_translations(
                written_translations)

        self.assertEqual(
            exploration.get_languages_with_complete_translation(), ['hi'])

    def test_get_translation_counts_with_no_needs_update(self):
        exploration = exp_domain.Exploration.create_default_exploration('0')
        self.assertEqual(
            exploration.get_translation_counts(), {})

        init_state = exploration.states[exploration.init_state_name]
        init_state.update_content(
            state_domain.SubtitledHtml.from_dict({
                'content_id': 'content',
                'html': '<p>This is content</p>'
            }))
        init_state.update_interaction_id('TextInput')
        default_outcome = state_domain.Outcome(
            'Introduction', state_domain.SubtitledHtml(
                'default_outcome', '<p>The default outcome.</p>'),
            False, [], None, None
        )

        init_state.update_interaction_default_outcome(default_outcome)

        written_translations = state_domain.WrittenTranslations.from_dict({
            'translations_mapping': {
                'content': {
                    'hi': {
                        'data_format': 'html',
                        'translation': '<p>Translation in Hindi.</p>',
                        'needs_update': False
                    }
                },
                'default_outcome': {
                    'hi': {
                        'data_format': 'html',
                        'translation': '<p>Translation in Hindi.</p>',
                        'needs_update': False
                    }
                }
            }
        })
        init_state.update_written_translations(written_translations)

        exploration.add_states(['New state'])
        new_state = exploration.states['New state']
        new_state.update_content(
            state_domain.SubtitledHtml.from_dict({
                'content_id': 'content',
                'html': '<p>This is content</p>'
            }))
        new_state.update_interaction_id('TextInput')
        default_outcome = state_domain.Outcome(
            'Introduction', state_domain.SubtitledHtml(
                'default_outcome', '<p>The default outcome.</p>'),
            False, [], None, None)
        new_state.update_interaction_default_outcome(default_outcome)

        written_translations = state_domain.WrittenTranslations.from_dict({
            'translations_mapping': {
                'content': {
                    'hi': {
                        'data_format': 'html',
                        'translation': '<p>New state translation in Hindi.</p>',
                        'needs_update': False
                    }
                },
                'default_outcome': {
                    'hi': {
                        'data_format': 'html',
                        'translation': '<p>New State translation in Hindi.</p>',
                        'needs_update': False
                    }
                }
            }
        })
        new_state.update_written_translations(written_translations)

        self.assertEqual(
            exploration.get_translation_counts(), {'hi': 4})

    def test_get_translation_counts_with_needs_update(self):
        exploration = exp_domain.Exploration.create_default_exploration('0')
        self.assertEqual(
            exploration.get_translation_counts(), {})

        init_state = exploration.states[feconf.DEFAULT_INIT_STATE_NAME]
        init_state.update_content(
            state_domain.SubtitledHtml.from_dict({
                'content_id': 'content',
                'html': '<p>This is content</p>'
            }))
        init_state.update_interaction_id('TextInput')
        default_outcome = state_domain.Outcome(
            'Introduction', state_domain.SubtitledHtml(
                'default_outcome', '<p>The default outcome.</p>'),
            False, [], None, None
        )
        init_state.update_interaction_default_outcome(default_outcome)

        written_translations = state_domain.WrittenTranslations.from_dict({
            'translations_mapping': {
                'content': {
                    'hi': {
                        'data_format': 'html',
                        'translation': '<p>Translation in Hindi.</p>',
                        'needs_update': True
                    }
                },
                'default_outcome': {
                    'hi': {
                        'data_format': 'html',
                        'translation': '<p>Translation in Hindi.</p>',
                        'needs_update': False
                    }
                }
            }
        })
        init_state.update_written_translations(written_translations)

        self.assertEqual(
            exploration.get_translation_counts(), {'hi': 1})

    def test_get_translation_counts_with_translation_in_multiple_lang(self):
        exploration = exp_domain.Exploration.create_default_exploration('0')
        self.assertEqual(
            exploration.get_translation_counts(), {})
        init_state = exploration.states[feconf.DEFAULT_INIT_STATE_NAME]
        init_state.update_content(
            state_domain.SubtitledHtml.from_dict({
                'content_id': 'content',
                'html': '<p>This is content</p>'
            }))
        init_state.update_interaction_id('TextInput')
        default_outcome = state_domain.Outcome(
            'Introduction', state_domain.SubtitledHtml(
                'default_outcome', '<p>The default outcome.</p>'),
            False, [], None, None
        )

        init_state.update_interaction_default_outcome(default_outcome)

        written_translations = state_domain.WrittenTranslations.from_dict({
            'translations_mapping': {
                'content': {
                    'hi-en': {
                        'data_format': 'html',
                        'translation': '<p>Translation in Hindi.</p>',
                        'needs_update': False
                    },
                    'hi': {
                        'data_format': 'html',
                        'translation': '<p>Translation in Hindi.</p>',
                        'needs_update': False
                    }
                },
                'default_outcome': {
                    'hi': {
                        'data_format': 'html',
                        'translation': '<p>Translation in Hindi.</p>',
                        'needs_update': False
                    }
                }
            }
        })
        init_state.update_written_translations(written_translations)

        self.assertEqual(
            exploration.get_translation_counts(), {
                'hi': 2,
                'hi-en': 1
            })

    def test_get_content_count(self):
        # Adds 1 to content count to exploration (content, default_outcome).
        exploration = exp_domain.Exploration.create_default_exploration('0')
        self.assertEqual(exploration.get_content_count(), 1)

        # Adds 2 to content count to exploration (content default_outcome).
        exploration.add_states(['New state'])
        init_state = exploration.states[exploration.init_state_name]

        # Adds 1 to content count to exploration (ca_placeholder_0)
        self.set_interaction_for_state(init_state, 'TextInput')

        state_answer_group = state_domain.AnswerGroup(
            state_domain.Outcome(
                exploration.init_state_name, state_domain.SubtitledHtml(
                    'feedback_1', 'Feedback'),
                False, [], None, None),
            [
                state_domain.RuleSpec(
                    'Contains',
                    {
                        'x':
                        {
                            'contentId': 'rule_input_5',
                            'normalizedStrSet': ['Test']
                        }
                    })
            ],
            [],
            None
        )
        # Adds 1 to content count to exploration (feedback_1).
        init_state.update_interaction_answer_groups([state_answer_group])

        hints_list = [
            state_domain.Hint(
                state_domain.SubtitledHtml('hint_1', '<p>hint one</p>')
            )
        ]
        # Adds 1 to content count to exploration (hint_1).
        init_state.update_interaction_hints(hints_list)

        solution_dict = {
            'answer_is_exclusive': False,
            'correct_answer': 'helloworld!',
            'explanation': {
                'content_id': 'solution',
                'html': '<p>hello_world is a string</p>'
            },
        }
        solution = state_domain.Solution.from_dict(
            init_state.interaction.id, solution_dict)
        # Adds 1 to content count to exploration (solution).
        init_state.update_interaction_solution(solution)

        self.assertEqual(exploration.get_content_count(), 5)

    def test_get_content_with_correct_state_name_returns_html(self):
        exploration = exp_domain.Exploration.create_default_exploration('0')

        init_state = exploration.states[exploration.init_state_name]
        self.set_interaction_for_state(init_state, 'TextInput')
        hints_list = [
            state_domain.Hint(
                state_domain.SubtitledHtml('hint_1', '<p>hint one</p>')
            )
        ]
        init_state.update_interaction_hints(hints_list)

        self.assertEqual(
            exploration.get_content_html(exploration.init_state_name, 'hint_1'),
            '<p>hint one</p>')

        hints_list[0].hint_content.html = '<p>Changed hint one</p>'
        init_state.update_interaction_hints(hints_list)

        self.assertEqual(
            exploration.get_content_html(exploration.init_state_name, 'hint_1'),
            '<p>Changed hint one</p>')

    def test_get_content_with_incorrect_state_name_raise_error(self):
        exploration = exp_domain.Exploration.create_default_exploration('0')

        init_state = exploration.states[exploration.init_state_name]
        self.set_interaction_for_state(init_state, 'TextInput')
        hints_list = [
            state_domain.Hint(
                state_domain.SubtitledHtml('hint_1', '<p>hint one</p>')
            )
        ]
        init_state.update_interaction_hints(hints_list)

        self.assertEqual(
            exploration.get_content_html(exploration.init_state_name, 'hint_1'),
            '<p>hint one</p>')

        with self.assertRaisesRegexp(
            ValueError, 'State Invalid state does not exist'):
            exploration.get_content_html('Invalid state', 'hint_1')

    def test_is_demo_property(self):
        """Test the is_demo property."""
        demo = exp_domain.Exploration.create_default_exploration('0')
        self.assertEqual(demo.is_demo, True)

        notdemo1 = exp_domain.Exploration.create_default_exploration('a')
        self.assertEqual(notdemo1.is_demo, False)

        notdemo2 = exp_domain.Exploration.create_default_exploration('abcd')
        self.assertEqual(notdemo2.is_demo, False)

    def test_has_state_name(self):
        """Test for has_state_name."""
        demo = exp_domain.Exploration.create_default_exploration('0')
        state_names = list(demo.states.keys())
        self.assertEqual(state_names, ['Introduction'])
        self.assertEqual(demo.has_state_name('Introduction'), True)
        self.assertEqual(demo.has_state_name('Fake state name'), False)

    def test_get_interaction_id_by_state_name(self):
        """Test for get_interaction_id_by_state_name."""
        demo = exp_domain.Exploration.create_default_exploration('0')
        self.assertEqual(
            demo.get_interaction_id_by_state_name('Introduction'), None)

    def test_exploration_export_import(self):
        """Test that to_dict and from_dict preserve all data within an
        exploration.
        """
        demo = exp_domain.Exploration.create_default_exploration('0')
        demo_dict = demo.to_dict()
        exp_from_dict = exp_domain.Exploration.from_dict(demo_dict)
        self.assertEqual(exp_from_dict.to_dict(), demo_dict)

    def test_interaction_with_none_id_is_not_terminal(self):
        """Test that an interaction with an id of None leads to is_terminal
        being false.
        """
        # Default exploration has a default interaction with an ID of None.
        demo = exp_domain.Exploration.create_default_exploration('0')
        init_state = demo.states[feconf.DEFAULT_INIT_STATE_NAME]
        self.assertFalse(init_state.interaction.is_terminal)

    def test_cannot_create_demo_exp_with_invalid_param_changes(self):
        demo_exp = exp_domain.Exploration.create_default_exploration('0')
        demo_dict = demo_exp.to_dict()
        new_state = state_domain.State.create_default_state('new_state_name')
        new_state.param_changes = [param_domain.ParamChange.from_dict({
            'customization_args': {
                'list_of_values': ['1', '2'], 'parse_with_jinja': False
            },
            'name': 'myParam',
            'generator_id': 'RandomSelector'
        })]

        demo_dict['states']['new_state_name'] = new_state.to_dict()
        demo_dict['param_specs'] = {
            'ParamSpec': {'obj_type': 'UnicodeString'}
        }
        with self.assertRaisesRegexp(
            Exception,
            'Parameter myParam was used in a state but not '
            'declared in the exploration param_specs.'):
            exp_domain.Exploration.from_dict(demo_dict)

    def test_validate_exploration_category(self):
        exploration = self.save_new_valid_exploration(
            'exp_id', 'user@example.com', title='', category='',
            objective='', end_state_name='End')
        exploration.validate()

        exploration.category = 1
        with self.assertRaisesRegexp(
            Exception, 'Expected category to be a string, received 1'):
            exploration.validate()

    def test_validate_exploration_objective(self):
        exploration = self.save_new_valid_exploration(
            'exp_id', 'user@example.com', title='', category='',
            objective='', end_state_name='End')
        exploration.validate()

        exploration.objective = 1
        with self.assertRaisesRegexp(
            Exception, 'Expected objective to be a string, received 1'):
            exploration.validate()

    def test_validate_exploration_blurb(self):
        exploration = self.save_new_valid_exploration(
            'exp_id', 'user@example.com', title='', category='',
            objective='', end_state_name='End')
        exploration.validate()

        exploration.blurb = 1
        with self.assertRaisesRegexp(
            Exception, 'Expected blurb to be a string, received 1'):
            exploration.validate()

    def test_validate_exploration_language_code(self):
        exploration = self.save_new_valid_exploration(
            'exp_id', 'user@example.com', title='', category='',
            objective='', end_state_name='End')
        exploration.validate()

        exploration.language_code = 1
        with self.assertRaisesRegexp(
            Exception, 'Expected language_code to be a string, received 1'):
            exploration.validate()

    def test_validate_exploration_author_notes(self):
        exploration = self.save_new_valid_exploration(
            'exp_id', 'user@example.com', title='', category='',
            objective='', end_state_name='End')
        exploration.validate()

        exploration.author_notes = 1
        with self.assertRaisesRegexp(
            Exception, 'Expected author_notes to be a string, received 1'):
            exploration.validate()

    def test_validate_exploration_states(self):
        exploration = self.save_new_valid_exploration(
            'exp_id', 'user@example.com', title='', category='',
            objective='', end_state_name='End')
        exploration.validate()

        exploration.states = 1
        with self.assertRaisesRegexp(
            Exception, 'Expected states to be a dict, received 1'):
            exploration.validate()

    def test_validate_exploration_outcome_dest(self):
        exploration = self.save_new_valid_exploration(
            'exp_id', 'user@example.com', title='', category='',
            objective='', end_state_name='End')
        exploration.validate()

        exploration.init_state.interaction.default_outcome.dest = None
        with self.assertRaisesRegexp(
            Exception, 'Every outcome should have a destination.'):
            exploration.validate()

    def test_validate_exploration_outcome_dest_type(self):
        exploration = self.save_new_valid_exploration(
            'exp_id', 'user@example.com', title='', category='',
            objective='', end_state_name='End')
        exploration.validate()

        exploration.init_state.interaction.default_outcome.dest = 1
        with self.assertRaisesRegexp(
            Exception, 'Expected outcome dest to be a string, received 1'):
            exploration.validate()

    def test_validate_exploration_states_schema_version(self):
        exploration = self.save_new_valid_exploration(
            'exp_id', 'user@example.com', title='', category='',
            objective='', end_state_name='End')
        exploration.validate()

        exploration.states_schema_version = None
        with self.assertRaisesRegexp(
            Exception, 'This exploration has no states schema version.'):
            exploration.validate()

    def test_validate_exploration_auto_tts_enabled(self):
        exploration = self.save_new_valid_exploration(
            'exp_id', 'user@example.com', title='', category='',
            objective='', end_state_name='End')
        exploration.validate()

        exploration.auto_tts_enabled = 1
        with self.assertRaisesRegexp(
            Exception, 'Expected auto_tts_enabled to be a bool, received 1'):
            exploration.validate()

    def test_validate_exploration_correctness_feedback_enabled(self):
        exploration = self.save_new_valid_exploration(
            'exp_id', 'user@example.com', title='', category='',
            objective='', end_state_name='End')
        exploration.validate()

        exploration.correctness_feedback_enabled = 1
        with self.assertRaisesRegexp(
            Exception,
            'Expected correctness_feedback_enabled to be a bool, received 1'):
            exploration.validate()

    def test_validate_exploration_param_specs(self):
        exploration = self.save_new_valid_exploration(
            'exp_id', 'user@example.com', title='', category='',
            objective='', end_state_name='End')
        exploration.validate()

        exploration.param_specs = {
            1: param_domain.ParamSpec.from_dict(
                {'obj_type': 'UnicodeString'})
        }
        with self.assertRaisesRegexp(
            Exception, 'Expected parameter name to be a string, received 1'):
            exploration.validate()

    def test_validate_exploration_param_changes_type(self):
        exploration = self.save_new_valid_exploration(
            'exp_id', 'user@example.com', title='', category='',
            objective='', end_state_name='End')
        exploration.validate()

        exploration.param_changes = 1
        with self.assertRaisesRegexp(
            Exception, 'Expected param_changes to be a list, received 1'):
            exploration.validate()

    def test_validate_exploration_param_name(self):
        exploration = self.save_new_valid_exploration(
            'exp_id', 'user@example.com', title='', category='',
            objective='', end_state_name='End')
        exploration.validate()

        exploration.param_changes = [param_domain.ParamChange.from_dict({
            'customization_args': {
                'list_of_values': ['1', '2'], 'parse_with_jinja': False
            },
            'name': 'invalid',
            'generator_id': 'RandomSelector'
        })]
        with self.assertRaisesRegexp(
            Exception,
            'No parameter named \'invalid\' exists in this '
            'exploration'):
            exploration.validate()

    def test_validate_exploration_reserved_param_name(self):
        exploration = self.save_new_valid_exploration(
            'exp_id', 'user@example.com', title='', category='',
            objective='', end_state_name='End')
        exploration.validate()

        exploration.param_changes = [param_domain.ParamChange.from_dict({
            'customization_args': {
                'list_of_values': ['1', '2'], 'parse_with_jinja': False
            },
            'name': 'all',
            'generator_id': 'RandomSelector'
        })]
        with self.assertRaisesRegexp(
            Exception,
            'The exploration-level parameter with name \'all\' is '
            'reserved. Please choose a different name.'):
            exploration.validate()

    def test_validate_exploration_is_non_self_loop(self):
        exploration = self.save_new_valid_exploration(
            'exp_id', 'user@example.com', title='', category='',
            objective='', end_state_name='End')
        exploration.validate()

        exploration.add_states(['DEF'])

        default_outcome = state_domain.Outcome(
            'DEF', state_domain.SubtitledHtml(
                'default_outcome', '<p>Default outcome for state1</p>'),
            False, [], 'refresher_exploration_id', None,
        )
        exploration.init_state.update_interaction_default_outcome(
            default_outcome
        )

        with self.assertRaisesRegexp(
            Exception,
            'The default outcome for state Introduction has a refresher '
            'exploration ID, but is not a self-loop.'):
            exploration.validate()

    def test_validate_exploration_answer_group_parameter(self):
        exploration = self.save_new_valid_exploration(
            'exp_id', 'user@example.com', title='', category='',
            objective='', end_state_name='End')
        exploration.validate()

        param_changes = [param_domain.ParamChange(
            'ParamChange', 'RandomSelector', {
                'list_of_values': ['1', '2'], 'parse_with_jinja': False
            }
        )]
        state_answer_group = state_domain.AnswerGroup(
            state_domain.Outcome(
                exploration.init_state_name, state_domain.SubtitledHtml(
                    'feedback_1', 'Feedback'),
                False, param_changes, None, None),
            [
                state_domain.RuleSpec(
                    'Contains',
                    {
                        'x':
                        {
                            'contentId': 'rule_input_Equals',
                            'normalizedStrSet': ['Test']
                        }
                    })
            ],
            [],
            None
        )
        exploration.init_state.update_interaction_answer_groups(
            [state_answer_group])
        with self.assertRaisesRegexp(
            Exception,
            'The parameter ParamChange was used in an answer group, '
            'but it does not exist in this exploration'):
            exploration.validate()

    def test_verify_all_states_reachable(self):
        exploration = self.save_new_valid_exploration(
            'exp_id', 'owner_id')
        exploration.validate()

        exploration.add_states(['End'])
        end_state = exploration.states['End']
        self.set_interaction_for_state(end_state, 'EndExploration')
        end_state.update_interaction_default_outcome(None)

        with self.assertRaisesRegexp(
            Exception,
            'Please fix the following issues before saving this exploration: '
            '1. The following states are not reachable from the initial state: '
            'End 2. It is impossible to complete the exploration from the '
            'following states: Introduction'):
            exploration.validate(strict=True)

    def test_update_init_state_name_with_invalid_state(self):
        exploration = self.save_new_valid_exploration(
            'exp_id', 'user@example.com', title='title', category='category',
            objective='objective', end_state_name='End')

        exploration.update_init_state_name('End')
        self.assertEqual(exploration.init_state_name, 'End')

        with self.assertRaisesRegexp(
            Exception,
            'Invalid new initial state name: invalid_state;'):
            exploration.update_init_state_name('invalid_state')

    def test_rename_state_with_invalid_state(self):
        exploration = self.save_new_valid_exploration(
            'exp_id', 'user@example.com', title='title', category='category',
            objective='objective', end_state_name='End')

        self.assertTrue(exploration.states.get('End'))
        self.assertFalse(exploration.states.get('new state name'))

        exploration.rename_state('End', 'new state name')
        self.assertFalse(exploration.states.get('End'))
        self.assertTrue(exploration.states.get('new state name'))

        with self.assertRaisesRegexp(
            Exception, 'State invalid_state does not exist'):
            exploration.rename_state('invalid_state', 'new state name')

    def test_default_outcome_is_labelled_incorrect_for_self_loop(self):
        exploration = self.save_new_valid_exploration(
            'exp_id', 'user@example.com', title='title', category='category',
            objective='objective', end_state_name='End')
        exploration.validate(strict=True)

        (
            exploration.init_state.interaction.default_outcome
            .labelled_as_correct) = True

        (
            exploration.init_state.interaction.default_outcome
            .dest) = exploration.init_state_name

        with self.assertRaisesRegexp(
            Exception,
            'The default outcome for state Introduction is labelled '
            'correct but is a self-loop'):
            exploration.validate(strict=True)

    def test_serialize_and_deserialize_returns_unchanged_exploration(self):
        """Checks that serializing and then deserializing a default exploration
        works as intended by leaving the exploration unchanged.
        """
        exploration = exp_domain.Exploration.create_default_exploration('eid')
        self.assertEqual(
            exploration.to_dict(),
            exp_domain.Exploration.deserialize(
                exploration.serialize()).to_dict())


class ExplorationSummaryTests(test_utils.GenericTestBase):

    def setUp(self):
        super(ExplorationSummaryTests, self).setUp()
        self.signup(self.OWNER_EMAIL, self.OWNER_USERNAME)
        self.owner_id = self.get_user_id_from_email(self.OWNER_EMAIL)
        exploration = exp_domain.Exploration.create_default_exploration('eid')
        exp_services.save_new_exploration(self.owner_id, exploration)
        self.exp_summary = exp_fetchers.get_exploration_summary_by_id('eid')
        self.exp_summary.editor_ids = ['editor_id']
        self.exp_summary.voice_artist_ids = ['voice_artist_id']
        self.exp_summary.viewer_ids = ['viewer_id']
        self.exp_summary.contributor_ids = ['contributor_id']

    def test_validation_passes_with_valid_properties(self):
        self.exp_summary.validate()

    def test_validation_fails_with_invalid_title(self):
        self.exp_summary.title = 0
        with self.assertRaisesRegexp(
            utils.ValidationError,
            'Expected title to be a string, received 0'):
            self.exp_summary.validate()

    def test_validation_fails_with_invalid_category(self):
        self.exp_summary.category = 0
        with self.assertRaisesRegexp(
            utils.ValidationError,
            'Expected category to be a string, received 0'):
            self.exp_summary.validate()

    def test_validation_fails_with_invalid_objective(self):
        self.exp_summary.objective = 0
        with self.assertRaisesRegexp(
            utils.ValidationError,
            'Expected objective to be a string, received 0'):
            self.exp_summary.validate()

    def test_validation_fails_with_invalid_language_code(self):
        self.exp_summary.language_code = 0
        with self.assertRaisesRegexp(
            utils.ValidationError,
            'Expected language_code to be a string, received 0'):
            self.exp_summary.validate()

    def test_validation_fails_with_unallowed_language_code(self):
        self.exp_summary.language_code = 'invalid'
        with self.assertRaisesRegexp(
            utils.ValidationError, 'Invalid language_code: invalid'):
            self.exp_summary.validate()

    def test_validation_fails_with_invalid_tags(self):
        self.exp_summary.tags = 'tags'
        with self.assertRaisesRegexp(
            utils.ValidationError,
            'Expected \'tags\' to be a list, received tags'):
            self.exp_summary.validate()

    def test_validation_fails_with_invalid_tag_in_tags(self):
        self.exp_summary.tags = ['tag', 2]
        with self.assertRaisesRegexp(
            utils.ValidationError,
            'Expected each tag in \'tags\' to be a string, received \'2\''):
            self.exp_summary.validate()

    def test_validation_fails_with_empty_tag_in_tags(self):
        self.exp_summary.tags = ['', 'abc']
        with self.assertRaisesRegexp(
            utils.ValidationError, 'Tags should be non-empty'):
            self.exp_summary.validate()

    def test_validation_fails_with_unallowed_characters_in_tag(self):
        self.exp_summary.tags = ['123', 'abc']
        with self.assertRaisesRegexp(
            utils.ValidationError, (
                'Tags should only contain lowercase '
                'letters and spaces, received \'123\'')):
            self.exp_summary.validate()

    def test_validation_fails_with_whitespace_in_tag_start(self):
        self.exp_summary.tags = [' ab', 'abc']
        with self.assertRaisesRegexp(
            utils.ValidationError,
            'Tags should not start or end with whitespace, received \' ab\''):
            self.exp_summary.validate()

    def test_validation_fails_with_whitespace_in_tag_end(self):
        self.exp_summary.tags = ['ab ', 'abc']
        with self.assertRaisesRegexp(
            utils.ValidationError,
            'Tags should not start or end with whitespace, received \'ab \''):
            self.exp_summary.validate()

    def test_validation_fails_with_adjacent_whitespace_in_tag(self):
        self.exp_summary.tags = ['a   b', 'abc']
        with self.assertRaisesRegexp(
            utils.ValidationError, (
                'Adjacent whitespace in tags should '
                'be collapsed, received \'a   b\'')):
            self.exp_summary.validate()

    def test_validation_fails_with_duplicate_tags(self):
        self.exp_summary.tags = ['abc', 'abc', 'ab']
        with self.assertRaisesRegexp(
            utils.ValidationError, 'Some tags duplicate each other'):
            self.exp_summary.validate()

    def test_validation_fails_with_invalid_rating_type(self):
        self.exp_summary.ratings = 0
        with self.assertRaisesRegexp(
            utils.ValidationError, 'Expected ratings to be a dict, received 0'):
            self.exp_summary.validate()

    def test_validation_fails_with_invalid_rating_keys(self):
        self.exp_summary.ratings = {'1': 0, '10': 1}
        with self.assertRaisesRegexp(
            utils.ValidationError,
            'Expected ratings to have keys: 1, 2, 3, 4, 5, received 1, 10'):
            self.exp_summary.validate()

    def test_validation_fails_with_invalid_value_type_for_ratings(self):
        self.exp_summary.ratings = {'1': 0, '2': 'one', '3': 0, '4': 0, '5': 0}
        with self.assertRaisesRegexp(
            utils.ValidationError, 'Expected value to be int, received one'):
            self.exp_summary.validate()

    def test_validation_fails_with_invalid_value_for_ratings(self):
        self.exp_summary.ratings = {'1': 0, '2': -1, '3': 0, '4': 0, '5': 0}
        with self.assertRaisesRegexp(
            utils.ValidationError,
            'Expected value to be non-negative, received -1'):
            self.exp_summary.validate()

    def test_validation_fails_with_invalid_scaled_average_rating(self):
        self.exp_summary.scaled_average_rating = 'one'
        with self.assertRaisesRegexp(
            utils.ValidationError,
            'Expected scaled_average_rating to be float, received one'):
            self.exp_summary.validate()

    def test_validation_fails_with_invalid_status(self):
        self.exp_summary.status = 0
        with self.assertRaisesRegexp(
            utils.ValidationError, 'Expected status to be string, received 0'):
            self.exp_summary.validate()

    def test_validation_fails_with_invalid_community_owned(self):
        self.exp_summary.community_owned = '1'
        with self.assertRaisesRegexp(
            utils.ValidationError,
            'Expected community_owned to be bool, received 1'):
            self.exp_summary.validate()

    def test_validation_fails_with_invalid_contributors_summary(self):
        self.exp_summary.contributors_summary = 0
        with self.assertRaisesRegexp(
            utils.ValidationError,
            'Expected contributors_summary to be dict, received 0'):
            self.exp_summary.validate()

    def test_validation_fails_with_invalid_owner_ids_type(self):
        self.exp_summary.owner_ids = 0
        with self.assertRaisesRegexp(
            utils.ValidationError, 'Expected owner_ids to be list, received 0'):
            self.exp_summary.validate()

    def test_validation_fails_with_invalid_owner_id_in_owner_ids(self):
        self.exp_summary.owner_ids = ['1', 2, '3']
        with self.assertRaisesRegexp(
            utils.ValidationError,
            'Expected each id in owner_ids to be string, received 2'):
            self.exp_summary.validate()

    def test_validation_fails_with_invalid_editor_ids_type(self):
        self.exp_summary.editor_ids = 0
        with self.assertRaisesRegexp(
            utils.ValidationError,
            'Expected editor_ids to be list, received 0'):
            self.exp_summary.validate()

    def test_validation_fails_with_invalid_editor_id_in_editor_ids(self):
        self.exp_summary.editor_ids = ['1', 2, '3']
        with self.assertRaisesRegexp(
            utils.ValidationError,
            'Expected each id in editor_ids to be string, received 2'):
            self.exp_summary.validate()

    def test_validation_fails_with_invalid_voice_artist_ids_type(self):
        self.exp_summary.voice_artist_ids = 0
        with self.assertRaisesRegexp(
            utils.ValidationError,
            'Expected voice_artist_ids to be list, received 0'):
            self.exp_summary.validate()

    def test_validation_fails_with_invalid_voice_artist_id_in_voice_artists_ids(
            self):
        self.exp_summary.voice_artist_ids = ['1', 2, '3']
        with self.assertRaisesRegexp(
            utils.ValidationError,
            'Expected each id in voice_artist_ids to be string, received 2'):
            self.exp_summary.validate()

    def test_validation_fails_with_invalid_viewer_ids_type(self):
        self.exp_summary.viewer_ids = 0
        with self.assertRaisesRegexp(
            utils.ValidationError,
            'Expected viewer_ids to be list, received 0'):
            self.exp_summary.validate()

    def test_validation_fails_with_invalid_viewer_id_in_viewer_ids(self):
        self.exp_summary.viewer_ids = ['1', 2, '3']
        with self.assertRaisesRegexp(
            utils.ValidationError,
            'Expected each id in viewer_ids to be string, received 2'):
            self.exp_summary.validate()

    def test_validation_fails_with_invalid_contributor_ids_type(self):
        self.exp_summary.contributor_ids = 0
        with self.assertRaisesRegexp(
            utils.ValidationError,
            'Expected contributor_ids to be list, received 0'):
            self.exp_summary.validate()

    def test_validation_fails_with_invalid_contributor_id_in_contributor_ids(
            self):
        self.exp_summary.contributor_ids = ['1', 2, '3']
        with self.assertRaisesRegexp(
            utils.ValidationError,
            'Expected each id in contributor_ids to be string, received 2'):
            self.exp_summary.validate()

    def test_is_private(self):
        self.assertTrue(self.exp_summary.is_private())
        self.exp_summary.status = constants.ACTIVITY_STATUS_PUBLIC
        self.assertFalse(self.exp_summary.is_private())

    def test_is_solely_owned_by_user_one_owner(self):
        self.assertTrue(self.exp_summary.is_solely_owned_by_user(self.owner_id))
        self.assertFalse(self.exp_summary.is_solely_owned_by_user('other_id'))
        self.exp_summary.owner_ids = ['other_id']
        self.assertFalse(
            self.exp_summary.is_solely_owned_by_user(self.owner_id))
        self.assertTrue(self.exp_summary.is_solely_owned_by_user('other_id'))

    def test_is_solely_owned_by_user_multiple_owners(self):
        self.assertTrue(self.exp_summary.is_solely_owned_by_user(self.owner_id))
        self.assertFalse(self.exp_summary.is_solely_owned_by_user('other_id'))
        self.exp_summary.owner_ids = [self.owner_id, 'other_id']
        self.assertFalse(
            self.exp_summary.is_solely_owned_by_user(self.owner_id))
        self.assertFalse(self.exp_summary.is_solely_owned_by_user('other_id'))

    def test_is_solely_owned_by_user_other_users(self):
        self.assertFalse(self.exp_summary.is_solely_owned_by_user('editor_id'))
        self.assertFalse(
            self.exp_summary.is_solely_owned_by_user('voice_artist_id'))
        self.assertFalse(self.exp_summary.is_solely_owned_by_user('viewer_id'))
        self.assertFalse(
            self.exp_summary.is_solely_owned_by_user('contributor_id'))

    def test_add_new_contribution_for_user_adds_user_to_contributors(self):
        self.exp_summary.add_contribution_by_user('user_id')
        self.assertIn('user_id', self.exp_summary.contributors_summary)
        self.assertEqual(self.exp_summary.contributors_summary['user_id'], 1)
        self.assertIn('user_id', self.exp_summary.contributor_ids)

    def test_add_new_contribution_for_user_increases_score_in_contributors(
            self):
        self.exp_summary.add_contribution_by_user('user_id')
        self.exp_summary.add_contribution_by_user('user_id')
        self.assertIn('user_id', self.exp_summary.contributors_summary)
        self.assertEqual(self.exp_summary.contributors_summary['user_id'], 2)

    def test_add_new_contribution_for_user_does_not_add_system_user(self):
        self.exp_summary.add_contribution_by_user(
            feconf.SYSTEM_COMMITTER_ID)
        self.assertNotIn(
            feconf.SYSTEM_COMMITTER_ID, self.exp_summary.contributors_summary)
        self.assertNotIn(
            feconf.SYSTEM_COMMITTER_ID, self.exp_summary.contributor_ids)


class YamlCreationUnitTests(test_utils.GenericTestBase):
    """Test creation of explorations from YAML files."""

    YAML_CONTENT_INVALID_SCHEMA_VERSION = (
        """author_notes: ''
auto_tts_enabled: true
blurb: ''
category: Category
correctness_feedback_enabled: false
init_state_name: (untitled state)
language_code: en
objective: ''
param_changes: []
param_specs: {}
schema_version: 10000
states:
  (untitled state):
    classifier_model_id: null
    content:
      content_id: content
      html: ''
    interaction:
      answer_groups:
      - outcome:
          dest: END
          feedback:
            content_id: feedback_1
            html: <p>Correct!</p>
          labelled_as_correct: false
          missing_prerequisite_skill_id: null
          param_changes: []
          refresher_exploration_id: null
        rule_specs:
        - inputs:
            x:
              contentId: rule_input_3
              normalizedStrSet:
              - InputString
          rule_type: Equals
        tagged_skill_misconception_id: null
        training_data: []
      confirmed_unclassified_answers: []
      customization_args:
        placeholder:
          value:
            content_id: ca_placeholder_2
            unicode_str: ''
        rows:
          value: 1
      default_outcome:
        dest: (untitled state)
        feedback:
          content_id: default_outcome
          html: ''
        labelled_as_correct: false
        missing_prerequisite_skill_id: null
        param_changes: []
        refresher_exploration_id: null
      hints: []
      id: TextInput
      solution: null
    next_content_id_index: 4
    param_changes: []
    recorded_voiceovers:
      voiceovers_mapping:
        ca_placeholder_2: {}
        content: {}
        default_outcome: {}
        feedback_1: {}
        rule_input_3: {}
    solicit_answer_details: false
    written_translations:
      translations_mapping:
        ca_placeholder_2: {}
        content: {}
        default_outcome: {}
        feedback_1: {}
        rule_input_3: {}
  END:
    classifier_model_id: null
    content:
      content_id: content
      html: <p>Congratulations, you have finished!</p>
    interaction:
      answer_groups: []
      confirmed_unclassified_answers: []
      customization_args:
        recommendedExplorationIds:
          value: []
      default_outcome: null
      hints: []
      id: EndExploration
      solution: null
    next_content_id_index: 0
    param_changes: []
    recorded_voiceovers:
      voiceovers_mapping:
        content: {}
    solicit_answer_details: false
    written_translations:
      translations_mapping:
        content: {}
  New state:
    classifier_model_id: null
    content:
      content_id: content
      html: ''
    interaction:
      answer_groups: []
      confirmed_unclassified_answers: []
      customization_args:
        placeholder:
          value:
            content_id: ca_placeholder_0
            unicode_str: ''
        rows:
          value: 1
      default_outcome:
        dest: END
        feedback:
          content_id: default_outcome
          html: ''
        labelled_as_correct: false
        missing_prerequisite_skill_id: null
        param_changes: []
        refresher_exploration_id: null
      hints: []
      id: TextInput
      solution: null
    next_content_id_index: 1
    param_changes: []
    recorded_voiceovers:
      voiceovers_mapping:
        ca_placeholder_0: {}
        content: {}
        default_outcome: {}
    solicit_answer_details: false
    written_translations:
      translations_mapping:
        ca_placeholder_0: {}
        content: {}
        default_outcome: {}
states_schema_version: 10000
tags: []
title: Title
""")

    EXP_ID = 'An exploration_id'

    def test_creation_with_invalid_yaml_schema_version(self):
        """Test that a schema version that is too big is detected."""
        with self.assertRaisesRegexp(
            Exception,
            'Sorry, we can only process v46 to v[0-9]+ exploration YAML files '
            'at present.'):
            exp_domain.Exploration.from_yaml(
                'bad_exp', self.YAML_CONTENT_INVALID_SCHEMA_VERSION)

    def test_yaml_import_and_export(self):
        """Test the from_yaml() and to_yaml() methods."""
        exploration = exp_domain.Exploration.create_default_exploration(
            self.EXP_ID, title='Title', category='Category')
        exploration.add_states(['New state'])
        self.assertEqual(len(exploration.states), 2)

        exploration.validate()

        yaml_content = exploration.to_yaml()
        self.assertEqual(yaml_content, self.SAMPLE_YAML_CONTENT)

        exploration2 = exp_domain.Exploration.from_yaml('exp2', yaml_content)
        self.assertEqual(len(exploration2.states), 2)
        yaml_content_2 = exploration2.to_yaml()
        self.assertEqual(yaml_content_2, yaml_content)

        with self.assertRaisesRegexp(
            Exception, 'Please ensure that you are uploading a YAML text file, '
            'not a zip file. The YAML parser returned the following error: '):
            exp_domain.Exploration.from_yaml('exp3', 'No_initial_state_name')

        with self.assertRaisesRegexp(
            Exception,
            'Please ensure that you are uploading a YAML text file, not a zip'
            ' file. The YAML parser returned the following error: mapping '
            'values are not allowed here'):
            exp_domain.Exploration.from_yaml(
                'exp4', 'Invalid\ninit_state_name:\nMore stuff')

        with self.assertRaisesRegexp(
            Exception,
            'Please ensure that you are uploading a YAML text file, not a zip'
            ' file. The YAML parser returned the following error: while '
            'scanning a simple key'):
            exp_domain.Exploration.from_yaml(
                'exp4', 'State1:\n(\nInvalid yaml')


class SchemaMigrationMethodsUnitTests(test_utils.GenericTestBase):
    """Tests the presence of appropriate schema migration methods in the
    Exploration domain object class.
    """

    def test_correct_states_schema_conversion_methods_exist(self):
        """Test that the right states schema conversion methods exist."""
        current_states_schema_version = (
            feconf.CURRENT_STATE_SCHEMA_VERSION)
        for version_num in python_utils.RANGE(
                feconf.EARLIEST_SUPPORTED_STATE_SCHEMA_VERSION,
                current_states_schema_version):
            self.assertTrue(hasattr(
                exp_domain.Exploration,
                '_convert_states_v%s_dict_to_v%s_dict' % (
                    version_num, version_num + 1)))

        self.assertFalse(hasattr(
            exp_domain.Exploration,
            '_convert_states_v%s_dict_to_v%s_dict' % (
                current_states_schema_version,
                current_states_schema_version + 1)))

    def test_correct_exploration_schema_conversion_methods_exist(self):
        """Test that the right exploration schema conversion methods exist."""
        current_exp_schema_version = (
            exp_domain.Exploration.CURRENT_EXP_SCHEMA_VERSION)

        for version_num in python_utils.RANGE(
                exp_domain.Exploration.EARLIEST_SUPPORTED_EXP_SCHEMA_VERSION,
                current_exp_schema_version):
            self.assertTrue(hasattr(
                exp_domain.Exploration,
                '_convert_v%s_dict_to_v%s_dict' % (
                    version_num, version_num + 1)))

        self.assertFalse(hasattr(
            exp_domain.Exploration,
            '_convert_v%s_dict_to_v%s_dict' % (
                current_exp_schema_version, current_exp_schema_version + 1)))


class SchemaMigrationUnitTests(test_utils.GenericTestBase):
    """Test migration methods for yaml content."""

    YAML_CONTENT_V46 = (
        """author_notes: ''
auto_tts_enabled: true
blurb: ''
category: Category
correctness_feedback_enabled: false
init_state_name: (untitled state)
language_code: en
objective: ''
param_changes: []
param_specs: {}
schema_version: 46
states:
  (untitled state):
    classifier_model_id: null
    content:
      content_id: content
      html: ''
    interaction:
      answer_groups:
      - outcome:
          dest: END
          feedback:
            content_id: feedback_1
            html: <p>Correct!</p>
          labelled_as_correct: false
          missing_prerequisite_skill_id: null
          param_changes: []
          refresher_exploration_id: null
        rule_specs:
        - inputs:
            x:
              contentId: rule_input_3
              normalizedStrSet:
              - InputString
          rule_type: Equals
        tagged_skill_misconception_id: null
        training_data: []
      confirmed_unclassified_answers: []
      customization_args:
        placeholder:
          value:
            content_id: ca_placeholder_2
            unicode_str: ''
        rows:
          value: 1
      default_outcome:
        dest: (untitled state)
        feedback:
          content_id: default_outcome
          html: ''
        labelled_as_correct: false
        missing_prerequisite_skill_id: null
        param_changes: []
        refresher_exploration_id: null
      hints: []
      id: TextInput
      solution: null
    next_content_id_index: 4
    param_changes: []
    recorded_voiceovers:
      voiceovers_mapping:
        ca_placeholder_2: {}
        content: {}
        default_outcome: {}
        feedback_1: {}
        rule_input_3: {}
    solicit_answer_details: false
    written_translations:
      translations_mapping:
        ca_placeholder_2: {}
        content: {}
        default_outcome: {}
        feedback_1: {}
        rule_input_3: {}
  END:
    classifier_model_id: null
    content:
      content_id: content
      html: <p>Congratulations, you have finished!</p>
    interaction:
      answer_groups: []
      confirmed_unclassified_answers: []
      customization_args:
        recommendedExplorationIds:
          value: []
      default_outcome: null
      hints: []
      id: EndExploration
      solution: null
    next_content_id_index: 0
    param_changes: []
    recorded_voiceovers:
      voiceovers_mapping:
        content: {}
    solicit_answer_details: false
    written_translations:
      translations_mapping:
        content: {}
  New state:
    classifier_model_id: null
    content:
      content_id: content
      html: ''
    interaction:
      answer_groups: []
      confirmed_unclassified_answers: []
      customization_args:
        placeholder:
          value:
            content_id: ca_placeholder_0
            unicode_str: ''
        rows:
          value: 1
      default_outcome:
        dest: END
        feedback:
          content_id: default_outcome
          html: ''
        labelled_as_correct: false
        missing_prerequisite_skill_id: null
        param_changes: []
        refresher_exploration_id: null
      hints: []
      id: TextInput
      solution: null
    next_content_id_index: 1
    param_changes: []
    recorded_voiceovers:
      voiceovers_mapping:
        ca_placeholder_0: {}
        content: {}
        default_outcome: {}
    solicit_answer_details: false
    written_translations:
      translations_mapping:
        ca_placeholder_0: {}
        content: {}
        default_outcome: {}
states_schema_version: 41
tags: []
title: Title
""")

    YAML_CONTENT_V47 = (
        """author_notes: ''
auto_tts_enabled: true
blurb: ''
category: Category
correctness_feedback_enabled: false
init_state_name: (untitled state)
language_code: en
objective: ''
param_changes: []
param_specs: {}
schema_version: 47
states:
  (untitled state):
    classifier_model_id: null
    content:
      content_id: content
      html: ''
    interaction:
      answer_groups:
      - outcome:
          dest: END
          feedback:
            content_id: feedback_1
            html: <p>Correct!</p>
          labelled_as_correct: false
          missing_prerequisite_skill_id: null
          param_changes: []
          refresher_exploration_id: null
        rule_specs:
        - inputs:
            x:
              contentId: rule_input_3
              normalizedStrSet:
              - InputString
          rule_type: Equals
        tagged_skill_misconception_id: null
        training_data: []
      confirmed_unclassified_answers: []
      customization_args:
        placeholder:
          value:
            content_id: ca_placeholder_2
            unicode_str: ''
        rows:
          value: 1
      default_outcome:
        dest: (untitled state)
        feedback:
          content_id: default_outcome
          html: ''
        labelled_as_correct: false
        missing_prerequisite_skill_id: null
        param_changes: []
        refresher_exploration_id: null
      hints: []
      id: TextInput
      solution: null
    next_content_id_index: 4
    param_changes: []
    recorded_voiceovers:
      voiceovers_mapping:
        ca_placeholder_2: {}
        content: {}
        default_outcome: {}
        feedback_1: {}
        rule_input_3: {}
    solicit_answer_details: false
    written_translations:
      translations_mapping:
        ca_placeholder_2: {}
        content: {}
        default_outcome: {}
        feedback_1: {}
        rule_input_3: {}
  END:
    classifier_model_id: null
    content:
      content_id: content
      html: <p>Congratulations, you have finished!</p>
    interaction:
      answer_groups: []
      confirmed_unclassified_answers: []
      customization_args:
        recommendedExplorationIds:
          value: []
      default_outcome: null
      hints: []
      id: EndExploration
      solution: null
    next_content_id_index: 0
    param_changes: []
    recorded_voiceovers:
      voiceovers_mapping:
        content: {}
    solicit_answer_details: false
    written_translations:
      translations_mapping:
        content: {}
  New state:
    classifier_model_id: null
    content:
      content_id: content
      html: ''
    interaction:
      answer_groups: []
      confirmed_unclassified_answers: []
      customization_args:
        placeholder:
          value:
            content_id: ca_placeholder_0
            unicode_str: ''
        rows:
          value: 1
      default_outcome:
        dest: END
        feedback:
          content_id: default_outcome
          html: ''
        labelled_as_correct: false
        missing_prerequisite_skill_id: null
        param_changes: []
        refresher_exploration_id: null
      hints: []
      id: TextInput
      solution: null
    next_content_id_index: 1
    param_changes: []
    recorded_voiceovers:
      voiceovers_mapping:
        ca_placeholder_0: {}
        content: {}
        default_outcome: {}
    solicit_answer_details: false
    written_translations:
      translations_mapping:
        ca_placeholder_0: {}
        content: {}
        default_outcome: {}
states_schema_version: 42
tags: []
title: Title
""")

    YAML_CONTENT_V48 = (
        """author_notes: ''
auto_tts_enabled: true
blurb: ''
category: Category
correctness_feedback_enabled: false
init_state_name: (untitled state)
language_code: en
objective: ''
param_changes: []
param_specs: {}
schema_version: 48
states:
  (untitled state):
    classifier_model_id: null
    content:
      content_id: content
      html: ''
    interaction:
      answer_groups:
      - outcome:
          dest: END
          feedback:
            content_id: feedback_1
            html: <p>Correct!</p>
          labelled_as_correct: false
          missing_prerequisite_skill_id: null
          param_changes: []
          refresher_exploration_id: null
        rule_specs:
        - inputs:
            x:
              contentId: rule_input_3
              normalizedStrSet:
              - InputString
          rule_type: Equals
        tagged_skill_misconception_id: null
        training_data: []
      confirmed_unclassified_answers: []
      customization_args:
        placeholder:
          value:
            content_id: ca_placeholder_2
            unicode_str: ''
        rows:
          value: 1
      default_outcome:
        dest: (untitled state)
        feedback:
          content_id: default_outcome
          html: ''
        labelled_as_correct: false
        missing_prerequisite_skill_id: null
        param_changes: []
        refresher_exploration_id: null
      hints: []
      id: TextInput
      solution: null
    next_content_id_index: 4
    param_changes: []
    recorded_voiceovers:
      voiceovers_mapping:
        ca_placeholder_2: {}
        content: {}
        default_outcome: {}
        feedback_1: {}
        rule_input_3: {}
    solicit_answer_details: false
    written_translations:
      translations_mapping:
        ca_placeholder_2: {}
        content: {}
        default_outcome: {}
        feedback_1: {}
        rule_input_3: {}
  END:
    classifier_model_id: null
    content:
      content_id: content
      html: <p>Congratulations, you have finished!</p>
    interaction:
      answer_groups: []
      confirmed_unclassified_answers: []
      customization_args:
        recommendedExplorationIds:
          value: []
      default_outcome: null
      hints: []
      id: EndExploration
      solution: null
    next_content_id_index: 0
    param_changes: []
    recorded_voiceovers:
      voiceovers_mapping:
        content: {}
    solicit_answer_details: false
    written_translations:
      translations_mapping:
        content: {}
  New state:
    classifier_model_id: null
    content:
      content_id: content
      html: ''
    interaction:
      answer_groups: []
      confirmed_unclassified_answers: []
      customization_args:
        placeholder:
          value:
            content_id: ca_placeholder_0
            unicode_str: ''
        rows:
          value: 1
      default_outcome:
        dest: END
        feedback:
          content_id: default_outcome
          html: ''
        labelled_as_correct: false
        missing_prerequisite_skill_id: null
        param_changes: []
        refresher_exploration_id: null
      hints: []
      id: TextInput
      solution: null
    next_content_id_index: 1
    param_changes: []
    recorded_voiceovers:
      voiceovers_mapping:
        ca_placeholder_0: {}
        content: {}
        default_outcome: {}
    solicit_answer_details: false
    written_translations:
      translations_mapping:
        ca_placeholder_0: {}
        content: {}
        default_outcome: {}
states_schema_version: 43
tags: []
title: Title
""")

    YAML_CONTENT_V49 = (
        """author_notes: ''
auto_tts_enabled: true
blurb: ''
category: Category
correctness_feedback_enabled: false
init_state_name: (untitled state)
language_code: en
objective: ''
param_changes: []
param_specs: {}
schema_version: 49
states:
  (untitled state):
    card_is_checkpoint: true
    classifier_model_id: null
    content:
      content_id: content
      html: ''
    interaction:
      answer_groups:
      - outcome:
          dest: END
          feedback:
            content_id: feedback_1
            html: <p>Correct!</p>
          labelled_as_correct: false
          missing_prerequisite_skill_id: null
          param_changes: []
          refresher_exploration_id: null
        rule_specs:
        - inputs:
            x:
              contentId: rule_input_3
              normalizedStrSet:
              - InputString
          rule_type: Equals
        tagged_skill_misconception_id: null
        training_data: []
      confirmed_unclassified_answers: []
      customization_args:
        placeholder:
          value:
            content_id: ca_placeholder_2
            unicode_str: ''
        rows:
          value: 1
      default_outcome:
        dest: (untitled state)
        feedback:
          content_id: default_outcome
          html: ''
        labelled_as_correct: false
        missing_prerequisite_skill_id: null
        param_changes: []
        refresher_exploration_id: null
      hints: []
      id: TextInput
      solution: null
    next_content_id_index: 4
    param_changes: []
    recorded_voiceovers:
      voiceovers_mapping:
        ca_placeholder_2: {}
        content: {}
        default_outcome: {}
        feedback_1: {}
        rule_input_3: {}
    solicit_answer_details: false
    written_translations:
      translations_mapping:
        ca_placeholder_2: {}
        content: {}
        default_outcome: {}
        feedback_1: {}
        rule_input_3: {}
  END:
    card_is_checkpoint: false
    classifier_model_id: null
    content:
      content_id: content
      html: <p>Congratulations, you have finished!</p>
    interaction:
      answer_groups: []
      confirmed_unclassified_answers: []
      customization_args:
        recommendedExplorationIds:
          value: []
      default_outcome: null
      hints: []
      id: EndExploration
      solution: null
    next_content_id_index: 0
    param_changes: []
    recorded_voiceovers:
      voiceovers_mapping:
        content: {}
    solicit_answer_details: false
    written_translations:
      translations_mapping:
        content: {}
  New state:
    classifier_model_id: null
    content:
      content_id: content
      html: ''
    interaction:
      answer_groups: []
      confirmed_unclassified_answers: []
      customization_args:
        placeholder:
          value:
            content_id: ca_placeholder_0
            unicode_str: ''
        rows:
          value: 1
      default_outcome:
        dest: END
        feedback:
          content_id: default_outcome
          html: ''
        labelled_as_correct: false
        missing_prerequisite_skill_id: null
        param_changes: []
        refresher_exploration_id: null
      hints: []
      id: TextInput
      solution: null
    next_content_id_index: 1
    param_changes: []
    recorded_voiceovers:
      voiceovers_mapping:
        ca_placeholder_0: {}
        content: {}
        default_outcome: {}
    solicit_answer_details: false
    written_translations:
      translations_mapping:
        ca_placeholder_0: {}
        content: {}
        default_outcome: {}
states_schema_version: 44
tags: []
title: Title
""")

    YAML_CONTENT_V50 = (
        """author_notes: ''
auto_tts_enabled: true
blurb: ''
category: Category
correctness_feedback_enabled: false
init_state_name: (untitled state)
language_code: en
objective: ''
param_changes: []
param_specs: {}
schema_version: 50
states:
  (untitled state):
    card_is_checkpoint: true
    classifier_model_id: null
    content:
      content_id: content
      html: ''
    interaction:
      answer_groups:
      - outcome:
          dest: END
          feedback:
            content_id: feedback_1
            html: <p>Correct!</p>
          labelled_as_correct: false
          missing_prerequisite_skill_id: null
          param_changes: []
          refresher_exploration_id: null
        rule_specs:
        - inputs:
            x:
              contentId: rule_input_3
              normalizedStrSet:
              - InputString
          rule_type: Equals
        tagged_skill_misconception_id: null
        training_data: []
      confirmed_unclassified_answers: []
      customization_args:
        placeholder:
          value:
            content_id: ca_placeholder_2
            unicode_str: ''
        rows:
          value: 1
      default_outcome:
        dest: (untitled state)
        feedback:
          content_id: default_outcome
          html: ''
        labelled_as_correct: false
        missing_prerequisite_skill_id: null
        param_changes: []
        refresher_exploration_id: null
      hints: []
      id: TextInput
      solution: null
    linked_skill_id: null
    next_content_id_index: 4
    param_changes: []
    recorded_voiceovers:
      voiceovers_mapping:
        ca_placeholder_2: {}
        content: {}
        default_outcome: {}
        feedback_1: {}
        rule_input_3: {}
    solicit_answer_details: false
    written_translations:
      translations_mapping:
        ca_placeholder_2: {}
        content: {}
        default_outcome: {}
        feedback_1: {}
        rule_input_3: {}
  END:
    card_is_checkpoint: false
    classifier_model_id: null
    content:
      content_id: content
      html: <p>Congratulations, you have finished!</p>
    interaction:
      answer_groups: []
      confirmed_unclassified_answers: []
      customization_args:
        recommendedExplorationIds:
          value: []
      default_outcome: null
      hints: []
      id: EndExploration
      solution: null
    linked_skill_id: null
    next_content_id_index: 0
    param_changes: []
    recorded_voiceovers:
      voiceovers_mapping:
        content: {}
    solicit_answer_details: false
    written_translations:
      translations_mapping:
        content: {}
  New state:
    classifier_model_id: null
    content:
      content_id: content
      html: ''
    interaction:
      answer_groups: []
      confirmed_unclassified_answers: []
      customization_args:
        placeholder:
          value:
            content_id: ca_placeholder_0
            unicode_str: ''
        rows:
          value: 1
      default_outcome:
        dest: END
        feedback:
          content_id: default_outcome
          html: ''
        labelled_as_correct: false
        missing_prerequisite_skill_id: null
        param_changes: []
        refresher_exploration_id: null
      hints: []
      id: TextInput
      solution: null
    linked_skill_id: null
    next_content_id_index: 1
    param_changes: []
    recorded_voiceovers:
      voiceovers_mapping:
        ca_placeholder_0: {}
        content: {}
        default_outcome: {}
    solicit_answer_details: false
    written_translations:
      translations_mapping:
        ca_placeholder_0: {}
        content: {}
        default_outcome: {}
states_schema_version: 45
tags: []
title: Title
""")

    YAML_CONTENT_V51 = (
        """author_notes: ''
auto_tts_enabled: true
blurb: ''
category: Category
correctness_feedback_enabled: false
init_state_name: (untitled state)
language_code: en
objective: ''
param_changes: []
param_specs: {}
schema_version: 51
states:
  (untitled state):
    card_is_checkpoint: true
    classifier_model_id: null
    content:
      content_id: content
      html: ''
    interaction:
      answer_groups:
      - outcome:
          dest: END
          feedback:
            content_id: feedback_1
            html: <p>Correct!</p>
          labelled_as_correct: false
          missing_prerequisite_skill_id: null
          param_changes: []
          refresher_exploration_id: null
        rule_specs:
        - inputs:
<<<<<<< HEAD
            x: 6
=======
            x:
              contentId: rule_input_3
              normalizedStrSet:
              - InputString
>>>>>>> b1846a83
          rule_type: Equals
        tagged_skill_misconception_id: null
        training_data: []
      confirmed_unclassified_answers: []
      customization_args:
<<<<<<< HEAD
        inputGreaterThanZero:
          value: False
=======
        placeholder:
          value:
            content_id: ca_placeholder_2
            unicode_str: ''
        rows:
          value: 1
>>>>>>> b1846a83
      default_outcome:
        dest: (untitled state)
        feedback:
          content_id: default_outcome
          html: ''
        labelled_as_correct: false
        missing_prerequisite_skill_id: null
        param_changes: []
        refresher_exploration_id: null
      hints: []
<<<<<<< HEAD
      id: NumericInput
=======
      id: TextInput
>>>>>>> b1846a83
      solution: null
    linked_skill_id: null
    next_content_id_index: 4
    param_changes: []
    recorded_voiceovers:
      voiceovers_mapping:
        ca_placeholder_2: {}
        content: {}
        default_outcome: {}
        feedback_1: {}
        rule_input_3: {}
    solicit_answer_details: false
    written_translations:
      translations_mapping:
        ca_placeholder_2: {}
        content: {}
        default_outcome: {}
        feedback_1: {}
        rule_input_3: {}
  END:
    card_is_checkpoint: false
    classifier_model_id: null
    content:
      content_id: content
      html: <p>Congratulations, you have finished!</p>
    interaction:
      answer_groups: []
      confirmed_unclassified_answers: []
      customization_args:
        recommendedExplorationIds:
          value: []
      default_outcome: null
      hints: []
      id: EndExploration
      solution: null
    linked_skill_id: null
    next_content_id_index: 0
    param_changes: []
    recorded_voiceovers:
      voiceovers_mapping:
        content: {}
    solicit_answer_details: false
    written_translations:
      translations_mapping:
        content: {}
  New state:
    classifier_model_id: null
    content:
      content_id: content
      html: ''
    interaction:
      answer_groups: []
      confirmed_unclassified_answers: []
      customization_args:
<<<<<<< HEAD
        inputGreaterThanZero:
          value: False
=======
        placeholder:
          value:
            content_id: ca_placeholder_0
            unicode_str: ''
        rows:
          value: 1
>>>>>>> b1846a83
      default_outcome:
        dest: END
        feedback:
          content_id: default_outcome
          html: ''
        labelled_as_correct: false
        missing_prerequisite_skill_id: null
        param_changes: []
        refresher_exploration_id: null
      hints: []
<<<<<<< HEAD
      id: NumericInput
=======
      id: TextInput
>>>>>>> b1846a83
      solution: null
    linked_skill_id: null
    next_content_id_index: 1
    param_changes: []
    recorded_voiceovers:
      voiceovers_mapping:
        ca_placeholder_0: {}
        content: {}
        default_outcome: {}
    solicit_answer_details: false
    written_translations:
      translations_mapping:
        ca_placeholder_0: {}
        content: {}
        default_outcome: {}
states_schema_version: 46
tags: []
title: Title
""")

    _LATEST_YAML_CONTENT = YAML_CONTENT_V51

    def test_load_from_v46_with_item_selection_input_interaction(self):
        """Tests the migration of ItemSelectionInput rule inputs."""
        sample_yaml_content = (
            """author_notes: ''
auto_tts_enabled: true
blurb: ''
category: Category
correctness_feedback_enabled: false
init_state_name: (untitled state)
language_code: en
objective: ''
param_changes: []
param_specs: {}
schema_version: 46
states:
  (untitled state):
    classifier_model_id: null
    content:
      content_id: content
      html: ''
    interaction:
      answer_groups:
      - outcome:
          dest: END
          feedback:
            content_id: feedback_1
            html: <p>Correct!</p>
          labelled_as_correct: false
          missing_prerequisite_skill_id: null
          param_changes: []
          refresher_exploration_id: null
        rule_specs:
        - inputs:
            x:
            - <p>Choice 1</p>
            - <p>Choice 2</p>
            - <p>Choice Invalid</p>
          rule_type: Equals
        tagged_skill_misconception_id: null
        training_data: []
      confirmed_unclassified_answers: []
      customization_args:
        choices:
          value:
          - content_id: ca_choices_2
            html: <p>Choice 1</p>
          - content_id: ca_choices_3
            html: <p>Choice 2</p>
        maxAllowableSelectionCount:
          value: 2
        minAllowableSelectionCount:
          value: 1
      default_outcome:
        dest: (untitled state)
        feedback:
          content_id: default_outcome
          html: ''
        labelled_as_correct: false
        missing_prerequisite_skill_id: null
        param_changes: []
        refresher_exploration_id: null
      hints: []
      id: ItemSelectionInput
      solution:
        answer_is_exclusive: true
        correct_answer:
          - <p>Choice 1</p>
        explanation:
          content_id: solution
          html: This is <i>solution</i> for state1
    next_content_id_index: 4
    param_changes: []
    recorded_voiceovers:
      voiceovers_mapping:
        ca_choices_2: {}
        ca_choices_3: {}
        content: {}
        default_outcome: {}
        feedback_1: {}
        solution: {}
    solicit_answer_details: false
    written_translations:
      translations_mapping:
        ca_choices_2: {}
        ca_choices_3: {}
        content: {}
        default_outcome: {}
        feedback_1: {}
        solution: {}
  END:
    classifier_model_id: null
    content:
      content_id: content
      html: <p>Congratulations, you have finished!</p>
    interaction:
      answer_groups: []
      confirmed_unclassified_answers: []
      customization_args:
        recommendedExplorationIds:
          value: []
      default_outcome: null
      hints: []
      id: EndExploration
      solution: null
    next_content_id_index: 0
    param_changes: []
    recorded_voiceovers:
      voiceovers_mapping:
        content: {}
    solicit_answer_details: false
    written_translations:
      translations_mapping:
        content: {}
states_schema_version: 41
tags: []
title: Title
""")

        latest_sample_yaml_content = (
            """author_notes: ''
auto_tts_enabled: true
blurb: ''
category: Category
correctness_feedback_enabled: false
init_state_name: (untitled state)
language_code: en
objective: ''
param_changes: []
param_specs: {}
schema_version: 51
states:
  (untitled state):
    card_is_checkpoint: true
    classifier_model_id: null
    content:
      content_id: content
      html: ''
    interaction:
      answer_groups:
      - outcome:
          dest: END
          feedback:
            content_id: feedback_1
            html: <p>Correct!</p>
          labelled_as_correct: false
          missing_prerequisite_skill_id: null
          param_changes: []
          refresher_exploration_id: null
        rule_specs:
        - inputs:
            x:
            - ca_choices_2
            - ca_choices_3
            - invalid_content_id
          rule_type: Equals
        tagged_skill_misconception_id: null
        training_data: []
      confirmed_unclassified_answers: []
      customization_args:
        choices:
          value:
          - content_id: ca_choices_2
            html: <p>Choice 1</p>
          - content_id: ca_choices_3
            html: <p>Choice 2</p>
        maxAllowableSelectionCount:
          value: 2
        minAllowableSelectionCount:
          value: 1
      default_outcome:
        dest: (untitled state)
        feedback:
          content_id: default_outcome
          html: ''
        labelled_as_correct: false
        missing_prerequisite_skill_id: null
        param_changes: []
        refresher_exploration_id: null
      hints: []
      id: ItemSelectionInput
      solution:
        answer_is_exclusive: true
        correct_answer:
        - ca_choices_2
        explanation:
          content_id: solution
          html: This is <i>solution</i> for state1
    linked_skill_id: null
    next_content_id_index: 4
    param_changes: []
    recorded_voiceovers:
      voiceovers_mapping:
        ca_choices_2: {}
        ca_choices_3: {}
        content: {}
        default_outcome: {}
        feedback_1: {}
        solution: {}
    solicit_answer_details: false
    written_translations:
      translations_mapping:
        ca_choices_2: {}
        ca_choices_3: {}
        content: {}
        default_outcome: {}
        feedback_1: {}
        solution: {}
  END:
    card_is_checkpoint: false
    classifier_model_id: null
    content:
      content_id: content
      html: <p>Congratulations, you have finished!</p>
    interaction:
      answer_groups: []
      confirmed_unclassified_answers: []
      customization_args:
        recommendedExplorationIds:
          value: []
      default_outcome: null
      hints: []
      id: EndExploration
      solution: null
    linked_skill_id: null
    next_content_id_index: 0
    param_changes: []
    recorded_voiceovers:
      voiceovers_mapping:
        content: {}
    solicit_answer_details: false
    written_translations:
      translations_mapping:
        content: {}
states_schema_version: 46
tags: []
title: Title
""")
        exploration = exp_domain.Exploration.from_yaml(
            'eid', sample_yaml_content)
        self.assertEqual(exploration.to_yaml(), latest_sample_yaml_content)

    def test_load_from_v46_with_drag_and_drop_sort_input_interaction(self):
        """Tests the migration of DragAndDropSortInput rule inputs."""
        sample_yaml_content = (
            """author_notes: ''
auto_tts_enabled: true
blurb: ''
category: Category
correctness_feedback_enabled: false
init_state_name: (untitled state)
language_code: en
objective: ''
param_changes: []
param_specs: {}
schema_version: 46
states:
  (untitled state):
    classifier_model_id: null
    content:
      content_id: content
      html: ''
    interaction:
      answer_groups:
      - outcome:
          dest: END
          feedback:
            content_id: feedback_1
            html: <p>Correct!</p>
          labelled_as_correct: false
          missing_prerequisite_skill_id: null
          param_changes: []
          refresher_exploration_id: null
        rule_specs:
        - inputs:
            x:
            - - <p>Choice 1</p>
              - <p>Choice 2</p>
          rule_type: IsEqualToOrdering
        - inputs:
            x:
            - - <p>Choice 1</p>
          rule_type: IsEqualToOrderingWithOneItemAtIncorrectPosition
        - inputs:
            x: <p>Choice 1</p>
            y: 1
          rule_type: HasElementXAtPositionY
        - inputs:
            x: <p>Choice 1</p>
            y: <p>Choice 2</p>
          rule_type: HasElementXBeforeElementY
        tagged_skill_misconception_id: null
        training_data: []
      confirmed_unclassified_answers: []
      customization_args:
        allowMultipleItemsInSamePosition:
          value: true
        choices:
          value:
          - content_id: ca_choices_2
            html: <p>Choice 1</p>
          - content_id: ca_choices_3
            html: <p>Choice 2</p>
      default_outcome:
        dest: (untitled state)
        feedback:
          content_id: default_outcome
          html: ''
        labelled_as_correct: false
        missing_prerequisite_skill_id: null
        param_changes: []
        refresher_exploration_id: null
      hints: []
      id: DragAndDropSortInput
      solution:
        answer_is_exclusive: true
        correct_answer:
        - - <p>Choice 1</p>
          - <p>Choice 2</p>
        explanation:
          content_id: solution
          html: This is <i>solution</i> for state1
    linked_skill_id: null
    next_content_id_index: 4
    param_changes: []
    recorded_voiceovers:
      voiceovers_mapping:
        ca_choices_2: {}
        ca_choices_3: {}
        content: {}
        default_outcome: {}
        feedback_1: {}
        solution: {}
    solicit_answer_details: false
    written_translations:
      translations_mapping:
        ca_choices_2: {}
        ca_choices_3: {}
        content: {}
        default_outcome: {}
        feedback_1: {}
        solution: {}
  END:
    classifier_model_id: null
    content:
      content_id: content
      html: <p>Congratulations, you have finished!</p>
    interaction:
      answer_groups: []
      confirmed_unclassified_answers: []
      customization_args:
        recommendedExplorationIds:
          value: []
      default_outcome: null
      hints: []
      id: EndExploration
      solution: null
    linked_skill_id: null
    next_content_id_index: 0
    param_changes: []
    recorded_voiceovers:
      voiceovers_mapping:
        content: {}
    solicit_answer_details: false
    written_translations:
      translations_mapping:
        content: {}
states_schema_version: 41
tags: []
title: Title
""")

        latest_sample_yaml_content = (
            """author_notes: ''
auto_tts_enabled: true
blurb: ''
category: Category
correctness_feedback_enabled: false
init_state_name: (untitled state)
language_code: en
objective: ''
param_changes: []
param_specs: {}
schema_version: 51
states:
  (untitled state):
    card_is_checkpoint: true
    classifier_model_id: null
    content:
      content_id: content
      html: ''
    interaction:
      answer_groups:
      - outcome:
          dest: END
          feedback:
            content_id: feedback_1
            html: <p>Correct!</p>
          labelled_as_correct: false
          missing_prerequisite_skill_id: null
          param_changes: []
          refresher_exploration_id: null
        rule_specs:
        - inputs:
            x:
            - - ca_choices_2
              - ca_choices_3
          rule_type: IsEqualToOrdering
        - inputs:
            x:
            - - ca_choices_2
          rule_type: IsEqualToOrderingWithOneItemAtIncorrectPosition
        - inputs:
            x: ca_choices_2
            y: 1
          rule_type: HasElementXAtPositionY
        - inputs:
            x: ca_choices_2
            y: ca_choices_3
          rule_type: HasElementXBeforeElementY
        tagged_skill_misconception_id: null
        training_data: []
      confirmed_unclassified_answers: []
      customization_args:
        allowMultipleItemsInSamePosition:
          value: true
        choices:
          value:
          - content_id: ca_choices_2
            html: <p>Choice 1</p>
          - content_id: ca_choices_3
            html: <p>Choice 2</p>
      default_outcome:
        dest: (untitled state)
        feedback:
          content_id: default_outcome
          html: ''
        labelled_as_correct: false
        missing_prerequisite_skill_id: null
        param_changes: []
        refresher_exploration_id: null
      hints: []
      id: DragAndDropSortInput
      solution:
        answer_is_exclusive: true
        correct_answer:
        - - ca_choices_2
          - ca_choices_3
        explanation:
          content_id: solution
          html: This is <i>solution</i> for state1
    linked_skill_id: null
    next_content_id_index: 4
    param_changes: []
    recorded_voiceovers:
      voiceovers_mapping:
        ca_choices_2: {}
        ca_choices_3: {}
        content: {}
        default_outcome: {}
        feedback_1: {}
        solution: {}
    solicit_answer_details: false
    written_translations:
      translations_mapping:
        ca_choices_2: {}
        ca_choices_3: {}
        content: {}
        default_outcome: {}
        feedback_1: {}
        solution: {}
  END:
    card_is_checkpoint: false
    classifier_model_id: null
    content:
      content_id: content
      html: <p>Congratulations, you have finished!</p>
    interaction:
      answer_groups: []
      confirmed_unclassified_answers: []
      customization_args:
        recommendedExplorationIds:
          value: []
      default_outcome: null
      hints: []
      id: EndExploration
      solution: null
    linked_skill_id: null
    next_content_id_index: 0
    param_changes: []
    recorded_voiceovers:
      voiceovers_mapping:
        content: {}
    solicit_answer_details: false
    written_translations:
      translations_mapping:
        content: {}
states_schema_version: 46
tags: []
title: Title
""")
        exploration = exp_domain.Exploration.from_yaml(
            'eid', sample_yaml_content)
        self.assertEqual(exploration.to_yaml(), latest_sample_yaml_content)

    def test_load_from_v46_with_invalid_unicode_written_translations(self):
        """Tests the migration of unicode written translations rule inputs."""
        sample_yaml_content = (
            """author_notes: ''
auto_tts_enabled: true
blurb: ''
category: Category
correctness_feedback_enabled: false
init_state_name: (untitled state)
language_code: en
objective: ''
param_changes: []
param_specs: {}
schema_version: 46
states:
  (untitled state):
    classifier_model_id: null
    content:
      content_id: content
      html: ''
    interaction:
      answer_groups: []
      confirmed_unclassified_answers: []
      customization_args:
        buttonText:
          value:
            content_id: ca_buttonText
            unicode_str: Continue
      default_outcome:
        dest: END
        feedback:
          content_id: default_outcome
          html: ''
        labelled_as_correct: false
        missing_prerequisite_skill_id: null
        param_changes: []
        refresher_exploration_id: null
      hints: []
      id: Continue
      solution: null
    linked_skill_id: null
    next_content_id_index: 4
    param_changes: []
    recorded_voiceovers:
      voiceovers_mapping:
        ca_buttonText: {}
        content: {}
        default_outcome: {}
        feedback_1: {}
        solution: {}
    solicit_answer_details: false
    written_translations:
      translations_mapping:
        ca_buttonText:
          bn:
            data_format: html
            needs_update: false
            translation: <p>hello</p>
        content: {}
        default_outcome: {}
        feedback_1: {}
        solution: {}
  END:
    classifier_model_id: null
    content:
      content_id: content
      html: <p>Congratulations, you have finished!</p>
    interaction:
      answer_groups: []
      confirmed_unclassified_answers: []
      customization_args:
        recommendedExplorationIds:
          value: []
      default_outcome: null
      hints: []
      id: EndExploration
      solution: null
    linked_skill_id: null
    next_content_id_index: 0
    param_changes: []
    recorded_voiceovers:
      voiceovers_mapping:
        content: {}
    solicit_answer_details: false
    written_translations:
      translations_mapping:
        content: {}
states_schema_version: 41
tags: []
title: Title
""")

        latest_sample_yaml_content = (
            """author_notes: ''
auto_tts_enabled: true
blurb: ''
category: Category
correctness_feedback_enabled: false
init_state_name: (untitled state)
language_code: en
objective: ''
param_changes: []
param_specs: {}
schema_version: 51
states:
  (untitled state):
    card_is_checkpoint: true
    classifier_model_id: null
    content:
      content_id: content
      html: ''
    interaction:
      answer_groups: []
      confirmed_unclassified_answers: []
      customization_args:
        buttonText:
          value:
            content_id: ca_buttonText
            unicode_str: Continue
      default_outcome:
        dest: END
        feedback:
          content_id: default_outcome
          html: ''
        labelled_as_correct: false
        missing_prerequisite_skill_id: null
        param_changes: []
        refresher_exploration_id: null
      hints: []
      id: Continue
      solution: null
    linked_skill_id: null
    next_content_id_index: 4
    param_changes: []
    recorded_voiceovers:
      voiceovers_mapping:
        ca_buttonText: {}
        content: {}
        default_outcome: {}
        feedback_1: {}
        solution: {}
    solicit_answer_details: false
    written_translations:
      translations_mapping:
        ca_buttonText:
          bn:
            data_format: unicode
            needs_update: false
            translation: hello
        content: {}
        default_outcome: {}
        feedback_1: {}
        solution: {}
  END:
    card_is_checkpoint: false
    classifier_model_id: null
    content:
      content_id: content
      html: <p>Congratulations, you have finished!</p>
    interaction:
      answer_groups: []
      confirmed_unclassified_answers: []
      customization_args:
        recommendedExplorationIds:
          value: []
      default_outcome: null
      hints: []
      id: EndExploration
      solution: null
    linked_skill_id: null
    next_content_id_index: 0
    param_changes: []
    recorded_voiceovers:
      voiceovers_mapping:
        content: {}
    solicit_answer_details: false
    written_translations:
      translations_mapping:
        content: {}
states_schema_version: 46
tags: []
title: Title
""")
        exploration = exp_domain.Exploration.from_yaml(
            'eid', sample_yaml_content)
        self.assertEqual(exploration.to_yaml(), latest_sample_yaml_content)


class ConversionUnitTests(test_utils.GenericTestBase):
    """Test conversion methods."""

    def test_convert_exploration_to_player_dict(self):
        exp_title = 'Title'
        second_state_name = 'first state'

        exploration = exp_domain.Exploration.create_default_exploration(
            'eid', title=exp_title, category='Category')
        exploration.add_states([second_state_name])

        def _get_default_state_dict(content_str, dest_name, is_init_state):
            """Gets the default state dict of the exploration."""
            return {
                'linked_skill_id': None,
                'next_content_id_index': 0,
                'classifier_model_id': None,
                'content': {
                    'content_id': 'content',
                    'html': content_str,
                },
                'recorded_voiceovers': {
                    'voiceovers_mapping': {
                        'content': {},
                        'default_outcome': {}
                    }
                },
                'solicit_answer_details': False,
                'card_is_checkpoint': is_init_state,
                'written_translations': {
                    'translations_mapping': {
                        'content': {},
                        'default_outcome': {}
                    }
                },
                'interaction': {
                    'answer_groups': [],
                    'confirmed_unclassified_answers': [],
                    'customization_args': {},
                    'default_outcome': {
                        'dest': dest_name,
                        'feedback': {
                            'content_id': feconf.DEFAULT_OUTCOME_CONTENT_ID,
                            'html': ''
                        },
                        'labelled_as_correct': False,
                        'param_changes': [],
                        'refresher_exploration_id': None,
                        'missing_prerequisite_skill_id': None
                    },
                    'hints': [],
                    'id': None,
                    'solution': None,
                },
                'param_changes': [],
            }

        self.assertEqual(exploration.to_player_dict(), {
            'init_state_name': feconf.DEFAULT_INIT_STATE_NAME,
            'title': exp_title,
            'objective': feconf.DEFAULT_EXPLORATION_OBJECTIVE,
            'states': {
                feconf.DEFAULT_INIT_STATE_NAME: _get_default_state_dict(
                    feconf.DEFAULT_INIT_STATE_CONTENT_STR,
                    feconf.DEFAULT_INIT_STATE_NAME, True),
                second_state_name: _get_default_state_dict(
                    '', second_state_name, False),
            },
            'param_changes': [],
            'param_specs': {},
            'language_code': 'en',
            'correctness_feedback_enabled': False,
        })


class StateOperationsUnitTests(test_utils.GenericTestBase):
    """Test methods operating on states."""

    def test_delete_state(self):
        """Test deletion of states."""
        exploration = exp_domain.Exploration.create_default_exploration('eid')
        exploration.add_states(['first state'])

        with self.assertRaisesRegexp(
            ValueError, 'Cannot delete initial state'
            ):
            exploration.delete_state(exploration.init_state_name)

        exploration.add_states(['second state'])
        exploration.delete_state('second state')

        with self.assertRaisesRegexp(ValueError, 'fake state does not exist'):
            exploration.delete_state('fake state')


class HtmlCollectionTests(test_utils.GenericTestBase):
    """Test method to obtain all html strings."""

    def test_all_html_strings_are_collected(self):

        exploration = exp_domain.Exploration.create_default_exploration(
            'eid', title='title', category='category')
        exploration.add_states(['state1', 'state2', 'state3', 'state4'])
        state1 = exploration.states['state1']
        state2 = exploration.states['state2']
        state3 = exploration.states['state3']
        state4 = exploration.states['state4']
        content1_dict = {
            'content_id': 'content',
            'html': '<blockquote>Hello, this is state1</blockquote>'
        }
        content2_dict = {
            'content_id': 'content',
            'html': '<pre>Hello, this is state2</pre>'
        }
        content3_dict = {
            'content_id': 'content',
            'html': '<p>Hello, this is state3</p>'
        }
        content4_dict = {
            'content_id': 'content',
            'html': '<p>Hello, this is state4</p>'
        }
        state1.update_content(
            state_domain.SubtitledHtml.from_dict(content1_dict))
        state2.update_content(
            state_domain.SubtitledHtml.from_dict(content2_dict))
        state3.update_content(
            state_domain.SubtitledHtml.from_dict(content3_dict))
        state4.update_content(
            state_domain.SubtitledHtml.from_dict(content4_dict))

        self.set_interaction_for_state(state1, 'TextInput')
        self.set_interaction_for_state(state2, 'MultipleChoiceInput')
        self.set_interaction_for_state(state3, 'ItemSelectionInput')
        self.set_interaction_for_state(state4, 'DragAndDropSortInput')

        customization_args_dict1 = {
            'placeholder': {
                'value': {
                    'content_id': 'ca_placeholder_0',
                    'unicode_str': 'Enter here.'
                }
            },
            'rows': {'value': 1}
        }
        customization_args_dict2 = {
            'choices': {'value': [
                {
                    'content_id': 'ca_choices_0',
                    'html': '<p>This is value1 for MultipleChoice</p>'
                },
                {
                    'content_id': 'ca_choices_1',
                    'html': '<p>This is value2 for MultipleChoice</p>'
                }
            ]},
            'showChoicesInShuffledOrder': {'value': True}
        }
        customization_args_dict3 = {
            'choices': {'value': [
                {
                    'content_id': 'ca_choices_0',
                    'html': '<p>This is value1 for ItemSelection</p>'
                },
                {
                    'content_id': 'ca_choices_1',
                    'html': '<p>This is value2 for ItemSelection</p>'
                },
                {
                    'content_id': 'ca_choices_2',
                    'html': '<p>This is value3 for ItemSelection</p>'
                }
            ]},
            'minAllowableSelectionCount': {'value': 1},
            'maxAllowableSelectionCount': {'value': 2}
        }
        customization_args_dict4 = {
            'choices': {'value': [
                {
                    'content_id': 'ca_choices_0',
                    'html': '<p>This is value1 for DragAndDropSortInput</p>'
                },
                {
                    'content_id': 'ca_choices_1',
                    'html': '<p>This is value2 for DragAndDropSortInput</p>'
                }
            ]},
            'allowMultipleItemsInSamePosition': {'value': True}
        }

        state1.update_interaction_customization_args(customization_args_dict1)
        state2.update_interaction_customization_args(customization_args_dict2)
        state3.update_interaction_customization_args(customization_args_dict3)
        state4.update_interaction_customization_args(customization_args_dict4)

        default_outcome = state_domain.Outcome(
            'state2', state_domain.SubtitledHtml(
                'default_outcome', '<p>Default outcome for state1</p>'),
            False, [], None, None
        )
        state1.update_interaction_default_outcome(default_outcome)

        hint_list2 = [
            state_domain.Hint(
                state_domain.SubtitledHtml(
                    'hint_1', '<p>Hello, this is html1 for state2</p>'
                )
            ),
            state_domain.Hint(
                state_domain.SubtitledHtml(
                    'hint_2', '<p>Hello, this is html2 for state2</p>'
                )
            ),
        ]
        state2.update_interaction_hints(hint_list2)

        solution_dict = {
            'interaction_id': '',
            'answer_is_exclusive': True,
            'correct_answer': 'Answer1',
            'explanation': {
                'content_id': 'solution',
                'html': '<p>This is solution for state1</p>'
            }
        }
        solution = state_domain.Solution.from_dict(
            state1.interaction.id, solution_dict)
        state1.update_interaction_solution(solution)

        state_answer_group_list2 = [
            state_domain.AnswerGroup(
                state_domain.Outcome(
                    'state1', state_domain.SubtitledHtml(
                        'feedback_1', '<p>Outcome2 for state2</p>'),
                    False, [], None, None),
                [
                    state_domain.RuleSpec(
                        'Equals',
                        {
                            'x': 0
                        }),
                    state_domain.RuleSpec(
                        'Equals',
                        {
                            'x': 1
                        })
                ],
                [],
                None),
            state_domain.AnswerGroup(
                state_domain.Outcome(
                    'state3', state_domain.SubtitledHtml(
                        'feedback_2', '<p>Outcome1 for state2</p>'),
                    False, [], None, None),
                [
                    state_domain.RuleSpec(
                        'Equals',
                        {
                            'x': 0
                        })
                ],
                [],
                None
            )]
        state_answer_group_list3 = [state_domain.AnswerGroup(
            state_domain.Outcome(
                'state1', state_domain.SubtitledHtml(
                    'feedback_1', '<p>Outcome for state3</p>'),
                False, [], None, None),
            [
                state_domain.RuleSpec(
                    'Equals',
                    {
                        'x': ['ca_choices_0']
                    }),
                state_domain.RuleSpec(
                    'Equals',
                    {
                        'x': ['ca_choices_2']
                    })
            ],
            [],
            None
        )]
        state2.update_interaction_answer_groups(state_answer_group_list2)
        state3.update_interaction_answer_groups(state_answer_group_list3)

        expected_html_list = [
            '',
            '',
            '<pre>Hello, this is state2</pre>',
            '<p>Outcome1 for state2</p>',
            '<p>Outcome2 for state2</p>',
            '',
            '<p>Hello, this is html1 for state2</p>',
            '<p>Hello, this is html2 for state2</p>',
            '<p>This is value1 for MultipleChoice</p>',
            '<p>This is value2 for MultipleChoice</p>',
            '<blockquote>Hello, this is state1</blockquote>',
            '<p>Default outcome for state1</p>',
            '<p>This is solution for state1</p>',
            '<p>Hello, this is state3</p>',
            '<p>Outcome for state3</p>',
            '',
            '<p>This is value1 for ItemSelection</p>',
            '<p>This is value2 for ItemSelection</p>',
            '<p>This is value3 for ItemSelection</p>',
            '<p>Hello, this is state4</p>',
            '',
            '<p>This is value1 for DragAndDropSortInput</p>',
            '<p>This is value2 for DragAndDropSortInput</p>'
        ]

        actual_outcome_list = exploration.get_all_html_content_strings()

        self.assertEqual(set(actual_outcome_list), set(expected_html_list))


class ExplorationChangesMergeabilityUnitTests(
        exp_services_test.ExplorationServicesUnitTests,
        test_utils.EmailTestBase):
    """Test methods related to exploration changes mergeability."""

    def test_changes_are_mergeable_when_content_changes_do_not_conflict(self):
        self.save_new_valid_exploration(
            self.EXP_0_ID, self.owner_id, end_state_name='End')

        rights_manager.publish_exploration(self.owner, self.EXP_0_ID)

        change_list = [exp_domain.ExplorationChange({
            'cmd': exp_domain.CMD_EDIT_EXPLORATION_PROPERTY,
            'property_name': 'title',
            'new_value': 'First title'
        })]
        exp_services.update_exploration(
            self.owner_id, self.EXP_0_ID, change_list, 'Changed title.')

        # Making changes to properties except content.
        change_list_2 = [exp_domain.ExplorationChange({
            'state_name': 'Introduction',
            'cmd': 'edit_state_property',
            'property_name': 'widget_id',
            'new_value': None,
            'old_value': 'TextInput'
        }), exp_domain.ExplorationChange({
            'state_name': 'Introduction',
            'cmd': 'edit_state_property',
            'property_name': 'widget_customization_args',
            'new_value': {},
            'old_value': {
                'placeholder': {
                    'value': {
                        'content_id': 'ca_placeholder_0',
                        'unicode_str': ''
                    }
                },
                'rows': {
                    'value': 1
                }
            }
        }), exp_domain.ExplorationChange({
            'state_name': 'Introduction',
            'cmd': 'edit_state_property',
            'property_name': 'next_content_id_index',
            'new_value': 2,
            'old_value': 1
        }), exp_domain.ExplorationChange({
            'state_name': 'Introduction',
            'cmd': 'edit_state_property',
            'property_name': 'widget_id',
            'new_value': 'Continue',
            'old_value': None
        }), exp_domain.ExplorationChange({
            'state_name': 'Introduction',
            'cmd': 'edit_state_property',
            'property_name': 'widget_customization_args',
            'new_value': {
                'buttonText': {
                    'value': {
                        'content_id': 'ca_buttonText_1',
                        'unicode_str': 'Continue'
                    }
                }
            },
            'old_value': {}
        })]
        exp_services.update_exploration(
            self.owner_id, self.EXP_0_ID, change_list_2, 'Changed Interaction.')

        # Changing content of second state.
        change_list_3 = [exp_domain.ExplorationChange({
            'property_name': 'content',
            'state_name': 'End',
            'cmd': 'edit_state_property',
            'old_value': {
                'html': '',
                'content_id': 'content'
            },
            'new_value': {
                'html': '<p>Congratulations, you have finished!</p>',
                'content_id': 'content'
            }
        })]

        # Checking that the changes can be applied when
        # changing to same version.
        changes_are_mergeable = exp_services.are_changes_mergeable(
            self.EXP_0_ID, 3, change_list_3)
        self.assertEqual(changes_are_mergeable, True)

        changes_are_mergeable = exp_services.are_changes_mergeable(
            self.EXP_0_ID, 2, change_list_3)
        self.assertEqual(changes_are_mergeable, True)

        exp_services.update_exploration(
            self.owner_id, self.EXP_0_ID, change_list_3,
            'Changed content of End state.')

        # Changing content of first state.
        change_list_4 = [exp_domain.ExplorationChange({
            'cmd': exp_domain.CMD_RENAME_STATE,
            'old_state_name': 'Introduction',
            'new_state_name': 'Renamed state'
        }), exp_domain.ExplorationChange({
            'cmd': exp_domain.CMD_RENAME_STATE,
            'old_state_name': 'Renamed state',
            'new_state_name': 'Renamed state again'
        }), exp_domain.ExplorationChange({
            'cmd': exp_domain.CMD_RENAME_STATE,
            'old_state_name': 'Renamed state again',
            'new_state_name': 'Introduction'
        }), exp_domain.ExplorationChange({
            'property_name': 'content',
            'state_name': 'Introduction',
            'cmd': 'edit_state_property',
            'old_value': {
                'html': '',
                'content_id': 'content'
            },
            'new_value': {
                'html': '<p>Hello</p>',
                'content_id': 'content'
            }
        })]

        # Checking for the mergability of the fourth change list.
        changes_are_mergeable = exp_services.are_changes_mergeable(
            self.EXP_0_ID, 2, change_list_4)
        self.assertEqual(changes_are_mergeable, True)

        # Checking for the mergability when working on latest version.
        changes_are_mergeable = exp_services.are_changes_mergeable(
            self.EXP_0_ID, 3, change_list_4)
        self.assertEqual(changes_are_mergeable, True)

    def test_changes_are_not_mergeable_when_content_changes_conflict(self):
        self.save_new_valid_exploration(
            self.EXP_0_ID, self.owner_id, end_state_name='End')

        rights_manager.publish_exploration(self.owner, self.EXP_0_ID)

        # Making changes to content of the first state.
        change_list = [exp_domain.ExplorationChange({
            'property_name': 'content',
            'state_name': 'Introduction',
            'cmd': 'edit_state_property',
            'old_value': {
                'html': '',
                'content_id': 'content'
            },
            'new_value': {
                'html': '<p>Content 1.</p>',
                'content_id': 'content'
            }
        })]
        exp_services.update_exploration(
            self.owner_id, self.EXP_0_ID, change_list, 'Changed Content.')

        # Changing content of the same state to check that
        # changes are not mergeable.
        change_list_2 = [exp_domain.ExplorationChange({
            'property_name': 'content',
            'state_name': 'Introduction',
            'cmd': 'edit_state_property',
            'old_value': {
                'html': '',
                'content_id': 'content'
            },
            'new_value': {
                'html': '<p>Content 2.</p>',
                'content_id': 'content'
            }
        })]

        # Checking for the mergability of the second change list.
        changes_are_not_mergeable = exp_services.are_changes_mergeable(
            self.EXP_0_ID, 1, change_list_2)
        self.assertEqual(changes_are_not_mergeable, False)

    def test_changes_are_mergeable_when_interaction_id_changes_do_not_conflict(self): # pylint: disable=line-too-long
        self.save_new_valid_exploration(
            self.EXP_0_ID, self.owner_id, end_state_name='End')

        rights_manager.publish_exploration(self.owner, self.EXP_0_ID)

        # Making changes in the properties which are
        # not related to the interaction id.
        change_list_2 = [exp_domain.ExplorationChange({
            'new_value': {
                'content_id': 'content',
                'html': '<p>This is the first state.</p>'
            },
            'state_name': 'Introduction',
            'old_value': {
                'content_id': 'content',
                'html': ''
            },
            'cmd': 'edit_state_property',
            'property_name': 'content'
        }), exp_domain.ExplorationChange({
            'new_value': [{
                'hint_content': {
                    'content_id': 'hint_1',
                    'html': '<p>This is a first hint.</p>'
                }
            }],
            'state_name': 'Introduction',
            'old_value': [],
            'cmd': 'edit_state_property',
            'property_name': 'hints'
        }), exp_domain.ExplorationChange({
            'new_value': 2,
            'state_name': 'Introduction',
            'old_value': 1,
            'cmd': 'edit_state_property',
            'property_name': 'next_content_id_index'
        }), exp_domain.ExplorationChange({
            'new_value': [{
                'hint_content': {
                    'content_id': 'hint_1',
                    'html': '<p>This is a first hint.</p>'
                }
            }, {
                'hint_content': {
                    'content_id': 'hint_2',
                    'html': '<p>This is the second hint.</p>'
                }
            }],
            'state_name': 'Introduction',
            'old_value': [{
                'hint_content': {
                    'content_id': 'hint_1',
                    'html': '<p>This is a first hint.</p>'
                }
            }],
            'cmd': 'edit_state_property',
            'property_name': 'hints'
        }), exp_domain.ExplorationChange({
            'new_value': {
                'content_id': 'content',
                'html': '<p>Congratulations, you have finished!</p>'
            },
            'state_name': 'End',
            'old_value': {
                'content_id': 'content',
                'html': ''
            },
            'cmd': 'edit_state_property',
            'property_name': 'content'
        })]
        exp_services.update_exploration(
            self.owner_id, self.EXP_0_ID, change_list_2,
            'Changed Contents and Hint')

        # Changes to the properties affected by or affecting
        # interaction id and in interaction_id itself.
        change_list_3 = [exp_domain.ExplorationChange({
            'new_value': None,
            'state_name': 'Introduction',
            'old_value': 'TextInput',
            'cmd': 'edit_state_property',
            'property_name': 'widget_id'
        }), exp_domain.ExplorationChange({
            'new_value': {},
            'state_name': 'Introduction',
            'old_value': {
                'rows': {
                    'value': 1
                },
                'placeholder': {
                    'value': {
                        'content_id': 'ca_placeholder_0',
                        'unicode_str': ''
                    }
                }
            },
            'cmd': 'edit_state_property',
            'property_name': 'widget_customization_args'
        }), exp_domain.ExplorationChange({
            'new_value': 2,
            'state_name': 'Introduction',
            'old_value': 1,
            'cmd': 'edit_state_property',
            'property_name': 'next_content_id_index'
        }), exp_domain.ExplorationChange({
            'new_value': 'Continue',
            'state_name': 'Introduction',
            'old_value': None,
            'cmd': 'edit_state_property',
            'property_name': 'widget_id'
        }), exp_domain.ExplorationChange({
            'new_value': {
                'buttonText': {
                    'value': {
                        'content_id': 'ca_buttonText_1',
                        'unicode_str': 'Continue'
                    }
                }
            },
            'state_name': 'Introduction',
            'old_value': {},
            'cmd': 'edit_state_property',
            'property_name': 'widget_customization_args'
        })]

        changes_are_mergeable = exp_services.are_changes_mergeable(
            self.EXP_0_ID, 1, change_list_3)
        self.assertEqual(changes_are_mergeable, True)

        # Creating second exploration to test the scenario
        # when changes to same properties are made in two
        # different states.
        self.save_new_valid_exploration(
            self.EXP_1_ID, self.owner_id, end_state_name='End')

        rights_manager.publish_exploration(self.owner, self.EXP_1_ID)

        # Using the old change_list_3 here because they already covers
        # the changes related to interaction in first state.
        exp_services.update_exploration(
            self.owner_id, self.EXP_1_ID, change_list_3, 'Changed Interaction')

        # Changes related to interaction in the second state
        # to check for mergeability.
        change_list_4 = [exp_domain.ExplorationChange({
            'state_name': 'End',
            'cmd': 'edit_state_property',
            'new_value': None,
            'old_value': 'EndExploration',
            'property_name': 'widget_id'
        }), exp_domain.ExplorationChange({
            'state_name': 'End',
            'cmd': 'edit_state_property',
            'new_value': {},
            'old_value': {
                'recommendedExplorationIds': {
                    'value': []
                }
            },
            'property_name': 'widget_customization_args'
        }), exp_domain.ExplorationChange({
            'state_name': 'End',
            'cmd': 'edit_state_property',
            'new_value': 'NumericInput',
            'old_value': None,
            'property_name': 'widget_id'
        }), exp_domain.ExplorationChange({
            'state_name': 'End',
            'cmd': 'edit_state_property',
            'new_value': {
                'refresher_exploration_id': None,
                'missing_prerequisite_skill_id': None,
                'dest': 'End',
                'labelled_as_correct': False,
                'param_changes': [],
                'feedback': {
                    'html': '',
                    'content_id': 'default_outcome'
                }
            },
            'old_value': None,
            'property_name': 'default_outcome'
        }), exp_domain.ExplorationChange({
            'state_name': 'End',
            'cmd': 'edit_state_property',
            'new_value': 1,
            'old_value': 0,
            'property_name': 'next_content_id_index'
        }), exp_domain.ExplorationChange({
            'state_name': 'End',
            'cmd': 'edit_state_property',
            'new_value': [{
                'outcome': {
                    'refresher_exploration_id': None,
                    'missing_prerequisite_skill_id': None,
                    'dest': 'End',
                    'labelled_as_correct': False,
                    'param_changes': [],
                    'feedback': {
                        'html': '<p>Feedback</p>',
                        'content_id': 'feedback_0'
                    }
                },
                'rule_specs': [{
                    'inputs': {
                        'x': 60
                    },
                    'rule_type': 'IsLessThanOrEqualTo'
                }],
                'tagged_skill_misconception_id': None,
                'training_data': []
            }],
            'old_value': [],
            'property_name': 'answer_groups'
        }), exp_domain.ExplorationChange({
            'cmd': 'edit_state_property',
            'state_name': 'End',
            'property_name': 'solicit_answer_details',
            'new_value': True
        })]
        changes_are_mergeable_1 = exp_services.are_changes_mergeable(
            self.EXP_1_ID, 1, change_list_4)
        self.assertEqual(changes_are_mergeable_1, True)

    def test_changes_are_not_mergeable_when_interaction_id_changes_conflict(self): # pylint: disable=line-too-long
        self.save_new_valid_exploration(
            self.EXP_0_ID, self.owner_id, end_state_name='End')

        rights_manager.publish_exploration(self.owner, self.EXP_0_ID)

        # Changes to the properties affected by or affecting
        # interaction id and in interaction_id itself.
        change_list_2 = [exp_domain.ExplorationChange({
            'new_value': None,
            'state_name': 'Introduction',
            'old_value': 'TextInput',
            'cmd': 'edit_state_property',
            'property_name': 'widget_id'
        }), exp_domain.ExplorationChange({
            'new_value': {},
            'state_name': 'Introduction',
            'old_value': {
                'rows': {
                    'value': 1
                },
                'placeholder': {
                    'value': {
                        'content_id': 'ca_placeholder_0',
                        'unicode_str': ''
                    }
                }
            },
            'cmd': 'edit_state_property',
            'property_name': 'widget_customization_args'
        }), exp_domain.ExplorationChange({
            'new_value': 2,
            'state_name': 'Introduction',
            'old_value': 1,
            'cmd': 'edit_state_property',
            'property_name': 'next_content_id_index'
        }), exp_domain.ExplorationChange({
            'new_value': 'Continue',
            'state_name': 'Introduction',
            'old_value': None,
            'cmd': 'edit_state_property',
            'property_name': 'widget_id'
        }), exp_domain.ExplorationChange({
            'new_value': {
                'buttonText': {
                    'value': {
                        'content_id': 'ca_buttonText_1',
                        'unicode_str': 'Continue'
                    }
                }
            },
            'state_name': 'Introduction',
            'old_value': {},
            'cmd': 'edit_state_property',
            'property_name': 'widget_customization_args'
        })]
        exp_services.update_exploration(
            self.owner_id, self.EXP_0_ID, change_list_2,
            'Changed Contents and Hint')

        # Changes to the properties affected by or affecting
        # interaction id and in interaction_id itself again
        # to check that changes are not mergeable.
        change_list_3 = [exp_domain.ExplorationChange({
            'new_value': None,
            'state_name': 'Introduction',
            'old_value': 'TextInput',
            'cmd': 'edit_state_property',
            'property_name': 'widget_id'
        }), exp_domain.ExplorationChange({
            'new_value': {},
            'state_name': 'Introduction',
            'old_value': {
                'rows': {
                    'value': 1
                },
                'placeholder': {
                    'value': {
                        'content_id': 'ca_placeholder_0',
                        'unicode_str': ''
                    }
                }
            },
            'cmd': 'edit_state_property',
            'property_name': 'widget_customization_args'
        }), exp_domain.ExplorationChange({
            'new_value': 2,
            'state_name': 'Introduction',
            'old_value': 1,
            'cmd': 'edit_state_property',
            'property_name': 'next_content_id_index'
        }), exp_domain.ExplorationChange({
            'new_value': 'Continue',
            'state_name': 'Introduction',
            'old_value': None,
            'cmd': 'edit_state_property',
            'property_name': 'widget_id'
        }), exp_domain.ExplorationChange({
            'new_value': {
                'buttonText': {
                    'value': {
                        'content_id': 'ca_buttonText_1',
                        'unicode_str': 'Continue'
                    }
                }
            },
            'state_name': 'Introduction',
            'old_value': {},
            'cmd': 'edit_state_property',
            'property_name': 'widget_customization_args'
        })]

        changes_are_not_mergeable = exp_services.are_changes_mergeable(
            self.EXP_0_ID, 1, change_list_3)
        self.assertEqual(changes_are_not_mergeable, False)

    def test_changes_are_mergeable_when_customization_args_changes_do_not_conflict(self): # pylint: disable=line-too-long
        self.save_new_valid_exploration(
            self.EXP_0_ID, self.owner_id, end_state_name='End')

        rights_manager.publish_exploration(self.owner, self.EXP_0_ID)

        # Changes in the properties which aren't affected by
        # customization args or doesn't affects customization_args.
        change_list = [exp_domain.ExplorationChange({
            'new_value': {
                'content_id': 'content',
                'html': '<p>This is the first state.</p>'
            },
            'state_name': 'Introduction',
            'old_value': {
                'content_id': 'content',
                'html': ''
            },
            'cmd': 'edit_state_property',
            'property_name': 'content'
        }), exp_domain.ExplorationChange({
            'new_value': [{
                'hint_content': {
                    'content_id': 'hint_1',
                    'html': '<p>This is a first hint.</p>'
                }
            }],
            'state_name': 'Introduction',
            'old_value': [],
            'cmd': 'edit_state_property',
            'property_name': 'hints'
        }), exp_domain.ExplorationChange({
            'new_value': 2,
            'state_name': 'Introduction',
            'old_value': 1,
            'cmd': 'edit_state_property',
            'property_name': 'next_content_id_index'
        }), exp_domain.ExplorationChange({
            'new_value': [{
                'hint_content': {
                    'content_id': 'hint_1',
                    'html': '<p>This is a first hint.</p>'
                }
            }, {
                'hint_content': {
                    'content_id': 'hint_2',
                    'html': '<p>This is the second hint.</p>'
                }
            }],
            'state_name': 'Introduction',
            'old_value': [{
                'hint_content': {
                    'content_id': 'hint_1',
                    'html': '<p>This is a first hint.</p>'
                }
            }],
            'cmd': 'edit_state_property',
            'property_name': 'hints'
        }), exp_domain.ExplorationChange({
            'new_value': 3,
            'state_name': 'Introduction',
            'old_value': 2,
            'cmd': 'edit_state_property',
            'property_name': 'next_content_id_index'
        }), exp_domain.ExplorationChange({
            'new_value': {
                'content_id': 'content',
                'html': '<p>Congratulations, you have finished!</p>'
            },
            'state_name': 'End',
            'old_value': {
                'content_id': 'content',
                'html': ''
            },
            'cmd': 'edit_state_property',
            'property_name': 'content'
        })]
        exp_services.update_exploration(
            self.owner_id, self.EXP_0_ID, change_list,
            'Changed Contents and Hints')

        # Changes to the properties affecting customization_args
        # or are affected by customization_args in the same state.
        # This includes changes related to renaming a state in
        # order to check that changes are applied even if states
        # are renamed.
        change_list_2 = [exp_domain.ExplorationChange({
            'cmd': 'rename_state',
            'new_state_name': 'Intro-rename',
            'old_state_name': 'Introduction'
        }), exp_domain.ExplorationChange({
            'old_value': 'Introduction',
            'property_name': 'init_state_name',
            'new_value': 'Intro-rename',
            'cmd': 'edit_exploration_property'
        }), exp_domain.ExplorationChange({
            'state_name': 'Intro-rename',
            'old_value': {
                'placeholder':
                {
                    'value':
                    {
                        'content_id': 'ca_placeholder_0',
                        'unicode_str': ''
                    }
                },
                'rows': {
                    'value': 1
                }
            },
            'property_name': 'widget_customization_args',
            'new_value':
            {
                'placeholder':
                {
                    'value':
                    {
                        'content_id': 'ca_placeholder_0',
                        'unicode_str': 'Placeholder text'
                    }
                },
                'rows':
                {
                    'value': 2
                }
            },
            'cmd': 'edit_state_property'
        }), exp_domain.ExplorationChange({
            'state_name': 'Intro-rename',
            'old_value': 'TextInput',
            'property_name': 'widget_id',
            'new_value': None,
            'cmd': 'edit_state_property'
        }), exp_domain.ExplorationChange({
            'state_name': 'Intro-rename',
            'old_value':
            {
                'placeholder':
                {
                    'value':
                    {
                        'content_id': 'ca_placeholder_0',
                        'unicode_str': 'Placeholder text'
                    }
                },
                'rows':
                {
                    'value': 2
                }
            },
            'property_name': 'widget_customization_args',
            'new_value': {},
            'cmd': 'edit_state_property'
        }), exp_domain.ExplorationChange({
            'state_name': 'Intro-rename',
            'old_value': 1,
            'property_name': 'next_content_id_index',
            'new_value': 3,
            'cmd': 'edit_state_property'
        }), exp_domain.ExplorationChange({
            'state_name': 'Intro-rename',
            'old_value': None,
            'property_name': 'widget_id',
            'new_value': 'NumericInput',
            'cmd': 'edit_state_property'
        }), exp_domain.ExplorationChange({
            'state_name': 'Intro-rename',
            'old_value': 3,
            'property_name': 'next_content_id_index',
            'new_value': 4,
            'cmd': 'edit_state_property'
        }), exp_domain.ExplorationChange({
            'state_name': 'Intro-rename',
            'old_value': [],
            'property_name': 'answer_groups',
            'new_value':
            [
                {
                    'rule_specs':
                    [
                        {
                            'inputs':
                            {
                                'x': 50
                            },
                            'rule_type': 'IsLessThanOrEqualTo'
                        }
                    ],
                    'training_data': [],
                    'tagged_skill_misconception_id': None,
                    'outcome':
                    {
                        'feedback':
                        {
                            'content_id': 'feedback_3',
                            'html': '<p>Next</p>'
                        },
                        'param_changes': [],
                        'refresher_exploration_id': None,
                        'dest': 'End',
                        'missing_prerequisite_skill_id': None,
                        'labelled_as_correct': False
                    }
                }
            ],
            'cmd': 'edit_state_property'
        })]

        changes_are_mergeable = exp_services.are_changes_mergeable(
            self.EXP_0_ID, 1, change_list_2)
        self.assertEqual(changes_are_mergeable, True)

        # Creating second exploration to test the scenario
        # when changes to same properties are made in two
        # different states.
        self.save_new_valid_exploration(
            self.EXP_1_ID, self.owner_id, end_state_name='End')

        rights_manager.publish_exploration(self.owner, self.EXP_1_ID)

        # Using the old change_list_2 here because they already covers
        # the changes related to customization args in first state.
        exp_services.update_exploration(
            self.owner_id, self.EXP_1_ID, change_list_2,
            'Changed Interactions and Customization_args in One State')

        # Changes to the properties related to the customization args
        # in the second state to check for mergeability.
        change_list_3 = [exp_domain.ExplorationChange({
            'old_value': 'EndExploration',
            'state_name': 'End',
            'property_name': 'widget_id',
            'cmd': 'edit_state_property',
            'new_value': None
        }), exp_domain.ExplorationChange({
            'old_value': {
                'recommendedExplorationIds': {
                    'value': []
                }
            },
            'state_name': 'End',
            'property_name': 'widget_customization_args',
            'cmd': 'edit_state_property',
            'new_value': {}
        }), exp_domain.ExplorationChange({
            'old_value': 0,
            'state_name': 'End',
            'property_name': 'next_content_id_index',
            'cmd': 'edit_state_property',
            'new_value': 4
        }), exp_domain.ExplorationChange({
            'old_value': None,
            'state_name': 'End',
            'property_name': 'widget_id',
            'cmd': 'edit_state_property',
            'new_value': 'ItemSelectionInput'
        }), exp_domain.ExplorationChange({
            'old_value': {},
            'state_name': 'End',
            'property_name': 'widget_customization_args',
            'cmd': 'edit_state_property',
            'new_value': {
                'minAllowableSelectionCount': {
                    'value': 1
                },
                'choices': {
                    'value': [{
                        'html': '<p>A</p>',
                        'content_id': 'ca_choices_0'
                    }, {
                        'html': '<p>B</p>',
                        'content_id': 'ca_choices_1'
                    }, {
                        'html': '<p>C</p>',
                        'content_id': 'ca_choices_2'
                    }, {
                        'html': '<p>D</p>',
                        'content_id': 'ca_choices_3'
                    }]
                },
                'maxAllowableSelectionCount': {
                    'value': 1
                }
            }
        }), exp_domain.ExplorationChange({
            'old_value': None,
            'state_name': 'End',
            'property_name': 'default_outcome',
            'cmd': 'edit_state_property',
            'new_value': {
                'refresher_exploration_id': None,
                'dest': 'End',
                'missing_prerequisite_skill_id': None,
                'feedback': {
                    'html': '',
                    'content_id': 'default_outcome'
                },
                'param_changes': [],
                'labelled_as_correct': False
            }
        }), exp_domain.ExplorationChange({
            'old_value': 4,
            'state_name': 'End',
            'property_name': 'next_content_id_index',
            'cmd': 'edit_state_property',
            'new_value': 5
        }), exp_domain.ExplorationChange({
            'old_value': [],
            'state_name': 'End',
            'property_name': 'answer_groups',
            'cmd': 'edit_state_property',
            'new_value':
            [
                {
                    'training_data': [],
                    'tagged_skill_misconception_id': None,
                    'outcome':
                    {
                        'refresher_exploration_id': None,
                        'dest': 'End',
                        'missing_prerequisite_skill_id': None,
                        'feedback':
                        {
                            'html': '<p>Good</p>',
                            'content_id': 'feedback_4'
                        },
                        'param_changes': [],
                        'labelled_as_correct': False
                    },
                    'rule_specs':
                    [
                        {
                            'rule_type': 'Equals',
                            'inputs':
                            {
                                'x':
                                [
                                    'ca_choices_1'
                                ]
                            }
                        }
                    ]
                }
            ]
        })]

        changes_are_mergeable_1 = exp_services.are_changes_mergeable(
            self.EXP_1_ID, 1, change_list_3)
        self.assertEqual(changes_are_mergeable_1, True)

    def test_changes_are_not_mergeable_when_customization_args_changes_conflict(self): # pylint: disable=line-too-long
        self.save_new_valid_exploration(
            self.EXP_0_ID, self.owner_id, end_state_name='End')

        rights_manager.publish_exploration(self.owner, self.EXP_0_ID)

        # Changes in the properties which affected by or affecting
        # customization_args.
        change_list = [exp_domain.ExplorationChange({
            'cmd': 'rename_state',
            'new_state_name': 'Intro-rename',
            'old_state_name': 'Introduction'
        }), exp_domain.ExplorationChange({
            'old_value': 'Introduction',
            'property_name': 'init_state_name',
            'new_value': 'Intro-rename',
            'cmd': 'edit_exploration_property'
        }), exp_domain.ExplorationChange({
            'state_name': 'Intro-rename',
            'old_value': {
                'placeholder':
                {
                    'value':
                    {
                        'content_id': 'ca_placeholder_0',
                        'unicode_str': ''
                    }
                },
                'rows': {
                    'value': 1
                }
            },
            'property_name': 'widget_customization_args',
            'new_value':
            {
                'placeholder':
                {
                    'value':
                    {
                        'content_id': 'ca_placeholder_0',
                        'unicode_str': 'Placeholder text'
                    }
                },
                'rows':
                {
                    'value': 2
                }
            },
            'cmd': 'edit_state_property'
        }), exp_domain.ExplorationChange({
            'state_name': 'Intro-rename',
            'old_value': 'TextInput',
            'property_name': 'widget_id',
            'new_value': None,
            'cmd': 'edit_state_property'
        }), exp_domain.ExplorationChange({
            'state_name': 'Intro-rename',
            'old_value':
            {
                'placeholder':
                {
                    'value':
                    {
                        'content_id': 'ca_placeholder_0',
                        'unicode_str': 'Placeholder text'
                    }
                },
                'rows':
                {
                    'value': 2
                }
            },
            'property_name': 'widget_customization_args',
            'new_value': {},
            'cmd': 'edit_state_property'
        }), exp_domain.ExplorationChange({
            'state_name': 'Intro-rename',
            'old_value': 1,
            'property_name': 'next_content_id_index',
            'new_value': 3,
            'cmd': 'edit_state_property'
        }), exp_domain.ExplorationChange({
            'state_name': 'Intro-rename',
            'old_value': None,
            'property_name': 'widget_id',
            'new_value': 'NumericInput',
            'cmd': 'edit_state_property'
        }), exp_domain.ExplorationChange({
            'state_name': 'Intro-rename',
            'old_value': 3,
            'property_name': 'next_content_id_index',
            'new_value': 4,
            'cmd': 'edit_state_property'
        }), exp_domain.ExplorationChange({
            'state_name': 'Intro-rename',
            'old_value': [],
            'property_name': 'answer_groups',
            'new_value':
            [
                {
                    'rule_specs':
                    [
                        {
                            'inputs':
                            {
                                'x': 50
                            },
                            'rule_type': 'IsLessThanOrEqualTo'
                        }
                    ],
                    'training_data': [],
                    'tagged_skill_misconception_id': None,
                    'outcome':
                    {
                        'feedback':
                        {
                            'content_id': 'feedback_3',
                            'html': '<p>Next</p>'
                        },
                        'param_changes': [],
                        'refresher_exploration_id': None,
                        'dest': 'End',
                        'missing_prerequisite_skill_id': None,
                        'labelled_as_correct': False
                    }
                }
            ],
            'cmd': 'edit_state_property'
        })]
        exp_services.update_exploration(
            self.owner_id, self.EXP_0_ID, change_list,
            'Changed Customization Args and related properties again')

        # Changes to the customization_args in same
        # state again to check that changes are not mergeable.
        change_list_2 = [exp_domain.ExplorationChange({
            'state_name': 'Introduction',
            'old_value': {
                'placeholder':
                {
                    'value':
                    {
                        'content_id': 'ca_placeholder_0',
                        'unicode_str': ''
                    }
                },
                'rows': {
                    'value': 1
                }
            },
            'property_name': 'widget_customization_args',
            'new_value':
            {
                'placeholder':
                {
                    'value':
                    {
                        'content_id': 'ca_placeholder_0',
                        'unicode_str': 'Placeholder text 2.'
                    }
                },
                'rows':
                {
                    'value': 2
                }
            },
            'cmd': 'edit_state_property'
        })]

        changes_are_not_mergeable = exp_services.are_changes_mergeable(
            self.EXP_0_ID, 1, change_list_2)
        self.assertEqual(changes_are_not_mergeable, False)

    def test_changes_are_mergeable_when_answer_groups_changes_do_not_conflict(self): # pylint: disable=line-too-long
        self.save_new_valid_exploration(
            self.EXP_0_ID, self.owner_id, end_state_name='End')

        rights_manager.publish_exploration(self.owner, self.EXP_0_ID)

        # Adding answer_groups and solutions to the existing state.
        change_list = [exp_domain.ExplorationChange({
            'cmd': 'edit_state_property',
            'property_name': 'next_content_id_index',
            'old_value': 1,
            'state_name': 'Introduction',
            'new_value': 3
        }), exp_domain.ExplorationChange({
            'cmd': 'edit_state_property',
            'property_name': 'answer_groups',
            'old_value': [],
            'state_name': 'Introduction',
            'new_value': [{
                'rule_specs': [{
                    'rule_type': 'StartsWith',
                    'inputs': {
                        'x': {
                            'contentId': 'rule_input_2',
                            'normalizedStrSet': ['Hello', 'Hola']
                        }
                    }
                }],
                'tagged_skill_misconception_id': None,
                'outcome': {
                    'labelled_as_correct': False,
                    'feedback': {
                        'content_id': 'feedback_1',
                        'html': '<p>Feedback</p>'
                    },
                    'missing_prerequisite_skill_id': None,
                    'dest': 'End',
                    'param_changes': [],
                    'refresher_exploration_id': None
                },
                'training_data': []
            }]
        }), exp_domain.ExplorationChange({
            'cmd': 'edit_state_property',
            'property_name': 'hints',
            'old_value': [],
            'state_name': 'Introduction',
            'new_value': [{
                'hint_content': {
                    'content_id': 'hint_3',
                    'html': '<p>Hint 1.</p>'
                }
            }]
        }), exp_domain.ExplorationChange({
            'cmd': 'edit_state_property',
            'property_name': 'next_content_id_index',
            'old_value': 3,
            'state_name': 'Introduction',
            'new_value': 4
        }), exp_domain.ExplorationChange({
            'cmd': 'edit_state_property',
            'property_name': 'solution',
            'old_value': None,
            'state_name': 'Introduction',
            'new_value': {
                'correct_answer': 'Hello Aryaman!',
                'explanation': {
                    'content_id': 'solution',
                    'html': '<p>Explanation.</p>'
                },
                'answer_is_exclusive': False
            }
        })]

        exp_services.update_exploration(
            self.owner_id, self.EXP_0_ID, change_list,
            'Added answer groups and solution')

        # Changes to the properties that are not related to
        # the answer_groups. These changes are done to check
        # when the changes are made in unrelated properties,
        # they can be merged easily.
        change_list_2 = [exp_domain.ExplorationChange({
            'new_value': {
                'content_id': 'content',
                'html': '<p>This is the first state.</p>'
            },
            'state_name': 'Introduction',
            'old_value': {
                'content_id': 'content',
                'html': ''
            },
            'cmd': 'edit_state_property',
            'property_name': 'content'
        }), exp_domain.ExplorationChange({
            'new_value': [{
                'hint_content': {
                    'content_id': 'hint_3',
                    'html': '<p>Hint 1.</p>'
                }
            }, {
                'hint_content': {
                    'content_id': 'hint_4',
                    'html': '<p>This is a first hint.</p>'
                }
            }],
            'state_name': 'Introduction',
            'old_value': [{
                'hint_content': {
                    'content_id': 'hint_3',
                    'html': '<p>Hint 1.</p>'
                }
            }],
            'cmd': 'edit_state_property',
            'property_name': 'hints'
        }), exp_domain.ExplorationChange({
            'new_value': 5,
            'state_name': 'Introduction',
            'old_value': 4,
            'cmd': 'edit_state_property',
            'property_name': 'next_content_id_index'
        }), exp_domain.ExplorationChange({
            'new_value': {
                'content_id': 'content',
                'html': '<p>Congratulations, you have finished!</p>'
            },
            'state_name': 'End',
            'old_value': {
                'content_id': 'content',
                'html': ''
            },
            'cmd': 'edit_state_property',
            'property_name': 'content'
        })]
        exp_services.update_exploration(
            self.owner_id, self.EXP_0_ID, change_list_2,
            'Changed Contents and Hint')

        change_list_3 = [exp_domain.ExplorationChange({
            'property_name': 'default_outcome',
            'old_value': {
                'labelled_as_correct': False,
                'missing_prerequisite_skill_id': None,
                'refresher_exploration_id': None,
                'feedback': {
                    'content_id': 'default_outcome',
                    'html': ''
                },
                'param_changes': [

                ],
                'dest': 'End'
            },
            'state_name': 'Introduction',
            'cmd': 'edit_state_property',
            'new_value': {
                'labelled_as_correct': False,
                'missing_prerequisite_skill_id': None,
                'refresher_exploration_id': None,
                'feedback': {
                    'content_id': 'default_outcome',
                    'html': '<p>Feedback 1.</p>'
                },
                'param_changes': [

                ],
                'dest': 'End'
            }
        })]
        changes_are_mergeable = exp_services.are_changes_mergeable(
            self.EXP_0_ID, 2, change_list_3)
        self.assertEqual(changes_are_mergeable, True)

        # Changes to the answer_groups and the properties that
        # affects or are affected by answer_groups.
        change_list_4 = [exp_domain.ExplorationChange({
            'state_name': 'Introduction',
            'new_value': [{
                'outcome': {
                    'feedback': {
                        'content_id': 'feedback_1',
                        'html': '<p>Feedback</p>'
                    },
                    'missing_prerequisite_skill_id': None,
                    'dest': 'End',
                    'param_changes': [],
                    'labelled_as_correct': False,
                    'refresher_exploration_id': None
                },
                'training_data': [],
                'rule_specs': [{
                    'inputs': {
                        'x': {
                            'normalizedStrSet': [
                                'Hello',
                                'Hola',
                                'Hi'],
                            'contentId': 'rule_input_2'
                        }
                    },
                    'rule_type': 'StartsWith'
                }],
                'tagged_skill_misconception_id': None
            }],
            'cmd': 'edit_state_property',
            'property_name': 'answer_groups',
            'old_value': [{
                'outcome': {
                    'feedback': {
                        'content_id': 'feedback_1',
                        'html': '<p>Feedback</p>'
                    },
                    'missing_prerequisite_skill_id': None,
                    'dest': 'End',
                    'param_changes': [],
                    'labelled_as_correct': False,
                    'refresher_exploration_id': None
                },
                'training_data': [],
                'rule_specs': [{
                    'inputs': {
                        'x': {
                            'normalizedStrSet': ['Hello', 'Hola'],
                            'contentId': 'rule_input_2'
                        }
                    },
                    'rule_type': 'StartsWith'
                }],
                'tagged_skill_misconception_id': None
            }]
        }), exp_domain.ExplorationChange({
            'state_name': 'Introduction',
            'new_value': {
                'answer_is_exclusive': False,
                'correct_answer': 'Hi Aryaman!',
                'explanation': {
                    'content_id': 'solution',
                    'html': '<p>Explanation.</p>'
                }
            },
            'cmd': 'edit_state_property',
            'property_name': 'solution',
            'old_value': {
                'answer_is_exclusive': False,
                'correct_answer': 'Hello Aryaman!',
                'explanation': {
                    'content_id': 'solution',
                    'html': '<p>Explanation.</p>'
                }
            }
        }), exp_domain.ExplorationChange({
            'state_name': 'Introduction',
            'new_value': 6,
            'cmd': 'edit_state_property',
            'property_name': 'next_content_id_index',
            'old_value': 4
        }), exp_domain.ExplorationChange({
            'state_name': 'Introduction',
            'new_value': [{
                'outcome': {
                    'feedback': {
                        'content_id': 'feedback_1',
                        'html': '<p>Feedback</p>'
                    },
                    'missing_prerequisite_skill_id': None,
                    'dest': 'End',
                    'param_changes': [],
                    'labelled_as_correct': False,
                    'refresher_exploration_id': None
                },
                'training_data': [],
                'rule_specs': [{
                    'inputs': {
                        'x': {
                            'normalizedStrSet': ['Hello', 'Hola', 'Hi'],
                            'contentId': 'rule_input_2'
                        }
                    },
                    'rule_type': 'StartsWith'
                }],
                'tagged_skill_misconception_id': None
            }, {
                'outcome': {
                    'feedback': {
                        'content_id': 'feedback_4',
                        'html': ''
                    },
                    'missing_prerequisite_skill_id': None,
                    'dest': 'End',
                    'param_changes': [],
                    'labelled_as_correct': False,
                    'refresher_exploration_id': None
                },
                'training_data': [],
                'rule_specs': [{
                    'inputs': {
                        'x': {
                            'normalizedStrSet': ['Oppia', 'GSoC'],
                            'contentId': 'rule_input_5'
                        }
                    },
                    'rule_type': 'Contains'
                }],
                'tagged_skill_misconception_id': None
            }],
            'cmd': 'edit_state_property',
            'property_name': 'answer_groups',
            'old_value': [{
                'outcome': {
                    'feedback': {
                        'content_id': 'feedback_1',
                        'html': '<p>Feedback</p>'
                    },
                    'missing_prerequisite_skill_id': None,
                    'dest': 'End',
                    'param_changes': [],
                    'labelled_as_correct': False,
                    'refresher_exploration_id': None
                },
                'training_data': [],
                'rule_specs': [{
                    'inputs': {
                        'x': {
                            'normalizedStrSet': ['Hello', 'Hola', 'Hi'],
                            'contentId': 'rule_input_2'
                        }
                    },
                    'rule_type': 'StartsWith'
                }],
                'tagged_skill_misconception_id': None
            }]
        }), exp_domain.ExplorationChange({
            'state_name': 'Introduction',
            'new_value': {
                'answer_is_exclusive': False,
                'correct_answer': 'Oppia is selected for GSoC.',
                'explanation': {
                    'content_id': 'solution',
                    'html': '<p>Explanation.</p>'
                }
            },
            'cmd': 'edit_state_property',
            'property_name': 'solution',
            'old_value': {
                'answer_is_exclusive': False,
                'correct_answer': 'Hi Aryaman!',
                'explanation': {
                    'content_id': 'solution',
                    'html': '<p>Explanation.</p>'
                }
            }
        }), exp_domain.ExplorationChange({
            'cmd': 'edit_state_property',
            'state_name': 'Introduction',
            'property_name': 'solicit_answer_details',
            'new_value': True
        })]

        changes_are_mergeable = exp_services.are_changes_mergeable(
            self.EXP_0_ID, 2, change_list_4)
        self.assertEqual(changes_are_mergeable, True)

        # Creating second exploration to test the scenario
        # when changes to same properties are made in two
        # different states.
        self.save_new_valid_exploration(
            self.EXP_1_ID, self.owner_id, end_state_name='End')

        rights_manager.publish_exploration(self.owner, self.EXP_1_ID)

        # Using the old change_list_2 and change_list_3 here
        # because they already covers the changes related to
        # the answer_groups in the first state.
        exp_services.update_exploration(
            self.owner_id, self.EXP_1_ID, change_list_2,
            'Added Answer Group and Solution in One state')

        exp_services.update_exploration(
            self.owner_id, self.EXP_1_ID, change_list_3,
            'Changed Answer Groups and Solutions in One State')

        # Changes to the properties related to the answer_groups
        # in the second state to check for mergeability.
        change_list_5 = [exp_domain.ExplorationChange({
            'old_value': 'EndExploration',
            'state_name': 'End',
            'property_name': 'widget_id',
            'cmd': 'edit_state_property',
            'new_value': None
        }), exp_domain.ExplorationChange({
            'old_value': {
                'recommendedExplorationIds': {
                    'value': []
                }
            },
            'state_name': 'End',
            'property_name': 'widget_customization_args',
            'cmd': 'edit_state_property',
            'new_value': {}
        }), exp_domain.ExplorationChange({
            'old_value': 0,
            'state_name': 'End',
            'property_name': 'next_content_id_index',
            'cmd': 'edit_state_property',
            'new_value': 4
        }), exp_domain.ExplorationChange({
            'old_value': None,
            'state_name': 'End',
            'property_name': 'widget_id',
            'cmd': 'edit_state_property',
            'new_value': 'ItemSelectionInput'
        }), exp_domain.ExplorationChange({
            'old_value': {},
            'state_name': 'End',
            'property_name': 'widget_customization_args',
            'cmd': 'edit_state_property',
            'new_value': {
                'minAllowableSelectionCount': {
                    'value': 1
                },
                'choices': {
                    'value': [{
                        'html': '<p>A</p>',
                        'content_id': 'ca_choices_0'
                    }, {
                        'html': '<p>B</p>',
                        'content_id': 'ca_choices_1'
                    }, {
                        'html': '<p>C</p>',
                        'content_id': 'ca_choices_2'
                    }, {
                        'html': '<p>D</p>',
                        'content_id': 'ca_choices_3'
                    }]
                },
                'maxAllowableSelectionCount': {
                    'value': 1
                }
            }
        }), exp_domain.ExplorationChange({
            'old_value': None,
            'state_name': 'End',
            'property_name': 'default_outcome',
            'cmd': 'edit_state_property',
            'new_value': {
                'refresher_exploration_id': None,
                'dest': 'End',
                'missing_prerequisite_skill_id': None,
                'feedback': {
                    'html': '',
                    'content_id': 'default_outcome'
                },
                'param_changes': [],
                'labelled_as_correct': False
            }
        }), exp_domain.ExplorationChange({
            'old_value': 4,
            'state_name': 'End',
            'property_name': 'next_content_id_index',
            'cmd': 'edit_state_property',
            'new_value': 5
        }), exp_domain.ExplorationChange({
            'old_value': [],
            'state_name': 'End',
            'property_name': 'answer_groups',
            'cmd': 'edit_state_property',
            'new_value': [{
                'training_data': [],
                'tagged_skill_misconception_id': None,
                'outcome': {
                    'refresher_exploration_id': None,
                    'dest': 'End',
                    'missing_prerequisite_skill_id': None,
                    'feedback': {
                        'html': '<p>Good</p>',
                        'content_id': 'feedback_4'
                    },
                    'param_changes': [],
                    'labelled_as_correct': False
                },
                'rule_specs': [{
                    'rule_type': 'Equals',
                    'inputs': {
                        'x': ['ca_choices_1']
                    }
                }]
            }]
        })]

        changes_are_mergeable_1 = exp_services.are_changes_mergeable(
            self.EXP_1_ID, 2, change_list_5)
        self.assertEqual(changes_are_mergeable_1, True)

    def test_changes_are_not_mergeable_when_answer_groups_changes_conflict(self): # pylint: disable=line-too-long
        self.save_new_valid_exploration(
            self.EXP_0_ID, self.owner_id, end_state_name='End')

        rights_manager.publish_exploration(self.owner, self.EXP_0_ID)

        # Adding answer_groups and solutions to the existing state.
        change_list = [exp_domain.ExplorationChange({
            'cmd': 'edit_state_property',
            'property_name': 'next_content_id_index',
            'old_value': 1,
            'state_name': 'Introduction',
            'new_value': 3
        }), exp_domain.ExplorationChange({
            'cmd': 'edit_state_property',
            'property_name': 'answer_groups',
            'old_value': [],
            'state_name': 'Introduction',
            'new_value': [{
                'rule_specs': [{
                    'rule_type': 'StartsWith',
                    'inputs': {
                        'x': {
                            'contentId': 'rule_input_2',
                            'normalizedStrSet': ['Hello', 'Hola']
                        }
                    }
                }],
                'tagged_skill_misconception_id': None,
                'outcome': {
                    'labelled_as_correct': False,
                    'feedback': {
                        'content_id': 'feedback_1',
                        'html': '<p>Feedback</p>'
                    },
                    'missing_prerequisite_skill_id': None,
                    'dest': 'End',
                    'param_changes': [],
                    'refresher_exploration_id': None
                },
                'training_data': []
            }]
        }), exp_domain.ExplorationChange({
            'cmd': 'edit_state_property',
            'property_name': 'hints',
            'old_value': [],
            'state_name': 'Introduction',
            'new_value': [{
                'hint_content': {
                    'content_id': 'hint_3',
                    'html': '<p>Hint 1.</p>'
                }
            }]
        }), exp_domain.ExplorationChange({
            'cmd': 'edit_state_property',
            'property_name': 'next_content_id_index',
            'old_value': 3,
            'state_name': 'Introduction',
            'new_value': 4
        }), exp_domain.ExplorationChange({
            'cmd': 'edit_state_property',
            'property_name': 'solution',
            'old_value': None,
            'state_name': 'Introduction',
            'new_value': {
                'correct_answer': 'Hello Aryaman!',
                'explanation': {
                    'content_id': 'solution',
                    'html': '<p>Explanation.</p>'
                },
                'answer_is_exclusive': False
            }
        })]

        exp_services.update_exploration(
            self.owner_id, self.EXP_0_ID, change_list,
            'Added answer groups and solution')

        # Changes to the answer_groups and the properties that
        # affects or are affected by answer_groups.
        change_list_2 = [exp_domain.ExplorationChange({
            'state_name': 'Introduction',
            'new_value': [{
                'outcome': {
                    'feedback': {
                        'content_id': 'feedback_1',
                        'html': '<p>Feedback</p>'
                    },
                    'missing_prerequisite_skill_id': None,
                    'dest': 'End',
                    'param_changes': [],
                    'labelled_as_correct': False,
                    'refresher_exploration_id': None
                },
                'training_data': [],
                'rule_specs': [{
                    'inputs': {
                        'x': {
                            'normalizedStrSet': [
                                'Hello',
                                'Hola',
                                'Hi'],
                            'contentId': 'rule_input_2'
                        }
                    },
                    'rule_type': 'StartsWith'
                }],
                'tagged_skill_misconception_id': None
            }],
            'cmd': 'edit_state_property',
            'property_name': 'answer_groups',
            'old_value': [{
                'outcome': {
                    'feedback': {
                        'content_id': 'feedback_1',
                        'html': '<p>Feedback</p>'
                    },
                    'missing_prerequisite_skill_id': None,
                    'dest': 'End',
                    'param_changes': [],
                    'labelled_as_correct': False,
                    'refresher_exploration_id': None
                },
                'training_data': [],
                'rule_specs': [{
                    'inputs': {
                        'x': {
                            'normalizedStrSet': ['Hello', 'Hola'],
                            'contentId': 'rule_input_2'
                        }
                    },
                    'rule_type': 'StartsWith'
                }],
                'tagged_skill_misconception_id': None
            }]
        }), exp_domain.ExplorationChange({
            'state_name': 'Introduction',
            'new_value': {
                'answer_is_exclusive': False,
                'correct_answer': 'Hi Aryaman!',
                'explanation': {
                    'content_id': 'solution',
                    'html': '<p>Explanation.</p>'
                }
            },
            'cmd': 'edit_state_property',
            'property_name': 'solution',
            'old_value': {
                'answer_is_exclusive': False,
                'correct_answer': 'Hello Aryaman!',
                'explanation': {
                    'content_id': 'solution',
                    'html': '<p>Explanation.</p>'
                }
            }
        }), exp_domain.ExplorationChange({
            'state_name': 'Introduction',
            'new_value': 6,
            'cmd': 'edit_state_property',
            'property_name': 'next_content_id_index',
            'old_value': 4
        }), exp_domain.ExplorationChange({
            'state_name': 'Introduction',
            'new_value': [{
                'outcome': {
                    'feedback': {
                        'content_id': 'feedback_1',
                        'html': '<p>Feedback</p>'
                    },
                    'missing_prerequisite_skill_id': None,
                    'dest': 'End',
                    'param_changes': [],
                    'labelled_as_correct': False,
                    'refresher_exploration_id': None
                },
                'training_data': [],
                'rule_specs': [{
                    'inputs': {
                        'x': {
                            'normalizedStrSet': ['Hello', 'Hola', 'Hi'],
                            'contentId': 'rule_input_2'
                        }
                    },
                    'rule_type': 'StartsWith'
                }],
                'tagged_skill_misconception_id': None
            }, {
                'outcome': {
                    'feedback': {
                        'content_id': 'feedback_4',
                        'html': ''
                    },
                    'missing_prerequisite_skill_id': None,
                    'dest': 'End',
                    'param_changes': [],
                    'labelled_as_correct': False,
                    'refresher_exploration_id': None
                },
                'training_data': [],
                'rule_specs': [{
                    'inputs': {
                        'x': {
                            'normalizedStrSet': ['Oppia', 'GSoC'],
                            'contentId': 'rule_input_5'
                        }
                    },
                    'rule_type': 'Contains'
                }],
                'tagged_skill_misconception_id': None
            }],
            'cmd': 'edit_state_property',
            'property_name': 'answer_groups',
            'old_value': [{
                'outcome': {
                    'feedback': {
                        'content_id': 'feedback_1',
                        'html': '<p>Feedback</p>'
                    },
                    'missing_prerequisite_skill_id': None,
                    'dest': 'End',
                    'param_changes': [],
                    'labelled_as_correct': False,
                    'refresher_exploration_id': None
                },
                'training_data': [],
                'rule_specs': [{
                    'inputs': {
                        'x': {
                            'normalizedStrSet': ['Hello', 'Hola', 'Hi'],
                            'contentId': 'rule_input_2'
                        }
                    },
                    'rule_type': 'StartsWith'
                }],
                'tagged_skill_misconception_id': None
            }]
        }), exp_domain.ExplorationChange({
            'state_name': 'Introduction',
            'new_value': {
                'answer_is_exclusive': False,
                'correct_answer': 'Oppia is selected for GSoC.',
                'explanation': {
                    'content_id': 'solution',
                    'html': '<p>Explanation.</p>'
                }
            },
            'cmd': 'edit_state_property',
            'property_name': 'solution',
            'old_value': {
                'answer_is_exclusive': False,
                'correct_answer': 'Hi Aryaman!',
                'explanation': {
                    'content_id': 'solution',
                    'html': '<p>Explanation.</p>'
                }
            }
        })]
        exp_services.update_exploration(
            self.owner_id, self.EXP_0_ID, change_list_2,
            'Changed Answer Groups and related properties')

        # Changes to the answer group in same state again
        # to check that changes are not mergeable.
        change_list_3 = [exp_domain.ExplorationChange({
            'state_name': 'Introduction',
            'new_value': [{
                'outcome': {
                    'feedback': {
                        'content_id': 'feedback_1',
                        'html': '<p>Feedback</p>'
                    },
                    'missing_prerequisite_skill_id': None,
                    'dest': 'End',
                    'param_changes': [],
                    'labelled_as_correct': False,
                    'refresher_exploration_id': None
                },
                'training_data': [],
                'rule_specs': [{
                    'inputs': {
                        'x': {
                            'normalizedStrSet': [
                                'Hello',
                                'Hola',
                                'Hey'],
                            'contentId': 'rule_input_2'
                        }
                    },
                    'rule_type': 'StartsWith'
                }],
                'tagged_skill_misconception_id': None
            }],
            'cmd': 'edit_state_property',
            'property_name': 'answer_groups',
            'old_value': [{
                'outcome': {
                    'feedback': {
                        'content_id': 'feedback_1',
                        'html': '<p>Feedback</p>'
                    },
                    'missing_prerequisite_skill_id': None,
                    'dest': 'End',
                    'param_changes': [],
                    'labelled_as_correct': False,
                    'refresher_exploration_id': None
                },
                'training_data': [],
                'rule_specs': [{
                    'inputs': {
                        'x': {
                            'normalizedStrSet': ['Hello', 'Hola'],
                            'contentId': 'rule_input_2'
                        }
                    },
                    'rule_type': 'StartsWith'
                }],
                'tagged_skill_misconception_id': None
            }]
        })]
        changes_are_not_mergeable = exp_services.are_changes_mergeable(
            self.EXP_0_ID, 2, change_list_3)
        self.assertEqual(changes_are_not_mergeable, False)

    def test_changes_are_mergeable_when_solutions_changes_do_not_conflict(self):
        self.save_new_valid_exploration(
            self.EXP_0_ID, self.owner_id, end_state_name='End')

        rights_manager.publish_exploration(self.owner, self.EXP_0_ID)

        # Adding new answer_groups and solutions.
        change_list = [exp_domain.ExplorationChange({
            'cmd': 'edit_state_property',
            'property_name': 'next_content_id_index',
            'old_value': 1,
            'state_name': 'Introduction',
            'new_value': 3
        }), exp_domain.ExplorationChange({
            'cmd': 'edit_state_property',
            'property_name': 'answer_groups',
            'old_value': [],
            'state_name': 'Introduction',
            'new_value': [{
                'rule_specs': [{
                    'rule_type': 'StartsWith',
                    'inputs': {
                        'x': {
                            'contentId': 'rule_input_2',
                            'normalizedStrSet': [
                                'Hello',
                                'Hola'
                            ]
                        }
                    }
                }],
                'tagged_skill_misconception_id': None,
                'outcome': {
                    'labelled_as_correct': False,
                    'feedback': {
                        'content_id': 'feedback_1',
                        'html': '<p>Feedback</p>'
                    },
                    'missing_prerequisite_skill_id': None,
                    'dest': 'End',
                    'param_changes': [],
                    'refresher_exploration_id': None
                },
                'training_data': []
            }]
        }), exp_domain.ExplorationChange({
            'cmd': 'edit_state_property',
            'property_name': 'hints',
            'old_value': [],
            'state_name': 'Introduction',
            'new_value': [{
                'hint_content': {
                    'content_id': 'hint_3',
                    'html': '<p>Hint 1.</p>'
                }
            }]
        }), exp_domain.ExplorationChange({
            'cmd': 'edit_state_property',
            'property_name': 'next_content_id_index',
            'old_value': 3,
            'state_name': 'Introduction',
            'new_value': 4
        }), exp_domain.ExplorationChange({
            'cmd': 'edit_state_property',
            'property_name': 'solution',
            'old_value': None,
            'state_name': 'Introduction',
            'new_value': {
                'correct_answer': 'Hello Aryaman!',
                'explanation': {
                    'content_id': 'solution',
                    'html': '<p>Explanation.</p>'
                },
                'answer_is_exclusive': False
            }
        }), exp_domain.ExplorationChange({
            'cmd': 'edit_state_property',
            'state_name': 'Introduction',
            'property_name': 'solicit_answer_details',
            'new_value': True
        })]

        exp_services.update_exploration(
            self.owner_id, self.EXP_0_ID, change_list,
            'Added answer groups and solution')

        # Changes to the properties unrelated to the solutions.
        change_list_2 = [exp_domain.ExplorationChange({
            'new_value': {
                'content_id': 'content',
                'html': '<p>This is the first state.</p>'
            },
            'state_name': 'Introduction',
            'old_value': {
                'content_id': 'content',
                'html': ''
            },
            'cmd': 'edit_state_property',
            'property_name': 'content'
        }), exp_domain.ExplorationChange({
            'new_value': [{
                'hint_content': {
                    'content_id': 'hint_3',
                    'html': '<p>Hint 1.</p>'
                }
            }, {
                'hint_content': {
                    'content_id': 'hint_4',
                    'html': '<p>This is a first hint.</p>'
                }
            }],
            'state_name': 'Introduction',
            'old_value': [{
                'hint_content': {
                    'content_id': 'hint_3',
                    'html': '<p>Hint 1.</p>'
                }
            }],
            'cmd': 'edit_state_property',
            'property_name': 'hints'
        }), exp_domain.ExplorationChange({
            'new_value': 5,
            'state_name': 'Introduction',
            'old_value': 4,
            'cmd': 'edit_state_property',
            'property_name': 'next_content_id_index'
        }), exp_domain.ExplorationChange({
            'new_value': {
                'content_id': 'content',
                'html': '<p>Congratulations, you have finished!</p>'
            },
            'state_name': 'End',
            'old_value': {
                'content_id': 'content',
                'html': ''
            },
            'cmd': 'edit_state_property',
            'property_name': 'content'
        }), exp_domain.ExplorationChange({
            'cmd': 'edit_state_property',
            'state_name': 'Introduction',
            'property_name': 'solicit_answer_details',
            'new_value': True
        })]
        exp_services.update_exploration(
            self.owner_id, self.EXP_0_ID, change_list_2,
            'Changed Contents and Hint')

        # Changes to the solutions and the properties that affects
        # solutions to check for mergeability.
        change_list_3 = [exp_domain.ExplorationChange({
            'state_name': 'Introduction',
            'new_value': [{
                'outcome': {
                    'feedback': {
                        'content_id': 'feedback_1',
                        'html': '<p>Feedback</p>'
                    },
                    'missing_prerequisite_skill_id': None,
                    'dest': 'End',
                    'param_changes': [],
                    'labelled_as_correct': False,
                    'refresher_exploration_id': None
                },
                'training_data': [],
                'rule_specs': [{
                    'inputs': {
                        'x': {
                            'normalizedStrSet': ['Hello', 'Hola', 'Hi'],
                            'contentId': 'rule_input_2'
                        }
                    },
                    'rule_type': 'StartsWith'
                }],
                'tagged_skill_misconception_id': None
            }],
            'cmd': 'edit_state_property',
            'property_name': 'answer_groups',
            'old_value': [{
                'outcome': {
                    'feedback': {
                        'content_id': 'feedback_1',
                        'html': '<p>Feedback</p>'
                    },
                    'missing_prerequisite_skill_id': None,
                    'dest': 'End',
                    'param_changes': [],
                    'labelled_as_correct': False,
                    'refresher_exploration_id': None
                },
                'training_data': [],
                'rule_specs': [{
                    'inputs': {
                        'x': {
                            'normalizedStrSet': ['Hello', 'Hola'],
                            'contentId': 'rule_input_2'
                        }
                    },
                    'rule_type': 'StartsWith'
                }],
                'tagged_skill_misconception_id': None
            }]
        }), exp_domain.ExplorationChange({
            'state_name': 'Introduction',
            'new_value': {
                'answer_is_exclusive': False,
                'correct_answer': 'Hi Aryaman!',
                'explanation': {
                    'content_id': 'solution',
                    'html': '<p>Explanation.</p>'
                }
            },
            'cmd': 'edit_state_property',
            'property_name': 'solution',
            'old_value': {
                'answer_is_exclusive': False,
                'correct_answer': 'Hello Aryaman!',
                'explanation': {
                    'content_id': 'solution',
                    'html': '<p>Explanation.</p>'
                }
            }
        }), exp_domain.ExplorationChange({
            'state_name': 'Introduction',
            'new_value': 6,
            'cmd': 'edit_state_property',
            'property_name': 'next_content_id_index',
            'old_value': 4
        }), exp_domain.ExplorationChange({
            'state_name': 'Introduction',
            'new_value': [{
                'outcome': {
                    'feedback': {
                        'content_id': 'feedback_1',
                        'html': '<p>Feedback</p>'
                    },
                    'missing_prerequisite_skill_id': None,
                    'dest': 'End',
                    'param_changes': [],
                    'labelled_as_correct': False,
                    'refresher_exploration_id': None
                },
                'training_data': [],
                'rule_specs': [{
                    'inputs': {
                        'x': {
                            'normalizedStrSet': ['Hello', 'Hola', 'Hi'],
                            'contentId': 'rule_input_2'
                        }
                    },
                    'rule_type': 'StartsWith'
                }],
                'tagged_skill_misconception_id': None
            }, {
                'outcome': {
                    'feedback': {
                        'content_id': 'feedback_4',
                        'html': ''
                    },
                    'missing_prerequisite_skill_id': None,
                    'dest': 'End',
                    'param_changes': [],
                    'labelled_as_correct': False,
                    'refresher_exploration_id': None
                },
                'training_data': [],
                'rule_specs': [{
                    'inputs': {
                        'x': {
                            'normalizedStrSet': ['Oppia', 'GSoC'],
                            'contentId': 'rule_input_5'
                        }
                    },
                    'rule_type': 'Contains'
                }],
                'tagged_skill_misconception_id': None
            }],
            'cmd': 'edit_state_property',
            'property_name': 'answer_groups',
            'old_value': [{
                'outcome': {
                    'feedback': {
                        'content_id': 'feedback_1',
                        'html': '<p>Feedback</p>'
                    },
                    'missing_prerequisite_skill_id': None,
                    'dest': 'End',
                    'param_changes': [],
                    'labelled_as_correct': False,
                    'refresher_exploration_id': None
                },
                'training_data': [],
                'rule_specs': [{
                    'inputs': {
                        'x': {
                            'normalizedStrSet': ['Hello', 'Hola', 'Hi'],
                            'contentId': 'rule_input_2'
                        }
                    },
                    'rule_type': 'StartsWith'
                }],
                'tagged_skill_misconception_id': None
            }]
        }), exp_domain.ExplorationChange({
            'state_name': 'Introduction',
            'new_value': {
                'answer_is_exclusive': False,
                'correct_answer': 'Oppia is selected for GSoC.',
                'explanation': {
                    'content_id': 'solution',
                    'html': '<p>Explanation.</p>'
                }
            },
            'cmd': 'edit_state_property',
            'property_name': 'solution',
            'old_value': {
                'answer_is_exclusive': False,
                'correct_answer': 'Hi Aryaman!',
                'explanation': {
                    'content_id': 'solution',
                    'html': '<p>Explanation.</p>'
                }
            }
        }), exp_domain.ExplorationChange({
            'cmd': 'edit_state_property',
            'state_name': 'Introduction',
            'property_name': 'solicit_answer_details',
            'new_value': False
        })]

        changes_are_mergeable = exp_services.are_changes_mergeable(
            self.EXP_0_ID, 2, change_list_3)
        self.assertEqual(changes_are_mergeable, True)

        # Creating second exploration to test the scenario
        # when changes to same properties are made in two
        # different states.
        self.save_new_valid_exploration(
            self.EXP_1_ID, self.owner_id, end_state_name='End')

        rights_manager.publish_exploration(self.owner, self.EXP_1_ID)

        # Using the old change_list_2 and change_list_3 here
        # because they already covers the changes related to
        # the solutions in the first state.
        exp_services.update_exploration(
            self.owner_id, self.EXP_1_ID, change_list_2,
            'Added Answer Group and Solution in One state')

        exp_services.update_exploration(
            self.owner_id, self.EXP_1_ID, change_list_3,
            'Changed Answer Groups and Solutions in One State')

        # Changes to the properties related to the solutions
        # in the second state to check for mergeability.
        change_list_4 = [exp_domain.ExplorationChange({
            'old_value': 'EndExploration',
            'new_value': None,
            'cmd': 'edit_state_property',
            'property_name': 'widget_id',
            'state_name': 'End'
        }), exp_domain.ExplorationChange({
            'old_value': {
                'recommendedExplorationIds': {
                    'value': []
                }
            },
            'new_value': {},
            'cmd': 'edit_state_property',
            'property_name': 'widget_customization_args',
            'state_name': 'End'
        }), exp_domain.ExplorationChange({
            'old_value': None,
            'new_value': 'NumericInput',
            'cmd': 'edit_state_property',
            'property_name': 'widget_id',
            'state_name': 'End'
        }), exp_domain.ExplorationChange({
            'old_value': None,
            'new_value': {
                'dest': 'End',
                'missing_prerequisite_skill_id': None,
                'param_changes': [],
                'labelled_as_correct': False,
                'refresher_exploration_id': None,
                'feedback': {
                    'html': '',
                    'content_id': 'default_outcome'
                }
            },
            'cmd': 'edit_state_property',
            'property_name': 'default_outcome',
            'state_name': 'End'
        }), exp_domain.ExplorationChange({
            'old_value': 0,
            'new_value': 1,
            'cmd': 'edit_state_property',
            'property_name': 'next_content_id_index',
            'state_name': 'End'
        }), exp_domain.ExplorationChange({
            'old_value': [],
            'new_value': [{
                'outcome': {
                    'dest': 'End',
                    'missing_prerequisite_skill_id': None,
                    'param_changes': [],
                    'labelled_as_correct': False,
                    'refresher_exploration_id': None,
                    'feedback': {
                        'html': '<p>Good</p>',
                        'content_id': 'feedback_0'
                    }
                },
                'training_data': [],
                'tagged_skill_misconception_id': None,
                'rule_specs': [{
                    'rule_type': 'IsGreaterThanOrEqualTo',
                    'inputs': {
                        'x': 20
                    }
                }]
            }],
            'cmd': 'edit_state_property',
            'property_name': 'answer_groups',
            'state_name': 'End'
        }), exp_domain.ExplorationChange({
            'old_value': [],
            'new_value': [{
                'hint_content': {
                    'html': '<p>Hint 1. State 2.</p>',
                    'content_id': 'hint_1'
                }
            }],
            'cmd': 'edit_state_property',
            'property_name': 'hints',
            'state_name': 'End'
        }), exp_domain.ExplorationChange({
            'old_value': 1,
            'new_value': 2,
            'cmd': 'edit_state_property',
            'property_name': 'next_content_id_index',
            'state_name': 'End'
        }), exp_domain.ExplorationChange({
            'old_value': None,
            'new_value': {
                'correct_answer': 30,
                'explanation': {
                    'html': '<p>Explanation.</p>',
                    'content_id': 'solution'
                },
                'answer_is_exclusive': False
            },
            'cmd': 'edit_state_property',
            'property_name': 'solution',
            'state_name': 'End'
        }), exp_domain.ExplorationChange({
            'old_value': {
                'correct_answer': 30,
                'explanation': {
                    'html': '<p>Explanation.</p>',
                    'content_id': 'solution'
                },
                'answer_is_exclusive': False
            },
            'new_value': {
                'correct_answer': 10,
                'explanation': {
                    'html': '<p>Explanation.</p>',
                    'content_id': 'solution'
                },
                'answer_is_exclusive': False
            },
            'cmd': 'edit_state_property',
            'property_name': 'solution',
            'state_name': 'End'
        })]

        changes_are_mergeable_1 = exp_services.are_changes_mergeable(
            self.EXP_1_ID, 2, change_list_4)
        self.assertEqual(changes_are_mergeable_1, True)

    def test_changes_are_not_mergeable_when_solutions_changes_conflict(self):
        self.save_new_valid_exploration(
            self.EXP_0_ID, self.owner_id, end_state_name='End')

        rights_manager.publish_exploration(self.owner, self.EXP_0_ID)

        # Adding new answer_groups and solutions.
        change_list = [exp_domain.ExplorationChange({
            'cmd': 'edit_state_property',
            'property_name': 'next_content_id_index',
            'old_value': 1,
            'state_name': 'Introduction',
            'new_value': 3
        }), exp_domain.ExplorationChange({
            'cmd': 'edit_state_property',
            'property_name': 'answer_groups',
            'old_value': [],
            'state_name': 'Introduction',
            'new_value': [{
                'rule_specs': [{
                    'rule_type': 'StartsWith',
                    'inputs': {
                        'x': {
                            'contentId': 'rule_input_2',
                            'normalizedStrSet': [
                                'Hello',
                                'Hola'
                            ]
                        }
                    }
                }],
                'tagged_skill_misconception_id': None,
                'outcome': {
                    'labelled_as_correct': False,
                    'feedback': {
                        'content_id': 'feedback_1',
                        'html': '<p>Feedback</p>'
                    },
                    'missing_prerequisite_skill_id': None,
                    'dest': 'End',
                    'param_changes': [],
                    'refresher_exploration_id': None
                },
                'training_data': []
            }]
        }), exp_domain.ExplorationChange({
            'cmd': 'edit_state_property',
            'property_name': 'hints',
            'old_value': [],
            'state_name': 'Introduction',
            'new_value': [{
                'hint_content': {
                    'content_id': 'hint_3',
                    'html': '<p>Hint 1.</p>'
                }
            }]
        }), exp_domain.ExplorationChange({
            'cmd': 'edit_state_property',
            'property_name': 'next_content_id_index',
            'old_value': 3,
            'state_name': 'Introduction',
            'new_value': 4
        }), exp_domain.ExplorationChange({
            'cmd': 'edit_state_property',
            'property_name': 'solution',
            'old_value': None,
            'state_name': 'Introduction',
            'new_value': {
                'correct_answer': 'Hello Aryaman!',
                'explanation': {
                    'content_id': 'solution',
                    'html': '<p>Explanation.</p>'
                },
                'answer_is_exclusive': False
            }
        })]

        exp_services.update_exploration(
            self.owner_id, self.EXP_0_ID, change_list,
            'Added answer groups and solution')

        # Changes to the solutions and the properties that affects
        # solutions to check for mergeability.
        change_list_2 = [exp_domain.ExplorationChange({
            'state_name': 'Introduction',
            'new_value': [{
                'outcome': {
                    'feedback': {
                        'content_id': 'feedback_1',
                        'html': '<p>Feedback</p>'
                    },
                    'missing_prerequisite_skill_id': None,
                    'dest': 'End',
                    'param_changes': [],
                    'labelled_as_correct': False,
                    'refresher_exploration_id': None
                },
                'training_data': [],
                'rule_specs': [{
                    'inputs': {
                        'x': {
                            'normalizedStrSet': ['Hello', 'Hola', 'Hi'],
                            'contentId': 'rule_input_2'
                        }
                    },
                    'rule_type': 'StartsWith'
                }],
                'tagged_skill_misconception_id': None
            }],
            'cmd': 'edit_state_property',
            'property_name': 'answer_groups',
            'old_value': [{
                'outcome': {
                    'feedback': {
                        'content_id': 'feedback_1',
                        'html': '<p>Feedback</p>'
                    },
                    'missing_prerequisite_skill_id': None,
                    'dest': 'End',
                    'param_changes': [],
                    'labelled_as_correct': False,
                    'refresher_exploration_id': None
                },
                'training_data': [],
                'rule_specs': [{
                    'inputs': {
                        'x': {
                            'normalizedStrSet': ['Hello', 'Hola'],
                            'contentId': 'rule_input_2'
                        }
                    },
                    'rule_type': 'StartsWith'
                }],
                'tagged_skill_misconception_id': None
            }]
        }), exp_domain.ExplorationChange({
            'state_name': 'Introduction',
            'new_value': {
                'answer_is_exclusive': False,
                'correct_answer': 'Hi Aryaman!',
                'explanation': {
                    'content_id': 'solution',
                    'html': '<p>Explanation.</p>'
                }
            },
            'cmd': 'edit_state_property',
            'property_name': 'solution',
            'old_value': {
                'answer_is_exclusive': False,
                'correct_answer': 'Hello Aryaman!',
                'explanation': {
                    'content_id': 'solution',
                    'html': '<p>Explanation.</p>'
                }
            }
        }), exp_domain.ExplorationChange({
            'state_name': 'Introduction',
            'new_value': 6,
            'cmd': 'edit_state_property',
            'property_name': 'next_content_id_index',
            'old_value': 4
        }), exp_domain.ExplorationChange({
            'state_name': 'Introduction',
            'new_value': [{
                'outcome': {
                    'feedback': {
                        'content_id': 'feedback_1',
                        'html': '<p>Feedback</p>'
                    },
                    'missing_prerequisite_skill_id': None,
                    'dest': 'End',
                    'param_changes': [],
                    'labelled_as_correct': False,
                    'refresher_exploration_id': None
                },
                'training_data': [],
                'rule_specs': [{
                    'inputs': {
                        'x': {
                            'normalizedStrSet': ['Hello', 'Hola', 'Hi'],
                            'contentId': 'rule_input_2'
                        }
                    },
                    'rule_type': 'StartsWith'
                }],
                'tagged_skill_misconception_id': None
            }, {
                'outcome': {
                    'feedback': {
                        'content_id': 'feedback_4',
                        'html': ''
                    },
                    'missing_prerequisite_skill_id': None,
                    'dest': 'End',
                    'param_changes': [],
                    'labelled_as_correct': False,
                    'refresher_exploration_id': None
                },
                'training_data': [],
                'rule_specs': [{
                    'inputs': {
                        'x': {
                            'normalizedStrSet': ['Oppia', 'GSoC'],
                            'contentId': 'rule_input_5'
                        }
                    },
                    'rule_type': 'Contains'
                }],
                'tagged_skill_misconception_id': None
            }],
            'cmd': 'edit_state_property',
            'property_name': 'answer_groups',
            'old_value': [{
                'outcome': {
                    'feedback': {
                        'content_id': 'feedback_1',
                        'html': '<p>Feedback</p>'
                    },
                    'missing_prerequisite_skill_id': None,
                    'dest': 'End',
                    'param_changes': [],
                    'labelled_as_correct': False,
                    'refresher_exploration_id': None
                },
                'training_data': [],
                'rule_specs': [{
                    'inputs': {
                        'x': {
                            'normalizedStrSet': ['Hello', 'Hola', 'Hi'],
                            'contentId': 'rule_input_2'
                        }
                    },
                    'rule_type': 'StartsWith'
                }],
                'tagged_skill_misconception_id': None
            }]
        }), exp_domain.ExplorationChange({
            'state_name': 'Introduction',
            'new_value': {
                'answer_is_exclusive': False,
                'correct_answer': 'Oppia is selected for GSoC.',
                'explanation': {
                    'content_id': 'solution',
                    'html': '<p>Explanation.</p>'
                }
            },
            'cmd': 'edit_state_property',
            'property_name': 'solution',
            'old_value': {
                'answer_is_exclusive': False,
                'correct_answer': 'Hi Aryaman!',
                'explanation': {
                    'content_id': 'solution',
                    'html': '<p>Explanation.</p>'
                }
            }
        })]
        exp_services.update_exploration(
            self.owner_id, self.EXP_0_ID, change_list_2,
            'Changed Solutions and affected properties')

        # Change to the solution of same state again
        # to check that changes are not mergeable.
        change_list_3 = [exp_domain.ExplorationChange({
            'state_name': 'Introduction',
            'new_value': {
                'answer_is_exclusive': False,
                'correct_answer': 'Hello Aryaman!',
                'explanation': {
                    'content_id': 'solution',
                    'html': '<p>Explanation.</p>'
                }
            },
            'cmd': 'edit_state_property',
            'property_name': 'solution',
            'old_value': {
                'answer_is_exclusive': False,
                'correct_answer': 'Hello Aryaman!',
                'explanation': {
                    'content_id': 'solution',
                    'html': '<p>Changed Explanation.</p>'
                }
            }
        })]

        changes_are_not_mergeable = exp_services.are_changes_mergeable(
            self.EXP_0_ID, 2, change_list_3)
        self.assertEqual(changes_are_not_mergeable, False)

    def test_changes_are_mergeable_when_hints_changes_do_not_conflict(self):
        self.save_new_valid_exploration(
            self.EXP_0_ID, self.owner_id, end_state_name='End')

        # Adding hints to the existing state.
        rights_manager.publish_exploration(self.owner, self.EXP_0_ID)
        change_list = [exp_domain.ExplorationChange({
            'state_name': 'Introduction',
            'new_value': [{
                'hint_content': {
                    'html': '<p>Hint 1.</p>',
                    'content_id': 'hint_1'
                }
            }],
            'property_name': 'hints',
            'cmd': 'edit_state_property',
            'old_value': []
        }), exp_domain.ExplorationChange({
            'state_name': 'Introduction',
            'new_value': 2,
            'property_name': 'next_content_id_index',
            'cmd': 'edit_state_property',
            'old_value': 1
        }), exp_domain.ExplorationChange({
            'state_name': 'Introduction',
            'new_value': {
                'answer_is_exclusive': False,
                'explanation': {
                    'html': '<p>Explanation</p>',
                    'content_id': 'solution'
                },
                'correct_answer': 'Hello'
            },
            'property_name': 'solution',
            'cmd': 'edit_state_property',
            'old_value': None
        })]

        exp_services.update_exploration(
            self.owner_id, self.EXP_0_ID, change_list,
            'Added Hint and Solution in Introduction state')

        # Changes to all state propeties other than the hints.
        change_list_2 = [exp_domain.ExplorationChange({
            'property_name': 'content',
            'state_name': 'Introduction',
            'cmd': 'edit_state_property',
            'old_value': {
                'html': '',
                'content_id': 'content'
            },
            'new_value': {
                'html': '<p>Content in Introduction.</p>',
                'content_id': 'content'
            }
        }), exp_domain.ExplorationChange({
            'property_name': 'solution',
            'state_name': 'Introduction',
            'cmd': 'edit_state_property',
            'old_value': {
                'explanation': {
                    'html': '<p>Explanation</p>',
                    'content_id': 'solution'
                },
                'answer_is_exclusive': False,
                'correct_answer': 'Hello'
            },
            'new_value': {
                'explanation': {
                    'html': '<p>Explanation</p>',
                    'content_id': 'solution'
                },
                'answer_is_exclusive': False,
                'correct_answer': 'Hello Aryaman'
            }
        }), exp_domain.ExplorationChange({
            'property_name': 'widget_id',
            'state_name': 'Introduction',
            'cmd': 'edit_state_property',
            'old_value': 'TextInput',
            'new_value': None
        }), exp_domain.ExplorationChange({
            'property_name': 'widget_customization_args',
            'state_name': 'Introduction',
            'cmd': 'edit_state_property',
            'old_value': {
                'placeholder': {
                    'value': {
                        'content_id': 'ca_placeholder_0',
                        'unicode_str': ''
                    }
                },
                'rows': {
                    'value': 1
                }
            },
            'new_value': {}
        }), exp_domain.ExplorationChange({
            'property_name': 'solution',
            'state_name': 'Introduction',
            'cmd': 'edit_state_property',
            'old_value': {
                'explanation': {
                    'html': '<p>Explanation</p>',
                    'content_id': 'solution'
                },
                'answer_is_exclusive': False,
                'correct_answer': 'Hello Aryaman'
            },
            'new_value': None
        }), exp_domain.ExplorationChange({
            'property_name': 'widget_id',
            'state_name': 'Introduction',
            'cmd': 'edit_state_property',
            'old_value': None,
            'new_value': 'NumericInput'
        }), exp_domain.ExplorationChange({
            'property_name': 'next_content_id_index',
            'state_name': 'Introduction',
            'cmd': 'edit_state_property',
            'old_value': 2,
            'new_value': 3
        }), exp_domain.ExplorationChange({
            'property_name': 'answer_groups',
            'state_name': 'Introduction',
            'cmd': 'edit_state_property',
            'old_value': [],
            'new_value': [{
                'rule_specs': [{
                    'inputs': {
                        'x': 46
                    },
                    'rule_type': 'IsLessThanOrEqualTo'
                }],
                'training_data': [],
                'tagged_skill_misconception_id': None,
                'outcome': {
                    'labelled_as_correct': False,
                    'refresher_exploration_id': None,
                    'missing_prerequisite_skill_id': None,
                    'dest': 'End',
                    'feedback': {
                        'html': '',
                        'content_id': 'feedback_2'
                    },
                    'param_changes': []
                }
            }]
        }), exp_domain.ExplorationChange({
            'property_name': 'solution',
            'state_name': 'Introduction',
            'cmd': 'edit_state_property',
            'old_value': None,
            'new_value': {
                'explanation': {
                    'html': '<p>Explanation</p>',
                    'content_id': 'solution'
                },
                'answer_is_exclusive': False,
                'correct_answer': 42
            }
        }), exp_domain.ExplorationChange({
            'property_name': 'content',
            'state_name': 'End',
            'cmd': 'edit_state_property',
            'old_value': {
                'html': '',
                'content_id': 'content'
            },
            'new_value': {
                'html': '<p>Congratulations, you have finished!</p>',
                'content_id': 'content'
            }
        }), exp_domain.ExplorationChange({
            'property_name': 'title',
            'cmd': 'edit_exploration_property',
            'old_value': 'A title',
            'new_value': 'First Title'
        }), exp_domain.ExplorationChange({
            'property_name': 'solution',
            'state_name': 'Introduction',
            'cmd': 'edit_state_property',
            'old_value': {
                'explanation': {
                    'html': '<p>Explanation</p>',
                    'content_id': 'solution'
                },
                'answer_is_exclusive': False,
                'correct_answer': 42
            },
            'new_value': {
                'explanation': {
                    'html': '<p>Explanation</p>',
                    'content_id': 'solution'
                },
                'answer_is_exclusive': False,
                'correct_answer': 40
            }
        })]

        exp_services.update_exploration(
            self.owner_id, self.EXP_0_ID, change_list_2,
            'Made changes in interaction, contents, solutions, answer_groups in both states') # pylint: disable=line-too-long

        # Changes to the old hints and also deleted and added
        # new hints to take all the cases to check for mergeability.
        change_list_3 = [exp_domain.ExplorationChange({
            'old_value': [{
                'hint_content': {
                    'html': '<p>Hint 1.</p>',
                    'content_id': 'hint_1'
                }
            }],
            'cmd': 'edit_state_property',
            'property_name': 'hints',
            'new_value': [{
                'hint_content': {
                    'html': '<p>Hint 1.</p>',
                    'content_id': 'hint_1'
                }
            }, {
                'hint_content': {
                    'html': '<p>Hint 2.</p>',
                    'content_id': 'hint_2'
                }
            }],
            'state_name': 'Introduction'
        }), exp_domain.ExplorationChange({
            'old_value': 2,
            'cmd': 'edit_state_property',
            'property_name': 'next_content_id_index',
            'new_value': 3,
            'state_name': 'Introduction'
        }), exp_domain.ExplorationChange({
            'old_value': [{
                'hint_content': {
                    'html': '<p>Hint 1.</p>',
                    'content_id': 'hint_1'
                }
            }, {
                'hint_content': {
                    'html': '<p>Hint 2.</p>',
                    'content_id': 'hint_2'
                }
            }],
            'cmd': 'edit_state_property',
            'property_name': 'hints',
            'new_value': [{
                'hint_content': {
                    'html': '<p>Changed hint 1.</p>',
                    'content_id': 'hint_1'
                }
            }, {
                'hint_content': {
                    'html': '<p>Hint 2.</p>',
                    'content_id': 'hint_2'
                }
            }],
            'state_name': 'Introduction'
        }), exp_domain.ExplorationChange({
            'old_value': [{
                'hint_content': {
                    'html': '<p>Changed hint 1.</p>',
                    'content_id': 'hint_1'
                }
            }, {
                'hint_content': {
                    'html': '<p>Hint 2.</p>',
                    'content_id': 'hint_2'
                }
            }],
            'cmd': 'edit_state_property',
            'property_name': 'hints',
            'new_value': [
                {
                    'hint_content': {
                        'html': '<p>Hint 2.</p>',
                        'content_id': 'hint_2'
                    }
                }, {
                    'hint_content': {
                        'html': '<p>Changed hint 1.</p>',
                        'content_id': 'hint_1'
                    }
                }
            ],
            'state_name': 'Introduction'
        })]

        changes_are_mergeable = exp_services.are_changes_mergeable(
            self.EXP_0_ID, 2, change_list_3)
        self.assertEqual(changes_are_mergeable, True)

    def test_changes_are_not_mergeable_when_hints_changes_conflict(self):
        self.save_new_valid_exploration(
            self.EXP_0_ID, self.owner_id, end_state_name='End')

        # Adding hints to the existing state.
        rights_manager.publish_exploration(self.owner, self.EXP_0_ID)
        change_list = [exp_domain.ExplorationChange({
            'state_name': 'Introduction',
            'new_value': [{
                'hint_content': {
                    'html': '<p>Hint 1.</p>',
                    'content_id': 'hint_1'
                }
            }],
            'property_name': 'hints',
            'cmd': 'edit_state_property',
            'old_value': []
        }), exp_domain.ExplorationChange({
            'state_name': 'Introduction',
            'new_value': 2,
            'property_name': 'next_content_id_index',
            'cmd': 'edit_state_property',
            'old_value': 1
        }), exp_domain.ExplorationChange({
            'state_name': 'Introduction',
            'new_value': {
                'answer_is_exclusive': False,
                'explanation': {
                    'html': '<p>Explanation</p>',
                    'content_id': 'solution'
                },
                'correct_answer': 'Hello'
            },
            'property_name': 'solution',
            'cmd': 'edit_state_property',
            'old_value': None
        })]

        exp_services.update_exploration(
            self.owner_id, self.EXP_0_ID, change_list,
            'Added Hint and Solution in Introduction state')

        # Changes to the old hints and also deleted and added
        # new hints to take all the cases to check for mergeability.
        change_list_2 = [exp_domain.ExplorationChange({
            'old_value': [{
                'hint_content': {
                    'html': '<p>Hint 1.</p>',
                    'content_id': 'hint_1'
                }
            }],
            'cmd': 'edit_state_property',
            'property_name': 'hints',
            'new_value': [{
                'hint_content': {
                    'html': '<p>Hint 1.</p>',
                    'content_id': 'hint_1'
                }
            }, {
                'hint_content': {
                    'html': '<p>Hint 2.</p>',
                    'content_id': 'hint_2'
                }
            }],
            'state_name': 'Introduction'
        }), exp_domain.ExplorationChange({
            'old_value': 2,
            'cmd': 'edit_state_property',
            'property_name': 'next_content_id_index',
            'new_value': 3,
            'state_name': 'Introduction'
        }), exp_domain.ExplorationChange({
            'old_value': [{
                'hint_content': {
                    'html': '<p>Hint 1.</p>',
                    'content_id': 'hint_1'
                }
            }, {
                'hint_content': {
                    'html': '<p>Hint 2.</p>',
                    'content_id': 'hint_2'
                }
            }],
            'cmd': 'edit_state_property',
            'property_name': 'hints',
            'new_value': [{
                'hint_content': {
                    'html': '<p>Changed hint 1.</p>',
                    'content_id': 'hint_1'
                }
            }, {
                'hint_content': {
                    'html': '<p>Hint 2.</p>',
                    'content_id': 'hint_2'
                }
            }],
            'state_name': 'Introduction'
        }), exp_domain.ExplorationChange({
            'old_value': [{
                'hint_content': {
                    'html': '<p>Changed hint 1.</p>',
                    'content_id': 'hint_1'
                }
            }, {
                'hint_content': {
                    'html': '<p>Hint 2.</p>',
                    'content_id': 'hint_2'
                }
            }],
            'cmd': 'edit_state_property',
            'property_name': 'hints',
            'new_value': [
                {
                    'hint_content': {
                        'html': '<p>Hint 2.</p>',
                        'content_id': 'hint_2'
                    }
                }, {
                    'hint_content': {
                        'html': '<p>Changed hint 1.</p>',
                        'content_id': 'hint_1'
                    }
                }
            ],
            'state_name': 'Introduction'
        })]
        exp_services.update_exploration(
            self.owner_id, self.EXP_0_ID, change_list_2,
            'Changes in the hints again.')

        change_list_3 = [exp_domain.ExplorationChange({
            'old_value': [{
                'hint_content': {
                    'html': '<p>Hint 1.</p>',
                    'content_id': 'hint_1'
                }
            }],
            'cmd': 'edit_state_property',
            'property_name': 'hints',
            'new_value': [{
                'hint_content': {
                    'html': '<p>Changed Hint 1.</p>',
                    'content_id': 'hint_1'
                }
            }],
            'state_name': 'Introduction'
        })]

        changes_are_not_mergeable = exp_services.are_changes_mergeable(
            self.EXP_0_ID, 2, change_list_3)
        self.assertEqual(changes_are_not_mergeable, False)

    def test_changes_are_mergeable_when_exploration_properties_changes_do_not_conflict(self): # pylint: disable=line-too-long
        self.save_new_valid_exploration(
            self.EXP_0_ID, self.owner_id, end_state_name='End')

        rights_manager.publish_exploration(self.owner, self.EXP_0_ID)

        # Changes to all the properties of both states other than
        # exploration properties i.e. title, category, objective etc.
        # Also included rename states changes to check that
        # renaming states doesn't affect anything.
        change_list = [exp_domain.ExplorationChange({
            'state_name': 'Introduction',
            'new_value': {
                'html': '<p>Content</p>',
                'content_id': 'content'
            },
            'cmd': 'edit_state_property',
            'property_name': 'content',
            'old_value': {
                'html': '',
                'content_id': 'content'
            }
        }), exp_domain.ExplorationChange({
            'state_name': 'Introduction',
            'new_value': [
                {
                    'hint_content': {
                        'html': '<p>Hint 1.</p>',
                        'content_id': 'hint_1'
                    }
                }
            ],
            'cmd': 'edit_state_property',
            'property_name': 'hints',
            'old_value': [

            ]
        }), exp_domain.ExplorationChange({
            'state_name': 'Introduction',
            'new_value': 2,
            'cmd': 'edit_state_property',
            'property_name': 'next_content_id_index',
            'old_value': 1
        }), exp_domain.ExplorationChange({
            'state_name': 'Introduction',
            'new_value': None,
            'cmd': 'edit_state_property',
            'property_name': 'widget_id',
            'old_value': 'TextInput'
        }), exp_domain.ExplorationChange({
            'state_name': 'Introduction',
            'new_value': {},
            'cmd': 'edit_state_property',
            'property_name': 'widget_customization_args',
            'old_value': {
                'rows': {
                    'value': 1
                },
                'placeholder': {
                    'value': {
                        'unicode_str': '',
                        'content_id': 'ca_placeholder_0'
                    }
                }
            }
        }), exp_domain.ExplorationChange({
            'state_name': 'Introduction',
            'new_value': 'NumericInput',
            'cmd': 'edit_state_property',
            'property_name': 'widget_id',
            'old_value': None
        }), exp_domain.ExplorationChange({
            'state_name': 'Introduction',
            'new_value': 3,
            'cmd': 'edit_state_property',
            'property_name': 'next_content_id_index',
            'old_value': 2
        }), exp_domain.ExplorationChange({
            'state_name': 'Introduction',
            'new_value': [
                {
                    'outcome': {
                        'refresher_exploration_id': None,
                        'feedback': {
                            'html': '<p>Good.</p>',
                            'content_id': 'feedback_2'
                        },
                        'missing_prerequisite_skill_id': None,
                        'labelled_as_correct': False,
                        'dest': 'End',
                        'param_changes': []
                    },
                    'training_data': [],
                    'rule_specs': [
                        {
                            'inputs': {
                                'x': 50
                            },
                            'rule_type': 'IsLessThanOrEqualTo'
                        }
                    ],
                    'tagged_skill_misconception_id': None
                }
            ],
            'cmd': 'edit_state_property',
            'property_name': 'answer_groups',
            'old_value': [

            ]
        }), exp_domain.ExplorationChange({
            'state_name': 'Introduction',
            'new_value': {
                'refresher_exploration_id': None,
                'feedback': {
                    'html': '<p>Try Again.</p>',
                    'content_id': 'default_outcome'
                },
                'missing_prerequisite_skill_id': None,
                'labelled_as_correct': False,
                'dest': 'End',
                'param_changes': []
            },
            'cmd': 'edit_state_property',
            'property_name': 'default_outcome',
            'old_value': {
                'refresher_exploration_id': None,
                'feedback': {
                    'html': '',
                    'content_id': 'default_outcome'
                },
                'missing_prerequisite_skill_id': None,
                'labelled_as_correct': False,
                'dest': 'End',
                'param_changes': [

                ]
            }
        }), exp_domain.ExplorationChange({
            'state_name': 'Introduction',
            'new_value': {
                'refresher_exploration_id': None,
                'feedback': {
                    'html': '<p>Try Again.</p>',
                    'content_id': 'default_outcome'
                },
                'missing_prerequisite_skill_id': None,
                'labelled_as_correct': False,
                'dest': 'Introduction',
                'param_changes': [

                ]
            },
            'cmd': 'edit_state_property',
            'property_name': 'default_outcome',
            'old_value': {
                'refresher_exploration_id': None,
                'feedback': {
                    'html': '<p>Try Again.</p>',
                    'content_id': 'default_outcome'
                },
                'missing_prerequisite_skill_id': None,
                'labelled_as_correct': False,
                'dest': 'End',
                'param_changes': [

                ]
            }
        })]
        exp_services.update_exploration(
            self.owner_id, self.EXP_0_ID, change_list,
            'Made changes in interaction, contents, solutions, answer_groups in introduction state.') # pylint: disable=line-too-long

        # Changes to properties of second state.
        change_list_2 = [exp_domain.ExplorationChange({
            'state_name': 'Introduction',
            'new_value': {
                'answer_is_exclusive': False,
                'correct_answer': 25,
                'explanation': {
                    'html': '<p>Explanation.</p>',
                    'content_id': 'solution'
                }
            },
            'cmd': 'edit_state_property',
            'property_name': 'solution',
            'old_value': None
        }), exp_domain.ExplorationChange({
            'state_name': 'Introduction',
            'new_value': [
                {
                    'hint_content': {
                        'html': '<p>Hint 1.</p>',
                        'content_id': 'hint_1'
                    }
                },
                {
                    'hint_content': {
                        'html': '<p>Hint 2.</p>',
                        'content_id': 'hint_3'
                    }
                }
            ],
            'cmd': 'edit_state_property',
            'property_name': 'hints',
            'old_value': [{
                'hint_content': {
                    'html': '<p>Hint 1.</p>',
                    'content_id': 'hint_1'
                }
            }]
        }), exp_domain.ExplorationChange({
            'state_name': 'Introduction',
            'new_value': 4,
            'cmd': 'edit_state_property',
            'property_name': 'next_content_id_index',
            'old_value': 3
        }), exp_domain.ExplorationChange({
            'state_name': 'End',
            'new_value': {
                'html': '<p>Congratulations, you have finished!</p>',
                'content_id': 'content'
            },
            'cmd': 'edit_state_property',
            'property_name': 'content',
            'old_value': {
                'html': '',
                'content_id': 'content'
            }
        }), exp_domain.ExplorationChange({
            'new_state_name': 'End-State',
            'cmd': 'rename_state',
            'old_state_name': 'End'
        })]

        exp_services.update_exploration(
            self.owner_id, self.EXP_0_ID, change_list_2,
            'Made changes in solutions in introduction state and content, state_name in end state.') # pylint: disable=line-too-long

        # Changes to the exploration properties to check
        # for mergeability.
        change_list_3 = [exp_domain.ExplorationChange({
            'property_name': 'title',
            'cmd': 'edit_exploration_property',
            'old_value': 'A title',
            'new_value': 'A changed title.'
        }), exp_domain.ExplorationChange({
            'property_name': 'objective',
            'cmd': 'edit_exploration_property',
            'old_value': 'An objective',
            'new_value': 'A changed objective.'
        }), exp_domain.ExplorationChange({
            'property_name': 'category',
            'cmd': 'edit_exploration_property',
            'old_value': 'A category',
            'new_value': 'A changed category'
        }), exp_domain.ExplorationChange({
            'property_name': 'auto_tts_enabled',
            'cmd': 'edit_exploration_property',
            'old_value': True,
            'new_value': False
        }), exp_domain.ExplorationChange({
            'property_name': 'tags',
            'cmd': 'edit_exploration_property',
            'old_value': [

            ],
            'new_value': [
                'new'
            ]
        }), exp_domain.ExplorationChange({
            'property_name': 'tags',
            'cmd': 'edit_exploration_property',
            'old_value': [
                'new'
            ],
            'new_value': [
                'new',
                'skill'
            ]
        }), exp_domain.ExplorationChange({
            'cmd': 'edit_exploration_property',
            'property_name': 'language_code',
            'new_value': 'bn',
            'old_value': 'en'
        }), exp_domain.ExplorationChange({
            'cmd': 'edit_exploration_property',
            'property_name': 'author_notes',
            'new_value': 'author_notes'
        }), exp_domain.ExplorationChange({
            'cmd': 'edit_exploration_property',
            'property_name': 'blurb',
            'new_value': 'blurb'
        }), exp_domain.ExplorationChange({
            'cmd': 'edit_exploration_property',
            'property_name': 'init_state_name',
            'new_value': 'End',
        }), exp_domain.ExplorationChange({
            'cmd': 'edit_exploration_property',
            'property_name': 'init_state_name',
            'new_value': 'Introduction',
        }), exp_domain.ExplorationChange({
            'cmd': 'edit_exploration_property',
            'property_name': 'auto_tts_enabled',
            'new_value': False
        }), exp_domain.ExplorationChange({
            'cmd': 'edit_exploration_property',
            'property_name': 'correctness_feedback_enabled',
            'new_value': True
        }), exp_domain.ExplorationChange({
            'cmd': 'edit_state_property',
            'property_name': 'confirmed_unclassified_answers',
            'state_name': 'Introduction',
            'new_value': ['test']
        }), exp_domain.ExplorationChange({
            'cmd': 'edit_state_property',
            'state_name': 'Introduction',
            'property_name': 'linked_skill_id',
            'new_value': 'string_1'
        }), exp_domain.ExplorationChange({
            'cmd': 'edit_state_property',
            'state_name': 'Introduction',
            'property_name': 'card_is_checkpoint',
            'new_value': True
        })]
        changes_are_mergeable = exp_services.are_changes_mergeable(
            self.EXP_0_ID, 1, change_list_3)
        self.assertEqual(changes_are_mergeable, True)

    def test_changes_are_not_mergeable_when_exploration_properties_changes_conflict(self): # pylint: disable=line-too-long
        self.save_new_valid_exploration(
            self.EXP_0_ID, self.owner_id, end_state_name='End')

        rights_manager.publish_exploration(self.owner, self.EXP_0_ID)

        # Changes to the exploration properties to check
        # for mergeability.
        change_list = [exp_domain.ExplorationChange({
            'property_name': 'title',
            'cmd': 'edit_exploration_property',
            'old_value': 'A title',
            'new_value': 'A changed title.'
        }), exp_domain.ExplorationChange({
            'property_name': 'objective',
            'cmd': 'edit_exploration_property',
            'old_value': 'An objective',
            'new_value': 'A changed objective.'
        }), exp_domain.ExplorationChange({
            'property_name': 'category',
            'cmd': 'edit_exploration_property',
            'old_value': 'A category',
            'new_value': 'A changed category'
        }), exp_domain.ExplorationChange({
            'property_name': 'auto_tts_enabled',
            'cmd': 'edit_exploration_property',
            'old_value': True,
            'new_value': False
        }), exp_domain.ExplorationChange({
            'property_name': 'tags',
            'cmd': 'edit_exploration_property',
            'old_value': [

            ],
            'new_value': [
                'new'
            ]
        }), exp_domain.ExplorationChange({
            'property_name': 'tags',
            'cmd': 'edit_exploration_property',
            'old_value': [
                'new'
            ],
            'new_value': [
                'new',
                'skill'
            ]
        })]

        exp_services.update_exploration(
            self.owner_id, self.EXP_0_ID, change_list,
            'Changes in the Exploration Properties.')

        change_list_2 = [exp_domain.ExplorationChange({
            'property_name': 'title',
            'cmd': 'edit_exploration_property',
            'old_value': 'A title',
            'new_value': 'A new title.'
        }), exp_domain.ExplorationChange({
            'property_name': 'objective',
            'cmd': 'edit_exploration_property',
            'old_value': 'An objective',
            'new_value': 'A new objective.'
        }), exp_domain.ExplorationChange({
            'property_name': 'category',
            'cmd': 'edit_exploration_property',
            'old_value': 'A category',
            'new_value': 'A new category'
        }), exp_domain.ExplorationChange({
            'property_name': 'auto_tts_enabled',
            'cmd': 'edit_exploration_property',
            'old_value': True,
            'new_value': False
        }), exp_domain.ExplorationChange({
            'property_name': 'tags',
            'cmd': 'edit_exploration_property',
            'old_value': [

            ],
            'new_value': [
                'new'
            ]
        }), exp_domain.ExplorationChange({
            'property_name': 'tags',
            'cmd': 'edit_exploration_property',
            'old_value': [
                'new'
            ],
            'new_value': [
                'new',
                'skill'
            ]
        })]

        changes_are_not_mergeable = exp_services.are_changes_mergeable(
            self.EXP_0_ID, 1, change_list_2)
        self.assertEqual(changes_are_not_mergeable, False)

    def test_changes_are_mergeable_when_translations_changes_do_not_conflict(self): # pylint: disable=line-too-long
        self.save_new_valid_exploration(
            self.EXP_0_ID, self.owner_id, end_state_name='End')

        rights_manager.publish_exploration(self.owner, self.EXP_0_ID)

        # Adding content, feedbacks, solutions so that
        # translations can be added later on.
        change_list = [exp_domain.ExplorationChange({
            'property_name': 'content',
            'old_value': {
                'content_id': 'content',
                'html': ''
            },
            'state_name': 'Introduction',
            'cmd': 'edit_state_property',
            'new_value': {
                'content_id': 'content',
                'html': '<p>First State Content.</p>'
            }
        }), exp_domain.ExplorationChange({
            'property_name': 'widget_customization_args',
            'old_value': {
                'placeholder': {
                    'value': {
                        'unicode_str': '',
                        'content_id': 'ca_placeholder_0'
                    }
                },
                'rows': {
                    'value': 1
                }
            },
            'state_name': 'Introduction',
            'cmd': 'edit_state_property',
            'new_value': {
                'placeholder': {
                    'value': {
                        'unicode_str': 'Placeholder',
                        'content_id': 'ca_placeholder_0'
                    }
                },
                'rows': {
                    'value': 1
                }
            }
        }), exp_domain.ExplorationChange({
            'property_name': 'default_outcome',
            'old_value': {
                'labelled_as_correct': False,
                'missing_prerequisite_skill_id': None,
                'refresher_exploration_id': None,
                'feedback': {
                    'content_id': 'default_outcome',
                    'html': ''
                },
                'param_changes': [

                ],
                'dest': 'End'
            },
            'state_name': 'Introduction',
            'cmd': 'edit_state_property',
            'new_value': {
                'labelled_as_correct': False,
                'missing_prerequisite_skill_id': None,
                'refresher_exploration_id': None,
                'feedback': {
                    'content_id': 'default_outcome',
                    'html': '<p>Feedback 1.</p>'
                },
                'param_changes': [

                ],
                'dest': 'End'
            }
        }), exp_domain.ExplorationChange({
            'property_name': 'hints',
            'old_value': [

            ],
            'state_name': 'Introduction',
            'cmd': 'edit_state_property',
            'new_value': [
                {
                    'hint_content': {
                        'content_id': 'hint_1',
                        'html': '<p>Hint 1.</p>'
                    }
                }
            ]
        }), exp_domain.ExplorationChange({
            'property_name': 'next_content_id_index',
            'old_value': 1,
            'state_name': 'Introduction',
            'cmd': 'edit_state_property',
            'new_value': 2
        }), exp_domain.ExplorationChange({
            'property_name': 'solution',
            'old_value': None,
            'state_name': 'Introduction',
            'cmd': 'edit_state_property',
            'new_value': {
                'answer_is_exclusive': False,
                'explanation': {
                    'content_id': 'solution',
                    'html': '<p>Explanation.</p>'
                },
                'correct_answer': 'Solution'
            }
        }), exp_domain.ExplorationChange({
            'property_name': 'content',
            'old_value': {
                'content_id': 'content',
                'html': ''
            },
            'state_name': 'End',
            'cmd': 'edit_state_property',
            'new_value': {
                'content_id': 'content',
                'html': '<p>Second State Content.</p>'
            }
        })]
        exp_services.update_exploration(
            self.owner_id, self.EXP_0_ID, change_list,
            'Added various contents.')

        change_list_2 = [exp_domain.ExplorationChange({
            'cmd': 'edit_state_property',
            'property_name': 'answer_groups',
            'old_value': [],
            'state_name': 'Introduction',
            'new_value': [{
                'rule_specs': [{
                    'rule_type': 'StartsWith',
                    'inputs': {
                        'x': {
                            'contentId': 'rule_input_2',
                            'normalizedStrSet': [
                                'Hello',
                                'Hola'
                            ]
                        }
                    }
                }],
                'tagged_skill_misconception_id': None,
                'outcome': {
                    'labelled_as_correct': False,
                    'feedback': {
                        'content_id': 'feedback_1',
                        'html': '<p>Feedback</p>'
                    },
                    'missing_prerequisite_skill_id': None,
                    'dest': 'End',
                    'param_changes': [],
                    'refresher_exploration_id': None
                },
                'training_data': []
            }]
        })]
        exp_services.update_exploration(
            self.owner_id, self.EXP_0_ID, change_list_2,
            'Added answer group.')

        # Adding some translations to the first state.
        change_list_3 = [exp_domain.ExplorationChange({
            'language_code': 'de',
            'data_format': 'html',
            'cmd': 'add_written_translation',
            'content_id': 'content',
            'translation_html': '<p>Translation Content.</p>',
            'state_name': 'Introduction',
            'content_html': 'N/A'
        }), exp_domain.ExplorationChange({
            'language_code': 'de',
            'data_format': 'html',
            'cmd': 'add_written_translation',
            'content_id': 'default_outcome',
            'translation_html': '<p>Translation Feedback 1.</p>',
            'state_name': 'Introduction',
            'content_html': 'N/A'
        }), exp_domain.ExplorationChange({
            'cmd': 'mark_written_translations_as_needing_update',
            'state_name': 'Introduction',
            'content_id': 'default_outcome'
        })]

        changes_are_mergeable = exp_services.are_changes_mergeable(
            self.EXP_0_ID, 2, change_list_3)
        self.assertEqual(changes_are_mergeable, True)
        exp_services.update_exploration(
            self.owner_id, self.EXP_0_ID, change_list_3,
            'Added some translations.')

        # Adding translations again to the different contents
        # of same state to check that they can be merged.
        change_list_4 = [exp_domain.ExplorationChange({
            'new_state_name': 'Intro-Rename',
            'cmd': 'rename_state',
            'old_state_name': 'Introduction'
        }), exp_domain.ExplorationChange({
            'content_html': 'N/A',
            'translation_html': 'Placeholder Translation.',
            'state_name': 'Intro-Rename',
            'language_code': 'de',
            'content_id': 'ca_placeholder_0',
            'cmd': 'add_written_translation',
            'data_format': 'unicode'
        }), exp_domain.ExplorationChange({
            'content_html': 'N/A',
            'translation_html': '<p>Hints Translation.</p>',
            'state_name': 'Intro-Rename',
            'language_code': 'de',
            'content_id': 'hint_1',
            'cmd': 'add_written_translation',
            'data_format': 'html'
        }), exp_domain.ExplorationChange({
            'language_code': 'de',
            'data_format': 'html',
            'cmd': 'add_written_translation',
            'content_id': 'rule_input_2',
            'translation_html': '<p>Translation Rule Input.</p>',
            'state_name': 'Intro-Rename',
            'content_html': 'N/A'
        }), exp_domain.ExplorationChange({
            'language_code': 'de',
            'data_format': 'html',
            'cmd': 'add_written_translation',
            'content_id': 'feedback_1',
            'translation_html': '<p>Translation Feedback.</p>',
            'state_name': 'Intro-Rename',
            'content_html': 'N/A'
        }), exp_domain.ExplorationChange({
            'language_code': 'de',
            'data_format': 'html',
            'cmd': 'add_written_translation',
            'content_id': 'solution',
            'translation_html': '<p>Translation Solution.</p>',
            'state_name': 'Intro-Rename',
            'content_html': 'N/A'
        }), exp_domain.ExplorationChange({
            'new_state_name': 'Introduction',
            'cmd': 'rename_state',
            'old_state_name': 'Intro-Rename'
        })]

        changes_are_mergeable = exp_services.are_changes_mergeable(
            self.EXP_0_ID, 3, change_list_4)
        self.assertEqual(changes_are_mergeable, True)

        # Adding translations to the second state to check
        # that they can be merged even in the same property.
        change_list_5 = [exp_domain.ExplorationChange({
            'content_html': 'N/A',
            'translation_html': '<p>State 2 Content Translation.</p>',
            'state_name': 'End',
            'language_code': 'de',
            'content_id': 'content',
            'cmd': 'add_written_translation',
            'data_format': 'html'
        })]

        changes_are_mergeable_1 = exp_services.are_changes_mergeable(
            self.EXP_0_ID, 3, change_list_5)
        self.assertEqual(changes_are_mergeable_1, True)

        # Add changes to the different content of first state to
        # check that translation changes to some properties doesn't
        # affects the changes of content of other properties.
        change_list_6 = [exp_domain.ExplorationChange({
            'old_value': {
                'rows': {
                    'value': 1
                },
                'placeholder': {
                    'value': {
                        'unicode_str': 'Placeholder',
                        'content_id': 'ca_placeholder_0'
                    }
                }
            },
            'state_name': 'Introduction',
            'cmd': 'edit_state_property',
            'property_name': 'widget_customization_args',
            'new_value': {
                'rows': {
                    'value': 1
                },
                'placeholder': {
                    'value': {
                        'unicode_str': 'Placeholder Changed.',
                        'content_id': 'ca_placeholder_0'
                    }
                }
            }
        }), exp_domain.ExplorationChange({
            'property_name': 'default_outcome',
            'old_value': {
                'labelled_as_correct': False,
                'missing_prerequisite_skill_id': None,
                'refresher_exploration_id': None,
                'feedback': {
                    'content_id': 'default_outcome',
                    'html': 'Feedback 1.'
                },
                'param_changes': [

                ],
                'dest': 'End'
            },
            'state_name': 'Introduction',
            'cmd': 'edit_state_property',
            'new_value': {
                'labelled_as_correct': False,
                'missing_prerequisite_skill_id': None,
                'refresher_exploration_id': None,
                'feedback': {
                    'content_id': 'default_outcome',
                    'html': '<p>Feedback 2.</p>'
                },
                'param_changes': [

                ],
                'dest': 'End'
            }
        })]

        exp_services.update_exploration(
            self.owner_id, self.EXP_0_ID, change_list_6,
            'Changing Customization Args Placeholder in First State.')
        changes_are_mergeable_3 = exp_services.are_changes_mergeable(
            self.EXP_0_ID, 4, change_list_5)
        self.assertEqual(changes_are_mergeable_3, True)

    def test_changes_are_not_mergeable_when_translations_changes_conflict(self): # pylint: disable=line-too-long
        self.save_new_valid_exploration(
            self.EXP_0_ID, self.owner_id, end_state_name='End')

        rights_manager.publish_exploration(self.owner, self.EXP_0_ID)

        # Adding content, feedbacks, solutions so that
        # translations can be added later on.
        change_list = [exp_domain.ExplorationChange({
            'cmd': 'edit_state_property',
            'property_name': 'answer_groups',
            'old_value': [],
            'state_name': 'Introduction',
            'new_value': [{
                'rule_specs': [{
                    'rule_type': 'StartsWith',
                    'inputs': {
                        'x': {
                            'contentId': 'rule_input_2',
                            'normalizedStrSet': [
                                'Hello',
                                'Hola'
                            ]
                        }
                    }
                }],
                'tagged_skill_misconception_id': None,
                'outcome': {
                    'labelled_as_correct': False,
                    'feedback': {
                        'content_id': 'feedback_1',
                        'html': '<p>Feedback</p>'
                    },
                    'missing_prerequisite_skill_id': None,
                    'dest': 'End',
                    'param_changes': [],
                    'refresher_exploration_id': None
                },
                'training_data': []
            }]
        }), exp_domain.ExplorationChange({
            'property_name': 'content',
            'old_value': {
                'content_id': 'content',
                'html': ''
            },
            'state_name': 'Introduction',
            'cmd': 'edit_state_property',
            'new_value': {
                'content_id': 'content',
                'html': '<p>First State Content.</p>'
            }
        }), exp_domain.ExplorationChange({
            'property_name': 'widget_customization_args',
            'old_value': {
                'placeholder': {
                    'value': {
                        'unicode_str': '',
                        'content_id': 'ca_placeholder_0'
                    }
                },
                'rows': {
                    'value': 1
                }
            },
            'state_name': 'Introduction',
            'cmd': 'edit_state_property',
            'new_value': {
                'placeholder': {
                    'value': {
                        'unicode_str': 'Placeholder',
                        'content_id': 'ca_placeholder_0'
                    }
                },
                'rows': {
                    'value': 1
                }
            }
        }), exp_domain.ExplorationChange({
            'property_name': 'default_outcome',
            'old_value': {
                'labelled_as_correct': False,
                'missing_prerequisite_skill_id': None,
                'refresher_exploration_id': None,
                'feedback': {
                    'content_id': 'default_outcome',
                    'html': ''
                },
                'param_changes': [

                ],
                'dest': 'End'
            },
            'state_name': 'Introduction',
            'cmd': 'edit_state_property',
            'new_value': {
                'labelled_as_correct': False,
                'missing_prerequisite_skill_id': None,
                'refresher_exploration_id': None,
                'feedback': {
                    'content_id': 'default_outcome',
                    'html': '<p>Feedback 1.</p>'
                },
                'param_changes': [

                ],
                'dest': 'End'
            }
        }), exp_domain.ExplorationChange({
            'property_name': 'hints',
            'old_value': [

            ],
            'state_name': 'Introduction',
            'cmd': 'edit_state_property',
            'new_value': [
                {
                    'hint_content': {
                        'content_id': 'hint_1',
                        'html': '<p>Hint 1.</p>'
                    }
                }
            ]
        }), exp_domain.ExplorationChange({
            'property_name': 'next_content_id_index',
            'old_value': 1,
            'state_name': 'Introduction',
            'cmd': 'edit_state_property',
            'new_value': 2
        }), exp_domain.ExplorationChange({
            'property_name': 'solution',
            'old_value': None,
            'state_name': 'Introduction',
            'cmd': 'edit_state_property',
            'new_value': {
                'answer_is_exclusive': False,
                'explanation': {
                    'content_id': 'solution',
                    'html': '<p>Explanation.</p>'
                },
                'correct_answer': 'Solution'
            }
        }), exp_domain.ExplorationChange({
            'property_name': 'content',
            'old_value': {
                'content_id': 'content',
                'html': ''
            },
            'state_name': 'End',
            'cmd': 'edit_state_property',
            'new_value': {
                'content_id': 'content',
                'html': '<p>Second State Content.</p>'
            }
        })]
        exp_services.update_exploration(
            self.owner_id, self.EXP_0_ID, change_list,
            'Added various contents.')

        # Adding some translations to the first state.
        change_list_2 = [exp_domain.ExplorationChange({
            'state_name': 'Introduction',
            'old_value': {
                'content_id': 'content',
                'html': '<p>First State Content.</p>'
            },
            'new_value': {
                'content_id': 'content',
                'html': '<p>Changed First State Content.</p>'
            },
            'property_name': 'content',
            'cmd': 'edit_state_property'
        }), exp_domain.ExplorationChange({
            'language_code': 'de',
            'data_format': 'html',
            'cmd': 'add_written_translation',
            'content_id': 'content',
            'translation_html': '<p>Translation Content.</p>',
            'state_name': 'Introduction',
            'content_html': 'N/A'
        }), exp_domain.ExplorationChange({
            'language_code': 'de',
            'data_format': 'html',
            'cmd': 'add_written_translation',
            'content_id': 'default_outcome',
            'translation_html': '<p>Translation Feedback 1.</p>',
            'state_name': 'Introduction',
            'content_html': 'N/A'
        }), exp_domain.ExplorationChange({
            'language_code': 'de',
            'data_format': 'html',
            'cmd': 'add_written_translation',
            'content_id': 'ca_placeholder_0',
            'translation_html': '<p>Translation Placeholder.</p>',
            'state_name': 'Introduction',
            'content_html': 'N/A'
        }), exp_domain.ExplorationChange({
            'language_code': 'de',
            'data_format': 'html',
            'cmd': 'add_written_translation',
            'content_id': 'hint_1',
            'translation_html': '<p>Translation Hint.</p>',
            'state_name': 'Introduction',
            'content_html': 'N/A'
        }), exp_domain.ExplorationChange({
            'language_code': 'de',
            'data_format': 'html',
            'cmd': 'add_written_translation',
            'content_id': 'solution',
            'translation_html': '<p>Translation Solution.</p>',
            'state_name': 'Introduction',
            'content_html': 'N/A'
        }), exp_domain.ExplorationChange({
            'language_code': 'de',
            'data_format': 'html',
            'cmd': 'add_written_translation',
            'content_id': 'rule_input_2',
            'translation_html': '<p>Translation Rule Input.</p>',
            'state_name': 'Introduction',
            'content_html': 'N/A'
        }), exp_domain.ExplorationChange({
            'new_state_name': 'Intro-Rename',
            'cmd': 'rename_state',
            'old_state_name': 'Introduction'
        }), exp_domain.ExplorationChange({
            'language_code': 'de',
            'data_format': 'html',
            'cmd': 'add_written_translation',
            'content_id': 'feedback_1',
            'translation_html': '<p>Translation Feedback.</p>',
            'state_name': 'Intro-Rename',
            'content_html': 'N/A'
        }), exp_domain.ExplorationChange({
            'new_state_name': 'Introduction',
            'cmd': 'rename_state',
            'old_state_name': 'Intro-Rename'
        })]

        exp_services.update_exploration(
            self.owner_id, self.EXP_0_ID, change_list_2,
            'Added some translations.')

        # Adding translations again to the same contents
        # of same state to check that they can not be
        # merged.
        change_list_3 = [exp_domain.ExplorationChange({
            'language_code': 'bn',
            'data_format': 'html',
            'cmd': 'add_written_translation',
            'content_id': 'content',
            'translation_html': '<p>Translation Content.</p>',
            'state_name': 'Introduction',
            'content_html': 'N/A'
        }), exp_domain.ExplorationChange({
            'language_code': 'bn',
            'data_format': 'html',
            'cmd': 'add_written_translation',
            'content_id': 'default_outcome',
            'translation_html': '<p>Translation Feedback 1.</p>',
            'state_name': 'Introduction',
            'content_html': 'N/A'
        })]

        changes_are_not_mergeable = exp_services.are_changes_mergeable(
            self.EXP_0_ID, 2, change_list_3)
        self.assertEqual(changes_are_not_mergeable, False)

        # Changes to the content of second state to check that
        # the changes to the translations can not be made in
        # same state if the property which can be translated is
        # changed.
        change_list_3 = [exp_domain.ExplorationChange({
            'state_name': 'End',
            'old_value': {
                'content_id': 'content',
                'html': '<p>Second State Content.</p>'
            },
            'new_value': {
                'content_id': 'content',
                'html': '<p>Changed Second State Content.</p>'
            },
            'property_name': 'content',
            'cmd': 'edit_state_property'
        })]
        exp_services.update_exploration(
            self.owner_id, self.EXP_0_ID, change_list_3,
            'Changing Content in Second State.')

        # Adding translations to the same property in
        # second state to check that they can not be merged.
        change_list_4 = [exp_domain.ExplorationChange({
            'content_html': 'N/A',
            'translation_html': '<p>State 2 Content Translation.</p>',
            'state_name': 'End',
            'language_code': 'de',
            'content_id': 'content',
            'cmd': 'add_written_translation',
            'data_format': 'html'
        })]
        changes_are_not_mergeable_1 = exp_services.are_changes_mergeable(
            self.EXP_0_ID, 3, change_list_4)
        self.assertEqual(changes_are_not_mergeable_1, False)

    def test_changes_are_mergeable_when_voiceovers_changes_do_not_conflict(self): # pylint: disable=line-too-long
        self.save_new_valid_exploration(
            self.EXP_0_ID, self.owner_id, end_state_name='End')

        rights_manager.publish_exploration(self.owner, self.EXP_0_ID)

        # Adding content, feedbacks, solutions so that
        # voiceovers can be added later on.
        change_list = [exp_domain.ExplorationChange({
            'property_name': 'content',
            'old_value': {
                'content_id': 'content',
                'html': ''
            },
            'state_name': 'Introduction',
            'cmd': 'edit_state_property',
            'new_value': {
                'content_id': 'content',
                'html': '<p>First State Content.</p>'
            }
        }), exp_domain.ExplorationChange({
            'property_name': 'widget_customization_args',
            'old_value': {
                'placeholder': {
                    'value': {
                        'unicode_str': '',
                        'content_id': 'ca_placeholder_0'
                    }
                },
                'rows': {
                    'value': 1
                }
            },
            'state_name': 'Introduction',
            'cmd': 'edit_state_property',
            'new_value': {
                'placeholder': {
                    'value': {
                        'unicode_str': 'Placeholder',
                        'content_id': 'ca_placeholder_0'
                    }
                },
                'rows': {
                    'value': 1
                }
            }
        }), exp_domain.ExplorationChange({
            'property_name': 'default_outcome',
            'old_value': {
                'labelled_as_correct': False,
                'missing_prerequisite_skill_id': None,
                'refresher_exploration_id': None,
                'feedback': {
                    'content_id': 'default_outcome',
                    'html': ''
                },
                'param_changes': [

                ],
                'dest': 'End'
            },
            'state_name': 'Introduction',
            'cmd': 'edit_state_property',
            'new_value': {
                'labelled_as_correct': False,
                'missing_prerequisite_skill_id': None,
                'refresher_exploration_id': None,
                'feedback': {
                    'content_id': 'default_outcome',
                    'html': '<p>Feedback 1.</p>'
                },
                'param_changes': [

                ],
                'dest': 'End'
            }
        }), exp_domain.ExplorationChange({
            'property_name': 'hints',
            'old_value': [],
            'state_name': 'Introduction',
            'cmd': 'edit_state_property',
            'new_value': [
                {
                    'hint_content': {
                        'content_id': 'hint_1',
                        'html': '<p>Hint 1.</p>'
                    }
                }
            ]
        }), exp_domain.ExplorationChange({
            'property_name': 'next_content_id_index',
            'old_value': 1,
            'state_name': 'Introduction',
            'cmd': 'edit_state_property',
            'new_value': 2
        }), exp_domain.ExplorationChange({
            'property_name': 'solution',
            'old_value': None,
            'state_name': 'Introduction',
            'cmd': 'edit_state_property',
            'new_value': {
                'answer_is_exclusive': False,
                'explanation': {
                    'content_id': 'solution',
                    'html': '<p>Explanation.</p>'
                },
                'correct_answer': 'Solution'
            }
        }), exp_domain.ExplorationChange({
            'property_name': 'content',
            'old_value': {
                'content_id': 'content',
                'html': ''
            },
            'state_name': 'End',
            'cmd': 'edit_state_property',
            'new_value': {
                'content_id': 'content',
                'html': '<p>Second State Content.</p>'
            }
        })]
        exp_services.update_exploration(
            self.owner_id, self.EXP_0_ID, change_list,
            'Added various contents.')

        # Adding change to the field which is neither
        # affected by nor affects voiceovers.
        change_list_2 = [exp_domain.ExplorationChange({
            'cmd': 'edit_state_property',
            'state_name': 'Introduction',
            'property_name': 'card_is_checkpoint',
            'new_value': True
        })]
        exp_services.update_exploration(
            self.owner_id, self.EXP_0_ID, change_list_2,
            'Added single unrelated change.')

        # Adding some voiceovers to the first state.
        change_list_3 = [exp_domain.ExplorationChange({
            'property_name': 'recorded_voiceovers',
            'old_value': {
                'voiceovers_mapping': {
                    'hint_1': {},
                    'default_outcome': {},
                    'solution': {},
                    'ca_placeholder_0': {},
                    'content': {}
                }
            },
            'state_name': 'Introduction',
            'new_value': {
                'voiceovers_mapping': {
                    'hint_1': {},
                    'default_outcome': {},
                    'solution': {},
                    'ca_placeholder_0': {},
                    'content': {
                        'en': {
                            'needs_update': False,
                            'filename': 'content-en-xrss3z3nso.mp3',
                            'file_size_bytes': 114938,
                            'duration_secs': 7.183625
                        }
                    }
                }
            },
            'cmd': 'edit_state_property'
        }), exp_domain.ExplorationChange({
            'property_name': 'recorded_voiceovers',
            'old_value': {
                'voiceovers_mapping': {
                    'hint_1': {},
                    'default_outcome': {},
                    'solution': {},
                    'ca_placeholder_0': {},
                    'content': {
                        'en': {
                            'needs_update': False,
                            'filename': 'content-en-xrss3z3nso.mp3',
                            'file_size_bytes': 114938,
                            'duration_secs': 7.183625
                        }
                    }
                }
            },
            'state_name': 'Introduction',
            'new_value': {
                'voiceovers_mapping': {
                    'hint_1': {},
                    'default_outcome': {},
                    'solution': {},
                    'ca_placeholder_0': {
                        'en': {
                            'needs_update': False,
                            'filename': 'ca_placeholder_0-en-mfy5l6logg.mp3',
                            'file_size_bytes': 175542,
                            'duration_secs': 10.971375
                        }
                    },
                    'content': {
                        'en': {
                            'needs_update': False,
                            'filename': 'content-en-xrss3z3nso.mp3',
                            'file_size_bytes': 114938,
                            'duration_secs': 7.183625
                        }
                    }
                }
            },
            'cmd': 'edit_state_property'
        })]
        changes_are_mergeable = exp_services.are_changes_mergeable(
            self.EXP_0_ID, 2, change_list_3)
        self.assertEqual(changes_are_mergeable, True)

        exp_services.update_exploration(
            self.owner_id, self.EXP_0_ID, change_list_3,
            'Added some voiceovers.')

        # Adding voiceovers again to the same first state
        # to check if they can be applied. They will not
        # be mergeable as the changes are in the same property
        # i.e. recorded_voiceovers.
        change_list_4 = [exp_domain.ExplorationChange({
            'property_name': 'recorded_voiceovers',
            'cmd': 'edit_state_property',
            'old_value': {
                'voiceovers_mapping': {
                    'default_outcome': {},
                    'solution': {},
                    'content': {},
                    'ca_placeholder_0': {},
                    'hint_1': {}
                }
            },
            'new_value': {
                'voiceovers_mapping': {
                    'default_outcome': {},
                    'solution': {},
                    'content': {},
                    'ca_placeholder_0': {},
                    'hint_1': {
                        'en': {
                            'needs_update': False,
                            'duration_secs': 30.0669375,
                            'filename': 'hint_1-en-ajclkw0cnz.mp3',
                            'file_size_bytes': 481071
                        }
                    }
                }
            },
            'state_name': 'Introduction'
        })]

        changes_are_mergeable = exp_services.are_changes_mergeable(
            self.EXP_0_ID, 3, change_list_4)
        self.assertEqual(changes_are_mergeable, False)

        # Adding voiceovers to the second state to check
        # if they can be applied. They can be mergead as
        # the changes are in the different states.
        change_list_5 = [exp_domain.ExplorationChange({
            'old_value': {
                'voiceovers_mapping': {
                    'content': {}
                }
            },
            'property_name': 'recorded_voiceovers',
            'cmd': 'edit_state_property',
            'new_value': {
                'voiceovers_mapping': {
                    'content': {
                        'en': {
                            'duration_secs': 10.3183125,
                            'filename': 'content-en-ar9zhd7edl.mp3',
                            'file_size_bytes': 165093,
                            'needs_update': False
                        }
                    }
                }
            },
            'state_name': 'End'
        })]

        changes_are_mergeable_1 = exp_services.are_changes_mergeable(
            self.EXP_0_ID, 3, change_list_5)
        self.assertEqual(changes_are_mergeable_1, True)

        # Changes to the content of first state to check
        # that the changes in the contents of first state
        # doesn't affects the changes to the voiceovers in
        # second state.
        change_list_6 = [exp_domain.ExplorationChange({
            'state_name': 'Introduction',
            'old_value': {
                'content_id': 'content',
                'html': '<p>First State Content.</p>'
            },
            'new_value': {
                'content_id': 'content',
                'html': '<p>Changed First State Content.</p>'
            },
            'property_name': 'content',
            'cmd': 'edit_state_property'
        })]

        exp_services.update_exploration(
            self.owner_id, self.EXP_0_ID, change_list_6,
            'Changing Content in First State.')
        changes_are_mergeable_3 = exp_services.are_changes_mergeable(
            self.EXP_0_ID, 4, change_list_5)
        self.assertEqual(changes_are_mergeable_3, True)

        # Changes to the content of second state to check that
        # the changes to the voiceovers can not be made in
        # same state if the property which can be recorded is
        # changed.
        change_list_6 = [exp_domain.ExplorationChange({
            'state_name': 'End',
            'old_value': {
                'content_id': 'content',
                'html': '<p>Second State Content.</p>'
            },
            'new_value': {
                'content_id': 'content',
                'html': '<p>Changed Second State Content.</p>'
            },
            'property_name': 'content',
            'cmd': 'edit_state_property'
        })]

        exp_services.update_exploration(
            self.owner_id, self.EXP_0_ID, change_list_6,
            'Changing Content in Second State.')

        changes_are_not_mergeable = exp_services.are_changes_mergeable(
            self.EXP_0_ID, 4, change_list_4)
        self.assertEqual(changes_are_not_mergeable, False)

    def test_changes_are_not_mergeable_when_voiceovers_changes_conflict(self):
        self.save_new_valid_exploration(
            self.EXP_0_ID, self.owner_id, end_state_name='End')

        rights_manager.publish_exploration(self.owner, self.EXP_0_ID)

        # Adding content, feedbacks, solutions so that
        # voiceovers can be added later on.
        change_list = [exp_domain.ExplorationChange({
            'property_name': 'content',
            'old_value': {
                'content_id': 'content',
                'html': ''
            },
            'state_name': 'Introduction',
            'cmd': 'edit_state_property',
            'new_value': {
                'content_id': 'content',
                'html': '<p>First State Content.</p>'
            }
        }), exp_domain.ExplorationChange({
            'property_name': 'widget_customization_args',
            'old_value': {
                'placeholder': {
                    'value': {
                        'unicode_str': '',
                        'content_id': 'ca_placeholder_0'
                    }
                },
                'rows': {
                    'value': 1
                }
            },
            'state_name': 'Introduction',
            'cmd': 'edit_state_property',
            'new_value': {
                'placeholder': {
                    'value': {
                        'unicode_str': 'Placeholder',
                        'content_id': 'ca_placeholder_0'
                    }
                },
                'rows': {
                    'value': 1
                }
            }
        }), exp_domain.ExplorationChange({
            'property_name': 'default_outcome',
            'old_value': {
                'labelled_as_correct': False,
                'missing_prerequisite_skill_id': None,
                'refresher_exploration_id': None,
                'feedback': {
                    'content_id': 'default_outcome',
                    'html': ''
                },
                'param_changes': [

                ],
                'dest': 'End'
            },
            'state_name': 'Introduction',
            'cmd': 'edit_state_property',
            'new_value': {
                'labelled_as_correct': False,
                'missing_prerequisite_skill_id': None,
                'refresher_exploration_id': None,
                'feedback': {
                    'content_id': 'default_outcome',
                    'html': '<p>Feedback 1.</p>'
                },
                'param_changes': [

                ],
                'dest': 'End'
            }
        }), exp_domain.ExplorationChange({
            'property_name': 'hints',
            'old_value': [],
            'state_name': 'Introduction',
            'cmd': 'edit_state_property',
            'new_value': [
                {
                    'hint_content': {
                        'content_id': 'hint_1',
                        'html': '<p>Hint 1.</p>'
                    }
                }
            ]
        }), exp_domain.ExplorationChange({
            'property_name': 'next_content_id_index',
            'old_value': 1,
            'state_name': 'Introduction',
            'cmd': 'edit_state_property',
            'new_value': 2
        }), exp_domain.ExplorationChange({
            'property_name': 'solution',
            'old_value': None,
            'state_name': 'Introduction',
            'cmd': 'edit_state_property',
            'new_value': {
                'answer_is_exclusive': False,
                'explanation': {
                    'content_id': 'solution',
                    'html': '<p>Explanation.</p>'
                },
                'correct_answer': 'Solution'
            }
        }), exp_domain.ExplorationChange({
            'property_name': 'content',
            'old_value': {
                'content_id': 'content',
                'html': ''
            },
            'state_name': 'End',
            'cmd': 'edit_state_property',
            'new_value': {
                'content_id': 'content',
                'html': '<p>Second State Content.</p>'
            }
        })]
        exp_services.update_exploration(
            self.owner_id, self.EXP_0_ID, change_list,
            'Added various contents.')

        # Adding some voiceovers to the first state.
        change_list_2 = [exp_domain.ExplorationChange({
            'property_name': 'recorded_voiceovers',
            'old_value': {
                'voiceovers_mapping': {
                    'hint_1': {},
                    'default_outcome': {},
                    'solution': {},
                    'ca_placeholder_0': {},
                    'content': {}
                }
            },
            'state_name': 'Introduction',
            'new_value': {
                'voiceovers_mapping': {
                    'hint_1': {},
                    'default_outcome': {},
                    'solution': {},
                    'ca_placeholder_0': {},
                    'content': {
                        'en': {
                            'needs_update': False,
                            'filename': 'content-en-xrss3z3nso.mp3',
                            'file_size_bytes': 114938,
                            'duration_secs': 7.183625
                        }
                    }
                }
            },
            'cmd': 'edit_state_property'
        }), exp_domain.ExplorationChange({
            'property_name': 'recorded_voiceovers',
            'old_value': {
                'voiceovers_mapping': {
                    'hint_1': {},
                    'default_outcome': {},
                    'solution': {},
                    'ca_placeholder_0': {},
                    'content': {
                        'en': {
                            'needs_update': False,
                            'filename': 'content-en-xrss3z3nso.mp3',
                            'file_size_bytes': 114938,
                            'duration_secs': 7.183625
                        }
                    }
                }
            },
            'state_name': 'Introduction',
            'new_value': {
                'voiceovers_mapping': {
                    'hint_1': {},
                    'default_outcome': {},
                    'solution': {},
                    'ca_placeholder_0': {
                        'en': {
                            'needs_update': False,
                            'filename': 'ca_placeholder_0-en-mfy5l6logg.mp3',
                            'file_size_bytes': 175542,
                            'duration_secs': 10.971375
                        }
                    },
                    'content': {
                        'en': {
                            'needs_update': False,
                            'filename': 'content-en-xrss3z3nso.mp3',
                            'file_size_bytes': 114938,
                            'duration_secs': 7.183625
                        }
                    }
                }
            },
            'cmd': 'edit_state_property'
        })]

        exp_services.update_exploration(
            self.owner_id, self.EXP_0_ID, change_list_2,
            'Added some voiceovers.')

        # Adding voiceovers again to the same first state
        # to check if they can be applied. They will not
        # be mergeable as the changes are in the same property
        # i.e. recorded_voiceovers.
        change_list_3 = [exp_domain.ExplorationChange({
            'property_name': 'recorded_voiceovers',
            'cmd': 'edit_state_property',
            'old_value': {
                'voiceovers_mapping': {
                    'default_outcome': {},
                    'solution': {},
                    'content': {},
                    'ca_placeholder_0': {},
                    'hint_1': {}
                }
            },
            'new_value': {
                'voiceovers_mapping': {
                    'default_outcome': {},
                    'solution': {},
                    'content': {},
                    'ca_placeholder_0': {},
                    'hint_1': {
                        'en': {
                            'needs_update': False,
                            'duration_secs': 30.0669375,
                            'filename': 'hint_1-en-ajclkw0cnz.mp3',
                            'file_size_bytes': 481071
                        }
                    }
                }
            },
            'state_name': 'Introduction'
        })]

        changes_are_mergeable = exp_services.are_changes_mergeable(
            self.EXP_0_ID, 2, change_list_3)
        self.assertEqual(changes_are_mergeable, False)

    def test_changes_are_not_mergeable_when_state_added_or_deleted(self):
        self.save_new_valid_exploration(
            self.EXP_0_ID, self.owner_id, end_state_name='End')

        rights_manager.publish_exploration(self.owner, self.EXP_0_ID)

        # Changes to the various properties of the first and
        # second state.
        change_list = [exp_domain.ExplorationChange({
            'old_value': 'TextInput',
            'cmd': 'edit_state_property',
            'property_name': 'widget_id',
            'new_value': None,
            'state_name': 'Introduction'
        }), exp_domain.ExplorationChange({
            'old_value': {
                'placeholder': {
                    'value': {
                        'content_id': 'ca_placeholder_0',
                        'unicode_str': ''
                    }
                },
                'rows': {
                    'value': 1
                }
            },
            'cmd': 'edit_state_property',
            'property_name': 'widget_customization_args',
            'new_value': {},
            'state_name': 'Introduction'
        }), exp_domain.ExplorationChange({
            'old_value': None,
            'cmd': 'edit_state_property',
            'property_name': 'widget_id',
            'new_value': 'NumericInput',
            'state_name': 'Introduction'
        }), exp_domain.ExplorationChange({
            'old_value': 1,
            'cmd': 'edit_state_property',
            'property_name': 'next_content_id_index',
            'new_value': 2,
            'state_name': 'Introduction'
        }), exp_domain.ExplorationChange({
            'old_value': [],
            'cmd': 'edit_state_property',
            'property_name': 'answer_groups',
            'new_value': [
                {
                    'tagged_skill_misconception_id': None,
                    'rule_specs': [
                        {
                            'rule_type': 'IsLessThanOrEqualTo',
                            'inputs': {
                                'x': 50
                            }
                        }
                    ],
                    'training_data': [],
                    'outcome': {
                        'param_changes': [],
                        'dest': 'End',
                        'missing_prerequisite_skill_id': None,
                        'feedback': {
                            'content_id': 'feedback_1',
                            'html': ''
                        },
                        'labelled_as_correct': False,
                        'refresher_exploration_id': None
                    }
                }
            ],
            'state_name': 'Introduction'
        }), exp_domain.ExplorationChange({
            'old_value': [],
            'cmd': 'edit_state_property',
            'property_name': 'hints',
            'new_value': [
                {
                    'hint_content': {
                        'content_id': 'hint_2',
                        'html': '<p>Hint.</p>'
                    }
                }
            ],
            'state_name': 'Introduction'
        }), exp_domain.ExplorationChange({
            'old_value': 2,
            'cmd': 'edit_state_property',
            'property_name': 'next_content_id_index',
            'new_value': 3,
            'state_name': 'Introduction'
        }), exp_domain.ExplorationChange({
            'old_value': {
                'content_id': 'content',
                'html': 'Congratulations, you have finished!'
            },
            'cmd': 'edit_state_property',
            'property_name': 'content',
            'new_value': {
                'content_id': 'content',
                'html': '<p>2Congratulations, you have finished!</p>'
            },
            'state_name': 'End'
        })]

        exp_services.update_exploration(
            self.owner_id, self.EXP_0_ID, change_list,
            'Changed various properties in both states.')

        # Change to the unrelated property to check that
        # it can be merged.
        change_list_2 = [exp_domain.ExplorationChange({
            'old_value': {
                'html': '',
                'content_id': 'content'
            },
            'new_value': {
                'html': '<p>Hello Aryaman!</p>',
                'content_id': 'content'
            },
            'state_name': 'Introduction',
            'property_name': 'content',
            'cmd': 'edit_state_property'
        })]

        changes_are_mergeable = exp_services.are_changes_mergeable(
            self.EXP_0_ID, 1, change_list_2)
        self.assertEqual(changes_are_mergeable, True)

        # Deleting and Adding states to check that when any
        # state is deleted or added, then the changes can not be
        # merged.
        change_list_3 = [exp_domain.ExplorationChange({
            'new_state_name': 'End-State',
            'cmd': 'rename_state',
            'old_state_name': 'End'
        }), exp_domain.ExplorationChange({
            'cmd': 'delete_state',
            'state_name': 'End-State'
        }), exp_domain.ExplorationChange({
            'cmd': 'add_state',
            'state_name': 'End'
        }), exp_domain.ExplorationChange({
            'cmd': 'delete_state',
            'state_name': 'End'
        }), exp_domain.ExplorationChange({
            'cmd': 'add_state',
            'state_name': 'End'
        }), exp_domain.ExplorationChange({
            'new_state_name': 'End-State',
            'cmd': 'rename_state',
            'old_state_name': 'End'
        }), exp_domain.ExplorationChange({
            'new_state_name': 'End',
            'cmd': 'rename_state',
            'old_state_name': 'End-State'
        }), exp_domain.ExplorationChange({
            'old_value': [{
                'tagged_skill_misconception_id': None,
                'rule_specs': [{
                    'rule_type': 'IsLessThanOrEqualTo',
                    'inputs': {
                        'x': 50
                    }
                }],
                'training_data': [],
                'outcome': {
                    'param_changes': [],
                    'dest': 'Introduction',
                    'missing_prerequisite_skill_id': None,
                    'feedback': {
                        'content_id': 'feedback_1',
                        'html': ''
                    },
                    'labelled_as_correct': False,
                    'refresher_exploration_id': None
                }
            }],
            'cmd': 'edit_state_property',
            'property_name': 'answer_groups',
            'new_value': [{
                'tagged_skill_misconception_id': None,
                'rule_specs': [{
                    'rule_type': 'IsLessThanOrEqualTo',
                    'inputs': {
                        'x': 50
                    }
                }],
                'training_data': [],
                'outcome': {
                    'param_changes': [],
                    'dest': 'End',
                    'missing_prerequisite_skill_id': None,
                    'feedback': {
                        'content_id': 'feedback_1',
                        'html': ''
                    },
                    'labelled_as_correct': False,
                    'refresher_exploration_id': None
                }
            }],
            'state_name': 'Introduction'
        }), exp_domain.ExplorationChange({
            'old_value': {
                'param_changes': [],
                'dest': 'Introduction',
                'missing_prerequisite_skill_id': None,
                'feedback': {
                    'content_id': 'default_outcome',
                    'html': ''
                },
                'labelled_as_correct': False,
                'refresher_exploration_id': None
            },
            'cmd': 'edit_state_property',
            'property_name': 'default_outcome',
            'new_value': {
                'param_changes': [],
                'dest': 'End',
                'missing_prerequisite_skill_id': None,
                'feedback': {
                    'content_id': 'default_outcome',
                    'html': ''
                },
                'labelled_as_correct': False,
                'refresher_exploration_id': None
            },
            'state_name': 'Introduction'
        }), exp_domain.ExplorationChange({
            'old_value': {
                'content_id': 'content',
                'html': ''
            },
            'cmd': 'edit_state_property',
            'property_name': 'content',
            'new_value': {
                'content_id': 'content',
                'html': 'Congratulations, you have finished!'
            },
            'state_name': 'End'
        }), exp_domain.ExplorationChange({
            'old_value': None,
            'cmd': 'edit_state_property',
            'property_name': 'widget_id',
            'new_value': 'EndExploration',
            'state_name': 'End'
        }), exp_domain.ExplorationChange({
            'old_value': {},
            'cmd': 'edit_state_property',
            'property_name': 'widget_customization_args',
            'new_value': {
                'recommendedExplorationIds': {
                    'value': []
                }
            },
            'state_name': 'End'
        }), exp_domain.ExplorationChange({
            'old_value': {
                'param_changes': [],
                'dest': 'End',
                'missing_prerequisite_skill_id': None,
                'feedback': {
                    'content_id': 'default_outcome',
                    'html': ''
                },
                'labelled_as_correct': False,
                'refresher_exploration_id': None
            },
            'cmd': 'edit_state_property',
            'property_name': 'default_outcome',
            'new_value': None,
            'state_name': 'End'
        })]

        exp_services.update_exploration(
            self.owner_id, self.EXP_0_ID, change_list_3,
            'Added and deleted states.')

        # Checking that old changes that could be
        # merged previously can not be merged after
        # addition or deletion of state.
        changes_are_not_mergeable = exp_services.are_changes_mergeable(
            self.EXP_0_ID, 1, change_list_2)
        self.assertEqual(changes_are_not_mergeable, False)

    def test_changes_are_not_mergeable_when_frontend_version_exceeds_backend_version(self): # pylint: disable=line-too-long
        self.save_new_valid_exploration(
            self.EXP_0_ID, self.owner_id, end_state_name='End')

        rights_manager.publish_exploration(self.owner, self.EXP_0_ID)

        # Changes to the various properties of the first and
        # second state.
        change_list = [exp_domain.ExplorationChange({
            'old_value': 'TextInput',
            'cmd': 'edit_state_property',
            'property_name': 'widget_id',
            'new_value': None,
            'state_name': 'Introduction'
        }), exp_domain.ExplorationChange({
            'old_value': {
                'placeholder': {
                    'value': {
                        'content_id': 'ca_placeholder_0',
                        'unicode_str': ''
                    }
                },
                'rows': {
                    'value': 1
                }
            },
            'cmd': 'edit_state_property',
            'property_name': 'widget_customization_args',
            'new_value': {},
            'state_name': 'Introduction'
        }), exp_domain.ExplorationChange({
            'old_value': None,
            'cmd': 'edit_state_property',
            'property_name': 'widget_id',
            'new_value': 'NumericInput',
            'state_name': 'Introduction'
        }), exp_domain.ExplorationChange({
            'old_value': 1,
            'cmd': 'edit_state_property',
            'property_name': 'next_content_id_index',
            'new_value': 2,
            'state_name': 'Introduction'
        }), exp_domain.ExplorationChange({
            'old_value': [],
            'cmd': 'edit_state_property',
            'property_name': 'answer_groups',
            'new_value': [
                {
                    'tagged_skill_misconception_id': None,
                    'rule_specs': [
                        {
                            'rule_type': 'IsLessThanOrEqualTo',
                            'inputs': {
                                'x': 50
                            }
                        }
                    ],
                    'training_data': [],
                    'outcome': {
                        'param_changes': [],
                        'dest': 'End',
                        'missing_prerequisite_skill_id': None,
                        'feedback': {
                            'content_id': 'feedback_1',
                            'html': ''
                        },
                        'labelled_as_correct': False,
                        'refresher_exploration_id': None
                    }
                }
            ],
            'state_name': 'Introduction'
        }), exp_domain.ExplorationChange({
            'old_value': [],
            'cmd': 'edit_state_property',
            'property_name': 'hints',
            'new_value': [
                {
                    'hint_content': {
                        'content_id': 'hint_2',
                        'html': '<p>Hint.</p>'
                    }
                }
            ],
            'state_name': 'Introduction'
        }), exp_domain.ExplorationChange({
            'old_value': 2,
            'cmd': 'edit_state_property',
            'property_name': 'next_content_id_index',
            'new_value': 3,
            'state_name': 'Introduction'
        }), exp_domain.ExplorationChange({
            'old_value': {
                'content_id': 'content',
                'html': 'Congratulations, you have finished!'
            },
            'cmd': 'edit_state_property',
            'property_name': 'content',
            'new_value': {
                'content_id': 'content',
                'html': '<p>2Congratulations, you have finished!</p>'
            },
            'state_name': 'End'
        })]

        # Changes are mergeable when updating the same version.
        changes_are_mergeable = exp_services.are_changes_mergeable(
            self.EXP_0_ID, 1, change_list)
        self.assertEqual(changes_are_mergeable, True)

        # Changes are not mergeable when updating from version
        # more than that on the backend.
        changes_are_not_mergeable = exp_services.are_changes_mergeable(
            self.EXP_0_ID, 3, change_list)
        self.assertEqual(changes_are_not_mergeable, False)

    def test_email_is_sent_to_admin_in_case_of_adding_deleting_state_changes(
            self):
        self.login(self.OWNER_EMAIL)
        with self.swap(feconf, 'CAN_SEND_EMAILS', True):
            messages = self._get_sent_email_messages(
                self.ADMIN_EMAIL)
            self.assertEqual(len(messages), 0)
            self.save_new_valid_exploration(
                self.EXP_0_ID, self.owner_id, end_state_name='End')

            rights_manager.publish_exploration(self.owner, self.EXP_0_ID)

            # Changes to the various properties of the first and
            # second state.
            change_list = [exp_domain.ExplorationChange({
                'old_value': 'TextInput',
                'cmd': 'edit_state_property',
                'property_name': 'widget_id',
                'new_value': None,
                'state_name': 'Introduction'
            }), exp_domain.ExplorationChange({
                'old_value': {
                    'placeholder': {
                        'value': {
                            'content_id': 'ca_placeholder_0',
                            'unicode_str': ''
                        }
                    },
                    'rows': {
                        'value': 1
                    }
                },
                'cmd': 'edit_state_property',
                'property_name': 'widget_customization_args',
                'new_value': {},
                'state_name': 'Introduction'
            }), exp_domain.ExplorationChange({
                'old_value': None,
                'cmd': 'edit_state_property',
                'property_name': 'widget_id',
                'new_value': 'NumericInput',
                'state_name': 'Introduction'
            }), exp_domain.ExplorationChange({
                'old_value': 1,
                'cmd': 'edit_state_property',
                'property_name': 'next_content_id_index',
                'new_value': 2,
                'state_name': 'Introduction'
            }), exp_domain.ExplorationChange({
                'old_value': [],
                'cmd': 'edit_state_property',
                'property_name': 'answer_groups',
                'new_value': [
                    {
                        'tagged_skill_misconception_id': None,
                        'rule_specs': [
                            {
                                'rule_type': 'IsLessThanOrEqualTo',
                                'inputs': {
                                    'x': 50
                                }
                            }
                        ],
                        'training_data': [],
                        'outcome': {
                            'param_changes': [],
                            'dest': 'End',
                            'missing_prerequisite_skill_id': None,
                            'feedback': {
                                'content_id': 'feedback_1',
                                'html': ''
                            },
                            'labelled_as_correct': False,
                            'refresher_exploration_id': None
                        }
                    }
                ],
                'state_name': 'Introduction'
            }), exp_domain.ExplorationChange({
                'old_value': [],
                'cmd': 'edit_state_property',
                'property_name': 'hints',
                'new_value': [
                    {
                        'hint_content': {
                            'content_id': 'hint_2',
                            'html': '<p>Hint.</p>'
                        }
                    }
                ],
                'state_name': 'Introduction'
            }), exp_domain.ExplorationChange({
                'old_value': 2,
                'cmd': 'edit_state_property',
                'property_name': 'next_content_id_index',
                'new_value': 3,
                'state_name': 'Introduction'
            }), exp_domain.ExplorationChange({
                'old_value': {
                    'content_id': 'content',
                    'html': 'Congratulations, you have finished!'
                },
                'cmd': 'edit_state_property',
                'property_name': 'content',
                'new_value': {
                    'content_id': 'content',
                    'html': '<p>2Congratulations, you have finished!</p>'
                },
                'state_name': 'End'
            })]

            exp_services.update_exploration(
                self.owner_id, self.EXP_0_ID, change_list,
                'Changed various properties in both states.')

            change_list_2 = [exp_domain.ExplorationChange({
                'new_state_name': 'End-State',
                'cmd': 'rename_state',
                'old_state_name': 'End'
            }), exp_domain.ExplorationChange({
                'cmd': 'delete_state',
                'state_name': 'End-State'
            }), exp_domain.ExplorationChange({
                'cmd': 'add_state',
                'state_name': 'End'
            }), exp_domain.ExplorationChange({
                'cmd': 'delete_state',
                'state_name': 'End'
            }), exp_domain.ExplorationChange({
                'cmd': 'add_state',
                'state_name': 'End'
            }), exp_domain.ExplorationChange({
                'new_state_name': 'End-State',
                'cmd': 'rename_state',
                'old_state_name': 'End'
            }), exp_domain.ExplorationChange({
                'new_state_name': 'End',
                'cmd': 'rename_state',
                'old_state_name': 'End-State'
            }), exp_domain.ExplorationChange({
                'old_value': [{
                    'tagged_skill_misconception_id': None,
                    'rule_specs': [{
                        'rule_type': 'IsLessThanOrEqualTo',
                        'inputs': {
                            'x': 50
                        }
                    }],
                    'training_data': [],
                    'outcome': {
                        'param_changes': [],
                        'dest': 'Introduction',
                        'missing_prerequisite_skill_id': None,
                        'feedback': {
                            'content_id': 'feedback_1',
                            'html': ''
                        },
                        'labelled_as_correct': False,
                        'refresher_exploration_id': None
                    }
                }],
                'cmd': 'edit_state_property',
                'property_name': 'answer_groups',
                'new_value': [{
                    'tagged_skill_misconception_id': None,
                    'rule_specs': [{
                        'rule_type': 'IsLessThanOrEqualTo',
                        'inputs': {
                            'x': 50
                        }
                    }],
                    'training_data': [],
                    'outcome': {
                        'param_changes': [],
                        'dest': 'End',
                        'missing_prerequisite_skill_id': None,
                        'feedback': {
                            'content_id': 'feedback_1',
                            'html': ''
                        },
                        'labelled_as_correct': False,
                        'refresher_exploration_id': None
                    }
                }],
                'state_name': 'Introduction'
            }), exp_domain.ExplorationChange({
                'old_value': {
                    'param_changes': [],
                    'dest': 'Introduction',
                    'missing_prerequisite_skill_id': None,
                    'feedback': {
                        'content_id': 'default_outcome',
                        'html': ''
                    },
                    'labelled_as_correct': False,
                    'refresher_exploration_id': None
                },
                'cmd': 'edit_state_property',
                'property_name': 'default_outcome',
                'new_value': {
                    'param_changes': [],
                    'dest': 'End',
                    'missing_prerequisite_skill_id': None,
                    'feedback': {
                        'content_id': 'default_outcome',
                        'html': ''
                    },
                    'labelled_as_correct': False,
                    'refresher_exploration_id': None
                },
                'state_name': 'Introduction'
            }), exp_domain.ExplorationChange({
                'old_value': {
                    'content_id': 'content',
                    'html': ''
                },
                'cmd': 'edit_state_property',
                'property_name': 'content',
                'new_value': {
                    'content_id': 'content',
                    'html': 'Congratulations, you have finished!'
                },
                'state_name': 'End'
            }), exp_domain.ExplorationChange({
                'old_value': None,
                'cmd': 'edit_state_property',
                'property_name': 'widget_id',
                'new_value': 'EndExploration',
                'state_name': 'End'
            }), exp_domain.ExplorationChange({
                'old_value': {},
                'cmd': 'edit_state_property',
                'property_name': 'widget_customization_args',
                'new_value': {
                    'recommendedExplorationIds': {
                        'value': []
                    }
                },
                'state_name': 'End'
            }), exp_domain.ExplorationChange({
                'old_value': {
                    'param_changes': [],
                    'dest': 'End',
                    'missing_prerequisite_skill_id': None,
                    'feedback': {
                        'content_id': 'default_outcome',
                        'html': ''
                    },
                    'labelled_as_correct': False,
                    'refresher_exploration_id': None
                },
                'cmd': 'edit_state_property',
                'property_name': 'default_outcome',
                'new_value': None,
                'state_name': 'End'
            })]

            exp_services.update_exploration(
                self.owner_id, self.EXP_0_ID, change_list_2,
                'Added and deleted states.')
            change_list_3 = [exp_domain.ExplorationChange({
                'old_value': {
                    'html': '',
                    'content_id': 'content'
                },
                'new_value': {
                    'html': '<p>Hello Aryaman!</p>',
                    'content_id': 'content'
                },
                'state_name': 'Introduction',
                'property_name': 'content',
                'cmd': 'edit_state_property'
            })]
            changes_are_not_mergeable = exp_services.are_changes_mergeable(
                self.EXP_0_ID, 1, change_list_3)
            self.assertEqual(changes_are_not_mergeable, False)

            change_list_3_dict = [{
                'old_value': {
                    'html': '',
                    'content_id': 'content'
                },
                'new_value': {
                    'html': '<p>Hello Aryaman!</p>',
                    'content_id': 'content'
                },
                'state_name': 'Introduction',
                'property_name': 'content',
                'cmd': 'edit_state_property'
            }]
            expected_email_html_body = (
                '(Sent from dummy-cloudsdk-project-id)<br/><br/>'
                'Hi Admin,<br><br>'
                'Some draft changes were rejected in exploration %s because '
                'the changes were conflicting and could not be saved. Please '
                'see the rejected change list below:<br>'
                'Discarded change list: %s <br><br>'
                'Frontend Version: %s<br>'
                'Backend Version: %s<br><br>'
                'Thanks!' % (self.EXP_0_ID, change_list_3_dict, 1, 3))
            messages = self._get_sent_email_messages(
                feconf.ADMIN_EMAIL_ADDRESS)
            self.assertEqual(len(messages), 1)
            self.assertEqual(
                expected_email_html_body,
                messages[0].html.decode())

    def test_email_is_sent_to_admin_in_case_of_state_renames_changes_conflict(
            self):
        self.login(self.OWNER_EMAIL)
        with self.swap(feconf, 'CAN_SEND_EMAILS', True):
            messages = self._get_sent_email_messages(
                self.ADMIN_EMAIL)
            self.assertEqual(len(messages), 0)
            self.save_new_valid_exploration(
                self.EXP_0_ID, self.owner_id, end_state_name='End')

            rights_manager.publish_exploration(self.owner, self.EXP_0_ID)
            change_list = [exp_domain.ExplorationChange({
                'old_value': {
                    'html': '',
                    'content_id': 'content'
                },
                'new_value': {
                    'html': '<p>End State</p>',
                    'content_id': 'content'
                },
                'state_name': 'End',
                'property_name': 'content',
                'cmd': 'edit_state_property'
            })]
            exp_services.update_exploration(
                self.owner_id, self.EXP_0_ID, change_list,
                'Changed various properties in both states.')

            # State name changed.
            change_list_2 = [exp_domain.ExplorationChange({
                'new_state_name': 'End-State',
                'cmd': 'rename_state',
                'old_state_name': 'End'
            })]

            exp_services.update_exploration(
                self.owner_id, self.EXP_0_ID, change_list_2,
                'Changed various properties in both states.')

            change_list_3 = [exp_domain.ExplorationChange({
                'old_value': {
                    'html': 'End State',
                    'content_id': 'content'
                },
                'new_value': {
                    'html': '<p>End State Changed</p>',
                    'content_id': 'content'
                },
                'state_name': 'End',
                'property_name': 'content',
                'cmd': 'edit_state_property'
            })]
            changes_are_not_mergeable = exp_services.are_changes_mergeable(
                self.EXP_0_ID, 2, change_list_3)
            self.assertEqual(changes_are_not_mergeable, False)

            change_list_3_dict = [{
                'old_value': {
                    'html': 'End State',
                    'content_id': 'content'
                },
                'new_value': {
                    'html': '<p>End State Changed</p>',
                    'content_id': 'content'
                },
                'state_name': 'End',
                'property_name': 'content',
                'cmd': 'edit_state_property'
            }]
            expected_email_html_body = (
                '(Sent from dummy-cloudsdk-project-id)<br/><br/>'
                'Hi Admin,<br><br>'
                'Some draft changes were rejected in exploration %s because '
                'the changes were conflicting and could not be saved. Please '
                'see the rejected change list below:<br>'
                'Discarded change list: %s <br><br>'
                'Frontend Version: %s<br>'
                'Backend Version: %s<br><br>'
                'Thanks!' % (self.EXP_0_ID, change_list_3_dict, 2, 3))
            messages = self._get_sent_email_messages(
                feconf.ADMIN_EMAIL_ADDRESS)
            self.assertEqual(len(messages), 1)
            self.assertEqual(
                expected_email_html_body,
                messages[0].html.decode())

            # Add a translation after state renames.
            change_list_4 = [exp_domain.ExplorationChange({
                'content_html': 'N/A',
                'translation_html': '<p>State 2 Content Translation.</p>',
                'state_name': 'End',
                'language_code': 'de',
                'content_id': 'content',
                'cmd': 'add_written_translation',
                'data_format': 'html'
            })]
            changes_are_not_mergeable_2 = exp_services.are_changes_mergeable(
                self.EXP_0_ID, 2, change_list_4)
            self.assertEqual(changes_are_not_mergeable_2, False)

            change_list_4_dict = [{
                'cmd': 'add_written_translation',
                'state_name': 'End',
                'translation_html': '<p>State 2 Content Translation.</p>',
                'data_format': 'html',
                'language_code': 'de',
                'content_id': 'content',
                'content_html': 'N/A'}]
            expected_email_html_body_2 = (
                '(Sent from dummy-cloudsdk-project-id)<br/><br/>'
                'Hi Admin,<br><br>'
                'Some draft changes were rejected in exploration %s because '
                'the changes were conflicting and could not be saved. Please '
                'see the rejected change list below:<br>'
                'Discarded change list: %s <br><br>'
                'Frontend Version: %s<br>'
                'Backend Version: %s<br><br>'
                'Thanks!' % (self.EXP_0_ID, change_list_4_dict, 2, 3))
            messages = self._get_sent_email_messages(
                feconf.ADMIN_EMAIL_ADDRESS)
            self.assertEqual(len(messages), 2)
            self.assertEqual(
                expected_email_html_body_2,
                messages[1].html.decode())<|MERGE_RESOLUTION|>--- conflicted
+++ resolved
@@ -3620,30 +3620,21 @@
           refresher_exploration_id: null
         rule_specs:
         - inputs:
-<<<<<<< HEAD
-            x: 6
-=======
             x:
               contentId: rule_input_3
               normalizedStrSet:
               - InputString
->>>>>>> b1846a83
           rule_type: Equals
         tagged_skill_misconception_id: null
         training_data: []
       confirmed_unclassified_answers: []
       customization_args:
-<<<<<<< HEAD
-        inputGreaterThanZero:
-          value: False
-=======
         placeholder:
           value:
             content_id: ca_placeholder_2
             unicode_str: ''
         rows:
           value: 1
->>>>>>> b1846a83
       default_outcome:
         dest: (untitled state)
         feedback:
@@ -3654,11 +3645,7 @@
         param_changes: []
         refresher_exploration_id: null
       hints: []
-<<<<<<< HEAD
-      id: NumericInput
-=======
       id: TextInput
->>>>>>> b1846a83
       solution: null
     linked_skill_id: null
     next_content_id_index: 4
@@ -3713,17 +3700,12 @@
       answer_groups: []
       confirmed_unclassified_answers: []
       customization_args:
-<<<<<<< HEAD
-        inputGreaterThanZero:
-          value: False
-=======
         placeholder:
           value:
             content_id: ca_placeholder_0
             unicode_str: ''
         rows:
           value: 1
->>>>>>> b1846a83
       default_outcome:
         dest: END
         feedback:
@@ -3734,11 +3716,7 @@
         param_changes: []
         refresher_exploration_id: null
       hints: []
-<<<<<<< HEAD
-      id: NumericInput
-=======
       id: TextInput
->>>>>>> b1846a83
       solution: null
     linked_skill_id: null
     next_content_id_index: 1
