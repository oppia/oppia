--- conflicted
+++ resolved
@@ -5844,13 +5844,7 @@
       confirmed_unclassified_answers: []
       customization_args:
         placeholder:
-<<<<<<< HEAD
-          value:
-            content_id: ca_placeholder_2
-            unicode_str: ''
-=======
-          value: ''
->>>>>>> 0149a2a8
+          value: ''
         rows:
           value: 1
       default_outcome:
@@ -5865,27 +5859,15 @@
       hints: []
       id: TextInput
       solution: null
-<<<<<<< HEAD
-    next_content_id_index: 3
     param_changes: []
     recorded_voiceovers:
       voiceovers_mapping:
-        ca_placeholder_2: {}
-=======
-    param_changes: []
-    recorded_voiceovers:
-      voiceovers_mapping:
->>>>>>> 0149a2a8
         content: {}
         default_outcome: {}
         feedback_1: {}
     solicit_answer_details: false
     written_translations:
       translations_mapping:
-<<<<<<< HEAD
-        ca_placeholder_2: {}
-=======
->>>>>>> 0149a2a8
         content: {}
         default_outcome: {}
         feedback_1: {}
@@ -5904,10 +5886,6 @@
       hints: []
       id: EndExploration
       solution: null
-<<<<<<< HEAD
-    next_content_id_index: 0
-=======
->>>>>>> 0149a2a8
     param_changes: []
     recorded_voiceovers:
       voiceovers_mapping:
@@ -5926,13 +5904,7 @@
       confirmed_unclassified_answers: []
       customization_args:
         placeholder:
-<<<<<<< HEAD
-          value:
-            content_id: ca_placeholder_0
-            unicode_str: ''
-=======
-          value: ''
->>>>>>> 0149a2a8
+          value: ''
         rows:
           value: 1
       default_outcome:
@@ -5947,26 +5919,14 @@
       hints: []
       id: TextInput
       solution: null
-<<<<<<< HEAD
-    next_content_id_index: 1
     param_changes: []
     recorded_voiceovers:
       voiceovers_mapping:
-        ca_placeholder_0: {}
-=======
-    param_changes: []
-    recorded_voiceovers:
-      voiceovers_mapping:
->>>>>>> 0149a2a8
         content: {}
         default_outcome: {}
     solicit_answer_details: false
     written_translations:
       translations_mapping:
-<<<<<<< HEAD
-        ca_placeholder_0: {}
-=======
->>>>>>> 0149a2a8
         content: {}
         default_outcome: {}
 states_schema_version: 35
@@ -5974,7 +5934,146 @@
 title: Title
 """)
 
-    _LATEST_YAML_CONTENT = YAML_CONTENT_V40
+    YAML_CONTENT_V41 = (
+        """author_notes: ''
+auto_tts_enabled: true
+blurb: ''
+category: Category
+correctness_feedback_enabled: false
+init_state_name: (untitled state)
+language_code: en
+objective: ''
+param_changes: []
+param_specs: {}
+schema_version: 41
+states:
+  (untitled state):
+    classifier_model_id: null
+    content:
+      content_id: content
+      html: ''
+    interaction:
+      answer_groups:
+      - outcome:
+          dest: END
+          feedback:
+            content_id: feedback_1
+            html: <p>Correct!</p>
+          labelled_as_correct: false
+          missing_prerequisite_skill_id: null
+          param_changes: []
+          refresher_exploration_id: null
+        rule_specs:
+        - inputs:
+            x: InputString
+          rule_type: Equals
+        tagged_skill_misconception_id: null
+        training_data: []
+      confirmed_unclassified_answers: []
+      customization_args:
+        placeholder:
+          value:
+            content_id: ca_placeholder_2
+            unicode_str: ''
+        rows:
+          value: 1
+      default_outcome:
+        dest: (untitled state)
+        feedback:
+          content_id: default_outcome
+          html: ''
+        labelled_as_correct: false
+        missing_prerequisite_skill_id: null
+        param_changes: []
+        refresher_exploration_id: null
+      hints: []
+      id: TextInput
+      solution: null
+    next_content_id_index: 3
+    param_changes: []
+    recorded_voiceovers:
+      voiceovers_mapping:
+        ca_placeholder_2: {}
+        content: {}
+        default_outcome: {}
+        feedback_1: {}
+    solicit_answer_details: false
+    written_translations:
+      translations_mapping:
+        ca_placeholder_2: {}
+        content: {}
+        default_outcome: {}
+        feedback_1: {}
+  END:
+    classifier_model_id: null
+    content:
+      content_id: content
+      html: <p>Congratulations, you have finished!</p>
+    interaction:
+      answer_groups: []
+      confirmed_unclassified_answers: []
+      customization_args:
+        recommendedExplorationIds:
+          value: []
+      default_outcome: null
+      hints: []
+      id: EndExploration
+      solution: null
+    next_content_id_index: 0
+    param_changes: []
+    recorded_voiceovers:
+      voiceovers_mapping:
+        content: {}
+    solicit_answer_details: false
+    written_translations:
+      translations_mapping:
+        content: {}
+  New state:
+    classifier_model_id: null
+    content:
+      content_id: content
+      html: ''
+    interaction:
+      answer_groups: []
+      confirmed_unclassified_answers: []
+      customization_args:
+        placeholder:
+          value:
+            content_id: ca_placeholder_0
+            unicode_str: ''
+        rows:
+          value: 1
+      default_outcome:
+        dest: END
+        feedback:
+          content_id: default_outcome
+          html: ''
+        labelled_as_correct: false
+        missing_prerequisite_skill_id: null
+        param_changes: []
+        refresher_exploration_id: null
+      hints: []
+      id: TextInput
+      solution: null
+    next_content_id_index: 1
+    param_changes: []
+    recorded_voiceovers:
+      voiceovers_mapping:
+        ca_placeholder_0: {}
+        content: {}
+        default_outcome: {}
+    solicit_answer_details: false
+    written_translations:
+      translations_mapping:
+        ca_placeholder_0: {}
+        content: {}
+        default_outcome: {}
+states_schema_version: 36
+tags: []
+title: Title
+""")
+
+    _LATEST_YAML_CONTENT = YAML_CONTENT_V41
 
     def test_load_from_v1(self):
         """Test direct loading from a v1 yaml file."""
@@ -7956,12 +8055,8 @@
 title: title
 """)
 
-<<<<<<< HEAD
-    YAML_CONTENT_V27_WITHOUT_IMAGE_CAPTION = (
-=======
 # pylint: disable=line-too-long, single-line-pragma
     YAML_CONTENT_V40_IMAGE_DIMENSIONS = (
->>>>>>> 0149a2a8
         """author_notes: ''
 auto_tts_enabled: true
 blurb: ''
@@ -7972,11 +8067,7 @@
 objective: ''
 param_changes: []
 param_specs: {}
-<<<<<<< HEAD
-schema_version: 27
-=======
 schema_version: 40
->>>>>>> 0149a2a8
 states:
   (untitled state):
     classifier_model_id: null
@@ -8023,8 +8114,6 @@
         param_changes: []
         refresher_exploration_id: null
       hints: []
-<<<<<<< HEAD
-=======
       id: null
       solution: null
     param_changes: []
@@ -8295,7 +8384,6 @@
         param_changes: []
         refresher_exploration_id: null
       hints: []
->>>>>>> 0149a2a8
       id: TextInput
       solution: null
     param_changes: []
@@ -8351,8 +8439,6 @@
 title: Title
 """)
 
-<<<<<<< HEAD
-=======
     YAML_CONTENT_V35_WITH_IMAGE_CAPTION = (
         """author_notes: ''
 auto_tts_enabled: true
@@ -8483,7 +8569,6 @@
 title: Title
 """)
 
->>>>>>> 0149a2a8
     YAML_CONTENT_V40_WITH_IMAGE_CAPTION = (
         """author_notes: ''
 auto_tts_enabled: true
