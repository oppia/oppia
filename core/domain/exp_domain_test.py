# coding: utf-8
#
# Copyright 2014 The Oppia Authors. All Rights Reserved.
#
# Licensed under the Apache License, Version 2.0 (the "License");
# you may not use this file except in compliance with the License.
# You may obtain a copy of the License at
#
#      http://www.apache.org/licenses/LICENSE-2.0
#
# Unless required by applicable law or agreed to in writing, software
# distributed under the License is distributed on an "AS-IS" BASIS,
# WITHOUT WARRANTIES OR CONDITIONS OF ANY KIND, either express or implied.
# See the License for the specific language governing permissions and
# limitations under the License.

"""Tests for exploration domain objects and methods defined on them."""

from __future__ import absolute_import  # pylint: disable=import-only-modules
from __future__ import unicode_literals  # pylint: disable=import-only-modules

import copy
import os
import re

from constants import constants
from core.domain import exp_domain
from core.domain import exp_fetchers
from core.domain import exp_services
from core.domain import param_domain
from core.domain import state_domain
from core.platform import models
from core.tests import test_utils
import feconf
import python_utils
import utils

(exp_models,) = models.Registry.import_models([models.NAMES.exploration])


class ExplorationChangeTests(test_utils.GenericTestBase):

    def test_exp_change_object_with_missing_cmd(self):
        with self.assertRaisesRegexp(
            utils.ValidationError, 'Missing cmd key in change dict'):
            exp_domain.ExplorationChange({'invalid': 'data'})

    def test_exp_change_object_with_invalid_cmd(self):
        with self.assertRaisesRegexp(
            utils.ValidationError, 'Command invalid is not allowed'):
            exp_domain.ExplorationChange({'cmd': 'invalid'})

    def test_exp_change_object_with_missing_attribute_in_cmd(self):
        with self.assertRaisesRegexp(
            utils.ValidationError, (
                'The following required attributes are missing: '
                'new_value')):
            exp_domain.ExplorationChange({
                'cmd': 'edit_state_property',
                'property_name': 'content',
                'old_value': 'old_value'
            })

    def test_exp_change_object_with_extra_attribute_in_cmd(self):
        with self.assertRaisesRegexp(
            utils.ValidationError, (
                'The following extra attributes are present: invalid')):
            exp_domain.ExplorationChange({
                'cmd': 'rename_state',
                'old_state_name': 'old_state_name',
                'new_state_name': 'new_state_name',
                'invalid': 'invalid'
            })

    def test_exp_change_object_with_invalid_exploration_property(self):
        with self.assertRaisesRegexp(
            utils.ValidationError, (
                'Value for property_name in cmd edit_exploration_property: '
                'invalid is not allowed')):
            exp_domain.ExplorationChange({
                'cmd': 'edit_exploration_property',
                'property_name': 'invalid',
                'old_value': 'old_value',
                'new_value': 'new_value',
            })

    def test_exp_change_object_with_invalid_state_property(self):
        with self.assertRaisesRegexp(
            utils.ValidationError, (
                'Value for property_name in cmd edit_state_property: '
                'invalid is not allowed')):
            exp_domain.ExplorationChange({
                'cmd': 'edit_state_property',
                'state_name': 'state_name',
                'property_name': 'invalid',
                'old_value': 'old_value',
                'new_value': 'new_value',
            })

    def test_exp_change_object_with_create_new(self):
        exp_change_object = exp_domain.ExplorationChange({
            'cmd': 'create_new',
            'category': 'category',
            'title': 'title'
        })

        self.assertEqual(exp_change_object.cmd, 'create_new')
        self.assertEqual(exp_change_object.category, 'category')
        self.assertEqual(exp_change_object.title, 'title')

    def test_exp_change_object_with_add_state(self):
        exp_change_object = exp_domain.ExplorationChange({
            'cmd': 'add_state',
            'state_name': 'state_name',
        })

        self.assertEqual(exp_change_object.cmd, 'add_state')
        self.assertEqual(exp_change_object.state_name, 'state_name')

    def test_exp_change_object_with_rename_state(self):
        exp_change_object = exp_domain.ExplorationChange({
            'cmd': 'rename_state',
            'old_state_name': 'old_state_name',
            'new_state_name': 'new_state_name'
        })

        self.assertEqual(exp_change_object.cmd, 'rename_state')
        self.assertEqual(exp_change_object.old_state_name, 'old_state_name')
        self.assertEqual(exp_change_object.new_state_name, 'new_state_name')

    def test_exp_change_object_with_delete_state(self):
        exp_change_object = exp_domain.ExplorationChange({
            'cmd': 'delete_state',
            'state_name': 'state_name',
        })

        self.assertEqual(exp_change_object.cmd, 'delete_state')
        self.assertEqual(exp_change_object.state_name, 'state_name')

    def test_exp_change_object_with_edit_state_property(self):
        exp_change_object = exp_domain.ExplorationChange({
            'cmd': 'edit_state_property',
            'state_name': 'state_name',
            'property_name': 'content',
            'new_value': 'new_value',
            'old_value': 'old_value'
        })

        self.assertEqual(exp_change_object.cmd, 'edit_state_property')
        self.assertEqual(exp_change_object.state_name, 'state_name')
        self.assertEqual(exp_change_object.property_name, 'content')
        self.assertEqual(exp_change_object.new_value, 'new_value')
        self.assertEqual(exp_change_object.old_value, 'old_value')

    def test_exp_change_object_with_edit_exploration_property(self):
        exp_change_object = exp_domain.ExplorationChange({
            'cmd': 'edit_exploration_property',
            'property_name': 'title',
            'new_value': 'new_value',
            'old_value': 'old_value'
        })

        self.assertEqual(exp_change_object.cmd, 'edit_exploration_property')
        self.assertEqual(exp_change_object.property_name, 'title')
        self.assertEqual(exp_change_object.new_value, 'new_value')
        self.assertEqual(exp_change_object.old_value, 'old_value')

    def test_exp_change_object_with_migrate_states_schema_to_latest_version(
            self):
        exp_change_object = exp_domain.ExplorationChange({
            'cmd': 'migrate_states_schema_to_latest_version',
            'from_version': 'from_version',
            'to_version': 'to_version',
        })

        self.assertEqual(
            exp_change_object.cmd, 'migrate_states_schema_to_latest_version')
        self.assertEqual(exp_change_object.from_version, 'from_version')
        self.assertEqual(exp_change_object.to_version, 'to_version')

    def test_exp_change_object_with_revert_commit(self):
        exp_change_object = exp_domain.ExplorationChange({
            'cmd': exp_models.ExplorationModel.CMD_REVERT_COMMIT,
            'version_number': 'version_number'
        })

        self.assertEqual(
            exp_change_object.cmd,
            exp_models.ExplorationModel.CMD_REVERT_COMMIT)
        self.assertEqual(exp_change_object.version_number, 'version_number')

    def test_to_dict(self):
        exp_change_dict = {
            'cmd': 'create_new',
            'title': 'title',
            'category': 'category'
        }
        exp_change_object = exp_domain.ExplorationChange(exp_change_dict)
        self.assertEqual(exp_change_object.to_dict(), exp_change_dict)


class ExplorationVersionsDiffDomainUnitTests(test_utils.GenericTestBase):
    """Test the exploration versions difference domain object."""

    def setUp(self):
        super(ExplorationVersionsDiffDomainUnitTests, self).setUp()
        self.exp_id = 'exp_id1'
        test_exp_filepath = os.path.join(
            feconf.TESTS_DATA_DIR, 'string_classifier_test.yaml')
        yaml_content = utils.get_file_contents(test_exp_filepath)
        assets_list = []
        exp_services.save_new_exploration_from_yaml_and_assets(
            feconf.SYSTEM_COMMITTER_ID, yaml_content, self.exp_id,
            assets_list)
        self.exploration = exp_fetchers.get_exploration_by_id(self.exp_id)

    def test_correct_creation_of_version_diffs(self):
        # Rename a state.
        self.exploration.rename_state('Home', 'Renamed state')
        change_list = [exp_domain.ExplorationChange({
            'cmd': 'rename_state',
            'old_state_name': 'Home',
            'new_state_name': 'Renamed state'
        })]

        exp_versions_diff = exp_domain.ExplorationVersionsDiff(change_list)

        self.assertEqual(exp_versions_diff.added_state_names, [])
        self.assertEqual(exp_versions_diff.deleted_state_names, [])
        self.assertEqual(
            exp_versions_diff.old_to_new_state_names, {
                'Home': 'Renamed state'
            })
        self.exploration.version += 1

        # Add a state.
        self.exploration.add_states(['New state'])
        self.exploration.states['New state'] = copy.deepcopy(
            self.exploration.states['Renamed state'])
        change_list = [exp_domain.ExplorationChange({
            'cmd': 'add_state',
            'state_name': 'New state',
        })]

        exp_versions_diff = exp_domain.ExplorationVersionsDiff(change_list)

        self.assertEqual(exp_versions_diff.added_state_names, ['New state'])
        self.assertEqual(exp_versions_diff.deleted_state_names, [])
        self.assertEqual(exp_versions_diff.old_to_new_state_names, {})
        self.exploration.version += 1

        # Delete state.
        self.exploration.delete_state('New state')
        change_list = [exp_domain.ExplorationChange({
            'cmd': 'delete_state',
            'state_name': 'New state'
        })]

        exp_versions_diff = exp_domain.ExplorationVersionsDiff(change_list)

        self.assertEqual(exp_versions_diff.added_state_names, [])
        self.assertEqual(exp_versions_diff.deleted_state_names, ['New state'])
        self.assertEqual(exp_versions_diff.old_to_new_state_names, {})
        self.exploration.version += 1

        # Test addition and multiple renames.
        self.exploration.add_states(['New state'])
        self.exploration.states['New state'] = copy.deepcopy(
            self.exploration.states['Renamed state'])
        self.exploration.rename_state('New state', 'New state2')
        self.exploration.rename_state('New state2', 'New state3')
        change_list = [exp_domain.ExplorationChange({
            'cmd': 'add_state',
            'state_name': 'New state',
        }), exp_domain.ExplorationChange({
            'cmd': 'rename_state',
            'old_state_name': 'New state',
            'new_state_name': 'New state2'
        }), exp_domain.ExplorationChange({
            'cmd': 'rename_state',
            'old_state_name': 'New state2',
            'new_state_name': 'New state3'
        })]

        exp_versions_diff = exp_domain.ExplorationVersionsDiff(change_list)

        self.assertEqual(exp_versions_diff.added_state_names, ['New state3'])
        self.assertEqual(exp_versions_diff.deleted_state_names, [])
        self.assertEqual(exp_versions_diff.old_to_new_state_names, {})
        self.exploration.version += 1

        # Test addition, rename and deletion.
        self.exploration.add_states(['New state 2'])
        self.exploration.rename_state('New state 2', 'Renamed state 2')
        self.exploration.delete_state('Renamed state 2')
        change_list = [exp_domain.ExplorationChange({
            'cmd': 'add_state',
            'state_name': 'New state 2'
        }), exp_domain.ExplorationChange({
            'cmd': 'rename_state',
            'old_state_name': 'New state 2',
            'new_state_name': 'Renamed state 2'
        }), exp_domain.ExplorationChange({
            'cmd': 'delete_state',
            'state_name': 'Renamed state 2'
        })]

        exp_versions_diff = exp_domain.ExplorationVersionsDiff(change_list)

        self.assertEqual(exp_versions_diff.added_state_names, [])
        self.assertEqual(exp_versions_diff.deleted_state_names, [])
        self.assertEqual(exp_versions_diff.old_to_new_state_names, {})
        self.exploration.version += 1

        # Test multiple renames and deletion.
        self.exploration.rename_state('New state3', 'Renamed state 3')
        self.exploration.rename_state('Renamed state 3', 'Renamed state 4')
        self.exploration.delete_state('Renamed state 4')
        change_list = [exp_domain.ExplorationChange({
            'cmd': 'rename_state',
            'old_state_name': 'New state3',
            'new_state_name': 'Renamed state 3'
        }), exp_domain.ExplorationChange({
            'cmd': 'rename_state',
            'old_state_name': 'Renamed state 3',
            'new_state_name': 'Renamed state 4'
        }), exp_domain.ExplorationChange({
            'cmd': 'delete_state',
            'state_name': 'Renamed state 4'
        })]

        exp_versions_diff = exp_domain.ExplorationVersionsDiff(change_list)

        self.assertEqual(exp_versions_diff.added_state_names, [])
        self.assertEqual(
            exp_versions_diff.deleted_state_names, ['New state3'])
        self.assertEqual(exp_versions_diff.old_to_new_state_names, {})
        self.exploration.version += 1

    def test_cannot_create_exploration_change_with_invalid_change_dict(self):
        with self.assertRaisesRegexp(
            Exception, 'Missing cmd key in change dict'):
            exp_domain.ExplorationChange({
                'invalid_cmd': 'invalid'
            })

    def test_cannot_create_exploration_change_with_invalid_cmd(self):
        with self.assertRaisesRegexp(
            Exception, 'Command invalid_cmd is not allowed'):
            exp_domain.ExplorationChange({
                'cmd': 'invalid_cmd'
            })

    def test_cannot_create_exploration_change_with_invalid_state_property(self):
        exp_change = exp_domain.ExplorationChange({
            'cmd': exp_domain.CMD_EDIT_STATE_PROPERTY,
            'property_name': exp_domain.STATE_PROPERTY_INTERACTION_ID,
            'state_name': '',
            'new_value': ''
        })
        self.assertTrue(isinstance(exp_change, exp_domain.ExplorationChange))

        with self.assertRaisesRegexp(
            Exception,
            'Value for property_name in cmd edit_state_property: '
            'invalid_property is not allowed'):
            exp_domain.ExplorationChange({
                'cmd': exp_domain.CMD_EDIT_STATE_PROPERTY,
                'property_name': 'invalid_property',
                'state_name': '',
                'new_value': ''
            })

    def test_cannot_create_exploration_change_with_invalid_exploration_property(
            self):
        exp_change = exp_domain.ExplorationChange({
            'cmd': exp_domain.CMD_EDIT_EXPLORATION_PROPERTY,
            'property_name': 'title',
            'new_value': ''
        })
        self.assertTrue(isinstance(exp_change, exp_domain.ExplorationChange))

        with self.assertRaisesRegexp(
            Exception,
            'Value for property_name in cmd edit_exploration_property: '
            'invalid_property is not allowed'):
            exp_domain.ExplorationChange({
                'cmd': exp_domain.CMD_EDIT_EXPLORATION_PROPERTY,
                'property_name': 'invalid_property',
                'new_value': ''
            })

    def test_revert_exploration_commit(self):
        exp_change = exp_domain.ExplorationChange({
            'cmd': exp_models.ExplorationModel.CMD_REVERT_COMMIT,
            'version_number': 1
        })

        self.assertEqual(exp_change.version_number, 1)

        exp_change = exp_domain.ExplorationChange({
            'cmd': exp_models.ExplorationModel.CMD_REVERT_COMMIT,
            'version_number': 2
        })

        self.assertEqual(exp_change.version_number, 2)


class ExpVersionReferenceTests(test_utils.GenericTestBase):

    def test_create_exp_version_reference_object(self):
        exp_version_reference = exp_domain.ExpVersionReference('exp_id', 1)

        self.assertEqual(
            exp_version_reference.to_dict(), {
                'exp_id': 'exp_id',
                'version': 1
            })

    def test_validate_exp_version(self):
        with self.assertRaisesRegexp(
            Exception,
            'Expected version to be an int, received invalid_version'):
            exp_domain.ExpVersionReference('exp_id', 'invalid_version')

    def test_validate_exp_id(self):
        with self.assertRaisesRegexp(
            Exception, 'Expected exp_id to be a str, received 0'):
            exp_domain.ExpVersionReference(0, 1)


class ExplorationCheckpointsUnitTests(test_utils.GenericTestBase):
    """Test checkpoints validations in an exploration. """

    def setUp(self):
        super(ExplorationCheckpointsUnitTests, self).setUp()
        self.exploration = (
            exp_domain.Exploration.create_default_exploration('eid'))
        self.new_state = state_domain.State.create_default_state(
            'Introduction', is_initial_state=True)
        self.set_interaction_for_state(self.new_state, 'TextInput')
        self.exploration.init_state_name = 'Introduction'
        self.exploration.states = {
            self.exploration.init_state_name: self.new_state
        }
        self.set_interaction_for_state(
            self.exploration.states[self.exploration.init_state_name],
            'TextInput')
        self.init_state = (
            self.exploration.states[self.exploration.init_state_name])
        self.end_state = state_domain.State.create_default_state('End')
        self.set_interaction_for_state(self.end_state, 'EndExploration')

        self.end_state.update_interaction_default_outcome(None)

    def test_init_state_with_card_is_checkpoint_false_is_invalid(self):
        self.init_state.update_card_is_checkpoint(False)
        self._assert_validation_error(
            self.exploration, 'Expected card_is_checkpoint of first state to '
            'be True but found it to be False')
        self.init_state.update_card_is_checkpoint(True)
        self.exploration.validate()

    def test_end_state_with_card_is_checkpoint_true_is_invalid(self):
        default_outcome = self.init_state.interaction.default_outcome
        default_outcome.dest = self.exploration.init_state_name
        self.init_state.update_interaction_default_outcome(default_outcome)

        self.exploration.states = {
            self.exploration.init_state_name: self.new_state,
            'End': self.end_state
        }
        self.end_state.update_card_is_checkpoint(True)
        self._assert_validation_error(
            self.exploration, 'Expected card_is_checkpoint of terminal state '
            'to be False but found it to be True')
        self.end_state.update_card_is_checkpoint(False)
        self.exploration.validate()

    def test_init_state_checkpoint_with_end_exp_interaction_is_valid(self):
        self.exploration.init_state_name = 'End'
        self.exploration.states = {
            self.exploration.init_state_name: self.end_state
        }
        self.end_state.update_card_is_checkpoint(True)
        self.exploration.validate()
        self.end_state.update_card_is_checkpoint(False)

    def test_checkpoint_count_with_count_outside_range_is_invalid(self):
        self.exploration.init_state_name = 'Introduction'
        self.exploration.states = {
            self.exploration.init_state_name: self.new_state,
            'End': self.end_state
        }

        for i in python_utils.RANGE(8):
            self.exploration.add_states(['State%s' % i])
            self.exploration.states['State%s' % i].card_is_checkpoint = True
        self._assert_validation_error(
            self.exploration, 'Expected checkpoint count to be between 1 and 8 '
            'inclusive but found it to be 9'
        )
        self.exploration.states = {
            self.exploration.init_state_name: self.new_state,
            'End': self.end_state
        }
        self.exploration.validate()

    def test_bypassable_state_with_card_is_checkpoint_true_is_invalid(self):
        # Note: In the graphs below, states with the * symbol are checkpoints.

        # Exploration to test a checkpoint state which has no outcome.
        #       ┌────────────────┐
        #       │  Introduction* │
        #       └──┬───────────┬─┘
        #          │           │
        #          │           │
        # ┌────────┴──┐      ┌─┴─────────┐
        # │   Second* │      │   Third   │
        # └───────────┘      └─┬─────────┘
        #                      │
        #        ┌─────────────┴─┐
        #        │      End      │
        #        └───────────────┘.

        second_state = state_domain.State.create_default_state('Second')
        self.set_interaction_for_state(second_state, 'TextInput')
        third_state = state_domain.State.create_default_state('Third')
        self.set_interaction_for_state(third_state, 'TextInput')

        self.exploration.states = {
            self.exploration.init_state_name: self.new_state,
            'End': self.end_state,
            'Second': second_state,
            'Third': third_state,
        }

        # Answer group dicts to connect init_state to second_state and
        # third_state.
        init_state_answer_group_dicts = [
            {
                'outcome': {
                    'dest': 'Second',
                    'feedback': {
                        'content_id': 'feedback_0',
                        'html': '<p>Feedback</p>'
                    },
                    'labelled_as_correct': False,
                    'param_changes': [],
                    'refresher_exploration_id': None,
                    'missing_prerequisite_skill_id': None
                },
                'rule_specs': [{
                    'inputs': {
                        'x': {
                            'contentId': 'rule_input_0',
                            'normalizedStrSet': ['Test0']
                        }
                    },
                    'rule_type': 'Contains'
                }],
                'training_data': [],
                'tagged_skill_misconception_id': None
            },
            {
                'outcome': {
                    'dest': 'Third',
                    'feedback': {
                        'content_id': 'feedback_1',
                        'html': '<p>Feedback</p>'
                    },
                    'labelled_as_correct': False,
                    'param_changes': [],
                    'refresher_exploration_id': None,
                    'missing_prerequisite_skill_id': None
                },
                'rule_specs': [{
                    'inputs': {
                        'x': {
                            'contentId': 'rule_input_1',
                            'normalizedStrSet': ['Test1']
                        }
                    },
                    'rule_type': 'Contains'
                }],
                'training_data': [],
                'tagged_skill_misconception_id': None
            }
        ]

        # Answer group dict to connect third_state to end_state.
        third_state_answer_group_dicts = [
            {
                'outcome': {
                    'dest': 'End',
                    'feedback': {
                        'content_id': 'feedback_0',
                        'html': '<p>Feedback</p>'
                    },
                    'labelled_as_correct': False,
                    'param_changes': [],
                    'refresher_exploration_id': None,
                    'missing_prerequisite_skill_id': None
                },
                'rule_specs': [{
                    'inputs': {
                        'x': {
                            'contentId': 'rule_input_0',
                            'normalizedStrSet': ['Test0']
                        }
                    },
                    'rule_type': 'Contains'
                }],
                'training_data': [],
                'tagged_skill_misconception_id': None
            }
        ]

        self.init_state.update_interaction_answer_groups(
            init_state_answer_group_dicts)
        third_state.update_interaction_answer_groups(
            third_state_answer_group_dicts)

        # The exploration can be completed via third_state. Hence, making
        # second_state a checkpoint raises a validation error.
        second_state.card_is_checkpoint = True
        self._assert_validation_error(
            self.exploration, 'Cannot make Second a checkpoint as it is '
            'bypassable'
        )
        second_state.card_is_checkpoint = False
        self.exploration.validate()

        # Exploration to test a checkpoint state when the state in the other
        # path has no outcome.
        #       ┌────────────────┐
        #       │  Introduction* │
        #       └──┬───────────┬─┘
        #          │           │
        #          │           │
        # ┌────────┴──┐      ┌─┴─────────┐
        # │  Second*  │      │   Third   │
        # └────────┬──┘      └───────────┘
        #          │
        #        ┌─┴─────────────┐
        #        │      End      │
        #        └───────────────┘.

        # Answer group dicts to connect second_state to end_state.
        second_state_answer_group_dicts = [
            {
                'outcome': {
                    'dest': 'End',
                    'feedback': {
                        'content_id': 'feedback_0',
                        'html': '<p>Feedback</p>'
                    },
                    'labelled_as_correct': False,
                    'param_changes': [],
                    'refresher_exploration_id': None,
                    'missing_prerequisite_skill_id': None
                },
                'rule_specs': [{
                    'inputs': {
                        'x': {
                            'contentId': 'rule_input_0',
                            'normalizedStrSet': ['Test0']
                        }
                    },
                    'rule_type': 'Contains'
                }],
                'training_data': [],
                'tagged_skill_misconception_id': None
            }
        ]

        second_state.update_interaction_answer_groups(
            second_state_answer_group_dicts)

        # Reset the answer group dicts of third_state.
        third_state.update_interaction_answer_groups([])

        # As second_state is now connected to end_state and third_state has no
        # outcome, second_state has become non-bypassable.
        second_state.update_card_is_checkpoint(True)
        self.exploration.validate()

        # Reset the exploration.
        self.exploration.states = {
            self.exploration.init_state_name: self.new_state,
            'End': self.end_state
        }

        # Exploration to test a bypassable state.
        #                ┌────────────────┐
        #                │ Introduction*  │
        #                └─┬─────┬──────┬─┘
        # ┌───────────┐    │     │      │     ┌────────────┐
        # │    A      ├────┘     │      └─────┤      C     │
        # └────┬──────┘          │            └─────┬──────┘
        #      │            ┌────┴─────┐            │
        #      │            │    B     │            │
        #      │            └──┬───────┘            │
        #      └─────────┐     │                    │
        #         ┌──────┴─────┴─┐    ┌─────────────┘
        #         │      D*      │    │
        #         └─────────────┬┘    │
        #                       │     │
        #                    ┌──┴─────┴──┐
        #                    │    End    │
        #                    └───────────┘.

        a_state = state_domain.State.create_default_state('A')
        self.set_interaction_for_state(a_state, 'TextInput')
        b_state = state_domain.State.create_default_state('B')
        self.set_interaction_for_state(b_state, 'TextInput')
        c_state = state_domain.State.create_default_state('C')
        self.set_interaction_for_state(c_state, 'TextInput')
        d_state = state_domain.State.create_default_state('D')
        self.set_interaction_for_state(d_state, 'TextInput')

        self.exploration.states = {
            self.exploration.init_state_name: self.new_state,
            'A': a_state,
            'B': b_state,
            'C': c_state,
            'D': d_state,
            'End': self.end_state
        }

        # Answer group dicts to connect init_state to a_state, b_state and
        # c_state.
        init_state_answer_group_dicts = [
            {
                'outcome': {
                    'dest': 'A',
                    'feedback': {
                        'content_id': 'feedback_0',
                        'html': '<p>Feedback</p>'
                    },
                    'labelled_as_correct': False,
                    'param_changes': [],
                    'refresher_exploration_id': None,
                    'missing_prerequisite_skill_id': None
                },
                'rule_specs': [{
                    'inputs': {
                        'x': {
                            'contentId': 'rule_input_0',
                            'normalizedStrSet': ['Test0']
                        }
                    },
                    'rule_type': 'Contains'
                }],
                'training_data': [],
                'tagged_skill_misconception_id': None
            },
            {
                'outcome': {
                    'dest': 'B',
                    'feedback': {
                        'content_id': 'feedback_1',
                        'html': '<p>Feedback</p>'
                    },
                    'labelled_as_correct': False,
                    'param_changes': [],
                    'refresher_exploration_id': None,
                    'missing_prerequisite_skill_id': None
                },
                'rule_specs': [{
                    'inputs': {
                        'x': {
                            'contentId': 'rule_input_1',
                            'normalizedStrSet': ['Test1']
                        }
                    },
                    'rule_type': 'Contains'
                }],
                'training_data': [],
                'tagged_skill_misconception_id': None
            },
            {
                'outcome': {
                    'dest': 'C',
                    'feedback': {
                        'content_id': 'feedback_2',
                        'html': '<p>Feedback</p>'
                    },
                    'labelled_as_correct': False,
                    'param_changes': [],
                    'refresher_exploration_id': None,
                    'missing_prerequisite_skill_id': None
                },
                'rule_specs': [{
                    'inputs': {
                        'x': {
                            'contentId': 'rule_input_2',
                            'normalizedStrSet': ['Test2']
                        }
                    },
                    'rule_type': 'Contains'
                }],
                'training_data': [],
                'tagged_skill_misconception_id': None
            }
        ]

        # Answer group dict to connect a_state and b_state to d_state.
        a_and_b_state_answer_group_dicts = [
            {
                'outcome': {
                    'dest': 'D',
                    'feedback': {
                        'content_id': 'feedback_0',
                        'html': '<p>Feedback</p>'
                    },
                    'labelled_as_correct': False,
                    'param_changes': [],
                    'refresher_exploration_id': None,
                    'missing_prerequisite_skill_id': None
                },
                'rule_specs': [{
                    'inputs': {
                        'x': {
                            'contentId': 'rule_input_0',
                            'normalizedStrSet': ['Test0']
                        }
                    },
                    'rule_type': 'Contains'
                }],
                'training_data': [],
                'tagged_skill_misconception_id': None
            }
        ]

        # Answer group dict to connect c_state and d_state to end_state.
        c_and_d_state_answer_group_dicts = [
            {
                'outcome': {
                    'dest': 'End',
                    'feedback': {
                        'content_id': 'feedback_0',
                        'html': '<p>Feedback</p>'
                    },
                    'labelled_as_correct': False,
                    'param_changes': [],
                    'refresher_exploration_id': None,
                    'missing_prerequisite_skill_id': None
                },
                'rule_specs': [{
                    'inputs': {
                        'x': {
                            'contentId': 'rule_input_0',
                            'normalizedStrSet': ['Test0']
                        }
                    },
                    'rule_type': 'Contains'
                }],
                'training_data': [],
                'tagged_skill_misconception_id': None
            }
        ]

        self.init_state.update_interaction_answer_groups(
            init_state_answer_group_dicts)
        a_state.update_interaction_answer_groups(
            a_and_b_state_answer_group_dicts)
        b_state.update_interaction_answer_groups(
            a_and_b_state_answer_group_dicts)
        c_state.update_interaction_answer_groups(
            c_and_d_state_answer_group_dicts)
        d_state.update_interaction_answer_groups(
            c_and_d_state_answer_group_dicts)

        # As a user can complete the exploration by going through c_state,
        # d_state becomes bypassable. Hence, making d_state a checkpoint raises
        # validation error.
        d_state.update_card_is_checkpoint(True)
        self._assert_validation_error(
            self.exploration, 'Cannot make D a checkpoint as it is '
            'bypassable'
        )
        d_state.update_card_is_checkpoint(False)
        self.exploration.validate()

        # Modifying the graph to make D non-bypassable.
        #                ┌────────────────┐
        #                │ Introduction*  │
        #                └─┬─────┬──────┬─┘
        # ┌───────────┐    │     │      │     ┌────────────┐
        # │    A      ├────┘     │      └─────┤      C     │
        # └────┬──────┘          │            └──────┬─────┘
        #      │            ┌────┴─────┐             │
        #      │            │    B     │             │
        #      │            └────┬─────┘             │
        #      │                 │                   │
        #      │          ┌──────┴───────┐           │
        #      └──────────┤      D*      ├───────────┘
        #                 └──────┬───────┘
        #                        │
        #                  ┌─────┴─────┐
        #                  │    End    │
        #                  └───────────┘.

        # Answer group dict to connect c_state to d_state. Hence, making d_state
        # non-bypassable.
        c_state_answer_group_dicts = [
            {
                'outcome': {
                    'dest': 'D',
                    'feedback': {
                        'content_id': 'feedback_0',
                        'html': '<p>Feedback</p>'
                    },
                    'labelled_as_correct': False,
                    'param_changes': [],
                    'refresher_exploration_id': None,
                    'missing_prerequisite_skill_id': None
                },
                'rule_specs': [{
                    'inputs': {
                        'x': {
                            'contentId': 'rule_input_0',
                            'normalizedStrSet': ['Test0']
                        }
                    },
                    'rule_type': 'Contains'
                }],
                'training_data': [],
                'tagged_skill_misconception_id': None
            }
        ]
        c_state.update_interaction_answer_groups(
            c_state_answer_group_dicts)

        d_state.update_card_is_checkpoint(True)
        self.exploration.validate()

        # Modifying the graph to add another EndExploration state.
        #                ┌────────────────┐
        #                │ Introduction*  │
        #                └─┬─────┬──────┬─┘
        # ┌───────────┐    │     │      │     ┌────────────┐
        # │    A      ├────┘     │      └─────┤      C     │
        # └────┬──────┘          │            └──────┬───┬─┘
        #      │            ┌────┴─────┐             │   │
        #      │            │    B     │             │   │
        #      │            └────┬─────┘             │   │
        #      │                 │                   │   │
        #      │          ┌──────┴───────┐           │   │
        #      └──────────┤      D*      ├───────────┘   │
        #                 └──────┬───────┘               │
        #                        │                       │
        #                  ┌─────┴─────┐           ┌─────┴─────┐
        #                  │    End    │           │    End 2  │
        #                  └───────────┘           └───────────┘.

        new_end_state = state_domain.State.create_default_state('End 2')
        self.set_interaction_for_state(new_end_state, 'EndExploration')
        new_end_state.update_interaction_default_outcome(None)

        self.exploration.states = {
            self.exploration.init_state_name: self.new_state,
            'A': a_state,
            'B': b_state,
            'C': c_state,
            'D': d_state,
            'End': self.end_state,
            'End 2': new_end_state
        }

        # Answer group dicts to connect c_state to d_state and new_end_state,
        # making d_state bypassable.
        c_state_answer_group_dicts = [
            {
                'outcome': {
                    'dest': 'D',
                    'feedback': {
                        'content_id': 'feedback_0',
                        'html': '<p>Feedback</p>'
                    },
                    'labelled_as_correct': False,
                    'param_changes': [],
                    'refresher_exploration_id': None,
                    'missing_prerequisite_skill_id': None
                },
                'rule_specs': [{
                    'inputs': {
                        'x': {
                            'contentId': 'rule_input_0',
                            'normalizedStrSet': ['Test0']
                        }
                    },
                    'rule_type': 'Contains'
                }],
                'training_data': [],
                'tagged_skill_misconception_id': None
            },
            {
                'outcome': {
                    'dest': 'End 2',
                    'feedback': {
                        'content_id': 'feedback_1',
                        'html': '<p>Feedback</p>'
                    },
                    'labelled_as_correct': False,
                    'param_changes': [],
                    'refresher_exploration_id': None,
                    'missing_prerequisite_skill_id': None
                },
                'rule_specs': [{
                    'inputs': {
                        'x': {
                            'contentId': 'rule_input_1',
                            'normalizedStrSet': ['Test1']
                        }
                    },
                    'rule_type': 'Contains'
                }],
                'training_data': [],
                'tagged_skill_misconception_id': None
            }
        ]
        c_state.update_interaction_answer_groups(
            c_state_answer_group_dicts)

        self._assert_validation_error(
            self.exploration, 'Cannot make D a checkpoint as it is '
            'bypassable'
        )
        d_state.update_card_is_checkpoint(False)
        self.exploration.validate()


class ExplorationDomainUnitTests(test_utils.GenericTestBase):
    """Test the exploration domain object."""

    # TODO(bhenning): The validation tests below should be split into separate
    # unit tests. Also, all validation errors should be covered in the tests.
    def test_validation(self):
        """Test validation of explorations."""
        exploration = exp_domain.Exploration.create_default_exploration('eid')
        exploration.init_state_name = ''
        exploration.states = {}

        exploration.title = 'Hello #'
        self._assert_validation_error(exploration, 'Invalid character #')

        exploration.title = 'Title'
        exploration.category = 'Category'

        # Note: If '/' ever becomes a valid state name, ensure that the rule
        # editor frontend tenplate is fixed -- it currently uses '/' as a
        # sentinel for an invalid state name.
        bad_state = state_domain.State.create_default_state('/')
        exploration.states = {'/': bad_state}
        self._assert_validation_error(
            exploration, 'Invalid character / in a state name')

        new_state = state_domain.State.create_default_state('ABC')
        self.set_interaction_for_state(new_state, 'TextInput')

        # The 'states' property must be a non-empty dict of states.
        exploration.states = {}
        self._assert_validation_error(
            exploration, 'exploration has no states')
        exploration.states = {'A string #': new_state}
        self._assert_validation_error(
            exploration, 'Invalid character # in a state name')
        exploration.states = {'A string _': new_state}
        self._assert_validation_error(
            exploration, 'Invalid character _ in a state name')

        exploration.states = {'ABC': new_state}

        self._assert_validation_error(
            exploration, 'has no initial state name')

        exploration.init_state_name = 'initname'

        self._assert_validation_error(
            exploration,
            r'There is no state in \[u\'ABC\'\] corresponding to '
            'the exploration\'s initial state name initname.')

        # Test whether a default outcome to a non-existing state is invalid.
        exploration.states = {exploration.init_state_name: new_state}
        self._assert_validation_error(
            exploration, 'destination ABC is not a valid')

        # Restore a valid exploration.
        init_state = exploration.states[exploration.init_state_name]
        default_outcome = init_state.interaction.default_outcome
        default_outcome.dest = exploration.init_state_name
        init_state.update_interaction_default_outcome(default_outcome)
        init_state.update_card_is_checkpoint(True)
        exploration.validate()

        # Ensure an invalid destination can also be detected for answer groups.
        # Note: The state must keep its default_outcome, otherwise it will
        # trigger a validation error for non-terminal states needing to have a
        # default outcome. To validate the outcome of the answer group, this
        # default outcome must point to a valid state.
        init_state = exploration.states[exploration.init_state_name]
        default_outcome = init_state.interaction.default_outcome
        default_outcome.dest = exploration.init_state_name
        old_answer_groups = copy.deepcopy(init_state.interaction.answer_groups)
        old_answer_groups.append({
            'outcome': {
                'dest': exploration.init_state_name,
                'feedback': {
                    'content_id': 'feedback_1',
                    'html': '<p>Feedback</p>'
                },
                'labelled_as_correct': False,
                'param_changes': [],
                'refresher_exploration_id': None,
                'missing_prerequisite_skill_id': None
            },
            'rule_specs': [{
                'inputs': {
                    'x': {
                        'contentId': 'rule_input_Equals',
                        'normalizedStrSet': ['Test']
                    }
                },
                'rule_type': 'Contains'
            }],
            'training_data': [],
            'tagged_skill_misconception_id': None
        })

        init_state.update_interaction_answer_groups(old_answer_groups)

        exploration.validate()

        interaction = init_state.interaction
        answer_groups = interaction.answer_groups
        answer_group = answer_groups[0]
        answer_group.outcome.dest = 'DEF'
        self._assert_validation_error(
            exploration, 'destination DEF is not a valid')

        # Restore a valid exploration.
        self.set_interaction_for_state(
            init_state, 'TextInput')
        init_state.update_interaction_answer_groups(old_answer_groups)
        answer_groups = interaction.answer_groups
        answer_group = answer_groups[0]
        answer_group.outcome.dest = exploration.init_state_name
        exploration.validate()

        # Validate RuleSpec.
        rule_spec = answer_group.rule_specs[0]
        rule_spec.inputs = {}
        self._assert_validation_error(
            exploration, 'RuleSpec \'Contains\' is missing inputs')

        rule_spec.inputs = 'Inputs string'
        self._assert_validation_error(
            exploration, 'Expected inputs to be a dict')

        rule_spec.inputs = {'x': 'Test'}
        rule_spec.rule_type = 'FakeRuleType'
        self._assert_validation_error(exploration, 'Unrecognized rule type')

        rule_spec.inputs = {'x': {
            'contentId': 'rule_input_Equals',
            'normalizedStrSet': 15
        }}
        rule_spec.rule_type = 'Contains'
        with self.assertRaisesRegexp(
            AssertionError, 'Expected list, received 15'
            ):
            exploration.validate()

        self.set_interaction_for_state(
            exploration.states[exploration.init_state_name],
            'PencilCodeEditor')
        temp_rule = old_answer_groups[0]['rule_specs'][0]
        old_answer_groups[0]['rule_specs'][0] = {
            'rule_type': 'ErrorContains',
            'inputs': {'x': '{{ExampleParam}}'}
        }
        init_state.update_interaction_answer_groups(old_answer_groups)
        old_answer_groups[0]['rule_specs'][0] = temp_rule

        self._assert_validation_error(
            exploration,
            'RuleSpec \'ErrorContains\' has an input with name \'x\' which '
            'refers to an unknown parameter within the exploration: '
            'ExampleParam')

        # Restore a valid exploration.
        exploration.param_specs['ExampleParam'] = param_domain.ParamSpec(
            'UnicodeString')
        exploration.validate()

        # Validate Outcome.
        outcome = init_state.interaction.answer_groups[0].outcome
        destination = exploration.init_state_name
        outcome.dest = None
        self._assert_validation_error(
            exploration, 'Every outcome should have a destination.')

        # Try setting the outcome destination to something other than a string.
        outcome.dest = 15
        self._assert_validation_error(
            exploration, 'Expected outcome dest to be a string')

        outcome.dest = destination

        outcome.feedback = state_domain.SubtitledHtml('feedback_1', '')
        exploration.validate()

        outcome.labelled_as_correct = 'hello'
        self._assert_validation_error(
            exploration, 'The "labelled_as_correct" field should be a boolean')

        # Test that labelled_as_correct must be False for self-loops, and that
        # this causes a strict validation failure but not a normal validation
        # failure.
        outcome.labelled_as_correct = True
        with self.assertRaisesRegexp(
            Exception, 'is labelled correct but is a self-loop.'
            ):
            exploration.validate(strict=True)
        exploration.validate()

        outcome.labelled_as_correct = False
        exploration.validate()

        outcome.param_changes = 'Changes'
        self._assert_validation_error(
            exploration, 'Expected outcome param_changes to be a list')

        outcome.param_changes = [param_domain.ParamChange(
            0, 'generator_id', {})]
        self._assert_validation_error(
            exploration,
            'Expected param_change name to be a string, received 0')

        outcome.param_changes = []
        exploration.validate()

        outcome.refresher_exploration_id = 12345
        self._assert_validation_error(
            exploration,
            'Expected outcome refresher_exploration_id to be a string')

        outcome.refresher_exploration_id = None
        exploration.validate()

        outcome.refresher_exploration_id = 'valid_string'
        exploration.validate()

        outcome.missing_prerequisite_skill_id = 12345
        self._assert_validation_error(
            exploration,
            'Expected outcome missing_prerequisite_skill_id to be a string')

        outcome.missing_prerequisite_skill_id = None
        exploration.validate()

        outcome.missing_prerequisite_skill_id = 'valid_string'
        exploration.validate()

        # Test that refresher_exploration_id must be None for non-self-loops.
        new_state_name = 'New state'
        exploration.add_states([new_state_name])

        outcome.dest = new_state_name
        outcome.refresher_exploration_id = 'another_string'
        self._assert_validation_error(
            exploration,
            'has a refresher exploration ID, but is not a self-loop')

        outcome.refresher_exploration_id = None
        exploration.validate()
        exploration.delete_state(new_state_name)

        # Validate InteractionInstance.
        interaction.id = 15
        self._assert_validation_error(
            exploration, 'Expected interaction id to be a string')

        interaction.id = 'SomeInteractionTypeThatDoesNotExist'
        self._assert_validation_error(exploration, 'Invalid interaction id')
        interaction.id = 'PencilCodeEditor'

        self.set_interaction_for_state(init_state, 'TextInput')
        init_state.update_interaction_answer_groups(old_answer_groups)
        valid_text_input_cust_args = init_state.interaction.customization_args
        rule_spec.inputs = {'x': {
            'contentId': 'rule_input_Equals',
            'normalizedStrSet': ['Test']
        }}
        rule_spec.rule_type = 'Contains'
        exploration.validate()

        interaction.customization_args = []
        self._assert_validation_error(
            exploration, 'Expected customization args to be a dict')

        interaction.customization_args = {15: ''}
        self._assert_validation_error(
            exploration,
            (
                'Expected customization arg value to be a '
                'InteractionCustomizationArg'
            )
        )

        interaction.customization_args = {
            15: state_domain.InteractionCustomizationArg('', {
                'type': 'unicode'
            })
        }
        self._assert_validation_error(
            exploration, 'Invalid customization arg name')

        interaction.customization_args = valid_text_input_cust_args
        self.set_interaction_for_state(init_state, 'TextInput')
        exploration.validate()

        interaction.answer_groups = {}
        self._assert_validation_error(
            exploration, 'Expected answer groups to be a list')

        init_state.update_interaction_answer_groups(old_answer_groups)
        self.set_interaction_for_state(init_state, 'EndExploration')
        self._assert_validation_error(
            exploration,
            'Terminal interactions must not have a default outcome.')

        self.set_interaction_for_state(init_state, 'TextInput')
        init_state.update_interaction_default_outcome(None)
        self._assert_validation_error(
            exploration,
            'Non-terminal interactions must have a default outcome.')

        self.set_interaction_for_state(init_state, 'EndExploration')
        init_state.interaction.answer_groups = answer_groups
        self._assert_validation_error(
            exploration,
            'Terminal interactions must not have any answer groups.')

        # A terminal interaction without a default outcome or answer group is
        # valid. This resets the exploration back to a valid state.
        init_state.interaction.answer_groups = []
        exploration.validate()

        # Restore a valid exploration.
        self.set_interaction_for_state(init_state, 'TextInput')
        answer_groups_list = [
            answer_group.to_dict() for answer_group in answer_groups]
        init_state.update_interaction_answer_groups(answer_groups_list)
        init_state.update_interaction_default_outcome(default_outcome)
        exploration.validate()
        solution_dict = {
            'answer_is_exclusive': True,
            'correct_answer': 'hello_world!',
            'explanation': {
                'content_id': 'solution',
                'html': 'hello_world is a string'
                }
        }
        solution = state_domain.Solution.from_dict(
            init_state.interaction.id, solution_dict)
        init_state.update_interaction_solution(solution)
        self._assert_validation_error(
            exploration,
            re.escape('Hint(s) must be specified if solution is specified'))

        init_state.update_interaction_solution(None)
        interaction.hints = {}
        self._assert_validation_error(
            exploration, 'Expected hints to be a list')
        interaction.hints = []

        # Validate AnswerGroup.
        answer_groups_dict = {
            'outcome': {
                'dest': exploration.init_state_name,
                'feedback': {
                    'content_id': 'feedback_1',
                    'html': 'Feedback'
                },
                'labelled_as_correct': False,
                'param_changes': [],
                'refresher_exploration_id': None,
                'missing_prerequisite_skill_id': None
            },
            'rule_specs': [{
                'inputs': {
                    'x': {
                        'contentId': 'rule_input_Contains',
                        'normalizedStrSet': ['Test']
                    }
                },
                'rule_type': 'Contains'
            }],
            'training_data': [],
            'tagged_skill_misconception_id': 1
        }
        init_state.update_interaction_answer_groups([answer_groups_dict])

        self._assert_validation_error(
            exploration,
            'Expected tagged skill misconception id to be a str, received 1')

        answer_groups_dict = {
            'outcome': {
                'dest': exploration.init_state_name,
                'feedback': {
                    'content_id': 'feedback_1',
                    'html': 'Feedback'
                },
                'labelled_as_correct': False,
                'param_changes': [],
                'refresher_exploration_id': None,
                'missing_prerequisite_skill_id': None
            },
            'rule_specs': [{
                'inputs': {
                    'x': {
                        'contentId': 'rule_input_Contains',
                        'normalizedStrSet': ['Test']
                    }
                },
                'rule_type': 'Contains'
            }],
            'training_data': [],
            'tagged_skill_misconception_id':
                'invalid_tagged_skill_misconception_id'
        }
        init_state.update_interaction_answer_groups([answer_groups_dict])

        self._assert_validation_error(
            exploration,
            'Expected the format of tagged skill misconception id '
            'to be <skill_id>-<misconception_id>, received '
            'invalid_tagged_skill_misconception_id')

        init_state.interaction.answer_groups[0].rule_specs = {}
        self._assert_validation_error(
            exploration, 'Expected answer group rules to be a list')

        first_answer_group = init_state.interaction.answer_groups[0]
        first_answer_group.tagged_skill_misconception_id = None
        first_answer_group.rule_specs = []
        self._assert_validation_error(
            exploration,
            'There must be at least one rule or training data for each'
            ' answer group.')

        exploration.states = {
            exploration.init_state_name: (
                state_domain.State.create_default_state(
                    exploration.init_state_name, is_initial_state=True))
        }
        self.set_interaction_for_state(
            exploration.states[exploration.init_state_name], 'TextInput')
        exploration.validate()

        exploration.language_code = 'fake_code'
        self._assert_validation_error(exploration, 'Invalid language_code')
        exploration.language_code = 'English'
        self._assert_validation_error(exploration, 'Invalid language_code')
        exploration.language_code = 'en'
        exploration.validate()

        exploration.param_specs = 'A string'
        self._assert_validation_error(exploration, 'param_specs to be a dict')

        exploration.param_specs = {
            '@': param_domain.ParamSpec.from_dict({
                'obj_type': 'UnicodeString'
            })
        }
        self._assert_validation_error(
            exploration, 'Only parameter names with characters')

        exploration.param_specs = {
            'notAParamSpec': param_domain.ParamSpec.from_dict(
                {'obj_type': 'UnicodeString'})
        }
        exploration.validate()

    def test_tag_validation(self):
        """Test validation of exploration tags."""
        exploration = exp_domain.Exploration.create_default_exploration('eid')
        exploration.objective = 'Objective'
        init_state = exploration.states[exploration.init_state_name]
        self.set_interaction_for_state(init_state, 'EndExploration')
        init_state.update_interaction_default_outcome(None)
        exploration.validate()

        exploration.tags = 'this should be a list'
        self._assert_validation_error(
            exploration, 'Expected \'tags\' to be a list')

        exploration.tags = [123]
        self._assert_validation_error(exploration, 'to be a string')
        exploration.tags = ['abc', 123]
        self._assert_validation_error(exploration, 'to be a string')

        exploration.tags = ['']
        self._assert_validation_error(exploration, 'Tags should be non-empty')

        exploration.tags = ['123']
        self._assert_validation_error(
            exploration, 'should only contain lowercase letters and spaces')
        exploration.tags = ['ABC']
        self._assert_validation_error(
            exploration, 'should only contain lowercase letters and spaces')

        exploration.tags = [' a b']
        self._assert_validation_error(
            exploration, 'Tags should not start or end with whitespace')
        exploration.tags = ['a b ']
        self._assert_validation_error(
            exploration, 'Tags should not start or end with whitespace')

        exploration.tags = ['a    b']
        self._assert_validation_error(
            exploration, 'Adjacent whitespace in tags should be collapsed')

        exploration.tags = ['abc', 'abc']
        self._assert_validation_error(
            exploration, 'Some tags duplicate each other')

        exploration.tags = ['computer science', 'analysis', 'a b c']
        exploration.validate()

    def test_title_category_and_objective_validation(self):
        """Test that titles, categories and objectives are validated only in
        'strict' mode.
        """
        self.save_new_valid_exploration(
            'exp_id', 'user@example.com', title='', category='',
            objective='', end_state_name='End')
        exploration = exp_fetchers.get_exploration_by_id('exp_id')
        exploration.validate()

        with self.assertRaisesRegexp(
            utils.ValidationError, 'title must be specified'
            ):
            exploration.validate(strict=True)
        exploration.title = 'A title'

        with self.assertRaisesRegexp(
            utils.ValidationError, 'category must be specified'
            ):
            exploration.validate(strict=True)
        exploration.category = 'A category'

        with self.assertRaisesRegexp(
            utils.ValidationError, 'objective must be specified'
            ):
            exploration.validate(strict=True)

        exploration.objective = 'An objective'

        exploration.validate(strict=True)

    def test_get_trainable_states_dict(self):
        """Test the get_trainable_states_dict() method."""
        exp_id = 'exp_id1'
        test_exp_filepath = os.path.join(
            feconf.TESTS_DATA_DIR, 'string_classifier_test.yaml')
        yaml_content = utils.get_file_contents(test_exp_filepath)
        assets_list = []
        exp_services.save_new_exploration_from_yaml_and_assets(
            feconf.SYSTEM_COMMITTER_ID, yaml_content, exp_id,
            assets_list)

        exploration_model = exp_models.ExplorationModel.get(
            exp_id, strict=False)
        old_states = exp_fetchers.get_exploration_from_model(
            exploration_model).states
        exploration = exp_fetchers.get_exploration_by_id(exp_id)

        # Rename a state to add it in unchanged answer group.
        exploration.rename_state('Home', 'Renamed state')
        change_list = [exp_domain.ExplorationChange({
            'cmd': 'rename_state',
            'old_state_name': 'Home',
            'new_state_name': 'Renamed state'
        })]

        expected_dict = {
            'state_names_with_changed_answer_groups': [],
            'state_names_with_unchanged_answer_groups': ['Renamed state']
        }
        exp_versions_diff = exp_domain.ExplorationVersionsDiff(change_list)
        actual_dict = exploration.get_trainable_states_dict(
            old_states, exp_versions_diff)
        self.assertEqual(actual_dict, expected_dict)

        # Modify answer groups to trigger change in answer groups.
        state = exploration.states['Renamed state']
        exploration.states['Renamed state'].interaction.answer_groups.insert(
            3, state.interaction.answer_groups[3])
        answer_groups = []
        for answer_group in state.interaction.answer_groups:
            answer_groups.append(answer_group.to_dict())
        change_list = [exp_domain.ExplorationChange({
            'cmd': 'edit_state_property',
            'state_name': 'Renamed state',
            'property_name': 'answer_groups',
            'new_value': answer_groups
        })]

        expected_dict = {
            'state_names_with_changed_answer_groups': ['Renamed state'],
            'state_names_with_unchanged_answer_groups': []
        }
        exp_versions_diff = exp_domain.ExplorationVersionsDiff(change_list)
        actual_dict = exploration.get_trainable_states_dict(
            old_states, exp_versions_diff)
        self.assertEqual(actual_dict, expected_dict)

        # Add new state to trigger change in answer groups.
        exploration.add_states(['New state'])
        exploration.states['New state'] = copy.deepcopy(
            exploration.states['Renamed state'])
        change_list = [exp_domain.ExplorationChange({
            'cmd': 'add_state',
            'state_name': 'New state',
        })]

        expected_dict = {
            'state_names_with_changed_answer_groups': [
                'New state', 'Renamed state'],
            'state_names_with_unchanged_answer_groups': []
        }
        exp_versions_diff = exp_domain.ExplorationVersionsDiff(change_list)
        actual_dict = exploration.get_trainable_states_dict(
            old_states, exp_versions_diff)
        self.assertEqual(actual_dict, expected_dict)

        # Delete state.
        exploration.delete_state('New state')
        change_list = [exp_domain.ExplorationChange({
            'cmd': 'delete_state',
            'state_name': 'New state'
        })]

        expected_dict = {
            'state_names_with_changed_answer_groups': ['Renamed state'],
            'state_names_with_unchanged_answer_groups': []
        }
        exp_versions_diff = exp_domain.ExplorationVersionsDiff(change_list)
        actual_dict = exploration.get_trainable_states_dict(
            old_states, exp_versions_diff)
        self.assertEqual(actual_dict, expected_dict)

        # Test addition and multiple renames.
        exploration.add_states(['New state'])
        exploration.states['New state'] = copy.deepcopy(
            exploration.states['Renamed state'])
        exploration.rename_state('New state', 'New state2')
        exploration.rename_state('New state2', 'New state3')
        change_list = [exp_domain.ExplorationChange({
            'cmd': 'add_state',
            'state_name': 'New state',
        }), exp_domain.ExplorationChange({
            'cmd': 'rename_state',
            'old_state_name': 'New state',
            'new_state_name': 'New state2'
        }), exp_domain.ExplorationChange({
            'cmd': 'rename_state',
            'old_state_name': 'New state2',
            'new_state_name': 'New state3'
        })]

        expected_dict = {
            'state_names_with_changed_answer_groups': [
                'Renamed state', 'New state3'],
            'state_names_with_unchanged_answer_groups': []
        }
        exp_versions_diff = exp_domain.ExplorationVersionsDiff(change_list)
        actual_dict = exploration.get_trainable_states_dict(
            old_states, exp_versions_diff)
        self.assertEqual(actual_dict, expected_dict)

    def test_get_languages_with_complete_translation(self):
        exploration = exp_domain.Exploration.create_default_exploration('0')
        self.assertEqual(
            exploration.get_languages_with_complete_translation(), [])
        written_translations = state_domain.WrittenTranslations.from_dict({
            'translations_mapping': {
                'content': {
                    'hi': {
                        'data_format': 'html',
                        'translation': '<p>Translation in Hindi.</p>',
                        'needs_update': False
                    }
                }
            }
        })
        exploration.states[
            feconf.DEFAULT_INIT_STATE_NAME].update_written_translations(
                written_translations)

        self.assertEqual(
            exploration.get_languages_with_complete_translation(), ['hi'])

    def test_get_translation_counts_with_no_needs_update(self):
        exploration = exp_domain.Exploration.create_default_exploration('0')
        self.assertEqual(
            exploration.get_translation_counts(), {})

        init_state = exploration.states[exploration.init_state_name]
        init_state.update_content(
            state_domain.SubtitledHtml.from_dict({
                'content_id': 'content',
                'html': '<p>This is content</p>'
            }))
        init_state.update_interaction_id('TextInput')
        default_outcome = state_domain.Outcome(
            'Introduction', state_domain.SubtitledHtml(
                'default_outcome', '<p>The default outcome.</p>'),
            False, [], None, None
        )

        init_state.update_interaction_default_outcome(default_outcome)

        written_translations = state_domain.WrittenTranslations.from_dict({
            'translations_mapping': {
                'content': {
                    'hi': {
                        'data_format': 'html',
                        'translation': '<p>Translation in Hindi.</p>',
                        'needs_update': False
                    }
                },
                'default_outcome': {
                    'hi': {
                        'data_format': 'html',
                        'translation': '<p>Translation in Hindi.</p>',
                        'needs_update': False
                    }
                }
            }
        })
        init_state.update_written_translations(written_translations)

        exploration.add_states(['New state'])
        new_state = exploration.states['New state']
        new_state.update_content(
            state_domain.SubtitledHtml.from_dict({
                'content_id': 'content',
                'html': '<p>This is content</p>'
            }))
        new_state.update_interaction_id('TextInput')
        default_outcome = state_domain.Outcome(
            'Introduction', state_domain.SubtitledHtml(
                'default_outcome', '<p>The default outcome.</p>'),
            False, [], None, None)
        new_state.update_interaction_default_outcome(default_outcome)

        written_translations = state_domain.WrittenTranslations.from_dict({
            'translations_mapping': {
                'content': {
                    'hi': {
                        'data_format': 'html',
                        'translation': '<p>New state translation in Hindi.</p>',
                        'needs_update': False
                    }
                },
                'default_outcome': {
                    'hi': {
                        'data_format': 'html',
                        'translation': '<p>New State translation in Hindi.</p>',
                        'needs_update': False
                    }
                }
            }
        })
        new_state.update_written_translations(written_translations)

        self.assertEqual(
            exploration.get_translation_counts(), {'hi': 4})

    def test_get_translation_counts_with_needs_update(self):
        exploration = exp_domain.Exploration.create_default_exploration('0')
        self.assertEqual(
            exploration.get_translation_counts(), {})

        init_state = exploration.states[feconf.DEFAULT_INIT_STATE_NAME]
        init_state.update_content(
            state_domain.SubtitledHtml.from_dict({
                'content_id': 'content',
                'html': '<p>This is content</p>'
            }))
        init_state.update_interaction_id('TextInput')
        default_outcome = state_domain.Outcome(
            'Introduction', state_domain.SubtitledHtml(
                'default_outcome', '<p>The default outcome.</p>'),
            False, [], None, None
        )
        init_state.update_interaction_default_outcome(default_outcome)

        written_translations = state_domain.WrittenTranslations.from_dict({
            'translations_mapping': {
                'content': {
                    'hi': {
                        'data_format': 'html',
                        'translation': '<p>Translation in Hindi.</p>',
                        'needs_update': True
                    }
                },
                'default_outcome': {
                    'hi': {
                        'data_format': 'html',
                        'translation': '<p>Translation in Hindi.</p>',
                        'needs_update': False
                    }
                }
            }
        })
        init_state.update_written_translations(written_translations)

        self.assertEqual(
            exploration.get_translation_counts(), {'hi': 1})

    def test_get_translation_counts_with_translation_in_multiple_lang(self):
        exploration = exp_domain.Exploration.create_default_exploration('0')
        self.assertEqual(
            exploration.get_translation_counts(), {})
        init_state = exploration.states[feconf.DEFAULT_INIT_STATE_NAME]
        init_state.update_content(
            state_domain.SubtitledHtml.from_dict({
                'content_id': 'content',
                'html': '<p>This is content</p>'
            }))
        init_state.update_interaction_id('TextInput')
        default_outcome = state_domain.Outcome(
            'Introduction', state_domain.SubtitledHtml(
                'default_outcome', '<p>The default outcome.</p>'),
            False, [], None, None
        )

        init_state.update_interaction_default_outcome(default_outcome)

        written_translations = state_domain.WrittenTranslations.from_dict({
            'translations_mapping': {
                'content': {
                    'hi-en': {
                        'data_format': 'html',
                        'translation': '<p>Translation in Hindi.</p>',
                        'needs_update': False
                    },
                    'hi': {
                        'data_format': 'html',
                        'translation': '<p>Translation in Hindi.</p>',
                        'needs_update': False
                    }
                },
                'default_outcome': {
                    'hi': {
                        'data_format': 'html',
                        'translation': '<p>Translation in Hindi.</p>',
                        'needs_update': False
                    }
                }
            }
        })
        init_state.update_written_translations(written_translations)

        self.assertEqual(
            exploration.get_translation_counts(), {
                'hi': 2,
                'hi-en': 1
            })

    def test_get_content_count(self):
        # Adds 1 to content count to exploration (content, default_outcome).
        exploration = exp_domain.Exploration.create_default_exploration('0')
        self.assertEqual(exploration.get_content_count(), 1)

        # Adds 2 to content count to exploration (content default_outcome).
        exploration.add_states(['New state'])
        init_state = exploration.states[exploration.init_state_name]

        # Adds 1 to content count to exploration (ca_placeholder_0)
        self.set_interaction_for_state(init_state, 'TextInput')

        answer_group_dict = {
            'outcome': {
                'dest': exploration.init_state_name,
                'feedback': {
                    'content_id': 'feedback_1',
                    'html': '<p>Feedback</p>'
                },
                'labelled_as_correct': False,
                'param_changes': [],
                'refresher_exploration_id': None,
                'missing_prerequisite_skill_id': None
            },
            'rule_specs': [{
                'inputs': {
                    'x': {
                        'contentId': 'rule_input_5',
                        'normalizedStrSet': ['Test']
                    }
                },
                'rule_type': 'Contains'
            }],
            'training_data': [],
            'tagged_skill_misconception_id': None
        }
        # Adds 1 to content count to exploration (feedback_1).
        init_state.update_interaction_answer_groups([answer_group_dict])

        hints_list = [
            state_domain.Hint(
                state_domain.SubtitledHtml('hint_1', '<p>hint one</p>')
            )
        ]
        # Adds 1 to content count to exploration (hint_1).
        init_state.update_interaction_hints(hints_list)

        solution_dict = {
            'answer_is_exclusive': False,
            'correct_answer': 'helloworld!',
            'explanation': {
                'content_id': 'solution',
                'html': '<p>hello_world is a string</p>'
            },
        }
        solution = state_domain.Solution.from_dict(
            init_state.interaction.id, solution_dict)
        # Adds 1 to content count to exploration (solution).
        init_state.update_interaction_solution(solution)

        self.assertEqual(exploration.get_content_count(), 5)

    def test_get_content_with_correct_state_name_returns_html(self):
        exploration = exp_domain.Exploration.create_default_exploration('0')

        init_state = exploration.states[exploration.init_state_name]
        self.set_interaction_for_state(init_state, 'TextInput')
        hints_list = [
            state_domain.Hint(
                state_domain.SubtitledHtml('hint_1', '<p>hint one</p>')
            )
        ]
        init_state.update_interaction_hints(hints_list)

        self.assertEqual(
            exploration.get_content_html(exploration.init_state_name, 'hint_1'),
            '<p>hint one</p>')

        hints_list[0].hint_content.html = '<p>Changed hint one</p>'
        init_state.update_interaction_hints(hints_list)

        self.assertEqual(
            exploration.get_content_html(exploration.init_state_name, 'hint_1'),
            '<p>Changed hint one</p>')

    def test_get_content_with_incorrect_state_name_raise_error(self):
        exploration = exp_domain.Exploration.create_default_exploration('0')

        init_state = exploration.states[exploration.init_state_name]
        self.set_interaction_for_state(init_state, 'TextInput')
        hints_list = [
            state_domain.Hint(
                state_domain.SubtitledHtml('hint_1', '<p>hint one</p>')
            )
        ]
        init_state.update_interaction_hints(hints_list)

        self.assertEqual(
            exploration.get_content_html(exploration.init_state_name, 'hint_1'),
            '<p>hint one</p>')

        with self.assertRaisesRegexp(
            ValueError, 'State Invalid state does not exist'):
            exploration.get_content_html('Invalid state', 'hint_1')

    def test_is_demo_property(self):
        """Test the is_demo property."""
        demo = exp_domain.Exploration.create_default_exploration('0')
        self.assertEqual(demo.is_demo, True)

        notdemo1 = exp_domain.Exploration.create_default_exploration('a')
        self.assertEqual(notdemo1.is_demo, False)

        notdemo2 = exp_domain.Exploration.create_default_exploration('abcd')
        self.assertEqual(notdemo2.is_demo, False)

    def test_has_state_name(self):
        """Test for has_state_name."""
        demo = exp_domain.Exploration.create_default_exploration('0')
        state_names = list(demo.states.keys())
        self.assertEqual(state_names, ['Introduction'])
        self.assertEqual(demo.has_state_name('Introduction'), True)
        self.assertEqual(demo.has_state_name('Fake state name'), False)

    def test_get_interaction_id_by_state_name(self):
        """Test for get_interaction_id_by_state_name."""
        demo = exp_domain.Exploration.create_default_exploration('0')
        self.assertEqual(
            demo.get_interaction_id_by_state_name('Introduction'), None)

    def test_exploration_export_import(self):
        """Test that to_dict and from_dict preserve all data within an
        exploration.
        """
        demo = exp_domain.Exploration.create_default_exploration('0')
        demo_dict = demo.to_dict()
        exp_from_dict = exp_domain.Exploration.from_dict(demo_dict)
        self.assertEqual(exp_from_dict.to_dict(), demo_dict)

    def test_interaction_with_none_id_is_not_terminal(self):
        """Test that an interaction with an id of None leads to is_terminal
        being false.
        """
        # Default exploration has a default interaction with an ID of None.
        demo = exp_domain.Exploration.create_default_exploration('0')
        init_state = demo.states[feconf.DEFAULT_INIT_STATE_NAME]
        self.assertFalse(init_state.interaction.is_terminal)

    def test_cannot_create_demo_exp_with_invalid_param_changes(self):
        demo_exp = exp_domain.Exploration.create_default_exploration('0')
        demo_dict = demo_exp.to_dict()
        new_state = state_domain.State.create_default_state('new_state_name')
        new_state.param_changes = [param_domain.ParamChange.from_dict({
            'customization_args': {
                'list_of_values': ['1', '2'], 'parse_with_jinja': False
            },
            'name': 'myParam',
            'generator_id': 'RandomSelector'
        })]

        demo_dict['states']['new_state_name'] = new_state.to_dict()
        demo_dict['param_specs'] = {
            'ParamSpec': {'obj_type': 'UnicodeString'}
        }
        with self.assertRaisesRegexp(
            Exception,
            'Parameter myParam was used in a state but not '
            'declared in the exploration param_specs.'):
            exp_domain.Exploration.from_dict(demo_dict)

    def test_validate_exploration_category(self):
        exploration = self.save_new_valid_exploration(
            'exp_id', 'user@example.com', title='', category='',
            objective='', end_state_name='End')
        exploration.validate()

        exploration.category = 1
        with self.assertRaisesRegexp(
            Exception, 'Expected category to be a string, received 1'):
            exploration.validate()

    def test_validate_exploration_objective(self):
        exploration = self.save_new_valid_exploration(
            'exp_id', 'user@example.com', title='', category='',
            objective='', end_state_name='End')
        exploration.validate()

        exploration.objective = 1
        with self.assertRaisesRegexp(
            Exception, 'Expected objective to be a string, received 1'):
            exploration.validate()

    def test_validate_exploration_blurb(self):
        exploration = self.save_new_valid_exploration(
            'exp_id', 'user@example.com', title='', category='',
            objective='', end_state_name='End')
        exploration.validate()

        exploration.blurb = 1
        with self.assertRaisesRegexp(
            Exception, 'Expected blurb to be a string, received 1'):
            exploration.validate()

    def test_validate_exploration_language_code(self):
        exploration = self.save_new_valid_exploration(
            'exp_id', 'user@example.com', title='', category='',
            objective='', end_state_name='End')
        exploration.validate()

        exploration.language_code = 1
        with self.assertRaisesRegexp(
            Exception, 'Expected language_code to be a string, received 1'):
            exploration.validate()

    def test_validate_exploration_author_notes(self):
        exploration = self.save_new_valid_exploration(
            'exp_id', 'user@example.com', title='', category='',
            objective='', end_state_name='End')
        exploration.validate()

        exploration.author_notes = 1
        with self.assertRaisesRegexp(
            Exception, 'Expected author_notes to be a string, received 1'):
            exploration.validate()

    def test_validate_exploration_states(self):
        exploration = self.save_new_valid_exploration(
            'exp_id', 'user@example.com', title='', category='',
            objective='', end_state_name='End')
        exploration.validate()

        exploration.states = 1
        with self.assertRaisesRegexp(
            Exception, 'Expected states to be a dict, received 1'):
            exploration.validate()

    def test_validate_exploration_outcome_dest(self):
        exploration = self.save_new_valid_exploration(
            'exp_id', 'user@example.com', title='', category='',
            objective='', end_state_name='End')
        exploration.validate()

        exploration.init_state.interaction.default_outcome.dest = None
        with self.assertRaisesRegexp(
            Exception, 'Every outcome should have a destination.'):
            exploration.validate()

    def test_validate_exploration_outcome_dest_type(self):
        exploration = self.save_new_valid_exploration(
            'exp_id', 'user@example.com', title='', category='',
            objective='', end_state_name='End')
        exploration.validate()

        exploration.init_state.interaction.default_outcome.dest = 1
        with self.assertRaisesRegexp(
            Exception, 'Expected outcome dest to be a string, received 1'):
            exploration.validate()

    def test_validate_exploration_states_schema_version(self):
        exploration = self.save_new_valid_exploration(
            'exp_id', 'user@example.com', title='', category='',
            objective='', end_state_name='End')
        exploration.validate()

        exploration.states_schema_version = None
        with self.assertRaisesRegexp(
            Exception, 'This exploration has no states schema version.'):
            exploration.validate()

    def test_validate_exploration_auto_tts_enabled(self):
        exploration = self.save_new_valid_exploration(
            'exp_id', 'user@example.com', title='', category='',
            objective='', end_state_name='End')
        exploration.validate()

        exploration.auto_tts_enabled = 1
        with self.assertRaisesRegexp(
            Exception, 'Expected auto_tts_enabled to be a bool, received 1'):
            exploration.validate()

    def test_validate_exploration_correctness_feedback_enabled(self):
        exploration = self.save_new_valid_exploration(
            'exp_id', 'user@example.com', title='', category='',
            objective='', end_state_name='End')
        exploration.validate()

        exploration.correctness_feedback_enabled = 1
        with self.assertRaisesRegexp(
            Exception,
            'Expected correctness_feedback_enabled to be a bool, received 1'):
            exploration.validate()

    def test_validate_exploration_param_specs(self):
        exploration = self.save_new_valid_exploration(
            'exp_id', 'user@example.com', title='', category='',
            objective='', end_state_name='End')
        exploration.validate()

        exploration.param_specs = {
            1: param_domain.ParamSpec.from_dict(
                {'obj_type': 'UnicodeString'})
        }
        with self.assertRaisesRegexp(
            Exception, 'Expected parameter name to be a string, received 1'):
            exploration.validate()

    def test_validate_exploration_param_changes_type(self):
        exploration = self.save_new_valid_exploration(
            'exp_id', 'user@example.com', title='', category='',
            objective='', end_state_name='End')
        exploration.validate()

        exploration.param_changes = 1
        with self.assertRaisesRegexp(
            Exception, 'Expected param_changes to be a list, received 1'):
            exploration.validate()

    def test_validate_exploration_param_name(self):
        exploration = self.save_new_valid_exploration(
            'exp_id', 'user@example.com', title='', category='',
            objective='', end_state_name='End')
        exploration.validate()

        exploration.param_changes = [param_domain.ParamChange.from_dict({
            'customization_args': {
                'list_of_values': ['1', '2'], 'parse_with_jinja': False
            },
            'name': 'invalid',
            'generator_id': 'RandomSelector'
        })]
        with self.assertRaisesRegexp(
            Exception,
            'No parameter named \'invalid\' exists in this '
            'exploration'):
            exploration.validate()

    def test_validate_exploration_reserved_param_name(self):
        exploration = self.save_new_valid_exploration(
            'exp_id', 'user@example.com', title='', category='',
            objective='', end_state_name='End')
        exploration.validate()

        exploration.param_changes = [param_domain.ParamChange.from_dict({
            'customization_args': {
                'list_of_values': ['1', '2'], 'parse_with_jinja': False
            },
            'name': 'all',
            'generator_id': 'RandomSelector'
        })]
        with self.assertRaisesRegexp(
            Exception,
            'The exploration-level parameter with name \'all\' is '
            'reserved. Please choose a different name.'):
            exploration.validate()

    def test_validate_exploration_is_non_self_loop(self):
        exploration = self.save_new_valid_exploration(
            'exp_id', 'user@example.com', title='', category='',
            objective='', end_state_name='End')
        exploration.validate()

        exploration.add_states(['DEF'])

        default_outcome = state_domain.Outcome(
            'DEF', state_domain.SubtitledHtml(
                'default_outcome', '<p>Default outcome for state1</p>'),
            False, [], 'refresher_exploration_id', None,
        )
        exploration.init_state.update_interaction_default_outcome(
            default_outcome
        )

        with self.assertRaisesRegexp(
            Exception,
            'The default outcome for state Introduction has a refresher '
            'exploration ID, but is not a self-loop.'):
            exploration.validate()

    def test_validate_exploration_answer_group_parameter(self):
        exploration = self.save_new_valid_exploration(
            'exp_id', 'user@example.com', title='', category='',
            objective='', end_state_name='End')
        exploration.validate()

        param_changes = [{
            'customization_args': {
                'list_of_values': ['1', '2'], 'parse_with_jinja': False
            },
            'name': 'ParamChange',
            'generator_id': 'RandomSelector'
        }]

        answer_groups = [{
            'outcome': {
                'dest': exploration.init_state_name,
                'feedback': {
                    'content_id': 'feedback_1',
                    'html': 'Feedback'
                },
                'labelled_as_correct': False,
                'param_changes': param_changes,
                'refresher_exploration_id': None,
                'missing_prerequisite_skill_id': None
            },
            'rule_specs': [{
                'inputs': {
                    'x': {
                        'contentId': 'rule_input_Equals',
                        'normalizedStrSet': ['Test']
                    }
                },
                'rule_type': 'Contains'
            }],
            'training_data': [],
            'tagged_skill_misconception_id': None
        }]

        exploration.init_state.update_interaction_answer_groups(answer_groups)
        with self.assertRaisesRegexp(
            Exception,
            'The parameter ParamChange was used in an answer group, '
            'but it does not exist in this exploration'):
            exploration.validate()

    def test_verify_all_states_reachable(self):
        exploration = self.save_new_valid_exploration(
            'exp_id', 'owner_id')
        exploration.validate()

        exploration.add_states(['End'])
        end_state = exploration.states['End']
        self.set_interaction_for_state(end_state, 'EndExploration')
        end_state.update_interaction_default_outcome(None)

        with self.assertRaisesRegexp(
            Exception,
            'Please fix the following issues before saving this exploration: '
            '1. The following states are not reachable from the initial state: '
            'End 2. It is impossible to complete the exploration from the '
            'following states: Introduction'):
            exploration.validate(strict=True)

    def test_update_init_state_name_with_invalid_state(self):
        exploration = self.save_new_valid_exploration(
            'exp_id', 'user@example.com', title='title', category='category',
            objective='objective', end_state_name='End')

        exploration.update_init_state_name('End')
        self.assertEqual(exploration.init_state_name, 'End')

        with self.assertRaisesRegexp(
            Exception,
            'Invalid new initial state name: invalid_state;'):
            exploration.update_init_state_name('invalid_state')

    def test_rename_state_with_invalid_state(self):
        exploration = self.save_new_valid_exploration(
            'exp_id', 'user@example.com', title='title', category='category',
            objective='objective', end_state_name='End')

        self.assertTrue(exploration.states.get('End'))
        self.assertFalse(exploration.states.get('new state name'))

        exploration.rename_state('End', 'new state name')
        self.assertFalse(exploration.states.get('End'))
        self.assertTrue(exploration.states.get('new state name'))

        with self.assertRaisesRegexp(
            Exception, 'State invalid_state does not exist'):
            exploration.rename_state('invalid_state', 'new state name')

    def test_default_outcome_is_labelled_incorrect_for_self_loop(self):
        exploration = self.save_new_valid_exploration(
            'exp_id', 'user@example.com', title='title', category='category',
            objective='objective', end_state_name='End')
        exploration.validate(strict=True)

        (
            exploration.init_state.interaction.default_outcome
            .labelled_as_correct) = True

        (
            exploration.init_state.interaction.default_outcome
            .dest) = exploration.init_state_name

        with self.assertRaisesRegexp(
            Exception,
            'The default outcome for state Introduction is labelled '
            'correct but is a self-loop'):
            exploration.validate(strict=True)

    def test_serialize_and_deserialize_returns_unchanged_exploration(self):
        """Checks that serializing and then deserializing a default exploration
        works as intended by leaving the exploration unchanged.
        """
        exploration = exp_domain.Exploration.create_default_exploration('eid')
        self.assertEqual(
            exploration.to_dict(),
            exp_domain.Exploration.deserialize(
                exploration.serialize()).to_dict())


class ExplorationSummaryTests(test_utils.GenericTestBase):

    def setUp(self):
        super(ExplorationSummaryTests, self).setUp()
        self.signup(self.OWNER_EMAIL, self.OWNER_USERNAME)
        self.owner_id = self.get_user_id_from_email(self.OWNER_EMAIL)
        exploration = exp_domain.Exploration.create_default_exploration('eid')
        exp_services.save_new_exploration(self.owner_id, exploration)
        self.exp_summary = exp_fetchers.get_exploration_summary_by_id('eid')
        self.exp_summary.editor_ids = ['editor_id']
        self.exp_summary.voice_artist_ids = ['voice_artist_id']
        self.exp_summary.viewer_ids = ['viewer_id']
        self.exp_summary.contributor_ids = ['contributor_id']

    def test_validation_passes_with_valid_properties(self):
        self.exp_summary.validate()

    def test_validation_fails_with_invalid_title(self):
        self.exp_summary.title = 0
        with self.assertRaisesRegexp(
            utils.ValidationError,
            'Expected title to be a string, received 0'):
            self.exp_summary.validate()

    def test_validation_fails_with_invalid_category(self):
        self.exp_summary.category = 0
        with self.assertRaisesRegexp(
            utils.ValidationError,
            'Expected category to be a string, received 0'):
            self.exp_summary.validate()

    def test_validation_fails_with_invalid_objective(self):
        self.exp_summary.objective = 0
        with self.assertRaisesRegexp(
            utils.ValidationError,
            'Expected objective to be a string, received 0'):
            self.exp_summary.validate()

    def test_validation_fails_with_invalid_language_code(self):
        self.exp_summary.language_code = 0
        with self.assertRaisesRegexp(
            utils.ValidationError,
            'Expected language_code to be a string, received 0'):
            self.exp_summary.validate()

    def test_validation_fails_with_unallowed_language_code(self):
        self.exp_summary.language_code = 'invalid'
        with self.assertRaisesRegexp(
            utils.ValidationError, 'Invalid language_code: invalid'):
            self.exp_summary.validate()

    def test_validation_fails_with_invalid_tags(self):
        self.exp_summary.tags = 'tags'
        with self.assertRaisesRegexp(
            utils.ValidationError,
            'Expected \'tags\' to be a list, received tags'):
            self.exp_summary.validate()

    def test_validation_fails_with_invalid_tag_in_tags(self):
        self.exp_summary.tags = ['tag', 2]
        with self.assertRaisesRegexp(
            utils.ValidationError,
            'Expected each tag in \'tags\' to be a string, received \'2\''):
            self.exp_summary.validate()

    def test_validation_fails_with_empty_tag_in_tags(self):
        self.exp_summary.tags = ['', 'abc']
        with self.assertRaisesRegexp(
            utils.ValidationError, 'Tags should be non-empty'):
            self.exp_summary.validate()

    def test_validation_fails_with_unallowed_characters_in_tag(self):
        self.exp_summary.tags = ['123', 'abc']
        with self.assertRaisesRegexp(
            utils.ValidationError, (
                'Tags should only contain lowercase '
                'letters and spaces, received \'123\'')):
            self.exp_summary.validate()

    def test_validation_fails_with_whitespace_in_tag_start(self):
        self.exp_summary.tags = [' ab', 'abc']
        with self.assertRaisesRegexp(
            utils.ValidationError,
            'Tags should not start or end with whitespace, received \' ab\''):
            self.exp_summary.validate()

    def test_validation_fails_with_whitespace_in_tag_end(self):
        self.exp_summary.tags = ['ab ', 'abc']
        with self.assertRaisesRegexp(
            utils.ValidationError,
            'Tags should not start or end with whitespace, received \'ab \''):
            self.exp_summary.validate()

    def test_validation_fails_with_adjacent_whitespace_in_tag(self):
        self.exp_summary.tags = ['a   b', 'abc']
        with self.assertRaisesRegexp(
            utils.ValidationError, (
                'Adjacent whitespace in tags should '
                'be collapsed, received \'a   b\'')):
            self.exp_summary.validate()

    def test_validation_fails_with_duplicate_tags(self):
        self.exp_summary.tags = ['abc', 'abc', 'ab']
        with self.assertRaisesRegexp(
            utils.ValidationError, 'Some tags duplicate each other'):
            self.exp_summary.validate()

    def test_validation_fails_with_invalid_rating_type(self):
        self.exp_summary.ratings = 0
        with self.assertRaisesRegexp(
            utils.ValidationError, 'Expected ratings to be a dict, received 0'):
            self.exp_summary.validate()

    def test_validation_fails_with_invalid_rating_keys(self):
        self.exp_summary.ratings = {'1': 0, '10': 1}
        with self.assertRaisesRegexp(
            utils.ValidationError,
            'Expected ratings to have keys: 1, 2, 3, 4, 5, received 1, 10'):
            self.exp_summary.validate()

    def test_validation_fails_with_invalid_value_type_for_ratings(self):
        self.exp_summary.ratings = {'1': 0, '2': 'one', '3': 0, '4': 0, '5': 0}
        with self.assertRaisesRegexp(
            utils.ValidationError, 'Expected value to be int, received one'):
            self.exp_summary.validate()

    def test_validation_fails_with_invalid_value_for_ratings(self):
        self.exp_summary.ratings = {'1': 0, '2': -1, '3': 0, '4': 0, '5': 0}
        with self.assertRaisesRegexp(
            utils.ValidationError,
            'Expected value to be non-negative, received -1'):
            self.exp_summary.validate()

    def test_validation_fails_with_invalid_scaled_average_rating(self):
        self.exp_summary.scaled_average_rating = 'one'
        with self.assertRaisesRegexp(
            utils.ValidationError,
            'Expected scaled_average_rating to be float, received one'):
            self.exp_summary.validate()

    def test_validation_fails_with_invalid_status(self):
        self.exp_summary.status = 0
        with self.assertRaisesRegexp(
            utils.ValidationError, 'Expected status to be string, received 0'):
            self.exp_summary.validate()

    def test_validation_fails_with_invalid_community_owned(self):
        self.exp_summary.community_owned = '1'
        with self.assertRaisesRegexp(
            utils.ValidationError,
            'Expected community_owned to be bool, received 1'):
            self.exp_summary.validate()

    def test_validation_fails_with_invalid_contributors_summary(self):
        self.exp_summary.contributors_summary = 0
        with self.assertRaisesRegexp(
            utils.ValidationError,
            'Expected contributors_summary to be dict, received 0'):
            self.exp_summary.validate()

    def test_validation_fails_with_invalid_owner_ids_type(self):
        self.exp_summary.owner_ids = 0
        with self.assertRaisesRegexp(
            utils.ValidationError, 'Expected owner_ids to be list, received 0'):
            self.exp_summary.validate()

    def test_validation_fails_with_invalid_owner_id_in_owner_ids(self):
        self.exp_summary.owner_ids = ['1', 2, '3']
        with self.assertRaisesRegexp(
            utils.ValidationError,
            'Expected each id in owner_ids to be string, received 2'):
            self.exp_summary.validate()

    def test_validation_fails_with_invalid_editor_ids_type(self):
        self.exp_summary.editor_ids = 0
        with self.assertRaisesRegexp(
            utils.ValidationError,
            'Expected editor_ids to be list, received 0'):
            self.exp_summary.validate()

    def test_validation_fails_with_invalid_editor_id_in_editor_ids(self):
        self.exp_summary.editor_ids = ['1', 2, '3']
        with self.assertRaisesRegexp(
            utils.ValidationError,
            'Expected each id in editor_ids to be string, received 2'):
            self.exp_summary.validate()

    def test_validation_fails_with_invalid_voice_artist_ids_type(self):
        self.exp_summary.voice_artist_ids = 0
        with self.assertRaisesRegexp(
            utils.ValidationError,
            'Expected voice_artist_ids to be list, received 0'):
            self.exp_summary.validate()

    def test_validation_fails_with_invalid_voice_artist_id_in_voice_artists_ids(
            self):
        self.exp_summary.voice_artist_ids = ['1', 2, '3']
        with self.assertRaisesRegexp(
            utils.ValidationError,
            'Expected each id in voice_artist_ids to be string, received 2'):
            self.exp_summary.validate()

    def test_validation_fails_with_invalid_viewer_ids_type(self):
        self.exp_summary.viewer_ids = 0
        with self.assertRaisesRegexp(
            utils.ValidationError,
            'Expected viewer_ids to be list, received 0'):
            self.exp_summary.validate()

    def test_validation_fails_with_invalid_viewer_id_in_viewer_ids(self):
        self.exp_summary.viewer_ids = ['1', 2, '3']
        with self.assertRaisesRegexp(
            utils.ValidationError,
            'Expected each id in viewer_ids to be string, received 2'):
            self.exp_summary.validate()

    def test_validation_fails_with_invalid_contributor_ids_type(self):
        self.exp_summary.contributor_ids = 0
        with self.assertRaisesRegexp(
            utils.ValidationError,
            'Expected contributor_ids to be list, received 0'):
            self.exp_summary.validate()

    def test_validation_fails_with_invalid_contributor_id_in_contributor_ids(
            self):
        self.exp_summary.contributor_ids = ['1', 2, '3']
        with self.assertRaisesRegexp(
            utils.ValidationError,
            'Expected each id in contributor_ids to be string, received 2'):
            self.exp_summary.validate()

    def test_is_private(self):
        self.assertTrue(self.exp_summary.is_private())
        self.exp_summary.status = constants.ACTIVITY_STATUS_PUBLIC
        self.assertFalse(self.exp_summary.is_private())

    def test_is_solely_owned_by_user_one_owner(self):
        self.assertTrue(self.exp_summary.is_solely_owned_by_user(self.owner_id))
        self.assertFalse(self.exp_summary.is_solely_owned_by_user('other_id'))
        self.exp_summary.owner_ids = ['other_id']
        self.assertFalse(
            self.exp_summary.is_solely_owned_by_user(self.owner_id))
        self.assertTrue(self.exp_summary.is_solely_owned_by_user('other_id'))

    def test_is_solely_owned_by_user_multiple_owners(self):
        self.assertTrue(self.exp_summary.is_solely_owned_by_user(self.owner_id))
        self.assertFalse(self.exp_summary.is_solely_owned_by_user('other_id'))
        self.exp_summary.owner_ids = [self.owner_id, 'other_id']
        self.assertFalse(
            self.exp_summary.is_solely_owned_by_user(self.owner_id))
        self.assertFalse(self.exp_summary.is_solely_owned_by_user('other_id'))

    def test_is_solely_owned_by_user_other_users(self):
        self.assertFalse(self.exp_summary.is_solely_owned_by_user('editor_id'))
        self.assertFalse(
            self.exp_summary.is_solely_owned_by_user('voice_artist_id'))
        self.assertFalse(self.exp_summary.is_solely_owned_by_user('viewer_id'))
        self.assertFalse(
            self.exp_summary.is_solely_owned_by_user('contributor_id'))

    def test_add_new_contribution_for_user_adds_user_to_contributors(self):
        self.exp_summary.add_contribution_by_user('user_id')
        self.assertIn('user_id', self.exp_summary.contributors_summary)
        self.assertEqual(self.exp_summary.contributors_summary['user_id'], 1)
        self.assertIn('user_id', self.exp_summary.contributor_ids)

    def test_add_new_contribution_for_user_increases_score_in_contributors(
            self):
        self.exp_summary.add_contribution_by_user('user_id')
        self.exp_summary.add_contribution_by_user('user_id')
        self.assertIn('user_id', self.exp_summary.contributors_summary)
        self.assertEqual(self.exp_summary.contributors_summary['user_id'], 2)

    def test_add_new_contribution_for_user_does_not_add_system_user(self):
        self.exp_summary.add_contribution_by_user(
            feconf.SYSTEM_COMMITTER_ID)
        self.assertNotIn(
            feconf.SYSTEM_COMMITTER_ID, self.exp_summary.contributors_summary)
        self.assertNotIn(
            feconf.SYSTEM_COMMITTER_ID, self.exp_summary.contributor_ids)


class YamlCreationUnitTests(test_utils.GenericTestBase):
    """Test creation of explorations from YAML files."""

    YAML_CONTENT_INVALID_SCHEMA_VERSION = (
        """author_notes: ''
auto_tts_enabled: true
blurb: ''
category: Category
correctness_feedback_enabled: false
init_state_name: (untitled state)
language_code: en
objective: ''
param_changes: []
param_specs: {}
schema_version: 10000
states:
  (untitled state):
    classifier_model_id: null
    content:
      content_id: content
      html: ''
    interaction:
      answer_groups:
      - outcome:
          dest: END
          feedback:
            content_id: feedback_1
            html: <p>Correct!</p>
          labelled_as_correct: false
          missing_prerequisite_skill_id: null
          param_changes: []
          refresher_exploration_id: null
        rule_specs:
        - inputs:
            x:
              contentId: rule_input_3
              normalizedStrSet:
              - InputString
          rule_type: Equals
        tagged_skill_misconception_id: null
        training_data: []
      confirmed_unclassified_answers: []
      customization_args:
        placeholder:
          value:
            content_id: ca_placeholder_2
            unicode_str: ''
        rows:
          value: 1
      default_outcome:
        dest: (untitled state)
        feedback:
          content_id: default_outcome
          html: ''
        labelled_as_correct: false
        missing_prerequisite_skill_id: null
        param_changes: []
        refresher_exploration_id: null
      hints: []
      id: TextInput
      solution: null
    next_content_id_index: 4
    param_changes: []
    recorded_voiceovers:
      voiceovers_mapping:
        ca_placeholder_2: {}
        content: {}
        default_outcome: {}
        feedback_1: {}
        rule_input_3: {}
    solicit_answer_details: false
    written_translations:
      translations_mapping:
        ca_placeholder_2: {}
        content: {}
        default_outcome: {}
        feedback_1: {}
        rule_input_3: {}
  END:
    classifier_model_id: null
    content:
      content_id: content
      html: <p>Congratulations, you have finished!</p>
    interaction:
      answer_groups: []
      confirmed_unclassified_answers: []
      customization_args:
        recommendedExplorationIds:
          value: []
      default_outcome: null
      hints: []
      id: EndExploration
      solution: null
    next_content_id_index: 0
    param_changes: []
    recorded_voiceovers:
      voiceovers_mapping:
        content: {}
    solicit_answer_details: false
    written_translations:
      translations_mapping:
        content: {}
  New state:
    classifier_model_id: null
    content:
      content_id: content
      html: ''
    interaction:
      answer_groups: []
      confirmed_unclassified_answers: []
      customization_args:
        placeholder:
          value:
            content_id: ca_placeholder_0
            unicode_str: ''
        rows:
          value: 1
      default_outcome:
        dest: END
        feedback:
          content_id: default_outcome
          html: ''
        labelled_as_correct: false
        missing_prerequisite_skill_id: null
        param_changes: []
        refresher_exploration_id: null
      hints: []
      id: TextInput
      solution: null
    next_content_id_index: 1
    param_changes: []
    recorded_voiceovers:
      voiceovers_mapping:
        ca_placeholder_0: {}
        content: {}
        default_outcome: {}
    solicit_answer_details: false
    written_translations:
      translations_mapping:
        ca_placeholder_0: {}
        content: {}
        default_outcome: {}
states_schema_version: 10000
tags: []
title: Title
""")

    EXP_ID = 'An exploration_id'

    def test_creation_with_invalid_yaml_schema_version(self):
        """Test that a schema version that is too big is detected."""
        with self.assertRaisesRegexp(
            Exception,
            'Sorry, we can only process v46 to v[0-9]+ exploration YAML files '
            'at present.'):
            exp_domain.Exploration.from_yaml(
                'bad_exp', self.YAML_CONTENT_INVALID_SCHEMA_VERSION)

    def test_yaml_import_and_export(self):
        """Test the from_yaml() and to_yaml() methods."""
        exploration = exp_domain.Exploration.create_default_exploration(
            self.EXP_ID, title='Title', category='Category')
        exploration.add_states(['New state'])
        self.assertEqual(len(exploration.states), 2)

        exploration.validate()

        yaml_content = exploration.to_yaml()
        self.assertEqual(yaml_content, self.SAMPLE_YAML_CONTENT)

        exploration2 = exp_domain.Exploration.from_yaml('exp2', yaml_content)
        self.assertEqual(len(exploration2.states), 2)
        yaml_content_2 = exploration2.to_yaml()
        self.assertEqual(yaml_content_2, yaml_content)

        with self.assertRaisesRegexp(
            Exception, 'Please ensure that you are uploading a YAML text file, '
            'not a zip file. The YAML parser returned the following error: '):
            exp_domain.Exploration.from_yaml('exp3', 'No_initial_state_name')

        with self.assertRaisesRegexp(
            Exception,
            'Please ensure that you are uploading a YAML text file, not a zip'
            ' file. The YAML parser returned the following error: mapping '
            'values are not allowed here'):
            exp_domain.Exploration.from_yaml(
                'exp4', 'Invalid\ninit_state_name:\nMore stuff')

        with self.assertRaisesRegexp(
            Exception,
            'Please ensure that you are uploading a YAML text file, not a zip'
            ' file. The YAML parser returned the following error: while '
            'scanning a simple key'):
            exp_domain.Exploration.from_yaml(
                'exp4', 'State1:\n(\nInvalid yaml')


class SchemaMigrationMethodsUnitTests(test_utils.GenericTestBase):
    """Tests the presence of appropriate schema migration methods in the
    Exploration domain object class.
    """

    def test_correct_states_schema_conversion_methods_exist(self):
        """Test that the right states schema conversion methods exist."""
        current_states_schema_version = (
            feconf.CURRENT_STATE_SCHEMA_VERSION)
        for version_num in python_utils.RANGE(
                feconf.EARLIEST_SUPPORTED_STATE_SCHEMA_VERSION,
                current_states_schema_version):
            self.assertTrue(hasattr(
                exp_domain.Exploration,
                '_convert_states_v%s_dict_to_v%s_dict' % (
                    version_num, version_num + 1)))

        self.assertFalse(hasattr(
            exp_domain.Exploration,
            '_convert_states_v%s_dict_to_v%s_dict' % (
                current_states_schema_version,
                current_states_schema_version + 1)))

    def test_correct_exploration_schema_conversion_methods_exist(self):
        """Test that the right exploration schema conversion methods exist."""
        current_exp_schema_version = (
            exp_domain.Exploration.CURRENT_EXP_SCHEMA_VERSION)

        for version_num in python_utils.RANGE(
                exp_domain.Exploration.EARLIEST_SUPPORTED_EXP_SCHEMA_VERSION,
                current_exp_schema_version):
            self.assertTrue(hasattr(
                exp_domain.Exploration,
                '_convert_v%s_dict_to_v%s_dict' % (
                    version_num, version_num + 1)))

        self.assertFalse(hasattr(
            exp_domain.Exploration,
            '_convert_v%s_dict_to_v%s_dict' % (
                current_exp_schema_version, current_exp_schema_version + 1)))


class SchemaMigrationUnitTests(test_utils.GenericTestBase):
    """Test migration methods for yaml content."""

    YAML_CONTENT_V46 = (
        """author_notes: ''
auto_tts_enabled: true
blurb: ''
category: Category
correctness_feedback_enabled: false
init_state_name: (untitled state)
language_code: en
objective: ''
param_changes: []
param_specs: {}
schema_version: 46
states:
  (untitled state):
    classifier_model_id: null
    content:
      content_id: content
      html: ''
    interaction:
      answer_groups:
      - outcome:
          dest: END
          feedback:
            content_id: feedback_1
            html: <p>Correct!</p>
          labelled_as_correct: false
          missing_prerequisite_skill_id: null
          param_changes: []
          refresher_exploration_id: null
        rule_specs:
        - inputs:
            x:
              contentId: rule_input_3
              normalizedStrSet:
              - InputString
          rule_type: Equals
        tagged_skill_misconception_id: null
        training_data: []
      confirmed_unclassified_answers: []
      customization_args:
        placeholder:
          value:
            content_id: ca_placeholder_2
            unicode_str: ''
        rows:
          value: 1
      default_outcome:
        dest: (untitled state)
        feedback:
          content_id: default_outcome
          html: ''
        labelled_as_correct: false
        missing_prerequisite_skill_id: null
        param_changes: []
        refresher_exploration_id: null
      hints: []
      id: TextInput
      solution: null
    next_content_id_index: 4
    param_changes: []
    recorded_voiceovers:
      voiceovers_mapping:
        ca_placeholder_2: {}
        content: {}
        default_outcome: {}
        feedback_1: {}
        rule_input_3: {}
    solicit_answer_details: false
    written_translations:
      translations_mapping:
        ca_placeholder_2: {}
        content: {}
        default_outcome: {}
        feedback_1: {}
        rule_input_3: {}
  END:
    classifier_model_id: null
    content:
      content_id: content
      html: <p>Congratulations, you have finished!</p>
    interaction:
      answer_groups: []
      confirmed_unclassified_answers: []
      customization_args:
        recommendedExplorationIds:
          value: []
      default_outcome: null
      hints: []
      id: EndExploration
      solution: null
    next_content_id_index: 0
    param_changes: []
    recorded_voiceovers:
      voiceovers_mapping:
        content: {}
    solicit_answer_details: false
    written_translations:
      translations_mapping:
        content: {}
  New state:
    classifier_model_id: null
    content:
      content_id: content
      html: ''
    interaction:
      answer_groups: []
      confirmed_unclassified_answers: []
      customization_args:
        placeholder:
          value:
            content_id: ca_placeholder_0
            unicode_str: ''
        rows:
          value: 1
      default_outcome:
        dest: END
        feedback:
          content_id: default_outcome
          html: ''
        labelled_as_correct: false
        missing_prerequisite_skill_id: null
        param_changes: []
        refresher_exploration_id: null
      hints: []
      id: TextInput
      solution: null
    next_content_id_index: 1
    param_changes: []
    recorded_voiceovers:
      voiceovers_mapping:
        ca_placeholder_0: {}
        content: {}
        default_outcome: {}
    solicit_answer_details: false
    written_translations:
      translations_mapping:
        ca_placeholder_0: {}
        content: {}
        default_outcome: {}
states_schema_version: 41
tags: []
title: Title
""")

    YAML_CONTENT_V47 = (
        """author_notes: ''
auto_tts_enabled: true
blurb: ''
category: Category
correctness_feedback_enabled: false
init_state_name: (untitled state)
language_code: en
objective: ''
param_changes: []
param_specs: {}
schema_version: 47
states:
  (untitled state):
    classifier_model_id: null
    content:
      content_id: content
      html: ''
    interaction:
      answer_groups:
      - outcome:
          dest: END
          feedback:
            content_id: feedback_1
            html: <p>Correct!</p>
          labelled_as_correct: false
          missing_prerequisite_skill_id: null
          param_changes: []
          refresher_exploration_id: null
        rule_specs:
        - inputs:
            x:
              contentId: rule_input_3
              normalizedStrSet:
              - InputString
          rule_type: Equals
        tagged_skill_misconception_id: null
        training_data: []
      confirmed_unclassified_answers: []
      customization_args:
        placeholder:
          value:
            content_id: ca_placeholder_2
            unicode_str: ''
        rows:
          value: 1
      default_outcome:
        dest: (untitled state)
        feedback:
          content_id: default_outcome
          html: ''
        labelled_as_correct: false
        missing_prerequisite_skill_id: null
        param_changes: []
        refresher_exploration_id: null
      hints: []
      id: TextInput
      solution: null
    next_content_id_index: 4
    param_changes: []
    recorded_voiceovers:
      voiceovers_mapping:
        ca_placeholder_2: {}
        content: {}
        default_outcome: {}
        feedback_1: {}
        rule_input_3: {}
    solicit_answer_details: false
    written_translations:
      translations_mapping:
        ca_placeholder_2: {}
        content: {}
        default_outcome: {}
        feedback_1: {}
        rule_input_3: {}
  END:
    classifier_model_id: null
    content:
      content_id: content
      html: <p>Congratulations, you have finished!</p>
    interaction:
      answer_groups: []
      confirmed_unclassified_answers: []
      customization_args:
        recommendedExplorationIds:
          value: []
      default_outcome: null
      hints: []
      id: EndExploration
      solution: null
    next_content_id_index: 0
    param_changes: []
    recorded_voiceovers:
      voiceovers_mapping:
        content: {}
    solicit_answer_details: false
    written_translations:
      translations_mapping:
        content: {}
  New state:
    classifier_model_id: null
    content:
      content_id: content
      html: ''
    interaction:
      answer_groups: []
      confirmed_unclassified_answers: []
      customization_args:
        placeholder:
          value:
            content_id: ca_placeholder_0
            unicode_str: ''
        rows:
          value: 1
      default_outcome:
        dest: END
        feedback:
          content_id: default_outcome
          html: ''
        labelled_as_correct: false
        missing_prerequisite_skill_id: null
        param_changes: []
        refresher_exploration_id: null
      hints: []
      id: TextInput
      solution: null
    next_content_id_index: 1
    param_changes: []
    recorded_voiceovers:
      voiceovers_mapping:
        ca_placeholder_0: {}
        content: {}
        default_outcome: {}
    solicit_answer_details: false
    written_translations:
      translations_mapping:
        ca_placeholder_0: {}
        content: {}
        default_outcome: {}
states_schema_version: 42
tags: []
title: Title
""")

    YAML_CONTENT_V48 = (
        """author_notes: ''
auto_tts_enabled: true
blurb: ''
category: Category
correctness_feedback_enabled: false
init_state_name: (untitled state)
language_code: en
objective: ''
param_changes: []
param_specs: {}
schema_version: 48
states:
  (untitled state):
    classifier_model_id: null
    content:
      content_id: content
      html: ''
    interaction:
      answer_groups:
      - outcome:
          dest: END
          feedback:
            content_id: feedback_1
            html: <p>Correct!</p>
          labelled_as_correct: false
          missing_prerequisite_skill_id: null
          param_changes: []
          refresher_exploration_id: null
        rule_specs:
        - inputs:
            x:
              contentId: rule_input_3
              normalizedStrSet:
              - InputString
          rule_type: Equals
        tagged_skill_misconception_id: null
        training_data: []
      confirmed_unclassified_answers: []
      customization_args:
        placeholder:
          value:
            content_id: ca_placeholder_2
            unicode_str: ''
        rows:
          value: 1
      default_outcome:
        dest: (untitled state)
        feedback:
          content_id: default_outcome
          html: ''
        labelled_as_correct: false
        missing_prerequisite_skill_id: null
        param_changes: []
        refresher_exploration_id: null
      hints: []
      id: TextInput
      solution: null
    next_content_id_index: 4
    param_changes: []
    recorded_voiceovers:
      voiceovers_mapping:
        ca_placeholder_2: {}
        content: {}
        default_outcome: {}
        feedback_1: {}
        rule_input_3: {}
    solicit_answer_details: false
    written_translations:
      translations_mapping:
        ca_placeholder_2: {}
        content: {}
        default_outcome: {}
        feedback_1: {}
        rule_input_3: {}
  END:
    classifier_model_id: null
    content:
      content_id: content
      html: <p>Congratulations, you have finished!</p>
    interaction:
      answer_groups: []
      confirmed_unclassified_answers: []
      customization_args:
        recommendedExplorationIds:
          value: []
      default_outcome: null
      hints: []
      id: EndExploration
      solution: null
    next_content_id_index: 0
    param_changes: []
    recorded_voiceovers:
      voiceovers_mapping:
        content: {}
    solicit_answer_details: false
    written_translations:
      translations_mapping:
        content: {}
  New state:
    classifier_model_id: null
    content:
      content_id: content
      html: ''
    interaction:
      answer_groups: []
      confirmed_unclassified_answers: []
      customization_args:
        placeholder:
          value:
            content_id: ca_placeholder_0
            unicode_str: ''
        rows:
          value: 1
      default_outcome:
        dest: END
        feedback:
          content_id: default_outcome
          html: ''
        labelled_as_correct: false
        missing_prerequisite_skill_id: null
        param_changes: []
        refresher_exploration_id: null
      hints: []
      id: TextInput
      solution: null
    next_content_id_index: 1
    param_changes: []
    recorded_voiceovers:
      voiceovers_mapping:
        ca_placeholder_0: {}
        content: {}
        default_outcome: {}
    solicit_answer_details: false
    written_translations:
      translations_mapping:
        ca_placeholder_0: {}
        content: {}
        default_outcome: {}
states_schema_version: 43
tags: []
title: Title
""")

    YAML_CONTENT_V49 = (
        """author_notes: ''
auto_tts_enabled: true
blurb: ''
category: Category
correctness_feedback_enabled: false
init_state_name: (untitled state)
language_code: en
objective: ''
param_changes: []
param_specs: {}
schema_version: 49
states:
  (untitled state):
    card_is_checkpoint: true
    classifier_model_id: null
    content:
      content_id: content
      html: ''
    interaction:
      answer_groups:
      - outcome:
          dest: END
          feedback:
            content_id: feedback_1
            html: <p>Correct!</p>
          labelled_as_correct: false
          missing_prerequisite_skill_id: null
          param_changes: []
          refresher_exploration_id: null
        rule_specs:
        - inputs:
            x:
              contentId: rule_input_3
              normalizedStrSet:
              - InputString
          rule_type: Equals
        tagged_skill_misconception_id: null
        training_data: []
      confirmed_unclassified_answers: []
      customization_args:
        placeholder:
          value:
            content_id: ca_placeholder_2
            unicode_str: ''
        rows:
          value: 1
      default_outcome:
        dest: (untitled state)
        feedback:
          content_id: default_outcome
          html: ''
        labelled_as_correct: false
        missing_prerequisite_skill_id: null
        param_changes: []
        refresher_exploration_id: null
      hints: []
      id: TextInput
      solution: null
    next_content_id_index: 4
    param_changes: []
    recorded_voiceovers:
      voiceovers_mapping:
        ca_placeholder_2: {}
        content: {}
        default_outcome: {}
        feedback_1: {}
        rule_input_3: {}
    solicit_answer_details: false
    written_translations:
      translations_mapping:
        ca_placeholder_2: {}
        content: {}
        default_outcome: {}
        feedback_1: {}
        rule_input_3: {}
  END:
    card_is_checkpoint: false
    classifier_model_id: null
    content:
      content_id: content
      html: <p>Congratulations, you have finished!</p>
    interaction:
      answer_groups: []
      confirmed_unclassified_answers: []
      customization_args:
        recommendedExplorationIds:
          value: []
      default_outcome: null
      hints: []
      id: EndExploration
      solution: null
    next_content_id_index: 0
    param_changes: []
    recorded_voiceovers:
      voiceovers_mapping:
        content: {}
    solicit_answer_details: false
    written_translations:
      translations_mapping:
        content: {}
  New state:
    classifier_model_id: null
    content:
      content_id: content
      html: ''
    interaction:
      answer_groups: []
      confirmed_unclassified_answers: []
      customization_args:
        placeholder:
          value:
            content_id: ca_placeholder_0
            unicode_str: ''
        rows:
          value: 1
      default_outcome:
        dest: END
        feedback:
          content_id: default_outcome
          html: ''
        labelled_as_correct: false
        missing_prerequisite_skill_id: null
        param_changes: []
        refresher_exploration_id: null
      hints: []
      id: TextInput
      solution: null
    next_content_id_index: 1
    param_changes: []
    recorded_voiceovers:
      voiceovers_mapping:
        ca_placeholder_0: {}
        content: {}
        default_outcome: {}
    solicit_answer_details: false
    written_translations:
      translations_mapping:
        ca_placeholder_0: {}
        content: {}
        default_outcome: {}
states_schema_version: 44
tags: []
title: Title
""")

    YAML_CONTENT_V50 = (
        """author_notes: ''
auto_tts_enabled: true
blurb: ''
category: Category
correctness_feedback_enabled: false
init_state_name: (untitled state)
language_code: en
objective: ''
param_changes: []
param_specs: {}
schema_version: 50
states:
  (untitled state):
    card_is_checkpoint: true
    classifier_model_id: null
    content:
      content_id: content
      html: ''
    interaction:
      answer_groups:
      - outcome:
          dest: END
          feedback:
            content_id: feedback_1
            html: <p>Correct!</p>
          labelled_as_correct: false
          missing_prerequisite_skill_id: null
          param_changes: []
          refresher_exploration_id: null
        rule_specs:
        - inputs:
            x:
              contentId: rule_input_3
              normalizedStrSet:
              - InputString
          rule_type: Equals
        tagged_skill_misconception_id: null
        training_data: []
      confirmed_unclassified_answers: []
      customization_args:
        placeholder:
          value:
<<<<<<< HEAD
            bool: True
=======
            content_id: ca_placeholder_2
            unicode_str: ''
>>>>>>> 39cbaa45
        rows:
          value: 1
      default_outcome:
        dest: (untitled state)
        feedback:
          content_id: default_outcome
          html: ''
        labelled_as_correct: false
        missing_prerequisite_skill_id: null
        param_changes: []
        refresher_exploration_id: null
      hints: []
      id: TextInput
      solution: null
<<<<<<< HEAD
=======
    linked_skill_id: null
>>>>>>> 39cbaa45
    next_content_id_index: 4
    param_changes: []
    recorded_voiceovers:
      voiceovers_mapping:
        ca_placeholder_2: {}
        content: {}
        default_outcome: {}
        feedback_1: {}
        rule_input_3: {}
    solicit_answer_details: false
    written_translations:
      translations_mapping:
        ca_placeholder_2: {}
        content: {}
        default_outcome: {}
        feedback_1: {}
        rule_input_3: {}
  END:
    card_is_checkpoint: false
    classifier_model_id: null
    content:
      content_id: content
      html: <p>Congratulations, you have finished!</p>
    interaction:
      answer_groups: []
      confirmed_unclassified_answers: []
      customization_args:
        recommendedExplorationIds:
          value: []
      default_outcome: null
      hints: []
      id: EndExploration
      solution: null
<<<<<<< HEAD
=======
    linked_skill_id: null
>>>>>>> 39cbaa45
    next_content_id_index: 0
    param_changes: []
    recorded_voiceovers:
      voiceovers_mapping:
        content: {}
    solicit_answer_details: false
    written_translations:
      translations_mapping:
        content: {}
  New state:
    classifier_model_id: null
    content:
      content_id: content
      html: ''
    interaction:
      answer_groups: []
      confirmed_unclassified_answers: []
      customization_args:
        placeholder:
          value:
<<<<<<< HEAD
            bool: True
=======
            content_id: ca_placeholder_0
            unicode_str: ''
>>>>>>> 39cbaa45
        rows:
          value: 1
      default_outcome:
        dest: END
        feedback:
          content_id: default_outcome
          html: ''
        labelled_as_correct: false
        missing_prerequisite_skill_id: null
        param_changes: []
        refresher_exploration_id: null
      hints: []
      id: TextInput
      solution: null
<<<<<<< HEAD
=======
    linked_skill_id: null
>>>>>>> 39cbaa45
    next_content_id_index: 1
    param_changes: []
    recorded_voiceovers:
      voiceovers_mapping:
        ca_placeholder_0: {}
        content: {}
        default_outcome: {}
    solicit_answer_details: false
    written_translations:
      translations_mapping:
        ca_placeholder_0: {}
        content: {}
        default_outcome: {}
states_schema_version: 45
tags: []
title: Title
""")

    _LATEST_YAML_CONTENT = YAML_CONTENT_V50

    def test_load_from_v46_with_item_selection_input_interaction(self):
        """Tests the migration of ItemSelectionInput rule inputs."""
        sample_yaml_content = (
            """author_notes: ''
auto_tts_enabled: true
blurb: ''
category: Category
correctness_feedback_enabled: false
init_state_name: (untitled state)
language_code: en
objective: ''
param_changes: []
param_specs: {}
schema_version: 46
states:
  (untitled state):
    classifier_model_id: null
    content:
      content_id: content
      html: ''
    interaction:
      answer_groups:
      - outcome:
          dest: END
          feedback:
            content_id: feedback_1
            html: <p>Correct!</p>
          labelled_as_correct: false
          missing_prerequisite_skill_id: null
          param_changes: []
          refresher_exploration_id: null
        rule_specs:
        - inputs:
            x:
            - <p>Choice 1</p>
            - <p>Choice 2</p>
            - <p>Choice Invalid</p>
          rule_type: Equals
        tagged_skill_misconception_id: null
        training_data: []
      confirmed_unclassified_answers: []
      customization_args:
        choices:
          value:
          - content_id: ca_choices_2
            html: <p>Choice 1</p>
          - content_id: ca_choices_3
            html: <p>Choice 2</p>
        maxAllowableSelectionCount:
          value: 2
        minAllowableSelectionCount:
          value: 1
      default_outcome:
        dest: (untitled state)
        feedback:
          content_id: default_outcome
          html: ''
        labelled_as_correct: false
        missing_prerequisite_skill_id: null
        param_changes: []
        refresher_exploration_id: null
      hints: []
      id: ItemSelectionInput
      solution:
        answer_is_exclusive: true
        correct_answer:
          - <p>Choice 1</p>
        explanation:
          content_id: solution
          html: This is <i>solution</i> for state1
    next_content_id_index: 4
    param_changes: []
    recorded_voiceovers:
      voiceovers_mapping:
        ca_choices_2: {}
        ca_choices_3: {}
        content: {}
        default_outcome: {}
        feedback_1: {}
        solution: {}
    solicit_answer_details: false
    written_translations:
      translations_mapping:
        ca_choices_2: {}
        ca_choices_3: {}
        content: {}
        default_outcome: {}
        feedback_1: {}
        solution: {}
  END:
    classifier_model_id: null
    content:
      content_id: content
      html: <p>Congratulations, you have finished!</p>
    interaction:
      answer_groups: []
      confirmed_unclassified_answers: []
      customization_args:
        recommendedExplorationIds:
          value: []
      default_outcome: null
      hints: []
      id: EndExploration
      solution: null
    next_content_id_index: 0
    param_changes: []
    recorded_voiceovers:
      voiceovers_mapping:
        content: {}
    solicit_answer_details: false
    written_translations:
      translations_mapping:
        content: {}
states_schema_version: 41
tags: []
title: Title
""")

        latest_sample_yaml_content = (
            """author_notes: ''
auto_tts_enabled: true
blurb: ''
category: Category
correctness_feedback_enabled: false
init_state_name: (untitled state)
language_code: en
objective: ''
param_changes: []
param_specs: {}
schema_version: 50
states:
  (untitled state):
    card_is_checkpoint: true
    classifier_model_id: null
    content:
      content_id: content
      html: ''
    interaction:
      answer_groups:
      - outcome:
          dest: END
          feedback:
            content_id: feedback_1
            html: <p>Correct!</p>
          labelled_as_correct: false
          missing_prerequisite_skill_id: null
          param_changes: []
          refresher_exploration_id: null
        rule_specs:
        - inputs:
            x:
            - ca_choices_2
            - ca_choices_3
            - invalid_content_id
          rule_type: Equals
        tagged_skill_misconception_id: null
        training_data: []
      confirmed_unclassified_answers: []
      customization_args:
        choices:
          value:
          - content_id: ca_choices_2
            html: <p>Choice 1</p>
          - content_id: ca_choices_3
            html: <p>Choice 2</p>
        maxAllowableSelectionCount:
          value: 2
        minAllowableSelectionCount:
          value: 1
      default_outcome:
        dest: (untitled state)
        feedback:
          content_id: default_outcome
          html: ''
        labelled_as_correct: false
        missing_prerequisite_skill_id: null
        param_changes: []
        refresher_exploration_id: null
      hints: []
      id: ItemSelectionInput
      solution:
        answer_is_exclusive: true
        correct_answer:
        - ca_choices_2
        explanation:
          content_id: solution
          html: This is <i>solution</i> for state1
    linked_skill_id: null
    next_content_id_index: 4
    param_changes: []
    recorded_voiceovers:
      voiceovers_mapping:
        ca_choices_2: {}
        ca_choices_3: {}
        content: {}
        default_outcome: {}
        feedback_1: {}
        solution: {}
    solicit_answer_details: false
    written_translations:
      translations_mapping:
        ca_choices_2: {}
        ca_choices_3: {}
        content: {}
        default_outcome: {}
        feedback_1: {}
        solution: {}
  END:
    card_is_checkpoint: false
    classifier_model_id: null
    content:
      content_id: content
      html: <p>Congratulations, you have finished!</p>
    interaction:
      answer_groups: []
      confirmed_unclassified_answers: []
      customization_args:
        recommendedExplorationIds:
          value: []
      default_outcome: null
      hints: []
      id: EndExploration
      solution: null
    linked_skill_id: null
    next_content_id_index: 0
    param_changes: []
    recorded_voiceovers:
      voiceovers_mapping:
        content: {}
    solicit_answer_details: false
    written_translations:
      translations_mapping:
        content: {}
states_schema_version: 45
tags: []
title: Title
""")
        exploration = exp_domain.Exploration.from_yaml(
            'eid', sample_yaml_content)
        self.assertEqual(exploration.to_yaml(), latest_sample_yaml_content)

    def test_load_from_v46_with_drag_and_drop_sort_input_interaction(self):
        """Tests the migration of DragAndDropSortInput rule inputs."""
        sample_yaml_content = (
            """author_notes: ''
auto_tts_enabled: true
blurb: ''
category: Category
correctness_feedback_enabled: false
init_state_name: (untitled state)
language_code: en
objective: ''
param_changes: []
param_specs: {}
schema_version: 46
states:
  (untitled state):
    classifier_model_id: null
    content:
      content_id: content
      html: ''
    interaction:
      answer_groups:
      - outcome:
          dest: END
          feedback:
            content_id: feedback_1
            html: <p>Correct!</p>
          labelled_as_correct: false
          missing_prerequisite_skill_id: null
          param_changes: []
          refresher_exploration_id: null
        rule_specs:
        - inputs:
            x:
            - - <p>Choice 1</p>
              - <p>Choice 2</p>
          rule_type: IsEqualToOrdering
        - inputs:
            x:
            - - <p>Choice 1</p>
          rule_type: IsEqualToOrderingWithOneItemAtIncorrectPosition
        - inputs:
            x: <p>Choice 1</p>
            y: 1
          rule_type: HasElementXAtPositionY
        - inputs:
            x: <p>Choice 1</p>
            y: <p>Choice 2</p>
          rule_type: HasElementXBeforeElementY
        tagged_skill_misconception_id: null
        training_data: []
      confirmed_unclassified_answers: []
      customization_args:
        allowMultipleItemsInSamePosition:
          value: true
        choices:
          value:
          - content_id: ca_choices_2
            html: <p>Choice 1</p>
          - content_id: ca_choices_3
            html: <p>Choice 2</p>
      default_outcome:
        dest: (untitled state)
        feedback:
          content_id: default_outcome
          html: ''
        labelled_as_correct: false
        missing_prerequisite_skill_id: null
        param_changes: []
        refresher_exploration_id: null
      hints: []
      id: DragAndDropSortInput
      solution:
        answer_is_exclusive: true
        correct_answer:
        - - <p>Choice 1</p>
          - <p>Choice 2</p>
        explanation:
          content_id: solution
          html: This is <i>solution</i> for state1
    linked_skill_id: null
    next_content_id_index: 4
    param_changes: []
    recorded_voiceovers:
      voiceovers_mapping:
        ca_choices_2: {}
        ca_choices_3: {}
        content: {}
        default_outcome: {}
        feedback_1: {}
        solution: {}
    solicit_answer_details: false
    written_translations:
      translations_mapping:
        ca_choices_2: {}
        ca_choices_3: {}
        content: {}
        default_outcome: {}
        feedback_1: {}
        solution: {}
  END:
    classifier_model_id: null
    content:
      content_id: content
      html: <p>Congratulations, you have finished!</p>
    interaction:
      answer_groups: []
      confirmed_unclassified_answers: []
      customization_args:
        recommendedExplorationIds:
          value: []
      default_outcome: null
      hints: []
      id: EndExploration
      solution: null
    linked_skill_id: null
    next_content_id_index: 0
    param_changes: []
    recorded_voiceovers:
      voiceovers_mapping:
        content: {}
    solicit_answer_details: false
    written_translations:
      translations_mapping:
        content: {}
states_schema_version: 41
tags: []
title: Title
""")

        latest_sample_yaml_content = (
            """author_notes: ''
auto_tts_enabled: true
blurb: ''
category: Category
correctness_feedback_enabled: false
init_state_name: (untitled state)
language_code: en
objective: ''
param_changes: []
param_specs: {}
schema_version: 50
states:
  (untitled state):
    card_is_checkpoint: true
    classifier_model_id: null
    content:
      content_id: content
      html: ''
    interaction:
      answer_groups:
      - outcome:
          dest: END
          feedback:
            content_id: feedback_1
            html: <p>Correct!</p>
          labelled_as_correct: false
          missing_prerequisite_skill_id: null
          param_changes: []
          refresher_exploration_id: null
        rule_specs:
        - inputs:
            x:
            - - ca_choices_2
              - ca_choices_3
          rule_type: IsEqualToOrdering
        - inputs:
            x:
            - - ca_choices_2
          rule_type: IsEqualToOrderingWithOneItemAtIncorrectPosition
        - inputs:
            x: ca_choices_2
            y: 1
          rule_type: HasElementXAtPositionY
        - inputs:
            x: ca_choices_2
            y: ca_choices_3
          rule_type: HasElementXBeforeElementY
        tagged_skill_misconception_id: null
        training_data: []
      confirmed_unclassified_answers: []
      customization_args:
        allowMultipleItemsInSamePosition:
          value: true
        choices:
          value:
          - content_id: ca_choices_2
            html: <p>Choice 1</p>
          - content_id: ca_choices_3
            html: <p>Choice 2</p>
      default_outcome:
        dest: (untitled state)
        feedback:
          content_id: default_outcome
          html: ''
        labelled_as_correct: false
        missing_prerequisite_skill_id: null
        param_changes: []
        refresher_exploration_id: null
      hints: []
      id: DragAndDropSortInput
      solution:
        answer_is_exclusive: true
        correct_answer:
        - - ca_choices_2
          - ca_choices_3
        explanation:
          content_id: solution
          html: This is <i>solution</i> for state1
    linked_skill_id: null
    next_content_id_index: 4
    param_changes: []
    recorded_voiceovers:
      voiceovers_mapping:
        ca_choices_2: {}
        ca_choices_3: {}
        content: {}
        default_outcome: {}
        feedback_1: {}
        solution: {}
    solicit_answer_details: false
    written_translations:
      translations_mapping:
        ca_choices_2: {}
        ca_choices_3: {}
        content: {}
        default_outcome: {}
        feedback_1: {}
        solution: {}
  END:
    card_is_checkpoint: false
    classifier_model_id: null
    content:
      content_id: content
      html: <p>Congratulations, you have finished!</p>
    interaction:
      answer_groups: []
      confirmed_unclassified_answers: []
      customization_args:
        recommendedExplorationIds:
          value: []
      default_outcome: null
      hints: []
      id: EndExploration
      solution: null
    linked_skill_id: null
    next_content_id_index: 0
    param_changes: []
    recorded_voiceovers:
      voiceovers_mapping:
        content: {}
    solicit_answer_details: false
    written_translations:
      translations_mapping:
        content: {}
states_schema_version: 45
tags: []
title: Title
""")
        exploration = exp_domain.Exploration.from_yaml(
            'eid', sample_yaml_content)
        self.assertEqual(exploration.to_yaml(), latest_sample_yaml_content)


class ConversionUnitTests(test_utils.GenericTestBase):
    """Test conversion methods."""

    def test_convert_exploration_to_player_dict(self):
        exp_title = 'Title'
        second_state_name = 'first state'

        exploration = exp_domain.Exploration.create_default_exploration(
            'eid', title=exp_title, category='Category')
        exploration.add_states([second_state_name])

        def _get_default_state_dict(content_str, dest_name, is_init_state):
            """Gets the default state dict of the exploration."""
            return {
                'linked_skill_id': None,
                'next_content_id_index': 0,
                'classifier_model_id': None,
                'content': {
                    'content_id': 'content',
                    'html': content_str,
                },
                'recorded_voiceovers': {
                    'voiceovers_mapping': {
                        'content': {},
                        'default_outcome': {}
                    }
                },
                'solicit_answer_details': False,
                'card_is_checkpoint': is_init_state,
                'written_translations': {
                    'translations_mapping': {
                        'content': {},
                        'default_outcome': {}
                    }
                },
                'interaction': {
                    'answer_groups': [],
                    'confirmed_unclassified_answers': [],
                    'customization_args': {},
                    'default_outcome': {
                        'dest': dest_name,
                        'feedback': {
                            'content_id': feconf.DEFAULT_OUTCOME_CONTENT_ID,
                            'html': ''
                        },
                        'labelled_as_correct': False,
                        'param_changes': [],
                        'refresher_exploration_id': None,
                        'missing_prerequisite_skill_id': None
                    },
                    'hints': [],
                    'id': None,
                    'solution': None,
                },
                'param_changes': [],
            }

        self.assertEqual(exploration.to_player_dict(), {
            'init_state_name': feconf.DEFAULT_INIT_STATE_NAME,
            'title': exp_title,
            'objective': feconf.DEFAULT_EXPLORATION_OBJECTIVE,
            'states': {
                feconf.DEFAULT_INIT_STATE_NAME: _get_default_state_dict(
                    feconf.DEFAULT_INIT_STATE_CONTENT_STR,
                    feconf.DEFAULT_INIT_STATE_NAME, True),
                second_state_name: _get_default_state_dict(
                    '', second_state_name, False),
            },
            'param_changes': [],
            'param_specs': {},
            'language_code': 'en',
            'correctness_feedback_enabled': False,
        })


class StateOperationsUnitTests(test_utils.GenericTestBase):
    """Test methods operating on states."""

    def test_delete_state(self):
        """Test deletion of states."""
        exploration = exp_domain.Exploration.create_default_exploration('eid')
        exploration.add_states(['first state'])

        with self.assertRaisesRegexp(
            ValueError, 'Cannot delete initial state'
            ):
            exploration.delete_state(exploration.init_state_name)

        exploration.add_states(['second state'])
        exploration.delete_state('second state')

        with self.assertRaisesRegexp(ValueError, 'fake state does not exist'):
            exploration.delete_state('fake state')


class HtmlCollectionTests(test_utils.GenericTestBase):
    """Test method to obtain all html strings."""

    def test_all_html_strings_are_collected(self):

        exploration = exp_domain.Exploration.create_default_exploration(
            'eid', title='title', category='category')
        exploration.add_states(['state1', 'state2', 'state3', 'state4'])
        state1 = exploration.states['state1']
        state2 = exploration.states['state2']
        state3 = exploration.states['state3']
        state4 = exploration.states['state4']
        content1_dict = {
            'content_id': 'content',
            'html': '<blockquote>Hello, this is state1</blockquote>'
        }
        content2_dict = {
            'content_id': 'content',
            'html': '<pre>Hello, this is state2</pre>'
        }
        content3_dict = {
            'content_id': 'content',
            'html': '<p>Hello, this is state3</p>'
        }
        content4_dict = {
            'content_id': 'content',
            'html': '<p>Hello, this is state4</p>'
        }
        state1.update_content(
            state_domain.SubtitledHtml.from_dict(content1_dict))
        state2.update_content(
            state_domain.SubtitledHtml.from_dict(content2_dict))
        state3.update_content(
            state_domain.SubtitledHtml.from_dict(content3_dict))
        state4.update_content(
            state_domain.SubtitledHtml.from_dict(content4_dict))

        self.set_interaction_for_state(state1, 'TextInput')
        self.set_interaction_for_state(state2, 'MultipleChoiceInput')
        self.set_interaction_for_state(state3, 'ItemSelectionInput')
        self.set_interaction_for_state(state4, 'DragAndDropSortInput')

        customization_args_dict1 = {
            'placeholder': {
                'value': {
                    'content_id': 'ca_placeholder_0',
                    'unicode_str': 'Enter here.'
                }
            },
            'rows': {'value': 1}
        }
        customization_args_dict2 = {
            'choices': {'value': [
                {
                    'content_id': 'ca_choices_0',
                    'html': '<p>This is value1 for MultipleChoice</p>'
                },
                {
                    'content_id': 'ca_choices_1',
                    'html': '<p>This is value2 for MultipleChoice</p>'
                }
            ]},
            'showChoicesInShuffledOrder': {'value': True}
        }
        customization_args_dict3 = {
            'choices': {'value': [
                {
                    'content_id': 'ca_choices_0',
                    'html': '<p>This is value1 for ItemSelection</p>'
                },
                {
                    'content_id': 'ca_choices_1',
                    'html': '<p>This is value2 for ItemSelection</p>'
                },
                {
                    'content_id': 'ca_choices_2',
                    'html': '<p>This is value3 for ItemSelection</p>'
                }
            ]},
            'minAllowableSelectionCount': {'value': 1},
            'maxAllowableSelectionCount': {'value': 2}
        }
        customization_args_dict4 = {
            'choices': {'value': [
                {
                    'content_id': 'ca_choices_0',
                    'html': '<p>This is value1 for DragAndDropSortInput</p>'
                },
                {
                    'content_id': 'ca_choices_1',
                    'html': '<p>This is value2 for DragAndDropSortInput</p>'
                }
            ]},
            'allowMultipleItemsInSamePosition': {'value': True}
        }

        state1.update_interaction_customization_args(customization_args_dict1)
        state2.update_interaction_customization_args(customization_args_dict2)
        state3.update_interaction_customization_args(customization_args_dict3)
        state4.update_interaction_customization_args(customization_args_dict4)

        default_outcome = state_domain.Outcome(
            'state2', state_domain.SubtitledHtml(
                'default_outcome', '<p>Default outcome for state1</p>'),
            False, [], None, None
        )
        state1.update_interaction_default_outcome(default_outcome)

        hint_list2 = [
            state_domain.Hint(
                state_domain.SubtitledHtml(
                    'hint_1', '<p>Hello, this is html1 for state2</p>'
                )
            ),
            state_domain.Hint(
                state_domain.SubtitledHtml(
                    'hint_2', '<p>Hello, this is html2 for state2</p>'
                )
            ),
        ]
        state2.update_interaction_hints(hint_list2)

        solution_dict = {
            'interaction_id': '',
            'answer_is_exclusive': True,
            'correct_answer': 'Answer1',
            'explanation': {
                'content_id': 'solution',
                'html': '<p>This is solution for state1</p>'
            }
        }
        solution = state_domain.Solution.from_dict(
            state1.interaction.id, solution_dict)
        state1.update_interaction_solution(solution)

        answer_group_list2 = [{
            'rule_specs': [{
                'rule_type': 'Equals',
                'inputs': {'x': 0}
            }, {
                'rule_type': 'Equals',
                'inputs': {'x': 1}
            }],
            'outcome': {
                'dest': 'state1',
                'feedback': {
                    'content_id': 'feedback_1',
                    'html': '<p>Outcome1 for state2</p>'
                },
                'param_changes': [],
                'labelled_as_correct': False,
                'refresher_exploration_id': None,
                'missing_prerequisite_skill_id': None
            },
            'training_data': [],
            'tagged_skill_misconception_id': None
        }, {
            'rule_specs': [{
                'rule_type': 'Equals',
                'inputs': {'x': 0}
            }],
            'outcome': {
                'dest': 'state3',
                'feedback': {
                    'content_id': 'feedback_2',
                    'html': '<p>Outcome2 for state2</p>'
                },
                'param_changes': [],
                'labelled_as_correct': False,
                'refresher_exploration_id': None,
                'missing_prerequisite_skill_id': None
            },
            'training_data': [],
            'tagged_skill_misconception_id': None
        }]
        answer_group_list3 = [{
            'rule_specs': [{
                'rule_type': 'Equals',
                'inputs': {'x': ['ca_choices_0']}
            }, {
                'rule_type': 'Equals',
                'inputs': {'x': ['ca_choices_2']}
            }],
            'outcome': {
                'dest': 'state1',
                'feedback': {
                    'content_id': 'feedback_1',
                    'html': '<p>Outcome for state3</p>'
                },
                'param_changes': [],
                'labelled_as_correct': False,
                'refresher_exploration_id': None,
                'missing_prerequisite_skill_id': None
            },
            'training_data': [],
            'tagged_skill_misconception_id': None
        }]
        state2.update_interaction_answer_groups(answer_group_list2)
        state3.update_interaction_answer_groups(answer_group_list3)

        expected_html_list = [
            '',
            '',
            '<pre>Hello, this is state2</pre>',
            '<p>Outcome1 for state2</p>',
            '<p>Outcome2 for state2</p>',
            '',
            '<p>Hello, this is html1 for state2</p>',
            '<p>Hello, this is html2 for state2</p>',
            '<p>This is value1 for MultipleChoice</p>',
            '<p>This is value2 for MultipleChoice</p>',
            '<blockquote>Hello, this is state1</blockquote>',
            '<p>Default outcome for state1</p>',
            '<p>This is solution for state1</p>',
            '<p>Hello, this is state3</p>',
            '<p>Outcome for state3</p>',
            '',
            '<p>This is value1 for ItemSelection</p>',
            '<p>This is value2 for ItemSelection</p>',
            '<p>This is value3 for ItemSelection</p>',
            '<p>Hello, this is state4</p>',
            '',
            '<p>This is value1 for DragAndDropSortInput</p>',
            '<p>This is value2 for DragAndDropSortInput</p>'
        ]

        actual_outcome_list = exploration.get_all_html_content_strings()

        self.assertEqual(actual_outcome_list, expected_html_list)<|MERGE_RESOLUTION|>--- conflicted
+++ resolved
@@ -3523,12 +3523,7 @@
       customization_args:
         placeholder:
           value:
-<<<<<<< HEAD
             bool: True
-=======
-            content_id: ca_placeholder_2
-            unicode_str: ''
->>>>>>> 39cbaa45
         rows:
           value: 1
       default_outcome:
@@ -3543,10 +3538,6 @@
       hints: []
       id: TextInput
       solution: null
-<<<<<<< HEAD
-=======
-    linked_skill_id: null
->>>>>>> 39cbaa45
     next_content_id_index: 4
     param_changes: []
     recorded_voiceovers:
@@ -3580,10 +3571,6 @@
       hints: []
       id: EndExploration
       solution: null
-<<<<<<< HEAD
-=======
-    linked_skill_id: null
->>>>>>> 39cbaa45
     next_content_id_index: 0
     param_changes: []
     recorded_voiceovers:
@@ -3604,12 +3591,7 @@
       customization_args:
         placeholder:
           value:
-<<<<<<< HEAD
             bool: True
-=======
-            content_id: ca_placeholder_0
-            unicode_str: ''
->>>>>>> 39cbaa45
         rows:
           value: 1
       default_outcome:
@@ -3624,10 +3606,6 @@
       hints: []
       id: TextInput
       solution: null
-<<<<<<< HEAD
-=======
-    linked_skill_id: null
->>>>>>> 39cbaa45
     next_content_id_index: 1
     param_changes: []
     recorded_voiceovers:
