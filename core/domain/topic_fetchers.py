--- conflicted
+++ resolved
@@ -231,11 +231,7 @@
     """Returns a list of topics with linked skills.
 
     Returns:
-<<<<<<< HEAD
-        list(Topic|None). A list of topics with skills.
-=======
         list(Topic). A list of topics with skills.
->>>>>>> e0d79245
     """
     all_topic_models = topic_models.TopicModel.get_all()
     topics_with_skills = []
