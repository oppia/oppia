--- conflicted
+++ resolved
@@ -96,12 +96,8 @@
             raise Exception(
                 'A translatable field is already registered with the '
                 'same content id: %s' % content_id)
-<<<<<<< HEAD
-
-=======
         if value == '':
             return
->>>>>>> b1dada8b
         self._translatable_contents[content_id] = TranslatableContent(
             content_id, value, field_type)
 
