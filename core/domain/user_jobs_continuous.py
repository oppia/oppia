--- conflicted
+++ resolved
@@ -73,23 +73,6 @@
         dashboard.
 
         Args:
-<<<<<<< HEAD
-            user_id: str. The unique ID of the user
-
-        Returns:
-            tuple(job_queued_msec, output):
-                job_queued_msec: Time in milliseconds since the Epoch when the job was queued. 
-                output: The list of recent updates to explorations and feedback threads;
-                    Each entry in the list is a dict with keys:
-                        - 'type': either feconf.UPDATE_TYPE_EXPLORATION_COMMIT or 
-                            feconf.UPDATE_TYPE_FEEDBACK_MESSAGE
-                        - 'activity_id': id of the exploration being committed to or 
-                            to which the feedback thread belongs
-                        - 'activity_title': the corresponding title
-                        - 'last_updated_ms'
-                        - 'author_id'
-                        - 'subject'
-=======
             user_id: str. The unique ID of the user.
 
         Returns:
@@ -107,7 +90,6 @@
                     in milliseconds since the Epoch.
                 - 'author_id': str. The ID of the author who made the update.
                 - 'subject': str. A brief description of the notification.
->>>>>>> 25c38353
         """
         user_model = user_models.UserRecentChangesBatchModel.get(
             user_id, strict=False)
@@ -149,21 +131,6 @@
                 feconf.COMMIT_MESSAGE_EXPLORATION_DELETED.
 
         Returns:
-<<<<<<< HEAD
-            A tuple with two entries:
-                A list (one entry per activity ID) of dictionaries with the
-                following keys:
-                    - 'type': The value of the commit_type argument.
-                    - 'activity_id': The ID of the activity for this commit.
-                    - 'activity_title': The title of the activity.
-                    - 'author_id': The author who made the commit.
-                    - 'last_update_ms': When the commit was created.
-                    - 'subject': The commit message, otherwise (if the activity
-                            has been deleted) a message indicating that the activity
-                            was deleted.
-                A list containing valid activity model instances which are
-                mappable to feedback threads
-=======
             tuple(list(dict), list(ExplorationModel|CollectionModel)). A 2-tuple
             with following entries:
                 - list(dict): A list, having information for every activity in
@@ -183,7 +150,6 @@
                 - list(ExplorationModel|CollectionModel): A list containing
                     valid Exploration or Collection model instances which are
                     mappable to feedback threads.
->>>>>>> 25c38353
         """
         most_recent_commits = []
         activity_models = activity_model_cls.get_multi(
@@ -239,28 +205,6 @@
     @staticmethod
     def map(item):
         """Implements the map function (generator).
-<<<<<<< HEAD
-
-        Args:
-            item: The parameter passed to this function is a single element of
-            the type given by entity_class().
-
-        Returns:
-            This function may yield as many times as appropriate (including zero) 
-            the key/value 2-tuples. 
-            For example, (reducer_key, recent_activity_commit_dict) where
-                reducer_key: str. This is of the form 'user_id@job_queued_msec'
-                recent_activity_commit_dict: dictionary with the following keys
-                    - 'type': The value of the commit_type argument.
-                    - 'activity_id': The ID of the activity for this commit.
-                    - 'activity_title': The title of the activity.
-                    - 'author_id': The author who made the commit.
-                    - 'last_update_ms': When the commit was created.
-                    - 'subject': The commit message
-        """
-
-
-=======
         Computes most recent activity commits and feedbacks of a specific user.
 
         Args:
@@ -282,7 +226,6 @@
                         update.
                     - 'subject': str. A brief description of the recent updates.
         """
->>>>>>> 25c38353
         user_id = item.id
         job_queued_msec = RecentUpdatesMRJobManager._get_job_queued_msec()
         reducer_key = '%s@%s' % (user_id, job_queued_msec)
@@ -339,22 +282,13 @@
     @staticmethod
     def reduce(key, stringified_values):
         """Implements the reduce function.
-<<<<<<< HEAD
-        This function updates an instance of UserRecentChangesBatchModel 
-        for a particular user, storing the most recent changes corresponding 
-=======
 
         This function updates an instance of UserRecentChangesBatchModel
         for a particular user, storing the most recent changes corresponding
->>>>>>> 25c38353
         to things the user (for the given user_id) subscribes to.
 
         Args:
             key: str. Should be of the form 'user_id@job_queued_msec'.
-<<<<<<< HEAD
-            stringified_values: A list of all recent_activity_commits
-                 and feedback_threads that are tagged with the given key.
-=======
             stringified_values: list(str). A list of all recent_activity_commits
                 and feedback_threads that are tagged with the given key. Each
                 entry is a stringified dict having the following keys:
@@ -368,7 +302,6 @@
                 - 'author_id': str. The ID of the author who made the changes.
                 - 'subject': str. The commit message or message indicating a
                     feedback update.
->>>>>>> 25c38353
         """
         if '@' not in key:
             logging.error(
@@ -423,17 +356,6 @@
         """Records incoming events in the given realtime layer.
 
         Args:
-<<<<<<< HEAD
-            active_realtime_layer: int. Currently active realtime datastore
-                layer.
-            event_type: str. The event triggered by a student. For example, when
-                a student starts an exploration, event of type `start` is triggered 
-                and the total play count is incremented. If he/she rates an exploration, 
-                event of type `rate` is triggered and average rating of the realtime model
-                is refreshed.
-            *args: Variable length argument list. The first element of *args
-                corresponds to the id of the exploration currently being played.
-=======
             active_realtime_layer: int. The currently active realtime datastore
                 layer.
             event_type: str. The event triggered by a student. For example, when
@@ -451,7 +373,6 @@
                 - float. The rating given by user to the exploration.
                 - float. The old rating of the exploration, before it is
                     refreshed.
->>>>>>> 25c38353
         """
         exp_id = args[0]
 
@@ -513,14 +434,6 @@
     def get_dashboard_stats(cls, user_id):
         """
         Args:
-<<<<<<< HEAD
-          - user_id: str. id of the user
-
-        Returns a dict with the following keys:
-            'total_plays': # of times the user's explorations were played
-            'num_ratings': # of times the explorations have been rated
-            'average_ratings': average of average ratings across all explorations
-=======
             user_id: str. The ID of the user.
 
         Returns a dict with the following keys:
@@ -530,7 +443,6 @@
                 rated.
             'average_ratings': float. Average of average ratings across all
                 explorations.
->>>>>>> 25c38353
         """
         total_plays = 0
         num_ratings = 0
@@ -591,27 +503,6 @@
     @staticmethod
     def map(item):
         """Implements the map function (generator).
-<<<<<<< HEAD
-
-        Args:
-            item: The parameter passed to this function is a single element of
-            the type given by entity_class().
-
-        Returns:
-            This function may yield as many times as appropriate the key/value 2-tuples. 
-            For example, (id, exploration_data) where
-                id: str. The unique id of contributor or owner of the exploration
-                exploration_data: dictionary with the following possible keys
-                    - 'exploration_impact_score': float. The impact score of the 
-                            specific exploration
-                    - 'total_plays_for_owned_exp': int. Total plays for the exploration 
-                    - 'average_rating_for_owned_exp': float. Average rating for the 
-                            exploration
-                    - 'num_ratings_for_owned_exp': int. Total number of ratings for the
-                            exploration
-        """
-
-=======
         Computes exploration data for every contributor and owner of the
         exploration.
 
@@ -634,7 +525,6 @@
                 - 'num_ratings_for_owned_exp': int. Total number of ratings of
                     all explorations owned by the user.
         """
->>>>>>> 25c38353
         if item.deleted:
             return
 
@@ -738,18 +628,6 @@
     @staticmethod
     def reduce(key, stringified_values):
         """Implements the reduce function.
-<<<<<<< HEAD
-        This function creates or updates the UserStatsModel instance for the given 
-        user. It updates the impact score, total plays of all explorations, number 
-        of ratings across all explorations and average rating.
-
-        Args:
-            key: str. The unique id of user
-            stringified_values: A list of information regarding all the explorations
-                owned by user.
-        """
-
-=======
 
         This function creates or updates the UserStatsModel instance for the
         given user. It updates the impact score, total plays of all
@@ -770,7 +648,6 @@
                 - 'num_ratings_for_owned_exp': int. Total number of ratings of
                     all explorations owned by the user.
         """
->>>>>>> 25c38353
         values = [ast.literal_eval(v) for v in stringified_values]
         exponent = 2.0/3
 
