# coding: utf-8
#
# Copyright 2020 The Oppia Authors. All Rights Reserved.
#
# Licensed under the Apache License, Version 2.0 (the "License");
# you may not use this file except in compliance with the License.
# You may obtain a copy of the License at
#
#      http://www.apache.org/licenses/LICENSE-2.0
#
# Unless required by applicable law or agreed to in writing, software
# distributed under the License is distributed on an "AS-IS" BASIS,
# WITHOUT WARRANTIES OR CONDITIONS OF ANY KIND, either express or implied.
# See the License for the specific language governing permissions and
# limitations under the License.

"""Tests for methods in core.domain.caching_services"""

from __future__ import annotations

import json

from core import feconf
from core.constants import constants
from core.domain import caching_domain
from core.domain import caching_services
from core.domain import collection_domain
from core.domain import exp_domain
from core.domain import platform_parameter_domain as parameter_domain
from core.domain import skill_domain
from core.domain import story_domain
from core.domain import topic_domain
from core.platform import models
from core.tests import test_utils

from typing import Any, Dict

memory_cache_services = models.Registry.import_cache_services()


class CachingServicesUnitTests(test_utils.GenericTestBase):
    """Tests for caching_services."""

    # A dictionary representation of an exploration that contains unicode
    # characters.
    exploration_dict_with_unicode_characters: exp_domain.ExplorationDict = {
        'tags': [],
        'title': '',
        'objective': '',
        'init_state_name': 'Introduction',
        'author_notes': '',
        'states_schema_version': 51,
        'param_specs': {},
        'param_changes': [],
        'id': 'h51Bu72rDIqO',
        'category': '',
        'auto_tts_enabled': True,
        'states': {
            'Introduction': {
                'card_is_checkpoint': True,
                'solicit_answer_details': False,
                'written_translations': {
                    'translations_mapping': {
                        'hint_3': {},
                        'feedback_2': {},
                        'content': {},
                        'ca_placeholder_0': {},
                        'default_outcome': {},
                        'rule_input_4': {}
                    }
                },
                'recorded_voiceovers': {
                    'voiceovers_mapping': {
                        'hint_3': {},
                        'feedback_2': {},
                        'content': {},
                        'ca_placeholder_0': {},
                        'default_outcome': {},
                        'rule_input_4': {}
                    }
                },
                'param_changes': [],
                'classifier_model_id': None,
                'content': {
                    'content_id': 'content',
                    'html': '<p>Unicode Characters 😍😍😍😍</p>'
                },
                'linked_skill_id': None,
                'next_content_id_index': 5,
                'interaction': {
                    'hints': [{
                        'hint_content': {
                            'content_id': 'hint_3',
                            'html': '<p>This is a copyright character ©.</p>'
                        }
                    }],
                    'confirmed_unclassified_answers': [],
                    'solution': None,
                    'id': 'TextInput',
                    'customization_args': {
                        'rows': {
                            'value': 1
                        },
                        'placeholder': {
                            'value': {
                                'content_id': 'ca_placeholder_0',
                                'unicode_str': '😍😍😍😍'
                            }
                        }
                    },
                    'default_outcome': {
                        'param_changes': [],
                        'refresher_exploration_id': None,
                        'dest': 'Introduction',
                        'dest_if_really_stuck': None,
                        'missing_prerequisite_skill_id': None,
                        'feedback': {
                            'content_id': 'default_outcome',
                            'html': ''
                        },
                        'labelled_as_correct': False
                    },
                    'answer_groups': [{
                        'training_data': [],
                        'outcome': {
                            'param_changes': [],
                            'refresher_exploration_id': None,
                            'dest': 'Introduction',
                            'dest_if_really_stuck': None,
                            'missing_prerequisite_skill_id': None,
                            'feedback': {
                                'content_id': 'feedback_2',
                                'html': '<p>This is great! ®®</p>'
                            },
                            'labelled_as_correct': False
                        },
                        'rule_specs': [{
                            'rule_type': 'Contains',
                            'inputs': {
                                'x': {
                                    'contentId': 'rule_input_4',
                                    'normalizedStrSet': ['®®']
                                }
                            }
                        }],
                        'tagged_skill_misconception_id': None
                    }]
                }
            }
        },
        'correctness_feedback_enabled': False,
        'edits_allowed': True,
        'language_code': 'en',
        'blurb': ''
    }

    # The correct json encoded version of the above exploration containing
    # unicode characters that is set to the memory cache.
    json_encoded_string_representing_an_exploration = (
        '{"param_changes": [], "category": "", "auto_tts_enabled": true, "tags"'
        ': [], "states_schema_version": 51, "title": "", "param_specs": {}, "id'
        '": "h51Bu72rDIqO", "states": {"Introduction": {"param_changes": [], "c'
        'ard_is_checkpoint": true, "interaction": {"solution": null, "answer_gr'
        'oups": [{"tagged_skill_misconception_id": null, "outcome": {"param_cha'
        'nges": [], "feedback": {"content_id": "feedback_2", "html": "<p>This i'
        's great! \\u00ae\\u00ae</p>"}, "dest": "Introduction", "dest_if_really'
        '_stuck": null, "refresher_exploration_id": null, "missing_prerequisite'
        '_skill_id": null, "labelled_as_correct": false}, "training_data": [], '
        '"rule_specs": [{"rule_type": "Contains", "inputs": {"x": {"normalizedS'
        'trSet": ["\\u00ae\\u00ae"], "contentId": "rule_input_4"}}}]}], "defaul'
        't_outcome": {"param_changes": [], "feedback": {"content_id": "default_'
        'outcome", "html": ""}, "dest": "Introduction", "dest_if_really_stuck":'
        ' null, "refresher_exploration_id": null, "missing_prerequisite_skill_i'
        'd": null, "labelled_as_correct": false}, "customization_args": {"rows"'
        ': {"value": 1}, "placeholder": {"value": {"unicode_str": "\\ud83d\\ude'
        '0d\\ud83d\\ude0d\\ud83d\\ude0d\\ud83d\\ude0d", "content_id": "ca_place'
        'holder_0"}}}, "confirmed_unclassified_answers": [], "id": "TextInput",'
        ' "hints": [{"hint_content": {"content_id": "hint_3", "html": "<p>This '
        'is a copyright character \\u00a9.</p>"}}]}, "linked_skill_id": null, "'
        'recorded_voiceovers": {"voiceovers_mapping": {"feedback_2": {}, "rule_'
        'input_4": {}, "content": {}, "hint_3": {}, "default_outcome": {}, "ca_'
        'placeholder_0": {}}}, "classifier_model_id": null, "content": {"conten'
        't_id": "content", "html": "<p>Unicode Characters \\ud83d\\ude0d\\ud83d'
        '\\ude0d\\ud83d\\ude0d\\ud83d\\ude0d</p>"}, "written_translations": {"t'
        'ranslations_mapping": {"feedback_2": {}, "rule_input_4": {}, "content"'
        ': {}, "hint_3": {}, "default_outcome": {}, "ca_placeholder_0": {}}}, "'
        'next_content_id_index": 5, "solicit_answer_details": false}}, "version'
        '": 0, "correctness_feedback_enabled": false, "edits_allowed": true, "l'
        'anguage_code": "en", "objective": "", "init_state_name": "Introduction'
        '", "blurb": "", "author_notes": ""}'
    )

    def test_retrieved_memory_profile_contains_correct_elements(self) -> None:
        memory_profile = caching_services.get_memory_cache_stats()
        self.assertIsInstance(memory_profile, caching_domain.MemoryCacheStats)
        self.assertIsNotNone(memory_profile.total_allocated_in_bytes)
        self.assertIsNotNone(memory_profile.peak_memory_usage_in_bytes)
        self.assertIsNotNone(memory_profile.total_number_of_keys_stored)

    def test_flush_cache_wipes_cache_clean(self) -> None:
        """Tests whether flushing the cache removes the elements in the
        cache.
        """
        key_value_mapping = {'a': '1', 'b': '2', 'c': '3'}
        caching_services.set_multi(
            caching_services.CACHE_NAMESPACE_DEFAULT, None, key_value_mapping)
        exploration_id = 'id'
        default_exploration = (
            exp_domain.Exploration.create_default_exploration(
                'exp_id_1', title='A title', category='A category'))
        caching_services.set_multi(
            caching_services.CACHE_NAMESPACE_EXPLORATION,
            '0',
            {
                exploration_id: default_exploration
            })

        self.assertEqual(
            caching_services.get_multi(
                caching_services.CACHE_NAMESPACE_DEFAULT, None,
                ['a', 'b', 'c']), key_value_mapping)

        self.assertIsNotNone(
            caching_services.get_multi(
                caching_services.CACHE_NAMESPACE_EXPLORATION,
                '0',
                [exploration_id]
            ).get(exploration_id))

        caching_services.flush_memory_caches()

        self.assertEqual(
            caching_services.get_multi(
                caching_services.CACHE_NAMESPACE_DEFAULT,
                None,
                ['a', 'b', 'c']),
            {})
        self.assertEqual(
            caching_services.get_multi(
                caching_services.CACHE_NAMESPACE_EXPLORATION,
                '0',
                [exploration_id]),
            {})

    def test_serialization_and_deserialization_returns_the_same_object(
        self
    ) -> None:
        deserialize = (
            caching_services.DESERIALIZATION_FUNCTIONS['exploration'])
        serialize = (
            caching_services.SERIALIZATION_FUNCTIONS['exploration']
        )
        default_exploration = (
            exp_domain.Exploration.create_default_exploration(
                'exp_id_1', title='A title', category='A category'))
        self.assertEqual(
<<<<<<< HEAD
            default_exploration.to_dict(),  # type: ignore[no-untyped-call]
            deserialize(serialize(default_exploration)).to_dict()) # type: ignore[no-untyped-call]
=======
            default_exploration.to_dict(),
            deserialize(serialize(default_exploration)).to_dict())
>>>>>>> cc8f6d73

    def test_invalid_namespace_raises_error(self) -> None:
        invalid_namespace = 'invalid'

        # get_multi has namespace argument, which can accept only keys of
        # DESERIALIZATION_FUNCTIONS Dict and 'invalid' is not one of them.
        # So, we don't have any overload function for 'invalid' key.
        # that's why we added call-overload ignore statement here.
        with self.assertRaisesRegex(
            ValueError,
            'Invalid namespace: %s.' % invalid_namespace):
            caching_services.get_multi( # type: ignore[call-overload]
                invalid_namespace, None,
                ['a', 'b', 'c'])

        invalid_sub_namespace = 'sub:namespace'
        with self.assertRaisesRegex(
            ValueError,
            'Sub-namespace %s cannot contain \':\'.' % invalid_sub_namespace):
            caching_services.get_multi(
                caching_services.CACHE_NAMESPACE_DEFAULT,
                invalid_sub_namespace, ['a', 'b', 'c'])

    def test_get_multi_correctly_retrieves_cache_elements(self) -> None:
        """Testing that querying the cache for elements where either all of the
        ids exist or don't exist in the cache returns reasonable output.
        """
        # Key value mapping tests that strings, numbers, booleans, floats,
        # lists, and Nonetypes are all correctly set and get from the cache.
        key_value_mapping = {
            'a': '1', 'b': 2, 'c': [True, None],
            'd': {
                'd.1': 1.2,
                'd.2': 30
            }}

        exploration_id = 'id'

        self.assertEqual(
            caching_services.get_multi(
                caching_services.CACHE_NAMESPACE_DEFAULT,
                None,
                ['a', 'b', 'c', 'd']),
            {})
        self.assertEqual(
            caching_services.get_multi(
                caching_services.CACHE_NAMESPACE_EXPLORATION,
                '0',
                [exploration_id]),
            {})

        # set_mutli can accept str with literal(default), but here
        # we passing object. Hence, ignore statement is used.
        caching_services.set_multi( # type: ignore[call-overload]
            caching_services.CACHE_NAMESPACE_DEFAULT, None, key_value_mapping)
        default_exploration = (
            exp_domain.Exploration.create_default_exploration(
                'exp_id_1', title='A title', category='A category'))
        caching_services.set_multi(
            caching_services.CACHE_NAMESPACE_EXPLORATION,
            '0',
            {
                exploration_id: default_exploration
            })

        self.assertEqual(
            caching_services.get_multi(
                caching_services.CACHE_NAMESPACE_DEFAULT, None,
                ['a', 'b', 'c', 'd']),
            key_value_mapping)

        self.assertEqual(
            caching_services.get_multi(
                caching_services.CACHE_NAMESPACE_DEFAULT, None, ['e', 'f']),
            {})

        exp_ids_to_explorations = caching_services.get_multi(
            caching_services.CACHE_NAMESPACE_EXPLORATION,
            '0', [exploration_id])
        self.assertEqual(
<<<<<<< HEAD
            default_exploration.to_dict(),  # type: ignore[no-untyped-call]
            exp_ids_to_explorations[exploration_id].to_dict()) # type: ignore[no-untyped-call]
=======
            default_exploration.to_dict(),
            exp_ids_to_explorations[exploration_id].to_dict())
>>>>>>> cc8f6d73

    def test_partial_fetches_returns_correct_elements(self) -> None:
        """Testing that querying the cache returns reasonable output for
        elements where only a subsection of the queried ids exist in the cache.
        """
        key_value_mapping = {'a': '1', 'c': '3'}
        exploration_id = 'id'
        nonexistent_exploration_id = 'id2'
        default_exploration = (
            exp_domain.Exploration.create_default_exploration(
                'exp_id_1', title='A title', category='A category'))

        self.assertEqual(
            caching_services.get_multi(
                caching_services.CACHE_NAMESPACE_EXPLORATION,
                '0',
                [exploration_id]),
            {})

        self.assertEqual(
            caching_services.get_multi(
                caching_services.CACHE_NAMESPACE_DEFAULT,
                None,
                ['a', 'b', 'c']),
            {})

        self.assertEqual(
            caching_services.get_multi(
                caching_services.CACHE_NAMESPACE_DEFAULT,
                None,
                []),
            {})

        caching_services.set_multi(
            caching_services.CACHE_NAMESPACE_EXPLORATION,
            '0',
            {
                exploration_id: default_exploration
            })

        caching_services.set_multi(
            caching_services.CACHE_NAMESPACE_DEFAULT,
            None,
            key_value_mapping)

        self.assertEqual(
            caching_services.get_multi(
                caching_services.CACHE_NAMESPACE_DEFAULT,
                None,
                ['a', 'b', 'c']),
            {'a': '1', 'c': '3'})

        result = caching_services.get_multi(
            caching_services.CACHE_NAMESPACE_EXPLORATION,
            '0',
            [exploration_id, nonexistent_exploration_id])

        self.assertEqual(
<<<<<<< HEAD
            default_exploration.to_dict(),  # type: ignore[no-untyped-call]
            result[exploration_id].to_dict()) # type: ignore[no-untyped-call]
=======
            default_exploration.to_dict(),
            result[exploration_id].to_dict())
>>>>>>> cc8f6d73

        self.assertFalse(nonexistent_exploration_id in result)

    def test_queries_to_wrong_namespace_returns_none(self) -> None:
        exploration_id = 'id'
        default_exploration = (
            exp_domain.Exploration.create_default_exploration(
                'exp_id_1', title='A title', category='A category'))

        caching_services.set_multi(
            caching_services.CACHE_NAMESPACE_EXPLORATION,
            '0',
            {
                exploration_id: default_exploration
            })

        self.assertEqual(
            caching_services.get_multi(
                caching_services.CACHE_NAMESPACE_DEFAULT,
                '0',
                [exploration_id]),
            {})

    def test_queries_to_wrong_sub_namespace_returns_none(self) -> None:
        exploration_id = 'id'
        default_exploration = (
            exp_domain.Exploration.create_default_exploration(
                'exp_id_1', title='A title', category='A category'))

        self.assertEqual(
            caching_services.get_multi(
                caching_services.CACHE_NAMESPACE_EXPLORATION,
                '1',
                [exploration_id]), {})

        caching_services.set_multi(
            caching_services.CACHE_NAMESPACE_EXPLORATION,
            '1',
            {
                exploration_id: default_exploration
            })

        existent_result = caching_services.get_multi(
            caching_services.CACHE_NAMESPACE_EXPLORATION,
            '1',
            [exploration_id])

        self.assertEqual(
<<<<<<< HEAD
            existent_result[exploration_id].to_dict(), # type: ignore[no-untyped-call]
            default_exploration.to_dict())  # type: ignore[no-untyped-call]
=======
            existent_result[exploration_id].to_dict(),
            default_exploration.to_dict())
>>>>>>> cc8f6d73

    def test_set_multi_returns_true_for_successful_insert_into_cache(
        self
    ) -> None:
        key_value_mapping = {'a': '1', 'b': '2', 'c': '3'}
        cache_strings_response = caching_services.set_multi(
            caching_services.CACHE_NAMESPACE_DEFAULT, None, key_value_mapping)
        self.assertTrue(cache_strings_response)

        exploration_id = 'id'
        default_exploration = (
            exp_domain.Exploration.create_default_exploration(
                'exp_id_1', title='A title', category='A category'))
        cache_exploration_response = caching_services.set_multi(
            caching_services.CACHE_NAMESPACE_EXPLORATION,
            '0',
            {
                exploration_id: default_exploration
            })
        self.assertTrue(cache_exploration_response)

        cache_empty_list_response = caching_services.set_multi(
            caching_services.CACHE_NAMESPACE_DEFAULT, None, {})
        self.assertTrue(cache_empty_list_response)

    def test_delete_multi_returns_true_when_all_ids_exist(self) -> None:
        key_value_mapping = {'a': '1', 'b': '2', 'c': '3'}

        self.assertFalse(
            caching_services.delete_multi(
                caching_services.CACHE_NAMESPACE_DEFAULT, None,
                ['a', 'b', 'c']))

        caching_services.set_multi(
            caching_services.CACHE_NAMESPACE_DEFAULT, None, key_value_mapping)

        exploration_id = 'id'
        default_exploration = (
            exp_domain.Exploration.create_default_exploration(
                'exp_id_1', title='A title', category='A category'))
        caching_services.set_multi(
            caching_services.CACHE_NAMESPACE_EXPLORATION,
            '0', {
                exploration_id: default_exploration
            })

        self.assertTrue(
            caching_services.delete_multi(
                caching_services.CACHE_NAMESPACE_DEFAULT, None, []))

        self.assertTrue(
            caching_services.delete_multi(
                caching_services.CACHE_NAMESPACE_DEFAULT, None,
                ['a', 'b', 'c']))

        self.assertGreater(
            len(
                caching_services.get_multi(
                    caching_services.CACHE_NAMESPACE_EXPLORATION,
                    '0',
                    [exploration_id]
                ),
            ),
            0
        )

        self.assertTrue(
            caching_services.delete_multi(
                caching_services.CACHE_NAMESPACE_EXPLORATION,
                '0', [exploration_id]))

        self.assertEqual(
            caching_services.get_multi(
                caching_services.CACHE_NAMESPACE_EXPLORATION,
                '0',
                [exploration_id]),
            {})

    def test_delete_multi_returns_false_when_not_all_ids_exist(self) -> None:
        """Tests that deleting keys that don't exist returns False."""
        key_value_mapping = {'a': '1', 'b': '2', 'c': '3'}

        caching_services.set_multi(
            caching_services.CACHE_NAMESPACE_DEFAULT, None, key_value_mapping)

        self.assertFalse(
            caching_services.delete_multi(
                caching_services.CACHE_NAMESPACE_DEFAULT,
                None,
                ['a', 'e', 'f']))

    def test_delete_multi_returns_false_when_namespace_incorrect(self) -> None:
        key_value_mapping = {'a': '1', 'b': '2', 'c': '3'}

        caching_services.set_multi(
            caching_services.CACHE_NAMESPACE_DEFAULT, None, key_value_mapping)

        self.assertFalse(
            caching_services.delete_multi(
                caching_services.CACHE_NAMESPACE_EXPLORATION,
                None,
                ['a', 'b', 'c']))

    def test_delete_multi_returns_false_when_sub_namespace_incorrect(
        self
    ) -> None:
        key_value_mapping = {'a': '1', 'b': '2', 'c': '3'}

        caching_services.set_multi(
            caching_services.CACHE_NAMESPACE_DEFAULT, None, key_value_mapping)

        self.assertFalse(
            caching_services.delete_multi(
                caching_services.CACHE_NAMESPACE_DEFAULT,
                'invalid_sub_namespace', ['a', 'b', 'c']))

    def test_all_namespace_strings_are_valid(self) -> None:
        """Tests SERIALIZATION_FUNCTIONS and DESERIALIZATION FUNCTIONS does not
        contain any keys with the MEMCACHE_KEY_DELIMITER and that the namespaces
        in both dictionaries are identical.
        """
        for namespace in caching_services.SERIALIZATION_FUNCTIONS:
            self.assertIn(namespace, caching_services.DESERIALIZATION_FUNCTIONS)

        for namespace in caching_services.SERIALIZATION_FUNCTIONS:
            self.assertNotIn(caching_services.MEMCACHE_KEY_DELIMITER, namespace)

    def test_config_properties_identically_cached_in_dev_and_test_environment(
        self
    ) -> None:
        """Test to make sure that caching in the test environment is in sync
        with caching in the main development server. More specifically, when a
        config property is created with fields that contain unicode characters,
        the resulting string that is set to the memory cache on the development
        server should be the same as the string that is set to the testing cache
        on the testing server.
        """
        def mock_memory_cache_services_set_multi(
            id_value_mapping: Dict[str, str]
        ) -> None:
            # This mock asserts that for the same config domain attribute
            # containing unicode characters, the string that is set to the cache
            # in the testing environment is the same as the string set to the
            # cache in the development environment.
            for key, value in id_value_mapping.items():
                self.assertEqual(key, 'config::email_footer')
                self.assertEqual(
                    value,
                    '"You can change your email preferences via the <a href'
                    '=\\"https://www.example.com\\">Preferences</a> page. '
                    '\\u00a9\\u00a9\\u00ae\\u00ae"'
                )

        config_id = 'email_footer'

        self.assertEqual(
            caching_services.get_multi(
                caching_services.CACHE_NAMESPACE_CONFIG, None,
                [config_id]),
            {})

        with self.swap(
            memory_cache_services, 'set_multi',
            mock_memory_cache_services_set_multi
        ):
            caching_services.set_multi(
                caching_services.CACHE_NAMESPACE_CONFIG, None,
                {
                    config_id: (
                        'You can change your email preferences via the <a href'
                        '="https://www.example.com">Preferences</a> page. ©©®®'
                    )
                })

        cache_strings_response = caching_services.set_multi(
            caching_services.CACHE_NAMESPACE_CONFIG, None,
            {
                config_id: (
                    'You can change your email preferences via the <a href'
                    '="https://www.example.com">Preferences</a> page. ©©®®'
                )
            })

        self.assertTrue(cache_strings_response)

        self.assertEqual(
            caching_services.get_multi(
                caching_services.CACHE_NAMESPACE_CONFIG, None,
                [config_id]),
            {
                config_id: (
                    'You can change your email preferences via the <a href'
                    '="https://www.example.com">Preferences</a> page. ©©®®'
                )
            })

    def test_explorations_identically_cached_in_dev_and_test_environment(
        self
    ) -> None:
        """Test to make sure that caching in the test environment is in sync
        with caching in the main development server. More specifically, when an
        exploration is created with fields that contain unicode characters, the
        resulting string that is set to the memory cache on the development
        server should be the same as the string that is set to the testing cache
        on the testing server.
        """
        exploration_id = 'h51Bu72rDIqO'

        self.assertEqual(
            caching_services.get_multi(
                caching_services.CACHE_NAMESPACE_EXPLORATION,
                '0',
                [exploration_id]),
            {})

        default_exploration = exp_domain.Exploration.from_dict(
            self.exploration_dict_with_unicode_characters)

        # id_value_mapping is a Dict whose values can be any of the type from
        # Exploration, Skill, Story, Topic, Collection, str. hence Any type
        # has to be used here for the value type of id_value_mapping dictionary.
        def mock_memory_cache_services_set_multi(
            id_value_mapping: Dict[str, Any]
        ) -> None:
            # The json encoded string is the string that is set to the cache
            # when an exploration is created in the development server. This
            # mock asserts that for the same exploration, the string
            # representing the exploration set to the testing environment cache
            # is the same as the string set to the cache in the development
            # environment.
            for key, value in id_value_mapping.items():
                self.assertEqual(key, 'exploration:0:%s' % exploration_id)
                self.assertEqual(
                    json.loads(value),
                    json.loads(
                        self.json_encoded_string_representing_an_exploration))
        with self.swap(
            memory_cache_services, 'set_multi',
            mock_memory_cache_services_set_multi):
            caching_services.set_multi(
                caching_services.CACHE_NAMESPACE_EXPLORATION,
                '0',
                {
                    exploration_id: default_exploration
                })

    def test_unicode_characters_are_set_and_get_correctly_in_default_namespace(
        self
    ) -> None:
        """Test to make sure that default namespace values (ints, floats,
        strings, boolean, lists, and dicts) can be set to the cache without
        errors and retrieved from the cache without any alterations.
        """
        key_value_mapping = {
            'a': '%#$', 'b': '\t',
            'c': '😃😄'
        }
        self.assertEqual(
            caching_services.get_multi(
                caching_services.CACHE_NAMESPACE_DEFAULT,
                None,
                ['a', 'b', 'c']),
            {})
        cache_strings_response = caching_services.set_multi(
            caching_services.CACHE_NAMESPACE_DEFAULT, None, key_value_mapping)
        self.assertTrue(cache_strings_response)

        self.assertEqual(
            caching_services.get_multi(
                caching_services.CACHE_NAMESPACE_DEFAULT,
                None,
                ['a', 'b', 'c']),
            {
                'a': '%#$', 'b': '\t',
                'c': '😃😄'
            })

    def test_explorations_with_unicode_characters_are_set_and_get_correctly(
        self
    ) -> None:
        """Test to make sure that a default explorations initialized with
        unicode characters is set to the cache without errors and retrieved from
        the cache without any alterations (in an identical state to when it was
        set to the cache).
        """
        exploration_id = 'h51Bu72rDIqO'

        self.assertEqual(
            caching_services.get_multi(
                caching_services.CACHE_NAMESPACE_EXPLORATION,
                '0',
                [exploration_id]),
            {})

        default_exploration = exp_domain.Exploration.from_dict(
            self.exploration_dict_with_unicode_characters)

        caching_services.set_multi(
            caching_services.CACHE_NAMESPACE_EXPLORATION,
            '0',
            {
                exploration_id: default_exploration
            })

        exp_ids_to_explorations = caching_services.get_multi(
            caching_services.CACHE_NAMESPACE_EXPLORATION,
            '0', [exploration_id])

        self.assertEqual(
            default_exploration.to_dict(),
            exp_ids_to_explorations[exploration_id].to_dict())

    def test_collections_with_unicode_characters_are_set_and_get_correctly(
        self
    ) -> None:
        """Test to make sure that a default collection initialized with unicode
        characters is set to the cache without errors and retrieved from the
        cache without any alterations (in an identical state to when it was
        set to the cache).
        """
        collection_id = 'id 😍'

        self.assertEqual(
            caching_services.get_multi(
                caching_services.CACHE_NAMESPACE_COLLECTION,
                '0',
                [collection_id]),
            {})

        default_collection = (
            collection_domain.Collection.create_default_collection(
                collection_id))

        caching_services.set_multi(
            caching_services.CACHE_NAMESPACE_COLLECTION,
            '0',
            {
                collection_id: default_collection
            })

        collections = caching_services.get_multi(
            caching_services.CACHE_NAMESPACE_COLLECTION,
            '0', [collection_id])

        self.assertEqual(
            default_collection.to_dict(),
            collections[collection_id].to_dict())

    def test_skills_with_unicode_characters_are_set_and_get_correctly(
        self
    ) -> None:
        """Test to make sure that a default skill initialized with unicode
        characters is set to the cache without errors and retrieved from the
        cache without any alterations (in an identical state to when it was
        set to the cache).
        """
        skill_id = 'id'

        self.assertEqual(
            caching_services.get_multi(
                caching_services.CACHE_NAMESPACE_SKILL,
                '0',
                [skill_id]),
            {})

        rubrics = [
            skill_domain.Rubric(
                constants.SKILL_DIFFICULTIES[0],
                ['<p>[NOTE: Creator should fill this in]</p> 😍']),
            skill_domain.Rubric(
                constants.SKILL_DIFFICULTIES[1],
                ['<p>[NOTE: Creator should fill this in]</p> 😍']),
            skill_domain.Rubric(
                constants.SKILL_DIFFICULTIES[2],
                ['<p>[NOTE: Creator should fill this in]</p> 😍'])]

        default_skill = (
            skill_domain.Skill.create_default_skill(
                skill_id, 'Description 😍', rubrics))

        caching_services.set_multi(
            caching_services.CACHE_NAMESPACE_SKILL,
            '0',
            {
                skill_id: default_skill
            })

        skills = caching_services.get_multi(
            caching_services.CACHE_NAMESPACE_SKILL,
            '0', [skill_id])

        self.assertEqual(
<<<<<<< HEAD
            default_skill.to_dict(), # type: ignore[no-untyped-call]
            skills[skill_id].to_dict()) # type: ignore[no-untyped-call]
=======
            default_skill.to_dict(),
            skills[skill_id].to_dict())
>>>>>>> cc8f6d73

    def test_topics_with_unicode_characters_are_set_and_get_correctly(
        self
    ) -> None:
        """Test to make sure that a default topic initialized with unicode
        characters is set to the cache without errors and retrieved from the
        cache without any alterations (in an identical state to when it was
        set to the cache).
        """
        topic_id = 'id'

        self.assertEqual(
            caching_services.get_multi(
                caching_services.CACHE_NAMESPACE_TOPIC,
                '0',
                [topic_id]),
            {})

        default_topic = (
            topic_domain.Topic.create_default_topic(
                topic_id, 'Name 😍', 'abbrev 😍',
                'description 😍', 'fragm 😍'))

        caching_services.set_multi(
            caching_services.CACHE_NAMESPACE_TOPIC,
            '0',
            {
                topic_id: default_topic
            })

        topics = caching_services.get_multi(
            caching_services.CACHE_NAMESPACE_TOPIC,
            '0', [topic_id])

        self.assertEqual(
            default_topic.to_dict(),
            topics[topic_id].to_dict())

    def test_stories_with_unicode_characters_are_set_and_get_correctly(
        self
    ) -> None:
        """Test to make sure that a default story initialized with unicode
        characters is set to the cache without errors and retrieved from the
        cache without any alterations (in an identical state to when it was
        set to the cache).
        """
        story_id = 'id'
        topic_id = 'topic_id'

        self.assertEqual(
            caching_services.get_multi(
                caching_services.CACHE_NAMESPACE_STORY,
                '0',
                [story_id]),
            {})

        default_story = (
            story_domain.Story.create_default_story(
                story_id, 'Title 😍',
                'Description 😍', topic_id,
                'title 😍'))

        caching_services.set_multi(
            caching_services.CACHE_NAMESPACE_STORY,
            '0',
            {
                story_id: default_story
            })

        stories = caching_services.get_multi(
            caching_services.CACHE_NAMESPACE_STORY,
            '0', [story_id])

        self.assertEqual(
            default_story.to_dict(),
            stories[story_id].to_dict())

    def test_platform_parameters_with_unicode_are_set_and_get_correctly(
        self
    ) -> None:
        """Test to make sure that a default platform parameter initialized with
        unicode characters is set to the cache without errors and retrieved from
        the cache without any alterations (in an identical state to when it was
        set to the cache).
        """
        platform_parameter_id = 'id'

        self.assertEqual(
            caching_services.get_multi(
                caching_services.CACHE_NAMESPACE_PLATFORM_PARAMETER,
                '0',
                [platform_parameter_id]),
            {})

        default_parameter = parameter_domain.PlatformParameter.from_dict({
            'name': 'parameter_a 😍',
            'description': '😍😍😍😍',
            'data_type': 'bool',
            'rules': [
                {
                    'filters': [
                        {'type': 'server_mode', 'conditions': [['=', 'prod']]}],
                    'value_when_matched': True
                }
            ],
            'rule_schema_version': (
                feconf.CURRENT_PLATFORM_PARAMETER_RULE_SCHEMA_VERSION),
            'default_value': False,
            'is_feature': True,
            'feature_stage': 'test 😍',
        })

        caching_services.set_multi(
            caching_services.CACHE_NAMESPACE_PLATFORM_PARAMETER,
            '0',
            {
                platform_parameter_id: default_parameter
            })

        platform_parameters = caching_services.get_multi(
            caching_services.CACHE_NAMESPACE_PLATFORM_PARAMETER,
            '0', [platform_parameter_id])

        self.assertEqual(
            default_parameter.to_dict(),
            platform_parameters[platform_parameter_id].to_dict())<|MERGE_RESOLUTION|>--- conflicted
+++ resolved
@@ -254,13 +254,8 @@
             exp_domain.Exploration.create_default_exploration(
                 'exp_id_1', title='A title', category='A category'))
         self.assertEqual(
-<<<<<<< HEAD
-            default_exploration.to_dict(),  # type: ignore[no-untyped-call]
-            deserialize(serialize(default_exploration)).to_dict()) # type: ignore[no-untyped-call]
-=======
             default_exploration.to_dict(),
             deserialize(serialize(default_exploration)).to_dict())
->>>>>>> cc8f6d73
 
     def test_invalid_namespace_raises_error(self) -> None:
         invalid_namespace = 'invalid'
@@ -341,13 +336,8 @@
             caching_services.CACHE_NAMESPACE_EXPLORATION,
             '0', [exploration_id])
         self.assertEqual(
-<<<<<<< HEAD
-            default_exploration.to_dict(),  # type: ignore[no-untyped-call]
-            exp_ids_to_explorations[exploration_id].to_dict()) # type: ignore[no-untyped-call]
-=======
             default_exploration.to_dict(),
             exp_ids_to_explorations[exploration_id].to_dict())
->>>>>>> cc8f6d73
 
     def test_partial_fetches_returns_correct_elements(self) -> None:
         """Testing that querying the cache returns reasonable output for
@@ -406,13 +396,8 @@
             [exploration_id, nonexistent_exploration_id])
 
         self.assertEqual(
-<<<<<<< HEAD
-            default_exploration.to_dict(),  # type: ignore[no-untyped-call]
-            result[exploration_id].to_dict()) # type: ignore[no-untyped-call]
-=======
             default_exploration.to_dict(),
             result[exploration_id].to_dict())
->>>>>>> cc8f6d73
 
         self.assertFalse(nonexistent_exploration_id in result)
 
@@ -461,13 +446,8 @@
             [exploration_id])
 
         self.assertEqual(
-<<<<<<< HEAD
-            existent_result[exploration_id].to_dict(), # type: ignore[no-untyped-call]
-            default_exploration.to_dict())  # type: ignore[no-untyped-call]
-=======
             existent_result[exploration_id].to_dict(),
             default_exploration.to_dict())
->>>>>>> cc8f6d73
 
     def test_set_multi_returns_true_for_successful_insert_into_cache(
         self
@@ -860,13 +840,8 @@
             '0', [skill_id])
 
         self.assertEqual(
-<<<<<<< HEAD
-            default_skill.to_dict(), # type: ignore[no-untyped-call]
-            skills[skill_id].to_dict()) # type: ignore[no-untyped-call]
-=======
             default_skill.to_dict(),
             skills[skill_id].to_dict())
->>>>>>> cc8f6d73
 
     def test_topics_with_unicode_characters_are_set_and_get_correctly(
         self
