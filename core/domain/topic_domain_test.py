# coding: utf-8
#
# Copyright 2018 The Oppia Authors. All Rights Reserved.
#
# Licensed under the Apache License, Version 2.0 (the "License");
# you may not use this file except in compliance with the License.
# You may obtain a copy of the License at
#
#      http://www.apache.org/licenses/LICENSE-2.0
#
# Unless required by applicable law or agreed to in writing, software
# distributed under the License is distributed on an "AS-IS" BASIS,
# WITHOUT WARRANTIES OR CONDITIONS OF ANY KIND, either express or implied.
# See the License for the specific language governing permissions and
# limitations under the License.

"""Tests for topic domain objects."""

from __future__ import annotations

import datetime
import os


from core import feconf
from core import python_utils
from core import utils
from core.constants import constants
from core.domain import fs_domain
from core.domain import topic_domain
from core.domain import user_services
from core.tests import test_utils


class TopicDomainUnitTests(test_utils.GenericTestBase):
    """Tests for topic domain objects."""

    topic_id = 'topic_id'

    def setUp(self) -> None:
        super(TopicDomainUnitTests, self).setUp()
        self.signup('a@example.com', 'A')
        self.signup('b@example.com', 'B')
        self.topic = topic_domain.Topic.create_default_topic(
            self.topic_id, 'Name', 'abbrev', 'description')
        self.topic.subtopics = [
            topic_domain.Subtopic(
                1, 'Title', ['skill_id_1'], 'image.svg',
                constants.ALLOWED_THUMBNAIL_BG_COLORS['subtopic'][0], 21131,
                'dummy-subtopic-url')]
        self.topic.next_subtopic_id = 2

        self.user_id_a = self.get_user_id_from_email('a@example.com')  # type: ignore[no-untyped-call]
        self.user_id_b = self.get_user_id_from_email('b@example.com')  # type: ignore[no-untyped-call]

        self.user_a = user_services.get_user_actions_info(self.user_id_a)  # type: ignore[no-untyped-call]
        self.user_b = user_services.get_user_actions_info(self.user_id_b)  # type: ignore[no-untyped-call]

    def test_create_default_topic(self) -> None:
        """Tests the create_default_topic() function."""
        topic = topic_domain.Topic.create_default_topic(
            self.topic_id, 'Name', 'abbrev', 'description')
        expected_topic_dict: topic_domain.TopicDict = {
            'id': self.topic_id,
            'name': 'Name',
            'abbreviated_name': 'Name',
            'url_fragment': 'abbrev',
            'thumbnail_filename': None,
            'thumbnail_bg_color': None,
            'thumbnail_size_in_bytes': None,
            'description': 'description',
            'canonical_story_references': [],
            'additional_story_references': [],
            'uncategorized_skill_ids': [],
            'subtopics': [],
            'next_subtopic_id': 1,
            'language_code': constants.DEFAULT_LANGUAGE_CODE,
            'subtopic_schema_version': feconf.CURRENT_SUBTOPIC_SCHEMA_VERSION,
            'story_reference_schema_version': (
                feconf.CURRENT_STORY_REFERENCE_SCHEMA_VERSION),
            'version': 0,
            'practice_tab_is_displayed': False,
            'meta_tag_content': '',
            'page_title_fragment_for_web': ''
        }
        self.assertEqual(topic.to_dict(), expected_topic_dict)

    def test_get_all_skill_ids(self) -> None:
        self.topic.uncategorized_skill_ids = ['skill_id_2', 'skill_id_3']
        self.assertEqual(
            self.topic.get_all_skill_ids(),
            ['skill_id_2', 'skill_id_3', 'skill_id_1'])

    def test_get_all_uncategorized_skill_ids(self) -> None:
        self.topic.uncategorized_skill_ids = ['skill_id_1', 'skill_id_2']
        self.assertEqual(
            self.topic.get_all_uncategorized_skill_ids(),
            ['skill_id_1', 'skill_id_2'])

    def test_get_all_subtopics(self) -> None:
        subtopics = self.topic.get_all_subtopics()
        self.assertEqual(
            subtopics, [{
                'skill_ids': ['skill_id_1'],
                'id': 1,
                'thumbnail_filename': 'image.svg',
                'thumbnail_bg_color': '#FFFFFF',
                'thumbnail_size_in_bytes': 21131,
                'title': 'Title',
                'url_fragment': 'dummy-subtopic-url'}])

    def test_get_subtopic_index_fail_with_invalid_subtopic_id(self) -> None:
        with self.assertRaisesRegexp(  # type: ignore[no-untyped-call]
            Exception, 'The subtopic with id -2 does not exist.'):
            self.topic.get_subtopic_index(-2)

    def test_delete_canonical_story(self) -> None:
        self.topic.canonical_story_references = [
            topic_domain.StoryReference.create_default_story_reference(
                'story_id'),
            topic_domain.StoryReference.create_default_story_reference(
                'story_id_1'),
            topic_domain.StoryReference.create_default_story_reference(
                'story_id_2')
        ]
        self.topic.delete_canonical_story('story_id_1')
        canonical_story_ids = self.topic.get_canonical_story_ids()
        self.assertEqual(
            canonical_story_ids, ['story_id', 'story_id_2'])
<<<<<<< HEAD
        with self.assertRaisesRegexp(  # type: ignore[no-untyped-call]
=======
        with self.assertRaisesRegex(
>>>>>>> 2f18e700
            Exception, 'The story_id story_id_5 is not present in the canonical'
            ' story references list of the topic.'):
            self.topic.delete_canonical_story('story_id_5')

<<<<<<< HEAD
    def test_rearrange_canonical_story_fail_with_out_of_bound_indexes(
        self
    ) -> None:
=======
    def test_rearrange_canonical_story_fail_with_invalid_from_index_value(self):
        with self.assertRaisesRegex(
            Exception, 'Expected from_index value to be a number, '
                       'received None'):
            self.topic.rearrange_canonical_story(None, 2)

        with self.assertRaisesRegex(
            Exception, 'Expected from_index value to be a number, '
                       'received a'):
            self.topic.rearrange_canonical_story('a', 2)

    def test_rearrange_canonical_story_fail_with_invalid_to_index_value(self):
        with self.assertRaisesRegex(
            Exception, 'Expected to_index value to be a number, '
                       'received None'):
            self.topic.rearrange_canonical_story(1, None)

        with self.assertRaisesRegex(
            Exception, 'Expected to_index value to be a number, '
                       'received a'):
            self.topic.rearrange_canonical_story(1, 'a')

    def test_rearrange_canonical_story_fail_with_out_of_bound_indexes(self):
>>>>>>> 2f18e700
        self.topic.canonical_story_references = [
            topic_domain.StoryReference.create_default_story_reference(
                'story_id_1')
        ]
<<<<<<< HEAD
        with self.assertRaisesRegexp(  # type: ignore[no-untyped-call]
            Exception, 'Expected from_index value to be with-in bounds.'):
            self.topic.rearrange_canonical_story(10, 0)

        with self.assertRaisesRegexp(  # type: ignore[no-untyped-call]
            Exception, 'Expected from_index value to be with-in bounds.'):
            self.topic.rearrange_canonical_story(-1, 0)

        with self.assertRaisesRegexp(  # type: ignore[no-untyped-call]
            Exception, 'Expected to_index value to be with-in bounds.'):
            self.topic.rearrange_canonical_story(0, 10)

        with self.assertRaisesRegexp(  # type: ignore[no-untyped-call]
            Exception, 'Expected to_index value to be with-in bounds.'):
            self.topic.rearrange_canonical_story(0, -1)

    def test_rearrange_canonical_story_fail_with_identical_index_values(
        self
    ) -> None:
        with self.assertRaisesRegexp(  # type: ignore[no-untyped-call]
=======
        with self.assertRaisesRegex(
            Exception, 'Expected from_index value to be with-in bounds.'):
            self.topic.rearrange_canonical_story(10, 0)

        with self.assertRaisesRegex(
            Exception, 'Expected from_index value to be with-in bounds.'):
            self.topic.rearrange_canonical_story(-1, 0)

        with self.assertRaisesRegex(
            Exception, 'Expected to_index value to be with-in bounds.'):
            self.topic.rearrange_canonical_story(0, 10)

        with self.assertRaisesRegex(
            Exception, 'Expected to_index value to be with-in bounds.'):
            self.topic.rearrange_canonical_story(0, -1)

    def test_rearrange_canonical_story_fail_with_identical_index_values(self):
        with self.assertRaisesRegex(
>>>>>>> 2f18e700
            Exception, 'Expected from_index and to_index values to be '
                       'different.'):
            self.topic.rearrange_canonical_story(1, 1)

    def test_rearrange_canonical_story(self) -> None:
        self.topic.canonical_story_references = [
            topic_domain.StoryReference.create_default_story_reference(
                'story_id_1'),
            topic_domain.StoryReference.create_default_story_reference(
                'story_id_2'),
            topic_domain.StoryReference.create_default_story_reference(
                'story_id_3')
        ]
        canonical_story_ids = self.topic.get_canonical_story_ids()

        self.assertEqual(canonical_story_ids[0], 'story_id_1')
        self.assertEqual(canonical_story_ids[1], 'story_id_2')
        self.assertEqual(canonical_story_ids[2], 'story_id_3')

        self.topic.rearrange_canonical_story(1, 0)
        canonical_story_ids = self.topic.get_canonical_story_ids()
        self.assertEqual(canonical_story_ids[0], 'story_id_2')
        self.assertEqual(canonical_story_ids[1], 'story_id_1')
        self.assertEqual(canonical_story_ids[2], 'story_id_3')

        self.topic.rearrange_canonical_story(2, 1)
        canonical_story_ids = self.topic.get_canonical_story_ids()
        self.assertEqual(canonical_story_ids[0], 'story_id_2')
        self.assertEqual(canonical_story_ids[1], 'story_id_3')
        self.assertEqual(canonical_story_ids[2], 'story_id_1')

        self.topic.rearrange_canonical_story(2, 0)
        canonical_story_ids = self.topic.get_canonical_story_ids()
        self.assertEqual(canonical_story_ids[0], 'story_id_1')
        self.assertEqual(canonical_story_ids[1], 'story_id_2')
        self.assertEqual(canonical_story_ids[2], 'story_id_3')

<<<<<<< HEAD
    def test_rearrange_skill_in_subtopic_fail_with_out_of_bound_indexes(
        self
    ) -> None:
        with self.assertRaisesRegexp(  # type: ignore[no-untyped-call]
            Exception, 'Expected from_index value to be with-in bounds.'):
            self.topic.rearrange_skill_in_subtopic(1, 10, 1)

        with self.assertRaisesRegexp(  # type: ignore[no-untyped-call]
            Exception, 'Expected from_index value to be with-in bounds.'):
            self.topic.rearrange_skill_in_subtopic(1, -1, 0)

        with self.assertRaisesRegexp(  # type: ignore[no-untyped-call]
            Exception, 'Expected to_index value to be with-in bounds.'):
            self.topic.rearrange_skill_in_subtopic(1, 0, 10)

        with self.assertRaisesRegexp(  # type: ignore[no-untyped-call]
            Exception, 'Expected to_index value to be with-in bounds.'):
            self.topic.rearrange_skill_in_subtopic(1, 0, -10)

    def test_rearrange_skill_in_subtopic_fail_with_identical_index_values(
        self
    ) -> None:
        with self.assertRaisesRegexp(  # type: ignore[no-untyped-call]
=======
    def test_rearrange_skill_in_subtopic_fail_with_invalid_from_index(self):
        with self.assertRaisesRegex(
            Exception, 'Expected from_index value to be a number, '
                       'received None'):
            self.topic.rearrange_skill_in_subtopic(1, None, 2)

        with self.assertRaisesRegex(
            Exception, 'Expected from_index value to be a number, '
                       'received a'):
            self.topic.rearrange_skill_in_subtopic(1, 'a', 2)

    def test_rearrange_skill_in_subtopic_fail_with_invalid_to_index_value(self):
        with self.assertRaisesRegex(
            Exception, 'Expected to_index value to be a number, '
                       'received None'):
            self.topic.rearrange_skill_in_subtopic(1, 1, None)

        with self.assertRaisesRegex(
            Exception, 'Expected to_index value to be a number, '
                       'received a'):
            self.topic.rearrange_skill_in_subtopic(1, 1, 'a')

    def test_rearrange_skill_in_subtopic_fail_with_out_of_bound_indexes(self):
        with self.assertRaisesRegex(
            Exception, 'Expected from_index value to be with-in bounds.'):
            self.topic.rearrange_skill_in_subtopic(1, 10, 1)

        with self.assertRaisesRegex(
            Exception, 'Expected from_index value to be with-in bounds.'):
            self.topic.rearrange_skill_in_subtopic(1, -1, 0)

        with self.assertRaisesRegex(
            Exception, 'Expected to_index value to be with-in bounds.'):
            self.topic.rearrange_skill_in_subtopic(1, 0, 10)

        with self.assertRaisesRegex(
            Exception, 'Expected to_index value to be with-in bounds.'):
            self.topic.rearrange_skill_in_subtopic(1, 0, -10)

    def test_rearrange_skill_in_subtopic_fail_with_identical_index_values(self):
        with self.assertRaisesRegex(
>>>>>>> 2f18e700
            Exception, 'Expected from_index and to_index values to be '
                       'different.'):
            self.topic.rearrange_skill_in_subtopic(1, 1, 1)

    def test_rearrange_skill_in_subtopic(self) -> None:
        self.topic.subtopics = [
            topic_domain.Subtopic(
                1, 'Title', ['skill_id_1', 'skill_id_2', 'skill_id_3'],
                'image.svg',
                constants.ALLOWED_THUMBNAIL_BG_COLORS['subtopic'][0], 21131,
                'dummy-subtopic-three')]

        skill_ids = self.topic.subtopics[0].skill_ids

        self.assertEqual(skill_ids[0], 'skill_id_1')
        self.assertEqual(skill_ids[1], 'skill_id_2')
        self.assertEqual(skill_ids[2], 'skill_id_3')

        self.topic.rearrange_skill_in_subtopic(1, 1, 0)
        self.assertEqual(skill_ids[0], 'skill_id_2')
        self.assertEqual(skill_ids[1], 'skill_id_1')
        self.assertEqual(skill_ids[2], 'skill_id_3')

        self.topic.rearrange_skill_in_subtopic(1, 2, 1)
        self.assertEqual(skill_ids[0], 'skill_id_2')
        self.assertEqual(skill_ids[1], 'skill_id_3')
        self.assertEqual(skill_ids[2], 'skill_id_1')

        self.topic.rearrange_skill_in_subtopic(1, 2, 0)
        self.assertEqual(skill_ids[0], 'skill_id_1')
        self.assertEqual(skill_ids[1], 'skill_id_2')
        self.assertEqual(skill_ids[2], 'skill_id_3')

<<<<<<< HEAD
    def test_rearrange_subtopic_fail_with_out_of_bound_indexes(self) -> None:
        with self.assertRaisesRegexp(  # type: ignore[no-untyped-call]
            Exception, 'Expected from_index value to be with-in bounds.'):
            self.topic.rearrange_subtopic(10, 1)

        with self.assertRaisesRegexp(  # type: ignore[no-untyped-call]
            Exception, 'Expected from_index value to be with-in bounds.'):
            self.topic.rearrange_subtopic(-1, 0)

        with self.assertRaisesRegexp(  # type: ignore[no-untyped-call]
            Exception, 'Expected to_index value to be with-in bounds.'):
            self.topic.rearrange_subtopic(0, 10)

        with self.assertRaisesRegexp(  # type: ignore[no-untyped-call]
            Exception, 'Expected to_index value to be with-in bounds.'):
            self.topic.rearrange_subtopic(0, -10)

    def test_rearrange_subtopic_fail_with_identical_index_values(self) -> None:
        with self.assertRaisesRegexp(  # type: ignore[no-untyped-call]
=======
    def test_rearrange_subtopic_fail_with_invalid_from_index(self):
        with self.assertRaisesRegex(
            Exception, 'Expected from_index value to be a number, '
                       'received None'):
            self.topic.rearrange_subtopic(None, 2)

        with self.assertRaisesRegex(
            Exception, 'Expected from_index value to be a number, '
                       'received a'):
            self.topic.rearrange_subtopic('a', 2)

    def test_rearrange_subtopic_fail_with_invalid_to_index_value(self):
        with self.assertRaisesRegex(
            Exception, 'Expected to_index value to be a number, '
                       'received None'):
            self.topic.rearrange_subtopic(1, None)

        with self.assertRaisesRegex(
            Exception, 'Expected to_index value to be a number, '
                       'received a'):
            self.topic.rearrange_subtopic(1, 'a')

    def test_rearrange_subtopic_fail_with_out_of_bound_indexes(self):
        with self.assertRaisesRegex(
            Exception, 'Expected from_index value to be with-in bounds.'):
            self.topic.rearrange_subtopic(10, 1)

        with self.assertRaisesRegex(
            Exception, 'Expected from_index value to be with-in bounds.'):
            self.topic.rearrange_subtopic(-1, 0)

        with self.assertRaisesRegex(
            Exception, 'Expected to_index value to be with-in bounds.'):
            self.topic.rearrange_subtopic(0, 10)

        with self.assertRaisesRegex(
            Exception, 'Expected to_index value to be with-in bounds.'):
            self.topic.rearrange_subtopic(0, -10)

    def test_rearrange_subtopic_fail_with_identical_index_values(self):
        with self.assertRaisesRegex(
>>>>>>> 2f18e700
            Exception, 'Expected from_index and to_index values to be '
                       'different.'):
            self.topic.rearrange_subtopic(1, 1)

    def test_rearrange_subtopic(self) -> None:
        self.topic.subtopics = [
            topic_domain.Subtopic(
                1, 'Title1', [], None, None, None, 'title-one'),
            topic_domain.Subtopic(
                2, 'Title2', [], None, None, None, 'title-two'),
            topic_domain.Subtopic(
                3, 'Title3', [], None, None, None, 'title-three')]

        subtopics = self.topic.subtopics

        self.assertEqual(subtopics[0].id, 1)
        self.assertEqual(subtopics[1].id, 2)
        self.assertEqual(subtopics[2].id, 3)

        self.topic.rearrange_subtopic(1, 0)
        self.assertEqual(subtopics[0].id, 2)
        self.assertEqual(subtopics[1].id, 1)
        self.assertEqual(subtopics[2].id, 3)

        self.topic.rearrange_subtopic(2, 1)
        self.assertEqual(subtopics[0].id, 2)
        self.assertEqual(subtopics[1].id, 3)
        self.assertEqual(subtopics[2].id, 1)

        self.topic.rearrange_subtopic(2, 0)
        self.assertEqual(subtopics[0].id, 1)
        self.assertEqual(subtopics[1].id, 2)
        self.assertEqual(subtopics[2].id, 3)

    def test_get_all_story_references(self) -> None:
        self.topic.canonical_story_references = [
            topic_domain.StoryReference.create_default_story_reference(
                'story_id'),
            topic_domain.StoryReference.create_default_story_reference(
                'story_id_1')
        ]
        self.topic.additional_story_references = [
            topic_domain.StoryReference.create_default_story_reference(
                'story_id_2'),
            topic_domain.StoryReference.create_default_story_reference(
                'story_id_3')
        ]
        all_story_references = self.topic.get_all_story_references()
        self.assertEqual(len(all_story_references), 4)
        self.assertEqual(all_story_references[0].story_id, 'story_id')
        self.assertEqual(all_story_references[1].story_id, 'story_id_1')
        self.assertEqual(all_story_references[2].story_id, 'story_id_2')
        self.assertEqual(all_story_references[3].story_id, 'story_id_3')

    def test_add_canonical_story(self) -> None:
        self.topic.canonical_story_references = [
            topic_domain.StoryReference.create_default_story_reference(
                'story_id'),
            topic_domain.StoryReference.create_default_story_reference(
                'story_id_1')
        ]
        self.topic.add_canonical_story('story_id_2')
        canonical_story_ids = self.topic.get_canonical_story_ids()
        self.assertEqual(
            canonical_story_ids,
            ['story_id', 'story_id_1', 'story_id_2'])
<<<<<<< HEAD
        with self.assertRaisesRegexp(  # type: ignore[no-untyped-call]
=======
        with self.assertRaisesRegex(
>>>>>>> 2f18e700
            Exception, 'The story_id story_id_2 is already present in the '
            'canonical story references list of the topic.'):
            self.topic.add_canonical_story('story_id_2')

    def test_delete_additional_story(self) -> None:
        self.topic.additional_story_references = [
            topic_domain.StoryReference.create_default_story_reference(
                'story_id'),
            topic_domain.StoryReference.create_default_story_reference(
                'story_id_1'),
            topic_domain.StoryReference.create_default_story_reference(
                'story_id_2')
        ]
        self.topic.delete_additional_story('story_id_1')
        additional_story_ids = self.topic.get_additional_story_ids()
        self.assertEqual(
            additional_story_ids, ['story_id', 'story_id_2'])
<<<<<<< HEAD
        with self.assertRaisesRegexp(  # type: ignore[no-untyped-call]
=======
        with self.assertRaisesRegex(
>>>>>>> 2f18e700
            Exception,
            'The story_id story_id_5 is not present in the additional'
            ' story references list of the topic.'):
            self.topic.delete_additional_story('story_id_5')

    def test_add_additional_story(self) -> None:
        self.topic.additional_story_references = [
            topic_domain.StoryReference.create_default_story_reference(
                'story_id'),
            topic_domain.StoryReference.create_default_story_reference(
                'story_id_1')
        ]
        self.topic.add_additional_story('story_id_2')
        additional_story_ids = self.topic.get_additional_story_ids()
        self.assertEqual(
            additional_story_ids,
            ['story_id', 'story_id_1', 'story_id_2'])
<<<<<<< HEAD
        with self.assertRaisesRegexp(  # type: ignore[no-untyped-call]
=======
        with self.assertRaisesRegex(
>>>>>>> 2f18e700
            Exception, 'The story_id story_id_2 is already present in the '
            'additional story references list of the topic.'):
            self.topic.add_additional_story('story_id_2')

    def _assert_validation_error(  # type: ignore[override]
        self,
        expected_error_substring: str
    ) -> None:
        """Checks that the topic passes strict validation."""
<<<<<<< HEAD
        with self.assertRaisesRegexp(  # type: ignore[no-untyped-call]
=======
        with self.assertRaisesRegex(
>>>>>>> 2f18e700
            utils.ValidationError, expected_error_substring):
            self.topic.validate()

    def _assert_strict_validation_error(
        self,
        expected_error_substring: str
    ) -> None:
        """Checks that the topic passes prepublish validation."""
<<<<<<< HEAD
        with self.assertRaisesRegexp(  # type: ignore[no-untyped-call]
=======
        with self.assertRaisesRegex(
>>>>>>> 2f18e700
            utils.ValidationError, expected_error_substring):
            self.topic.validate(strict=True)

    def _assert_valid_topic_id(
        self,
        expected_error_substring: str,
        topic_id: str
    ) -> None:
        """Checks that the skill passes strict validation."""
<<<<<<< HEAD
        with self.assertRaisesRegexp(  # type: ignore[no-untyped-call]
            utils.ValidationError, expected_error_substring):
            topic_domain.Topic.require_valid_topic_id(topic_id)

    def _assert_valid_name_for_topic(
        self,
        expected_error_substring: str,
        name: str
    ) -> None:
        """Checks that topic passes validation for name."""
        with self.assertRaisesRegexp(  # type: ignore[no-untyped-call]
=======
        with self.assertRaisesRegex(
            utils.ValidationError, expected_error_substring):
            topic_domain.Topic.require_valid_topic_id(topic_id)

    def _assert_valid_abbreviated_name(
            self, expected_error_substring, name):
        """Checks that the topic passes strict validation."""
        with self.assertRaisesRegex(
>>>>>>> 2f18e700
            utils.ValidationError, expected_error_substring):
            topic_domain.Topic.require_valid_name(name)

    def _assert_valid_thumbnail_filename_for_topic(
        self,
        expected_error_substring: str,
        thumbnail_filename: str
    ) -> None:
        """Checks that topic passes validation for thumbnail filename."""
<<<<<<< HEAD
        with self.assertRaisesRegexp(  # type: ignore[no-untyped-call]
=======
        with self.assertRaisesRegex(
>>>>>>> 2f18e700
            utils.ValidationError, expected_error_substring):
            topic_domain.Topic.require_valid_thumbnail_filename(
                thumbnail_filename)

    def _assert_valid_thumbnail_filename_for_subtopic(
        self,
        expected_error_substring: str,
        thumbnail_filename: str
    ) -> None:
        """Checks that subtopic passes validation for thumbnail filename."""
<<<<<<< HEAD
        with self.assertRaisesRegexp(  # type: ignore[no-untyped-call]
=======
        with self.assertRaisesRegex(
>>>>>>> 2f18e700
            utils.ValidationError, expected_error_substring):
            topic_domain.Subtopic.require_valid_thumbnail_filename(
                thumbnail_filename)

    def test_valid_topic_id(self) -> None:
        self._assert_valid_topic_id('Topic id abc is invalid', 'abc')

    def test_valid_name_topic(self) -> None:
        self._assert_valid_name_for_topic(
            'Name field should not be empty', '')
        self._assert_valid_name_for_topic(
            'Topic name should be at most 39 characters, received '
            'aaaaaaaaaaaaaaaaaaaaaaaaaaaaaaaaaaaaaaaa',
            'aaaaaaaaaaaaaaaaaaaaaaaaaaaaaaaaaaaaaaaa')

    def test_thumbnail_filename_validation_for_topic(self) -> None:
        self._assert_valid_thumbnail_filename_for_topic(
            'Thumbnail filename should not start with a dot.', '.name')
        self._assert_valid_thumbnail_filename_for_topic(
            'Thumbnail filename should not include slashes or '
            'consecutive dot characters.', 'file/name')
        self._assert_valid_thumbnail_filename_for_topic(
            'Thumbnail filename should not include slashes or '
            'consecutive dot characters.', 'file..name')
        self._assert_valid_thumbnail_filename_for_topic(
            'Thumbnail filename should include an extension.', 'name')
        self._assert_valid_thumbnail_filename_for_topic(
            'Expected a filename ending in svg, received name.jpg', 'name.jpg')

    def test_subtopic_strict_validation(self) -> None:
        self.topic.thumbnail_filename = 'filename.svg'
        self.topic.thumbnail_bg_color = (
            constants.ALLOWED_THUMBNAIL_BG_COLORS['topic'][0])
        self.topic.subtopics[0].skill_ids = []
        self._assert_strict_validation_error(
            'Subtopic with title Title does not have any skills linked')

        self.topic.subtopics = []
        self._assert_strict_validation_error(
            'Topic should have at least 1 subtopic.')

    def test_subtopic_title_validation(self) -> None:
        self.topic.subtopics[0].title = (
            'abcdefghijklmnopqrstuvwxyzabcdefghijklmnopqrstuvwxyzabcdefgh'
            'ijklmnopqrstuvwxyz')
        self._assert_validation_error(
            'Expected subtopic title to be less than 64 characters')

    def test_thumbnail_filename_validation_for_subtopic(self) -> None:
        self._assert_valid_thumbnail_filename_for_subtopic(
            'Thumbnail filename should not start with a dot.', '.name')
        self._assert_valid_thumbnail_filename_for_subtopic(
            'Thumbnail filename should not include slashes or '
            'consecutive dot characters.', 'file/name')
        self._assert_valid_thumbnail_filename_for_subtopic(
            'Thumbnail filename should not include slashes or '
            'consecutive dot characters.', 'file..name')
        self._assert_valid_thumbnail_filename_for_subtopic(
            'Thumbnail filename should include an extension.', 'name')
        self._assert_valid_thumbnail_filename_for_subtopic(
            'Expected a filename ending in svg, received name.jpg', 'name.jpg')

    def test_topic_thumbnail_filename_in_strict_mode(self) -> None:
        self.topic.thumbnail_bg_color = None
<<<<<<< HEAD
        with self.assertRaisesRegexp(  # type: ignore[no-untyped-call]
=======
        with self.assertRaisesRegex(
>>>>>>> 2f18e700
            utils.ValidationError,
            'Expected thumbnail filename to be a string, received None.'):
            self.topic.validate(strict=True)

    def test_topic_thumbnail_bg_validation(self) -> None:
        self.topic.thumbnail_bg_color = '#FFFFFF'
        self._assert_validation_error(
            'Topic thumbnail background color #FFFFFF is not supported.')

    def test_topic_thumbnail_filename_or_thumbnail_bg_color_is_none(
        self
    ) -> None:
        self.topic.thumbnail_bg_color = '#C6DCDA'
        self.topic.thumbnail_filename = None
        self._assert_validation_error(
            'Topic thumbnail image is not provided.')
        self.topic.thumbnail_bg_color = None
        self.topic.thumbnail_filename = 'test.svg'
        self._assert_validation_error(
            'Topic thumbnail background color is not specified.')

    def test_subtopic_thumbnail_bg_validation(self) -> None:
        self.topic.subtopics[0].thumbnail_bg_color = '#CACACA'
        self._assert_validation_error(
            'Subtopic thumbnail background color #CACACA is not supported.')

    def test_subtopic_thumbnail_filename_or_thumbnail_bg_color_is_none(
        self
    ) -> None:
        self.topic.subtopics[0].thumbnail_bg_color = '#FFFFFF'
        self.topic.subtopics[0].thumbnail_filename = None
        self._assert_validation_error(
            'Subtopic thumbnail image is not provided.')
        self.topic.subtopics[0].thumbnail_bg_color = None
        self.topic.subtopics[0].thumbnail_filename = 'test.svg'
        self._assert_validation_error(
            'Subtopic thumbnail background color is not specified.')

    def test_subtopic_thumbnail_size_in_bytes_validation(self) -> None:
        self.topic.subtopics[0].thumbnail_size_in_bytes = 0
        self._assert_validation_error(
            'Subtopic thumbnail size in bytes cannot be zero.')

    def test_subtopic_skill_ids_validation(self) -> None:
        self.topic.subtopics[0].skill_ids = ['skill_id', 'skill_id']
        self._assert_validation_error(
            'Expected all skill ids to be distinct.')

    def test_name_validation(self) -> None:
        self.topic.name = ''
        self._assert_validation_error('Name field should not be empty')
        self.topic.name = 'Very long and therefore invalid topic name'
        self._assert_validation_error(
            'Topic name should be at most 39 characters')

<<<<<<< HEAD
    def test_validation_fails_with_empty_url_fragment(self) -> None:
        self.topic.url_fragment = ''
        validation_message = 'Topic URL Fragment field should not be empty.'
        with self.assertRaisesRegexp(  # type: ignore[no-untyped-call]
=======
    def test_validation_fails_with_invalid_url_fragment(self):
        self.topic.url_fragment = 0
        with self.assertRaisesRegex(
            utils.ValidationError,
            'Topic URL Fragment field must be a string. Received 0.'):
            self.topic.validate()

    def test_validation_fails_with_empty_url_fragment(self):
        self.topic.url_fragment = ''
        validation_message = 'Topic URL Fragment field should not be empty.'
        with self.assertRaisesRegex(
>>>>>>> 2f18e700
            utils.ValidationError, validation_message):
            self.topic.validate()

    def test_validation_fails_with_lengthy_url_fragment(self) -> None:
        self.topic.url_fragment = 'a' * 25
        url_fragment_char_limit = constants.MAX_CHARS_IN_TOPIC_URL_FRAGMENT
        validation_message = (
            'Topic URL Fragment field should not exceed %d characters, '
            'received %s.' % (
                url_fragment_char_limit, self.topic.url_fragment))
<<<<<<< HEAD
        with self.assertRaisesRegexp(  # type: ignore[no-untyped-call]
=======
        with self.assertRaisesRegex(
>>>>>>> 2f18e700
            utils.ValidationError, validation_message):
            self.topic.validate()

    def test_subtopic_schema_version_validation(self) -> None:
        self.topic.subtopic_schema_version = 0
        self._assert_validation_error(
            'Expected subtopic schema version to be %s'
            % (feconf.CURRENT_SUBTOPIC_SCHEMA_VERSION))

    def test_description_validation(self) -> None:
        self.topic.description = (
            'Lorem ipsum dolor sit amet, consectetuer '
            'adipiscing elit. Aenean commodo ligula eget dolor. Aenean massa. '
            'Dum sociis natoque penatibus et magnis dis parturient montes, '
            'nascetur ridiculus mus. Donec quam felis, ultricies nec, '
            'pellentesque eu,'
        )
        self._assert_validation_error(
            'Topic description should be at most 240 characters.')

    def test_next_subtopic_id_validation(self) -> None:
        self.topic.next_subtopic_id = 1
        self._assert_validation_error(
            'The id for subtopic 1 is greater than or equal to '
            'next_subtopic_id 1')

    def test_language_code_validation(self) -> None:
        self.topic.language_code = 'xz'
        self._assert_validation_error('Invalid language code')

    def test_canonical_story_references_validation(self) -> None:
        self.topic.canonical_story_references = [
            topic_domain.StoryReference.create_default_story_reference(
                'story_id'),
            topic_domain.StoryReference.create_default_story_reference(
                'story_id_1'),
            topic_domain.StoryReference.create_default_story_reference(
                'story_id_1')
        ]
        self._assert_validation_error(
            'Expected all canonical story ids to be distinct.')

    def test_additional_story_references_validation(self) -> None:
        self.topic.additional_story_references = [
            topic_domain.StoryReference.create_default_story_reference(
                'story_id'),
            topic_domain.StoryReference.create_default_story_reference(
                'story_id_1'),
            topic_domain.StoryReference.create_default_story_reference(
                'story_id_1')
        ]
        self._assert_validation_error(
            'Expected all additional story ids to be distinct.')

    def test_additional_canonical_story_intersection_validation(self) -> None:
        self.topic.additional_story_references = [
            topic_domain.StoryReference.create_default_story_reference(
                'story_id'),
            topic_domain.StoryReference.create_default_story_reference(
                'story_id_1'),
        ]
        self.topic.canonical_story_references = [
            topic_domain.StoryReference.create_default_story_reference(
                'story_id'),
            topic_domain.StoryReference.create_default_story_reference(
                'story_id_2')
        ]
        self._assert_validation_error(
            'Expected additional story ids list and canonical story '
            'ids list to be mutually exclusive.')

    def test_add_uncategorized_skill_id(self) -> None:
        self.topic.subtopics.append(
            topic_domain.Subtopic(
                1, 'Title2', ['skill_id_2'], 'image.svg',
                constants.ALLOWED_THUMBNAIL_BG_COLORS['subtopic'][0], 21131,
                'dummy-title-two'))
<<<<<<< HEAD
        with self.assertRaisesRegexp(  # type: ignore[no-untyped-call]
=======
        with self.assertRaisesRegex(
>>>>>>> 2f18e700
            Exception,
            'The skill id skill_id_1 already exists in subtopic with id 1'):
            self.topic.add_uncategorized_skill_id('skill_id_1')
        self.topic.add_uncategorized_skill_id('skill_id_3')
        self.assertEqual(self.topic.uncategorized_skill_ids, ['skill_id_3'])

    def test_remove_uncategorized_skill_id(self) -> None:
        self.topic.uncategorized_skill_ids = ['skill_id_5']
<<<<<<< HEAD
        with self.assertRaisesRegexp(  # type: ignore[no-untyped-call]
=======
        with self.assertRaisesRegex(
>>>>>>> 2f18e700
            Exception,
            'The skill id skill_id_3 is not present in the topic'):
            self.topic.remove_uncategorized_skill_id('skill_id_3')
        self.topic.remove_uncategorized_skill_id('skill_id_5')
        self.assertEqual(self.topic.uncategorized_skill_ids, [])

    def test_move_skill_id_to_subtopic(self) -> None:
        self.topic.uncategorized_skill_ids = ['skill_id_1']
        self.topic.subtopics[0].skill_ids = ['skill_id_2']
        self.topic.move_skill_id_to_subtopic(None, 1, 'skill_id_1')
        self.assertEqual(self.topic.uncategorized_skill_ids, [])
        self.assertEqual(
            self.topic.subtopics[0].skill_ids, ['skill_id_2', 'skill_id_1'])

        self.topic.uncategorized_skill_ids = ['skill_id_1']
        self.topic.subtopics[0].skill_ids = ['skill_id_2']
<<<<<<< HEAD
        with self.assertRaisesRegexp(  # type: ignore[no-untyped-call]
=======
        with self.assertRaisesRegex(
>>>>>>> 2f18e700
            Exception,
            'Skill id skill_id_3 is not an uncategorized skill id'):
            self.topic.move_skill_id_to_subtopic(None, 1, 'skill_id_3')

    def test_get_subtopic_index(self) -> None:
        self.assertEqual(self.topic.get_subtopic_index(1), 0)

    def test_to_dict(self) -> None:
        user_ids = [self.user_id_a, self.user_id_b]
        topic_rights = topic_domain.TopicRights(self.topic_id, user_ids, False)
        expected_dict = {
            'topic_id': self.topic_id,
            'manager_names': ['A', 'B'],
            'topic_is_published': False
        }

        self.assertEqual(expected_dict, topic_rights.to_dict())

    def test_is_manager(self) -> None:
        user_ids = [self.user_id_a, self.user_id_b]
        topic_rights = topic_domain.TopicRights(self.topic_id, user_ids, False)
        self.assertTrue(topic_rights.is_manager(self.user_id_a))
        self.assertTrue(topic_rights.is_manager(self.user_id_b))
        self.assertFalse(topic_rights.is_manager('fakeuser'))

<<<<<<< HEAD
    def test_cannot_create_topic_rights_change_class_with_invalid_cmd(
        self
    ) -> None:
        with self.assertRaisesRegexp(  # type: ignore[no-untyped-call]
=======
    def test_cannot_create_topic_rights_change_class_with_invalid_cmd(self):
        with self.assertRaisesRegex(
>>>>>>> 2f18e700
            Exception, 'Command invalid cmd is not allowed'):
            topic_domain.TopicRightsChange({  # type: ignore[no-untyped-call]
                'cmd': 'invalid cmd'
            })

    def test_cannot_create_topic_rights_change_class_with_invalid_changelist(
<<<<<<< HEAD
        self
    ) -> None:
        with self.assertRaisesRegexp(  # type: ignore[no-untyped-call]
=======
            self):
        with self.assertRaisesRegex(
>>>>>>> 2f18e700
            Exception, 'Missing cmd key in change dict'):
            topic_domain.TopicRightsChange({})  # type: ignore[no-untyped-call]

    def test_create_new_topic_rights_change_class(self) -> None:
        topic_rights = topic_domain.TopicRightsChange({  # type: ignore[no-untyped-call]
            'cmd': 'create_new'
        })

        self.assertEqual(topic_rights.to_dict(), {'cmd': 'create_new'})  # type: ignore[no-untyped-call]

    def test_update_language_code(self) -> None:
        self.assertEqual(self.topic.language_code, 'en')
        self.topic.update_language_code('bn')
        self.assertEqual(self.topic.language_code, 'bn')

    def test_update_abbreviated_name(self) -> None:
        self.assertEqual(self.topic.abbreviated_name, 'Name')
        self.topic.update_abbreviated_name('abbrev')
        self.assertEqual(self.topic.abbreviated_name, 'abbrev')

    def test_update_thumbnail_filename(self) -> None:
        self.assertEqual(self.topic.thumbnail_filename, None)
        # Test exception when thumbnail is not found on filesystem.
<<<<<<< HEAD
        with self.assertRaisesRegexp(  # type: ignore[no-untyped-call]
=======
        with self.assertRaisesRegex(
>>>>>>> 2f18e700
            Exception,
            'The thumbnail img.svg for topic with id %s does not exist'
            ' in the filesystem.' % (self.topic_id)):
            self.topic.update_thumbnail_filename('img.svg')

        # Save the dummy image to the filesystem to be used as thumbnail.
        with python_utils.open_file(  # type: ignore[no-untyped-call]
            os.path.join(feconf.TESTS_DATA_DIR, 'test_svg.svg'),
            'rb', encoding=None) as f:
            raw_image = f.read()
        fs = fs_domain.AbstractFileSystem(  # type: ignore[no-untyped-call]
            fs_domain.GcsFileSystem(  # type: ignore[no-untyped-call]
                feconf.ENTITY_TYPE_TOPIC, self.topic.id))
        fs.commit(  # type: ignore[no-untyped-call]
            '%s/img.svg' % (constants.ASSET_TYPE_THUMBNAIL), raw_image,
            mimetype='image/svg+xml')

        # Test successful update of thumbnail present in the filesystem.
        self.topic.update_thumbnail_filename('img.svg')
        self.assertEqual(self.topic.thumbnail_filename, 'img.svg')
        self.assertEqual(self.topic.thumbnail_size_in_bytes, len(raw_image))

    def test_update_thumbnail_bg_color(self) -> None:
        self.assertEqual(self.topic.thumbnail_bg_color, None)
        self.topic.update_thumbnail_bg_color('#C6DCDA')
        self.assertEqual(self.topic.thumbnail_bg_color, '#C6DCDA')

    def test_cannot_add_uncategorized_skill_with_existing_uncategorized_skill(
        self
    ) -> None:
        self.assertEqual(self.topic.uncategorized_skill_ids, [])
        self.topic.uncategorized_skill_ids = ['skill_id1']
<<<<<<< HEAD
        with self.assertRaisesRegexp(  # type: ignore[no-untyped-call]
=======
        with self.assertRaisesRegex(
>>>>>>> 2f18e700
            Exception,
            'The skill id skill_id1 is already an uncategorized skill.'):
            self.topic.add_uncategorized_skill_id('skill_id1')

<<<<<<< HEAD
    def test_update_subtopic_title(self) -> None:
=======
    def test_cannot_delete_subtopic_with_invalid_subtopic_id(self):
        with self.assertRaisesRegex(
            Exception, 'A subtopic with id invalid_id doesn\'t exist.'):
            self.topic.delete_subtopic('invalid_id')

    def test_cannot_update_subtopic_title_with_invalid_subtopic_id(self):
        with self.assertRaisesRegex(
            Exception, 'The subtopic with id invalid_id does not exist.'):
            self.topic.update_subtopic_title('invalid_id', 'new title')

    def test_update_subtopic_title(self):
>>>>>>> 2f18e700
        self.assertEqual(len(self.topic.subtopics), 1)
        self.assertEqual(self.topic.subtopics[0].title, 'Title')

        self.topic.update_subtopic_title(1, 'new title')
        self.assertEqual(self.topic.subtopics[0].title, 'new title')

    def test_update_subtopic_thumbnail_filename(self) -> None:
        self.assertEqual(len(self.topic.subtopics), 1)
        self.assertEqual(
            self.topic.subtopics[0].thumbnail_filename, 'image.svg')
        self.assertEqual(
            self.topic.subtopics[0].thumbnail_size_in_bytes, 21131)

        # Test Exception when the thumbnail is not found in filesystem.
<<<<<<< HEAD
        with self.assertRaisesRegexp(  # type: ignore[no-untyped-call]
=======
        with self.assertRaisesRegex(
>>>>>>> 2f18e700
            Exception, 'The thumbnail %s for subtopic with topic_id %s does'
            ' not exist in the filesystem.' % (
                'new_image.svg', self.topic_id)):
            self.topic.update_subtopic_thumbnail_filename(1, 'new_image.svg')

        # Test successful update of thumbnail_filename when the thumbnail
        # is found in the filesystem.
        with python_utils.open_file(  # type: ignore[no-untyped-call]
            os.path.join(feconf.TESTS_DATA_DIR, 'test_svg.svg'), 'rb',
            encoding=None) as f:
            raw_image = f.read()
        fs = fs_domain.AbstractFileSystem(  # type: ignore[no-untyped-call]
            fs_domain.GcsFileSystem(  # type: ignore[no-untyped-call]
                feconf.ENTITY_TYPE_TOPIC, self.topic_id))
        fs.commit(  # type: ignore[no-untyped-call]
            'thumbnail/new_image.svg', raw_image, mimetype='image/svg+xml')
        self.topic.update_subtopic_thumbnail_filename(1, 'new_image.svg')
        self.assertEqual(
            self.topic.subtopics[0].thumbnail_filename, 'new_image.svg')
        self.assertEqual(
            self.topic.subtopics[0].thumbnail_size_in_bytes, len(raw_image))

<<<<<<< HEAD
    def test_update_subtopic_url_fragment(self) -> None:
=======
        with self.assertRaisesRegex(
            Exception, 'The subtopic with id invalid_id does not exist.'):
            self.topic.update_subtopic_thumbnail_filename(
                'invalid_id', 'new title')

    def test_update_subtopic_url_fragment(self):
>>>>>>> 2f18e700
        self.assertEqual(len(self.topic.subtopics), 1)
        self.assertEqual(
            self.topic.subtopics[0].url_fragment, 'dummy-subtopic-url')
        self.topic.update_subtopic_url_fragment(1, 'new-subtopic-url')
        self.assertEqual(
            self.topic.subtopics[0].url_fragment, 'new-subtopic-url')

<<<<<<< HEAD
    def test_update_subtopic_thumbnail_bg_color(self) -> None:
=======
        with self.assertRaisesRegex(
            Exception, 'The subtopic with id invalid_id does not exist.'):
            self.topic.update_subtopic_url_fragment('invalid_id', 'new-url')

    def test_update_subtopic_thumbnail_bg_color(self):
>>>>>>> 2f18e700
        self.assertEqual(len(self.topic.subtopics), 1)
        self.topic.subtopics[0].thumbnail_bg_color = None
        self.assertEqual(
            self.topic.subtopics[0].thumbnail_bg_color, None)
        self.topic.update_subtopic_thumbnail_bg_color(1, '#FFFFFF')
        self.assertEqual(
            self.topic.subtopics[0].thumbnail_bg_color, '#FFFFFF')

<<<<<<< HEAD
    def test_cannot_move_existing_skill_to_subtopic(self) -> None:
=======
        with self.assertRaisesRegex(
            Exception, 'The subtopic with id invalid_id does not exist.'):
            self.topic.update_subtopic_thumbnail_bg_color(
                'invalid_id', '#FFFFFF')

    def test_cannot_remove_skill_id_from_subtopic_with_invalid_subtopic_id(
            self):
        with self.assertRaisesRegex(
            Exception, 'The subtopic with id invalid_id does not exist.'):
            self.topic.remove_skill_id_from_subtopic('invalid_id', 'skill_id1')

    def test_cannot_move_skill_id_to_subtopic_with_invalid_subtopic_id(self):
        with self.assertRaisesRegex(
            Exception, 'The subtopic with id old_subtopic_id does not exist.'):
            self.topic.move_skill_id_to_subtopic(
                'old_subtopic_id', 'new_subtopic_id', 'skill_id1')

    def test_cannot_move_existing_skill_to_subtopic(self):
>>>>>>> 2f18e700
        self.topic.subtopics = [
            topic_domain.Subtopic(
                1, 'Title', ['skill_id_1'], 'image.svg',
                constants.ALLOWED_THUMBNAIL_BG_COLORS['subtopic'][0], 21131,
                'dummy-subtopic-one'),
            topic_domain.Subtopic(
                2, 'Another title', ['skill_id_1'], 'image.svg',
                constants.ALLOWED_THUMBNAIL_BG_COLORS['subtopic'][0], 21131,
                'dummy-subtopic-two')]
<<<<<<< HEAD
        with self.assertRaisesRegexp(  # type: ignore[no-untyped-call]
=======
        with self.assertRaisesRegex(
>>>>>>> 2f18e700
            Exception,
            'Skill id skill_id_1 is already present in the target subtopic'):
            self.topic.move_skill_id_to_subtopic(1, 2, 'skill_id_1')

    def test_topic_export_import_returns_original_object(self) -> None:
        """Checks that to_dict and from_dict preserves all the data within a
        Topic during export and import.
        """
        topic_dict = self.topic.to_dict()
        topic_from_dict = topic_domain.Topic.from_dict(topic_dict)
        self.assertEqual(topic_from_dict.to_dict(), topic_dict)

    def test_serialize_and_deserialize_returns_unchanged_topic(self) -> None:
        """Checks that serializing and then deserializing a default topic
        works as intended by leaving the topic unchanged.
        """
        self.assertEqual(
            self.topic.to_dict(),
            topic_domain.Topic.deserialize(
                self.topic.serialize()).to_dict())


class TopicChangeTests(test_utils.GenericTestBase):

<<<<<<< HEAD
    def test_topic_change_object_with_missing_cmd(self) -> None:
        with self.assertRaisesRegexp(  # type: ignore[no-untyped-call]
=======
    def test_topic_change_object_with_missing_cmd(self):
        with self.assertRaisesRegex(
>>>>>>> 2f18e700
            utils.ValidationError, 'Missing cmd key in change dict'):
            topic_domain.TopicChange({'invalid': 'data'})  # type: ignore[no-untyped-call]

<<<<<<< HEAD
    def test_topic_change_object_with_invalid_cmd(self) -> None:
        with self.assertRaisesRegexp(  # type: ignore[no-untyped-call]
=======
    def test_topic_change_object_with_invalid_cmd(self):
        with self.assertRaisesRegex(
>>>>>>> 2f18e700
            utils.ValidationError, 'Command invalid is not allowed'):
            topic_domain.TopicChange({'cmd': 'invalid'})  # type: ignore[no-untyped-call]

<<<<<<< HEAD
    def test_topic_change_object_with_missing_attribute_in_cmd(self) -> None:
        with self.assertRaisesRegexp(  # type: ignore[no-untyped-call]
=======
    def test_topic_change_object_with_missing_attribute_in_cmd(self):
        with self.assertRaisesRegex(
>>>>>>> 2f18e700
            utils.ValidationError, (
                'The following required attributes are missing: '
                'new_value, old_value')):
            topic_domain.TopicChange({  # type: ignore[no-untyped-call]
                'cmd': 'update_topic_property',
                'property_name': 'name',
            })

<<<<<<< HEAD
    def test_topic_change_object_with_extra_attribute_in_cmd(self) -> None:
        with self.assertRaisesRegexp(  # type: ignore[no-untyped-call]
=======
    def test_topic_change_object_with_extra_attribute_in_cmd(self):
        with self.assertRaisesRegex(
>>>>>>> 2f18e700
            utils.ValidationError, (
                'The following extra attributes are present: invalid')):
            topic_domain.TopicChange({  # type: ignore[no-untyped-call]
                'cmd': 'add_subtopic',
                'title': 'title',
                'subtopic_id': 'subtopic_id',
                'invalid': 'invalid'
            })

<<<<<<< HEAD
    def test_topic_change_object_with_invalid_topic_property(self) -> None:
        with self.assertRaisesRegexp(  # type: ignore[no-untyped-call]
=======
    def test_topic_change_object_with_invalid_topic_property(self):
        with self.assertRaisesRegex(
>>>>>>> 2f18e700
            utils.ValidationError, (
                'Value for property_name in cmd update_topic_property: '
                'invalid is not allowed')):
            topic_domain.TopicChange({  # type: ignore[no-untyped-call]
                'cmd': 'update_topic_property',
                'property_name': 'invalid',
                'old_value': 'old_value',
                'new_value': 'new_value',
            })

<<<<<<< HEAD
    def test_topic_change_object_with_invalid_subtopic_property(self) -> None:
        with self.assertRaisesRegexp(  # type: ignore[no-untyped-call]
=======
    def test_topic_change_object_with_invalid_subtopic_property(self):
        with self.assertRaisesRegex(
>>>>>>> 2f18e700
            utils.ValidationError, (
                'Value for property_name in cmd update_subtopic_property: '
                'invalid is not allowed')):
            topic_domain.TopicChange({  # type: ignore[no-untyped-call]
                'cmd': 'update_subtopic_property',
                'subtopic_id': 'subtopic_id',
                'property_name': 'invalid',
                'old_value': 'old_value',
                'new_value': 'new_value',
            })

<<<<<<< HEAD
    def test_topic_change_object_with_invalid_subtopic_page_property(
        self
    ) -> None:
        with self.assertRaisesRegexp(  # type: ignore[no-untyped-call]
=======
    def test_topic_change_object_with_invalid_subtopic_page_property(self):
        with self.assertRaisesRegex(
>>>>>>> 2f18e700
            utils.ValidationError, (
                'Value for property_name in cmd update_subtopic_page_property: '
                'invalid is not allowed')):
            topic_domain.TopicChange({  # type: ignore[no-untyped-call]
                'cmd': 'update_subtopic_page_property',
                'subtopic_id': 'subtopic_id',
                'property_name': 'invalid',
                'old_value': 'old_value',
                'new_value': 'new_value',
            })

    def test_topic_change_object_with_add_subtopic(self) -> None:
        topic_change_object = topic_domain.TopicChange({  # type: ignore[no-untyped-call]
            'cmd': 'add_subtopic',
            'subtopic_id': 'subtopic_id',
            'title': 'title'
        })

        self.assertEqual(topic_change_object.cmd, 'add_subtopic')
        self.assertEqual(topic_change_object.subtopic_id, 'subtopic_id')
        self.assertEqual(topic_change_object.title, 'title')

    def test_topic_change_object_with_delete_subtopic(self) -> None:
        topic_change_object = topic_domain.TopicChange({  # type: ignore[no-untyped-call]
            'cmd': 'delete_subtopic',
            'subtopic_id': 'subtopic_id'
        })

        self.assertEqual(topic_change_object.cmd, 'delete_subtopic')
        self.assertEqual(topic_change_object.subtopic_id, 'subtopic_id')

    def test_topic_change_object_with_add_uncategorized_skill_id(self) -> None:
        topic_change_object = topic_domain.TopicChange({  # type: ignore[no-untyped-call]
            'cmd': 'add_uncategorized_skill_id',
            'new_uncategorized_skill_id': 'new_uncategorized_skill_id'
        })

        self.assertEqual(topic_change_object.cmd, 'add_uncategorized_skill_id')
        self.assertEqual(
            topic_change_object.new_uncategorized_skill_id,
            'new_uncategorized_skill_id')

    def test_topic_change_object_with_remove_uncategorized_skill_id(
        self
    ) -> None:
        topic_change_object = topic_domain.TopicChange({  # type: ignore[no-untyped-call]
            'cmd': 'remove_uncategorized_skill_id',
            'uncategorized_skill_id': 'uncategorized_skill_id'
        })

        self.assertEqual(
            topic_change_object.cmd, 'remove_uncategorized_skill_id')
        self.assertEqual(
            topic_change_object.uncategorized_skill_id,
            'uncategorized_skill_id')

    def test_topic_change_object_with_move_skill_id_to_subtopic(self) -> None:
        topic_change_object = topic_domain.TopicChange({  # type: ignore[no-untyped-call]
            'cmd': 'move_skill_id_to_subtopic',
            'skill_id': 'skill_id',
            'old_subtopic_id': 'old_subtopic_id',
            'new_subtopic_id': 'new_subtopic_id'
        })

        self.assertEqual(topic_change_object.cmd, 'move_skill_id_to_subtopic')
        self.assertEqual(topic_change_object.skill_id, 'skill_id')
        self.assertEqual(topic_change_object.old_subtopic_id, 'old_subtopic_id')
        self.assertEqual(topic_change_object.new_subtopic_id, 'new_subtopic_id')

    def test_topic_change_object_with_remove_skill_id_from_subtopic(
        self
    ) -> None:
        topic_change_object = topic_domain.TopicChange({  # type: ignore[no-untyped-call]
            'cmd': 'remove_skill_id_from_subtopic',
            'skill_id': 'skill_id',
            'subtopic_id': 'subtopic_id'
        })

        self.assertEqual(
            topic_change_object.cmd, 'remove_skill_id_from_subtopic')
        self.assertEqual(topic_change_object.skill_id, 'skill_id')
        self.assertEqual(topic_change_object.subtopic_id, 'subtopic_id')

    def test_topic_change_object_with_update_subtopic_property(self) -> None:
        topic_change_object = topic_domain.TopicChange({  # type: ignore[no-untyped-call]
            'cmd': 'update_subtopic_property',
            'subtopic_id': 'subtopic_id',
            'property_name': 'title',
            'new_value': 'new_value',
            'old_value': 'old_value'
        })

        self.assertEqual(topic_change_object.cmd, 'update_subtopic_property')
        self.assertEqual(topic_change_object.subtopic_id, 'subtopic_id')
        self.assertEqual(topic_change_object.property_name, 'title')
        self.assertEqual(topic_change_object.new_value, 'new_value')
        self.assertEqual(topic_change_object.old_value, 'old_value')

    def test_topic_change_object_with_update_subtopic_page_property(
        self
    ) -> None:
        topic_change_object = topic_domain.TopicChange({  # type: ignore[no-untyped-call]
            'cmd': 'update_subtopic_page_property',
            'subtopic_id': 'subtopic_id',
            'property_name': 'page_contents_html',
            'new_value': 'new_value',
            'old_value': 'old_value'
        })

        self.assertEqual(
            topic_change_object.cmd, 'update_subtopic_page_property')
        self.assertEqual(topic_change_object.subtopic_id, 'subtopic_id')
        self.assertEqual(
            topic_change_object.property_name, 'page_contents_html')
        self.assertEqual(topic_change_object.new_value, 'new_value')
        self.assertEqual(topic_change_object.old_value, 'old_value')

    def test_topic_change_object_with_update_topic_property(self) -> None:
        topic_change_object = topic_domain.TopicChange({  # type: ignore[no-untyped-call]
            'cmd': 'update_topic_property',
            'property_name': 'name',
            'new_value': 'new_value',
            'old_value': 'old_value'
        })

        self.assertEqual(topic_change_object.cmd, 'update_topic_property')
        self.assertEqual(topic_change_object.property_name, 'name')
        self.assertEqual(topic_change_object.new_value, 'new_value')
        self.assertEqual(topic_change_object.old_value, 'old_value')

    def test_topic_change_object_with_create_new(self) -> None:
        topic_change_object = topic_domain.TopicChange({  # type: ignore[no-untyped-call]
            'cmd': 'create_new',
            'name': 'name',
        })

        self.assertEqual(topic_change_object.cmd, 'create_new')
        self.assertEqual(topic_change_object.name, 'name')

    def test_topic_change_object_with_migrate_subtopic_schema_to_latest_version(
        self
    ) -> None:
        topic_change_object = topic_domain.TopicChange({  # type: ignore[no-untyped-call]
            'cmd': 'migrate_subtopic_schema_to_latest_version',
            'from_version': 'from_version',
            'to_version': 'to_version',
        })

        self.assertEqual(
            topic_change_object.cmd,
            'migrate_subtopic_schema_to_latest_version')
        self.assertEqual(topic_change_object.from_version, 'from_version')
        self.assertEqual(topic_change_object.to_version, 'to_version')

    def test_to_dict(self) -> None:
        topic_change_dict = {
            'cmd': 'create_new',
            'name': 'name'
        }
        topic_change_object = topic_domain.TopicChange(topic_change_dict)  # type: ignore[no-untyped-call]
        self.assertEqual(topic_change_object.to_dict(), topic_change_dict)  # type: ignore[no-untyped-call]


class TopicRightsChangeTests(test_utils.GenericTestBase):

<<<<<<< HEAD
    def test_topic_rights_change_object_with_missing_cmd(self) -> None:
        with self.assertRaisesRegexp(  # type: ignore[no-untyped-call]
=======
    def test_topic_rights_change_object_with_missing_cmd(self):
        with self.assertRaisesRegex(
>>>>>>> 2f18e700
            utils.ValidationError, 'Missing cmd key in change dict'):
            topic_domain.TopicRightsChange({'invalid': 'data'})  # type: ignore[no-untyped-call]

<<<<<<< HEAD
    def test_topic_change_rights_object_with_invalid_cmd(self) -> None:
        with self.assertRaisesRegexp(  # type: ignore[no-untyped-call]
=======
    def test_topic_change_rights_object_with_invalid_cmd(self):
        with self.assertRaisesRegex(
>>>>>>> 2f18e700
            utils.ValidationError, 'Command invalid is not allowed'):
            topic_domain.TopicRightsChange({'cmd': 'invalid'})  # type: ignore[no-untyped-call]

<<<<<<< HEAD
    def test_topic_rights_change_object_with_missing_attribute_in_cmd(
        self
    ) -> None:
        with self.assertRaisesRegexp(  # type: ignore[no-untyped-call]
=======
    def test_topic_rights_change_object_with_missing_attribute_in_cmd(self):
        with self.assertRaisesRegex(
>>>>>>> 2f18e700
            utils.ValidationError, (
                'The following required attributes are missing: '
                'new_role, old_role')):
            topic_domain.TopicRightsChange({  # type: ignore[no-untyped-call]
                'cmd': 'change_role',
                'assignee_id': 'assignee_id',
            })

<<<<<<< HEAD
    def test_topic_rights_change_object_with_extra_attribute_in_cmd(
        self
    ) -> None:
        with self.assertRaisesRegexp(  # type: ignore[no-untyped-call]
=======
    def test_topic_rights_change_object_with_extra_attribute_in_cmd(self):
        with self.assertRaisesRegex(
>>>>>>> 2f18e700
            utils.ValidationError, (
                'The following extra attributes are present: invalid')):
            topic_domain.TopicRightsChange({  # type: ignore[no-untyped-call]
                'cmd': 'publish_topic',
                'invalid': 'invalid'
            })

<<<<<<< HEAD
    def test_topic_rights_change_object_with_invalid_role(self) -> None:
        with self.assertRaisesRegexp(  # type: ignore[no-untyped-call]
=======
    def test_topic_rights_change_object_with_invalid_role(self):
        with self.assertRaisesRegex(
>>>>>>> 2f18e700
            utils.ValidationError, (
                'Value for old_role in cmd change_role: '
                'invalid is not allowed')):
            topic_domain.TopicRightsChange({  # type: ignore[no-untyped-call]
                'cmd': 'change_role',
                'assignee_id': 'assignee_id',
                'old_role': 'invalid',
                'new_role': topic_domain.ROLE_MANAGER
            })

    def test_topic_rights_change_object_with_create_new(self) -> None:
        topic_rights_change_object = topic_domain.TopicRightsChange({  # type: ignore[no-untyped-call]
            'cmd': 'create_new'
        })

        self.assertEqual(topic_rights_change_object.cmd, 'create_new')

    def test_topic_rights_change_object_with_change_role(self) -> None:
        topic_rights_change_object = topic_domain.TopicRightsChange({  # type: ignore[no-untyped-call]
            'cmd': 'change_role',
            'assignee_id': 'assignee_id',
            'old_role': topic_domain.ROLE_NONE,
            'new_role': topic_domain.ROLE_MANAGER
        })

        self.assertEqual(topic_rights_change_object.cmd, 'change_role')
        self.assertEqual(topic_rights_change_object.assignee_id, 'assignee_id')
        self.assertEqual(
            topic_rights_change_object.old_role, topic_domain.ROLE_NONE)
        self.assertEqual(
            topic_rights_change_object.new_role, topic_domain.ROLE_MANAGER)

    def test_topic_rights_change_object_with_publish_topic(self) -> None:
        topic_rights_change_object = topic_domain.TopicRightsChange({  # type: ignore[no-untyped-call]
            'cmd': 'publish_topic'
        })

        self.assertEqual(topic_rights_change_object.cmd, 'publish_topic')

    def test_topic_rights_change_object_with_unpublish_topic(self) -> None:
        topic_rights_change_object = topic_domain.TopicRightsChange({  # type: ignore[no-untyped-call]
            'cmd': 'unpublish_topic'
        })

        self.assertEqual(topic_rights_change_object.cmd, 'unpublish_topic')

    def test_to_dict(self) -> None:
        topic_rights_change_dict = {
            'cmd': 'change_role',
            'assignee_id': 'assignee_id',
            'old_role': topic_domain.ROLE_NONE,
            'new_role': topic_domain.ROLE_MANAGER
        }
        topic_rights_change_object = topic_domain.TopicRightsChange(  # type: ignore[no-untyped-call]
            topic_rights_change_dict)
        self.assertEqual(
            topic_rights_change_object.to_dict(), topic_rights_change_dict)  # type: ignore[no-untyped-call]


class TopicSummaryTests(test_utils.GenericTestBase):

    def setUp(self) -> None:
        super(TopicSummaryTests, self).setUp()
        current_time = datetime.datetime.utcnow()
        time_in_millisecs = utils.get_time_in_millisecs(current_time)
        self.topic_summary_dict = {
            'url_fragment': 'url-frag',
            'id': 'topic_id',
            'name': 'name',
            'description': 'topic description',
            'language_code': 'en',
            'version': 1,
            'canonical_story_count': 1,
            'additional_story_count': 1,
            'uncategorized_skill_count': 1,
            'subtopic_count': 1,
            'total_skill_count': 1,
            'total_published_node_count': 1,
            'thumbnail_filename': 'image.svg',
            'thumbnail_bg_color': '#C6DCDA',
            'topic_model_created_on': time_in_millisecs,
            'topic_model_last_updated': time_in_millisecs,
        }

        self.topic_summary = topic_domain.TopicSummary(
            'topic_id', 'name', 'name', 'en', 'topic description',
            1, 1, 1, 1, 1, 1, 1, 'image.svg', '#C6DCDA', 'url-frag',
            current_time, current_time)

    def _assert_validation_error(  # type: ignore[override]
        self,
        expected_error_substring: str
    ) -> None:
        """Checks that the topic summary passes validation.

        Args:
            expected_error_substring: str. String that should be a substring
                of the expected error message.
        """
<<<<<<< HEAD
        with self.assertRaisesRegexp(  # type: ignore[no-untyped-call]
=======
        with self.assertRaisesRegex(
>>>>>>> 2f18e700
            utils.ValidationError, expected_error_substring):
            self.topic_summary.validate()

    def test_topic_summary_gets_created(self) -> None:
        self.assertEqual(
            self.topic_summary.to_dict(), self.topic_summary_dict)

    def test_validation_passes_with_valid_properties(self) -> None:
        self.topic_summary.validate()

    def test_thumbnail_bg_validation(self) -> None:
        self.topic_summary.thumbnail_bg_color = '#FFFFFF'
        self._assert_validation_error(
            'Topic thumbnail background color #FFFFFF is not supported.')

    def test_thumbnail_filename_or_thumbnail_bg_color_is_none(self) -> None:
        self.topic_summary.thumbnail_bg_color = '#C6DCDA'
        self.topic_summary.thumbnail_filename = None  # type: ignore[assignment]
        self._assert_validation_error(
            'Topic thumbnail image is not provided.')
        self.topic_summary.thumbnail_bg_color = None  # type: ignore[assignment]
        self.topic_summary.thumbnail_filename = 'test.svg'
        self._assert_validation_error(
            'Topic thumbnail background color is not specified.')

    def test_validation_fails_with_empty_name(self) -> None:
        self.topic_summary.name = ''
        self._assert_validation_error('Name field should not be empty')

<<<<<<< HEAD
    def test_validation_fails_with_empty_url_fragment(self) -> None:
        self.topic_summary.url_fragment = ''
        validation_message = 'Topic URL Fragment field should not be empty.'
        with self.assertRaisesRegexp(  # type: ignore[no-untyped-call]
=======
    def test_validation_fails_with_invalid_url_fragment(self):
        self.topic_summary.url_fragment = 0
        with self.assertRaisesRegex(
            utils.ValidationError,
            'Topic URL Fragment field must be a string. Received 0.'):
            self.topic_summary.validate()

    def test_validation_fails_with_empty_url_fragment(self):
        self.topic_summary.url_fragment = ''
        validation_message = 'Topic URL Fragment field should not be empty.'
        with self.assertRaisesRegex(
>>>>>>> 2f18e700
            utils.ValidationError, validation_message):
            self.topic_summary.validate()

    def test_validation_fails_with_lenghty_url_fragment(self) -> None:
        self.topic_summary.url_fragment = 'a' * 25
        url_fragment_char_limit = constants.MAX_CHARS_IN_TOPIC_URL_FRAGMENT
        validation_message = (
            'Topic URL Fragment field should not exceed %d characters, '
            'received %s.' % (
                url_fragment_char_limit, self.topic_summary.url_fragment))
<<<<<<< HEAD
        with self.assertRaisesRegexp(  # type: ignore[no-untyped-call]
=======
        with self.assertRaisesRegex(
>>>>>>> 2f18e700
            utils.ValidationError, validation_message):
            self.topic_summary.validate()

    def test_validation_fails_with_empty_canonical_name(self) -> None:
        self.topic_summary.canonical_name = ''
        self._assert_validation_error(
            'Canonical name field should not be empty')

    def test_validation_fails_with_unallowed_language_code(self) -> None:
        self.topic_summary.language_code = 'invalid'
        self._assert_validation_error('Invalid language code: invalid')

    def test_validation_fails_with_negative_canonical_story_count(self) -> None:
        self.topic_summary.canonical_story_count = -1
        self._assert_validation_error(
            'Expected canonical_story_count to be non-negative, '
            'received \'-1\'')

    def test_validation_fails_with_negative_additional_story_count(
        self
    ) -> None:
        self.topic_summary.additional_story_count = -1
        self._assert_validation_error(
            'Expected additional_story_count to be non-negative, '
            'received \'-1\'')

    def test_validation_fails_with_negative_uncategorized_skill_count(
        self
    ) -> None:
        self.topic_summary.uncategorized_skill_count = -1
        self._assert_validation_error(
            'Expected uncategorized_skill_count to be non-negative, '
            'received \'-1\'')

    def test_validation_fails_with_negative_total_skill_count(self) -> None:
        self.topic_summary.total_skill_count = -1
        self._assert_validation_error(
            'Expected total_skill_count to be non-negative, received \'-1\'')

    def test_validation_fails_with_invalid_total_skill_count_value(
        self
    ) -> None:
        self.topic_summary.total_skill_count = 5
        self.topic_summary.uncategorized_skill_count = 10
        self._assert_validation_error(
            'Expected total_skill_count to be greater than or equal to '
            'uncategorized_skill_count 10, received \'5\'')

    def test_validation_fails_with_negative_total_published_node_count(
        self
    ) -> None:
        self.topic_summary.total_published_node_count = -1
        self._assert_validation_error(
            'Expected total_published_node_count to be non-negative, '
            'received \'-1\'')

    def test_validation_fails_with_negative_subtopic_count(self) -> None:
        self.topic_summary.subtopic_count = -1
        self._assert_validation_error(
            'Expected subtopic_count to be non-negative, received \'-1\'')


class TopicRightsTests(test_utils.GenericTestBase):

    def setUp(self) -> None:
        super(TopicRightsTests, self).setUp()
        self.signup('a@example.com', 'A')
        self.signup('b@example.com', 'B')
        self.user_id_a = self.get_user_id_from_email('a@example.com')  # type: ignore[no-untyped-call]
        self.user_id_b = self.get_user_id_from_email('b@example.com')  # type: ignore[no-untyped-call]
        self.topic_summary_dict = {
            'topic_id': 'topic_id',
            'manager_names': ['A'],
            'topic_is_published': False,
        }

        self.topic_summary = topic_domain.TopicRights(
            'topic_id', [self.user_id_a], False)

    def test_topic_summary_gets_created(self) -> None:
        self.assertEqual(
            self.topic_summary.to_dict(), self.topic_summary_dict)

    def test_is_manager(self) -> None:
        self.assertTrue(self.topic_summary.is_manager(self.user_id_a))
        self.assertFalse(self.topic_summary.is_manager(self.user_id_b))<|MERGE_RESOLUTION|>--- conflicted
+++ resolved
@@ -110,7 +110,7 @@
                 'url_fragment': 'dummy-subtopic-url'}])
 
     def test_get_subtopic_index_fail_with_invalid_subtopic_id(self) -> None:
-        with self.assertRaisesRegexp(  # type: ignore[no-untyped-call]
+        with self.assertRaisesRegex(  # type: ignore[no-untyped-call]
             Exception, 'The subtopic with id -2 does not exist.'):
             self.topic.get_subtopic_index(-2)
 
@@ -127,89 +127,38 @@
         canonical_story_ids = self.topic.get_canonical_story_ids()
         self.assertEqual(
             canonical_story_ids, ['story_id', 'story_id_2'])
-<<<<<<< HEAD
-        with self.assertRaisesRegexp(  # type: ignore[no-untyped-call]
-=======
-        with self.assertRaisesRegex(
->>>>>>> 2f18e700
+        with self.assertRaisesRegex(  # type: ignore[no-untyped-call]
             Exception, 'The story_id story_id_5 is not present in the canonical'
             ' story references list of the topic.'):
             self.topic.delete_canonical_story('story_id_5')
 
-<<<<<<< HEAD
     def test_rearrange_canonical_story_fail_with_out_of_bound_indexes(
         self
     ) -> None:
-=======
-    def test_rearrange_canonical_story_fail_with_invalid_from_index_value(self):
-        with self.assertRaisesRegex(
-            Exception, 'Expected from_index value to be a number, '
-                       'received None'):
-            self.topic.rearrange_canonical_story(None, 2)
-
-        with self.assertRaisesRegex(
-            Exception, 'Expected from_index value to be a number, '
-                       'received a'):
-            self.topic.rearrange_canonical_story('a', 2)
-
-    def test_rearrange_canonical_story_fail_with_invalid_to_index_value(self):
-        with self.assertRaisesRegex(
-            Exception, 'Expected to_index value to be a number, '
-                       'received None'):
-            self.topic.rearrange_canonical_story(1, None)
-
-        with self.assertRaisesRegex(
-            Exception, 'Expected to_index value to be a number, '
-                       'received a'):
-            self.topic.rearrange_canonical_story(1, 'a')
-
-    def test_rearrange_canonical_story_fail_with_out_of_bound_indexes(self):
->>>>>>> 2f18e700
         self.topic.canonical_story_references = [
             topic_domain.StoryReference.create_default_story_reference(
                 'story_id_1')
         ]
-<<<<<<< HEAD
-        with self.assertRaisesRegexp(  # type: ignore[no-untyped-call]
+        with self.assertRaisesRegex(  # type: ignore[no-untyped-call]
             Exception, 'Expected from_index value to be with-in bounds.'):
             self.topic.rearrange_canonical_story(10, 0)
 
-        with self.assertRaisesRegexp(  # type: ignore[no-untyped-call]
+        with self.assertRaisesRegex(  # type: ignore[no-untyped-call]
             Exception, 'Expected from_index value to be with-in bounds.'):
             self.topic.rearrange_canonical_story(-1, 0)
 
-        with self.assertRaisesRegexp(  # type: ignore[no-untyped-call]
+        with self.assertRaisesRegex(  # type: ignore[no-untyped-call]
             Exception, 'Expected to_index value to be with-in bounds.'):
             self.topic.rearrange_canonical_story(0, 10)
 
-        with self.assertRaisesRegexp(  # type: ignore[no-untyped-call]
+        with self.assertRaisesRegex(  # type: ignore[no-untyped-call]
             Exception, 'Expected to_index value to be with-in bounds.'):
             self.topic.rearrange_canonical_story(0, -1)
 
     def test_rearrange_canonical_story_fail_with_identical_index_values(
         self
     ) -> None:
-        with self.assertRaisesRegexp(  # type: ignore[no-untyped-call]
-=======
-        with self.assertRaisesRegex(
-            Exception, 'Expected from_index value to be with-in bounds.'):
-            self.topic.rearrange_canonical_story(10, 0)
-
-        with self.assertRaisesRegex(
-            Exception, 'Expected from_index value to be with-in bounds.'):
-            self.topic.rearrange_canonical_story(-1, 0)
-
-        with self.assertRaisesRegex(
-            Exception, 'Expected to_index value to be with-in bounds.'):
-            self.topic.rearrange_canonical_story(0, 10)
-
-        with self.assertRaisesRegex(
-            Exception, 'Expected to_index value to be with-in bounds.'):
-            self.topic.rearrange_canonical_story(0, -1)
-
-    def test_rearrange_canonical_story_fail_with_identical_index_values(self):
-        with self.assertRaisesRegex(
->>>>>>> 2f18e700
+        with self.assertRaisesRegex(  # type: ignore[no-untyped-call]
             Exception, 'Expected from_index and to_index values to be '
                        'different.'):
             self.topic.rearrange_canonical_story(1, 1)
@@ -247,73 +196,29 @@
         self.assertEqual(canonical_story_ids[1], 'story_id_2')
         self.assertEqual(canonical_story_ids[2], 'story_id_3')
 
-<<<<<<< HEAD
     def test_rearrange_skill_in_subtopic_fail_with_out_of_bound_indexes(
         self
     ) -> None:
-        with self.assertRaisesRegexp(  # type: ignore[no-untyped-call]
+        with self.assertRaisesRegex(  # type: ignore[no-untyped-call]
             Exception, 'Expected from_index value to be with-in bounds.'):
             self.topic.rearrange_skill_in_subtopic(1, 10, 1)
 
-        with self.assertRaisesRegexp(  # type: ignore[no-untyped-call]
+        with self.assertRaisesRegex(  # type: ignore[no-untyped-call]
             Exception, 'Expected from_index value to be with-in bounds.'):
             self.topic.rearrange_skill_in_subtopic(1, -1, 0)
 
-        with self.assertRaisesRegexp(  # type: ignore[no-untyped-call]
+        with self.assertRaisesRegex(  # type: ignore[no-untyped-call]
             Exception, 'Expected to_index value to be with-in bounds.'):
             self.topic.rearrange_skill_in_subtopic(1, 0, 10)
 
-        with self.assertRaisesRegexp(  # type: ignore[no-untyped-call]
+        with self.assertRaisesRegex(  # type: ignore[no-untyped-call]
             Exception, 'Expected to_index value to be with-in bounds.'):
             self.topic.rearrange_skill_in_subtopic(1, 0, -10)
 
     def test_rearrange_skill_in_subtopic_fail_with_identical_index_values(
         self
     ) -> None:
-        with self.assertRaisesRegexp(  # type: ignore[no-untyped-call]
-=======
-    def test_rearrange_skill_in_subtopic_fail_with_invalid_from_index(self):
-        with self.assertRaisesRegex(
-            Exception, 'Expected from_index value to be a number, '
-                       'received None'):
-            self.topic.rearrange_skill_in_subtopic(1, None, 2)
-
-        with self.assertRaisesRegex(
-            Exception, 'Expected from_index value to be a number, '
-                       'received a'):
-            self.topic.rearrange_skill_in_subtopic(1, 'a', 2)
-
-    def test_rearrange_skill_in_subtopic_fail_with_invalid_to_index_value(self):
-        with self.assertRaisesRegex(
-            Exception, 'Expected to_index value to be a number, '
-                       'received None'):
-            self.topic.rearrange_skill_in_subtopic(1, 1, None)
-
-        with self.assertRaisesRegex(
-            Exception, 'Expected to_index value to be a number, '
-                       'received a'):
-            self.topic.rearrange_skill_in_subtopic(1, 1, 'a')
-
-    def test_rearrange_skill_in_subtopic_fail_with_out_of_bound_indexes(self):
-        with self.assertRaisesRegex(
-            Exception, 'Expected from_index value to be with-in bounds.'):
-            self.topic.rearrange_skill_in_subtopic(1, 10, 1)
-
-        with self.assertRaisesRegex(
-            Exception, 'Expected from_index value to be with-in bounds.'):
-            self.topic.rearrange_skill_in_subtopic(1, -1, 0)
-
-        with self.assertRaisesRegex(
-            Exception, 'Expected to_index value to be with-in bounds.'):
-            self.topic.rearrange_skill_in_subtopic(1, 0, 10)
-
-        with self.assertRaisesRegex(
-            Exception, 'Expected to_index value to be with-in bounds.'):
-            self.topic.rearrange_skill_in_subtopic(1, 0, -10)
-
-    def test_rearrange_skill_in_subtopic_fail_with_identical_index_values(self):
-        with self.assertRaisesRegex(
->>>>>>> 2f18e700
+        with self.assertRaisesRegex(  # type: ignore[no-untyped-call]
             Exception, 'Expected from_index and to_index values to be '
                        'different.'):
             self.topic.rearrange_skill_in_subtopic(1, 1, 1)
@@ -347,69 +252,25 @@
         self.assertEqual(skill_ids[1], 'skill_id_2')
         self.assertEqual(skill_ids[2], 'skill_id_3')
 
-<<<<<<< HEAD
     def test_rearrange_subtopic_fail_with_out_of_bound_indexes(self) -> None:
-        with self.assertRaisesRegexp(  # type: ignore[no-untyped-call]
+        with self.assertRaisesRegex(  # type: ignore[no-untyped-call]
             Exception, 'Expected from_index value to be with-in bounds.'):
             self.topic.rearrange_subtopic(10, 1)
 
-        with self.assertRaisesRegexp(  # type: ignore[no-untyped-call]
+        with self.assertRaisesRegex(  # type: ignore[no-untyped-call]
             Exception, 'Expected from_index value to be with-in bounds.'):
             self.topic.rearrange_subtopic(-1, 0)
 
-        with self.assertRaisesRegexp(  # type: ignore[no-untyped-call]
+        with self.assertRaisesRegex(  # type: ignore[no-untyped-call]
             Exception, 'Expected to_index value to be with-in bounds.'):
             self.topic.rearrange_subtopic(0, 10)
 
-        with self.assertRaisesRegexp(  # type: ignore[no-untyped-call]
+        with self.assertRaisesRegex(  # type: ignore[no-untyped-call]
             Exception, 'Expected to_index value to be with-in bounds.'):
             self.topic.rearrange_subtopic(0, -10)
 
     def test_rearrange_subtopic_fail_with_identical_index_values(self) -> None:
-        with self.assertRaisesRegexp(  # type: ignore[no-untyped-call]
-=======
-    def test_rearrange_subtopic_fail_with_invalid_from_index(self):
-        with self.assertRaisesRegex(
-            Exception, 'Expected from_index value to be a number, '
-                       'received None'):
-            self.topic.rearrange_subtopic(None, 2)
-
-        with self.assertRaisesRegex(
-            Exception, 'Expected from_index value to be a number, '
-                       'received a'):
-            self.topic.rearrange_subtopic('a', 2)
-
-    def test_rearrange_subtopic_fail_with_invalid_to_index_value(self):
-        with self.assertRaisesRegex(
-            Exception, 'Expected to_index value to be a number, '
-                       'received None'):
-            self.topic.rearrange_subtopic(1, None)
-
-        with self.assertRaisesRegex(
-            Exception, 'Expected to_index value to be a number, '
-                       'received a'):
-            self.topic.rearrange_subtopic(1, 'a')
-
-    def test_rearrange_subtopic_fail_with_out_of_bound_indexes(self):
-        with self.assertRaisesRegex(
-            Exception, 'Expected from_index value to be with-in bounds.'):
-            self.topic.rearrange_subtopic(10, 1)
-
-        with self.assertRaisesRegex(
-            Exception, 'Expected from_index value to be with-in bounds.'):
-            self.topic.rearrange_subtopic(-1, 0)
-
-        with self.assertRaisesRegex(
-            Exception, 'Expected to_index value to be with-in bounds.'):
-            self.topic.rearrange_subtopic(0, 10)
-
-        with self.assertRaisesRegex(
-            Exception, 'Expected to_index value to be with-in bounds.'):
-            self.topic.rearrange_subtopic(0, -10)
-
-    def test_rearrange_subtopic_fail_with_identical_index_values(self):
-        with self.assertRaisesRegex(
->>>>>>> 2f18e700
+        with self.assertRaisesRegex(  # type: ignore[no-untyped-call]
             Exception, 'Expected from_index and to_index values to be '
                        'different.'):
             self.topic.rearrange_subtopic(1, 1)
@@ -476,11 +337,7 @@
         self.assertEqual(
             canonical_story_ids,
             ['story_id', 'story_id_1', 'story_id_2'])
-<<<<<<< HEAD
-        with self.assertRaisesRegexp(  # type: ignore[no-untyped-call]
-=======
-        with self.assertRaisesRegex(
->>>>>>> 2f18e700
+        with self.assertRaisesRegex(  # type: ignore[no-untyped-call]
             Exception, 'The story_id story_id_2 is already present in the '
             'canonical story references list of the topic.'):
             self.topic.add_canonical_story('story_id_2')
@@ -498,11 +355,7 @@
         additional_story_ids = self.topic.get_additional_story_ids()
         self.assertEqual(
             additional_story_ids, ['story_id', 'story_id_2'])
-<<<<<<< HEAD
-        with self.assertRaisesRegexp(  # type: ignore[no-untyped-call]
-=======
-        with self.assertRaisesRegex(
->>>>>>> 2f18e700
+        with self.assertRaisesRegex(  # type: ignore[no-untyped-call]
             Exception,
             'The story_id story_id_5 is not present in the additional'
             ' story references list of the topic.'):
@@ -520,11 +373,7 @@
         self.assertEqual(
             additional_story_ids,
             ['story_id', 'story_id_1', 'story_id_2'])
-<<<<<<< HEAD
-        with self.assertRaisesRegexp(  # type: ignore[no-untyped-call]
-=======
-        with self.assertRaisesRegex(
->>>>>>> 2f18e700
+        with self.assertRaisesRegex(  # type: ignore[no-untyped-call]
             Exception, 'The story_id story_id_2 is already present in the '
             'additional story references list of the topic.'):
             self.topic.add_additional_story('story_id_2')
@@ -534,11 +383,7 @@
         expected_error_substring: str
     ) -> None:
         """Checks that the topic passes strict validation."""
-<<<<<<< HEAD
-        with self.assertRaisesRegexp(  # type: ignore[no-untyped-call]
-=======
-        with self.assertRaisesRegex(
->>>>>>> 2f18e700
+        with self.assertRaisesRegex(  # type: ignore[no-untyped-call]
             utils.ValidationError, expected_error_substring):
             self.topic.validate()
 
@@ -547,11 +392,7 @@
         expected_error_substring: str
     ) -> None:
         """Checks that the topic passes prepublish validation."""
-<<<<<<< HEAD
-        with self.assertRaisesRegexp(  # type: ignore[no-untyped-call]
-=======
-        with self.assertRaisesRegex(
->>>>>>> 2f18e700
+        with self.assertRaisesRegex(  # type: ignore[no-untyped-call]
             utils.ValidationError, expected_error_substring):
             self.topic.validate(strict=True)
 
@@ -561,8 +402,7 @@
         topic_id: str
     ) -> None:
         """Checks that the skill passes strict validation."""
-<<<<<<< HEAD
-        with self.assertRaisesRegexp(  # type: ignore[no-untyped-call]
+        with self.assertRaisesRegex(  # type: ignore[no-untyped-call]
             utils.ValidationError, expected_error_substring):
             topic_domain.Topic.require_valid_topic_id(topic_id)
 
@@ -571,18 +411,8 @@
         expected_error_substring: str,
         name: str
     ) -> None:
-        """Checks that topic passes validation for name."""
-        with self.assertRaisesRegexp(  # type: ignore[no-untyped-call]
-=======
-        with self.assertRaisesRegex(
-            utils.ValidationError, expected_error_substring):
-            topic_domain.Topic.require_valid_topic_id(topic_id)
-
-    def _assert_valid_abbreviated_name(
-            self, expected_error_substring, name):
         """Checks that the topic passes strict validation."""
-        with self.assertRaisesRegex(
->>>>>>> 2f18e700
+        with self.assertRaisesRegex(  # type: ignore[no-untyped-call]
             utils.ValidationError, expected_error_substring):
             topic_domain.Topic.require_valid_name(name)
 
@@ -592,11 +422,7 @@
         thumbnail_filename: str
     ) -> None:
         """Checks that topic passes validation for thumbnail filename."""
-<<<<<<< HEAD
-        with self.assertRaisesRegexp(  # type: ignore[no-untyped-call]
-=======
-        with self.assertRaisesRegex(
->>>>>>> 2f18e700
+        with self.assertRaisesRegex(  # type: ignore[no-untyped-call]
             utils.ValidationError, expected_error_substring):
             topic_domain.Topic.require_valid_thumbnail_filename(
                 thumbnail_filename)
@@ -607,11 +433,7 @@
         thumbnail_filename: str
     ) -> None:
         """Checks that subtopic passes validation for thumbnail filename."""
-<<<<<<< HEAD
-        with self.assertRaisesRegexp(  # type: ignore[no-untyped-call]
-=======
-        with self.assertRaisesRegex(
->>>>>>> 2f18e700
+        with self.assertRaisesRegex(  # type: ignore[no-untyped-call]
             utils.ValidationError, expected_error_substring):
             topic_domain.Subtopic.require_valid_thumbnail_filename(
                 thumbnail_filename)
@@ -676,11 +498,7 @@
 
     def test_topic_thumbnail_filename_in_strict_mode(self) -> None:
         self.topic.thumbnail_bg_color = None
-<<<<<<< HEAD
-        with self.assertRaisesRegexp(  # type: ignore[no-untyped-call]
-=======
-        with self.assertRaisesRegex(
->>>>>>> 2f18e700
+        with self.assertRaisesRegex(  # type: ignore[no-untyped-call]
             utils.ValidationError,
             'Expected thumbnail filename to be a string, received None.'):
             self.topic.validate(strict=True)
@@ -736,24 +554,10 @@
         self._assert_validation_error(
             'Topic name should be at most 39 characters')
 
-<<<<<<< HEAD
     def test_validation_fails_with_empty_url_fragment(self) -> None:
         self.topic.url_fragment = ''
         validation_message = 'Topic URL Fragment field should not be empty.'
-        with self.assertRaisesRegexp(  # type: ignore[no-untyped-call]
-=======
-    def test_validation_fails_with_invalid_url_fragment(self):
-        self.topic.url_fragment = 0
-        with self.assertRaisesRegex(
-            utils.ValidationError,
-            'Topic URL Fragment field must be a string. Received 0.'):
-            self.topic.validate()
-
-    def test_validation_fails_with_empty_url_fragment(self):
-        self.topic.url_fragment = ''
-        validation_message = 'Topic URL Fragment field should not be empty.'
-        with self.assertRaisesRegex(
->>>>>>> 2f18e700
+        with self.assertRaisesRegex(  # type: ignore[no-untyped-call]
             utils.ValidationError, validation_message):
             self.topic.validate()
 
@@ -764,11 +568,7 @@
             'Topic URL Fragment field should not exceed %d characters, '
             'received %s.' % (
                 url_fragment_char_limit, self.topic.url_fragment))
-<<<<<<< HEAD
-        with self.assertRaisesRegexp(  # type: ignore[no-untyped-call]
-=======
-        with self.assertRaisesRegex(
->>>>>>> 2f18e700
+        with self.assertRaisesRegex(  # type: ignore[no-untyped-call]
             utils.ValidationError, validation_message):
             self.topic.validate()
 
@@ -846,11 +646,7 @@
                 1, 'Title2', ['skill_id_2'], 'image.svg',
                 constants.ALLOWED_THUMBNAIL_BG_COLORS['subtopic'][0], 21131,
                 'dummy-title-two'))
-<<<<<<< HEAD
-        with self.assertRaisesRegexp(  # type: ignore[no-untyped-call]
-=======
-        with self.assertRaisesRegex(
->>>>>>> 2f18e700
+        with self.assertRaisesRegex(  # type: ignore[no-untyped-call]
             Exception,
             'The skill id skill_id_1 already exists in subtopic with id 1'):
             self.topic.add_uncategorized_skill_id('skill_id_1')
@@ -859,11 +655,7 @@
 
     def test_remove_uncategorized_skill_id(self) -> None:
         self.topic.uncategorized_skill_ids = ['skill_id_5']
-<<<<<<< HEAD
-        with self.assertRaisesRegexp(  # type: ignore[no-untyped-call]
-=======
-        with self.assertRaisesRegex(
->>>>>>> 2f18e700
+        with self.assertRaisesRegex(  # type: ignore[no-untyped-call]
             Exception,
             'The skill id skill_id_3 is not present in the topic'):
             self.topic.remove_uncategorized_skill_id('skill_id_3')
@@ -880,11 +672,7 @@
 
         self.topic.uncategorized_skill_ids = ['skill_id_1']
         self.topic.subtopics[0].skill_ids = ['skill_id_2']
-<<<<<<< HEAD
-        with self.assertRaisesRegexp(  # type: ignore[no-untyped-call]
-=======
-        with self.assertRaisesRegex(
->>>>>>> 2f18e700
+        with self.assertRaisesRegex(  # type: ignore[no-untyped-call]
             Exception,
             'Skill id skill_id_3 is not an uncategorized skill id'):
             self.topic.move_skill_id_to_subtopic(None, 1, 'skill_id_3')
@@ -910,29 +698,18 @@
         self.assertTrue(topic_rights.is_manager(self.user_id_b))
         self.assertFalse(topic_rights.is_manager('fakeuser'))
 
-<<<<<<< HEAD
     def test_cannot_create_topic_rights_change_class_with_invalid_cmd(
         self
     ) -> None:
-        with self.assertRaisesRegexp(  # type: ignore[no-untyped-call]
-=======
-    def test_cannot_create_topic_rights_change_class_with_invalid_cmd(self):
-        with self.assertRaisesRegex(
->>>>>>> 2f18e700
+        with self.assertRaisesRegex(  # type: ignore[no-untyped-call]
             Exception, 'Command invalid cmd is not allowed'):
             topic_domain.TopicRightsChange({  # type: ignore[no-untyped-call]
                 'cmd': 'invalid cmd'
             })
 
     def test_cannot_create_topic_rights_change_class_with_invalid_changelist(
-<<<<<<< HEAD
-        self
-    ) -> None:
-        with self.assertRaisesRegexp(  # type: ignore[no-untyped-call]
-=======
-            self):
-        with self.assertRaisesRegex(
->>>>>>> 2f18e700
+            self) -> None:
+        with self.assertRaisesRegex(  # type: ignore[no-untyped-call]
             Exception, 'Missing cmd key in change dict'):
             topic_domain.TopicRightsChange({})  # type: ignore[no-untyped-call]
 
@@ -956,11 +733,7 @@
     def test_update_thumbnail_filename(self) -> None:
         self.assertEqual(self.topic.thumbnail_filename, None)
         # Test exception when thumbnail is not found on filesystem.
-<<<<<<< HEAD
-        with self.assertRaisesRegexp(  # type: ignore[no-untyped-call]
-=======
-        with self.assertRaisesRegex(
->>>>>>> 2f18e700
+        with self.assertRaisesRegex(  # type: ignore[no-untyped-call]
             Exception,
             'The thumbnail img.svg for topic with id %s does not exist'
             ' in the filesystem.' % (self.topic_id)):
@@ -993,30 +766,12 @@
     ) -> None:
         self.assertEqual(self.topic.uncategorized_skill_ids, [])
         self.topic.uncategorized_skill_ids = ['skill_id1']
-<<<<<<< HEAD
-        with self.assertRaisesRegexp(  # type: ignore[no-untyped-call]
-=======
-        with self.assertRaisesRegex(
->>>>>>> 2f18e700
+        with self.assertRaisesRegex(  # type: ignore[no-untyped-call]
             Exception,
             'The skill id skill_id1 is already an uncategorized skill.'):
             self.topic.add_uncategorized_skill_id('skill_id1')
 
-<<<<<<< HEAD
     def test_update_subtopic_title(self) -> None:
-=======
-    def test_cannot_delete_subtopic_with_invalid_subtopic_id(self):
-        with self.assertRaisesRegex(
-            Exception, 'A subtopic with id invalid_id doesn\'t exist.'):
-            self.topic.delete_subtopic('invalid_id')
-
-    def test_cannot_update_subtopic_title_with_invalid_subtopic_id(self):
-        with self.assertRaisesRegex(
-            Exception, 'The subtopic with id invalid_id does not exist.'):
-            self.topic.update_subtopic_title('invalid_id', 'new title')
-
-    def test_update_subtopic_title(self):
->>>>>>> 2f18e700
         self.assertEqual(len(self.topic.subtopics), 1)
         self.assertEqual(self.topic.subtopics[0].title, 'Title')
 
@@ -1031,11 +786,7 @@
             self.topic.subtopics[0].thumbnail_size_in_bytes, 21131)
 
         # Test Exception when the thumbnail is not found in filesystem.
-<<<<<<< HEAD
-        with self.assertRaisesRegexp(  # type: ignore[no-untyped-call]
-=======
-        with self.assertRaisesRegex(
->>>>>>> 2f18e700
+        with self.assertRaisesRegex(  # type: ignore[no-untyped-call]
             Exception, 'The thumbnail %s for subtopic with topic_id %s does'
             ' not exist in the filesystem.' % (
                 'new_image.svg', self.topic_id)):
@@ -1058,16 +809,7 @@
         self.assertEqual(
             self.topic.subtopics[0].thumbnail_size_in_bytes, len(raw_image))
 
-<<<<<<< HEAD
     def test_update_subtopic_url_fragment(self) -> None:
-=======
-        with self.assertRaisesRegex(
-            Exception, 'The subtopic with id invalid_id does not exist.'):
-            self.topic.update_subtopic_thumbnail_filename(
-                'invalid_id', 'new title')
-
-    def test_update_subtopic_url_fragment(self):
->>>>>>> 2f18e700
         self.assertEqual(len(self.topic.subtopics), 1)
         self.assertEqual(
             self.topic.subtopics[0].url_fragment, 'dummy-subtopic-url')
@@ -1075,15 +817,7 @@
         self.assertEqual(
             self.topic.subtopics[0].url_fragment, 'new-subtopic-url')
 
-<<<<<<< HEAD
     def test_update_subtopic_thumbnail_bg_color(self) -> None:
-=======
-        with self.assertRaisesRegex(
-            Exception, 'The subtopic with id invalid_id does not exist.'):
-            self.topic.update_subtopic_url_fragment('invalid_id', 'new-url')
-
-    def test_update_subtopic_thumbnail_bg_color(self):
->>>>>>> 2f18e700
         self.assertEqual(len(self.topic.subtopics), 1)
         self.topic.subtopics[0].thumbnail_bg_color = None
         self.assertEqual(
@@ -1092,28 +826,7 @@
         self.assertEqual(
             self.topic.subtopics[0].thumbnail_bg_color, '#FFFFFF')
 
-<<<<<<< HEAD
     def test_cannot_move_existing_skill_to_subtopic(self) -> None:
-=======
-        with self.assertRaisesRegex(
-            Exception, 'The subtopic with id invalid_id does not exist.'):
-            self.topic.update_subtopic_thumbnail_bg_color(
-                'invalid_id', '#FFFFFF')
-
-    def test_cannot_remove_skill_id_from_subtopic_with_invalid_subtopic_id(
-            self):
-        with self.assertRaisesRegex(
-            Exception, 'The subtopic with id invalid_id does not exist.'):
-            self.topic.remove_skill_id_from_subtopic('invalid_id', 'skill_id1')
-
-    def test_cannot_move_skill_id_to_subtopic_with_invalid_subtopic_id(self):
-        with self.assertRaisesRegex(
-            Exception, 'The subtopic with id old_subtopic_id does not exist.'):
-            self.topic.move_skill_id_to_subtopic(
-                'old_subtopic_id', 'new_subtopic_id', 'skill_id1')
-
-    def test_cannot_move_existing_skill_to_subtopic(self):
->>>>>>> 2f18e700
         self.topic.subtopics = [
             topic_domain.Subtopic(
                 1, 'Title', ['skill_id_1'], 'image.svg',
@@ -1123,11 +836,7 @@
                 2, 'Another title', ['skill_id_1'], 'image.svg',
                 constants.ALLOWED_THUMBNAIL_BG_COLORS['subtopic'][0], 21131,
                 'dummy-subtopic-two')]
-<<<<<<< HEAD
-        with self.assertRaisesRegexp(  # type: ignore[no-untyped-call]
-=======
-        with self.assertRaisesRegex(
->>>>>>> 2f18e700
+        with self.assertRaisesRegex(  # type: ignore[no-untyped-call]
             Exception,
             'Skill id skill_id_1 is already present in the target subtopic'):
             self.topic.move_skill_id_to_subtopic(1, 2, 'skill_id_1')
@@ -1152,33 +861,18 @@
 
 class TopicChangeTests(test_utils.GenericTestBase):
 
-<<<<<<< HEAD
     def test_topic_change_object_with_missing_cmd(self) -> None:
-        with self.assertRaisesRegexp(  # type: ignore[no-untyped-call]
-=======
-    def test_topic_change_object_with_missing_cmd(self):
-        with self.assertRaisesRegex(
->>>>>>> 2f18e700
+        with self.assertRaisesRegex(  # type: ignore[no-untyped-call]
             utils.ValidationError, 'Missing cmd key in change dict'):
             topic_domain.TopicChange({'invalid': 'data'})  # type: ignore[no-untyped-call]
 
-<<<<<<< HEAD
     def test_topic_change_object_with_invalid_cmd(self) -> None:
-        with self.assertRaisesRegexp(  # type: ignore[no-untyped-call]
-=======
-    def test_topic_change_object_with_invalid_cmd(self):
-        with self.assertRaisesRegex(
->>>>>>> 2f18e700
+        with self.assertRaisesRegex(  # type: ignore[no-untyped-call]
             utils.ValidationError, 'Command invalid is not allowed'):
             topic_domain.TopicChange({'cmd': 'invalid'})  # type: ignore[no-untyped-call]
 
-<<<<<<< HEAD
     def test_topic_change_object_with_missing_attribute_in_cmd(self) -> None:
-        with self.assertRaisesRegexp(  # type: ignore[no-untyped-call]
-=======
-    def test_topic_change_object_with_missing_attribute_in_cmd(self):
-        with self.assertRaisesRegex(
->>>>>>> 2f18e700
+        with self.assertRaisesRegex(  # type: ignore[no-untyped-call]
             utils.ValidationError, (
                 'The following required attributes are missing: '
                 'new_value, old_value')):
@@ -1187,13 +881,8 @@
                 'property_name': 'name',
             })
 
-<<<<<<< HEAD
     def test_topic_change_object_with_extra_attribute_in_cmd(self) -> None:
-        with self.assertRaisesRegexp(  # type: ignore[no-untyped-call]
-=======
-    def test_topic_change_object_with_extra_attribute_in_cmd(self):
-        with self.assertRaisesRegex(
->>>>>>> 2f18e700
+        with self.assertRaisesRegex(  # type: ignore[no-untyped-call]
             utils.ValidationError, (
                 'The following extra attributes are present: invalid')):
             topic_domain.TopicChange({  # type: ignore[no-untyped-call]
@@ -1203,13 +892,8 @@
                 'invalid': 'invalid'
             })
 
-<<<<<<< HEAD
     def test_topic_change_object_with_invalid_topic_property(self) -> None:
-        with self.assertRaisesRegexp(  # type: ignore[no-untyped-call]
-=======
-    def test_topic_change_object_with_invalid_topic_property(self):
-        with self.assertRaisesRegex(
->>>>>>> 2f18e700
+        with self.assertRaisesRegex(  # type: ignore[no-untyped-call]
             utils.ValidationError, (
                 'Value for property_name in cmd update_topic_property: '
                 'invalid is not allowed')):
@@ -1220,13 +904,8 @@
                 'new_value': 'new_value',
             })
 
-<<<<<<< HEAD
     def test_topic_change_object_with_invalid_subtopic_property(self) -> None:
-        with self.assertRaisesRegexp(  # type: ignore[no-untyped-call]
-=======
-    def test_topic_change_object_with_invalid_subtopic_property(self):
-        with self.assertRaisesRegex(
->>>>>>> 2f18e700
+        with self.assertRaisesRegex(  # type: ignore[no-untyped-call]
             utils.ValidationError, (
                 'Value for property_name in cmd update_subtopic_property: '
                 'invalid is not allowed')):
@@ -1238,15 +917,10 @@
                 'new_value': 'new_value',
             })
 
-<<<<<<< HEAD
     def test_topic_change_object_with_invalid_subtopic_page_property(
         self
     ) -> None:
-        with self.assertRaisesRegexp(  # type: ignore[no-untyped-call]
-=======
-    def test_topic_change_object_with_invalid_subtopic_page_property(self):
-        with self.assertRaisesRegex(
->>>>>>> 2f18e700
+        with self.assertRaisesRegex(  # type: ignore[no-untyped-call]
             utils.ValidationError, (
                 'Value for property_name in cmd update_subtopic_page_property: '
                 'invalid is not allowed')):
@@ -1412,35 +1086,20 @@
 
 class TopicRightsChangeTests(test_utils.GenericTestBase):
 
-<<<<<<< HEAD
     def test_topic_rights_change_object_with_missing_cmd(self) -> None:
-        with self.assertRaisesRegexp(  # type: ignore[no-untyped-call]
-=======
-    def test_topic_rights_change_object_with_missing_cmd(self):
-        with self.assertRaisesRegex(
->>>>>>> 2f18e700
+        with self.assertRaisesRegex(  # type: ignore[no-untyped-call]
             utils.ValidationError, 'Missing cmd key in change dict'):
             topic_domain.TopicRightsChange({'invalid': 'data'})  # type: ignore[no-untyped-call]
 
-<<<<<<< HEAD
     def test_topic_change_rights_object_with_invalid_cmd(self) -> None:
-        with self.assertRaisesRegexp(  # type: ignore[no-untyped-call]
-=======
-    def test_topic_change_rights_object_with_invalid_cmd(self):
-        with self.assertRaisesRegex(
->>>>>>> 2f18e700
+        with self.assertRaisesRegex(  # type: ignore[no-untyped-call]
             utils.ValidationError, 'Command invalid is not allowed'):
             topic_domain.TopicRightsChange({'cmd': 'invalid'})  # type: ignore[no-untyped-call]
 
-<<<<<<< HEAD
     def test_topic_rights_change_object_with_missing_attribute_in_cmd(
         self
     ) -> None:
-        with self.assertRaisesRegexp(  # type: ignore[no-untyped-call]
-=======
-    def test_topic_rights_change_object_with_missing_attribute_in_cmd(self):
-        with self.assertRaisesRegex(
->>>>>>> 2f18e700
+        with self.assertRaisesRegex(  # type: ignore[no-untyped-call]
             utils.ValidationError, (
                 'The following required attributes are missing: '
                 'new_role, old_role')):
@@ -1449,15 +1108,10 @@
                 'assignee_id': 'assignee_id',
             })
 
-<<<<<<< HEAD
     def test_topic_rights_change_object_with_extra_attribute_in_cmd(
         self
     ) -> None:
-        with self.assertRaisesRegexp(  # type: ignore[no-untyped-call]
-=======
-    def test_topic_rights_change_object_with_extra_attribute_in_cmd(self):
-        with self.assertRaisesRegex(
->>>>>>> 2f18e700
+        with self.assertRaisesRegex(  # type: ignore[no-untyped-call]
             utils.ValidationError, (
                 'The following extra attributes are present: invalid')):
             topic_domain.TopicRightsChange({  # type: ignore[no-untyped-call]
@@ -1465,13 +1119,8 @@
                 'invalid': 'invalid'
             })
 
-<<<<<<< HEAD
     def test_topic_rights_change_object_with_invalid_role(self) -> None:
-        with self.assertRaisesRegexp(  # type: ignore[no-untyped-call]
-=======
-    def test_topic_rights_change_object_with_invalid_role(self):
-        with self.assertRaisesRegex(
->>>>>>> 2f18e700
+        with self.assertRaisesRegex(  # type: ignore[no-untyped-call]
             utils.ValidationError, (
                 'Value for old_role in cmd change_role: '
                 'invalid is not allowed')):
@@ -1571,11 +1220,7 @@
             expected_error_substring: str. String that should be a substring
                 of the expected error message.
         """
-<<<<<<< HEAD
-        with self.assertRaisesRegexp(  # type: ignore[no-untyped-call]
-=======
-        with self.assertRaisesRegex(
->>>>>>> 2f18e700
+        with self.assertRaisesRegex(  # type: ignore[no-untyped-call]
             utils.ValidationError, expected_error_substring):
             self.topic_summary.validate()
 
@@ -1605,24 +1250,10 @@
         self.topic_summary.name = ''
         self._assert_validation_error('Name field should not be empty')
 
-<<<<<<< HEAD
     def test_validation_fails_with_empty_url_fragment(self) -> None:
         self.topic_summary.url_fragment = ''
         validation_message = 'Topic URL Fragment field should not be empty.'
-        with self.assertRaisesRegexp(  # type: ignore[no-untyped-call]
-=======
-    def test_validation_fails_with_invalid_url_fragment(self):
-        self.topic_summary.url_fragment = 0
-        with self.assertRaisesRegex(
-            utils.ValidationError,
-            'Topic URL Fragment field must be a string. Received 0.'):
-            self.topic_summary.validate()
-
-    def test_validation_fails_with_empty_url_fragment(self):
-        self.topic_summary.url_fragment = ''
-        validation_message = 'Topic URL Fragment field should not be empty.'
-        with self.assertRaisesRegex(
->>>>>>> 2f18e700
+        with self.assertRaisesRegex(  # type: ignore[no-untyped-call]
             utils.ValidationError, validation_message):
             self.topic_summary.validate()
 
@@ -1633,11 +1264,7 @@
             'Topic URL Fragment field should not exceed %d characters, '
             'received %s.' % (
                 url_fragment_char_limit, self.topic_summary.url_fragment))
-<<<<<<< HEAD
-        with self.assertRaisesRegexp(  # type: ignore[no-untyped-call]
-=======
-        with self.assertRaisesRegex(
->>>>>>> 2f18e700
+        with self.assertRaisesRegex(  # type: ignore[no-untyped-call]
             utils.ValidationError, validation_message):
             self.topic_summary.validate()
 
