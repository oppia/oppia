--- conflicted
+++ resolved
@@ -36,13 +36,8 @@
 
     topic_id = 'topic_id'
 
-<<<<<<< HEAD
     def setUp(self):
         super().setUp()
-=======
-    def setUp(self) -> None:
-        super(TopicDomainUnitTests, self).setUp()
->>>>>>> 99395808
         self.signup('a@example.com', 'A')
         self.signup('b@example.com', 'B')
         self.topic = topic_domain.Topic.create_default_topic(
@@ -1202,13 +1197,8 @@
 
 class TopicSummaryTests(test_utils.GenericTestBase):
 
-<<<<<<< HEAD
     def setUp(self):
         super().setUp()
-=======
-    def setUp(self) -> None:
-        super(TopicSummaryTests, self).setUp()
->>>>>>> 99395808
         current_time = datetime.datetime.utcnow()
         time_in_millisecs = utils.get_time_in_millisecs(current_time)
         self.topic_summary_dict = {
@@ -1357,13 +1347,8 @@
 
 class TopicRightsTests(test_utils.GenericTestBase):
 
-<<<<<<< HEAD
     def setUp(self):
         super().setUp()
-=======
-    def setUp(self) -> None:
-        super(TopicRightsTests, self).setUp()
->>>>>>> 99395808
         self.signup('a@example.com', 'A')
         self.signup('b@example.com', 'B')
         self.user_id_a = self.get_user_id_from_email('a@example.com')  # type: ignore[no-untyped-call]
