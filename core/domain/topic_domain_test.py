--- conflicted
+++ resolved
@@ -855,8 +855,7 @@
         self.topic.update_skill_ids_for_diagnostic_test(['test_skill_id'])
         error_msg = (
             'The skill_ids {\'test_skill_id\'} are selected for the '
-<<<<<<< HEAD
-            'diagnostic test but they are not associated with any subtopic.')
+            'diagnostic test but they are not associated with the topic.')
         self._assert_validation_error(error_msg)
 
     def test_min_skill_ids_for_diagnostic_test_validation(self) -> None:
@@ -871,11 +870,6 @@
             'The skill_ids_for_diagnostic_test field should not be empty.')
         self._assert_strict_validation_error(error_msg)
 
-=======
-            'diagnostic test but they are not associated with the topic.')
-        self._assert_validation_error(error_msg)
-
->>>>>>> 8e885e14
     def test_max_skill_ids_for_diagnostic_test_validation(self) -> None:
         """Validates maximum length for the skill_ids_for_diagnostic_test field
         for a topic.
