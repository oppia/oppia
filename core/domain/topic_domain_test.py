# coding: utf-8
#
# Copyright 2018 The Oppia Authors. All Rights Reserved.
#
# Licensed under the Apache License, Version 2.0 (the "License");
# you may not use this file except in compliance with the License.
# You may obtain a copy of the License at
#
#      http://www.apache.org/licenses/LICENSE-2.0
#
# Unless required by applicable law or agreed to in writing, software
# distributed under the License is distributed on an "AS-IS" BASIS,
# WITHOUT WARRANTIES OR CONDITIONS OF ANY KIND, either express or implied.
# See the License for the specific language governing permissions and
# limitations under the License.

"""Tests for topic domain objects."""

from __future__ import absolute_import  # pylint: disable=import-only-modules
from __future__ import unicode_literals  # pylint: disable=import-only-modules

import datetime

from constants import constants
from core.domain import topic_domain
from core.domain import user_services
from core.tests import test_utils
import feconf
import utils


class TopicDomainUnitTests(test_utils.GenericTestBase):
    """Tests for topic domain objects."""
    topic_id = 'topic_id'

    def setUp(self):
        super(TopicDomainUnitTests, self).setUp()
        self.signup('a@example.com', 'A')
        self.signup('b@example.com', 'B')
        self.topic = topic_domain.Topic.create_default_topic(
            self.topic_id, 'Name', 'abbrev')
        self.topic.subtopics = [
            topic_domain.Subtopic(
                1, 'Title', ['skill_id_1'], 'image.svg',
                constants.NEW_STRUCTURE_TO_COLORS['subtopic'][0])]
        self.topic.next_subtopic_id = 2

        self.user_id_a = self.get_user_id_from_email('a@example.com')
        self.user_id_b = self.get_user_id_from_email('b@example.com')

        self.user_a = user_services.UserActionsInfo(self.user_id_a)
        self.user_b = user_services.UserActionsInfo(self.user_id_b)

    def test_create_default_topic(self):
        """Tests the create_default_topic() function."""
        topic = topic_domain.Topic.create_default_topic(
            self.topic_id, 'Name', 'abbrev')
        expected_topic_dict = {
            'id': self.topic_id,
            'name': 'Name',
            'abbreviated_name': 'abbrev',
            'thumbnail_filename': None,
            'thumbnail_bg_color': constants.NEW_STRUCTURE_TO_COLORS[
                'topic'][0],
            'description': feconf.DEFAULT_TOPIC_DESCRIPTION,
            'canonical_story_references': [],
            'additional_story_references': [],
            'uncategorized_skill_ids': [],
            'subtopics': [],
            'next_subtopic_id': 1,
            'language_code': constants.DEFAULT_LANGUAGE_CODE,
            'subtopic_schema_version': feconf.CURRENT_SUBTOPIC_SCHEMA_VERSION,
            'story_reference_schema_version': (
                feconf.CURRENT_STORY_REFERENCE_SCHEMA_VERSION),
            'version': 0
        }
        self.assertEqual(topic.to_dict(), expected_topic_dict)

    def test_get_all_skill_ids(self):
        self.topic.uncategorized_skill_ids = ['skill_id_2', 'skill_id_3']
        self.assertEqual(
            self.topic.get_all_skill_ids(),
            ['skill_id_2', 'skill_id_3', 'skill_id_1'])

    def test_get_all_uncategorized_skill_ids(self):
        self.topic.uncategorized_skill_ids = ['skill_id_1', 'skill_id_2']
        self.assertEqual(
            self.topic.get_all_uncategorized_skill_ids(),
            ['skill_id_1', 'skill_id_2'])

    def test_get_all_subtopics(self):
        self.topic.subtopics = [topic_domain.Subtopic(
            1, 'Title', ['skill_id_1'], 'image.svg',
            constants.NEW_STRUCTURE_TO_COLORS['subtopic'][0])]
        subtopics = self.topic.get_all_subtopics()
        self.assertEqual(
            subtopics, [{
                'skill_ids': ['skill_id_1'],
                'id': 1,
                'thumbnail_filename': 'image.svg',
                'thumbnail_bg_color': '#FFFFFF',
                'title': 'Title'}])

    def test_delete_canonical_story(self):
        self.topic.canonical_story_references = [
            topic_domain.StoryReference.create_default_story_reference(
                'story_id'),
            topic_domain.StoryReference.create_default_story_reference(
                'story_id_1'),
            topic_domain.StoryReference.create_default_story_reference(
                'story_id_2')
        ]
        self.topic.delete_canonical_story('story_id_1')
        canonical_story_ids = self.topic.get_canonical_story_ids()
        self.assertEqual(
            canonical_story_ids, ['story_id', 'story_id_2'])
        with self.assertRaisesRegexp(
            Exception, 'The story_id story_id_5 is not present in the canonical'
            ' story references list of the topic.'):
            self.topic.delete_canonical_story('story_id_5')

    def test_get_all_story_references(self):
        self.topic.canonical_story_references = [
            topic_domain.StoryReference.create_default_story_reference(
                'story_id'),
            topic_domain.StoryReference.create_default_story_reference(
                'story_id_1')
        ]
        self.topic.additional_story_references = [
            topic_domain.StoryReference.create_default_story_reference(
                'story_id_2'),
            topic_domain.StoryReference.create_default_story_reference(
                'story_id_3')
        ]
        all_story_references = self.topic.get_all_story_references()
        self.assertEqual(len(all_story_references), 4)
        self.assertEqual(all_story_references[0].story_id, 'story_id')
        self.assertEqual(all_story_references[1].story_id, 'story_id_1')
        self.assertEqual(all_story_references[2].story_id, 'story_id_2')
        self.assertEqual(all_story_references[3].story_id, 'story_id_3')


    def test_add_canonical_story(self):
        self.topic.canonical_story_references = [
            topic_domain.StoryReference.create_default_story_reference(
                'story_id'),
            topic_domain.StoryReference.create_default_story_reference(
                'story_id_1')
        ]
        self.topic.add_canonical_story('story_id_2')
        canonical_story_ids = self.topic.get_canonical_story_ids()
        self.assertEqual(
            canonical_story_ids,
            ['story_id', 'story_id_1', 'story_id_2'])
        with self.assertRaisesRegexp(
            Exception, 'The story_id story_id_2 is already present in the '
            'canonical story references list of the topic.'):
            self.topic.add_canonical_story('story_id_2')

    def test_delete_additional_story(self):
        self.topic.additional_story_references = [
            topic_domain.StoryReference.create_default_story_reference(
                'story_id'),
            topic_domain.StoryReference.create_default_story_reference(
                'story_id_1'),
            topic_domain.StoryReference.create_default_story_reference(
                'story_id_2')
        ]
        self.topic.delete_additional_story('story_id_1')
        additional_story_ids = self.topic.get_additional_story_ids()
        self.assertEqual(
            additional_story_ids, ['story_id', 'story_id_2'])
        with self.assertRaisesRegexp(
            Exception,
            'The story_id story_id_5 is not present in the additional'
            ' story references list of the topic.'):
            self.topic.delete_additional_story('story_id_5')

    def test_add_additional_story(self):
        self.topic.additional_story_references = [
            topic_domain.StoryReference.create_default_story_reference(
                'story_id'),
            topic_domain.StoryReference.create_default_story_reference(
                'story_id_1')
        ]
        self.topic.add_additional_story('story_id_2')
        additional_story_ids = self.topic.get_additional_story_ids()
        self.assertEqual(
            additional_story_ids,
            ['story_id', 'story_id_1', 'story_id_2'])
        with self.assertRaisesRegexp(
            Exception, 'The story_id story_id_2 is already present in the '
            'additional story references list of the topic.'):
            self.topic.add_additional_story('story_id_2')

    def _assert_validation_error(self, expected_error_substring):
        """Checks that the topic passes strict validation."""
        with self.assertRaisesRegexp(
            utils.ValidationError, expected_error_substring):
            self.topic.validate()

    def _assert_strict_validation_error(self, expected_error_substring):
        """Checks that the topic passes prepublish validation."""
        with self.assertRaisesRegexp(
            utils.ValidationError, expected_error_substring):
            self.topic.validate(strict=True)

    def _assert_valid_topic_id(self, expected_error_substring, topic_id):
        """Checks that the skill passes strict validation."""
        with self.assertRaisesRegexp(
            utils.ValidationError, expected_error_substring):
            topic_domain.Topic.require_valid_topic_id(topic_id)

    def _assert_valid_abbreviated_name(
            self, expected_error_substring, name):
        """Checks that the topic passes strict validation."""
        with self.assertRaisesRegexp(
            utils.ValidationError, expected_error_substring):
            topic_domain.Topic.require_valid_abbreviated_name(name)

    def _assert_valid_thumbnail_filename_for_topic(
            self, expected_error_substring, thumbnail_filename):
        """Checks that topic passes validation for thumbnail filename."""
        with self.assertRaisesRegexp(
            utils.ValidationError, expected_error_substring):
            topic_domain.Topic.require_valid_thumbnail_filename(
                thumbnail_filename)

    def _assert_valid_thumbnail_filename_for_subtopic(
            self, expected_error_substring, thumbnail_filename):
        """Checks that subtopic passes validation for thumbnail filename."""
        with self.assertRaisesRegexp(
            utils.ValidationError, expected_error_substring):
            topic_domain.Subtopic.require_valid_thumbnail_filename(
                thumbnail_filename)

    def test_valid_topic_id(self):
        self._assert_valid_topic_id('Topic id should be a string', 10)
        self._assert_valid_topic_id('Topic id abc is invalid', 'abc')

    def test_valid_abbreviated_name(self):
        self._assert_valid_abbreviated_name(
            'Abbreviated name should be a string.', 10)
        self._assert_valid_abbreviated_name(
            'Abbreviated name field should not be empty.', '')
        self._assert_valid_abbreviated_name(
            'Abbreviated name field should not exceed 12 characters.',
            'this is a lengthy name.')

<<<<<<< HEAD
    def test_thumbnail_filename_validation_for_topic(self):
        self._assert_valid_thumbnail_filename_for_topic(
            'Expected thumbnail filename to be a string, received 10', 10)
        self._assert_valid_thumbnail_filename_for_topic(
            'Thumbnail filename should not start with a dot.', '.name')
        self._assert_valid_thumbnail_filename_for_topic(
            'Thumbnail filename should not include slashes or '
            'consecutive dot characters.', 'file/name')
        self._assert_valid_thumbnail_filename_for_topic(
            'Thumbnail filename should not include slashes or '
            'consecutive dot characters.', 'file..name')
        self._assert_valid_thumbnail_filename_for_topic(
            'Thumbnail filename should include an extension.', 'name')
        self._assert_valid_thumbnail_filename_for_topic(
            'Expected a filename ending in svg, received name.jpg', 'name.jpg')
=======
    def test_thumbnail_filename_validation(self):
        self.topic.thumbnail_filename = 1
        self._assert_validation_error(
            'Expected thumbnail filename to be a string, received 1')
        self.topic.thumbnail_filename = None
        self._assert_strict_validation_error(
            'Expected thumbnail filename to be a string, received None')

    def test_subtopic_strict_validation(self):
        self.topic.thumbnail_filename = 'filename'
        self.topic.subtopics[0].skill_ids = []
        self._assert_strict_validation_error(
            'Subtopic with title Title does not have any skills linked')
>>>>>>> 92cadd02

    def test_subtopic_title_validation(self):
        self.topic.subtopics[0].title = 1
        self._assert_validation_error('Expected subtopic title to be a string')

    def test_story_id_validation(self):
        self.topic.canonical_story_references = [
            topic_domain.StoryReference(123, True)
        ]
        self._assert_validation_error('Expected story id to be a string')

    def test_story_is_published_validation(self):
        self.topic.canonical_story_references = [
            topic_domain.StoryReference('story_id', 'published')
        ]
        self._assert_validation_error(
            'Expected story_is_published to be a boolean')

    def test_subtopic_id_validation(self):
        self.topic.subtopics[0].id = 'invalid_id'
        self._assert_validation_error('Expected subtopic id to be an int')

    def test_thumbnail_filename_validation_for_subtopic(self):
        self._assert_valid_thumbnail_filename_for_subtopic(
            'Expected thumbnail filename to be a string, received 10', 10)
        self._assert_valid_thumbnail_filename_for_subtopic(
            'Thumbnail filename should not start with a dot.', '.name')
        self._assert_valid_thumbnail_filename_for_subtopic(
            'Thumbnail filename should not include slashes or '
            'consecutive dot characters.', 'file/name')
        self._assert_valid_thumbnail_filename_for_subtopic(
            'Thumbnail filename should not include slashes or '
            'consecutive dot characters.', 'file..name')
        self._assert_valid_thumbnail_filename_for_subtopic(
            'Thumbnail filename should include an extension.', 'name')
        self._assert_valid_thumbnail_filename_for_subtopic(
            'Expected a filename ending in svg, received name.jpg', 'name.jpg')

    def test_subtopic_skill_ids_validation(self):
        self.topic.subtopics[0].skill_ids = 'abc'
        self._assert_validation_error('Expected skill ids to be a list')
        self.topic.subtopics[0].skill_ids = ['skill_id', 'skill_id']
        self._assert_validation_error(
            'Expected all skill ids to be distinct.')
        self.topic.subtopics[0].skill_ids = [1, 2]
        self._assert_validation_error('Expected each skill id to be a string')

    def test_subtopics_validation(self):
        self.topic.subtopics = 'abc'
        self._assert_validation_error('Expected subtopics to be a list')

    def test_name_validation(self):
        self.topic.name = 1
        self._assert_validation_error('Name should be a string')
        self.topic.name = ''
        self._assert_validation_error('Name field should not be empty')
        self.topic.name = 'Very long and therefore invalid topic name'
        self._assert_validation_error(
            'Topic name should be at most 35 characters')

    def test_subtopic_schema_version_type_validation(self):
        self.topic.subtopic_schema_version = 'invalid_version'
        self._assert_validation_error(
            'Expected subtopic schema version to be an integer')

    def test_story_reference_schema_version_type_validation(self):
        self.topic.story_reference_schema_version = 'invalid_version'
        self._assert_validation_error(
            'Expected story reference schema version to be an integer')

    def test_subtopic_schema_version_validation(self):
        self.topic.subtopic_schema_version = 0
        self._assert_validation_error(
            'Expected subtopic schema version to be %s'
            % (feconf.CURRENT_SUBTOPIC_SCHEMA_VERSION))

    def test_subtopic_type_validation(self):
        self.topic.subtopics = ['subtopic']
        self._assert_validation_error(
            'Expected each subtopic to be a Subtopic object')

    def test_description_validation(self):
        self.topic.description = 1
        self._assert_validation_error('Expected description to be a string')
        self.topic.description = (
            'Lorem ipsum dolor sit amet, consectetuer '
            'adipiscing elit. Aenean commodo ligula eget dolor. Aenean massa. '
            'Dum sociis natoque penatibus et magnis dis parturient montes, '
            'nascetur ridiculus mus. Donec quam felis, ultricies nec, '
            'pellentesque eu,'
        )
        self._assert_validation_error(
            'Topic description should be at most 240 characters.')

    def test_next_subtopic_id_validation(self):
        self.topic.next_subtopic_id = '1'
        self._assert_validation_error('Expected next_subtopic_id to be an int')
        self.topic.next_subtopic_id = 1
        self._assert_validation_error(
            'The id for subtopic 1 is greater than or equal to '
            'next_subtopic_id 1')

    def test_language_code_validation(self):
        self.topic.language_code = 0
        self._assert_validation_error('Expected language code to be a string')

        self.topic.language_code = 'xz'
        self._assert_validation_error('Invalid language code')

    def test_canonical_story_references_validation(self):
        self.topic.canonical_story_references = [
            topic_domain.StoryReference.create_default_story_reference(
                'story_id'),
            topic_domain.StoryReference.create_default_story_reference(
                'story_id_1'),
            topic_domain.StoryReference.create_default_story_reference(
                'story_id_1')
        ]
        self._assert_validation_error(
            'Expected all canonical story ids to be distinct.')
        self.topic.canonical_story_references = 'story_id'
        self._assert_validation_error(
            'Expected canonical story references to be a list')

    def test_additional_story_references_validation(self):
        self.topic.additional_story_references = [
            topic_domain.StoryReference.create_default_story_reference(
                'story_id'),
            topic_domain.StoryReference.create_default_story_reference(
                'story_id_1'),
            topic_domain.StoryReference.create_default_story_reference(
                'story_id_1')
        ]
        self._assert_validation_error(
            'Expected all additional story ids to be distinct.')
        self.topic.additional_story_references = 'story_id'
        self._assert_validation_error(
            'Expected additional story references to be a list')

    def test_additional_canonical_story_intersection_validation(self):
        self.topic.additional_story_references = [
            topic_domain.StoryReference.create_default_story_reference(
                'story_id'),
            topic_domain.StoryReference.create_default_story_reference(
                'story_id_1'),
        ]
        self.topic.canonical_story_references = [
            topic_domain.StoryReference.create_default_story_reference(
                'story_id'),
            topic_domain.StoryReference.create_default_story_reference(
                'story_id_2')
        ]
        self._assert_validation_error(
            'Expected additional story ids list and canonical story '
            'ids list to be mutually exclusive.')

    def test_uncategorized_skill_ids_validation(self):
        self.topic.uncategorized_skill_ids = 'uncategorized_skill_id'
        self._assert_validation_error(
            'Expected uncategorized skill ids to be a list')

    def test_add_uncategorized_skill_id(self):
        self.topic.subtopics.append(
            topic_domain.Subtopic(
                'id_2', 'Title2', ['skill_id_2'], 'image.svg',
                constants.NEW_STRUCTURE_TO_COLORS['subtopic'][0]))
        with self.assertRaisesRegexp(
            Exception,
            'The skill id skill_id_1 already exists in subtopic with id 1'):
            self.topic.add_uncategorized_skill_id('skill_id_1')
        self.topic.add_uncategorized_skill_id('skill_id_3')
        self.assertEqual(self.topic.uncategorized_skill_ids, ['skill_id_3'])

    def test_remove_uncategorized_skill_id(self):
        self.topic.uncategorized_skill_ids = ['skill_id_5']
        with self.assertRaisesRegexp(
            Exception,
            'The skill id skill_id_3 is not present in the topic'):
            self.topic.remove_uncategorized_skill_id('skill_id_3')
        self.topic.remove_uncategorized_skill_id('skill_id_5')
        self.assertEqual(self.topic.uncategorized_skill_ids, [])

    def test_move_skill_id_to_subtopic(self):
        self.topic.uncategorized_skill_ids = ['skill_id_1']
        self.topic.subtopics[0].skill_ids = ['skill_id_2']
        self.topic.move_skill_id_to_subtopic(None, 1, 'skill_id_1')
        self.assertEqual(self.topic.uncategorized_skill_ids, [])
        self.assertEqual(
            self.topic.subtopics[0].skill_ids, ['skill_id_2', 'skill_id_1'])

        self.topic.uncategorized_skill_ids = ['skill_id_1']
        self.topic.subtopics[0].skill_ids = ['skill_id_2']
        with self.assertRaisesRegexp(
            Exception,
            'Skill id skill_id_3 is not an uncategorized skill id'):
            self.topic.move_skill_id_to_subtopic(None, 'id_1', 'skill_id_3')

    def test_get_subtopic_index(self):
        self.assertIsNone(self.topic.get_subtopic_index(2))
        self.assertEqual(self.topic.get_subtopic_index(1), 0)

    def test_to_dict(self):
        user_ids = [self.user_id_a, self.user_id_b]
        topic_rights = topic_domain.TopicRights(self.topic_id, user_ids, False)
        expected_dict = {
            'topic_id': self.topic_id,
            'manager_names': ['A', 'B'],
            'topic_is_published': False
        }

        self.assertEqual(expected_dict, topic_rights.to_dict())

    def test_is_manager(self):
        user_ids = [self.user_id_a, self.user_id_b]
        topic_rights = topic_domain.TopicRights(self.topic_id, user_ids, False)
        self.assertTrue(topic_rights.is_manager(self.user_id_a))
        self.assertTrue(topic_rights.is_manager(self.user_id_b))
        self.assertFalse(topic_rights.is_manager('fakeuser'))

    def test_cannot_create_topic_rights_change_class_with_invalid_cmd(self):
        with self.assertRaisesRegexp(
            Exception, 'Command invalid cmd is not allowed'):
            topic_domain.TopicRightsChange({
                'cmd': 'invalid cmd'
            })

    def test_cannot_create_topic_rights_change_class_with_invalid_changelist(
            self):
        with self.assertRaisesRegexp(
            Exception, 'Missing cmd key in change dict'):
            topic_domain.TopicRightsChange({})

    def test_create_new_topic_rights_change_class(self):
        topic_rights = topic_domain.TopicRightsChange({
            'cmd': 'create_new'
        })

        self.assertEqual(topic_rights.to_dict(), {'cmd': 'create_new'})

    def test_update_language_code(self):
        self.assertEqual(self.topic.language_code, 'en')
        self.topic.update_language_code('bn')
        self.assertEqual(self.topic.language_code, 'bn')

    def test_update_abbreviated_name(self):
        self.assertEqual(self.topic.abbreviated_name, 'abbrev')
        self.topic.update_abbreviated_name('name')
        self.assertEqual(self.topic.abbreviated_name, 'name')

    def test_update_thumbnail_filename(self):
        self.assertEqual(self.topic.thumbnail_filename, None)
        self.topic.update_thumbnail_filename('img.svg')
        self.assertEqual(self.topic.thumbnail_filename, 'img.svg')

    def test_cannot_add_uncategorized_skill_with_existing_uncategorized_skill(
            self):
        self.assertEqual(self.topic.uncategorized_skill_ids, [])
        self.topic.uncategorized_skill_ids = ['skill_id1']
        with self.assertRaisesRegexp(
            Exception,
            'The skill id skill_id1 is already an uncategorized skill.'):
            self.topic.add_uncategorized_skill_id('skill_id1')

    def test_cannot_delete_subtopic_with_invalid_subtopic_id(self):
        with self.assertRaisesRegexp(
            Exception, 'A subtopic with id invalid_id doesn\'t exist.'):
            self.topic.delete_subtopic('invalid_id')

    def test_cannot_update_subtopic_title_with_invalid_subtopic_id(self):
        with self.assertRaisesRegexp(
            Exception, 'The subtopic with id invalid_id does not exist.'):
            self.topic.update_subtopic_title('invalid_id', 'new title')

    def test_update_subtopic_title(self):
        self.assertEqual(len(self.topic.subtopics), 1)
        self.assertEqual(self.topic.subtopics[0].title, 'Title')

        self.topic.update_subtopic_title(1, 'new title')
        self.assertEqual(self.topic.subtopics[0].title, 'new title')

    def test_update_subtopic_thumbnail_filename(self):
        self.assertEqual(len(self.topic.subtopics), 1)
        self.assertEqual(
            self.topic.subtopics[0].thumbnail_filename, 'image.svg')
        self.topic.update_subtopic_thumbnail_filename(1, 'new_image.svg')
        self.assertEqual(
            self.topic.subtopics[0].thumbnail_filename, 'new_image.svg')

        with self.assertRaisesRegexp(
            Exception, 'The subtopic with id invalid_id does not exist.'):
            self.topic.update_subtopic_thumbnail_filename(
                'invalid_id', 'new title')

    def test_cannot_remove_skill_id_from_subtopic_with_invalid_subtopic_id(
            self):
        with self.assertRaisesRegexp(
            Exception, 'The subtopic with id invalid_id does not exist.'):
            self.topic.remove_skill_id_from_subtopic('invalid_id', 'skill_id1')

    def test_cannot_move_skill_id_to_subtopic_with_invalid_subtopic_id(self):
        with self.assertRaisesRegexp(
            Exception, 'The subtopic with id old_subtopic_id does not exist.'):
            self.topic.move_skill_id_to_subtopic(
                'old_subtopic_id', 'new_subtopic_id', 'skill_id1')

    def test_cannot_move_existing_skill_to_subtopic(self):
        self.topic.subtopics = [
            topic_domain.Subtopic(
                1, 'Title', ['skill_id_1'], 'image.svg',
                constants.NEW_STRUCTURE_TO_COLORS['subtopic'][0]),
            topic_domain.Subtopic(
                2, 'Another title', ['skill_id_1'], 'image.svg',
                constants.NEW_STRUCTURE_TO_COLORS['subtopic'][0])]
        with self.assertRaisesRegexp(
            Exception,
            'Skill id skill_id_1 is already present in the target subtopic'):
            self.topic.move_skill_id_to_subtopic(1, 2, 'skill_id_1')


class TopicChangeTests(test_utils.GenericTestBase):

    def test_topic_change_object_with_missing_cmd(self):
        with self.assertRaisesRegexp(
            utils.ValidationError, 'Missing cmd key in change dict'):
            topic_domain.TopicChange({'invalid': 'data'})

    def test_topic_change_object_with_invalid_cmd(self):
        with self.assertRaisesRegexp(
            utils.ValidationError, 'Command invalid is not allowed'):
            topic_domain.TopicChange({'cmd': 'invalid'})

    def test_topic_change_object_with_missing_attribute_in_cmd(self):
        with self.assertRaisesRegexp(
            utils.ValidationError, (
                'The following required attributes are missing: '
                'new_value, old_value')):
            topic_domain.TopicChange({
                'cmd': 'update_topic_property',
                'property_name': 'name',
            })

    def test_topic_change_object_with_extra_attribute_in_cmd(self):
        with self.assertRaisesRegexp(
            utils.ValidationError, (
                'The following extra attributes are present: invalid')):
            topic_domain.TopicChange({
                'cmd': 'add_subtopic',
                'title': 'title',
                'subtopic_id': 'subtopic_id',
                'invalid': 'invalid'
            })

    def test_topic_change_object_with_invalid_topic_property(self):
        with self.assertRaisesRegexp(
            utils.ValidationError, (
                'Value for property_name in cmd update_topic_property: '
                'invalid is not allowed')):
            topic_domain.TopicChange({
                'cmd': 'update_topic_property',
                'property_name': 'invalid',
                'old_value': 'old_value',
                'new_value': 'new_value',
            })

    def test_topic_change_object_with_invalid_subtopic_property(self):
        with self.assertRaisesRegexp(
            utils.ValidationError, (
                'Value for property_name in cmd update_subtopic_property: '
                'invalid is not allowed')):
            topic_domain.TopicChange({
                'cmd': 'update_subtopic_property',
                'subtopic_id': 'subtopic_id',
                'property_name': 'invalid',
                'old_value': 'old_value',
                'new_value': 'new_value',
            })

    def test_topic_change_object_with_add_subtopic(self):
        topic_change_object = topic_domain.TopicChange({
            'cmd': 'add_subtopic',
            'subtopic_id': 'subtopic_id',
            'title': 'title'
        })

        self.assertEqual(topic_change_object.cmd, 'add_subtopic')
        self.assertEqual(topic_change_object.subtopic_id, 'subtopic_id')
        self.assertEqual(topic_change_object.title, 'title')

    def test_topic_change_object_with_delete_subtopic(self):
        topic_change_object = topic_domain.TopicChange({
            'cmd': 'delete_subtopic',
            'subtopic_id': 'subtopic_id'
        })

        self.assertEqual(topic_change_object.cmd, 'delete_subtopic')
        self.assertEqual(topic_change_object.subtopic_id, 'subtopic_id')

    def test_topic_change_object_with_add_uncategorized_skill_id(self):
        topic_change_object = topic_domain.TopicChange({
            'cmd': 'add_uncategorized_skill_id',
            'new_uncategorized_skill_id': 'new_uncategorized_skill_id'
        })

        self.assertEqual(topic_change_object.cmd, 'add_uncategorized_skill_id')
        self.assertEqual(
            topic_change_object.new_uncategorized_skill_id,
            'new_uncategorized_skill_id')

    def test_topic_change_object_with_remove_uncategorized_skill_id(self):
        topic_change_object = topic_domain.TopicChange({
            'cmd': 'remove_uncategorized_skill_id',
            'uncategorized_skill_id': 'uncategorized_skill_id'
        })

        self.assertEqual(
            topic_change_object.cmd, 'remove_uncategorized_skill_id')
        self.assertEqual(
            topic_change_object.uncategorized_skill_id,
            'uncategorized_skill_id')

    def test_topic_change_object_with_move_skill_id_to_subtopic(self):
        topic_change_object = topic_domain.TopicChange({
            'cmd': 'move_skill_id_to_subtopic',
            'skill_id': 'skill_id',
            'old_subtopic_id': 'old_subtopic_id',
            'new_subtopic_id': 'new_subtopic_id'
        })

        self.assertEqual(topic_change_object.cmd, 'move_skill_id_to_subtopic')
        self.assertEqual(topic_change_object.skill_id, 'skill_id')
        self.assertEqual(topic_change_object.old_subtopic_id, 'old_subtopic_id')
        self.assertEqual(topic_change_object.new_subtopic_id, 'new_subtopic_id')

    def test_topic_change_object_with_remove_skill_id_from_subtopic(self):
        topic_change_object = topic_domain.TopicChange({
            'cmd': 'remove_skill_id_from_subtopic',
            'skill_id': 'skill_id',
            'subtopic_id': 'subtopic_id'
        })

        self.assertEqual(
            topic_change_object.cmd, 'remove_skill_id_from_subtopic')
        self.assertEqual(topic_change_object.skill_id, 'skill_id')
        self.assertEqual(topic_change_object.subtopic_id, 'subtopic_id')

    def test_topic_change_object_with_update_subtopic_property(self):
        topic_change_object = topic_domain.TopicChange({
            'cmd': 'update_subtopic_property',
            'subtopic_id': 'subtopic_id',
            'property_name': 'title',
            'new_value': 'new_value',
            'old_value': 'old_value'
        })

        self.assertEqual(topic_change_object.cmd, 'update_subtopic_property')
        self.assertEqual(topic_change_object.subtopic_id, 'subtopic_id')
        self.assertEqual(topic_change_object.property_name, 'title')
        self.assertEqual(topic_change_object.new_value, 'new_value')
        self.assertEqual(topic_change_object.old_value, 'old_value')

    def test_topic_change_object_with_update_topic_property(self):
        topic_change_object = topic_domain.TopicChange({
            'cmd': 'update_topic_property',
            'property_name': 'name',
            'new_value': 'new_value',
            'old_value': 'old_value'
        })

        self.assertEqual(topic_change_object.cmd, 'update_topic_property')
        self.assertEqual(topic_change_object.property_name, 'name')
        self.assertEqual(topic_change_object.new_value, 'new_value')
        self.assertEqual(topic_change_object.old_value, 'old_value')

    def test_topic_change_object_with_create_new(self):
        topic_change_object = topic_domain.TopicChange({
            'cmd': 'create_new',
            'name': 'name',
        })

        self.assertEqual(topic_change_object.cmd, 'create_new')
        self.assertEqual(topic_change_object.name, 'name')

    def test_topic_change_object_with_migrate_subtopic_schema_to_latest_version(
            self):
        topic_change_object = topic_domain.TopicChange({
            'cmd': 'migrate_subtopic_schema_to_latest_version',
            'from_version': 'from_version',
            'to_version': 'to_version',
        })

        self.assertEqual(
            topic_change_object.cmd,
            'migrate_subtopic_schema_to_latest_version')
        self.assertEqual(topic_change_object.from_version, 'from_version')
        self.assertEqual(topic_change_object.to_version, 'to_version')

    def test_to_dict(self):
        topic_change_dict = {
            'cmd': 'create_new',
            'name': 'name'
        }
        topic_change_object = topic_domain.TopicChange(topic_change_dict)
        self.assertEqual(topic_change_object.to_dict(), topic_change_dict)


class TopicRightsChangeTests(test_utils.GenericTestBase):

    def test_topic_rights_change_object_with_missing_cmd(self):
        with self.assertRaisesRegexp(
            utils.ValidationError, 'Missing cmd key in change dict'):
            topic_domain.TopicRightsChange({'invalid': 'data'})

    def test_topic_change_rights_object_with_invalid_cmd(self):
        with self.assertRaisesRegexp(
            utils.ValidationError, 'Command invalid is not allowed'):
            topic_domain.TopicRightsChange({'cmd': 'invalid'})

    def test_topic_rights_change_object_with_missing_attribute_in_cmd(self):
        with self.assertRaisesRegexp(
            utils.ValidationError, (
                'The following required attributes are missing: '
                'new_role, old_role')):
            topic_domain.TopicRightsChange({
                'cmd': 'change_role',
                'assignee_id': 'assignee_id',
            })

    def test_topic_rights_change_object_with_extra_attribute_in_cmd(self):
        with self.assertRaisesRegexp(
            utils.ValidationError, (
                'The following extra attributes are present: invalid')):
            topic_domain.TopicRightsChange({
                'cmd': 'publish_topic',
                'invalid': 'invalid'
            })

    def test_topic_rights_change_object_with_invalid_role(self):
        with self.assertRaisesRegexp(
            utils.ValidationError, (
                'Value for old_role in cmd change_role: '
                'invalid is not allowed')):
            topic_domain.TopicRightsChange({
                'cmd': 'change_role',
                'assignee_id': 'assignee_id',
                'old_role': 'invalid',
                'new_role': topic_domain.ROLE_MANAGER
            })

    def test_topic_rights_change_object_with_create_new(self):
        topic_rights_change_object = topic_domain.TopicRightsChange({
            'cmd': 'create_new'
        })

        self.assertEqual(topic_rights_change_object.cmd, 'create_new')

    def test_topic_rights_change_object_with_change_role(self):
        topic_rights_change_object = topic_domain.TopicRightsChange({
            'cmd': 'change_role',
            'assignee_id': 'assignee_id',
            'old_role': topic_domain.ROLE_NONE,
            'new_role': topic_domain.ROLE_MANAGER
        })

        self.assertEqual(topic_rights_change_object.cmd, 'change_role')
        self.assertEqual(topic_rights_change_object.assignee_id, 'assignee_id')
        self.assertEqual(
            topic_rights_change_object.old_role, topic_domain.ROLE_NONE)
        self.assertEqual(
            topic_rights_change_object.new_role, topic_domain.ROLE_MANAGER)

    def test_topic_rights_change_object_with_publish_topic(self):
        topic_rights_change_object = topic_domain.TopicRightsChange({
            'cmd': 'publish_topic'
        })

        self.assertEqual(topic_rights_change_object.cmd, 'publish_topic')

    def test_topic_rights_change_object_with_unpublish_topic(self):
        topic_rights_change_object = topic_domain.TopicRightsChange({
            'cmd': 'unpublish_topic'
        })

        self.assertEqual(topic_rights_change_object.cmd, 'unpublish_topic')

    def test_to_dict(self):
        topic_rights_change_dict = {
            'cmd': 'change_role',
            'assignee_id': 'assignee_id',
            'old_role': topic_domain.ROLE_NONE,
            'new_role': topic_domain.ROLE_MANAGER
        }
        topic_rights_change_object = topic_domain.TopicRightsChange(
            topic_rights_change_dict)
        self.assertEqual(
            topic_rights_change_object.to_dict(), topic_rights_change_dict)


class TopicSummaryTests(test_utils.GenericTestBase):

    def setUp(self):
        super(TopicSummaryTests, self).setUp()
        current_time = datetime.datetime.utcnow()
        time_in_millisecs = utils.get_time_in_millisecs(current_time)
        self.topic_summary_dict = {
            'id': 'topic_id',
            'name': 'name',
            'language_code': 'en',
            'version': 1,
            'canonical_story_count': 1,
            'additional_story_count': 1,
            'uncategorized_skill_count': 1,
            'subtopic_count': 1,
            'total_skill_count': 1,
            'topic_model_created_on': time_in_millisecs,
            'topic_model_last_updated': time_in_millisecs
        }

        self.topic_summary = topic_domain.TopicSummary(
            'topic_id', 'name', 'name', 'en', 1, 1, 1, 1, 1, 1,
            current_time, current_time)

    def test_topic_summary_gets_created(self):
        self.assertEqual(
            self.topic_summary.to_dict(), self.topic_summary_dict)

    def test_validation_passes_with_valid_properties(self):
        self.topic_summary.validate()

    def test_validation_fails_with_invalid_name(self):
        self.topic_summary.name = 0
        with self.assertRaisesRegexp(
            utils.ValidationError, 'Name should be a string.'):
            self.topic_summary.validate()

    def test_validation_fails_with_empty_name(self):
        self.topic_summary.name = ''
        with self.assertRaisesRegexp(
            utils.ValidationError, 'Name field should not be empty'):
            self.topic_summary.validate()

    def test_validation_fails_with_invalid_canonical_name(self):
        self.topic_summary.canonical_name = 0
        with self.assertRaisesRegexp(
            utils.ValidationError, 'Canonical name should be a string.'):
            self.topic_summary.validate()

    def test_validation_fails_with_empty_canonical_name(self):
        self.topic_summary.canonical_name = ''
        with self.assertRaisesRegexp(
            utils.ValidationError, 'Canonical name field should not be empty'):
            self.topic_summary.validate()

    def test_validation_fails_with_invalid_language_code(self):
        self.topic_summary.language_code = 0
        with self.assertRaisesRegexp(
            utils.ValidationError,
            'Expected language code to be a string, received 0'):
            self.topic_summary.validate()

    def test_validation_fails_with_unallowed_language_code(self):
        self.topic_summary.language_code = 'invalid'
        with self.assertRaisesRegexp(
            utils.ValidationError, 'Invalid language code: invalid'):
            self.topic_summary.validate()

    def test_validation_fails_with_invalid_canonical_story_count(self):
        self.topic_summary.canonical_story_count = '10'
        with self.assertRaisesRegexp(
            utils.ValidationError,
            'Expected canonical story count to be an integer, received \'10\''):
            self.topic_summary.validate()

    def test_validation_fails_with_negative_canonical_story_count(self):
        self.topic_summary.canonical_story_count = -1
        with self.assertRaisesRegexp(
            utils.ValidationError, (
                'Expected canonical_story_count to be non-negative, '
                'received \'-1\'')):
            self.topic_summary.validate()

    def test_validation_fails_with_invalid_additional_story_count(self):
        self.topic_summary.additional_story_count = '10'
        with self.assertRaisesRegexp(
            utils.ValidationError, (
                'Expected additional story count to be an '
                'integer, received \'10\'')):
            self.topic_summary.validate()

    def test_validation_fails_with_negative_additional_story_count(self):
        self.topic_summary.additional_story_count = -1
        with self.assertRaisesRegexp(
            utils.ValidationError, (
                'Expected additional_story_count to be non-negative, '
                'received \'-1\'')):
            self.topic_summary.validate()

    def test_validation_fails_with_invalid_uncategorized_skill_count(self):
        self.topic_summary.uncategorized_skill_count = '10'
        with self.assertRaisesRegexp(
            utils.ValidationError, (
                'Expected uncategorized skill count to be an integer, '
                'received \'10\'')):
            self.topic_summary.validate()

    def test_validation_fails_with_negative_uncategorized_skill_count(self):
        self.topic_summary.uncategorized_skill_count = -1
        with self.assertRaisesRegexp(
            utils.ValidationError, (
                'Expected uncategorized_skill_count to be non-negative, '
                'received \'-1\'')):
            self.topic_summary.validate()

    def test_validation_fails_with_invalid_total_skill_count(self):
        self.topic_summary.total_skill_count = '10'
        with self.assertRaisesRegexp(
            utils.ValidationError,
            'Expected total skill count to be an integer, received \'10\''):
            self.topic_summary.validate()

    def test_validation_fails_with_negative_total_skill_count(self):
        self.topic_summary.total_skill_count = -1
        with self.assertRaisesRegexp(
            utils.ValidationError, (
                'Expected total_skill_count to be non-negative, '
                'received \'-1\'')):
            self.topic_summary.validate()

    def test_validation_fails_with_invalid_total_skill_count_value(self):
        self.topic_summary.total_skill_count = 5
        self.topic_summary.uncategorized_skill_count = 10
        with self.assertRaisesRegexp(
            utils.ValidationError, (
                'Expected total_skill_count to be greater than or equal to '
                'uncategorized_skill_count 10, received \'5\'')):
            self.topic_summary.validate()

    def test_validation_fails_with_invalid_subtopic_count(self):
        self.topic_summary.subtopic_count = '10'
        with self.assertRaisesRegexp(
            utils.ValidationError,
            'Expected subtopic count to be an integer, received \'10\''):
            self.topic_summary.validate()

    def test_validation_fails_with_negative_subtopic_count(self):
        self.topic_summary.subtopic_count = -1
        with self.assertRaisesRegexp(
            utils.ValidationError, (
                'Expected subtopic_count to be non-negative, '
                'received \'-1\'')):
            self.topic_summary.validate()


class TopicRightsTests(test_utils.GenericTestBase):

    def setUp(self):
        super(TopicRightsTests, self).setUp()
        self.signup('a@example.com', 'A')
        self.signup('b@example.com', 'B')
        self.user_id_a = self.get_user_id_from_email('a@example.com')
        self.user_id_b = self.get_user_id_from_email('b@example.com')
        self.topic_summary_dict = {
            'topic_id': 'topic_id',
            'manager_names': ['A'],
            'topic_is_published': False,
        }

        self.topic_summary = topic_domain.TopicRights(
            'topic_id', [self.user_id_a], False
        )

    def test_topic_summary_gets_created(self):
        self.assertEqual(
            self.topic_summary.to_dict(), self.topic_summary_dict)

    def test_is_manager(self):
        self.assertTrue(self.topic_summary.is_manager(self.user_id_a))
        self.assertFalse(self.topic_summary.is_manager(self.user_id_b))<|MERGE_RESOLUTION|>--- conflicted
+++ resolved
@@ -247,7 +247,6 @@
             'Abbreviated name field should not exceed 12 characters.',
             'this is a lengthy name.')
 
-<<<<<<< HEAD
     def test_thumbnail_filename_validation_for_topic(self):
         self._assert_valid_thumbnail_filename_for_topic(
             'Expected thumbnail filename to be a string, received 10', 10)
@@ -263,21 +262,12 @@
             'Thumbnail filename should include an extension.', 'name')
         self._assert_valid_thumbnail_filename_for_topic(
             'Expected a filename ending in svg, received name.jpg', 'name.jpg')
-=======
-    def test_thumbnail_filename_validation(self):
-        self.topic.thumbnail_filename = 1
-        self._assert_validation_error(
-            'Expected thumbnail filename to be a string, received 1')
-        self.topic.thumbnail_filename = None
-        self._assert_strict_validation_error(
-            'Expected thumbnail filename to be a string, received None')
 
     def test_subtopic_strict_validation(self):
-        self.topic.thumbnail_filename = 'filename'
+        self.topic.thumbnail_filename = 'filename.svg'
         self.topic.subtopics[0].skill_ids = []
         self._assert_strict_validation_error(
             'Subtopic with title Title does not have any skills linked')
->>>>>>> 92cadd02
 
     def test_subtopic_title_validation(self):
         self.topic.subtopics[0].title = 1
