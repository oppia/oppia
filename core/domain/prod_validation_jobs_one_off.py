--- conflicted
+++ resolved
@@ -19,6580 +19,6 @@
 from __future__ import absolute_import  # pylint: disable=import-only-modules
 from __future__ import unicode_literals  # pylint: disable=import-only-modules
 
-<<<<<<< HEAD
-import collections
-import datetime
-import itertools
-import re
-
-from constants import constants
-from core import jobs
-from core.domain import activity_domain
-from core.domain import classifier_domain
-from core.domain import classifier_services
-from core.domain import collection_domain
-from core.domain import collection_services
-from core.domain import config_domain
-from core.domain import exp_domain
-from core.domain import exp_fetchers
-from core.domain import exp_services
-from core.domain import fs_domain
-from core.domain import fs_services
-from core.domain import html_validation_service
-from core.domain import learner_progress_services
-from core.domain import opportunity_services
-from core.domain import platform_parameter_domain
-from core.domain import question_domain
-from core.domain import question_fetchers
-from core.domain import question_services
-from core.domain import recommendations_services
-from core.domain import rights_manager
-from core.domain import skill_domain
-from core.domain import skill_fetchers
-from core.domain import skill_services
-from core.domain import state_domain
-from core.domain import stats_services
-from core.domain import story_domain
-from core.domain import story_fetchers
-from core.domain import subtopic_page_domain
-from core.domain import subtopic_page_services
-from core.domain import suggestion_services
-from core.domain import topic_domain
-from core.domain import topic_fetchers
-from core.domain import topic_services
-from core.domain import user_domain
-from core.domain import user_services
-from core.domain import voiceover_services
-from core.platform import models
-import feconf
-import python_utils
-import utils
-
-(
-    activity_models, audit_models, base_models,
-    classifier_models, collection_models,
-    config_models, email_models, exp_models,
-    feedback_models, improvements_models, job_models,
-    opportunity_models, question_models,
-    recommendations_models, skill_models, stats_models,
-    story_models, suggestion_models, topic_models,
-    user_models,) = (
-        models.Registry.import_models([
-            models.NAMES.activity, models.NAMES.audit, models.NAMES.base_model,
-            models.NAMES.classifier, models.NAMES.collection,
-            models.NAMES.config, models.NAMES.email, models.NAMES.exploration,
-            models.NAMES.feedback, models.NAMES.improvements, models.NAMES.job,
-            models.NAMES.opportunity, models.NAMES.question,
-            models.NAMES.recommendations, models.NAMES.skill,
-            models.NAMES.statistics, models.NAMES.story,
-            models.NAMES.suggestion, models.NAMES.topic, models.NAMES.user]))
-datastore_services = models.Registry.import_datastore_services()
-
-ALLOWED_AUDIO_EXTENSIONS = list(feconf.ACCEPTED_AUDIO_EXTENSIONS.keys())
-ALLOWED_IMAGE_EXTENSIONS = list(itertools.chain.from_iterable(
-    iter(feconf.ACCEPTED_IMAGE_FORMATS_AND_EXTENSIONS.values())))
-ASSETS_PATH_REGEX = '/exploration/[A-Za-z0-9-_]{1,12}/assets/'
-IMAGE_PATH_REGEX = (
-    '%simage/[A-Za-z0-9-_]{1,}\\.(%s)' % (
-        ASSETS_PATH_REGEX, ('|').join(ALLOWED_IMAGE_EXTENSIONS)))
-AUDIO_PATH_REGEX = (
-    '%saudio/[A-Za-z0-9-_]{1,}\\.(%s)' % (
-        ASSETS_PATH_REGEX, ('|').join(ALLOWED_AUDIO_EXTENSIONS)))
-USER_ID_REGEX = 'uid_[a-z]{32}'
-ALL_CONTINUOUS_COMPUTATION_MANAGERS_CLASS_NAMES = [
-    'FeedbackAnalyticsAggregator',
-    'InteractionAnswerSummariesAggregator',
-    'DashboardRecentUpdatesAggregator',
-    'UserStatsAggregator']
-TARGET_TYPE_TO_TARGET_MODEL = {
-    suggestion_models.TARGET_TYPE_EXPLORATION: (
-        exp_models.ExplorationModel),
-    suggestion_models.TARGET_TYPE_QUESTION: (
-        question_models.QuestionModel),
-    suggestion_models.TARGET_TYPE_SKILL: (
-        skill_models.SkillModel),
-    suggestion_models.TARGET_TYPE_TOPIC: (
-        topic_models.TopicModel)
-}
-VALID_SCORE_CATEGORIES_FOR_TYPE_QUESTION = [
-    '%s\\.[A-Za-z0-9-_]{1,%s}' % (
-        suggestion_models.SCORE_TYPE_QUESTION, base_models.ID_LENGTH)]
-
-ERROR_CATEGORY_COMMIT_CMD_CHECK = 'commit cmd check'
-ERROR_CATEGORY_COMMIT_STATUS_CHECK = 'post commit status check'
-ERROR_CATEGORY_COUNT_CHECK = 'count check'
-ERROR_CATEGORY_CURRENT_TIME_CHECK = 'current time check'
-ERROR_CATEGORY_DATETIME_CHECK = 'datetime check'
-ERROR_CATEGORY_DOMAIN_OBJECT_CHECK = 'domain object check'
-ERROR_CATEGORY_EMAIL_CHECK = 'email check'
-ERROR_CATEGORY_ERROR_CHECK = 'error check'
-ERROR_CATEGORY_FIELD_CHECK = 'field check'
-ERROR_CATEGORY_FIRST_PUBLISHED_MSEC_CHECK = 'first published msec check'
-ERROR_CATEGORY_ID_CHECK = 'id check'
-ERROR_CATEGORY_LAST_UPDATED_CHECK = 'last updated check'
-ERROR_CATEGORY_LENGTH_CHECK = 'length check'
-ERROR_CATEGORY_NAME_CHECK = 'name check'
-ERROR_CATEGORY_OUTPUT_CHECK = 'output check'
-ERROR_CATEGORY_PRIVATE_COMMIT_CHECK = 'post commit is private check'
-ERROR_CATEGORY_PROPERTY_FETCH_CHECK = 'fetch properties'
-ERROR_CATEGORY_RATED_ON_CHECK = 'rated on check'
-ERROR_CATEGORY_RATINGS_CHECK = 'ratings check'
-ERROR_CATEGORY_REFERENCE_CHECK = 'reference check'
-ERROR_CATEGORY_REVIEWER_CHECK = 'reviewer check'
-ERROR_CATEGORY_STATE_NAME_CHECK = 'state name check'
-ERROR_CATEGORY_SUMMARY_CHECK = 'summary check'
-ERROR_CATEGORY_TIME_FIELD_CHECK = 'time field relation check'
-ERROR_CATEGORY_TYPE_CHECK = 'type check'
-ERROR_CATEGORY_VERSION_CHECK = 'version check'
-
-
-class ExternalModelFetcherDetails(python_utils.OBJECT):
-    """Value object providing the class and ids to fetch an external model."""
-
-    def __init__(
-            self, field_name, class_name, model_ids):
-        """Initializes an ExternalModelFetcherDetails domain object.
-
-        Args:
-            field_name: str. A specific name used as an identifier by the
-                storage model which is used to identify the external model
-                reference. For example: 'exp_ids': ExplorationModel, exp_ids
-                is the field name to identify the external model
-                ExplorationModel.
-            class_name: str. The name of the external model class.
-            model_ids: list(str). The list of external model ids to fetch the
-                external models.
-        """
-        self.field_name = field_name
-        self.class_name = class_name
-        self.model_ids = model_ids
-
-
-class ExternalModelReference(python_utils.OBJECT):
-    """Value object representing an external model linked to a storage model."""
-
-    def __init__(
-            self, class_name, model_id, model_instance):
-        """Initializes an ExternalModelReference domain object.
-
-        Args:
-            class_name: str. The name of model class.
-            model_id: str. The id of the model.
-            model_instance: ndb.Model. The gae model object.
-        """
-        self.class_name = class_name
-        self.model_id = model_id
-        self.model_instance = model_instance
-
-
-class BaseModelValidator(python_utils.OBJECT):
-    """Base class for validating models."""
-
-    # The dict to store errors found during audit of model.
-    errors = collections.defaultdict(list)
-    # field_name_to_external_model_references is keyed by field name.
-    # The field name represents a unique identifier provided by the storage
-    # model for which the external model is being fetched. Each value consists
-    # of a list of ExternalModelReference objects.
-    field_name_to_external_model_references = collections.defaultdict(list)
-
-    @classmethod
-    def _add_error(cls, error_category, error_message):
-        """Adds an error to the errors dict.
-
-        This method can be overridden by subclasses, if needed.
-
-        Args:
-            error_category: str. The error category in which the error
-                message should be added.
-            error_message: str. The error message.
-        """
-        cls.errors[error_category].append(error_message)
-
-    @classmethod
-    def _get_model_id_regex(cls, unused_item):
-        """Returns a regex for model id.
-
-        This method can be overridden by subclasses, if needed.
-
-        Args:
-            unused_item: ndb.Model. Entity to validate.
-
-        Returns:
-            str. A regex pattern to be followed by the model id.
-        """
-        return '^[A-Za-z0-9-_]{1,%s}$' % base_models.ID_LENGTH
-
-    @classmethod
-    def _validate_model_id(cls, item):
-        """Checks whether the id of model matches the regex specified for
-        the model.
-
-        Args:
-            item: ndb.Model. Entity to validate.
-        """
-        regex_string = cls._get_model_id_regex(item)
-        if not re.compile(regex_string).match(item.id):
-            cls._add_error(
-                'model %s' % ERROR_CATEGORY_ID_CHECK,
-                'Entity id %s: Entity id does not match regex pattern' % (
-                    item.id))
-
-    @classmethod
-    def _get_model_domain_object_instance(cls, unused_item):
-        """Returns a domain object instance created from the model.
-
-        This method can be overridden by subclasses, if needed.
-
-        Args:
-            unused_item: ndb.Model. Entity to validate.
-
-        Returns:
-            *. A domain object to validate.
-        """
-        return None
-
-    @classmethod
-    def _validate_model_domain_object_instances(cls, item):
-        """Checks that model instance passes the validation of the domain
-        object for model.
-
-        Args:
-            item: ndb.Model. Entity to validate.
-        """
-        try:
-            model_domain_object_instance = (
-                cls._get_model_domain_object_instance(item))
-            if model_domain_object_instance is None:
-                # No domain object exists for this storage model class.
-                return
-            model_domain_object_instance.validate()
-        except Exception as e:
-            cls._add_error(
-                ERROR_CATEGORY_DOMAIN_OBJECT_CHECK,
-                'Entity id %s: Entity fails domain validation with the '
-                'error %s' % (item.id, e))
-
-    @classmethod
-    def _get_external_id_relationships(cls, item):
-        """Returns a mapping of external id to model class.
-
-        This should be implemented by subclasses.
-
-        Args:
-            item: ndb.Model. Entity to validate.
-
-        Returns:
-            list(ExternalModelFetcherDetails). A list whose values are
-            ExternalModelFetcherDetails instances each representing
-            the class and ids for a single type of external model to fetch.
-
-        Raises:
-            NotImplementedError. This function has not yet been implemented.
-        """
-        raise NotImplementedError(
-            'The _get_external_id_relationships() method is missing from the '
-            'derived class. It should be implemented in the derived class.')
-
-    @classmethod
-    def _validate_external_id_relationships(cls, item):
-        """Check whether the external id properties on the model correspond
-        to valid instances.
-
-        Args:
-            item: ndb.Model. Entity to validate.
-        """
-        for field_name, external_model_references in (
-                cls.field_name_to_external_model_references.items()):
-            for external_model_reference in external_model_references:
-                model = external_model_reference.model_instance
-
-                if model is None or model.deleted:
-                    model_class = external_model_reference.class_name
-                    model_id = external_model_reference.model_id
-                    cls._add_error(
-                        '%s %s' % (field_name, ERROR_CATEGORY_FIELD_CHECK),
-                        'Entity id %s: based on field %s having'
-                        ' value %s, expect model %s with id %s but it doesn\'t'
-                        ' exist' % (
-                            item.id, field_name, model_id,
-                            model_class.__name__, model_id))
-
-    @classmethod
-    def _fetch_field_name_to_external_model_references(cls, item):
-        """Fetch external models based on _get_external_id_relationships.
-
-        This should be called before we call other _validate methods.
-
-        Args:
-            item: ndb.Model. Entity to validate.
-        """
-        multiple_models_ids_to_fetch = {}
-
-        for external_model_fetcher in cls._get_external_id_relationships(item):
-            multiple_models_ids_to_fetch[external_model_fetcher.field_name] = (
-                external_model_fetcher.class_name,
-                external_model_fetcher.model_ids)
-
-        fetched_model_instances_for_all_ids = (
-            datastore_services.fetch_multiple_entities_by_ids_and_models(
-                list(multiple_models_ids_to_fetch.values())))
-
-        for index, field_name in enumerate(multiple_models_ids_to_fetch):
-            (model_class, model_ids) = multiple_models_ids_to_fetch[field_name]
-            fetched_model_instances = fetched_model_instances_for_all_ids[index]
-
-            for (model_id, model_instance) in python_utils.ZIP(
-                    model_ids, fetched_model_instances):
-                cls.field_name_to_external_model_references[field_name].append(
-                    ExternalModelReference(
-                        model_class, model_id, model_instance))
-
-    @classmethod
-    def _validate_model_time_fields(cls, item):
-        """Checks the following relation for the model:
-        model.created_on <= model.last_updated <= current time.
-
-        Args:
-            item: ndb.Model. Entity to validate.
-        """
-        if item.created_on > item.last_updated:
-            cls._add_error(
-                ERROR_CATEGORY_TIME_FIELD_CHECK,
-                'Entity id %s: The created_on field has a value %s which '
-                'is greater than the value %s of last_updated field'
-                % (item.id, item.created_on, item.last_updated))
-
-        current_datetime = datetime.datetime.utcnow()
-        if item.last_updated > current_datetime:
-            cls._add_error(
-                ERROR_CATEGORY_CURRENT_TIME_CHECK,
-                'Entity id %s: The last_updated field has a value %s which '
-                'is greater than the time when the job was run'
-                % (item.id, item.last_updated))
-
-    @classmethod
-    def _get_custom_validation_functions(cls):
-        """Returns the list of custom validation functions to run.
-
-        This method can be overridden by subclasses, if needed.
-
-        Each validation function should accept only a single arg, which is the
-        model instance to validate.
-
-        Returns:
-            list(function). The list of custom validation functions to run.
-        """
-        return []
-
-    @classmethod
-    def _get_external_instance_custom_validation_functions(cls):
-        """Returns the list of custom validation functions to run.
-
-        This method can be overridden by subclasses, if needed.
-
-        Each validation function should accept two args, which are the
-        model instance to validate and the external instances for the class.
-
-        Returns:
-            list(function). The list of custom validation functions to run.
-        """
-        return []
-
-    @classmethod
-    def validate(cls, item):
-        """Run _fetch_field_name_to_external_model_references and all
-        _validate functions.
-
-        Args:
-            item: ndb.Model. Entity to validate.
-        """
-        cls.errors.clear()
-        cls.field_name_to_external_model_references.clear()
-        cls._fetch_field_name_to_external_model_references(item)
-
-        cls._validate_model_id(item)
-        cls._validate_model_time_fields(item)
-        cls._validate_model_domain_object_instances(item)
-        cls._validate_external_id_relationships(item)
-
-        for func in cls._get_custom_validation_functions():
-            func(item)
-
-        for func in cls._get_external_instance_custom_validation_functions():
-            func(item, cls.field_name_to_external_model_references)
-
-
-class BaseSummaryModelValidator(BaseModelValidator):
-    """Base class for validating summary models."""
-
-    @classmethod
-    def _get_external_model_properties(cls):
-        """Returns a tuple of external models and properties.
-
-        This should be implemented by subclasses.
-
-        Returns:
-            tuple(str, str, dict). A tuple with first element as
-            external model name, second element as a key to fetch
-            external model details from
-            cls.field_name_to_external_model_references
-            and the third element as a properties dict with key as
-            property name in summary model and value as property name
-            in external model.
-
-        Raises:
-            NotImplementedError. This function has not yet been implemented.
-        """
-        raise NotImplementedError(
-            'The _get_external_model_properties() method is missing from the '
-            'derived class. It should be implemented in the derived class.')
-
-    @classmethod
-    def _validate_external_model_properties(
-            cls, item, field_name_to_external_model_references):
-        """Validate that properties of the model match the corresponding
-        properties of the external model.
-
-        Args:
-            item: ndb.Model. BaseSummaryModel to validate.
-            field_name_to_external_model_references:
-                dict(str, (list(ExternalModelReference))).
-                A dict keyed by field name. The field name represents
-                a unique identifier provided by the storage
-                model to which the external model is associated. Each value
-                contains a list of ExternalModelReference objects corresponding
-                to the field_name. For examples, all the external Exploration
-                Models corresponding to a storage model can be associated
-                with the field name 'exp_ids'. This dict is used for
-                validation of External Model properties linked to the
-                storage model.
-        """
-
-        for (
-                external_model_name,
-                external_model_field_key,
-                external_model_properties_dict
-            ) in cls._get_external_model_properties():
-
-            external_model_references = (
-                field_name_to_external_model_references[
-                    external_model_field_key])
-
-            for external_model_reference in external_model_references:
-                external_model = external_model_reference.model_instance
-
-                if external_model is None or external_model.deleted:
-                    model_class = external_model_reference.class_name
-                    model_id = external_model_reference.model_id
-                    cls._add_error(
-                        '%s %s' % (
-                            external_model_field_key,
-                            ERROR_CATEGORY_FIELD_CHECK),
-                        'Entity id %s: based on field %s having value %s, '
-                        'expect model %s with id %s but it doesn\'t'
-                        ' exist' % (
-                            item.id, external_model_field_key,
-                            model_id, model_class.__name__, model_id))
-                    continue
-                for (property_name, external_model_property_name) in (
-                        external_model_properties_dict.items()):
-                    value_in_summary_model = getattr(item, property_name)
-                    value_in_external_model = getattr(
-                        external_model, external_model_property_name)
-
-                    if value_in_summary_model != value_in_external_model:
-                        cls._add_error(
-                            '%s %s' % (
-                                property_name, ERROR_CATEGORY_FIELD_CHECK),
-                            'Entity id %s: %s field in entity: %s does not '
-                            'match corresponding %s %s field: %s' % (
-                                item.id, property_name,
-                                value_in_summary_model,
-                                external_model_name,
-                                external_model_property_name,
-                                value_in_external_model))
-
-    @classmethod
-    def validate(cls, item):
-        """Run _fetch_field_name_to_external_model_references and
-        all _validate functions.
-
-        Args:
-            item: ndb.Model. Entity to validate.
-        """
-        super(BaseSummaryModelValidator, cls).validate(item)
-
-        cls._validate_external_model_properties(
-            item, cls.field_name_to_external_model_references)
-
-
-class BaseSnapshotContentModelValidator(BaseModelValidator):
-    """Base class for validating snapshot content models."""
-
-    # The name of the model which is to be used in the error messages.
-    # This can be overridden by subclasses, if needed.
-    MODEL_NAME = 'snapshot content'
-
-    # The name of the external model in lowercase which is used to obtain
-    # the name of the key for the fetch of external model and the name
-    # of the external model to be used in error messages.
-    # For example, if external model is CollectionRights, then
-    # EXTERNAL_MODEL_NAME = collection rights, key to fetch = collection_rights
-    # Name of model to be used in error message = CollectionRights
-    # This should be overridden by subclasses.
-    EXTERNAL_MODEL_NAME = ''
-
-    @classmethod
-    def _get_model_id_regex(cls, unused_item):
-        return '^[A-Za-z0-9-_]{1,%s}-\\d+$' % base_models.ID_LENGTH
-
-    @classmethod
-    def _validate_base_model_version_from_item_id(
-            cls, item, field_name_to_external_model_references):
-        """Validate that external model corresponding to item.id
-        has a version greater than or equal to the version in item.id.
-
-        Args:
-            item: ndb.Model. BaseSnapshotContentModel to validate.
-            field_name_to_external_model_references:
-                dict(str, (list(ExternalModelReference))).
-                A dict keyed by field name. The field name represents
-                a unique identifier provided by the storage
-                model to which the external model is associated. Each value
-                contains a list of ExternalModelReference objects corresponding
-                to the field_name. For examples, all the external Exploration
-                Models corresponding to a storage model can be associated
-                with the field name 'exp_ids'. This dict is used for
-                validation of External Model properties linked to the
-                storage model.
-        """
-
-        if cls.EXTERNAL_MODEL_NAME == '':
-            raise Exception('External model name should be specified')
-
-        external_model_name = cls.EXTERNAL_MODEL_NAME
-        if item.id.startswith('rights'):
-            external_model_name = external_model_name + ' rights'
-
-        name_split_by_space = external_model_name.split(' ')
-        key_to_fetch = ('_').join(name_split_by_space)
-        capitalized_external_model_name = ('').join([
-            val.capitalize() for val in name_split_by_space])
-
-        external_model_references = (
-            field_name_to_external_model_references['%s_ids' % key_to_fetch])
-
-        version = item.id[item.id.rfind('-') + 1:]
-
-        for external_model_reference in external_model_references:
-            external_model = external_model_reference.model_instance
-
-            if external_model is None or external_model.deleted:
-                model_class = external_model_reference.class_name
-                model_id = external_model_reference.model_id
-                cls._add_error(
-                    '%s_ids %s' % (key_to_fetch, ERROR_CATEGORY_FIELD_CHECK),
-                    'Entity id %s: based on field %s_ids having'
-                    ' value %s, expect model %s with id %s but it doesn\'t'
-                    ' exist' % (
-                        item.id, key_to_fetch, model_id,
-                        model_class.__name__, model_id))
-                continue
-            if int(external_model.version) < int(version):
-                cls._add_error(
-                    '%s model %s' % (
-                        cls.EXTERNAL_MODEL_NAME,
-                        ERROR_CATEGORY_VERSION_CHECK),
-                    'Entity id %s: %s model corresponding to '
-                    'id %s has a version %s which is less than '
-                    'the version %s in %s model id' % (
-                        item.id, capitalized_external_model_name,
-                        external_model.id, external_model.version, version,
-                        cls.MODEL_NAME))
-
-    @classmethod
-    def validate(cls, item):
-        """Run _fetch_field_name_to_external_model_references and
-        all _validate functions.
-
-        Args:
-            item: ndb.Model. Entity to validate.
-        """
-        super(BaseSnapshotContentModelValidator, cls).validate(item)
-
-        cls._validate_base_model_version_from_item_id(
-            item, cls.field_name_to_external_model_references)
-
-
-class BaseSnapshotMetadataModelValidator(BaseSnapshotContentModelValidator):
-    """Base class for validating snapshot metadata models."""
-
-    MODEL_NAME = 'snapshot metadata'
-
-    @classmethod
-    def _validate_commit_type(cls, item):
-        """Validates that commit type is valid.
-
-        Args:
-            item: ndb.Model. Entity to validate.
-        """
-        if item.commit_type not in (
-                base_models.VersionedModel.COMMIT_TYPE_CHOICES):
-            cls._add_error(
-                'commit %s' % ERROR_CATEGORY_TYPE_CHECK,
-                'Entity id %s: Commit type %s is not allowed' % (
-                    item.id, item.commit_type))
-
-    @classmethod
-    def _get_change_domain_class(cls, unused_item):
-        """Returns a Change domain class.
-
-        This should be implemented by subclasses.
-
-        Args:
-            unused_item: ndb.Model. Entity to validate.
-
-        Returns:
-            change_domain.BaseChange. A domain object class for the
-            changes made by commit commands of the model.
-
-        Raises:
-            NotImplementedError. This function has not yet been implemented.
-        """
-        raise NotImplementedError(
-            'The _get_change_domain_class() method is missing from the derived '
-            'class. It should be implemented in the derived class.')
-
-    @classmethod
-    def _validate_commit_cmds_schema(cls, item):
-        """Validates schema of commit commands in commit_cmds dict.
-
-        Args:
-            item: ndb.Model. Entity to validate.
-        """
-        change_domain_object = cls._get_change_domain_class(item)
-        if change_domain_object is None:
-            # This is for cases where id of the entity is invalid
-            # and no commit command domain object is found for the entity.
-            # For example, if a CollectionCommitLogEntryModel does
-            # not have id starting with collection/rights, there is
-            # no commit command domain object defined for this model.
-            cls._add_error(
-                ERROR_CATEGORY_COMMIT_CMD_CHECK,
-                'Entity id %s: No commit command domain object defined '
-                'for entity with commands: %s' % (item.id, item.commit_cmds))
-            return
-        for commit_cmd_dict in item.commit_cmds:
-            if not commit_cmd_dict:
-                continue
-            try:
-                change_domain_object(commit_cmd_dict)
-            except Exception as e:
-                cmd_name = commit_cmd_dict.get('cmd')
-                cls._add_error(
-                    'commit cmd %s check' % cmd_name,
-                    'Entity id %s: Commit command domain validation for '
-                    'command: %s failed with error: %s' % (
-                        item.id, commit_cmd_dict, e))
-
-    @classmethod
-    def validate(cls, item):
-        """Run _fetch_field_name_to_external_model_references and all
-        _validate functions.
-
-        Args:
-            item: ndb.Model. Entity to validate.
-        """
-        super(BaseSnapshotMetadataModelValidator, cls).validate(item)
-
-        cls._validate_commit_type(item)
-        cls._validate_commit_cmds_schema(item)
-
-
-class BaseCommitLogEntryModelValidator(BaseSnapshotMetadataModelValidator):
-    """Base class for validating commit log entry models."""
-
-    MODEL_NAME = 'commit log entry'
-
-    @classmethod
-    def _validate_post_commit_status(cls, item):
-        """Validates that post_commit_status is either public or private.
-
-        Args:
-            item: ndb.Model. Entity to validate.
-        """
-        if item.post_commit_status not in [
-                feconf.POST_COMMIT_STATUS_PUBLIC,
-                feconf.POST_COMMIT_STATUS_PRIVATE]:
-            cls._add_error(
-                ERROR_CATEGORY_COMMIT_STATUS_CHECK,
-                'Entity id %s: Post commit status %s is invalid' % (
-                    item.id, item.post_commit_status))
-
-    @classmethod
-    def _validate_post_commit_status_is_public(cls, item):
-        """Validates that post_commit_status is only public.
-
-        Args:
-            item: ndb.Model. Entity to validate.
-        """
-        if item.post_commit_status != feconf.POST_COMMIT_STATUS_PUBLIC:
-            cls._add_error(
-                ERROR_CATEGORY_COMMIT_STATUS_CHECK,
-                'Entity id %s: Post commit status %s is invalid' % (
-                    item.id, item.post_commit_status))
-
-    @classmethod
-    def _validate_post_commit_is_private(cls, item):
-        """Validates that post_commit_is_private is true iff
-        post_commit_status is private.
-
-        Args:
-            item: ndb.Model. Entity to validate.
-        """
-        if item.post_commit_status == feconf.POST_COMMIT_STATUS_PRIVATE and (
-                not item.post_commit_is_private):
-            cls._add_error(
-                ERROR_CATEGORY_PRIVATE_COMMIT_CHECK,
-                'Entity id %s: Post commit status is private but '
-                'post_commit_is_private is False' % item.id)
-
-        if item.post_commit_status == feconf.POST_COMMIT_STATUS_PUBLIC and (
-                item.post_commit_is_private):
-            cls._add_error(
-                ERROR_CATEGORY_PRIVATE_COMMIT_CHECK,
-                'Entity id %s: Post commit status is public but '
-                'post_commit_is_private is True' % item.id)
-
-    @classmethod
-    def validate(cls, item):
-        """Run _fetch_field_name_to_external_model_references and
-        all _validate functions.
-
-        Args:
-            item: ndb.Model. Entity to validate.
-        """
-        super(BaseCommitLogEntryModelValidator, cls).validate(item)
-
-        cls._validate_post_commit_status(item)
-
-        if item.id.startswith('question') or item.id.startswith('skill'):
-            cls._validate_post_commit_status_is_public(item)
-        else:
-            cls._validate_post_commit_is_private(item)
-
-
-class BaseUserModelValidator(BaseModelValidator):
-    """Class for validating BaseUserModels."""
-
-    @classmethod
-    def _get_model_id_regex(cls, unused_item):
-        return r'^%s$' % USER_ID_REGEX
-
-    @classmethod
-    def _validate_explorations_are_public(
-            cls, item, field_name_to_external_model_references):
-        """Validates that explorations for model are public.
-
-        Args:
-            item: ndb.Model. BaseUserModel to validate.
-            field_name_to_external_model_references:
-                dict(str, (list(ExternalModelReference))).
-                A dict keyed by field name. The field name represents
-                a unique identifier provided by the storage
-                model to which the external model is associated. Each value
-                contains a list of ExternalModelReference objects corresponding
-                to the field_name. For examples, all the external Exploration
-                Models corresponding to a storage model can be associated
-                with the field name 'exp_ids'. This dict is used for
-                validation of External Model properties linked to the
-                storage model.
-        """
-        if 'exploration_ids' not in field_name_to_external_model_references:
-            return
-
-        exp_ids = []
-        exploration_model_references = (
-            field_name_to_external_model_references['exploration_ids'])
-
-        for exploration_model_reference in exploration_model_references:
-            exploration_model = exploration_model_reference.model_instance
-
-            if exploration_model is None or exploration_model.deleted:
-                model_class = exploration_model_reference.class_name
-                model_id = exploration_model_reference.model_id
-                cls._add_error(
-                    'exploration_ids %s' % ERROR_CATEGORY_FIELD_CHECK,
-                    'Entity id %s: based on field exploration_ids having'
-                    ' value %s, expect model %s with id %s but it doesn\'t'
-                    ' exist' % (
-                        item.id, model_id, model_class.__name__, model_id))
-                continue
-            exp_ids.append(exploration_model.id)
-
-        private_exp_ids = [
-            exp_id for exp_id in exp_ids if (
-                rights_manager.is_exploration_private(exp_id))]
-        if private_exp_ids:
-            cls._add_error(
-                'public exploration check',
-                'Entity id %s: Explorations with ids %s are private' % (
-                    item.id, private_exp_ids))
-
-    @classmethod
-    def _validate_collections_are_public(
-            cls, item, field_name_to_external_model_references):
-        """Validates that collections for model are public.
-
-        Args:
-            item: ndb.Model. BaseUserModel to validate.
-            field_name_to_external_model_references:
-                dict(str, (list(ExternalModelReference))).
-                A dict keyed by field name. The field name represents
-                a unique identifier provided by the storage
-                model to which the external model is associated. Each value
-                contains a list of ExternalModelReference objects corresponding
-                to the field_name. For examples, all the external Exploration
-                Models corresponding to a storage model can be associated
-                with the field name 'exp_ids'. This dict is used for
-                validation of External Model properties linked to the
-                storage model.
-        """
-        if 'collection_ids' not in field_name_to_external_model_references:
-            return
-
-        col_ids = []
-        collection_model_references = (
-            field_name_to_external_model_references['collection_ids'])
-
-        for collection_model_reference in collection_model_references:
-            collection_model = collection_model_reference.model_instance
-
-            if collection_model is None or collection_model.deleted:
-                model_class = collection_model_reference.class_name
-                model_id = collection_model_reference.model_id
-                cls._add_error(
-                    'collection_ids %s' % ERROR_CATEGORY_FIELD_CHECK,
-                    'Entity id %s: based on field collection_ids having'
-                    ' value %s, expect model %s with id %s but it doesn\'t'
-                    ' exist' % (
-                        item.id, model_id, model_class.__name__, model_id))
-                continue
-            col_ids.append(collection_model.id)
-
-        private_col_ids = [
-            col_id for col_id in col_ids if (
-                rights_manager.is_collection_private(col_id))]
-        if private_col_ids:
-            cls._add_error(
-                'public collection check',
-                'Entity id %s: Collections with ids %s are private' % (
-                    item.id, private_col_ids))
-
-    @classmethod
-    def _get_common_properties_of_external_model_which_should_not_match(
-            cls, unused_item):
-        """Returns a list of common properties to dismatch. For example,
-        the exploration ids present in a CompletedActivitiesModel
-        should not be present in an IncompleteActivitiesModel. So,
-        this function will return the following list for
-        CompletedActivitiesModel:
-        ['IncompleteActivitiesModel', 'exploration_ids', list of
-        exploration_ids in completed activities, 'exploration_ids',
-        list of exploration_ids in incomplete activities]
-
-        This can be overridden by subclasses, if needed.
-
-        Args:
-            unused_item: ndb.Model. BaseUserModel to validate.
-
-        Returns:
-            list(tuple(str, str, list, str, list)). A list of tuple which
-            consists of External model name, property name in model, list of
-            property value in model, property name in external model, list of
-            property value in external model.
-        """
-        return []
-
-    @classmethod
-    def _validate_common_properties_do_not_match(cls, item):
-        """Validates that properties common with an external model
-        are different in item and external model.
-
-        Args:
-            item: ndb.Model. BaseUserModel to validate.
-        """
-        common_properties = (
-            cls._get_common_properties_of_external_model_which_should_not_match(
-                item))
-        for property_details in common_properties:
-            (
-                external_model_name, property_name_in_model, value_in_model,
-                property_name_in_external_model, value_in_external_model
-            ) = property_details
-            common_values = [
-                value
-                for value in value_in_model if value in (
-                    value_in_external_model)]
-            if common_values:
-                cls._add_error(
-                    '%s match check' % property_name_in_model,
-                    'Entity id %s: Common values for %s in entity and '
-                    '%s in %s: %s' % (
-                        item.id, property_name_in_model,
-                        property_name_in_external_model, external_model_name,
-                        common_values))
-
-
-class ActivityReferencesModelValidator(BaseModelValidator):
-    """Class for validating ActivityReferencesModels."""
-
-    @classmethod
-    def _get_model_id_regex(cls, unused_item):
-        # Valid id: featured.
-        regex_string = '^(%s)$' % '|'.join(
-            feconf.ALL_ACTIVITY_REFERENCE_LIST_TYPES)
-        return regex_string
-
-    @classmethod
-    def _get_model_domain_object_instance(cls, item):
-        activity_references_list = []
-
-        try:
-            for reference in item.activity_references:
-                activity_references_list.append(
-                    activity_domain.ActivityReference(
-                        reference['type'], reference['id']))
-        except Exception as e:
-            cls._add_error(
-                ERROR_CATEGORY_PROPERTY_FETCH_CHECK,
-                'Entity id %s: Entity properties cannot be fetched completely '
-                'with the error %s' % (item.id, e))
-            return None
-
-        return activity_domain.ActivityReferences(activity_references_list)
-
-    @classmethod
-    def _get_external_id_relationships(cls, item):
-        exploration_ids = []
-        collection_ids = []
-
-        try:
-            for reference in item.activity_references:
-                if reference['type'] == constants.ACTIVITY_TYPE_EXPLORATION:
-                    exploration_ids.append(reference['id'])
-                elif reference['type'] == constants.ACTIVITY_TYPE_COLLECTION:
-                    collection_ids.append(reference['id'])
-        except Exception as e:
-            cls._add_error(
-                ERROR_CATEGORY_PROPERTY_FETCH_CHECK,
-                'Entity id %s: Entity properties cannot be fetched completely '
-                'with the error %s' % (item.id, e))
-            return {}
-
-        return [
-            ExternalModelFetcherDetails(
-                'exploration_ids', exp_models.ExplorationModel,
-                exploration_ids),
-            ExternalModelFetcherDetails(
-                'collection_ids', collection_models.CollectionModel,
-                collection_ids)
-        ]
-
-
-class RoleQueryAuditModelValidator(BaseModelValidator):
-    """Class for validating RoleQueryAuditModels."""
-
-    @classmethod
-    def _get_model_id_regex(cls, item):
-        # Valid id: [user_id].[timestamp_in_sec].[intent].[random_number]
-        regex_string = '^%s\\.\\d+\\.%s\\.\\d+$' % (item.user_id, item.intent)
-        return regex_string
-
-    @classmethod
-    def _get_external_id_relationships(cls, item):
-        return [
-            ExternalModelFetcherDetails(
-                'user_ids', user_models.UserSettingsModel, [item.user_id])]
-
-
-class UsernameChangeAuditModelValidator(BaseModelValidator):
-    """Class for validating UsernameChangeAuditModels."""
-
-    @classmethod
-    def _get_model_id_regex(cls, item):
-        # Valid id: [committer_id].[timestamp_in_sec]
-        # committer_id refers to the user that is making the change.
-        regex_string = '^%s\\.\\d+$' % item.committer_id
-        return regex_string
-
-    @classmethod
-    def _get_external_id_relationships(cls, item):
-        return [
-            ExternalModelFetcherDetails(
-                'committer_ids', user_models.UserSettingsModel,
-                [item.committer_id])]
-
-
-class ClassifierTrainingJobModelValidator(BaseModelValidator):
-    """Class for validating ClassifierTrainingJobModels."""
-
-    @classmethod
-    def _get_model_id_regex(cls, item):
-        # Valid id: [exp_id].[random_hash]
-        regex_string = '^%s\\.[A-Za-z0-9-_]{1,%s}$' % (
-            item.exp_id, base_models.ID_LENGTH)
-        return regex_string
-
-    @classmethod
-    def _get_model_domain_object_instance(cls, item):
-        return classifier_services.get_classifier_training_job_from_model(item)
-
-    @classmethod
-    def _get_external_id_relationships(cls, item):
-        return [
-            ExternalModelFetcherDetails(
-                'exploration_ids', exp_models.ExplorationModel, [item.exp_id])]
-
-    @classmethod
-    def _validate_exp_version(
-            cls, item, field_name_to_external_model_references):
-        """Validate that exp version is less than or equal to the version
-        of exploration corresponding to exp_id.
-
-        Args:
-            item: ndb.Model. ClassifierTrainingJobModel to validate.
-            field_name_to_external_model_references:
-                dict(str, (list(ExternalModelReference))).
-                A dict keyed by field name. The field name represents
-                a unique identifier provided by the storage
-                model to which the external model is associated. Each value
-                contains a list of ExternalModelReference objects corresponding
-                to the field_name. For examples, all the external Exploration
-                Models corresponding to a storage model can be associated
-                with the field name 'exp_ids'. This dict is used for
-                validation of External Model properties linked to the
-                storage model.
-        """
-        exp_model_references = (
-            field_name_to_external_model_references['exploration_ids'])
-
-        for exp_model_reference in exp_model_references:
-            exp_model = exp_model_reference.model_instance
-            if exp_model is None or exp_model.deleted:
-                model_class = exp_model_reference.class_name
-                model_id = exp_model_reference.model_id
-                cls._add_error(
-                    'exploration_ids %s' % ERROR_CATEGORY_FIELD_CHECK,
-                    'Entity id %s: based on field exploration_ids having'
-                    ' value %s, expect model %s with id %s but it doesn\'t'
-                    ' exist' % (
-                        item.id, model_id, model_class.__name__, model_id))
-                continue
-            if item.exp_version > exp_model.version:
-                cls._add_error(
-                    'exp %s' % ERROR_CATEGORY_VERSION_CHECK,
-                    'Entity id %s: Exploration version %s in entity is greater '
-                    'than the version %s of exploration corresponding to '
-                    'exp_id %s' % (
-                        item.id, item.exp_version, exp_model.version,
-                        item.exp_id))
-
-    @classmethod
-    def _validate_state_name(
-            cls, item, field_name_to_external_model_references):
-        """Validate that state name is a valid state in the
-        exploration corresponding to exp_id.
-
-        Args:
-            item: ndb.Model. ClassifierTrainingJobModel to validate.
-            field_name_to_external_model_references:
-                dict(str, (list(ExternalModelReference))).
-                A dict keyed by field name. The field name represents
-                a unique identifier provided by the storage
-                model to which the external model is associated. Each value
-                contains a list of ExternalModelReference objects corresponding
-                to the field_name. For examples, all the external Exploration
-                Models corresponding to a storage model can be associated
-                with the field name 'exp_ids'. This dict is used for
-                validation of External Model properties linked to the
-                storage model.
-        """
-        exp_model_references = (
-            field_name_to_external_model_references['exploration_ids'])
-
-        for exp_model_reference in exp_model_references:
-            exp_model = exp_model_reference.model_instance
-            if exp_model is None or exp_model.deleted:
-                model_class = exp_model_reference.class_name
-                model_id = exp_model_reference.model_id
-                cls._add_error(
-                    'exploration_ids %s' % ERROR_CATEGORY_FIELD_CHECK,
-                    'Entity id %s: based on field exploration_ids having'
-                    ' value %s, expect model %s with id %s but it doesn\'t'
-                    ' exist' % (
-                        item.id, model_id, model_class.__name__, model_id))
-                continue
-            if item.state_name not in exp_model.states.keys():
-                cls._add_error(
-                    ERROR_CATEGORY_STATE_NAME_CHECK,
-                    'Entity id %s: State name %s in entity is not present '
-                    'in states of exploration corresponding to '
-                    'exp_id %s' % (
-                        item.id, item.state_name, item.exp_id))
-
-    @classmethod
-    def _get_external_instance_custom_validation_functions(cls):
-        return [
-            cls._validate_exp_version,
-            cls._validate_state_name]
-
-
-class StateTrainingJobsMappingModelValidator(BaseModelValidator):
-    """Class for validating StateTrainingJobsMappingModels."""
-
-    @classmethod
-    def _get_model_id_regex(cls, item):
-        # Valid id: [exp_id].[exp_version].[state_name]
-        regex_string = '^%s\\.%s\\.%s$' % (
-            item.exp_id, item.exp_version, item.state_name)
-        return regex_string
-
-    @classmethod
-    def _get_model_domain_object_instance(cls, item):
-        return classifier_domain.StateTrainingJobsMapping(
-            item.exp_id, item.exp_version, item.state_name,
-            item.algorithm_ids_to_job_ids)
-
-    @classmethod
-    def _get_external_id_relationships(cls, item):
-        return [
-            ExternalModelFetcherDetails(
-                'exploration_ids', exp_models.ExplorationModel, [item.exp_id])]
-
-    @classmethod
-    def _validate_exp_version(
-            cls, item, field_name_to_external_model_references):
-        """Validate that exp version is less than or equal to the version
-        of exploration corresponding to exp_id.
-
-        Args:
-            item: ndb.Model. StateTrainingJobsMappingModel to validate.
-            field_name_to_external_model_references:
-                dict(str, (list(ExternalModelReference))).
-                A dict keyed by field name. The field name represents
-                a unique identifier provided by the storage
-                model to which the external model is associated. Each value
-                contains a list of ExternalModelReference objects corresponding
-                to the field_name. For examples, all the external Exploration
-                Models corresponding to a storage model can be associated
-                with the field name 'exp_ids'. This dict is used for
-                validation of External Model properties linked to the
-                storage model.
-        """
-        exp_model_references = (
-            field_name_to_external_model_references['exploration_ids'])
-
-        for exp_model_reference in exp_model_references:
-            exp_model = exp_model_reference.model_instance
-            if exp_model is None or exp_model.deleted:
-                model_class = exp_model_reference.class_name
-                model_id = exp_model_reference.model_id
-                cls._add_error(
-                    'exploration_ids %s' % ERROR_CATEGORY_FIELD_CHECK,
-                    'Entity id %s: based on field exploration_ids having'
-                    ' value %s, expect model %s with id %s but it doesn\'t'
-                    ' exist' % (
-                        item.id, model_id, model_class.__name__, model_id))
-                continue
-            if item.exp_version > exp_model.version:
-                cls._add_error(
-                    'exp %s' % ERROR_CATEGORY_VERSION_CHECK,
-                    'Entity id %s: Exploration version %s in entity is greater '
-                    'than the version %s of exploration corresponding to '
-                    'exp_id %s' % (
-                        item.id, item.exp_version, exp_model.version,
-                        item.exp_id))
-
-    @classmethod
-    def _validate_state_name(
-            cls, item, field_name_to_external_model_references):
-        """Validate that state name is a valid state in the
-        exploration corresponding to exp_id.
-
-        Args:
-            item: ndb.Model. StateTrainingJobsMappingModel to validate.
-            field_name_to_external_model_references:
-                dict(str, (list(ExternalModelReference))).
-                A dict keyed by field name. The field name represents
-                a unique identifier provided by the storage
-                model to which the external model is associated. Each value
-                contains a list of ExternalModelReference objects corresponding
-                to the field_name. For examples, all the external Exploration
-                Models corresponding to a storage model can be associated
-                with the field name 'exp_ids'. This dict is used for
-                validation of External Model properties linked to the
-                storage model.
-        """
-        exp_model_references = (
-            field_name_to_external_model_references['exploration_ids'])
-
-        for exp_model_reference in exp_model_references:
-            exp_model = exp_model_reference.model_instance
-            if exp_model is None or exp_model.deleted:
-                model_class = exp_model_reference.class_name
-                model_id = exp_model_reference.model_id
-                cls._add_error(
-                    'exploration_ids %s' % ERROR_CATEGORY_FIELD_CHECK,
-                    'Entity id %s: based on field exploration_ids having'
-                    ' value %s, expect model %s with id %s but it doesn\'t'
-                    ' exist' % (
-                        item.id, model_id, model_class.__name__, model_id))
-                continue
-            if item.state_name not in exp_model.states.keys():
-                cls._add_error(
-                    ERROR_CATEGORY_STATE_NAME_CHECK,
-                    'Entity id %s: State name %s in entity is not present '
-                    'in states of exploration corresponding to '
-                    'exp_id %s' % (
-                        item.id, item.state_name, item.exp_id))
-
-    @classmethod
-    def _get_external_instance_custom_validation_functions(cls):
-        return [
-            cls._validate_exp_version,
-            cls._validate_state_name]
-
-
-class CollectionModelValidator(BaseModelValidator):
-    """Class for validating CollectionModel."""
-
-    @classmethod
-    def _get_model_domain_object_instance(cls, item):
-        return collection_services.get_collection_from_model(item)
-
-    @classmethod
-    def _get_external_id_relationships(cls, item):
-        snapshot_model_ids = [
-            '%s-%d' % (item.id, version)
-            for version in python_utils.RANGE(1, item.version + 1)]
-        return [
-            ExternalModelFetcherDetails(
-                'exploration_ids',
-                exp_models.ExplorationModel,
-                [node['exploration_id'] for node in item.collection_contents[
-                    'nodes']]),
-            ExternalModelFetcherDetails(
-                'collection_commit_log_entry_ids',
-                collection_models.CollectionCommitLogEntryModel,
-                ['collection-%s-%s'
-                 % (item.id, version) for version in python_utils.RANGE(
-                     1, item.version + 1)]),
-            ExternalModelFetcherDetails(
-                'collection_summary_ids',
-                collection_models.CollectionSummaryModel, [item.id]),
-            ExternalModelFetcherDetails(
-                'collection_rights_ids',
-                collection_models.CollectionRightsModel, [item.id]),
-            ExternalModelFetcherDetails(
-                'snapshot_metadata_ids',
-                collection_models.CollectionSnapshotMetadataModel,
-                snapshot_model_ids),
-            ExternalModelFetcherDetails(
-                'snapshot_content_ids',
-                collection_models.CollectionSnapshotContentModel,
-                snapshot_model_ids)]
-
-
-class CollectionSnapshotMetadataModelValidator(
-        BaseSnapshotMetadataModelValidator):
-    """Class for validating CollectionSnapshotMetadataModel."""
-
-    EXTERNAL_MODEL_NAME = 'collection'
-
-    @classmethod
-    def _get_change_domain_class(cls, unused_item):
-        return collection_domain.CollectionChange
-
-    @classmethod
-    def _get_external_id_relationships(cls, item):
-        return [
-            ExternalModelFetcherDetails(
-                'collection_ids', collection_models.CollectionModel,
-                [item.id[:item.id.rfind(base_models.VERSION_DELIMITER)]]),
-            ExternalModelFetcherDetails(
-                'committer_ids', user_models.UserSettingsModel,
-                [item.committer_id])]
-
-
-class CollectionSnapshotContentModelValidator(
-        BaseSnapshotContentModelValidator):
-    """Class for validating CollectionSnapshotContentModel."""
-
-    EXTERNAL_MODEL_NAME = 'collection'
-
-    @classmethod
-    def _get_external_id_relationships(cls, item):
-        return [
-            ExternalModelFetcherDetails(
-                'collection_ids',
-                collection_models.CollectionModel,
-                [item.id[:item.id.rfind(base_models.VERSION_DELIMITER)]])]
-
-
-class CollectionRightsModelValidator(BaseModelValidator):
-    """Class for validating CollectionRightsModel."""
-
-    @classmethod
-    def _get_external_id_relationships(cls, item):
-        snapshot_model_ids = [
-            '%s-%d' % (item.id, version)
-            for version in python_utils.RANGE(1, item.version + 1)]
-        return [
-            ExternalModelFetcherDetails(
-                'collection_ids',
-                collection_models.CollectionModel, [item.id]),
-            ExternalModelFetcherDetails(
-                'owner_user_ids',
-                user_models.UserSettingsModel, item.owner_ids),
-            ExternalModelFetcherDetails(
-                'editor_user_ids',
-                user_models.UserSettingsModel, item.editor_ids),
-            ExternalModelFetcherDetails(
-                'viewer_user_ids',
-                user_models.UserSettingsModel, item.viewer_ids),
-            ExternalModelFetcherDetails(
-                'snapshot_metadata_ids',
-                collection_models.CollectionRightsSnapshotMetadataModel,
-                snapshot_model_ids),
-            ExternalModelFetcherDetails(
-                'snapshot_content_ids',
-                collection_models.CollectionRightsSnapshotContentModel,
-                snapshot_model_ids)]
-
-    @classmethod
-    def _validate_first_published_msec(cls, item):
-        """Validate that first published time of model is less than current
-        time.
-
-        Args:
-            item: ndb.Model. CollectionRightsModel to validate.
-        """
-        if not item.first_published_msec:
-            return
-
-        current_time_msec = utils.get_current_time_in_millisecs()
-        if item.first_published_msec > current_time_msec:
-            cls._add_error(
-                ERROR_CATEGORY_FIRST_PUBLISHED_MSEC_CHECK,
-                'Entity id %s: The first_published_msec field has a value %s '
-                'which is greater than the time when the job was run'
-                % (item.id, item.first_published_msec))
-
-    @classmethod
-    def _get_custom_validation_functions(cls):
-        return [cls._validate_first_published_msec]
-
-
-class CollectionRightsSnapshotMetadataModelValidator(
-        BaseSnapshotMetadataModelValidator):
-    """Class for validating CollectionRightsSnapshotMetadataModel."""
-
-    EXTERNAL_MODEL_NAME = 'collection rights'
-
-    @classmethod
-    def _get_change_domain_class(cls, unused_item):
-        return rights_manager.CollectionRightsChange
-
-    @classmethod
-    def _get_external_id_relationships(cls, item):
-        return [
-            ExternalModelFetcherDetails(
-                'collection_rights_ids',
-                collection_models.CollectionRightsModel,
-                [item.id[:item.id.rfind(base_models.VERSION_DELIMITER)]]),
-            ExternalModelFetcherDetails(
-                'committer_ids',
-                user_models.UserSettingsModel, [item.committer_id])]
-
-
-class CollectionRightsSnapshotContentModelValidator(
-        BaseSnapshotContentModelValidator):
-    """Class for validating CollectionRightsSnapshotContentModel."""
-
-    EXTERNAL_MODEL_NAME = 'collection rights'
-
-    @classmethod
-    def _get_external_id_relationships(cls, item):
-        return [
-            ExternalModelFetcherDetails(
-                'collection_rights_ids',
-                collection_models.CollectionRightsModel,
-                [item.id[:item.id.rfind(base_models.VERSION_DELIMITER)]])]
-
-
-class CollectionCommitLogEntryModelValidator(BaseCommitLogEntryModelValidator):
-    """Class for validating CollectionCommitLogEntryModel."""
-
-    EXTERNAL_MODEL_NAME = 'collection'
-
-    @classmethod
-    def _get_model_id_regex(cls, item):
-        # Valid id: [collection/rights]-[collection_id]-[collection_version].
-        regex_string = '^(collection|rights)-%s-\\d+$' % (
-            item.collection_id)
-
-        return regex_string
-
-    @classmethod
-    def _get_change_domain_class(cls, item):
-        if item.id.startswith('rights'):
-            return rights_manager.CollectionRightsChange
-        elif item.id.startswith('collection'):
-            return collection_domain.CollectionChange
-        else:
-            cls._add_error(
-                'model %s' % ERROR_CATEGORY_ID_CHECK,
-                'Entity id %s: Entity id does not match regex pattern' % (
-                    item.id))
-            return None
-
-    @classmethod
-    def _get_external_id_relationships(cls, item):
-        external_id_relationships = [
-            ExternalModelFetcherDetails(
-                'collection_ids',
-                collection_models.CollectionModel, [item.collection_id])]
-        if item.id.startswith('rights'):
-            external_id_relationships.append(
-                ExternalModelFetcherDetails(
-                    'collection_rights_ids',
-                    collection_models.CollectionRightsModel,
-                    [item.collection_id]))
-        return external_id_relationships
-
-
-class CollectionSummaryModelValidator(BaseSummaryModelValidator):
-    """Class for validating CollectionSummaryModel."""
-
-    @classmethod
-    def _get_model_domain_object_instance(cls, item):
-        return collection_services.get_collection_summary_from_model(item)
-
-    @classmethod
-    def _get_external_id_relationships(cls, item):
-        return [
-            ExternalModelFetcherDetails(
-                'collection_ids',
-                collection_models.CollectionModel, [item.id]),
-            ExternalModelFetcherDetails(
-                'collection_rights_ids',
-                collection_models.CollectionRightsModel, [item.id]),
-            ExternalModelFetcherDetails(
-                'owner_user_ids',
-                user_models.UserSettingsModel, item.owner_ids),
-            ExternalModelFetcherDetails(
-                'editor_user_ids',
-                user_models.UserSettingsModel, item.editor_ids),
-            ExternalModelFetcherDetails(
-                'viewer_user_ids',
-                user_models.UserSettingsModel, item.viewer_ids),
-            ExternalModelFetcherDetails(
-                'contributor_user_ids',
-                user_models.UserSettingsModel, item.contributor_ids)]
-
-    @classmethod
-    def _validate_contributors_summary(cls, item):
-        """Validate that contributor ids match the contributor ids obtained
-        from contributors summary.
-
-        Args:
-            item: ndb.Model. CollectionSummaryModel to validate.
-        """
-        contributor_ids_from_contributors_summary = (
-            list(item.contributors_summary.keys()))
-        if sorted(item.contributor_ids) != sorted(
-                contributor_ids_from_contributors_summary):
-            cls._add_error(
-                'contributors %s' % ERROR_CATEGORY_SUMMARY_CHECK,
-                'Entity id %s: Contributor ids: %s do not match the '
-                'contributor ids obtained using contributors summary: %s' % (
-                    item.id, sorted(item.contributor_ids),
-                    sorted(contributor_ids_from_contributors_summary)))
-
-    @classmethod
-    def _validate_node_count(
-            cls, item, field_name_to_external_model_references):
-        """Validate that node_count of model is equal to number of nodes
-        in CollectionModel.collection_contents.
-
-        Args:
-            item: ndb.Model. CollectionSummaryModel to validate.
-            field_name_to_external_model_references:
-                dict(str, (list(ExternalModelReference))).
-                A dict keyed by field name. The field name represents
-                a unique identifier provided by the storage
-                model to which the external model is associated. Each value
-                contains a list of ExternalModelReference objects corresponding
-                to the field_name. For examples, all the external Exploration
-                Models corresponding to a storage model can be associated
-                with the field name 'exp_ids'. This dict is used for
-                validation of External Model properties linked to the
-                storage model.
-        """
-        collection_model_references = (
-            field_name_to_external_model_references['collection_ids'])
-
-        for collection_model_reference in collection_model_references:
-            collection_model = collection_model_reference.model_instance
-            if collection_model is None or collection_model.deleted:
-                model_class = collection_model_reference.class_name
-                model_id = collection_model_reference.model_id
-                cls._add_error(
-                    'collection_ids %s' % ERROR_CATEGORY_FIELD_CHECK,
-                    'Entity id %s: based on field collection_ids having'
-                    ' value %s, expect model %s with id %s but it doesn\'t'
-                    ' exist' % (
-                        item.id, model_id, model_class.__name__, model_id))
-                continue
-            nodes = collection_model.collection_contents['nodes']
-            if item.node_count != len(nodes):
-                cls._add_error(
-                    'node %s' % ERROR_CATEGORY_COUNT_CHECK,
-                    'Entity id %s: Node count: %s does not match the number of '
-                    'nodes in collection_contents dict: %s' % (
-                        item.id, item.node_count, nodes))
-
-    @classmethod
-    def _validate_ratings_is_empty(cls, item):
-        """Validate that ratings for the entity is empty.
-
-        Args:
-            item: ndb.Model. CollectionSummaryModel to validate.
-        """
-        if item.ratings:
-            cls._add_error(
-                ERROR_CATEGORY_RATINGS_CHECK,
-                'Entity id %s: Expected ratings for the entity to be '
-                'empty but received %s' % (item.id, item.ratings))
-
-    @classmethod
-    def _get_external_model_properties(cls):
-        collection_model_properties_dict = {
-            'title': 'title',
-            'category': 'category',
-            'objective': 'objective',
-            'language_code': 'language_code',
-            'tags': 'tags',
-            'collection_model_created_on': 'created_on',
-            'collection_model_last_updated': 'last_updated'
-        }
-
-        collection_rights_model_properties_dict = {
-            'status': 'status',
-            'community_owned': 'community_owned',
-            'owner_ids': 'owner_ids',
-            'editor_ids': 'editor_ids',
-            'viewer_ids': 'viewer_ids',
-        }
-
-        return [(
-            'collection',
-            'collection_ids',
-            collection_model_properties_dict
-        ), (
-            'collection rights',
-            'collection_rights_ids',
-            collection_rights_model_properties_dict
-        )]
-
-    @classmethod
-    def _get_custom_validation_functions(cls):
-        return [
-            cls._validate_ratings_is_empty,
-            cls._validate_contributors_summary,
-            ]
-
-    @classmethod
-    def _get_external_instance_custom_validation_functions(cls):
-        return [cls._validate_node_count]
-
-
-class ExplorationOpportunitySummaryModelValidator(BaseSummaryModelValidator):
-    """Class for validating ExplorationOpportunitySummaryModel."""
-
-    @classmethod
-    def _get_model_domain_object_instance(cls, item):
-        return (
-            opportunity_services.get_exploration_opportunity_summary_from_model(
-                item))
-
-    @classmethod
-    def _get_external_id_relationships(cls, item):
-        return [
-            ExternalModelFetcherDetails(
-                'exploration_ids',
-                exp_models.ExplorationModel, [item.id]),
-            ExternalModelFetcherDetails(
-                'topic_ids',
-                topic_models.TopicModel, [item.topic_id]),
-            ExternalModelFetcherDetails(
-                'story_ids',
-                story_models.StoryModel, [item.story_id])]
-
-    @classmethod
-    def _validate_translation_counts(
-            cls, item, field_name_to_external_model_references):
-        """Validate that translation_counts match the translations available in
-        the exploration.
-
-        Args:
-            item: ndb.Model. ExplorationOpportunitySummaryModel to validate.
-            field_name_to_external_model_references:
-                dict(str, (list(ExternalModelReference))).
-                A dict keyed by field name. The field name represents
-                a unique identifier provided by the storage
-                model to which the external model is associated. Each value
-                contains a list of ExternalModelReference objects corresponding
-                to the field_name. For examples, all the external Exploration
-                Models corresponding to a storage model can be associated
-                with the field name 'exp_ids'. This dict is used for
-                validation of External Model properties linked to the
-                storage model.
-        """
-        exploration_model_references = (
-            field_name_to_external_model_references['exploration_ids'])
-
-        for exploration_model_reference in exploration_model_references:
-            exploration_model = exploration_model_reference.model_instance
-            if exploration_model is None or exploration_model.deleted:
-                model_class = exploration_model_reference.class_name
-                model_id = exploration_model_reference.model_id
-                cls._add_error(
-                    'exploration_ids %s' % ERROR_CATEGORY_FIELD_CHECK,
-                    'Entity id %s: based on field exploration_ids having'
-                    ' value %s, expect model %s with id %s but it doesn\'t'
-                    ' exist' % (
-                        item.id, model_id, model_class.__name__, model_id))
-                continue
-            exploration = exp_fetchers.get_exploration_from_model(
-                exploration_model)
-            exploration_translation_counts = (
-                exploration.get_translation_counts())
-            if exploration_translation_counts != item.translation_counts:
-                cls._add_error(
-                    'translation %s' % ERROR_CATEGORY_COUNT_CHECK,
-                    'Entity id %s: Translation counts: %s does not match the '
-                    'translation counts of external exploration model: %s' % (
-                        item.id, item.translation_counts,
-                        exploration_translation_counts))
-
-    @classmethod
-    def _validate_content_count(
-            cls, item, field_name_to_external_model_references):
-        """Validate that content_count of model is equal to the number of
-        content available in the corresponding ExplorationModel.
-
-        Args:
-            item: ndb.Model. ExplorationOpportunitySummaryModel to validate.
-            field_name_to_external_model_references:
-                dict(str, (list(ExternalModelReference))).
-                A dict keyed by field name. The field name represents
-                a unique identifier provided by the storage
-                model to which the external model is associated. Each value
-                contains a list of ExternalModelReference objects corresponding
-                to the field_name. For examples, all the external Exploration
-                Models corresponding to a storage model can be associated
-                with the field name 'exp_ids'. This dict is used for
-                validation of External Model properties linked to the
-                storage model.
-        """
-        exploration_model_references = (
-            field_name_to_external_model_references['exploration_ids'])
-
-        for exploration_model_reference in exploration_model_references:
-            exploration_model = exploration_model_reference.model_instance
-            if exploration_model is None or exploration_model.deleted:
-                model_class = exploration_model_reference.class_name
-                model_id = exploration_model_reference.model_id
-                cls._add_error(
-                    'exploration_ids %s' % ERROR_CATEGORY_FIELD_CHECK,
-                    'Entity id %s: based on field exploration_ids having'
-                    ' value %s, expect model %s with id %s but it doesn\'t'
-                    ' exist' % (
-                        item.id, model_id, model_class.__name__, model_id))
-                continue
-            exploration = exp_fetchers.get_exploration_from_model(
-                exploration_model)
-            exploration_content_count = exploration.get_content_count()
-            if exploration_content_count != item.content_count:
-                cls._add_error(
-                    'content %s' % ERROR_CATEGORY_COUNT_CHECK,
-                    'Entity id %s: Content count: %s does not match the '
-                    'content count of external exploration model: %s' % (
-                        item.id, item.content_count, exploration_content_count))
-
-    @classmethod
-    def _validate_chapter_title(
-            cls, item, field_name_to_external_model_references):
-        """Validate that chapter_title matches the title of the corresponding
-        node of StoryModel.
-
-        Args:
-            item: ndb.Model. ExplorationOpportunitySummaryModel to validate.
-            field_name_to_external_model_references:
-                dict(str, (list(ExternalModelReference))).
-                A dict keyed by field name. The field name represents
-                a unique identifier provided by the storage
-                model to which the external model is associated. Each value
-                contains a list of ExternalModelReference objects corresponding
-                to the field_name. For examples, all the external Exploration
-                Models corresponding to a storage model can be associated
-                with the field name 'exp_ids'. This dict is used for
-                validation of External Model properties linked to the
-                storage model.
-        """
-        story_model_references = (
-            field_name_to_external_model_references['story_ids'])
-
-        for story_model_reference in story_model_references:
-            story_model = story_model_reference.model_instance
-            if story_model is None or story_model.deleted:
-                model_class = story_model_reference.class_name
-                model_id = story_model_reference.model_id
-                cls._add_error(
-                    'story_ids %s' % ERROR_CATEGORY_FIELD_CHECK,
-                    'Entity id %s: based on field story_ids having'
-                    ' value %s, expect model %s with id %s but it doesn\'t'
-                    ' exist' % (
-                        item.id, model_id, model_class.__name__, model_id))
-                continue
-            story = story_fetchers.get_story_from_model(story_model)
-            corresponding_story_node = (
-                story.story_contents.get_node_with_corresponding_exp_id(
-                    item.id))
-
-            if item.chapter_title != corresponding_story_node.title:
-                cls._add_error(
-                    'chapter title check',
-                    'Entity id %s: Chapter title: %s does not match the '
-                    'chapter title of external story model: %s' % (
-                        item.id, item.chapter_title,
-                        corresponding_story_node.title))
-
-    @classmethod
-    def _get_external_model_properties(cls):
-        topic_model_properties_dict = {
-            'topic_name': 'name'
-        }
-
-        story_model_properties_dict = {
-            'story_title': 'title'
-        }
-
-        return [(
-            'topic',
-            'topic_ids',
-            topic_model_properties_dict
-        ), (
-            'story',
-            'story_ids',
-            story_model_properties_dict
-        )]
-
-    @classmethod
-    def _get_external_instance_custom_validation_functions(cls):
-        return [
-            cls._validate_translation_counts,
-            cls._validate_content_count,
-            cls._validate_chapter_title
-            ]
-
-
-class SkillOpportunityModelValidator(BaseSummaryModelValidator):
-    """Class for validating SkillOpportunityModel."""
-
-    @classmethod
-    def _get_model_domain_object_instance(cls, item):
-        return (
-            opportunity_services.get_skill_opportunity_from_model(item))
-
-    @classmethod
-    def _get_external_id_relationships(cls, item):
-        return [
-            ExternalModelFetcherDetails(
-                'skill_ids', skill_models.SkillModel, [item.id])]
-
-    @classmethod
-    def _validate_question_count(
-            cls, item, field_name_to_external_model_references):
-        """Validate that question_count matches the number of questions linked
-        to the opportunity's skill.
-
-        Args:
-            item: ndb.Model. SkillOpportunityModel to validate.
-            field_name_to_external_model_references:
-                dict(str, (list(ExternalModelReference))).
-                A dict keyed by field name. The field name represents
-                a unique identifier provided by the storage
-                model to which the external model is associated. Each value
-                contains a list of ExternalModelReference objects corresponding
-                to the field_name. For examples, all the external Exploration
-                Models corresponding to a storage model can be associated
-                with the field name 'exp_ids'. This dict is used for
-                validation of External Model properties linked to the
-                storage model.
-        """
-        skill_model_references = (
-            field_name_to_external_model_references['skill_ids'])
-
-        for skill_model_reference in skill_model_references:
-            skill_model = skill_model_reference.model_instance
-            if skill_model is None or skill_model.deleted:
-                model_class = skill_model_reference.class_name
-                model_id = skill_model_reference.model_id
-                cls._add_error(
-                    'skill_ids %s' % ERROR_CATEGORY_FIELD_CHECK,
-                    'Entity id %s: based on field skill_ids having'
-                    ' value %s, expect model %s with id %s but it doesn\'t'
-                    ' exist' % (
-                        item.id, model_id, model_class.__name__, model_id))
-                continue
-            skill = skill_fetchers.get_skill_from_model(skill_model)
-            question_skill_links = (
-                question_services.get_question_skill_links_of_skill(
-                    skill.id, skill.description))
-            question_count = len(question_skill_links)
-            if question_count != item.question_count:
-                cls._add_error(
-                    'question_%s' % ERROR_CATEGORY_COUNT_CHECK,
-                    'Entity id %s: question_count: %s does not match the '
-                    'question_count of external skill model: %s' % (
-                        item.id, item.question_count, question_count))
-
-    @classmethod
-    def _get_external_model_properties(cls):
-        skill_model_properties_dict = {
-            'skill_description': 'description'
-        }
-
-        return [(
-            'skill',
-            'skill_ids',
-            skill_model_properties_dict
-        )]
-
-    @classmethod
-    def _get_external_instance_custom_validation_functions(cls):
-        return [
-            cls._validate_question_count,
-        ]
-
-
-class ConfigPropertyModelValidator(BaseModelValidator):
-    """Class for validating ConfigPropertyModel."""
-
-    @classmethod
-    def _get_model_id_regex(cls, unused_item):
-        return r'^[A-Za-z0-9_]{1,100}$'
-
-    @classmethod
-    def _get_external_id_relationships(cls, item):
-        snapshot_model_ids = [
-            '%s-%d' % (item.id, version)
-            for version in python_utils.RANGE(1, item.version + 1)]
-        return [
-            ExternalModelFetcherDetails(
-                'snapshot_metadata_ids',
-                config_models.ConfigPropertySnapshotMetadataModel,
-                snapshot_model_ids),
-            ExternalModelFetcherDetails(
-                'snapshot_content_ids',
-                config_models.ConfigPropertySnapshotContentModel,
-                snapshot_model_ids)]
-
-
-class ConfigPropertySnapshotMetadataModelValidator(
-        BaseSnapshotMetadataModelValidator):
-    """Class for validating ConfigPropertySnapshotMetadataModel."""
-
-    EXTERNAL_MODEL_NAME = 'config property'
-
-    @classmethod
-    def _get_model_id_regex(cls, unused_item):
-        return r'^[A-Za-z0-9_]{1,100}-\d+$'
-
-    @classmethod
-    def _get_change_domain_class(cls, unused_item):
-        return config_domain.ConfigPropertyChange
-
-    @classmethod
-    def _get_external_id_relationships(cls, item):
-        return [
-            ExternalModelFetcherDetails(
-                'config_property_ids',
-                config_models.ConfigPropertyModel,
-                [item.id[:item.id.rfind(base_models.VERSION_DELIMITER)]]),
-            ExternalModelFetcherDetails(
-                'committer_ids',
-                user_models.UserSettingsModel, [item.committer_id])]
-
-
-class ConfigPropertySnapshotContentModelValidator(
-        BaseSnapshotContentModelValidator):
-    """Class for validating ConfigPropertySnapshotContentModel."""
-
-    EXTERNAL_MODEL_NAME = 'config property'
-
-    @classmethod
-    def _get_model_id_regex(cls, unused_item):
-        return r'^[A-Za-z0-9_]{1,100}-\d+$'
-
-    @classmethod
-    def _get_external_id_relationships(cls, item):
-        return [
-            ExternalModelFetcherDetails(
-                'config_property_ids',
-                config_models.ConfigPropertyModel,
-                [item.id[:item.id.rfind(base_models.VERSION_DELIMITER)]])]
-
-
-class SentEmailModelValidator(BaseModelValidator):
-    """Class for validating SentEmailModels."""
-
-    @classmethod
-    def _get_model_id_regex(cls, item):
-        # Valid id: [intent].[random hash]
-        regex_string = '^%s\\.\\.[A-Za-z0-9-_]{1,%s}$' % (
-            item.intent, base_models.ID_LENGTH)
-        return regex_string
-
-    @classmethod
-    def _get_external_id_relationships(cls, item):
-        return [
-            ExternalModelFetcherDetails(
-                'recipient_id',
-                user_models.UserSettingsModel, [item.recipient_id]),
-            ExternalModelFetcherDetails(
-                'sender_id', user_models.UserSettingsModel, [item.sender_id])]
-
-    @classmethod
-    def _validate_sent_datetime(cls, item):
-        """Validate that sent_datetime of model is less than current time.
-
-        Args:
-            item: ndb.Model. SentEmailModel to validate.
-        """
-        current_datetime = datetime.datetime.utcnow()
-        if item.sent_datetime > current_datetime:
-            cls._add_error(
-                'sent %s' % ERROR_CATEGORY_DATETIME_CHECK,
-                'Entity id %s: The sent_datetime field has a value %s which is '
-                'greater than the time when the job was run' % (
-                    item.id, item.sent_datetime))
-
-    @classmethod
-    def _validate_sender_email(
-            cls, item, field_name_to_external_model_references):
-        """Validate that sender email corresponds to email of user obtained
-        by using the sender_id.
-
-        Args:
-            item: ndb.Model. SentEmailModel to validate.
-            field_name_to_external_model_references:
-                dict(str, (list(ExternalModelReference))).
-                A dict keyed by field name. The field name represents
-                a unique identifier provided by the storage
-                model to which the external model is associated. Each value
-                contains a list of ExternalModelReference objects corresponding
-                to the field_name. For examples, all the external Exploration
-                Models corresponding to a storage model can be associated
-                with the field name 'exp_ids'. This dict is used for
-                validation of External Model properties linked to the
-                storage model.
-        """
-        sender_model_references = (
-            field_name_to_external_model_references['sender_id'])
-
-        for sender_model_reference in sender_model_references:
-            sender_model = sender_model_reference.model_instance
-            if sender_model is None or sender_model.deleted:
-                model_class = sender_model_reference.class_name
-                model_id = sender_model_reference.model_id
-                cls._add_error(
-                    'sender_id %s' % ERROR_CATEGORY_FIELD_CHECK,
-                    'Entity id %s: based on field sender_id having'
-                    ' value %s, expect model %s with id %s but it doesn\'t'
-                    ' exist' % (
-                        item.id, model_id, model_class.__name__, model_id))
-                continue
-            if sender_model.email != item.sender_email:
-                cls._add_error(
-                    'sender %s' % ERROR_CATEGORY_EMAIL_CHECK,
-                    'Entity id %s: Sender email %s in entity does not '
-                    'match with email %s of user obtained through '
-                    'sender id %s' % (
-                        item.id, item.sender_email, sender_model.email,
-                        item.sender_id))
-
-    @classmethod
-    def _validate_recipient_email(
-            cls, item, field_name_to_external_model_references):
-        """Validate that recipient email corresponds to email of user obtained
-        by using the recipient_id.
-
-        Args:
-            item: ndb.Model. SentEmailModel to validate.
-            field_name_to_external_model_references:
-                dict(str, (list(ExternalModelReference))).
-                A dict keyed by field name. The field name represents
-                a unique identifier provided by the storage
-                model to which the external model is associated. Each value
-                contains a list of ExternalModelReference objects corresponding
-                to the field_name. For examples, all the external Exploration
-                Models corresponding to a storage model can be associated
-                with the field name 'exp_ids'. This dict is used for
-                validation of External Model properties linked to the
-                storage model.
-        """
-        recipient_model_references = (
-            field_name_to_external_model_references['recipient_id'])
-
-        for recipient_model_reference in recipient_model_references:
-            recipient_model = recipient_model_reference.model_instance
-            if recipient_model is None or recipient_model.deleted:
-                model_class = recipient_model_reference.class_name
-                model_id = recipient_model_reference.model_id
-                cls._add_error(
-                    'recipient_id %s' % ERROR_CATEGORY_FIELD_CHECK,
-                    'Entity id %s: based on field recipient_id having'
-                    ' value %s, expect model %s with id %s but it doesn\'t'
-                    ' exist' % (
-                        item.id, model_id, model_class.__name__, model_id))
-                continue
-            if recipient_model.email != item.recipient_email:
-                cls._add_error(
-                    'recipient %s' % ERROR_CATEGORY_EMAIL_CHECK,
-                    'Entity id %s: Recipient email %s in entity does '
-                    'not match with email %s of user obtained through '
-                    'recipient id %s' % (
-                        item.id, item.recipient_email,
-                        recipient_model.email, item.recipient_id))
-
-    @classmethod
-    def _get_custom_validation_functions(cls):
-        return [cls._validate_sent_datetime]
-
-    @classmethod
-    def _get_external_instance_custom_validation_functions(cls):
-        return [
-            cls._validate_sender_email,
-            cls._validate_recipient_email]
-
-
-class BulkEmailModelValidator(BaseModelValidator):
-    """Class for validating BulkEmailModels."""
-
-    @classmethod
-    def _get_external_id_relationships(cls, item):
-        return [
-            ExternalModelFetcherDetails(
-                'recipient_id',
-                user_models.UserSettingsModel, item.recipient_ids),
-            ExternalModelFetcherDetails(
-                'sender_id', user_models.UserSettingsModel, [item.sender_id])]
-
-    @classmethod
-    def _validate_sent_datetime(cls, item):
-        """Validate that sent_datetime of model is less than current time.
-
-        Args:
-            item: ndb.Model. BulkEmailModel to validate.
-        """
-        current_datetime = datetime.datetime.utcnow()
-        if item.sent_datetime > current_datetime:
-            cls._add_error(
-                'sent %s' % ERROR_CATEGORY_DATETIME_CHECK,
-                'Entity id %s: The sent_datetime field has a value %s which is '
-                'greater than the time when the job was run' % (
-                    item.id, item.sent_datetime))
-
-    @classmethod
-    def _validate_sender_email(
-            cls, item, field_name_to_external_model_references):
-        """Validate that sender email corresponds to email of user obtained
-        by using the sender_id.
-
-        Args:
-            item: ndb.Model. BulkEmailModel to validate.
-            field_name_to_external_model_references:
-                dict(str, (list(ExternalModelReference))).
-                A dict keyed by field name. The field name represents
-                a unique identifier provided by the storage
-                model to which the external model is associated. Each value
-                contains a list of ExternalModelReference objects corresponding
-                to the field_name. For examples, all the external Exploration
-                Models corresponding to a storage model can be associated
-                with the field name 'exp_ids'. This dict is used for
-                validation of External Model properties linked to the
-                storage model.
-        """
-        sender_model_references = (
-            field_name_to_external_model_references['sender_id'])
-
-        for sender_model_reference in sender_model_references:
-            sender_model = sender_model_reference.model_instance
-            if sender_model is None or sender_model.deleted:
-                model_class = sender_model_reference.class_name
-                model_id = sender_model_reference.model_id
-                cls._add_error(
-                    'sender_id %s' % ERROR_CATEGORY_FIELD_CHECK,
-                    'Entity id %s: based on field sender_id having'
-                    ' value %s, expect model %s with id %s but it doesn\'t'
-                    ' exist' % (
-                        item.id, model_id, model_class.__name__, model_id))
-                continue
-            if sender_model.email != item.sender_email:
-                cls._add_error(
-                    'sender %s' % ERROR_CATEGORY_EMAIL_CHECK,
-                    'Entity id %s: Sender email %s in entity does not '
-                    'match with email %s of user obtained through '
-                    'sender id %s' % (
-                        item.id, item.sender_email, sender_model.email,
-                        item.sender_id))
-
-    @classmethod
-    def _get_custom_validation_functions(cls):
-        return [cls._validate_sent_datetime]
-
-    @classmethod
-    def _get_external_instance_custom_validation_functions(cls):
-        return [cls._validate_sender_email]
-
-
-class GeneralFeedbackEmailReplyToIdModelValidator(BaseModelValidator):
-    """Class for validating GeneralFeedbackEmailReplyToIdModels."""
-
-    @classmethod
-    def _get_model_id_regex(cls, unused_item):
-        return (
-            '^%s\\.(%s)\\.[A-Za-z0-9-_]{1,%s}\\.'
-            '[A-Za-z0-9=+/]{1,}') % (
-                USER_ID_REGEX,
-                ('|').join(suggestion_models.TARGET_TYPE_CHOICES),
-                base_models.ID_LENGTH)
-
-    @classmethod
-    def _get_external_id_relationships(cls, item):
-        return [
-            ExternalModelFetcherDetails(
-                'item.id.user_id',
-                user_models.UserSettingsModel, [
-                    item.id[:item.id.find('.')]]),
-            ExternalModelFetcherDetails(
-                'item.id.thread_id',
-                feedback_models.GeneralFeedbackThreadModel, [
-                    item.id[item.id.find('.') + 1:]])]
-
-    @classmethod
-    def _validate_reply_to_id_length(cls, item):
-        """Validate that reply_to_id length is less than or equal to
-        REPLY_TO_ID_LENGTH.
-
-        Args:
-            item: ndb.Model. GeneralFeedbackEmailReplyToIdModel to validate.
-        """
-        # The reply_to_id of model is created using utils.get_random_int
-        # method by using a upper bound as email_models.REPLY_TO_ID_LENGTH.
-        # So, the reply_to_id length should be less than or equal to
-        # email_models.REPLY_TO_ID_LENGTH.
-        if len(item.reply_to_id) > email_models.REPLY_TO_ID_LENGTH:
-            cls._add_error(
-                'reply_to_id %s' % ERROR_CATEGORY_LENGTH_CHECK,
-                'Entity id %s: reply_to_id %s should have length less than or '
-                'equal to %s but instead has length %s' % (
-                    item.id, item.reply_to_id, email_models.REPLY_TO_ID_LENGTH,
-                    len(item.reply_to_id)))
-
-    @classmethod
-    def _get_custom_validation_functions(cls):
-        return [cls._validate_reply_to_id_length]
-
-
-class ExplorationModelValidator(BaseModelValidator):
-    """Class for validating ExplorationModel."""
-
-    @classmethod
-    def _get_model_domain_object_instance(cls, item):
-        return exp_fetchers.get_exploration_from_model(item)
-
-    @classmethod
-    def _get_external_id_relationships(cls, item):
-        snapshot_model_ids = [
-            '%s-%d' % (item.id, version)
-            for version in python_utils.RANGE(1, item.version + 1)]
-        return [
-            ExternalModelFetcherDetails(
-                'exploration_commit_log_entry_ids',
-                exp_models.ExplorationCommitLogEntryModel,
-                ['exploration-%s-%s'
-                 % (item.id, version) for version in python_utils.RANGE(
-                     1, item.version + 1)]),
-            ExternalModelFetcherDetails(
-                'exp_summary_ids',
-                exp_models.ExpSummaryModel, [item.id]),
-            ExternalModelFetcherDetails(
-                'exploration_rights_ids',
-                exp_models.ExplorationRightsModel, [item.id]),
-            ExternalModelFetcherDetails(
-                'snapshot_metadata_ids',
-                exp_models.ExplorationSnapshotMetadataModel,
-                snapshot_model_ids),
-            ExternalModelFetcherDetails(
-                'snapshot_content_ids',
-                exp_models.ExplorationSnapshotContentModel,
-                snapshot_model_ids)]
-
-
-class ExplorationSnapshotMetadataModelValidator(
-        BaseSnapshotMetadataModelValidator):
-    """Class for validating ExplorationSnapshotMetadataModel."""
-
-    EXTERNAL_MODEL_NAME = 'exploration'
-
-    @classmethod
-    def _get_change_domain_class(cls, unused_item):
-        return exp_domain.ExplorationChange
-
-    @classmethod
-    def _get_external_id_relationships(cls, item):
-        return [
-            ExternalModelFetcherDetails(
-                'exploration_ids',
-                exp_models.ExplorationModel,
-                [item.id[:item.id.rfind(base_models.VERSION_DELIMITER)]]),
-            ExternalModelFetcherDetails(
-                'committer_ids',
-                user_models.UserSettingsModel, [item.committer_id])]
-
-
-class ExplorationSnapshotContentModelValidator(
-        BaseSnapshotContentModelValidator):
-    """Class for validating ExplorationSnapshotContentModel."""
-
-    EXTERNAL_MODEL_NAME = 'exploration'
-
-    @classmethod
-    def _get_external_id_relationships(cls, item):
-        return [
-            ExternalModelFetcherDetails(
-                'exploration_ids',
-                exp_models.ExplorationModel,
-                [item.id[:item.id.rfind(base_models.VERSION_DELIMITER)]])]
-
-
-class ExplorationRightsModelValidator(BaseModelValidator):
-    """Class for validating ExplorationRightsModel."""
-
-    @classmethod
-    def _get_external_id_relationships(cls, item):
-        cloned_from_exploration_id = []
-        if item.cloned_from:
-            cloned_from_exploration_id.append(item.cloned_from)
-        snapshot_model_ids = [
-            '%s-%d' % (item.id, version)
-            for version in python_utils.RANGE(1, item.version + 1)]
-        return [
-            ExternalModelFetcherDetails(
-                'exploration_ids',
-                exp_models.ExplorationModel, [item.id]),
-            ExternalModelFetcherDetails(
-                'cloned_from_exploration_ids',
-                exp_models.ExplorationModel,
-                cloned_from_exploration_id),
-            ExternalModelFetcherDetails(
-                'owner_user_ids',
-                user_models.UserSettingsModel, item.owner_ids),
-            ExternalModelFetcherDetails(
-                'editor_user_ids',
-                user_models.UserSettingsModel, item.editor_ids),
-            ExternalModelFetcherDetails(
-                'viewer_user_ids',
-                user_models.UserSettingsModel, item.viewer_ids),
-            ExternalModelFetcherDetails(
-                'snapshot_metadata_ids',
-                exp_models.ExplorationRightsSnapshotMetadataModel,
-                snapshot_model_ids),
-            ExternalModelFetcherDetails(
-                'snapshot_content_ids',
-                exp_models.ExplorationRightsSnapshotContentModel,
-                snapshot_model_ids)]
-
-    @classmethod
-    def _validate_first_published_msec(cls, item):
-        """Validate that first published time of model is less than current
-        time.
-
-        Args:
-            item: ndb.Model. ExplorationRightsModel to validate.
-        """
-        if not item.first_published_msec:
-            return
-
-        current_time_msec = utils.get_current_time_in_millisecs()
-        if item.first_published_msec > current_time_msec:
-            cls._add_error(
-                ERROR_CATEGORY_FIRST_PUBLISHED_MSEC_CHECK,
-                'Entity id %s: The first_published_msec field has a value %s '
-                'which is greater than the time when the job was run' % (
-                    item.id, item.first_published_msec))
-
-    @classmethod
-    def _get_custom_validation_functions(cls):
-        return [cls._validate_first_published_msec]
-
-
-class ExplorationRightsSnapshotMetadataModelValidator(
-        BaseSnapshotMetadataModelValidator):
-    """Class for validating ExplorationRightsSnapshotMetadataModel."""
-
-    EXTERNAL_MODEL_NAME = 'exploration rights'
-
-    @classmethod
-    def _get_change_domain_class(cls, unused_item):
-        return rights_manager.ExplorationRightsChange
-
-    @classmethod
-    def _get_external_id_relationships(cls, item):
-        return [
-            ExternalModelFetcherDetails(
-                'exploration_rights_ids',
-                exp_models.ExplorationRightsModel,
-                [item.id[:item.id.rfind(base_models.VERSION_DELIMITER)]]),
-            ExternalModelFetcherDetails(
-                'committer_ids',
-                user_models.UserSettingsModel, [item.committer_id])]
-
-
-class ExplorationRightsSnapshotContentModelValidator(
-        BaseSnapshotContentModelValidator):
-    """Class for validating ExplorationRightsSnapshotContentModel."""
-
-    EXTERNAL_MODEL_NAME = 'exploration rights'
-
-    @classmethod
-    def _get_external_id_relationships(cls, item):
-        return [
-            ExternalModelFetcherDetails(
-                'exploration_rights_ids',
-                exp_models.ExplorationRightsModel,
-                [item.id[:item.id.rfind(base_models.VERSION_DELIMITER)]])]
-
-
-class ExplorationCommitLogEntryModelValidator(BaseCommitLogEntryModelValidator):
-    """Class for validating ExplorationCommitLogEntryModel."""
-
-    EXTERNAL_MODEL_NAME = 'exploration'
-
-    @classmethod
-    def _get_model_id_regex(cls, item):
-        # Valid id: [exploration/rights]-[exploration_id]-[exploration-version].
-        regex_string = '^(exploration|rights)-%s-\\d+$' % (
-            item.exploration_id)
-
-        return regex_string
-
-    @classmethod
-    def _get_change_domain_class(cls, item):
-        if item.id.startswith('rights'):
-            return rights_manager.ExplorationRightsChange
-        elif item.id.startswith('exploration'):
-            return exp_domain.ExplorationChange
-        else:
-            cls._add_error(
-                'model %s' % ERROR_CATEGORY_ID_CHECK,
-                'Entity id %s: Entity id does not match regex pattern' % (
-                    item.id))
-            return None
-
-    @classmethod
-    def _get_external_id_relationships(cls, item):
-        external_id_relationships = [
-            ExternalModelFetcherDetails(
-                'exploration_ids',
-                exp_models.ExplorationModel, [item.exploration_id])]
-        if item.id.startswith('rights'):
-            external_id_relationships.append(
-                ExternalModelFetcherDetails(
-                    'exploration_rights_ids', exp_models.ExplorationRightsModel,
-                    [item.exploration_id]))
-        return external_id_relationships
-
-
-class ExpSummaryModelValidator(BaseSummaryModelValidator):
-    """Class for validating ExpSummaryModel."""
-
-    @classmethod
-    def _get_model_domain_object_instance(cls, item):
-        return exp_fetchers.get_exploration_summary_from_model(item)
-
-    @classmethod
-    def _get_external_id_relationships(cls, item):
-        return [
-            ExternalModelFetcherDetails(
-                'exploration_ids',
-                exp_models.ExplorationModel, [item.id]),
-            ExternalModelFetcherDetails(
-                'exploration_rights_ids',
-                exp_models.ExplorationRightsModel, [item.id]),
-            ExternalModelFetcherDetails(
-                'owner_user_ids',
-                user_models.UserSettingsModel, item.owner_ids),
-            ExternalModelFetcherDetails(
-                'editor_user_ids',
-                user_models.UserSettingsModel, item.editor_ids),
-            ExternalModelFetcherDetails(
-                'viewer_user_ids',
-                user_models.UserSettingsModel, item.viewer_ids),
-            ExternalModelFetcherDetails(
-                'contributor_user_ids',
-                user_models.UserSettingsModel, item.contributor_ids)]
-
-    @classmethod
-    def _validate_contributors_summary(cls, item):
-        """Validate that contributor ids match the contributor ids obtained
-        from contributors summary.
-
-        Args:
-            item: ndb.Model. ExpSummaryModel to validate.
-        """
-        contributor_ids_from_contributors_summary = (
-            list(item.contributors_summary.keys()))
-        if sorted(item.contributor_ids) != sorted(
-                contributor_ids_from_contributors_summary):
-            cls._add_error(
-                'contributors %s' % ERROR_CATEGORY_SUMMARY_CHECK,
-                'Entity id %s: Contributor ids: %s do not match the '
-                'contributor ids obtained using contributors summary: %s' % (
-                    item.id, sorted(item.contributor_ids),
-                    sorted(contributor_ids_from_contributors_summary)))
-
-    @classmethod
-    def _validate_first_published_msec(cls, item):
-        """Validate that first published time of model is less than current
-        time.
-
-        Args:
-            item: ndb.Model. ExpSummaryModel to validate.
-        """
-        if not item.first_published_msec:
-            return
-
-        current_time_msec = utils.get_current_time_in_millisecs()
-        if item.first_published_msec > current_time_msec:
-            cls._add_error(
-                ERROR_CATEGORY_FIRST_PUBLISHED_MSEC_CHECK,
-                'Entity id %s: The first_published_msec field has a value %s '
-                'which is greater than the time when the job was run' % (
-                    item.id, item.first_published_msec))
-
-    @classmethod
-    def _validate_exploration_model_last_updated(
-            cls, item, field_name_to_external_model_references):
-        """Validate that item.exploration_model_last_updated matches the
-        time when a last commit was made by a human contributor.
-
-        Args:
-            item: ndb.Model. ExpSummaryModel to validate.
-            field_name_to_external_model_references:
-                dict(str, (list(ExternalModelReference))).
-                A dict keyed by field name. The field name represents
-                a unique identifier provided by the storage
-                model to which the external model is associated. Each value
-                contains a list of ExternalModelReference objects corresponding
-                to the field_name. For examples, all the external Exploration
-                Models corresponding to a storage model can be associated
-                with the field name 'exp_ids'. This dict is used for
-                validation of External Model properties linked to the
-                storage model.
-        """
-        exploration_model_references = (
-            field_name_to_external_model_references['exploration_ids'])
-
-        for exploration_model_reference in exploration_model_references:
-            exploration_model = exploration_model_reference.model_instance
-            if exploration_model is None or exploration_model.deleted:
-                model_class = exploration_model_reference.class_name
-                model_id = exploration_model_reference.model_id
-                cls._add_error(
-                    'exploration_ids %s' % ERROR_CATEGORY_FIELD_CHECK,
-                    'Entity id %s: based on field exploration_ids having'
-                    ' value %s, expect model %s with id %s but it doesn\'t'
-                    ' exist' % (
-                        item.id, model_id, model_class.__name__, model_id))
-                continue
-            last_human_update_ms = exp_services.get_last_updated_by_human_ms(
-                exploration_model.id)
-            last_human_update_time = datetime.datetime.fromtimestamp(
-                python_utils.divide(last_human_update_ms, 1000.0))
-            if item.exploration_model_last_updated != last_human_update_time:
-                cls._add_error(
-                    'exploration model %s' % ERROR_CATEGORY_LAST_UPDATED_CHECK,
-                    'Entity id %s: The exploration_model_last_updated '
-                    'field: %s does not match the last time a commit was '
-                    'made by a human contributor: %s' % (
-                        item.id, item.exploration_model_last_updated,
-                        last_human_update_time))
-
-    @classmethod
-    def _get_external_model_properties(cls):
-        exploration_model_properties_dict = {
-            'title': 'title',
-            'category': 'category',
-            'objective': 'objective',
-            'language_code': 'language_code',
-            'tags': 'tags',
-            'exploration_model_created_on': 'created_on',
-        }
-
-        exploration_rights_model_properties_dict = {
-            'first_published_msec': 'first_published_msec',
-            'status': 'status',
-            'community_owned': 'community_owned',
-            'owner_ids': 'owner_ids',
-            'editor_ids': 'editor_ids',
-            'viewer_ids': 'viewer_ids',
-        }
-
-        return [(
-            'exploration',
-            'exploration_ids',
-            exploration_model_properties_dict
-        ), (
-            'exploration rights',
-            'exploration_rights_ids',
-            exploration_rights_model_properties_dict
-        )]
-
-    @classmethod
-    def _get_custom_validation_functions(cls):
-        return [
-            cls._validate_first_published_msec,
-            cls._validate_contributors_summary]
-
-    @classmethod
-    def _get_external_instance_custom_validation_functions(cls):
-        return [cls._validate_exploration_model_last_updated]
-
-
-class GeneralFeedbackThreadModelValidator(BaseModelValidator):
-    """Class for validating GeneralFeedbackThreadModels."""
-
-    @classmethod
-    def _get_model_id_regex(cls, item):
-        # Valid id: [ENTITY_TYPE].[ENTITY_ID].[GENERATED_STRING].
-        regex_string = '%s\\.%s\\.[A-Za-z0-9=+/]{1,}$' % (
-            item.entity_type, item.entity_id)
-        return regex_string
-
-    @classmethod
-    def _get_external_id_relationships(cls, item):
-        field_name_to_external_model_references = [
-            ExternalModelFetcherDetails(
-                'message_ids',
-                feedback_models.GeneralFeedbackMessageModel,
-                ['%s.%s' % (item.id, i) for i in python_utils.RANGE(
-                    item.message_count)])
-        ]
-        if item.original_author_id:
-            field_name_to_external_model_references.append(
-                ExternalModelFetcherDetails(
-                    'author_ids', user_models.UserSettingsModel,
-                    [item.original_author_id]))
-        if item.has_suggestion:
-            field_name_to_external_model_references.append(
-                ExternalModelFetcherDetails(
-                    'suggestion_ids', suggestion_models.GeneralSuggestionModel,
-                    [item.id]))
-        if item.entity_type in TARGET_TYPE_TO_TARGET_MODEL:
-            field_name_to_external_model_references.append(
-                ExternalModelFetcherDetails(
-                    '%s_ids' % item.entity_type,
-                    TARGET_TYPE_TO_TARGET_MODEL[item.entity_type],
-                    [item.entity_id]))
-        return field_name_to_external_model_references
-
-    @classmethod
-    def _validate_entity_type(cls, item):
-        """Validate the entity type is valid.
-
-        Args:
-            item: ndb.Model. GeneralFeedbackThreadModel to validate.
-        """
-        if item.entity_type not in TARGET_TYPE_TO_TARGET_MODEL:
-            cls._add_error(
-                'entity %s' % ERROR_CATEGORY_TYPE_CHECK,
-                'Entity id %s: Entity type %s is not allowed' % (
-                    item.id, item.entity_type))
-
-    @classmethod
-    def _validate_has_suggestion(cls, item):
-        """Validate that has_suggestion is False only if no suggestion
-        with id same as thread id exists.
-
-        Args:
-            item: ndb.Model. GeneralFeedbackThreadModel to validate.
-        """
-        if not item.has_suggestion:
-            suggestion_model = (
-                suggestion_models.GeneralSuggestionModel.get_by_id(item.id))
-            if suggestion_model is not None and not suggestion_model.deleted:
-                cls._add_error(
-                    'has suggestion check',
-                    'Entity id %s: has suggestion for entity is false '
-                    'but a suggestion exists with id same as entity id' % (
-                        item.id))
-
-    @classmethod
-    def _get_custom_validation_functions(cls):
-        return [
-            cls._validate_entity_type,
-            cls._validate_has_suggestion]
-
-
-class GeneralFeedbackMessageModelValidator(BaseModelValidator):
-    """Class for validating GeneralFeedbackMessageModels."""
-
-    @classmethod
-    def _get_model_id_regex(cls, item):
-        # Valid id: [thread_id].[message_id]
-        regex_string = '^%s\\.%s$' % (item.thread_id, item.message_id)
-        return regex_string
-
-    @classmethod
-    def _get_external_id_relationships(cls, item):
-        author_ids = []
-        if item.author_id:
-            author_ids = [item.author_id]
-        return [
-            ExternalModelFetcherDetails(
-                'author_ids', user_models.UserSettingsModel, author_ids),
-            ExternalModelFetcherDetails(
-                'feedback_thread_ids',
-                feedback_models.GeneralFeedbackThreadModel, [item.thread_id])]
-
-    @classmethod
-    def _validate_message_id(
-            cls, item, field_name_to_external_model_references):
-        """Validate that message_id is less than the message count for
-        feedback thread corresponding to the entity.
-
-        Args:
-            item: ndb.Model. GeneralFeedbackMessageModel to validate.
-            field_name_to_external_model_references:
-                dict(str, (list(ExternalModelReference))).
-                A dict keyed by field name. The field name represents
-                a unique identifier provided by the storage
-                model to which the external model is associated. Each value
-                contains a list of ExternalModelReference objects corresponding
-                to the field_name. For examples, all the external Exploration
-                Models corresponding to a storage model can be associated
-                with the field name 'exp_ids'. This dict is used for
-                validation of External Model properties linked to the
-                storage model.
-        """
-        feedback_thread_model_references = (
-            field_name_to_external_model_references['feedback_thread_ids'])
-
-        for feedback_thread_model_reference in feedback_thread_model_references:
-            feedback_thread_model = (
-                feedback_thread_model_reference.model_instance)
-            if feedback_thread_model is None or feedback_thread_model.deleted:
-                model_class = feedback_thread_model_reference.class_name
-                model_id = feedback_thread_model_reference.model_id
-                cls._add_error(
-                    'feedback_thread_ids %s' % ERROR_CATEGORY_FIELD_CHECK,
-                    'Entity id %s: based on field feedback_thread_ids having'
-                    ' value %s, expect model %s with id %s but it doesn\'t'
-                    ' exist' % (
-                        item.id, model_id, model_class.__name__, model_id))
-                continue
-            if item.message_id >= feedback_thread_model.message_count:
-                cls._add_error(
-                    'message %s' % ERROR_CATEGORY_ID_CHECK,
-                    'Entity id %s: message id %s not less than total count '
-                    'of messages %s in feedback thread model with id %s '
-                    'corresponding to the entity' % (
-                        item.id, item.message_id,
-                        feedback_thread_model.message_count,
-                        feedback_thread_model.id))
-
-    @classmethod
-    def _get_external_instance_custom_validation_functions(cls):
-        return [cls._validate_message_id]
-
-
-class GeneralFeedbackThreadUserModelValidator(BaseModelValidator):
-    """Class for validating GeneralFeedbackThreadUserModels."""
-
-    @classmethod
-    def _get_model_id_regex(cls, unused_item):
-        # Valid id: [user_id].[thread_id]
-        thread_id_string = '%s\\.[A-Za-z0-9-_]{1,%s}\\.[A-Za-z0-9-_=]{1,}' % (
-            ('|').join(suggestion_models.TARGET_TYPE_CHOICES),
-            base_models.ID_LENGTH)
-        regex_string = '^%s\\.%s$' % (USER_ID_REGEX, thread_id_string)
-        return regex_string
-
-    @classmethod
-    def _get_external_id_relationships(cls, item):
-        message_ids = []
-        user_ids = []
-        if '.' in item.id:
-            index = item.id.find('.')
-            user_ids = [item.id[:index]]
-            message_ids = ['%s.%s' % (
-                item.id[index + 1:], message_id) for message_id in (
-                    item.message_ids_read_by_user)]
-        return [
-            ExternalModelFetcherDetails(
-                'message_ids',
-                feedback_models.GeneralFeedbackMessageModel, message_ids),
-            ExternalModelFetcherDetails(
-                'user_ids', user_models.UserSettingsModel, user_ids)]
-
-
-class FeedbackAnalyticsModelValidator(BaseModelValidator):
-    """Class for validating FeedbackAnalyticsModels."""
-
-    @classmethod
-    def _get_external_id_relationships(cls, item):
-        return [
-            ExternalModelFetcherDetails(
-                'exploration_ids', exp_models.ExplorationModel, [item.id])]
-
-
-class UnsentFeedbackEmailModelValidator(BaseModelValidator):
-    """Class for validating UnsentFeedbackEmailModels."""
-
-    @classmethod
-    def _get_model_id_regex(cls, unused_item):
-        return '^%s$' % USER_ID_REGEX
-
-    @classmethod
-    def _get_external_id_relationships(cls, item):
-        message_ids = []
-        for reference in item.feedback_message_references:
-            try:
-                message_ids.append('%s.%s' % (
-                    reference['thread_id'], reference['message_id']))
-            except Exception:
-                cls._add_error(
-                    'feedback message %s' % ERROR_CATEGORY_REFERENCE_CHECK,
-                    'Entity id %s: Invalid feedback reference: %s' % (
-                        item.id, reference))
-        return [
-            ExternalModelFetcherDetails(
-                'user_ids', user_models.UserSettingsModel, [item.id]),
-            ExternalModelFetcherDetails(
-                'message_ids', feedback_models.GeneralFeedbackMessageModel,
-                message_ids)]
-
-    @classmethod
-    def _validate_entity_type_and_entity_id_feedback_reference(cls, item):
-        """Validate that entity_type and entity_type are same as corresponding
-        values in thread_id of feedback_reference.
-
-        Args:
-            item: ndb.Model. UnsentFeedbackEmailModel to validate.
-        """
-        for reference in item.feedback_message_references:
-            try:
-                split_thread_id = reference['thread_id'].split('.')
-                if split_thread_id[0] != reference['entity_type'] or (
-                        split_thread_id[1] != reference['entity_id']):
-                    cls._add_error(
-                        'feedback message %s' % ERROR_CATEGORY_REFERENCE_CHECK,
-                        'Entity id %s: Invalid feedback reference: %s' % (
-                            item.id, reference))
-            except Exception:
-                cls._add_error(
-                    'feedback message %s' % ERROR_CATEGORY_REFERENCE_CHECK,
-                    'Entity id %s: Invalid feedback reference: %s' % (
-                        item.id, reference))
-
-    @classmethod
-    def _get_custom_validation_functions(cls):
-        return [cls._validate_entity_type_and_entity_id_feedback_reference]
-
-
-class JobModelValidator(BaseModelValidator):
-    """Class for validating JobModels."""
-
-    @classmethod
-    def _get_model_id_regex(cls, item):
-        # Valid id: [job_type]-[current time]-[random int]
-        regex_string = '^%s-\\d*-\\d*$' % item.job_type
-        return regex_string
-
-    @classmethod
-    def _get_external_id_relationships(cls, item):
-        return []
-
-    @classmethod
-    def _validate_time_fields(cls, item):
-        """Validate the time fields in entity.
-
-        Args:
-            item: ndb.Model. JobModel to validate.
-        """
-        if item.time_started_msec and (
-                item.time_queued_msec > item.time_started_msec):
-            cls._add_error(
-                'time queued check',
-                'Entity id %s: time queued %s is greater '
-                'than time started %s' % (
-                    item.id, item.time_queued_msec, item.time_started_msec))
-
-        if item.time_finished_msec and (
-                item.time_started_msec > item.time_finished_msec):
-            cls._add_error(
-                'time started check',
-                'Entity id %s: time started %s is greater '
-                'than time finished %s' % (
-                    item.id, item.time_started_msec, item.time_finished_msec))
-
-        current_time_msec = utils.get_current_time_in_millisecs()
-        if item.time_finished_msec > current_time_msec:
-            cls._add_error(
-                'time finished check',
-                'Entity id %s: time finished %s is greater '
-                'than the current time' % (
-                    item.id, item.time_finished_msec))
-
-    @classmethod
-    def _validate_error(cls, item):
-        """Validate error is not None only if status is not canceled
-        or failed.
-
-        Args:
-            item: ndb.Model. JobModel to validate.
-        """
-        if item.error and item.status_code not in [
-                job_models.STATUS_CODE_FAILED, job_models.STATUS_CODE_CANCELED]:
-            cls._add_error(
-                ERROR_CATEGORY_ERROR_CHECK,
-                'Entity id %s: error: %s for job is not empty but '
-                'job status is %s' % (item.id, item.error, item.status_code))
-
-        if not item.error and item.status_code in [
-                job_models.STATUS_CODE_FAILED, job_models.STATUS_CODE_CANCELED]:
-            cls._add_error(
-                ERROR_CATEGORY_ERROR_CHECK,
-                'Entity id %s: error for job is empty but '
-                'job status is %s' % (item.id, item.status_code))
-
-    @classmethod
-    def _validate_output(cls, item):
-        """Validate output for entity is present only if status is
-        completed.
-
-        Args:
-            item: ndb.Model. JobModel to validate.
-        """
-        if item.output and item.status_code != job_models.STATUS_CODE_COMPLETED:
-            cls._add_error(
-                ERROR_CATEGORY_OUTPUT_CHECK,
-                'Entity id %s: output: %s for job is not empty but '
-                'job status is %s' % (item.id, item.output, item.status_code))
-
-        if item.output is None and (
-                item.status_code == job_models.STATUS_CODE_COMPLETED):
-            cls._add_error(
-                ERROR_CATEGORY_OUTPUT_CHECK,
-                'Entity id %s: output for job is empty but '
-                'job status is %s' % (item.id, item.status_code))
-
-    @classmethod
-    def _get_custom_validation_functions(cls):
-        return [
-            cls._validate_time_fields,
-            cls._validate_error,
-            cls._validate_output]
-
-
-class ContinuousComputationModelValidator(BaseModelValidator):
-    """Class for validating ContinuousComputationModels."""
-
-    @classmethod
-    def _get_model_id_regex(cls, unused_item):
-        # Valid id: Name of continuous computation manager class.
-        regex_string = '^(%s)$' % ('|').join(
-            ALL_CONTINUOUS_COMPUTATION_MANAGERS_CLASS_NAMES)
-        return regex_string
-
-    @classmethod
-    def _get_external_id_relationships(cls, item):
-        return []
-
-    @classmethod
-    def _validate_time_fields(cls, item):
-        """Validate the time fields in entity.
-
-        Args:
-            item: ndb.Model. ContinuousComputationModel to validate.
-        """
-        if item.last_started_msec > item.last_finished_msec and (
-                item.last_started_msec > item.last_stopped_msec):
-            cls._add_error(
-                'last started check',
-                'Entity id %s: last started %s is greater '
-                'than both last finished %s and last stopped %s' % (
-                    item.id, item.last_started_msec, item.last_finished_msec,
-                    item.last_stopped_msec))
-
-        current_time_msec = utils.get_current_time_in_millisecs()
-        if item.last_finished_msec > current_time_msec:
-            cls._add_error(
-                'last finished check',
-                'Entity id %s: last finished %s is greater '
-                'than the current time' % (
-                    item.id, item.last_finished_msec))
-
-        if item.last_stopped_msec > current_time_msec:
-            cls._add_error(
-                'last stopped check',
-                'Entity id %s: last stopped %s is greater '
-                'than the current time' % (
-                    item.id, item.last_stopped_msec))
-
-    @classmethod
-    def _get_custom_validation_functions(cls):
-        return [cls._validate_time_fields]
-
-
-class QuestionModelValidator(BaseModelValidator):
-    """Class for validating QuestionModel."""
-
-    @classmethod
-    def _get_model_domain_object_instance(cls, item):
-        return question_fetchers.get_question_from_model(item)
-
-    @classmethod
-    def _get_external_id_relationships(cls, item):
-        snapshot_model_ids = [
-            '%s-%d' % (item.id, version) for version in python_utils.RANGE(
-                1, item.version + 1)]
-        return [
-            ExternalModelFetcherDetails(
-                'question_commit_log_entry_ids',
-                question_models.QuestionCommitLogEntryModel,
-                ['question-%s-%s'
-                 % (item.id, version) for version in python_utils.RANGE(
-                     1, item.version + 1)]),
-            ExternalModelFetcherDetails(
-                'question_summary_ids',
-                question_models.QuestionSummaryModel, [item.id]),
-            ExternalModelFetcherDetails(
-                'snapshot_metadata_ids',
-                question_models.QuestionSnapshotMetadataModel,
-                snapshot_model_ids),
-            ExternalModelFetcherDetails(
-                'snapshot_content_ids',
-                question_models.QuestionSnapshotContentModel,
-                snapshot_model_ids),
-            ExternalModelFetcherDetails(
-                'linked_skill_ids',
-                skill_models.SkillModel, item.linked_skill_ids)]
-
-
-class ExplorationContextModelValidator(BaseModelValidator):
-    """Class for validating ExplorationContextModel."""
-
-    @classmethod
-    def _get_external_id_relationships(cls, item):
-        return [
-            ExternalModelFetcherDetails(
-                'story_ids', story_models.StoryModel, [item.story_id]),
-            ExternalModelFetcherDetails(
-                'exp_ids', exp_models.ExplorationModel, [item.id])]
-
-
-class ExplorationMathRichTextInfoModelValidator(BaseModelValidator):
-    """Class for validating ExplorationMathRichTextInfoModel."""
-
-    @classmethod
-    def _get_external_id_relationships(cls, item):
-        return [
-            ExternalModelFetcherDetails(
-                'exploration_ids', exp_models.ExplorationModel, [item.id])]
-
-    @classmethod
-    def _validate_latex_strings_info(
-            cls, item, field_name_to_external_model_references):
-        """Validate that LaTeX strings and other related information in the
-        model is valid and matches the corresponding exploration.
-        The LaTeX strings present in this model is valid if the LaTeX strings
-        without SVG filenames in the exploration matches this list, also the
-        estimated SVG size of these LaTeX strings should be same. We also verify
-        that the field 'math_images_generation_required' is valid by checking
-        each 'svg_filename' field in the actual exploration.
-
-        Args:
-            item: ndb.Model. ExplorationMathRichTextInfoModel to validate.
-            field_name_to_external_model_references:
-                dict(str, (list(ExternalModelReference))).
-                A dict keyed by field name. The field name represents
-                a unique identifier provided by the storage
-                model to which the external model is associated. Each value
-                contains a list of ExternalModelReference objects corresponding
-                to the field_name. For examples, all the external Exploration
-                Models corresponding to a storage model can be associated
-                with the field name 'exp_ids'. This dict is used for
-                validation of External Model properties linked to the
-                storage model.
-        """
-        exploration_model_references = (
-            field_name_to_external_model_references['exploration_ids'])
-
-        for exploration_model_reference in exploration_model_references:
-            exploration_model = exploration_model_reference.model_instance
-            if exploration_model is None or exploration_model.deleted:
-                model_class = exploration_model_reference.class_name
-                model_id = exploration_model_reference.model_id
-                cls._add_error(
-                    'exploration_ids %s' % ERROR_CATEGORY_FIELD_CHECK,
-                    'Entity id %s: based on field exploration_ids having'
-                    ' value %s, expect model %s with id %s but it doesn\'t'
-                    ' exist' % (
-                        item.id, model_id, model_class.__name__, model_id))
-                continue
-            html_strings_in_exploration = ''
-            for state_dict in exploration_model.states.values():
-                state = state_domain.State.from_dict(state_dict)
-                html_strings_in_exploration += (
-                    ''.join(state.get_all_html_content_strings()))
-
-            latex_strings_without_svg = (
-                html_validation_service.
-                get_latex_strings_without_svg_from_html(
-                    html_strings_in_exploration))
-            decoded_latex_strings_without_svg = [
-                string.decode('utf-8') for string in latex_strings_without_svg]
-            math_rich_text_info = (
-                exp_domain.ExplorationMathRichTextInfo(
-                    exploration_model.id,
-                    item.math_images_generation_required,
-                    latex_strings_without_svg))
-            approx_size_of_math_svgs_bytes = (
-                math_rich_text_info.get_svg_size_in_bytes())
-
-            if decoded_latex_strings_without_svg != (
-                    item.latex_strings_without_svg):
-                cls._add_error(
-                    'latex strings check',
-                    'Entity id %s: latex strings in the model does not match '
-                    'latex strings in the exploration model' % (
-                        item.id))
-            if (approx_size_of_math_svgs_bytes !=
-                    item.estimated_max_size_of_images_in_bytes):
-                cls._add_error(
-                    'svg size check',
-                    'Entity id %s: estimated svg size in the model does not'
-                    ' match estimated svg size in the exploration model' % (
-                        item.id))
-            if not item.math_images_generation_required:
-                filenames = (
-                    html_validation_service.
-                    extract_svg_filenames_in_math_rte_components(
-                        html_strings_in_exploration))
-                for filename in filenames:
-                    file_system_class = (
-                        fs_services.get_entity_file_system_class())
-                    fs = fs_domain.AbstractFileSystem(file_system_class(
-                        feconf.ENTITY_TYPE_EXPLORATION, exploration_model.id))
-                    filepath = 'image/%s' % filename
-                    if not fs.isfile(filepath):
-                        cls._add_error(
-                            'image generation requirement check',
-                            'Entity id %s: status of image generation does not'
-                            ' match the image generation requirement for the'
-                            ' exploration model' % (
-                                item.id))
-
-    @classmethod
-    def _get_external_instance_custom_validation_functions(cls):
-        return [cls._validate_latex_strings_info]
-
-
-class QuestionSkillLinkModelValidator(BaseModelValidator):
-    """Class for validating QuestionSkillLinkModel."""
-
-    @classmethod
-    def _get_model_id_regex(cls, item):
-        return '%s:%s' % (item.question_id, item.skill_id)
-
-    @classmethod
-    def _get_external_id_relationships(cls, item):
-        return [
-            ExternalModelFetcherDetails(
-                'question_ids', question_models.QuestionModel,
-                [item.question_id]),
-            ExternalModelFetcherDetails(
-                'skill_ids', skill_models.SkillModel, [item.skill_id])]
-
-
-class QuestionSnapshotMetadataModelValidator(
-        BaseSnapshotMetadataModelValidator):
-    """Class for validating QuestionSnapshotMetadataModel."""
-
-    EXTERNAL_MODEL_NAME = 'question'
-
-    @classmethod
-    def _get_change_domain_class(cls, unused_item):
-        return question_domain.QuestionChange
-
-    @classmethod
-    def _get_external_id_relationships(cls, item):
-        return [
-            ExternalModelFetcherDetails(
-                'question_ids', question_models.QuestionModel,
-                [item.id[:item.id.rfind(base_models.VERSION_DELIMITER)]]),
-            ExternalModelFetcherDetails(
-                'committer_ids', user_models.UserSettingsModel,
-                [item.committer_id])]
-
-
-class QuestionSnapshotContentModelValidator(
-        BaseSnapshotContentModelValidator):
-    """Class for validating QuestionSnapshotContentModel."""
-
-    EXTERNAL_MODEL_NAME = 'question'
-
-    @classmethod
-    def _get_external_id_relationships(cls, item):
-        return [
-            ExternalModelFetcherDetails(
-                'question_ids', question_models.QuestionModel,
-                [item.id[:item.id.rfind(base_models.VERSION_DELIMITER)]])]
-
-
-class QuestionCommitLogEntryModelValidator(BaseCommitLogEntryModelValidator):
-    """Class for validating QuestionCommitLogEntryModel."""
-
-    EXTERNAL_MODEL_NAME = 'question'
-
-    @classmethod
-    def _get_model_id_regex(cls, item):
-        # Valid id: [question]-[question_id]-[question_version].
-        regex_string = '^(question)-%s-\\d+$' % (
-            item.question_id)
-
-        return regex_string
-
-    @classmethod
-    def _get_change_domain_class(cls, item):
-        if item.id.startswith('question'):
-            return question_domain.QuestionChange
-        else:
-            cls._add_error(
-                'model %s' % ERROR_CATEGORY_ID_CHECK,
-                'Entity id %s: Entity id does not match regex pattern' % (
-                    item.id))
-            return None
-
-    @classmethod
-    def _get_external_id_relationships(cls, item):
-        return [
-            ExternalModelFetcherDetails(
-                'question_ids', question_models.QuestionModel,
-                [item.question_id])]
-
-
-class QuestionSummaryModelValidator(BaseSummaryModelValidator):
-    """Class for validating QuestionSummaryModel."""
-
-    @classmethod
-    def _get_model_domain_object_instance(cls, item):
-        return question_services.get_question_summary_from_model(item)
-
-    @classmethod
-    def _get_external_id_relationships(cls, item):
-        return [
-            ExternalModelFetcherDetails(
-                'question_ids', question_models.QuestionModel, [item.id])]
-
-    @classmethod
-    def _validate_question_content(
-            cls, item, field_name_to_external_model_references):
-        """Validate that question_content model is equal to
-        QuestionModel.question_state_data.content.html.
-
-        Args:
-            item: ndb.Model. QuestionSummaryModel to validate.
-            field_name_to_external_model_references:
-                dict(str, (list(ExternalModelReference))).
-                A dict keyed by field name. The field name represents
-                a unique identifier provided by the storage
-                model to which the external model is associated. Each value
-                contains a list of ExternalModelReference objects corresponding
-                to the field_name. For examples, all the external Exploration
-                Models corresponding to a storage model can be associated
-                with the field name 'exp_ids'. This dict is used for
-                validation of External Model properties linked to the
-                storage model.
-        """
-        question_model_references = (
-            field_name_to_external_model_references['question_ids'])
-
-        for question_model_reference in question_model_references:
-            question_model = question_model_reference.model_instance
-            if question_model is None or question_model.deleted:
-                model_class = question_model_reference.class_name
-                model_id = question_model_reference.model_id
-                cls._add_error(
-                    'question_ids %s' % ERROR_CATEGORY_FIELD_CHECK,
-                    'Entity id %s: based on field question_ids having'
-                    ' value %s, expect model %s with id %s but it doesn\'t'
-                    ' exist' % (
-                        item.id, model_id, model_class.__name__, model_id))
-                continue
-            content_html = question_model.question_state_data['content']['html']
-            if item.question_content != content_html:
-                cls._add_error(
-                    'question content check',
-                    'Entity id %s: Question content: %s does not match '
-                    'content html in question state data in question '
-                    'model: %s' % (
-                        item.id, item.question_content,
-                        content_html))
-
-    @classmethod
-    def _get_external_model_properties(cls):
-        question_model_properties_dict = {
-            'question_model_created_on': 'created_on',
-            'question_model_last_updated': 'last_updated'
-        }
-
-        return [(
-            'question',
-            'question_ids',
-            question_model_properties_dict
-        )]
-
-    @classmethod
-    def _get_external_instance_custom_validation_functions(cls):
-        return [cls._validate_question_content]
-
-
-class ExplorationRecommendationsModelValidator(BaseModelValidator):
-    """Class for validating ExplorationRecommendationsModel."""
-
-    @classmethod
-    def _get_external_id_relationships(cls, item):
-        return [
-            ExternalModelFetcherDetails(
-                'exploration_ids', exp_models.ExplorationModel,
-                [item.id] + item.recommended_exploration_ids)]
-
-    @classmethod
-    def _validate_item_id_not_in_recommended_exploration_ids(cls, item):
-        """Validate that model id is not present in recommended exploration ids.
-
-        Args:
-            item: ndb.Model. ExplorationRecommendationsModel to validate.
-        """
-        if item.id in item.recommended_exploration_ids:
-            cls._add_error(
-                'item exploration %s' % ERROR_CATEGORY_ID_CHECK,
-                'Entity id %s: The exploration id: %s for which the entity is '
-                'created is also present in the recommended exploration ids '
-                'for entity' % (item.id, item.id))
-
-    @classmethod
-    def _get_custom_validation_functions(cls):
-        return [cls._validate_item_id_not_in_recommended_exploration_ids]
-
-
-class TopicSimilaritiesModelValidator(BaseModelValidator):
-    """Class for validating TopicSimilaritiesModel."""
-
-    @classmethod
-    def _get_model_id_regex(cls, unused_item):
-        # Valid id: topics.
-        return '^%s$' % recommendations_models.TOPIC_SIMILARITIES_ID
-
-    @classmethod
-    def _get_external_id_relationships(cls, item):
-        return []
-
-    @classmethod
-    def _validate_topic_similarities(cls, item):
-        """Validate the topic similarities to be symmetric and have real
-        values between 0.0 and 1.0.
-
-        Args:
-            item: ndb.Model. TopicSimilaritiesModel to validate.
-        """
-
-        topics = list(item.content.keys())
-        data = '%s\n' % (',').join(topics)
-
-        for topic1 in topics:
-            similarity_list = []
-            for topic2 in item.content[topic1]:
-                similarity_list.append(
-                    python_utils.UNICODE(item.content[topic1][topic2]))
-            if len(similarity_list):
-                data = data + '%s\n' % (',').join(similarity_list)
-
-        try:
-            recommendations_services.validate_topic_similarities(data)
-        except Exception as e:
-            cls._add_error(
-                'topic similarity check',
-                'Entity id %s: Topic similarity validation for content: %s '
-                'fails with error: %s' % (item.id, item.content, e))
-
-    @classmethod
-    def _get_custom_validation_functions(cls):
-        return [cls._validate_topic_similarities]
-
-
-class SkillModelValidator(BaseModelValidator):
-    """Class for validating SkillModel."""
-
-    @classmethod
-    def _get_model_domain_object_instance(cls, item):
-        return skill_fetchers.get_skill_from_model(item)
-
-    @classmethod
-    def _get_external_id_relationships(cls, item):
-        snapshot_model_ids = [
-            '%s-%d' % (item.id, version) for version in python_utils.RANGE(
-                1, item.version + 1)]
-        superseding_skill_ids = []
-        if item.superseding_skill_id:
-            superseding_skill_ids = [item.superseding_skill_id]
-        return [
-            ExternalModelFetcherDetails(
-                'skill_commit_log_entry_ids',
-                skill_models.SkillCommitLogEntryModel,
-                ['skill-%s-%s'
-                 % (item.id, version) for version in python_utils.RANGE(
-                     1, item.version + 1)]),
-            ExternalModelFetcherDetails(
-                'skill_summary_ids', skill_models.SkillSummaryModel, [item.id]),
-            ExternalModelFetcherDetails(
-                'superseding_skill_ids', skill_models.SkillModel,
-                superseding_skill_ids),
-            ExternalModelFetcherDetails(
-                'snapshot_metadata_ids',
-                skill_models.SkillSnapshotMetadataModel, snapshot_model_ids),
-            ExternalModelFetcherDetails(
-                'snapshot_content_ids', skill_models.SkillSnapshotContentModel,
-                snapshot_model_ids)]
-
-    @classmethod
-    def _validate_all_questions_merged(cls, item):
-        """Validate that all_questions_merged is True only if
-        superseding_skill_id is not None and there are no
-        questions linked with the skill. The superseding skill
-        id check is already performed in domain object validation,
-        so it is not repeated here.
-
-        Args:
-            item: ndb.Model. SkillModel to validate.
-        """
-        questions_ids_linked_with_skill = (
-            question_models.QuestionSkillLinkModel
-            .get_all_question_ids_linked_to_skill_id(item.id))
-        if item.all_questions_merged and questions_ids_linked_with_skill:
-            cls._add_error(
-                'all questions merged check',
-                'Entity id %s: all_questions_merged is True but the '
-                'following question ids are still linked to the skill: %s' % (
-                    item.id, questions_ids_linked_with_skill))
-
-    @classmethod
-    def _get_custom_validation_functions(cls):
-        return [cls._validate_all_questions_merged]
-
-
-class SkillSnapshotMetadataModelValidator(
-        BaseSnapshotMetadataModelValidator):
-    """Class for validating SkillSnapshotMetadataModel."""
-
-    EXTERNAL_MODEL_NAME = 'skill'
-
-    @classmethod
-    def _get_change_domain_class(cls, unused_item):
-        return skill_domain.SkillChange
-
-    @classmethod
-    def _get_external_id_relationships(cls, item):
-        return [
-            ExternalModelFetcherDetails(
-                'skill_ids', skill_models.SkillModel,
-                [item.id[:item.id.rfind(base_models.VERSION_DELIMITER)]]),
-            ExternalModelFetcherDetails(
-                'committer_ids', user_models.UserSettingsModel,
-                [item.committer_id])]
-
-
-class SkillSnapshotContentModelValidator(
-        BaseSnapshotContentModelValidator):
-    """Class for validating SkillSnapshotContentModel."""
-
-    EXTERNAL_MODEL_NAME = 'skill'
-
-    @classmethod
-    def _get_external_id_relationships(cls, item):
-        return [
-            ExternalModelFetcherDetails(
-                'skill_ids', skill_models.SkillModel,
-                [item.id[:item.id.rfind(base_models.VERSION_DELIMITER)]])]
-
-
-class SkillCommitLogEntryModelValidator(BaseCommitLogEntryModelValidator):
-    """Class for validating SkillCommitLogEntryModel."""
-
-    EXTERNAL_MODEL_NAME = 'skill'
-
-    @classmethod
-    def _get_model_id_regex(cls, item):
-        # Valid id: [skill/rights]-[skill_id]-[skill_version].
-        regex_string = '^(skill|rights)-%s-\\d+$' % (
-            item.skill_id)
-
-        return regex_string
-
-    @classmethod
-    def _get_change_domain_class(cls, item):
-        if item.id.startswith('skill'):
-            return skill_domain.SkillChange
-        else:
-            cls._add_error(
-                'model %s' % ERROR_CATEGORY_ID_CHECK,
-                'Entity id %s: Entity id does not match regex pattern' % (
-                    item.id))
-            return None
-
-    @classmethod
-    def _get_external_id_relationships(cls, item):
-        return [
-            ExternalModelFetcherDetails(
-                'skill_ids', skill_models.SkillModel, [item.skill_id])]
-
-
-class SkillSummaryModelValidator(BaseSummaryModelValidator):
-    """Class for validating SkillSummaryModel."""
-
-    @classmethod
-    def _get_model_domain_object_instance(cls, item):
-        return skill_services.get_skill_summary_from_model(item)
-
-    @classmethod
-    def _get_external_id_relationships(cls, item):
-        return [
-            ExternalModelFetcherDetails(
-                'skill_ids', skill_models.SkillModel, [item.id])]
-
-    @classmethod
-    def _validate_misconception_count(
-            cls, item, field_name_to_external_model_references):
-        """Validate that misconception_count of model is equal to
-        number of misconceptions in SkillModel.misconceptions.
-
-        Args:
-            item: ndb.Model. SkillSummaryModel to validate.
-            field_name_to_external_model_references:
-                dict(str, (list(ExternalModelReference))).
-                A dict keyed by field name. The field name represents
-                a unique identifier provided by the storage
-                model to which the external model is associated. Each value
-                contains a list of ExternalModelReference objects corresponding
-                to the field_name. For examples, all the external Exploration
-                Models corresponding to a storage model can be associated
-                with the field name 'exp_ids'. This dict is used for
-                validation of External Model properties linked to the
-                storage model.
-        """
-        skill_model_references = (
-            field_name_to_external_model_references['skill_ids'])
-
-        for skill_model_reference in skill_model_references:
-            skill_model = skill_model_reference.model_instance
-            if not skill_model or skill_model.deleted:
-                model_class = skill_model_reference.class_name
-                model_id = skill_model_reference.model_id
-                cls._add_error(
-                    'skill_ids %s' % ERROR_CATEGORY_FIELD_CHECK,
-                    'Entity id %s: based on field skill_ids having'
-                    ' value %s, expect model %s with id %s but it doesn\'t'
-                    ' exist' % (
-                        item.id, model_id, model_class.__name__, model_id))
-                continue
-            if item.misconception_count != len(skill_model.misconceptions):
-                cls._add_error(
-                    'misconception %s' % ERROR_CATEGORY_COUNT_CHECK,
-                    'Entity id %s: Misconception count: %s does not match '
-                    'the number of misconceptions in skill model: %s' % (
-                        item.id, item.misconception_count,
-                        skill_model.misconceptions))
-
-    @classmethod
-    def _validate_worked_examples_count(
-            cls, item, field_name_to_external_model_references):
-        """Validate that worked examples count of model is equal to
-        number of misconceptions in SkillModel.skill_contents.worked_examples.
-
-        Args:
-            item: ndb.Model. SkillSummaryModel to validate.
-            field_name_to_external_model_references:
-                dict(str, (list(ExternalModelReference))).
-                A dict keyed by field name. The field name represents
-                a unique identifier provided by the storage
-                model to which the external model is associated. Each value
-                contains a list of ExternalModelReference objects corresponding
-                to the field_name. For examples, all the external Exploration
-                Models corresponding to a storage model can be associated
-                with the field name 'exp_ids'. This dict is used for
-                validation of External Model properties linked to the
-                storage model.
-        """
-        skill_model_references = (
-            field_name_to_external_model_references['skill_ids'])
-
-        for skill_model_reference in skill_model_references:
-            skill_model = skill_model_reference.model_instance
-            if not skill_model or skill_model.deleted:
-                model_class = skill_model_reference.class_name
-                model_id = skill_model_reference.model_id
-                cls._add_error(
-                    'skill_ids %s' % ERROR_CATEGORY_FIELD_CHECK,
-                    'Entity id %s: based on field skill_ids having'
-                    ' value %s, expect model %s with id %s but it doesn\'t'
-                    ' exist' % (
-                        item.id, model_id, model_class.__name__, model_id))
-                continue
-            if item.worked_examples_count != len(
-                    skill_model.skill_contents['worked_examples']):
-                cls._add_error(
-                    'worked examples %s' % ERROR_CATEGORY_COUNT_CHECK,
-                    'Entity id %s: Worked examples count: %s does not match '
-                    'the number of worked examples in skill_contents '
-                    'in skill model: %s' % (
-                        item.id, item.worked_examples_count,
-                        skill_model.skill_contents['worked_examples']))
-
-    @classmethod
-    def _get_external_model_properties(cls):
-        skill_model_properties_dict = {
-            'description': 'description',
-            'language_code': 'language_code',
-            'skill_model_created_on': 'created_on',
-            'skill_model_last_updated': 'last_updated'
-        }
-
-        return [(
-            'skill',
-            'skill_ids',
-            skill_model_properties_dict
-        )]
-
-    @classmethod
-    def _get_external_instance_custom_validation_functions(cls):
-        return [
-            cls._validate_misconception_count,
-            cls._validate_worked_examples_count]
-
-
-class StoryModelValidator(BaseModelValidator):
-    """Class for validating StoryModel."""
-
-    @classmethod
-    def _get_model_domain_object_instance(cls, item):
-        return story_fetchers.get_story_from_model(item)
-
-    @classmethod
-    def _get_external_id_relationships(cls, item):
-        snapshot_model_ids = [
-            '%s-%d' % (item.id, version)
-            for version in python_utils.RANGE(1, item.version + 1)]
-        return [
-            ExternalModelFetcherDetails(
-                'story_commit_log_entry_ids',
-                story_models.StoryCommitLogEntryModel,
-                ['story-%s-%s'
-                 % (item.id, version) for version in python_utils.RANGE(
-                     1, item.version + 1)]),
-            ExternalModelFetcherDetails(
-                'story_summary_ids',
-                story_models.StorySummaryModel, [item.id]),
-            ExternalModelFetcherDetails(
-                'snapshot_metadata_ids',
-                story_models.StorySnapshotMetadataModel,
-                snapshot_model_ids),
-            ExternalModelFetcherDetails(
-                'snapshot_content_ids',
-                story_models.StorySnapshotContentModel,
-                snapshot_model_ids),
-            ExternalModelFetcherDetails(
-                'exploration_ids',
-                exp_models.ExplorationModel,
-                [node['exploration_id'] for node in (
-                    item.story_contents['nodes'])])]
-
-
-class StorySnapshotMetadataModelValidator(BaseSnapshotMetadataModelValidator):
-    """Class for validating StorySnapshotMetadataModel."""
-
-    EXTERNAL_MODEL_NAME = 'story'
-
-    @classmethod
-    def _get_change_domain_class(cls, unused_item):
-        return story_domain.StoryChange
-
-    @classmethod
-    def _get_external_id_relationships(cls, item):
-        return [
-            ExternalModelFetcherDetails(
-                'story_ids', story_models.StoryModel,
-                [item.id[:item.id.rfind(base_models.VERSION_DELIMITER)]]),
-            ExternalModelFetcherDetails(
-                'committer_ids', user_models.UserSettingsModel,
-                [item.committer_id])]
-
-
-class StorySnapshotContentModelValidator(BaseSnapshotContentModelValidator):
-    """Class for validating StorySnapshotContentModel."""
-
-    EXTERNAL_MODEL_NAME = 'story'
-
-    @classmethod
-    def _get_external_id_relationships(cls, item):
-        return [
-            ExternalModelFetcherDetails(
-                'story_ids', story_models.StoryModel,
-                [item.id[:item.id.rfind(base_models.VERSION_DELIMITER)]])]
-
-
-class StoryCommitLogEntryModelValidator(BaseCommitLogEntryModelValidator):
-    """Class for validating StoryCommitLogEntryModel."""
-
-    EXTERNAL_MODEL_NAME = 'story'
-
-    @classmethod
-    def _get_model_id_regex(cls, item):
-        # Valid id: [story]-[story_id]-[story_version].
-        regex_string = '^(story)-%s-\\d+$' % (
-            item.story_id)
-
-        return regex_string
-
-    @classmethod
-    def _get_change_domain_class(cls, item):
-        if item.id.startswith('story'):
-            return story_domain.StoryChange
-        else:
-            cls._add_error(
-                'model %s' % ERROR_CATEGORY_ID_CHECK,
-                'Entity id %s: Entity id does not match regex pattern' % (
-                    item.id))
-            return None
-
-    @classmethod
-    def _get_external_id_relationships(cls, item):
-        return [
-            ExternalModelFetcherDetails(
-                'story_ids', story_models.StoryModel, [item.story_id]),
-        ]
-
-
-class StorySummaryModelValidator(BaseSummaryModelValidator):
-    """Class for validating StorySummaryModel."""
-
-    @classmethod
-    def _get_model_domain_object_instance(cls, item):
-        return story_fetchers.get_story_summary_from_model(item)
-
-    @classmethod
-    def _get_external_id_relationships(cls, item):
-        return [
-            ExternalModelFetcherDetails(
-                'story_ids', story_models.StoryModel, [item.id])]
-
-    @classmethod
-    def _validate_node_titles(
-            cls, item, field_name_to_external_model_references):
-        """Validate that node_titles of model is equal to list of node titles
-        in StoryModel.story_contents.
-
-        Args:
-            item: ndb.Model. StorySummaryModel to validate.
-            field_name_to_external_model_references:
-                dict(str, (list(ExternalModelReference))).
-                A dict keyed by field name. The field name represents
-                a unique identifier provided by the storage
-                model to which the external model is associated. Each value
-                contains a list of ExternalModelReference objects corresponding
-                to the field_name. For examples, all the external Exploration
-                Models corresponding to a storage model can be associated
-                with the field name 'exp_ids'. This dict is used for
-                validation of External Model properties linked to the
-                storage model.
-        """
-        story_model_references = (
-            field_name_to_external_model_references['story_ids'])
-
-        for story_model_reference in story_model_references:
-            story_model = story_model_reference.model_instance
-            if story_model is None or story_model.deleted:
-                model_class = story_model_reference.class_name
-                model_id = story_model_reference.model_id
-                cls._add_error(
-                    'story_ids %s' % ERROR_CATEGORY_FIELD_CHECK,
-                    'Entity id %s: based on field story_ids having'
-                    ' value %s, expect model %s with id %s but it doesn\'t'
-                    ' exist' % (
-                        item.id, model_id, model_class.__name__, model_id))
-                continue
-            nodes = story_model.story_contents['nodes']
-            node_titles = [node.title for node in nodes]
-            if item.node_titles != node_titles:
-                cls._add_error(
-                    'node titles check',
-                    'Entity id %s: Node titles: %s does not match the '
-                    'nodes in story_contents dict: %s' % (
-                        item.id, item.node_titles, nodes))
-
-    @classmethod
-    def _get_external_model_properties(cls):
-        story_model_properties_dict = {
-            'title': 'title',
-            'language_code': 'language_code',
-            'description': 'description',
-            'story_model_created_on': 'created_on',
-            'story_model_last_updated': 'last_updated'
-        }
-
-        return [(
-            'story',
-            'story_ids',
-            story_model_properties_dict
-        )]
-
-    @classmethod
-    def _get_external_instance_custom_validation_functions(cls):
-        return [cls._validate_node_titles]
-
-
-class GeneralSuggestionModelValidator(BaseModelValidator):
-    """Class for validating GeneralSuggestionModels."""
-
-    @classmethod
-    def _get_model_id_regex(cls, item):
-        # Valid id: same as thread id:
-        # [target_type].[target_id].[GENERATED_STRING].
-        regex_string = '^%s\\.%s\\.[A-Za-z0-9=+/]{1,}$' % (
-            item.target_type, item.target_id)
-        return regex_string
-
-    @classmethod
-    def _get_model_domain_object_instance(cls, item):
-        if item.target_type in TARGET_TYPE_TO_TARGET_MODEL:
-            return suggestion_services.get_suggestion_from_model(item)
-        else:
-            cls._add_error(
-                'target %s' % ERROR_CATEGORY_TYPE_CHECK,
-                'Entity id %s: Target type %s is not allowed' % (
-                    item.id, item.target_type))
-            return None
-
-    @classmethod
-    def _get_external_id_relationships(cls, item):
-        field_name_to_external_model_references = [
-            ExternalModelFetcherDetails(
-                'feedback_thread_ids',
-                feedback_models.GeneralFeedbackThreadModel, [item.id]),
-            ExternalModelFetcherDetails(
-                'author_ids', user_models.UserSettingsModel, [item.author_id])]
-        if item.target_type in TARGET_TYPE_TO_TARGET_MODEL:
-            field_name_to_external_model_references.append(
-                ExternalModelFetcherDetails(
-                    '%s_ids' % item.target_type,
-                    TARGET_TYPE_TO_TARGET_MODEL[item.target_type],
-                    [item.target_id]))
-        if item.final_reviewer_id:
-            field_name_to_external_model_references.append(
-                ExternalModelFetcherDetails(
-                    'reviewer_ids', user_models.UserSettingsModel,
-                    [item.final_reviewer_id]))
-        return field_name_to_external_model_references
-
-    @classmethod
-    def _validate_target_type(cls, item):
-        """Validate the target type is valid.
-
-        Args:
-            item: ndb.Model. GeneralSuggestionModel to validate.
-        """
-        if item.target_type not in TARGET_TYPE_TO_TARGET_MODEL:
-            cls._add_error(
-                'target %s' % ERROR_CATEGORY_TYPE_CHECK,
-                'Entity id %s: Target type %s is not allowed' % (
-                    item.id, item.target_type))
-
-    @classmethod
-    def _validate_target_version_at_submission(
-            cls, item, field_name_to_external_model_references):
-        """Validate the target version at submission is less than or
-        equal to the version of the target model.
-
-        Args:
-            item: ndb.Model. GeneralSuggestionModel to validate.
-            field_name_to_external_model_references:
-                dict(str, (list(ExternalModelReference))).
-                A dict keyed by field name. The field name represents
-                a unique identifier provided by the storage
-                model to which the external model is associated. Each value
-                contains a list of ExternalModelReference objects corresponding
-                to the field_name. For examples, all the external Exploration
-                Models corresponding to a storage model can be associated
-                with the field name 'exp_ids'. This dict is used for
-                validation of External Model properties linked to the
-                storage model.
-        """
-        if item.target_type not in TARGET_TYPE_TO_TARGET_MODEL:
-            cls._add_error(
-                'target %s' % ERROR_CATEGORY_TYPE_CHECK,
-                'Entity id %s: Target type %s is not allowed' % (
-                    item.id, item.target_type))
-            return
-
-        target_model_references = (
-            field_name_to_external_model_references[
-                '%s_ids' % item.target_type])
-
-        for target_model_reference in target_model_references:
-            target_model = target_model_reference.model_instance
-            if target_model is None or target_model.deleted:
-                model_class = target_model_reference.class_name
-                model_id = target_model_reference.model_id
-                cls._add_error(
-                    '%s_ids %s' % (
-                        item.target_type, ERROR_CATEGORY_FIELD_CHECK),
-                    'Entity id %s: based on field %s_ids having'
-                    ' value %s, expect model %s with id %s but it doesn\'t'
-                    ' exist' % (
-                        item.id, item.target_type,
-                        model_id, model_class.__name__, model_id))
-                continue
-            if item.target_version_at_submission > target_model.version:
-                cls._add_error(
-                    'target version at submission check',
-                    'Entity id %s: target version %s in entity is greater '
-                    'than the version %s of %s corresponding to '
-                    'id %s' % (
-                        item.id, item.target_version_at_submission,
-                        target_model.version, item.target_type, item.target_id))
-
-    @classmethod
-    def _validate_final_reveiwer_id(cls, item):
-        """Validate that final reviewer id is None if suggestion is
-        under review.
-
-        Args:
-            item: ndb.Model. GeneralSuggestionModel to validate.
-        """
-        if item.final_reviewer_id is None and (
-                item.status != suggestion_models.STATUS_IN_REVIEW):
-            cls._add_error(
-                'final %s' % ERROR_CATEGORY_REVIEWER_CHECK,
-                'Entity id %s: Final reviewer id is empty but '
-                'suggestion is %s' % (item.id, item.status))
-
-        if item.final_reviewer_id and (
-                item.status == suggestion_models.STATUS_IN_REVIEW):
-            cls._add_error(
-                'final %s' % ERROR_CATEGORY_REVIEWER_CHECK,
-                'Entity id %s: Final reviewer id %s is not empty but '
-                'suggestion is in review' % (item.id, item.final_reviewer_id))
-
-    @classmethod
-    def _validate_score_category(
-            cls, item, field_name_to_external_model_references):
-        """Validate that the score_category subtype for suggestions matches the
-        exploration category.
-
-        Args:
-            item: ndb.Model. GeneralSuggestionModel to validate.
-            field_name_to_external_model_references:
-                dict(str, (list(ExternalModelReference))).
-                A dict keyed by field name. The field name represents
-                a unique identifier provided by the storage
-                model to which the external model is associated. Each value
-                contains a list of ExternalModelReference objects corresponding
-                to the field_name. For examples, all the external Exploration
-                Models corresponding to a storage model can be associated
-                with the field name 'exp_ids'. This dict is used for
-                validation of External Model properties linked to the
-                storage model.
-        """
-        if item.target_type not in TARGET_TYPE_TO_TARGET_MODEL:
-            cls._add_error(
-                'target %s' % ERROR_CATEGORY_TYPE_CHECK,
-                'Entity id %s: Target type %s is not allowed' % (
-                    item.id, item.target_type))
-            return
-        score_category_type = (
-            item.score_category.split(
-                suggestion_models.SCORE_CATEGORY_DELIMITER)[0])
-        score_category_sub_type = (
-            item.score_category.split(
-                suggestion_models.SCORE_CATEGORY_DELIMITER)[1])
-        if item.target_type == suggestion_models.TARGET_TYPE_EXPLORATION:
-            target_model_references = (
-                field_name_to_external_model_references[
-                    '%s_ids' % item.target_type])
-
-            for target_model_reference in target_model_references:
-                target_model = target_model_reference.model_instance
-                if target_model is None or target_model.deleted:
-                    model_class = target_model_reference.class_name
-                    model_id = target_model_reference.model_id
-                    cls._add_error(
-                        '%s_ids %s' % (
-                            item.target_type, ERROR_CATEGORY_FIELD_CHECK),
-                        'Entity id %s: based on field %s_ids having'
-                        ' value %s, expect model %s with id %s but it doesn\'t'
-                        ' exist' % (
-                            item.id, item.target_type,
-                            model_id, model_class.__name__, model_id))
-                    continue
-                if target_model.category != score_category_sub_type:
-                    cls._add_error(
-                        'score category sub%s' % ERROR_CATEGORY_TYPE_CHECK,
-                        'Entity id %s: score category sub %s does not match'
-                        ' target exploration category %s' % (
-                            item.id, score_category_sub_type,
-                            target_model.category))
-        if score_category_type == suggestion_models.SCORE_TYPE_QUESTION:
-            score_category_regex = (
-                '^(%s)$' % ('|').join(VALID_SCORE_CATEGORIES_FOR_TYPE_QUESTION))
-            if not re.compile(score_category_regex).match(item.score_category):
-                cls._add_error(
-                    'score category check',
-                    'Entity id %s: Score category %s is invalid' % (
-                        item.id, item.score_category))
-
-    @classmethod
-    def _get_custom_validation_functions(cls):
-        return [
-            cls._validate_target_type,
-            cls._validate_final_reveiwer_id]
-
-    @classmethod
-    def _get_external_instance_custom_validation_functions(cls):
-        return [
-            cls._validate_target_version_at_submission,
-            cls._validate_score_category]
-
-
-class GeneralVoiceoverApplicationModelValidator(BaseModelValidator):
-    """Class for validating GeneralVoiceoverApplicationModel."""
-
-    @classmethod
-    def _get_model_domain_object_instance(cls, item):
-        """Returns a domain object instance created from the model.
-
-        Args:
-            item: GeneralVoiceoverApplicationModel. Entity to validate.
-
-        Returns:
-            *. A domain object to validate.
-        """
-        return voiceover_services.get_voiceover_application_by_id(item.id)
-
-    @classmethod
-    def _get_external_id_relationships(cls, item):
-        field_name_to_external_model_references = [
-            ExternalModelFetcherDetails(
-                'author_ids', user_models.UserSettingsModel, [item.author_id])]
-        if item.target_type in TARGET_TYPE_TO_TARGET_MODEL:
-            field_name_to_external_model_references.append(
-                ExternalModelFetcherDetails(
-                    '%s_ids' % item.target_type,
-                    TARGET_TYPE_TO_TARGET_MODEL[item.target_type],
-                    [item.target_id]))
-        if item.final_reviewer_id is not None:
-            field_name_to_external_model_references.append(
-                ExternalModelFetcherDetails(
-                    'final_reviewer_ids', user_models.UserSettingsModel,
-                    [item.final_reviewer_id]))
-        return field_name_to_external_model_references
-
-
-class TopicModelValidator(BaseModelValidator):
-    """Class for validating TopicModel."""
-
-    @classmethod
-    def _get_model_domain_object_instance(cls, item):
-        return topic_fetchers.get_topic_from_model(item)
-
-    @classmethod
-    def _get_external_id_relationships(cls, item):
-        snapshot_model_ids = [
-            '%s-%d' % (item.id, version) for version in python_utils.RANGE(
-                1, item.version + 1)]
-        skill_ids = item.uncategorized_skill_ids
-        for subtopic in item.subtopics:
-            skill_ids = skill_ids + subtopic['skill_ids']
-        skill_ids = list(set(skill_ids))
-        canonical_story_ids = [
-            reference['story_id']
-            for reference in item.canonical_story_references]
-        additional_story_ids = [
-            reference['story_id']
-            for reference in item.additional_story_references]
-        return [
-            ExternalModelFetcherDetails(
-                'topic_commit_log_entry_ids',
-                topic_models.TopicCommitLogEntryModel,
-                ['topic-%s-%s'
-                 % (item.id, version) for version in python_utils.RANGE(
-                     1, item.version + 1)]),
-            ExternalModelFetcherDetails(
-                'topic_summary_ids', topic_models.TopicSummaryModel, [item.id]),
-            ExternalModelFetcherDetails(
-                'topic_rights_ids', topic_models.TopicRightsModel, [item.id]),
-            ExternalModelFetcherDetails(
-                'snapshot_metadata_ids',
-                topic_models.TopicSnapshotMetadataModel, snapshot_model_ids),
-            ExternalModelFetcherDetails(
-                'snapshot_content_ids', topic_models.TopicSnapshotContentModel,
-                snapshot_model_ids),
-            ExternalModelFetcherDetails(
-                'story_ids', story_models.StoryModel,
-                canonical_story_ids + additional_story_ids),
-            ExternalModelFetcherDetails(
-                'skill_ids', skill_models.SkillModel, skill_ids),
-            ExternalModelFetcherDetails(
-                'subtopic_page_ids', topic_models.SubtopicPageModel,
-                ['%s-%s' % (
-                    item.id, subtopic['id']) for subtopic in item.subtopics])]
-
-    @classmethod
-    def _validate_canonical_name_is_unique(cls, item):
-        """Validate that canonical name of the model unique.
-
-        Args:
-            item: ndb.Model. TopicModel to validate.
-        """
-        topic_models_list = topic_models.TopicModel.query().filter(
-            topic_models.TopicModel.canonical_name == (
-                item.canonical_name)).filter(
-                    topic_models.TopicModel.deleted == False).fetch() # pylint: disable=singleton-comparison
-        topic_model_ids = [
-            topic_model.id
-            for topic_model in topic_models_list if topic_model.id != item.id]
-        if topic_model_ids:
-            cls._add_error(
-                'unique %s' % ERROR_CATEGORY_NAME_CHECK,
-                'Entity id %s: canonical name %s matches with canonical '
-                'name of topic models with ids %s' % (
-                    item.id, item.canonical_name, topic_model_ids))
-
-    @classmethod
-    def _validate_canonical_name_matches_name_in_lowercase(cls, item):
-        """Validate that canonical name of the model is same as name of the
-        model in lowercase.
-
-        Args:
-            item: ndb.Model. TopicModel to validate.
-        """
-        name = item.name
-        if name.lower() != item.canonical_name:
-            cls._add_error(
-                'canonical %s' % ERROR_CATEGORY_NAME_CHECK,
-                'Entity id %s: Entity name %s in lowercase does not match '
-                'canonical name %s' % (item.id, item.name, item.canonical_name))
-
-    @classmethod
-    def _validate_uncategorized_skill_ids_not_in_subtopic_skill_ids(cls, item):
-        """Validate that uncategorized_skill_ids of model is not present in
-        any subtopic of the model.
-
-        Args:
-            item: ndb.Model. TopicModel to validate.
-        """
-        for skill_id in item.uncategorized_skill_ids:
-            for subtopic in item.subtopics:
-                if skill_id in subtopic['skill_ids']:
-                    cls._add_error(
-                        'uncategorized skill %s' % ERROR_CATEGORY_ID_CHECK,
-                        'Entity id %s: uncategorized skill id %s is present '
-                        'in subtopic for entity with id %s' % (
-                            item.id, skill_id, subtopic['id']))
-
-    @classmethod
-    def _get_custom_validation_functions(cls):
-        return [
-            cls._validate_canonical_name_is_unique,
-            cls._validate_canonical_name_matches_name_in_lowercase,
-            cls._validate_uncategorized_skill_ids_not_in_subtopic_skill_ids]
-
-
-class TopicSnapshotMetadataModelValidator(BaseSnapshotMetadataModelValidator):
-    """Class for validating TopicSnapshotMetadataModel."""
-
-    EXTERNAL_MODEL_NAME = 'topic'
-
-    @classmethod
-    def _get_change_domain_class(cls, unused_item):
-        return topic_domain.TopicChange
-
-    @classmethod
-    def _get_external_id_relationships(cls, item):
-        return [
-            ExternalModelFetcherDetails(
-                'topic_ids', topic_models.TopicModel,
-                [item.id[:item.id.rfind(base_models.VERSION_DELIMITER)]]),
-            ExternalModelFetcherDetails(
-                'committer_ids', user_models.UserSettingsModel,
-                [item.committer_id])]
-
-
-class TopicSnapshotContentModelValidator(BaseSnapshotContentModelValidator):
-    """Class for validating TopicSnapshotContentModel."""
-
-    EXTERNAL_MODEL_NAME = 'topic'
-
-    @classmethod
-    def _get_external_id_relationships(cls, item):
-        return [
-            ExternalModelFetcherDetails(
-                'topic_ids', topic_models.TopicModel,
-                [item.id[:item.id.rfind(base_models.VERSION_DELIMITER)]])]
-
-
-class TopicRightsModelValidator(BaseModelValidator):
-    """Class for validating TopicRightsModel."""
-
-    @classmethod
-    def _get_external_id_relationships(cls, item):
-        snapshot_model_ids = [
-            '%s-%d' % (item.id, version) for version in python_utils.RANGE(
-                1, item.version + 1)]
-        return [
-            ExternalModelFetcherDetails(
-                'topic_ids', topic_models.TopicModel, [item.id]),
-            ExternalModelFetcherDetails(
-                'manager_user_ids', user_models.UserSettingsModel,
-                item.manager_ids),
-            ExternalModelFetcherDetails(
-                'snapshot_metadata_ids',
-                topic_models.TopicRightsSnapshotMetadataModel,
-                snapshot_model_ids),
-            ExternalModelFetcherDetails(
-                'snapshot_content_ids',
-                topic_models.TopicRightsSnapshotContentModel,
-                snapshot_model_ids)]
-
-
-class TopicRightsSnapshotMetadataModelValidator(
-        BaseSnapshotMetadataModelValidator):
-    """Class for validating TopicRightsSnapshotMetadataModel."""
-
-    EXTERNAL_MODEL_NAME = 'topic rights'
-
-    @classmethod
-    def _get_change_domain_class(cls, unused_item):
-        return topic_domain.TopicRightsChange
-
-    @classmethod
-    def _get_external_id_relationships(cls, item):
-        return [
-            ExternalModelFetcherDetails(
-                'topic_rights_ids', topic_models.TopicRightsModel,
-                [item.id[:item.id.rfind(base_models.VERSION_DELIMITER)]]),
-            ExternalModelFetcherDetails(
-                'committer_ids', user_models.UserSettingsModel,
-                [item.committer_id])]
-
-
-class TopicRightsSnapshotContentModelValidator(
-        BaseSnapshotContentModelValidator):
-    """Class for validating TopicRightsSnapshotContentModel."""
-
-    EXTERNAL_MODEL_NAME = 'topic rights'
-
-    @classmethod
-    def _get_external_id_relationships(cls, item):
-        return [
-            ExternalModelFetcherDetails(
-                'topic_rights_ids', topic_models.TopicRightsModel,
-                [item.id[:item.id.rfind(base_models.VERSION_DELIMITER)]])]
-
-
-class TopicCommitLogEntryModelValidator(BaseCommitLogEntryModelValidator):
-    """Class for validating TopicCommitLogEntryModel."""
-
-    EXTERNAL_MODEL_NAME = 'topic'
-
-    @classmethod
-    def _get_model_id_regex(cls, item):
-        # Valid id: [topic/rights]-[topic_id]-[topic_version].
-        regex_string = '^(topic|rights)-%s-\\d*$' % (
-            item.topic_id)
-
-        return regex_string
-
-    @classmethod
-    def _get_change_domain_class(cls, item):
-        if item.id.startswith('rights'):
-            return topic_domain.TopicRightsChange
-        elif item.id.startswith('topic'):
-            return topic_domain.TopicChange
-        else:
-            cls._add_error(
-                'model %s' % ERROR_CATEGORY_ID_CHECK,
-                'Entity id %s: Entity id does not match regex pattern' % (
-                    item.id))
-            return None
-
-    @classmethod
-    def _get_external_id_relationships(cls, item):
-        external_id_relationships = [
-            ExternalModelFetcherDetails(
-                'topic_ids', topic_models.TopicModel, [item.topic_id])]
-        if item.id.startswith('rights'):
-            external_id_relationships.append(
-                ExternalModelFetcherDetails(
-                    'topic_rights_ids', topic_models.TopicRightsModel,
-                    [item.topic_id]))
-        return external_id_relationships
-
-
-class TopicSummaryModelValidator(BaseSummaryModelValidator):
-    """Class for validating TopicSummaryModel."""
-
-    @classmethod
-    def _get_model_domain_object_instance(cls, item):
-        return topic_services.get_topic_summary_from_model(item)
-
-    @classmethod
-    def _get_external_id_relationships(cls, item):
-        return [
-            ExternalModelFetcherDetails(
-                'topic_ids', topic_models.TopicModel, [item.id]),
-            ExternalModelFetcherDetails(
-                'topic_rights_ids', topic_models.TopicRightsModel, [item.id])]
-
-    @classmethod
-    def _validate_canonical_story_count(
-            cls, item, field_name_to_external_model_references):
-        """Validate that canonical story count of model is equal to
-        number of story ids in TopicModel.canonical_story_ids.
-
-        Args:
-            item: ndb.Model. TopicSummaryModel to validate.
-            field_name_to_external_model_references:
-                dict(str, (list(ExternalModelReference))).
-                A dict keyed by field name. The field name represents
-                a unique identifier provided by the storage
-                model to which the external model is associated. Each value
-                contains a list of ExternalModelReference objects corresponding
-                to the field_name. For examples, all the external Exploration
-                Models corresponding to a storage model can be associated
-                with the field name 'exp_ids'. This dict is used for
-                validation of External Model properties linked to the
-                storage model.
-        """
-        topic_model_references = (
-            field_name_to_external_model_references['topic_ids'])
-
-        for topic_model_reference in topic_model_references:
-            topic_model = topic_model_reference.model_instance
-            if topic_model is None or topic_model.deleted:
-                model_class = topic_model_reference.class_name
-                model_id = topic_model_reference.model_id
-                cls._add_error(
-                    'topic_ids %s' % ERROR_CATEGORY_FIELD_CHECK,
-                    'Entity id %s: based on field topic_ids having'
-                    ' value %s, expect model %s with id %s but it doesn\'t'
-                    ' exist' % (
-                        item.id, model_id, model_class.__name__, model_id))
-                continue
-            pubished_canonical_story_ids = [
-                reference['story_id']
-                for reference in topic_model.canonical_story_references
-                if reference['story_is_published']]
-            if item.canonical_story_count != len(pubished_canonical_story_ids):
-                cls._add_error(
-                    'canonical story %s' % ERROR_CATEGORY_COUNT_CHECK,
-                    'Entity id %s: Canonical story count: %s does not '
-                    'match the number of story ids in canonical_story_ids in '
-                    'topic model: %s' % (
-                        item.id, item.canonical_story_count,
-                        pubished_canonical_story_ids))
-
-    @classmethod
-    def _validate_additional_story_count(
-            cls, item, field_name_to_external_model_references):
-        """Validate that additional story count of model is equal to
-        number of story ids in TopicModel.additional_story_ids.
-
-        Args:
-            item: ndb.Model. TopicSummaryModel to validate.
-            field_name_to_external_model_references:
-                dict(str, (list(ExternalModelReference))).
-                A dict keyed by field name. The field name represents
-                a unique identifier provided by the storage
-                model to which the external model is associated. Each value
-                contains a list of ExternalModelReference objects corresponding
-                to the field_name. For examples, all the external Exploration
-                Models corresponding to a storage model can be associated
-                with the field name 'exp_ids'. This dict is used for
-                validation of External Model properties linked to the
-                storage model.
-        """
-        topic_model_references = (
-            field_name_to_external_model_references['topic_ids'])
-
-        for topic_model_reference in topic_model_references:
-            topic_model = topic_model_reference.model_instance
-            if topic_model is None or topic_model.deleted:
-                model_class = topic_model_reference.class_name
-                model_id = topic_model_reference.model_id
-                cls._add_error(
-                    'topic_ids %s' % ERROR_CATEGORY_FIELD_CHECK,
-                    'Entity id %s: based on field topic_ids having'
-                    ' value %s, expect model %s with id %s but it doesn\'t'
-                    ' exist' % (
-                        item.id, model_id, model_class.__name__, model_id))
-                continue
-            published_additional_story_ids = [
-                reference['story_id']
-                for reference in topic_model.additional_story_references
-                if reference['story_is_published']]
-            if (
-                    item.additional_story_count !=
-                    len(published_additional_story_ids)):
-                cls._add_error(
-                    'additional story %s' % ERROR_CATEGORY_COUNT_CHECK,
-                    'Entity id %s: Additional story count: %s does not '
-                    'match the number of story ids in additional_story_ids in '
-                    'topic model: %s' % (
-                        item.id, item.additional_story_count,
-                        published_additional_story_ids))
-
-    @classmethod
-    def _validate_uncategorized_skill_count(
-            cls, item, field_name_to_external_model_references):
-        """Validate that uncategorized skill count of model is equal to
-        number of skill ids in TopicModel.uncategorized_skill_ids.
-
-        Args:
-            item: ndb.Model. TopicSummaryModel to validate.
-            field_name_to_external_model_references:
-                dict(str, (list(ExternalModelReference))).
-                A dict keyed by field name. The field name represents
-                a unique identifier provided by the storage
-                model to which the external model is associated. Each value
-                contains a list of ExternalModelReference objects corresponding
-                to the field_name. For examples, all the external Exploration
-                Models corresponding to a storage model can be associated
-                with the field name 'exp_ids'. This dict is used for
-                validation of External Model properties linked to the
-                storage model.
-        """
-        topic_model_references = (
-            field_name_to_external_model_references['topic_ids'])
-
-        for topic_model_reference in topic_model_references:
-            topic_model = topic_model_reference.model_instance
-            if topic_model is None or topic_model.deleted:
-                model_class = topic_model_reference.class_name
-                model_id = topic_model_reference.model_id
-                cls._add_error(
-                    'topic_ids %s' % ERROR_CATEGORY_FIELD_CHECK,
-                    'Entity id %s: based on field topic_ids having'
-                    ' value %s, expect model %s with id %s but it doesn\'t'
-                    ' exist' % (
-                        item.id, model_id, model_class.__name__, model_id))
-                continue
-            if item.uncategorized_skill_count != len(
-                    topic_model.uncategorized_skill_ids):
-                cls._add_error(
-                    'uncategorized skill %s' % ERROR_CATEGORY_COUNT_CHECK,
-                    'Entity id %s: Uncategorized skill count: %s does not '
-                    'match the number of skill ids in '
-                    'uncategorized_skill_ids in topic model: %s' % (
-                        item.id, item.uncategorized_skill_count,
-                        topic_model.uncategorized_skill_ids))
-
-    @classmethod
-    def _validate_total_skill_count(
-            cls, item, field_name_to_external_model_references):
-        """Validate that total skill count of model is equal to
-        number of skill ids in TopicModel.uncategorized_skill_ids and skill
-        ids in subtopics of TopicModel.
-
-        Args:
-            item: ndb.Model. TopicSummaryModel to validate.
-            field_name_to_external_model_references:
-                dict(str, (list(ExternalModelReference))).
-                A dict keyed by field name. The field name represents
-                a unique identifier provided by the storage
-                model to which the external model is associated. Each value
-                contains a list of ExternalModelReference objects corresponding
-                to the field_name. For examples, all the external Exploration
-                Models corresponding to a storage model can be associated
-                with the field name 'exp_ids'. This dict is used for
-                validation of External Model properties linked to the
-                storage model.
-        """
-        topic_model_references = (
-            field_name_to_external_model_references['topic_ids'])
-
-        for topic_model_reference in topic_model_references:
-            topic_model = topic_model_reference.model_instance
-            if topic_model is None or topic_model.deleted:
-                model_class = topic_model_reference.class_name
-                model_id = topic_model_reference.model_id
-                cls._add_error(
-                    'topic_ids %s' % ERROR_CATEGORY_FIELD_CHECK,
-                    'Entity id %s: based on field topic_ids having'
-                    ' value %s, expect model %s with id %s but it doesn\'t'
-                    ' exist' % (
-                        item.id, model_id, model_class.__name__, model_id))
-                continue
-            subtopic_skill_ids = []
-            for subtopic in topic_model.subtopics:
-                subtopic_skill_ids = subtopic_skill_ids + subtopic['skill_ids']
-            if item.total_skill_count != len(
-                    topic_model.uncategorized_skill_ids + subtopic_skill_ids):
-                cls._add_error(
-                    'total skill %s' % ERROR_CATEGORY_COUNT_CHECK,
-                    'Entity id %s: Total skill count: %s does not '
-                    'match the total number of skill ids in '
-                    'uncategorized_skill_ids in topic model: %s and skill_ids '
-                    'in subtopics of topic model: %s' % (
-                        item.id, item.total_skill_count,
-                        topic_model.uncategorized_skill_ids,
-                        subtopic_skill_ids))
-
-    @classmethod
-    def _validate_subtopic_count(
-            cls, item, field_name_to_external_model_references):
-        """Validate that subtopic count of model is equal to
-        number of subtopics in TopicModel.
-
-        Args:
-            item: ndb.Model. TopicSummaryModel to validate.
-            field_name_to_external_model_references:
-                dict(str, (list(ExternalModelReference))).
-                A dict keyed by field name. The field name represents
-                a unique identifier provided by the storage
-                model to which the external model is associated. Each value
-                contains a list of ExternalModelReference objects corresponding
-                to the field_name. For examples, all the external Exploration
-                Models corresponding to a storage model can be associated
-                with the field name 'exp_ids'. This dict is used for
-                validation of External Model properties linked to the
-                storage model.
-        """
-        topic_model_references = (
-            field_name_to_external_model_references['topic_ids'])
-
-        for topic_model_reference in topic_model_references:
-            topic_model = topic_model_reference.model_instance
-            if topic_model is None or topic_model.deleted:
-                model_class = topic_model_reference.class_name
-                model_id = topic_model_reference.model_id
-                cls._add_error(
-                    'topic_ids %s' % ERROR_CATEGORY_FIELD_CHECK,
-                    'Entity id %s: based on field topic_ids having'
-                    ' value %s, expect model %s with id %s but it doesn\'t'
-                    ' exist' % (
-                        item.id, model_id, model_class.__name__, model_id))
-                continue
-            if item.subtopic_count != len(topic_model.subtopics):
-                cls._add_error(
-                    'subtopic %s' % ERROR_CATEGORY_COUNT_CHECK,
-                    'Entity id %s: Subtopic count: %s does not '
-                    'match the total number of subtopics in topic '
-                    'model: %s ' % (
-                        item.id, item.subtopic_count, topic_model.subtopics))
-
-    @classmethod
-    def _get_external_model_properties(cls):
-        topic_model_properties_dict = {
-            'name': 'name',
-            'canonical_name': 'canonical_name',
-            'language_code': 'language_code',
-            'topic_model_created_on': 'created_on',
-            'topic_model_last_updated': 'last_updated'
-        }
-
-        return [(
-            'topic',
-            'topic_ids',
-            topic_model_properties_dict
-        )]
-
-    @classmethod
-    def _get_external_instance_custom_validation_functions(cls):
-        return [
-            cls._validate_canonical_story_count,
-            cls._validate_additional_story_count,
-            cls._validate_uncategorized_skill_count,
-            cls._validate_total_skill_count,
-            cls._validate_subtopic_count]
-
-
-class SubtopicPageModelValidator(BaseModelValidator):
-    """Class for validating SubtopicPageModel."""
-
-    @classmethod
-    def _get_model_id_regex(cls, item):
-        return '^%s-\\d*$' % (item.topic_id)
-
-    @classmethod
-    def _get_model_domain_object_instance(cls, item):
-        return subtopic_page_services.get_subtopic_page_from_model(item)
-
-    @classmethod
-    def _get_external_id_relationships(cls, item):
-        snapshot_model_ids = [
-            '%s-%d' % (item.id, version) for version in python_utils.RANGE(
-                1, item.version + 1)]
-        return [
-            ExternalModelFetcherDetails(
-                'subtopic_page_commit_log_entry_ids',
-                topic_models.SubtopicPageCommitLogEntryModel,
-                ['subtopicpage-%s-%s'
-                 % (item.id, version) for version in python_utils.RANGE(
-                     1, item.version + 1)]),
-            ExternalModelFetcherDetails(
-                'snapshot_metadata_ids',
-                topic_models.SubtopicPageSnapshotMetadataModel,
-                snapshot_model_ids),
-            ExternalModelFetcherDetails(
-                'snapshot_content_ids',
-                topic_models.SubtopicPageSnapshotContentModel,
-                snapshot_model_ids),
-            ExternalModelFetcherDetails(
-                'topic_ids', topic_models.TopicModel, [item.topic_id])]
-
-    @classmethod
-    def _get_custom_validation_functions(cls):
-        return []
-
-
-class SubtopicPageSnapshotMetadataModelValidator(
-        BaseSnapshotMetadataModelValidator):
-    """Class for validating SubtopicPageSnapshotMetadataModel."""
-
-    EXTERNAL_MODEL_NAME = 'subtopic page'
-
-    @classmethod
-    def _get_model_id_regex(cls, unused_item):
-        return '^[A-Za-z0-9]{1,%s}-\\d*-\\d*$' % base_models.ID_LENGTH
-
-    @classmethod
-    def _get_change_domain_class(cls, unused_item):
-        return subtopic_page_domain.SubtopicPageChange
-
-    @classmethod
-    def _get_external_id_relationships(cls, item):
-        return [
-            ExternalModelFetcherDetails(
-                'subtopic_page_ids', topic_models.SubtopicPageModel,
-                [item.id[:item.id.rfind(base_models.VERSION_DELIMITER)]]),
-            ExternalModelFetcherDetails(
-                'committer_ids', user_models.UserSettingsModel,
-                [item.committer_id])]
-
-
-class SubtopicPageSnapshotContentModelValidator(
-        BaseSnapshotContentModelValidator):
-    """Class for validating SubtopicPageSnapshotContentModel."""
-
-    EXTERNAL_MODEL_NAME = 'subtopic page'
-
-    @classmethod
-    def _get_model_id_regex(cls, unused_item):
-        return '^[A-Za-z0-9]{1,%s}-\\d*-\\d*$' % base_models.ID_LENGTH
-
-    @classmethod
-    def _get_external_id_relationships(cls, item):
-        return [
-            ExternalModelFetcherDetails(
-                'subtopic_page_ids', topic_models.SubtopicPageModel,
-                [item.id[:item.id.rfind(base_models.VERSION_DELIMITER)]])]
-
-
-class SubtopicPageCommitLogEntryModelValidator(
-        BaseCommitLogEntryModelValidator):
-    """Class for validating SubtopicPageCommitLogEntryModel."""
-
-    EXTERNAL_MODEL_NAME = 'subtopic page'
-
-    @classmethod
-    def _get_model_id_regex(cls, item):
-        # Valid id: [subtopicpage]-[subtopic_id]-[subtopic_version].
-        regex_string = '^(subtopicpage)-%s-\\d*$' % (
-            item.subtopic_page_id)
-
-        return regex_string
-
-    @classmethod
-    def _get_change_domain_class(cls, item):
-        if item.id.startswith('subtopicpage'):
-            return subtopic_page_domain.SubtopicPageChange
-        else:
-            cls._add_error(
-                'model %s' % ERROR_CATEGORY_ID_CHECK,
-                'Entity id %s: Entity id does not match regex pattern' % (
-                    item.id))
-            return None
-
-    @classmethod
-    def _get_external_id_relationships(cls, item):
-        return [
-            ExternalModelFetcherDetails(
-                'subtopic_page_ids', topic_models.SubtopicPageModel,
-                [item.subtopic_page_id])]
-
-
-class UserSettingsModelValidator(BaseUserModelValidator):
-    """Class for validating UserSettingsModels."""
-
-    @classmethod
-    def _get_model_domain_object_instance(cls, item):
-        return user_services.get_user_settings(item.id)
-
-    @classmethod
-    def _get_external_id_relationships(cls, item):
-        return [
-            ExternalModelFetcherDetails(
-                'user_contributions_ids', user_models.UserContributionsModel,
-                [item.id])]
-
-    @classmethod
-    def _validate_time_fields_of_user_actions(cls, item):
-        """Validates that value for time fields for user actions is
-        less than the current time when the job is run.
-
-        Args:
-            item: ndb.Model. UserSettingsModel to validate.
-        """
-        time_fields = {
-            'last agreed to terms': item.last_agreed_to_terms,
-            'last started state editor tutorial': (
-                item.last_started_state_editor_tutorial),
-            'last started state translation tutorial': (
-                item.last_started_state_translation_tutorial),
-            'last logged in': item.last_logged_in,
-            'last edited an exploration': item.last_edited_an_exploration,
-            'last created an exploration': item.last_created_an_exploration
-        }
-        current_time = datetime.datetime.utcnow()
-        for time_field_name, time_field_value in time_fields.items():
-            if time_field_value is not None and time_field_value > current_time:
-                cls._add_error(
-                    '%s check' % time_field_name,
-                    'Entity id %s: Value for %s: %s is greater than the '
-                    'time when job was run' % (
-                        item.id, time_field_name, time_field_value))
-
-        current_msec = utils.get_current_time_in_millisecs()
-        if item.first_contribution_msec is not None and (
-                item.first_contribution_msec > current_msec):
-            cls._add_error(
-                'first contribution check',
-                'Entity id %s: Value for first contribution msec: %s is '
-                'greater than the time when job was run' % (
-                    item.id, item.first_contribution_msec))
-
-    @classmethod
-    def _get_custom_validation_functions(cls):
-        return [cls._validate_time_fields_of_user_actions]
-
-
-class CompletedActivitiesModelValidator(BaseUserModelValidator):
-    """Class for validating CompletedActivitiesModels."""
-
-    @classmethod
-    def _get_external_id_relationships(cls, item):
-        return [
-            ExternalModelFetcherDetails(
-                'user_settings_ids', user_models.UserSettingsModel, [item.id]),
-            ExternalModelFetcherDetails(
-                'exploration_ids', exp_models.ExplorationModel,
-                item.exploration_ids),
-            ExternalModelFetcherDetails(
-                'collection_ids', collection_models.CollectionModel,
-                item.collection_ids)]
-
-    @classmethod
-    def _get_common_properties_of_external_model_which_should_not_match(
-            cls, item):
-        return [(
-            'IncompleteActivitiesModel',
-            'exploration_ids',
-            item.exploration_ids,
-            'exploration_ids',
-            learner_progress_services.get_all_incomplete_exp_ids(item.id)
-        ), (
-            'IncompleteActivitiesModel',
-            'collection_ids',
-            item.collection_ids,
-            'collection_ids',
-            learner_progress_services.get_all_incomplete_collection_ids(item.id)
-        )]
-
-    @classmethod
-    def _get_custom_validation_functions(cls):
-        return [cls._validate_common_properties_do_not_match]
-
-    @classmethod
-    def _get_external_instance_custom_validation_functions(cls):
-        return [
-            cls._validate_explorations_are_public,
-            cls._validate_collections_are_public
-        ]
-
-
-class IncompleteActivitiesModelValidator(BaseUserModelValidator):
-    """Class for validating IncompleteActivitiesModels."""
-
-    @classmethod
-    def _get_external_id_relationships(cls, item):
-        return [
-            ExternalModelFetcherDetails(
-                'user_settings_ids', user_models.UserSettingsModel, [item.id]),
-            ExternalModelFetcherDetails(
-                'exploration_ids', exp_models.ExplorationModel,
-                item.exploration_ids),
-            ExternalModelFetcherDetails(
-                'collection_ids', collection_models.CollectionModel,
-                item.collection_ids)]
-
-    @classmethod
-    def _get_common_properties_of_external_model_which_should_not_match(
-            cls, item):
-        return [(
-            'CompletedActivitiesModel',
-            'exploration_ids',
-            item.exploration_ids,
-            'exploration_ids',
-            learner_progress_services.get_all_completed_exp_ids(item.id)
-        ), (
-            'CompletedActivitiesModel',
-            'collection_ids',
-            item.collection_ids,
-            'collection_ids',
-            learner_progress_services.get_all_completed_collection_ids(item.id)
-        )]
-
-    @classmethod
-    def _get_custom_validation_functions(cls):
-        return [cls._validate_common_properties_do_not_match]
-
-    @classmethod
-    def _get_external_instance_custom_validation_functions(cls):
-        return [
-            cls._validate_explorations_are_public,
-            cls._validate_collections_are_public
-        ]
-
-
-class ExpUserLastPlaythroughModelValidator(BaseUserModelValidator):
-    """Class for validating ExpUserLastPlaythroughModels."""
-
-    @classmethod
-    def _get_model_id_regex(cls, item):
-        return '^%s\\.%s$' % (item.user_id, item.exploration_id)
-
-    @classmethod
-    def _get_external_id_relationships(cls, item):
-        return [
-            ExternalModelFetcherDetails(
-                'user_settings_ids', user_models.UserSettingsModel,
-                [item.user_id]),
-            ExternalModelFetcherDetails(
-                'exploration_ids', exp_models.ExplorationModel,
-                [item.exploration_id])]
-
-    @classmethod
-    def _validate_exp_id_is_marked_as_incomplete(cls, item):
-        """Validates that exploration id for model is marked as
-        incomplete.
-
-        Args:
-            item: ndb.Model. ExpUserLastPlaythroughModel to validate.
-        """
-        if item.exploration_id not in (
-                learner_progress_services.get_all_incomplete_exp_ids(
-                    item.user_id)):
-            cls._add_error(
-                'incomplete exp %s' % ERROR_CATEGORY_ID_CHECK,
-                'Entity id %s: Exploration id %s for entity is not marked '
-                'as incomplete' % (item.id, item.exploration_id))
-
-    @classmethod
-    def _validate_exp_version(
-            cls, item, field_name_to_external_model_references):
-        """Validates that last played exp version is less than or equal to
-        for version of the exploration.
-
-        Args:
-            item: ndb.Model. ExpUserLastPlaythroughModel to validate.
-            field_name_to_external_model_references:
-                dict(str, (list(ExternalModelReference))).
-                A dict keyed by field name. The field name represents
-                a unique identifier provided by the storage
-                model to which the external model is associated. Each value
-                contains a list of ExternalModelReference objects corresponding
-                to the field_name. For examples, all the external Exploration
-                Models corresponding to a storage model can be associated
-                with the field name 'exp_ids'. This dict is used for
-                validation of External Model properties linked to the
-                storage model.
-        """
-        exploration_model_references = (
-            field_name_to_external_model_references['exploration_ids'])
-
-        for exploration_model_reference in exploration_model_references:
-            exploration_model = exploration_model_reference.model_instance
-            if exploration_model is None or exploration_model.deleted:
-                model_class = exploration_model_reference.class_name
-                model_id = exploration_model_reference.model_id
-                cls._add_error(
-                    'exploration_ids %s' % ERROR_CATEGORY_FIELD_CHECK,
-                    'Entity id %s: based on field exploration_ids having'
-                    ' value %s, expect model %s with id %s but it doesn\'t'
-                    ' exist' % (
-                        item.id, model_id, model_class.__name__, model_id))
-                continue
-            if item.last_played_exp_version > exploration_model.version:
-                cls._add_error(
-                    ERROR_CATEGORY_VERSION_CHECK,
-                    'Entity id %s: last played exp version %s is greater than '
-                    'current version %s of exploration with id %s' % (
-                        item.id, item.last_played_exp_version,
-                        exploration_model.version, exploration_model.id))
-
-    @classmethod
-    def _validate_state_name(
-            cls, item, field_name_to_external_model_references):
-        """Validates that state name is a valid state in the exploration
-        corresponding to the entity.
-
-        Args:
-            item: ndb.Model. ExpUserLastPlaythroughModel to validate.
-            field_name_to_external_model_references:
-                dict(str, (list(ExternalModelReference))).
-                A dict keyed by field name. The field name represents
-                a unique identifier provided by the storage
-                model to which the external model is associated. Each value
-                contains a list of ExternalModelReference objects corresponding
-                to the field_name. For examples, all the external Exploration
-                Models corresponding to a storage model can be associated
-                with the field name 'exp_ids'. This dict is used for
-                validation of External Model properties linked to the
-                storage model.
-        """
-        exploration_model_references = (
-            field_name_to_external_model_references['exploration_ids'])
-
-        for exploration_model_reference in exploration_model_references:
-            exploration_model = exploration_model_reference.model_instance
-            if exploration_model is None or exploration_model.deleted:
-                model_class = exploration_model_reference.class_name
-                model_id = exploration_model_reference.model_id
-                cls._add_error(
-                    'exploration_ids %s' % ERROR_CATEGORY_FIELD_CHECK,
-                    'Entity id %s: based on field exploration_ids having'
-                    ' value %s, expect model %s with id %s but it doesn\'t'
-                    ' exist' % (
-                        item.id, model_id, model_class.__name__, model_id))
-                continue
-            if item.last_played_state_name not in (
-                    exploration_model.states.keys()):
-                cls._add_error(
-                    ERROR_CATEGORY_STATE_NAME_CHECK,
-                    'Entity id %s: last played state name %s is not present '
-                    'in exploration states %s for exploration id %s' % (
-                        item.id, item.last_played_state_name,
-                        list(exploration_model.states.keys()),
-                        exploration_model.id))
-
-    @classmethod
-    def _get_custom_validation_functions(cls):
-        return [cls._validate_exp_id_is_marked_as_incomplete]
-
-    @classmethod
-    def _get_external_instance_custom_validation_functions(cls):
-        return [
-            cls._validate_explorations_are_public,
-            cls._validate_exp_version,
-            cls._validate_state_name
-        ]
-
-
-class LearnerPlaylistModelValidator(BaseUserModelValidator):
-    """Class for validating LearnerPlaylistModels."""
-
-    @classmethod
-    def _get_external_id_relationships(cls, item):
-        return [
-            ExternalModelFetcherDetails(
-                'user_settings_ids', user_models.UserSettingsModel, [item.id]),
-            ExternalModelFetcherDetails(
-                'exploration_ids', exp_models.ExplorationModel,
-                item.exploration_ids),
-            ExternalModelFetcherDetails(
-                'collection_ids', collection_models.CollectionModel,
-                item.collection_ids)]
-
-    @classmethod
-    def _get_common_properties_of_external_model_which_should_not_match(
-            cls, item):
-        return [(
-            'CompletedActivitiesModel',
-            'exploration_ids',
-            item.exploration_ids,
-            'exploration_ids',
-            learner_progress_services.get_all_completed_exp_ids(item.id)
-        ), (
-            'CompletedActivitiesModel',
-            'collection_ids',
-            item.collection_ids,
-            'collection_ids',
-            learner_progress_services.get_all_completed_collection_ids(item.id)
-        ), (
-            'IncompleteActivitiesModel',
-            'exploration_ids',
-            item.exploration_ids,
-            'exploration_ids',
-            learner_progress_services.get_all_incomplete_exp_ids(item.id)
-        ), (
-            'IncompleteActivitiesModel',
-            'collection_ids',
-            item.collection_ids,
-            'collection_ids',
-            learner_progress_services.get_all_incomplete_collection_ids(item.id)
-        )]
-
-    @classmethod
-    def _get_custom_validation_functions(cls):
-        return [cls._validate_common_properties_do_not_match]
-
-    @classmethod
-    def _get_external_instance_custom_validation_functions(cls):
-        return [
-            cls._validate_explorations_are_public,
-            cls._validate_collections_are_public
-        ]
-
-
-class UserContributionsModelValidator(BaseUserModelValidator):
-    """Class for validating UserContributionsModels."""
-
-    @classmethod
-    def _get_model_domain_object_instance(cls, item):
-        return user_services.get_user_contributions(item.id)
-
-    @classmethod
-    def _get_external_id_relationships(cls, item):
-        return [
-            ExternalModelFetcherDetails(
-                'user_settings_ids', user_models.UserSettingsModel, [item.id]),
-            ExternalModelFetcherDetails(
-                'created_exploration_ids', exp_models.ExplorationModel,
-                item.created_exploration_ids),
-            ExternalModelFetcherDetails(
-                'edited_exploration_ids', exp_models.ExplorationModel,
-                item.edited_exploration_ids)]
-
-
-class UserEmailPreferencesModelValidator(BaseUserModelValidator):
-    """Class for validating UserEmailPreferencesModels."""
-
-    @classmethod
-    def _get_external_id_relationships(cls, item):
-        return [
-            ExternalModelFetcherDetails(
-                'user_settings_ids', user_models.UserSettingsModel, [item.id])]
-
-
-class UserSubscriptionsModelValidator(BaseUserModelValidator):
-    """Class for validating UserSubscriptionsModels."""
-
-    @classmethod
-    def _get_external_id_relationships(cls, item):
-        return [
-            ExternalModelFetcherDetails(
-                'activity_ids', exp_models.ExplorationModel, item.activity_ids),
-            ExternalModelFetcherDetails(
-                'collection_ids', collection_models.CollectionModel,
-                item.collection_ids),
-            ExternalModelFetcherDetails(
-                'general_feedback_thread_ids',
-                feedback_models.GeneralFeedbackThreadModel,
-                item.general_feedback_thread_ids),
-            ExternalModelFetcherDetails(
-                'creator_ids', user_models.UserSettingsModel, item.creator_ids),
-            ExternalModelFetcherDetails(
-                'subscriber_ids', user_models.UserSubscribersModel,
-                item.creator_ids),
-            ExternalModelFetcherDetails(
-                'id', user_models.UserSettingsModel, [item.id])]
-
-    @classmethod
-    def _validate_last_checked(cls, item):
-        """Validates that last checked time field is less than the time
-        when job was run.
-
-        Args:
-            item: ndb.Model. UserSubscriptionsModel to validate.
-        """
-        current_time = datetime.datetime.utcnow()
-        if item.last_checked is not None and item.last_checked > current_time:
-            cls._add_error(
-                'last checked check',
-                'Entity id %s: last checked %s is greater than '
-                'the time when job was run' % (
-                    item.id, item.last_checked))
-
-    @classmethod
-    def _validate_user_id_in_subscriber_ids(
-            cls, item, field_name_to_external_model_references):
-        """Validates that user id is present in list of
-        subscriber ids of the creators the user has subscribed to.
-
-        Args:
-            item: ndb.Model. UserSubscriptionsModel to validate.
-            field_name_to_external_model_references:
-                dict(str, (list(ExternalModelReference))).
-                A dict keyed by field name. The field name represents
-                a unique identifier provided by the storage
-                model to which the external model is associated. Each value
-                contains a list of ExternalModelReference objects corresponding
-                to the field_name. For examples, all the external Exploration
-                Models corresponding to a storage model can be associated
-                with the field name 'exp_ids'. This dict is used for
-                validation of External Model properties linked to the
-                storage model.
-        """
-        subscriber_model_references = (
-            field_name_to_external_model_references['subscriber_ids'])
-
-        for subscriber_model_reference in subscriber_model_references:
-            subscriber_model = subscriber_model_reference.model_instance
-            if subscriber_model is None or subscriber_model.deleted:
-                model_class = subscriber_model_reference.class_name
-                model_id = subscriber_model_reference.model_id
-                cls._add_error(
-                    'subscriber_ids %s' % ERROR_CATEGORY_FIELD_CHECK,
-                    'Entity id %s: based on field subscriber_ids having'
-                    ' value %s, expect model %s with id %s but it doesn\'t'
-                    ' exist' % (
-                        item.id, model_id, model_class.__name__, model_id))
-                continue
-            if item.id not in subscriber_model.subscriber_ids:
-                cls._add_error(
-                    'subscriber %s' % ERROR_CATEGORY_ID_CHECK,
-                    'Entity id %s: User id is not present in subscriber ids of '
-                    'creator with id %s to whom the user has subscribed' % (
-                        item.id, subscriber_model.id))
-
-    @classmethod
-    def _get_custom_validation_functions(cls):
-        return [cls._validate_last_checked]
-
-    @classmethod
-    def _get_external_instance_custom_validation_functions(cls):
-        return [cls._validate_user_id_in_subscriber_ids]
-
-
-class UserSubscribersModelValidator(BaseUserModelValidator):
-    """Class for validating UserSubscribersModels."""
-
-    @classmethod
-    def _get_external_id_relationships(cls, item):
-        return [
-            ExternalModelFetcherDetails(
-                'subscriber_ids', user_models.UserSettingsModel,
-                item.subscriber_ids),
-            ExternalModelFetcherDetails(
-                'user_settings_ids', user_models.UserSettingsModel, [item.id]),
-            ExternalModelFetcherDetails(
-                'subscription_ids', user_models.UserSubscriptionsModel,
-                item.subscriber_ids)]
-
-    @classmethod
-    def _validate_user_id_not_in_subscriber_ids(cls, item):
-        """Validates that user id is not present in list of
-        subscribers of user.
-
-        Args:
-            item: ndb.Model. UserSubscribersModel to validate.
-        """
-        if item.id in item.subscriber_ids:
-            cls._add_error(
-                'subscriber %s' % ERROR_CATEGORY_ID_CHECK,
-                'Entity id %s: User id is present in subscriber ids '
-                'for user' % item.id)
-
-    @classmethod
-    def _validate_user_id_in_creator_ids(
-            cls, item, field_name_to_external_model_references):
-        """Validates that user id is present in list of
-        creator ids to which the subscribers of user have
-        subscribed.
-
-        Args:
-            item: ndb.Model. UserSubscribersModel to validate.
-            field_name_to_external_model_references:
-                dict(str, (list(ExternalModelReference))).
-                A dict keyed by field name. The field name represents
-                a unique identifier provided by the storage
-                model to which the external model is associated. Each value
-                contains a list of ExternalModelReference objects corresponding
-                to the field_name. For examples, all the external Exploration
-                Models corresponding to a storage model can be associated
-                with the field name 'exp_ids'. This dict is used for
-                validation of External Model properties linked to the
-                storage model.
-        """
-        subscription_model_references = (
-            field_name_to_external_model_references['subscription_ids'])
-
-        for subscription_model_reference in subscription_model_references:
-            subscription_model = subscription_model_reference.model_instance
-            if subscription_model is None or subscription_model.deleted:
-                model_class = subscription_model_reference.class_name
-                model_id = subscription_model_reference.model_id
-                cls._add_error(
-                    'subscription_ids %s' % ERROR_CATEGORY_FIELD_CHECK,
-                    'Entity id %s: based on field subscription_ids having'
-                    ' value %s, expect model %s with id %s but it doesn\'t'
-                    ' exist' % (
-                        item.id, model_id, model_class.__name__, model_id))
-                continue
-            if item.id not in subscription_model.creator_ids:
-                cls._add_error(
-                    'subscription creator %s' % ERROR_CATEGORY_ID_CHECK,
-                    'Entity id %s: User id is not present in creator ids to '
-                    'which the subscriber of user with id %s has subscribed' % (
-                        item.id, subscription_model.id))
-
-    @classmethod
-    def _get_custom_validation_functions(cls):
-        return [cls._validate_user_id_not_in_subscriber_ids]
-
-    @classmethod
-    def _get_external_instance_custom_validation_functions(cls):
-        return [cls._validate_user_id_in_creator_ids]
-
-
-class UserRecentChangesBatchModelValidator(BaseUserModelValidator):
-    """Class for validating UserRecentChangesBatchModels."""
-
-    @classmethod
-    def _get_external_id_relationships(cls, item):
-        return [
-            ExternalModelFetcherDetails(
-                'user_settings_ids', user_models.UserSettingsModel, [item.id])]
-
-    @classmethod
-    def _validate_job_queued_msec(cls, item):
-        """Validates that job queued msec is less than the time
-        when job was run.
-
-        Args:
-            item: ndb.Model. UserRecentChangesBatchModel to validate.
-        """
-        current_msec = utils.get_current_time_in_millisecs()
-        if item.job_queued_msec > current_msec:
-            cls._add_error(
-                'job queued msec check',
-                'Entity id %s: job queued msec %s is greater than '
-                'the time when job was run' % (
-                    item.id, item.job_queued_msec))
-
-    @classmethod
-    def _get_custom_validation_functions(cls):
-        return [cls._validate_job_queued_msec]
-
-
-class UserStatsModelValidator(BaseUserModelValidator):
-    """Class for validating UserStatsModels."""
-
-    @classmethod
-    def _get_external_id_relationships(cls, item):
-        return [
-            ExternalModelFetcherDetails(
-                'user_settings_ids', user_models.UserSettingsModel, [item.id])]
-
-    @classmethod
-    def _validate_schema_version(cls, item):
-        """Validates that schema version is less than current version.
-
-        Args:
-            item: ndb.Model. UserStatsModel to validate.
-        """
-        if item.schema_version > feconf.CURRENT_DASHBOARD_STATS_SCHEMA_VERSION:
-            cls._add_error(
-                'schema %s' % ERROR_CATEGORY_VERSION_CHECK,
-                'Entity id %s: schema version %s is greater than '
-                'current version %s' % (
-                    item.id, item.schema_version,
-                    feconf.CURRENT_DASHBOARD_STATS_SCHEMA_VERSION))
-
-    @classmethod
-    def _validate_weekly_creator_stats_list(cls, item):
-        """Validates that each item weekly_creator_stats_list is keyed
-        by a datetime field and value as a dict with keys: num_ratings,
-        average_ratings, total_plays. Values for these keys should be
-        integers.
-
-        Args:
-            item: ndb.Model. UserStatsModel to validate.
-        """
-        current_time_str = datetime.datetime.utcnow().strftime(
-            feconf.DASHBOARD_STATS_DATETIME_STRING_FORMAT)
-        for stat in item.weekly_creator_stats_list:
-            for key, value in stat.items():
-                allowed_properties = [
-                    'average_ratings', 'num_ratings', 'total_plays']
-                try:
-                    datetime.datetime.strptime(
-                        key, feconf.DASHBOARD_STATS_DATETIME_STRING_FORMAT)
-                    assert key <= current_time_str
-                    assert isinstance(value, dict)
-                    assert sorted(value.keys()) == allowed_properties
-                    for property_name in allowed_properties:
-                        assert isinstance(value[property_name], int)
-                except Exception:
-                    cls._add_error(
-                        'weekly creator stats list',
-                        'Entity id %s: Invalid stats dict: %s' % (
-                            item.id, stat))
-
-    @classmethod
-    def _get_custom_validation_functions(cls):
-        return [
-            cls._validate_schema_version,
-            cls._validate_weekly_creator_stats_list]
-
-
-class ExplorationUserDataModelValidator(BaseUserModelValidator):
-    """Class for validating ExplorationUserDataModels."""
-
-    @classmethod
-    def _get_model_id_regex(cls, item):
-        return '^%s\\.%s$' % (item.user_id, item.exploration_id)
-
-    @classmethod
-    def _get_external_id_relationships(cls, item):
-        return [
-            ExternalModelFetcherDetails(
-                'user_settings_ids', user_models.UserSettingsModel,
-                [item.user_id]),
-            ExternalModelFetcherDetails(
-                'exploration_ids', exp_models.ExplorationModel,
-                [item.exploration_id])]
-
-    @classmethod
-    def _validate_draft_change_list(cls, item):
-        """Validates that commands in draft change list follow
-        the schema of ExplorationChange domain object.
-
-        Args:
-            item: ndb.Model. ExplorationUserDataModel to validate.
-        """
-        if item.draft_change_list is None:
-            return
-        for change_dict in item.draft_change_list:
-            try:
-                exp_domain.ExplorationChange(change_dict)
-            except Exception as e:
-                cls._add_error(
-                    'draft change list check',
-                    'Entity id %s: Invalid change dict %s due to error %s' % (
-                        item.id, change_dict, e))
-
-    @classmethod
-    def _validate_rating(cls, item):
-        """Validates that rating is in the interval [1, 5].
-
-        Args:
-            item: ndb.Model. ExplorationUserDataModel to validate.
-        """
-        if item.rating is not None and (item.rating < 1 or item.rating > 5):
-            cls._add_error(
-                ERROR_CATEGORY_RATINGS_CHECK,
-                'Entity id %s: Expected rating to be in range [1, 5], '
-                'received %s' % (item.id, item.rating))
-
-    @classmethod
-    def _validate_rated_on(cls, item):
-        """Validates that rated on is less than the time when job
-        was run.
-
-        Args:
-            item: ndb.Model. ExplorationUserDataModel to validate.
-        """
-        if item.rating is not None and not item.rated_on:
-            cls._add_error(
-                ERROR_CATEGORY_RATED_ON_CHECK,
-                'Entity id %s: rating %s exists but rated on is None' % (
-                    item.id, item.rating))
-        current_time = datetime.datetime.utcnow()
-        if item.rated_on is not None and item.rated_on > current_time:
-            cls._add_error(
-                ERROR_CATEGORY_RATED_ON_CHECK,
-                'Entity id %s: rated on %s is greater than the time '
-                'when job was run' % (item.id, item.rated_on))
-
-    @classmethod
-    def _validate_draft_change_list_last_updated(cls, item):
-        """Validates that draft change list last updated is less than
-        the time when job was run.
-
-        Args:
-            item: ndb.Model. ExplorationUserDataModel to validate.
-        """
-        if item.draft_change_list and not item.draft_change_list_last_updated:
-            cls._add_error(
-                'draft change list %s' % ERROR_CATEGORY_LAST_UPDATED_CHECK,
-                'Entity id %s: draft change list %s exists but '
-                'draft change list last updated is None' % (
-                    item.id, item.draft_change_list))
-        current_time = datetime.datetime.utcnow()
-        if item.draft_change_list_last_updated is not None and (
-                item.draft_change_list_last_updated > current_time):
-            cls._add_error(
-                'draft change list %s' % ERROR_CATEGORY_LAST_UPDATED_CHECK,
-                'Entity id %s: draft change list last updated %s is '
-                'greater than the time when job was run' % (
-                    item.id, item.draft_change_list_last_updated))
-
-    @classmethod
-    def _validate_exp_version(
-            cls, item, field_name_to_external_model_references):
-        """Validates that draft change exp version is less than version
-        of the exploration corresponding to the model.
-
-        Args:
-            item: ndb.Model. ExplorationUserDataModel to validate.
-            field_name_to_external_model_references:
-                dict(str, (list(ExternalModelReference))).
-                A dict keyed by field name. The field name represents
-                a unique identifier provided by the storage
-                model to which the external model is associated. Each value
-                contains a list of ExternalModelReference objects corresponding
-                to the field_name. For examples, all the external Exploration
-                Models corresponding to a storage model can be associated
-                with the field name 'exp_ids'. This dict is used for
-                validation of External Model properties linked to the
-                storage model.
-        """
-        exploration_model_references = (
-            field_name_to_external_model_references['exploration_ids'])
-
-        for exploration_model_reference in exploration_model_references:
-            exploration_model = exploration_model_reference.model_instance
-            if exploration_model is None or exploration_model.deleted:
-                model_class = exploration_model_reference.class_name
-                model_id = exploration_model_reference.model_id
-                cls._add_error(
-                    'exploration_ids %s' % ERROR_CATEGORY_FIELD_CHECK,
-                    'Entity id %s: based on field exploration_ids having'
-                    ' value %s, expect model %s with id %s but it doesn\'t'
-                    ' exist' % (
-                        item.id, model_id, model_class.__name__, model_id))
-                continue
-            if item.draft_change_list_exp_version > exploration_model.version:
-                cls._add_error(
-                    'exp %s' % ERROR_CATEGORY_VERSION_CHECK,
-                    'Entity id %s: draft change list exp version %s is '
-                    'greater than version %s of corresponding exploration '
-                    'with id %s' % (
-                        item.id, item.draft_change_list_exp_version,
-                        exploration_model.version, exploration_model.id))
-
-    @classmethod
-    def _get_custom_validation_functions(cls):
-        return [
-            cls._validate_draft_change_list,
-            cls._validate_rating,
-            cls._validate_rated_on,
-            cls._validate_draft_change_list_last_updated]
-
-    @classmethod
-    def _get_external_instance_custom_validation_functions(cls):
-        return [cls._validate_exp_version]
-
-
-class CollectionProgressModelValidator(BaseUserModelValidator):
-    """Class for validating CollectionProgressModels."""
-
-    @classmethod
-    def _get_model_id_regex(cls, item):
-        return '^%s\\.%s$' % (item.user_id, item.collection_id)
-
-    @classmethod
-    def _get_external_id_relationships(cls, item):
-        return [
-            ExternalModelFetcherDetails(
-                'user_settings_ids', user_models.UserSettingsModel,
-                [item.user_id]),
-            ExternalModelFetcherDetails(
-                'collection_ids', collection_models.CollectionModel,
-                [item.collection_id]),
-            ExternalModelFetcherDetails(
-                'exploration_ids', exp_models.ExplorationModel,
-                item.completed_explorations),
-            ExternalModelFetcherDetails(
-                'completed_activities_ids',
-                user_models.CompletedActivitiesModel, [item.user_id])]
-
-    @classmethod
-    def _validate_completed_exploration(
-            cls, item, field_name_to_external_model_references):
-        """Validates that completed exploration ids belong to
-        the collection and are present in CompletedActivitiesModel
-        for the user.
-
-        Args:
-            item: ndb.Model. CollectionProgressModel to validate.
-            field_name_to_external_model_references:
-                dict(str, (list(ExternalModelReference))).
-                A dict keyed by field name. The field name represents
-                a unique identifier provided by the storage
-                model to which the external model is associated. Each value
-                contains a list of ExternalModelReference objects corresponding
-                to the field_name. For examples, all the external Exploration
-                Models corresponding to a storage model can be associated
-                with the field name 'exp_ids'. This dict is used for
-                validation of External Model properties linked to the
-                storage model.
-        """
-        completed_exp_ids = item.completed_explorations
-        completed_activities_model_references = (
-            field_name_to_external_model_references['completed_activities_ids'])
-
-        for completed_activities_model_reference in (
-                completed_activities_model_references):
-            completed_activities_model = (
-                completed_activities_model_reference.model_instance)
-            if completed_activities_model is None or (
-                    completed_activities_model.deleted):
-                model_class = completed_activities_model_reference.class_name
-                model_id = completed_activities_model_reference.model_id
-                cls._add_error(
-                    'completed_activities_ids %s' % ERROR_CATEGORY_FIELD_CHECK,
-                    'Entity id %s: based on field completed_activities_ids '
-                    'having value %s, expect model %s with id %s but it '
-                    'doesn\'t exist' % (
-                        item.id, model_id, model_class.__name__, model_id))
-                continue
-            missing_exp_ids = [
-                exp_id
-                for exp_id in completed_exp_ids if exp_id not in (
-                    completed_activities_model.exploration_ids)]
-            if missing_exp_ids:
-                cls._add_error(
-                    'completed exploration check',
-                    'Entity id %s: Following completed exploration ids %s '
-                    'are not present in CompletedActivitiesModel for the '
-                    'user' % (item.id, missing_exp_ids))
-
-        collection_model_references = (
-            field_name_to_external_model_references['collection_ids'])
-
-        for collection_model_reference in collection_model_references:
-            collection_model = collection_model_reference.model_instance
-            if collection_model is None or collection_model.deleted:
-                model_class = collection_model_reference.class_name
-                model_id = collection_model_reference.model_id
-                cls._add_error(
-                    'collection_ids %s' % ERROR_CATEGORY_FIELD_CHECK,
-                    'Entity id %s: based on field collection_ids having'
-                    ' value %s, expect model %s with id %s but it doesn\'t'
-                    ' exist' % (
-                        item.id, model_id, model_class.__name__, model_id))
-                continue
-            collection_node_ids = [
-                node['exploration_id'] for node in (
-                    collection_model.collection_contents['nodes'])]
-            invalid_exp_ids = [
-                exp_id
-                for exp_id in completed_exp_ids if exp_id not in (
-                    collection_node_ids)]
-            if invalid_exp_ids:
-                cls._add_error(
-                    'completed exploration check',
-                    'Entity id %s: Following completed exploration ids %s do '
-                    'not belong to the collection with id %s corresponding '
-                    'to the entity' % (
-                        item.id, invalid_exp_ids, collection_model.id))
-
-    @classmethod
-    def _get_external_instance_custom_validation_functions(cls):
-        return [
-            cls._validate_explorations_are_public,
-            cls._validate_collections_are_public,
-            cls._validate_completed_exploration
-        ]
-
-
-class StoryProgressModelValidator(BaseUserModelValidator):
-    """Class for validating StoryProgressModels."""
-
-    @classmethod
-    def _get_model_id_regex(cls, item):
-        return '^%s\\.%s$' % (item.user_id, item.story_id)
-
-    @classmethod
-    def _get_external_id_relationships(cls, item):
-        return [
-            ExternalModelFetcherDetails(
-                'user_settings_ids', user_models.UserSettingsModel,
-                [item.user_id]),
-            ExternalModelFetcherDetails(
-                'story_ids', story_models.StoryModel, [item.story_id])]
-
-    @classmethod
-    def _validate_story_is_public(
-            cls, item, field_name_to_external_model_references):
-        """Validates that story is public.
-
-        Args:
-            item: ndb.Model. StoryProgressModel to validate.
-            field_name_to_external_model_references:
-                dict(str, (list(ExternalModelReference))).
-                A dict keyed by field name. The field name represents
-                a unique identifier provided by the storage
-                model to which the external model is associated. Each value
-                contains a list of ExternalModelReference objects corresponding
-                to the field_name. For examples, all the external Exploration
-                Models corresponding to a storage model can be associated
-                with the field name 'exp_ids'. This dict is used for
-                validation of External Model properties linked to the
-                storage model.
-        """
-        story_model_references = (
-            field_name_to_external_model_references['story_ids'])
-
-        for story_model_reference in story_model_references:
-            story_model = story_model_reference.model_instance
-            if story_model is None or story_model.deleted:
-                model_class = story_model_reference.class_name
-                model_id = story_model_reference.model_id
-                cls._add_error(
-                    'story_ids %s' % ERROR_CATEGORY_FIELD_CHECK,
-                    'Entity id %s: based on field story_ids having'
-                    ' value %s, expect model %s with id %s but it doesn\'t'
-                    ' exist' % (
-                        item.id, model_id, model_class.__name__, model_id))
-                continue
-            topic_id = story_model.corresponding_topic_id
-            if topic_id:
-                topic = topic_models.TopicModel.get_by_id(topic_id)
-                all_story_references = (
-                    topic.canonical_story_references +
-                    topic.additional_story_references)
-                story_is_published = False
-                for reference in all_story_references:
-                    if reference['story_id'] == story_model.id:
-                        story_is_published = reference['story_is_published']
-                if not story_is_published:
-                    cls._add_error(
-                        'public story check',
-                        'Entity id %s: Story with id %s corresponding to '
-                        'entity is private' % (item.id, story_model.id))
-
-    @classmethod
-    def _validate_completed_nodes(
-            cls, item, field_name_to_external_model_references):
-        """Validates that completed nodes belong to the story.
-
-        Args:
-            item: ndb.Model. StoryProgressModel to validate.
-            field_name_to_external_model_references:
-                dict(str, (list(ExternalModelReference))).
-                A dict keyed by field name. The field name represents
-                a unique identifier provided by the storage
-                model to which the external model is associated. Each value
-                contains a list of ExternalModelReference objects corresponding
-                to the field_name. For examples, all the external Exploration
-                Models corresponding to a storage model can be associated
-                with the field name 'exp_ids'. This dict is used for
-                validation of External Model properties linked to the
-                storage model.
-        """
-        completed_activity_model = user_models.CompletedActivitiesModel.get(
-            item.user_id)
-        story_model_references = (
-            field_name_to_external_model_references['story_ids'])
-
-        for story_model_reference in story_model_references:
-            story_model = story_model_reference.model_instance
-            if story_model is None or story_model.deleted:
-                model_class = story_model_reference.class_name
-                model_id = story_model_reference.model_id
-                cls._add_error(
-                    'story_ids %s' % ERROR_CATEGORY_FIELD_CHECK,
-                    'Entity id %s: based on field story_ids having'
-                    ' value %s, expect model %s with id %s but it doesn\'t'
-                    ' exist' % (
-                        item.id, model_id, model_class.__name__, model_id))
-                continue
-            story_node_ids = [
-                node['id'] for node in story_model.story_contents['nodes']]
-            invalid_node_ids = [
-                node_id
-                for node_id in item.completed_node_ids if node_id not in (
-                    story_node_ids)]
-            if invalid_node_ids:
-                cls._add_error(
-                    'completed node check',
-                    'Entity id %s: Following completed node ids %s do '
-                    'not belong to the story with id %s corresponding '
-                    'to the entity' % (
-                        item.id, invalid_node_ids, story_model.id))
-
-            # Checks that the explorations corresponding to completed nodes
-            # exist, are marked as completed in CompletedActivitiesModel
-            # and are public.
-            private_exp_ids = []
-            missing_exp_ids = []
-            unmarked_exp_ids = []
-            completed_exp_ids = []
-            for node in story_model.story_contents['nodes']:
-                if node['id'] in item.completed_node_ids:
-                    completed_exp_ids.append(node['exploration_id'])
-                    if node['exploration_id'] not in (
-                            completed_activity_model.exploration_ids):
-                        unmarked_exp_ids.append(node['exploration_id'])
-                    if rights_manager.is_exploration_private(
-                            node['exploration_id']):
-                        private_exp_ids.append(node['exploration_id'])
-
-            exp_model_list = exp_models.ExplorationModel.get_multi(
-                completed_exp_ids)
-            for index, exp_model in enumerate(exp_model_list):
-                if exp_model is None or exp_model.deleted:
-                    missing_exp_ids.append(completed_exp_ids[index])
-
-            error_msg = ''
-            if private_exp_ids:
-                error_msg = error_msg + (
-                    'Following exploration ids are private %s. ' % (
-                        private_exp_ids))
-            if missing_exp_ids:
-                error_msg = error_msg + (
-                    'Following exploration ids are missing %s. ' % (
-                        missing_exp_ids))
-            if unmarked_exp_ids:
-                error_msg = error_msg + (
-                    'Following exploration ids are not marked in '
-                    'CompletedActivitiesModel %s.' % unmarked_exp_ids)
-
-            if error_msg:
-                cls._add_error(
-                    'explorations in completed node check',
-                    'Entity id %s: %s' % (item.id, error_msg))
-
-    @classmethod
-    def _get_external_instance_custom_validation_functions(cls):
-        return [
-            cls._validate_story_is_public,
-            cls._validate_completed_nodes]
-
-
-class UserQueryModelValidator(BaseUserModelValidator):
-    """Class for validating UserQueryModels."""
-
-    @classmethod
-    def _get_model_id_regex(cls, unused_item):
-        return '^[A-Za-z0-9-_]{1,%s}$' % base_models.ID_LENGTH
-
-    @classmethod
-    def _get_external_id_relationships(cls, item):
-        return [
-            ExternalModelFetcherDetails(
-                'user_settings_ids', user_models.UserSettingsModel, (
-                    item.user_ids + [item.submitter_id])),
-            ExternalModelFetcherDetails(
-                'sent_email_model_ids', email_models.BulkEmailModel,
-                [item.sent_email_model_id])]
-
-    @classmethod
-    def _validate_sender_and_recipient_ids(
-            cls, item, field_name_to_external_model_references):
-        """Validates that sender id of BulkEmailModel matches the
-        submitter id of query and all recipient ids are present in
-        user ids who satisfy the query. It is not necessary that
-        all user ids are present in recipient ids since email
-        is only sent to a limited maximum of qualified users.
-        It also checks that a UserBulkEmailsModel exists for each
-        of the recipients.
-
-        Args:
-            item: ndb.Model. UserQueryModel to validate.
-            field_name_to_external_model_references:
-                dict(str, (list(ExternalModelReference))).
-                A dict keyed by field name. The field name represents
-                a unique identifier provided by the storage
-                model to which the external model is associated. Each value
-                contains a list of ExternalModelReference objects corresponding
-                to the field_name. For examples, all the external Exploration
-                Models corresponding to a storage model can be associated
-                with the field name 'exp_ids'. This dict is used for
-                validation of External Model properties linked to the
-                storage model.
-        """
-        email_model_references = (
-            field_name_to_external_model_references['sent_email_model_ids'])
-
-        for email_model_reference in email_model_references:
-            email_model = email_model_reference.model_instance
-            if email_model is None or email_model.deleted:
-                model_class = email_model_reference.class_name
-                model_id = email_model_reference.model_id
-                cls._add_error(
-                    'sent_email_model_ids %s' % ERROR_CATEGORY_FIELD_CHECK,
-                    'Entity id %s: based on field sent_email_model_ids having'
-                    ' value %s, expect model %s with id %s but it doesn\'t'
-                    ' exist' % (
-                        item.id, model_id, model_class.__name__, model_id))
-                continue
-            extra_recipient_ids = [
-                user_id
-                for user_id in email_model.recipient_ids if user_id not in (
-                    item.user_ids)]
-            if extra_recipient_ids:
-                cls._add_error(
-                    'recipient check',
-                    'Entity id %s: Email model %s for query has following '
-                    'extra recipients %s which are not qualified as per '
-                    'the query'
-                    % (item.id, email_model.id, extra_recipient_ids))
-            if email_model.sender_id != item.submitter_id:
-                cls._add_error(
-                    'sender check',
-                    'Entity id %s: Sender id %s in email model with id %s '
-                    'does not match submitter id %s of query' % (
-                        item.id, email_model.sender_id,
-                        email_model.id, item.submitter_id))
-
-            recipient_user_ids = [
-                recipient_id
-                for recipient_id in email_model.recipient_ids if (
-                    recipient_id in item.user_ids)]
-            user_bulk_emails_model_list = (
-                user_models.UserBulkEmailsModel.get_multi(
-                    recipient_user_ids))
-            for index, user_bulk_emails_model in enumerate(
-                    user_bulk_emails_model_list):
-                if user_bulk_emails_model is None or (
-                        user_bulk_emails_model.deleted):
-                    cls._add_error(
-                        'user bulk %s' % ERROR_CATEGORY_EMAIL_CHECK,
-                        'Entity id %s: UserBulkEmails model is missing for '
-                        'recipient with id %s' % (
-                            item.id, recipient_user_ids[index]))
-
-    @classmethod
-    def _get_external_instance_custom_validation_functions(cls):
-        return [cls._validate_sender_and_recipient_ids]
-
-
-class UserBulkEmailsModelValidator(BaseUserModelValidator):
-    """Class for validating UserBulkEmailsModels."""
-
-    @classmethod
-    def _get_external_id_relationships(cls, item):
-        return [
-            ExternalModelFetcherDetails(
-                'user_settings_ids', user_models.UserSettingsModel, [item.id]),
-            ExternalModelFetcherDetails(
-                'sent_email_model_ids', email_models.BulkEmailModel,
-                item.sent_email_model_ids)]
-
-    @classmethod
-    def _validate_user_id_in_recipient_id_for_emails(
-            cls, item, field_name_to_external_model_references):
-        """Validates that user id is present in recipient ids
-        for bulk email model.
-
-        Args:
-            item: ndb.Model. UserBulkEmailsModel to validate.
-            field_name_to_external_model_references:
-                dict(str, (list(ExternalModelReference))).
-                A dict keyed by field name. The field name represents
-                a unique identifier provided by the storage
-                model to which the external model is associated. Each value
-                contains a list of ExternalModelReference objects corresponding
-                to the field_name. For examples, all the external Exploration
-                Models corresponding to a storage model can be associated
-                with the field name 'exp_ids'. This dict is used for
-                validation of External Model properties linked to the
-                storage model.
-        """
-        email_model_references = (
-            field_name_to_external_model_references['sent_email_model_ids'])
-
-        for email_model_reference in email_model_references:
-            email_model = email_model_reference.model_instance
-            if email_model is None or email_model.deleted:
-                model_class = email_model_reference.class_name
-                model_id = email_model_reference.model_id
-                cls._add_error(
-                    'sent_email_model_ids %s' % ERROR_CATEGORY_FIELD_CHECK,
-                    'Entity id %s: based on field sent_email_model_ids having'
-                    ' value %s, expect model %s with id %s but it doesn\'t'
-                    ' exist' % (
-                        item.id, model_id, model_class.__name__, model_id))
-                continue
-            if item.id not in email_model.recipient_ids:
-                cls._add_error(
-                    'recipient check',
-                    'Entity id %s: user id is not present in recipient ids '
-                    'of BulkEmailModel with id %s' % (item.id, email_model.id))
-
-    @classmethod
-    def _get_external_instance_custom_validation_functions(cls):
-        return [cls._validate_user_id_in_recipient_id_for_emails]
-
-
-class UserSkillMasteryModelValidator(BaseUserModelValidator):
-    """Class for validating UserSkillMasteryModels."""
-
-    @classmethod
-    def _get_model_id_regex(cls, item):
-        return '^%s\\.%s$' % (item.user_id, item.skill_id)
-
-    @classmethod
-    def _get_external_id_relationships(cls, item):
-        return [
-            ExternalModelFetcherDetails(
-                'user_settings_ids', user_models.UserSettingsModel,
-                [item.user_id]),
-            ExternalModelFetcherDetails(
-                'skill_ids', skill_models.SkillModel, [item.skill_id])]
-
-    @classmethod
-    def _validate_skill_mastery(cls, item):
-        """Validates that skill mastery is in range [0.0, 1.0].
-
-        Args:
-            item: ndb.Model. UserSkillMasteryModel to validate.
-        """
-        if item.degree_of_mastery < 0 or item.degree_of_mastery > 1:
-            cls._add_error(
-                'skill mastery check',
-                'Entity id %s: Expected degree of mastery to be in '
-                'range [0.0, 1.0], received %s' % (
-                    item.id, item.degree_of_mastery))
-
-    @classmethod
-    def _get_custom_validation_functions(cls):
-        return [
-            cls._validate_skill_mastery]
-
-
-class UserContributionScoringModelValidator(BaseUserModelValidator):
-    """Class for validating UserContributionScoringModels."""
-
-    @classmethod
-    def _get_model_id_regex(cls, item):
-        return '^%s\\.%s$' % (item.score_category, item.user_id)
-
-    @classmethod
-    def _get_external_id_relationships(cls, item):
-        return [
-            ExternalModelFetcherDetails(
-                'user_settings_ids', user_models.UserSettingsModel,
-                [item.user_id])]
-
-    @classmethod
-    def _validate_score(cls, item):
-        """Validates that score is non-negative.
-
-        Args:
-            item: ndb.Model. UserContributionScoringModel to validate.
-        """
-        if item.score < 0:
-            cls._add_error(
-                'score check',
-                'Entity id %s: Expected score to be non-negative, '
-                'received %s' % (item.id, item.score))
-
-    @classmethod
-    def _get_custom_validation_functions(cls):
-        return [cls._validate_score]
-
-
-class UserContributionRightsModelValidator(BaseUserModelValidator):
-    """Class for validating UserContributionRightsModel."""
-
-    @classmethod
-    def _get_model_domain_object_instance(cls, item):
-        return user_domain.UserContributionRights(
-            item.id, item.can_review_translation_for_language_codes,
-            item.can_review_voiceover_for_language_codes,
-            item.can_review_questions)
-
-    @classmethod
-    def _get_external_id_relationships(cls, item):
-        return [
-            ExternalModelFetcherDetails(
-                'user_settings_ids', user_models.UserSettingsModel,
-                [item.id])]
-
-
-class PendingDeletionRequestModelValidator(BaseUserModelValidator):
-    """Class for validating PendingDeletionRequestModels."""
-
-    @classmethod
-    def _get_external_id_relationships(cls, item):
-        return []
-
-    @classmethod
-    def _validate_user_settings_are_marked_deleted(cls, item):
-        """Validates that explorations for model are marked as deleted.
-
-        Args:
-            item: PendingDeletionRequestModel. Pending deletion request model
-                to validate.
-        """
-        user_model = user_models.UserSettingsModel.get_by_id(item.id)
-        if user_model is None or not user_model.deleted:
-            cls._add_error(
-                'deleted user settings',
-                'Entity id %s: User settings model is not marked as deleted'
-                % (item.id))
-
-    @classmethod
-    def _validate_explorations_are_marked_deleted(cls, item):
-        """Validates that explorations for model are marked as deleted.
-
-        Args:
-            item: PendingDeletionRequestModel. Pending deletion request model
-                to validate.
-        """
-        exp_ids = item.exploration_ids
-        not_marked_exp_ids = []
-        for exp_id in exp_ids:
-            exp_model = exp_models.ExplorationModel.get_by_id(exp_id)
-            if exp_model is None or not exp_model.deleted:
-                not_marked_exp_ids.append(exp_id)
-
-        if not_marked_exp_ids:
-            cls._add_error(
-                'deleted exploration check',
-                'Entity id %s: Explorations with ids %s are not marked as '
-                'deleted' % (item.id, not_marked_exp_ids))
-
-    @classmethod
-    def _validate_collections_are_marked_deleted(cls, item):
-        """Validates that collections for model are marked as deleted.
-
-        Args:
-            item: PendingDeletionRequestModel. Pending deletion request model
-                to validate.
-        """
-        col_ids = item.collection_ids
-        not_marked_col_ids = []
-        for col_id in col_ids:
-            col_model = collection_models.CollectionModel.get_by_id(col_id)
-            if col_model is None or not col_model.deleted:
-                not_marked_col_ids.append(col_id)
-
-        if not_marked_col_ids:
-            cls._add_error(
-                'deleted collection check',
-                'Entity id %s: Collections with ids %s are not marked as '
-                'deleted' % (item.id, not_marked_col_ids))
-
-    @classmethod
-    def _validate_activity_mapping_contains_only_allowed_keys(cls, item):
-        """Validates that activity_mappings keys are only from
-        the core.platform.models.NAMES enum.
-
-        Args:
-            item: PendingDeletionRequestModel. Pending deletion request model
-                to validate.
-        """
-        incorrect_keys = []
-        for key in item.activity_mappings.keys():
-            if key not in [name for name in models.NAMES.__dict__]:
-                incorrect_keys.append(key)
-
-        if incorrect_keys:
-            cls._add_error(
-                'correct activity_mappings check',
-                'Entity id %s: activity_mappings contains keys %s that are not '
-                'allowed' % (item.id, incorrect_keys))
-
-    @classmethod
-    def _get_custom_validation_functions(cls):
-        return [
-            cls._validate_user_settings_are_marked_deleted,
-            cls._validate_explorations_are_marked_deleted,
-            cls._validate_collections_are_marked_deleted,
-            cls._validate_activity_mapping_contains_only_allowed_keys]
-
-
-class TaskEntryModelValidator(BaseModelValidator):
-    """One off job for auditing task entries."""
-
-    # The name of the model which is to be used in the error messages.
-    MODEL_NAME = 'task entry'
-
-    @classmethod
-    def _get_model_id_regex(cls, item):
-        return re.escape(improvements_models.TaskEntryModel.generate_task_id(
-            item.entity_type, item.entity_id, item.entity_version,
-            item.task_type, item.target_type, item.target_id))
-
-    @classmethod
-    def _get_external_id_relationships(cls, item):
-        return [
-            ExternalModelFetcherDetails(
-                'resolver_ids', user_models.UserSettingsModel,
-                [item.resolver_id] if item.resolver_id is not None else []),
-            ExternalModelFetcherDetails(
-                'entity_ids', exp_models.ExplorationModel, [item.entity_id])]
-
-    @classmethod
-    def _validate_composite_entity_id(cls, item):
-        """Validates the composite_entity_id field of the given item.
-
-        Args:
-            item: improvements_models.TaskEntryModel. The TaskEntry model
-                object to get the composite entity id.
-        """
-        expected_composite_entity_id = (
-            improvements_models.TaskEntryModel.generate_composite_entity_id(
-                item.entity_type, item.entity_id, item.entity_version))
-        if item.composite_entity_id != expected_composite_entity_id:
-            cls._add_error(
-                'composite_entity_id %s' % ERROR_CATEGORY_FIELD_CHECK,
-                'Entity id %s: composite_entity_id "%s" should be "%s"' % (
-                    item.id,
-                    item.composite_entity_id,
-                    expected_composite_entity_id))
-
-    @classmethod
-    def _validate_status(cls, item):
-        """Validates the fields of the item relating to the status field.
-
-        Args:
-            item: improvements_models.TaskEntryModel. The item to check the
-                status for.
-        """
-        if item.status == improvements_models.TASK_STATUS_OPEN:
-            if item.resolver_id:
-                cls._add_error(
-                    'status %s' % ERROR_CATEGORY_FIELD_CHECK,
-                    'Entity id %s: status is open but resolver_id is "%s", '
-                    'should be empty.' % (item.id, item.resolver_id))
-            if item.resolved_on:
-                cls._add_error(
-                    'status %s' % ERROR_CATEGORY_FIELD_CHECK,
-                    'Entity id %s: status is open but resolved_on is "%s", '
-                    'should be empty.' % (item.id, item.resolved_on))
-        elif item.status == improvements_models.TASK_STATUS_RESOLVED:
-            if item.resolver_id is None:
-                cls._add_error(
-                    'status %s' % ERROR_CATEGORY_FIELD_CHECK,
-                    'Entity id %s: status is resolved but resolver_id is not '
-                    'set' % (item.id,))
-            if item.resolved_on is None:
-                cls._add_error(
-                    'status %s' % ERROR_CATEGORY_FIELD_CHECK,
-                    'Entity id %s: status is resolved but resolved_on is not '
-                    'set' % (item.id,))
-
-    @classmethod
-    def _validate_target_id(cls, item):
-        """Validate that the given item contains an existing exploration state
-        name.
-
-        Args:
-            item: improvements_models.TaskEntryModel. The item to fetch and
-                check the target id.
-        """
-        try:
-            exp_model = exp_models.ExplorationModel.get(
-                item.entity_id, strict=True, version=item.entity_version)
-        except Exception:
-            cls._add_error(
-                'target_id %s' % ERROR_CATEGORY_FIELD_CHECK,
-                'Entity id %s: exploration with id "%s" does not exist at '
-                'version %d' % (item.id, item.entity_id, item.entity_version))
-            return
-        if item.target_id not in exp_model.states.keys():
-            cls._add_error(
-                'target_id %s' % ERROR_CATEGORY_FIELD_CHECK,
-                'Entity id %s: exploration with id "%s" does not have a state '
-                'named "%s" at version %d' % (
-                    item.id, item.entity_id, item.target_id,
-                    item.entity_version))
-
-    @classmethod
-    def _get_custom_validation_functions(cls):
-        return [
-            cls._validate_composite_entity_id,
-            cls._validate_status,
-            cls._validate_target_id,
-        ]
-
-
-class PlaythroughModelValidator(BaseModelValidator):
-    """Class for validating PlaythroughModel."""
-
-    # The playthrough design was finalized at the end of GSOC 2018: 2018-09-01.
-    PLAYTHROUGH_INTRODUCTION_DATETIME = datetime.datetime(2018, 9, 1)
-
-    @classmethod
-    def _get_external_id_relationships(cls, item):
-        exp_id = item.exp_id
-        exp_version = item.exp_version
-        exp_issues_id = (
-            stats_models.ExplorationIssuesModel.get_entity_id(
-                exp_id, exp_version)
-        )
-
-        return [
-            ExternalModelFetcherDetails(
-                'exp_ids', exp_models.ExplorationModel, [item.exp_id]),
-            ExternalModelFetcherDetails(
-                'exp_issues_ids', stats_models.ExplorationIssuesModel,
-                [exp_issues_id])]
-
-    @classmethod
-    def _get_model_id_regex(cls, unused_item):
-        return r'^[A-Za-z0-9-_]{1,%s}\.[A-Za-z0-9-_]{1,%s}$' % (
-            base_models.ID_LENGTH, base_models.ID_LENGTH)
-
-    @classmethod
-    def _get_model_domain_object_instance(cls, item):
-        return stats_services.get_playthrough_from_model(item)
-
-    @classmethod
-    def _validate_exploration_id_in_whitelist(cls, item):
-        """Validate the exploration id in playthrough model is in
-        the whitelist.
-
-        Args:
-            item: ndb.Model. PlaythroughModel to validate.
-        """
-        whitelisted_exp_ids_for_playthroughs = (
-            config_domain.WHITELISTED_EXPLORATION_IDS_FOR_PLAYTHROUGHS.value)
-
-        if item.exp_id not in whitelisted_exp_ids_for_playthroughs:
-            cls._add_error(
-                'exploration %s' % ERROR_CATEGORY_ID_CHECK,
-                'Entity id %s: recorded in exploration_id:%s which '
-                'has not been curated for recording.' % (
-                    item.id, item.exp_id)
-            )
-
-    @classmethod
-    def _validate_reference(cls, item, field_name_to_external_model_references):
-        """Validate the playthrough reference relations.
-
-        Args:
-            item: ndb.Model. PlaythroughModel to validate.
-            field_name_to_external_model_references:
-                dict(str, (list(ExternalModelReference))).
-                A dict keyed by field name. The field name represents
-                a unique identifier provided by the storage
-                model to which the external model is associated. Each value
-                contains a list of ExternalModelReference objects corresponding
-                to the field_name. For examples, all the external Exploration
-                Models corresponding to a storage model can be associated
-                with the field name 'exp_ids'. This dict is used for
-                validation of External Model properties linked to the
-                storage model.
-        """
-        exp_issues_model_references = (
-            field_name_to_external_model_references['exp_issues_ids'])
-
-        for exp_issues_model_reference in exp_issues_model_references:
-            exp_issues_model = exp_issues_model_reference.model_instance
-
-            if exp_issues_model is None or exp_issues_model.deleted:
-                model_class = exp_issues_model_reference.class_name
-                model_id = exp_issues_model_reference.model_id
-                cls._add_error(
-                    'exp_issues_ids %s' % ERROR_CATEGORY_FIELD_CHECK,
-                    'Entity id %s: based on field exp_issues_ids having'
-                    ' value %s, expect model %s with id %s but it doesn\'t'
-                    ' exist' % (
-                        item.id, model_id, model_class.__name__, model_id))
-                continue
-            exp_id = item.exp_id
-            exp_version = item.exp_version
-
-            issues = []
-            for issue_index, issue in enumerate(
-                    exp_issues_model.unresolved_issues):
-                issue_type = issue['issue_type']
-                if (
-                        item.id in issue['playthrough_ids']
-                        and issue_type == item.issue_type):
-                    issue_customization_args = issue['issue_customization_args']
-                    identifying_arg = (
-                        stats_models.CUSTOMIZATION_ARG_WHICH_IDENTIFIES_ISSUE[
-                            issue_type])
-                    if (
-                            issue_customization_args[identifying_arg] ==
-                            item.issue_customization_args[identifying_arg]):
-                        issues.append((issue_index, issue))
-
-            if len(issues) == 0:
-                cls._add_error(
-                    '%s' % ERROR_CATEGORY_REFERENCE_CHECK,
-                    'Entity id %s: not referenced by any issue of the'
-                    ' corresponding exploration (id=%s, version=%s).' % (
-                        item.id, exp_id, exp_version)
-                )
-            elif len(issues) > 1:
-                issue_indices = [index for index, _ in issues]
-                cls._add_error(
-                    '%s' % ERROR_CATEGORY_REFERENCE_CHECK,
-                    'Entity id %s: referenced by more than one issues of the '
-                    'corresponding exploration (id=%s, version=%s), '
-                    'issue indices: %s.' % (
-                        item.id, exp_id, exp_version, issue_indices)
-                )
-            else:
-                issue_index, issue = issues[0]
-                id_indices = []
-                for id_index, playthrough_id in enumerate(
-                        issue['playthrough_ids']):
-                    if playthrough_id == item.id:
-                        id_indices.append(id_index)
-                if len(id_indices) > 1:
-                    cls._add_error(
-                        '%s' % ERROR_CATEGORY_REFERENCE_CHECK,
-                        'Entity id %s: referenced multiple times in an '
-                        'issue (index=%s) of the corresponding exploration '
-                        '(id=%s, version=%s), duplicated id indices: %s.' % (
-                            item.id, issue_index, exp_id, exp_version,
-                            id_indices)
-                    )
-
-    @classmethod
-    def _validate_created_datetime(cls, item):
-        """Validate the playthrough is created after the GSoC 2018 submission
-        deadline.
-
-        Args:
-            item: ndb.Model. PlaythroughModel to validate.
-        """
-        created_on_datetime = item.created_on
-        if created_on_datetime < cls.PLAYTHROUGH_INTRODUCTION_DATETIME:
-            cls._add_error(
-                'create datetime check',
-                'Entity id %s: released on %s, which is before the '
-                'GSoC 2018 submission deadline (2018-09-01) and should '
-                'therefore not exist.' % (
-                    item.id, item.created_on.strftime('%Y-%m-%d'))
-            )
-
-    @classmethod
-    def _get_custom_validation_functions(cls):
-        return [
-            cls._validate_exploration_id_in_whitelist,
-            cls._validate_created_datetime,
-        ]
-
-    @classmethod
-    def _get_external_instance_custom_validation_functions(cls):
-        return [cls._validate_reference]
-
-
-class PseudonymizedUserModelValidator(BaseUserModelValidator):
-    """Class for validating PseudonymizedUserModels."""
-
-    @classmethod
-    def _get_model_id_regex(cls, unused_item):
-        return r'^pid_[a-z]{32}$'
-
-    @classmethod
-    def _get_external_id_relationships(cls, item):
-        return {}
-
-    @classmethod
-    def _validate_user_settings_with_same_id_not_exist(cls, item):
-        """Validates that the UserSettingsModel with the same ID as this model
-        does not exist.
-
-        Args:
-            item: PseudonymizedUserModel. PseudonymizedUserModel to validate.
-        """
-        user_model = user_models.UserSettingsModel.get_by_id(item.id)
-        if user_model is not None:
-            cls.errors['deleted user settings'].append(
-                'Entity id %s: User settings model exists' % (item.id))
-
-    @classmethod
-    def _get_custom_validation_functions(cls):
-        return [cls._validate_user_settings_with_same_id_not_exist]
-
-
-class UserAuthDetailsModelValidator(BaseUserModelValidator):
-    """Class for validating UserAuthDetailsModels."""
-
-    @classmethod
-    def _get_external_id_relationships(cls, item):
-        return [
-            ExternalModelFetcherDetails(
-                'user_settings_ids', user_models.UserSettingsModel, [item.id])]
-
-
-class PlatformParameterModelValidator(BaseModelValidator):
-    """Class for validating PlatformParameterModel."""
-
-    @classmethod
-    def _get_model_id_regex(cls, unused_item):
-        return r'^[A-Za-z0-9_]{1,100}$'
-
-    @classmethod
-    def _get_external_id_relationships(cls, item):
-        snapshot_model_ids = [
-            '%s-%d' % (item.id, version)
-            for version in python_utils.RANGE(1, item.version + 1)]
-        return [
-            ExternalModelFetcherDetails(
-                'snapshot_metadata_ids',
-                config_models.PlatformParameterSnapshotMetadataModel,
-                snapshot_model_ids
-            ),
-            ExternalModelFetcherDetails(
-                'snapshot_content_ids',
-                config_models.PlatformParameterSnapshotContentModel,
-                snapshot_model_ids
-            ),
-        ]
-
-
-class PlatformParameterSnapshotMetadataModelValidator(
-        BaseSnapshotMetadataModelValidator):
-    """Class for validating PlatformParameterSnapshotMetadataModel."""
-
-    EXTERNAL_MODEL_NAME = 'platform parameter'
-
-    @classmethod
-    def _get_model_id_regex(cls, unused_item):
-        return r'^[A-Za-z0-9_]{1,100}-\d+$'
-
-    @classmethod
-    def _get_change_domain_class(cls, unused_item):
-        return platform_parameter_domain.PlatformParameterChange
-
-    @classmethod
-    def _get_external_id_relationships(cls, item):
-        return [
-            ExternalModelFetcherDetails(
-                'platform_parameter_ids',
-                config_models.PlatformParameterModel,
-                [item.id[:item.id.find('-')]]
-            ),
-            ExternalModelFetcherDetails(
-                'committer_ids',
-                user_models.UserSettingsModel,
-                [item.committer_id]
-            )
-        ]
-
-
-class PlatformParameterSnapshotContentModelValidator(
-        BaseSnapshotContentModelValidator):
-    """Class for validating PlatformParameterSnapshotContentModel."""
-
-    EXTERNAL_MODEL_NAME = 'platform parameter'
-
-    @classmethod
-    def _get_model_id_regex(cls, unused_item):
-        return r'^[A-Za-z0-9_]{1,100}-\d+$'
-
-    @classmethod
-    def _get_external_id_relationships(cls, item):
-        return [
-            ExternalModelFetcherDetails(
-                'platform_parameter_ids',
-                config_models.PlatformParameterModel,
-                [item.id[:item.id.find('-')]]
-            )
-        ]
-
-
-MODEL_TO_VALIDATOR_MAPPING = {
-    activity_models.ActivityReferencesModel: ActivityReferencesModelValidator,
-    audit_models.RoleQueryAuditModel: RoleQueryAuditModelValidator,
-    audit_models.UsernameChangeAuditModel: UsernameChangeAuditModelValidator,
-    classifier_models.ClassifierTrainingJobModel: (
-        ClassifierTrainingJobModelValidator),
-    classifier_models.StateTrainingJobsMappingModel: (
-        StateTrainingJobsMappingModelValidator),
-    collection_models.CollectionModel: CollectionModelValidator,
-    collection_models.CollectionSnapshotMetadataModel: (
-        CollectionSnapshotMetadataModelValidator),
-    collection_models.CollectionSnapshotContentModel: (
-        CollectionSnapshotContentModelValidator),
-    collection_models.CollectionRightsModel: CollectionRightsModelValidator,
-    collection_models.CollectionRightsSnapshotMetadataModel: (
-        CollectionRightsSnapshotMetadataModelValidator),
-    collection_models.CollectionRightsSnapshotContentModel: (
-        CollectionRightsSnapshotContentModelValidator),
-    collection_models.CollectionCommitLogEntryModel: (
-        CollectionCommitLogEntryModelValidator),
-    collection_models.CollectionSummaryModel: CollectionSummaryModelValidator,
-    config_models.ConfigPropertyModel: ConfigPropertyModelValidator,
-    config_models.ConfigPropertySnapshotMetadataModel: (
-        ConfigPropertySnapshotMetadataModelValidator),
-    config_models.ConfigPropertySnapshotContentModel: (
-        ConfigPropertySnapshotContentModelValidator),
-    config_models.PlatformParameterModel: PlatformParameterModelValidator,
-    config_models.PlatformParameterSnapshotMetadataModel: (
-        PlatformParameterSnapshotMetadataModelValidator),
-    config_models.PlatformParameterSnapshotContentModel: (
-        PlatformParameterSnapshotContentModelValidator),
-    email_models.SentEmailModel: SentEmailModelValidator,
-    email_models.BulkEmailModel: BulkEmailModelValidator,
-    email_models.GeneralFeedbackEmailReplyToIdModel: (
-        GeneralFeedbackEmailReplyToIdModelValidator),
-    exp_models.ExplorationContextModel: (
-        ExplorationContextModelValidator),
-    exp_models.ExplorationMathRichTextInfoModel: (
-        ExplorationMathRichTextInfoModelValidator),
-    exp_models.ExplorationModel: ExplorationModelValidator,
-    exp_models.ExplorationSnapshotMetadataModel: (
-        ExplorationSnapshotMetadataModelValidator),
-    exp_models.ExplorationSnapshotContentModel: (
-        ExplorationSnapshotContentModelValidator),
-    exp_models.ExplorationRightsModel: ExplorationRightsModelValidator,
-    exp_models.ExplorationRightsSnapshotMetadataModel: (
-        ExplorationRightsSnapshotMetadataModelValidator),
-    exp_models.ExplorationRightsSnapshotContentModel: (
-        ExplorationRightsSnapshotContentModelValidator),
-    exp_models.ExplorationCommitLogEntryModel: (
-        ExplorationCommitLogEntryModelValidator),
-    exp_models.ExpSummaryModel: ExpSummaryModelValidator,
-    feedback_models.GeneralFeedbackThreadModel: (
-        GeneralFeedbackThreadModelValidator),
-    feedback_models.GeneralFeedbackMessageModel: (
-        GeneralFeedbackMessageModelValidator),
-    feedback_models.GeneralFeedbackThreadUserModel: (
-        GeneralFeedbackThreadUserModelValidator),
-    feedback_models.FeedbackAnalyticsModel: FeedbackAnalyticsModelValidator,
-    feedback_models.UnsentFeedbackEmailModel: UnsentFeedbackEmailModelValidator,
-    improvements_models.TaskEntryModel: TaskEntryModelValidator,
-    job_models.JobModel: JobModelValidator,
-    job_models.ContinuousComputationModel: ContinuousComputationModelValidator,
-    opportunity_models.ExplorationOpportunitySummaryModel: (
-        ExplorationOpportunitySummaryModelValidator),
-    opportunity_models.SkillOpportunityModel: (SkillOpportunityModelValidator),
-    question_models.QuestionModel: QuestionModelValidator,
-    question_models.QuestionSkillLinkModel: (
-        QuestionSkillLinkModelValidator),
-    question_models.QuestionSnapshotMetadataModel: (
-        QuestionSnapshotMetadataModelValidator),
-    question_models.QuestionSnapshotContentModel: (
-        QuestionSnapshotContentModelValidator),
-    question_models.QuestionCommitLogEntryModel: (
-        QuestionCommitLogEntryModelValidator),
-    question_models.QuestionSummaryModel: QuestionSummaryModelValidator,
-    recommendations_models.ExplorationRecommendationsModel: (
-        ExplorationRecommendationsModelValidator),
-    recommendations_models.TopicSimilaritiesModel: (
-        TopicSimilaritiesModelValidator),
-    skill_models.SkillModel: SkillModelValidator,
-    skill_models.SkillSnapshotMetadataModel: (
-        SkillSnapshotMetadataModelValidator),
-    skill_models.SkillSnapshotContentModel: (
-        SkillSnapshotContentModelValidator),
-    skill_models.SkillCommitLogEntryModel: (
-        SkillCommitLogEntryModelValidator),
-    skill_models.SkillSummaryModel: SkillSummaryModelValidator,
-    story_models.StoryModel: StoryModelValidator,
-    story_models.StorySnapshotMetadataModel: (
-        StorySnapshotMetadataModelValidator),
-    story_models.StorySnapshotContentModel: (
-        StorySnapshotContentModelValidator),
-    story_models.StoryCommitLogEntryModel: (
-        StoryCommitLogEntryModelValidator),
-    story_models.StorySummaryModel: StorySummaryModelValidator,
-    suggestion_models.GeneralSuggestionModel: GeneralSuggestionModelValidator,
-    suggestion_models.GeneralVoiceoverApplicationModel: (
-        GeneralVoiceoverApplicationModelValidator),
-    topic_models.TopicModel: TopicModelValidator,
-    topic_models.TopicSnapshotMetadataModel: (
-        TopicSnapshotMetadataModelValidator),
-    topic_models.TopicSnapshotContentModel: (
-        TopicSnapshotContentModelValidator),
-    topic_models.TopicRightsModel: TopicRightsModelValidator,
-    topic_models.TopicRightsSnapshotMetadataModel: (
-        TopicRightsSnapshotMetadataModelValidator),
-    topic_models.TopicRightsSnapshotContentModel: (
-        TopicRightsSnapshotContentModelValidator),
-    topic_models.TopicCommitLogEntryModel: (
-        TopicCommitLogEntryModelValidator),
-    topic_models.TopicSummaryModel: TopicSummaryModelValidator,
-    topic_models.SubtopicPageModel: SubtopicPageModelValidator,
-    topic_models.SubtopicPageSnapshotMetadataModel: (
-        SubtopicPageSnapshotMetadataModelValidator),
-    topic_models.SubtopicPageSnapshotContentModel: (
-        SubtopicPageSnapshotContentModelValidator),
-    topic_models.SubtopicPageCommitLogEntryModel: (
-        SubtopicPageCommitLogEntryModelValidator),
-    user_models.UserSettingsModel: UserSettingsModelValidator,
-    user_models.CompletedActivitiesModel: CompletedActivitiesModelValidator,
-    user_models.IncompleteActivitiesModel: IncompleteActivitiesModelValidator,
-    user_models.ExpUserLastPlaythroughModel: (
-        ExpUserLastPlaythroughModelValidator),
-    user_models.LearnerPlaylistModel: LearnerPlaylistModelValidator,
-    user_models.UserContributionsModel: UserContributionsModelValidator,
-    user_models.UserEmailPreferencesModel: UserEmailPreferencesModelValidator,
-    user_models.UserSubscriptionsModel: UserSubscriptionsModelValidator,
-    user_models.UserSubscribersModel: UserSubscribersModelValidator,
-    user_models.UserRecentChangesBatchModel: (
-        UserRecentChangesBatchModelValidator),
-    user_models.UserStatsModel: UserStatsModelValidator,
-    user_models.ExplorationUserDataModel: ExplorationUserDataModelValidator,
-    user_models.CollectionProgressModel: CollectionProgressModelValidator,
-    user_models.StoryProgressModel: StoryProgressModelValidator,
-    user_models.UserQueryModel: UserQueryModelValidator,
-    user_models.UserBulkEmailsModel: UserBulkEmailsModelValidator,
-    user_models.UserSkillMasteryModel: UserSkillMasteryModelValidator,
-    user_models.UserContributionScoringModel: (
-        UserContributionScoringModelValidator),
-    user_models.UserContributionRightsModel: (
-        UserContributionRightsModelValidator),
-    user_models.PendingDeletionRequestModel: (
-        PendingDeletionRequestModelValidator),
-    stats_models.PlaythroughModel: PlaythroughModelValidator,
-    user_models.PseudonymizedUserModel: PseudonymizedUserModelValidator,
-    user_models.UserAuthDetailsModel: UserAuthDetailsModelValidator
-}
-=======
 from core import jobs
 from core.domain import prod_validators
 from core.platform import models
@@ -6616,7 +42,6 @@
             models.NAMES.recommendations, models.NAMES.skill,
             models.NAMES.statistics, models.NAMES.story,
             models.NAMES.suggestion, models.NAMES.topic, models.NAMES.user]))
->>>>>>> 7b67c110
 
 
 class ProdValidationAuditOneOffJobMetaClass(type):
