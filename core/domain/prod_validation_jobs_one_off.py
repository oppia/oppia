# coding: utf-8
#
# Copyright 2019 The Oppia Authors. All Rights Reserved.
#
# Licensed under the Apache License, Version 2.0 (the "License");
# you may not use this file except in compliance with the License.
# You may obtain a copy of the License at
#
#      http://www.apache.org/licenses/LICENSE-2.0
#
# Unless required by applicable law or agreed to in writing, software
# distributed under the License is distributed on an "AS-IS" BASIS,
# WITHOUT WARRANTIES OR CONDITIONS OF ANY KIND, either express or implied.
# See the License for the specific language governing permissions and
# limitations under the License.

"""One-off jobs for validating prod models."""

from __future__ import absolute_import  # pylint: disable=import-only-modules
from __future__ import unicode_literals  # pylint: disable=import-only-modules

import importlib

from core import jobs
from core.platform import models
import python_utils

(
    activity_models, app_feedback_report_models, audit_models, auth_models,
    beam_job_models, blog_models, classifier_models, collection_models,
    config_models, email_models, exp_models, feedback_models,
    improvements_models, job_models, opportunity_models, question_models,
    recommendations_models, skill_models, stats_models, story_models,
    subtopic_models, suggestion_models, topic_models, translation_models,
    user_models
) = models.Registry.import_models([
    models.NAMES.activity, models.NAMES.app_feedback_report, models.NAMES.audit,
    models.NAMES.auth, models.NAMES.beam_job, models.NAMES.blog,
    models.NAMES.classifier, models.NAMES.collection, models.NAMES.config,
    models.NAMES.email, models.NAMES.exploration, models.NAMES.feedback,
    models.NAMES.improvements, models.NAMES.job, models.NAMES.opportunity,
    models.NAMES.question, models.NAMES.recommendations, models.NAMES.skill,
    models.NAMES.statistics, models.NAMES.story, models.NAMES.subtopic,
    models.NAMES.suggestion, models.NAMES.topic, models.NAMES.translation,
    models.NAMES.user
])

VALIDATION_STATUS_SUCCESS = 'fully-validated'


class ProdValidationAuditOneOffJobMetaClass(type):
    """Type class for audit one off jobs. Registers classes inheriting from
    ProdValidationAuditOneOffJob in a list. With this strategy, job writers can
    define them in separate modules while allowing us to assert that each model
    has an audit job.
    """

    _MODEL_AUDIT_ONE_OFF_JOB_NAMES = set()

    def __new__(mcs, name, bases, dct):
        mcs._MODEL_AUDIT_ONE_OFF_JOB_NAMES.add(name)
        return super(ProdValidationAuditOneOffJobMetaClass, mcs).__new__(
            mcs, name, bases, dct)

    @classmethod
    def get_model_audit_job_names(mcs):
        """Returns list of job names that have inherited from
        ProdValidationAuditOneOffJob.

        Returns:
            tuple(str). The names of the one off audit jobs of this class type.
        """
        return sorted(mcs._MODEL_AUDIT_ONE_OFF_JOB_NAMES)


class ProdValidationAuditOneOffJob( # pylint: disable=inherit-non-class
        python_utils.with_metaclass(
            ProdValidationAuditOneOffJobMetaClass,
            jobs.BaseMapReduceOneOffJobManager)):
    """Job that audits and validates production models."""

    @classmethod
    def entity_classes_to_map_over(cls):
        """Return a list of datastore class references to map over.

        Raises:
            NotImplementedError. This function has not yet been implemented.
        """
        raise NotImplementedError(
            'The entity_classes_to_map_over() method is missing from the '
            'derived class. It should be implemented in the derived class.')

    @staticmethod
    def map(model_instance):
        """Implements a map function which defers to a pre-defined validator."""
        model_name = model_instance.__class__.__name__
        validator_cls_name = '%sValidator' % model_name
        # Module name for models is of the form:
        # 'core.storage.<model-type>.gae_models'.
        # Module name for validators is of the form:
        # 'core.domain.<model-type>_validators'.
        # So, we extract the module name for models to obtain the module name
        # for validators. There is no extra test required to verify that models
        # and validators have names defined based on model-type since if they
        # don't the validators test will automatically fail based on the import
        # we perform here for validators.
        model_module_name = model_instance.__module__
        model_type = model_module_name.split('.')[2]
        validator_module_name = '%s_validators' % model_type

        validator_module = importlib.import_module(
            'core.domain.%s' % validator_module_name)
        validator = getattr(validator_module, validator_cls_name)
        if not model_instance.deleted:
            validator.validate(model_instance)
        else:
            validator.validate_deleted(model_instance)

        if len(validator.errors) > 0:
            for error_key, error_list in validator.errors.items():
                error_message = (
                    ((',').join(set(error_list))).encode(encoding='utf-8'))
                yield (
                    'failed validation check for %s of %s' % (
                        error_key, model_name),
                    python_utils.convert_to_bytes(error_message)
                )
        else:
            yield ('%s %s' % (VALIDATION_STATUS_SUCCESS, model_name), 1)

    @staticmethod
    def reduce(key, values):
        """Yields number of fully validated models or the failure messages."""
        if VALIDATION_STATUS_SUCCESS in key:
            yield (key, len(values))
        else:
            yield (key, values)


class ActivityReferencesModelAuditOneOffJob(ProdValidationAuditOneOffJob):
    """Job that audits and validates ActivityReferencesModel."""

    @classmethod
    def entity_classes_to_map_over(cls):
        return [activity_models.ActivityReferencesModel]


class AppFeedbackReportModelAuditOneOffJob(ProdValidationAuditOneOffJob):
    """Job that audits and validates AppFeedbackReportModel."""

    @classmethod
    def entity_classes_to_map_over(cls):
        return [app_feedback_report_models.AppFeedbackReportModel]


class AppFeedbackReportTicketModelAuditOneOffJob(ProdValidationAuditOneOffJob):
    """Job that audits and validates AppFeedbackReportTicketModel."""

    @classmethod
    def entity_classes_to_map_over(cls):
        return [app_feedback_report_models.AppFeedbackReportTicketModel]


class AppFeedbackReportStatsModelAuditOneOffJob(ProdValidationAuditOneOffJob):
    """Job that audits and validates AppFeedbackReportStatsModel."""

    @classmethod
    def entity_classes_to_map_over(cls):
        return [app_feedback_report_models.AppFeedbackReportStatsModel]


class RoleQueryAuditModelAuditOneOffJob(ProdValidationAuditOneOffJob):
    """Job that audits and validates RoleQueryAuditModel."""

    @classmethod
    def entity_classes_to_map_over(cls):
        return [audit_models.RoleQueryAuditModel]


class UsernameChangeAuditModelAuditOneOffJob(ProdValidationAuditOneOffJob):
    """Job that audits and validates UsernameChangeAuditModel."""

    @classmethod
    def entity_classes_to_map_over(cls):
        return [audit_models.UsernameChangeAuditModel]


class ClassifierTrainingJobModelAuditOneOffJob(ProdValidationAuditOneOffJob):
    """Job that audits and validates ClassifierTrainingJobModel."""

    @classmethod
    def entity_classes_to_map_over(cls):
        return [classifier_models.ClassifierTrainingJobModel]


class StateTrainingJobsMappingModelAuditOneOffJob(
        ProdValidationAuditOneOffJob):
    """Job that audits and validates StateTrainingJobsMappingModel."""

    @classmethod
    def entity_classes_to_map_over(cls):
        return [classifier_models.StateTrainingJobsMappingModel]


class CollectionModelAuditOneOffJob(ProdValidationAuditOneOffJob):
    """Job that audits and validates CollectionModel."""

    @classmethod
    def entity_classes_to_map_over(cls):
        return [collection_models.CollectionModel]


class CollectionSnapshotMetadataModelAuditOneOffJob(
        ProdValidationAuditOneOffJob):
    """Job that audits and validates CollectionSnapshotMetadataModel."""

    @classmethod
    def entity_classes_to_map_over(cls):
        return [collection_models.CollectionSnapshotMetadataModel]


class CollectionSnapshotContentModelAuditOneOffJob(
        ProdValidationAuditOneOffJob):
    """Job that audits and validates CollectionSnapshotContentModel."""

    @classmethod
    def entity_classes_to_map_over(cls):
        return [collection_models.CollectionSnapshotContentModel]


class CollectionRightsModelAuditOneOffJob(ProdValidationAuditOneOffJob):
    """Job that audits and validates CollectionRightsModel."""

    @classmethod
    def entity_classes_to_map_over(cls):
        return [collection_models.CollectionRightsModel]


class CollectionRightsSnapshotMetadataModelAuditOneOffJob(
        ProdValidationAuditOneOffJob):
    """Job that audits and validates CollectionRightsSnapshotMetadataModel."""

    @classmethod
    def entity_classes_to_map_over(cls):
        return [collection_models.CollectionRightsSnapshotMetadataModel]


class CollectionRightsSnapshotContentModelAuditOneOffJob(
        ProdValidationAuditOneOffJob):
    """Job that audits and validates CollectionRightsSnapshotContentModel."""

    @classmethod
    def entity_classes_to_map_over(cls):
        return [collection_models.CollectionRightsSnapshotContentModel]


class CollectionCommitLogEntryModelAuditOneOffJob(
        ProdValidationAuditOneOffJob):
    """Job that audits and validates CollectionCommitLogEntryModel."""

    @classmethod
    def entity_classes_to_map_over(cls):
        return [collection_models.CollectionCommitLogEntryModel]


class CollectionSummaryModelAuditOneOffJob(ProdValidationAuditOneOffJob):
    """Job that audits and validates CollectionSummaryModel."""

    @classmethod
    def entity_classes_to_map_over(cls):
        return [collection_models.CollectionSummaryModel]


class ExplorationOpportunitySummaryModelAuditOneOffJob(
        ProdValidationAuditOneOffJob):
    """Job that audits and validates ExplorationOpportunitySummaryModel."""

    @classmethod
    def entity_classes_to_map_over(cls):
        return [opportunity_models.ExplorationOpportunitySummaryModel]


class SkillOpportunityModelAuditOneOffJob(ProdValidationAuditOneOffJob):
    """Job that audits and validates SkillOpportunityModel."""

    @classmethod
    def entity_classes_to_map_over(cls):
        return [opportunity_models.SkillOpportunityModel]


class ConfigPropertyModelAuditOneOffJob(ProdValidationAuditOneOffJob):
    """Job that audits and validates ConfigPropertyModel."""

    @classmethod
    def entity_classes_to_map_over(cls):
        return [config_models.ConfigPropertyModel]


class ConfigPropertySnapshotMetadataModelAuditOneOffJob(
        ProdValidationAuditOneOffJob):
    """Job that audits and validates ConfigPropertySnapshotMetadataModel."""

    @classmethod
    def entity_classes_to_map_over(cls):
        return [config_models.ConfigPropertySnapshotMetadataModel]


class ConfigPropertySnapshotContentModelAuditOneOffJob(
        ProdValidationAuditOneOffJob):
    """Job that audits and validates ConfigPropertySnapshotContentModel."""

    @classmethod
    def entity_classes_to_map_over(cls):
        return [config_models.ConfigPropertySnapshotContentModel]


class SentEmailModelAuditOneOffJob(ProdValidationAuditOneOffJob):
    """Job that audits and validates SentEmailModel."""

    @classmethod
    def entity_classes_to_map_over(cls):
        return [email_models.SentEmailModel]


class BulkEmailModelAuditOneOffJob(ProdValidationAuditOneOffJob):
    """Job that audits and validates BulkEmailModel."""

    @classmethod
    def entity_classes_to_map_over(cls):
        return [email_models.BulkEmailModel]


class ExplorationModelAuditOneOffJob(ProdValidationAuditOneOffJob):
    """Job that audits and validates ExplorationModel."""

    @classmethod
    def entity_classes_to_map_over(cls):
        return [exp_models.ExplorationModel]


class ExplorationSnapshotMetadataModelAuditOneOffJob(
        ProdValidationAuditOneOffJob):
    """Job that audits and validates ExplorationSnapshotMetadataModel."""

    @classmethod
    def entity_classes_to_map_over(cls):
        return [exp_models.ExplorationSnapshotMetadataModel]

    @staticmethod
    def reduce(key, values):
        """Yields the number of fully validated models or the failure messages.
        By default, this method only yields a maximum of 10 errors if there are
        multiple errors of the same type.

        Note: This behaviour can be overriden in any subclass if more errors
        need to be yielded. To do so, just change the yield statement to
        yield all values instead of the first 10.
        """
        if VALIDATION_STATUS_SUCCESS in key:
            yield (key, len(values))
        else:
            # Just yield ten errors of each error type since the list of errors
            # for this model is quite large.
            yield (key, values[:10])


class ExplorationSnapshotContentModelAuditOneOffJob(
        ProdValidationAuditOneOffJob):
    """Job that audits and validates ExplorationSnapshotContentModel."""

    @classmethod
    def entity_classes_to_map_over(cls):
        return [exp_models.ExplorationSnapshotContentModel]


class ExplorationRightsModelAuditOneOffJob(ProdValidationAuditOneOffJob):
    """Job that audits and validates ExplorationRightsModel."""

    @classmethod
    def entity_classes_to_map_over(cls):
        return [exp_models.ExplorationRightsModel]


class ExplorationRightsSnapshotMetadataModelAuditOneOffJob(
        ProdValidationAuditOneOffJob):
    """Job that audits and validates ExplorationRightsSnapshotMetadataModel."""

    @classmethod
    def entity_classes_to_map_over(cls):
        return [exp_models.ExplorationRightsSnapshotMetadataModel]


class ExplorationRightsSnapshotContentModelAuditOneOffJob(
        ProdValidationAuditOneOffJob):
    """Job that audits and validates ExplorationRightsSnapshotContentModel."""

    @classmethod
    def entity_classes_to_map_over(cls):
        return [exp_models.ExplorationRightsSnapshotContentModel]


class ExplorationCommitLogEntryModelAuditOneOffJob(
        ProdValidationAuditOneOffJob):
    """Job that audits and validates ExplorationCommitLogEntryModel."""

    @classmethod
    def entity_classes_to_map_over(cls):
        return [exp_models.ExplorationCommitLogEntryModel]


class ExpSummaryModelAuditOneOffJob(ProdValidationAuditOneOffJob):
    """Job that audits and validates ExpSummaryModel."""

    @classmethod
    def entity_classes_to_map_over(cls):
        return [exp_models.ExpSummaryModel]


class GeneralFeedbackThreadModelAuditOneOffJob(ProdValidationAuditOneOffJob):
    """Job that audits and validates GeneralFeedbackThreadModel."""

    @classmethod
    def entity_classes_to_map_over(cls):
        return [feedback_models.GeneralFeedbackThreadModel]


class GeneralFeedbackMessageModelAuditOneOffJob(ProdValidationAuditOneOffJob):
    """Job that audits and validates GeneralFeedbackMessageModel."""

    @classmethod
    def entity_classes_to_map_over(cls):
        return [feedback_models.GeneralFeedbackMessageModel]


class GeneralFeedbackThreadUserModelAuditOneOffJob(
        ProdValidationAuditOneOffJob):
    """Job that audits and validates GeneralFeedbackThreadUserModel."""

    @classmethod
    def entity_classes_to_map_over(cls):
        return [feedback_models.GeneralFeedbackThreadUserModel]


class FeedbackAnalyticsModelAuditOneOffJob(ProdValidationAuditOneOffJob):
    """Job that audits and validates FeedbackAnalyticsModel."""

    @classmethod
    def entity_classes_to_map_over(cls):
        return [feedback_models.FeedbackAnalyticsModel]


class UnsentFeedbackEmailModelAuditOneOffJob(ProdValidationAuditOneOffJob):
    """Job that audits and validates UnsentFeedbackEmailModel."""

    @classmethod
    def entity_classes_to_map_over(cls):
        return [feedback_models.UnsentFeedbackEmailModel]


class JobModelAuditOneOffJob(ProdValidationAuditOneOffJob):
    """Job that audits and validates JobModel."""

    @classmethod
    def entity_classes_to_map_over(cls):
        return [job_models.JobModel]


class ContinuousComputationModelAuditOneOffJob(ProdValidationAuditOneOffJob):
    """Job that audits and validates ContinuousComputationModel."""

    @classmethod
    def entity_classes_to_map_over(cls):
        return [job_models.ContinuousComputationModel]


class QuestionModelAuditOneOffJob(ProdValidationAuditOneOffJob):
    """Job that audits and validates QuestionModel."""

    @classmethod
    def entity_classes_to_map_over(cls):
        return [question_models.QuestionModel]


class QuestionSkillLinkModelAuditOneOffJob(ProdValidationAuditOneOffJob):
    """Job that audits and validates QuestionSkillLinkModel."""

    @classmethod
    def entity_classes_to_map_over(cls):
        return [question_models.QuestionSkillLinkModel]


class ExplorationContextModelAuditOneOffJob(ProdValidationAuditOneOffJob):
    """Job that audits and validates ExplorationContextModel."""

    @classmethod
    def entity_classes_to_map_over(cls):
        return [exp_models.ExplorationContextModel]


class QuestionSnapshotMetadataModelAuditOneOffJob(ProdValidationAuditOneOffJob):
    """Job that audits and validates QuestionSnapshotMetadataModel."""

    @classmethod
    def entity_classes_to_map_over(cls):
        return [question_models.QuestionSnapshotMetadataModel]


class QuestionSnapshotContentModelAuditOneOffJob(ProdValidationAuditOneOffJob):
    """Job that audits and validates QuestionSnapshotContentModel."""

    @classmethod
    def entity_classes_to_map_over(cls):
        return [question_models.QuestionSnapshotContentModel]


class QuestionCommitLogEntryModelAuditOneOffJob(ProdValidationAuditOneOffJob):
    """Job that audits and validates QuestionCommitLogEntryModel."""

    @classmethod
    def entity_classes_to_map_over(cls):
        return [question_models.QuestionCommitLogEntryModel]


class QuestionSummaryModelAuditOneOffJob(ProdValidationAuditOneOffJob):
    """Job that audits and validates QuestionSummaryModel."""

    @classmethod
    def entity_classes_to_map_over(cls):
        return [question_models.QuestionSummaryModel]


class ExplorationRecommendationsModelAuditOneOffJob(
        ProdValidationAuditOneOffJob):
    """Job that audits and validates ExplorationRecommendationsModel."""

    @classmethod
    def entity_classes_to_map_over(cls):
        return [recommendations_models.ExplorationRecommendationsModel]


class TopicSimilaritiesModelAuditOneOffJob(ProdValidationAuditOneOffJob):
    """Job that audits and validates TopicSimilaritiesModel."""

    @classmethod
    def entity_classes_to_map_over(cls):
        return [recommendations_models.TopicSimilaritiesModel]


class SkillModelAuditOneOffJob(ProdValidationAuditOneOffJob):
    """Job that audits and validates SkillModel."""

    @classmethod
    def entity_classes_to_map_over(cls):
        return [skill_models.SkillModel]


class SkillSnapshotMetadataModelAuditOneOffJob(ProdValidationAuditOneOffJob):
    """Job that audits and validates SkillSnapshotMetadataModel."""

    @classmethod
    def entity_classes_to_map_over(cls):
        return [skill_models.SkillSnapshotMetadataModel]


class SkillSnapshotContentModelAuditOneOffJob(ProdValidationAuditOneOffJob):
    """Job that audits and validates SkillSnapshotContentModel."""

    @classmethod
    def entity_classes_to_map_over(cls):
        return [skill_models.SkillSnapshotContentModel]


class SkillCommitLogEntryModelAuditOneOffJob(ProdValidationAuditOneOffJob):
    """Job that audits and validates SkillCommitLogEntryModel."""

    @classmethod
    def entity_classes_to_map_over(cls):
        return [skill_models.SkillCommitLogEntryModel]


class SkillSummaryModelAuditOneOffJob(ProdValidationAuditOneOffJob):
    """Job that audits and validates SkillSummaryModel."""

    @classmethod
    def entity_classes_to_map_over(cls):
        return [skill_models.SkillSummaryModel]


class StoryModelAuditOneOffJob(ProdValidationAuditOneOffJob):
    """Job that audits and validates StoryModel."""

    @classmethod
    def entity_classes_to_map_over(cls):
        return [story_models.StoryModel]


class StorySnapshotMetadataModelAuditOneOffJob(ProdValidationAuditOneOffJob):
    """Job that audits and validates StorySnapshotMetadataModel."""

    @classmethod
    def entity_classes_to_map_over(cls):
        return [story_models.StorySnapshotMetadataModel]


class StorySnapshotContentModelAuditOneOffJob(ProdValidationAuditOneOffJob):
    """Job that audits and validates StorySnapshotContentModel."""

    @classmethod
    def entity_classes_to_map_over(cls):
        return [story_models.StorySnapshotContentModel]


class StoryCommitLogEntryModelAuditOneOffJob(ProdValidationAuditOneOffJob):
    """Job that audits and validates StoryCommitLogEntryModel."""

    @classmethod
    def entity_classes_to_map_over(cls):
        return [story_models.StoryCommitLogEntryModel]


class StorySummaryModelAuditOneOffJob(ProdValidationAuditOneOffJob):
    """Job that audits and validates StorySummaryModel."""

    @classmethod
    def entity_classes_to_map_over(cls):
        return [story_models.StorySummaryModel]


class GeneralSuggestionModelAuditOneOffJob(ProdValidationAuditOneOffJob):
    """Job that audits and validates GeneralSuggestionModel."""

    @classmethod
    def entity_classes_to_map_over(cls):
        return [suggestion_models.GeneralSuggestionModel]


class GeneralVoiceoverApplicationModelAuditOneOffJob(
        ProdValidationAuditOneOffJob):
    """Job that audits and validates GeneralVoiceoverApplicationModel."""

    @classmethod
    def entity_classes_to_map_over(cls):
        return [suggestion_models.GeneralVoiceoverApplicationModel]


class CommunityContributionStatsModelAuditOneOffJob(
        ProdValidationAuditOneOffJob):
    """Job that audits and validates CommunityContributionStatsModel."""

    @classmethod
    def entity_classes_to_map_over(cls):
        return [suggestion_models.CommunityContributionStatsModel]


class TopicModelAuditOneOffJob(ProdValidationAuditOneOffJob):
    """Job that audits and validates TopicModel."""

    @classmethod
    def entity_classes_to_map_over(cls):
        return [topic_models.TopicModel]


class TopicSnapshotMetadataModelAuditOneOffJob(ProdValidationAuditOneOffJob):
    """Job that audits and validates TopicSnapshotMetadataModel."""

    @classmethod
    def entity_classes_to_map_over(cls):
        return [topic_models.TopicSnapshotMetadataModel]


class TopicSnapshotContentModelAuditOneOffJob(ProdValidationAuditOneOffJob):
    """Job that audits and validates TopicSnapshotContentModel."""

    @classmethod
    def entity_classes_to_map_over(cls):
        return [topic_models.TopicSnapshotContentModel]


class TopicRightsModelAuditOneOffJob(ProdValidationAuditOneOffJob):
    """Job that audits and validates TopicRightsModel."""

    @classmethod
    def entity_classes_to_map_over(cls):
        return [topic_models.TopicRightsModel]


class TopicRightsSnapshotMetadataModelAuditOneOffJob(
        ProdValidationAuditOneOffJob):
    """Job that audits and validates TopicRightsSnapshotMetadataModel."""

    @classmethod
    def entity_classes_to_map_over(cls):
        return [topic_models.TopicRightsSnapshotMetadataModel]


class TopicRightsSnapshotContentModelAuditOneOffJob(
        ProdValidationAuditOneOffJob):
    """Job that audits and validates TopicRightsSnapshotContentModel."""

    @classmethod
    def entity_classes_to_map_over(cls):
        return [topic_models.TopicRightsSnapshotContentModel]


class TopicCommitLogEntryModelAuditOneOffJob(ProdValidationAuditOneOffJob):
    """Job that audits and validates TopicCommitLogEntryModel."""

    @classmethod
    def entity_classes_to_map_over(cls):
        return [topic_models.TopicCommitLogEntryModel]


class TopicSummaryModelAuditOneOffJob(ProdValidationAuditOneOffJob):
    """Job that audits and validates TopicSummaryModel."""

    @classmethod
    def entity_classes_to_map_over(cls):
        return [topic_models.TopicSummaryModel]


class SubtopicPageModelAuditOneOffJob(ProdValidationAuditOneOffJob):
    """Job that audits and validates SubtopicPageModel."""

    @classmethod
    def entity_classes_to_map_over(cls):
        return [subtopic_models.SubtopicPageModel]


class SubtopicPageSnapshotMetadataModelAuditOneOffJob(
        ProdValidationAuditOneOffJob):
    """Job that audits and validates SubtopicPageSnapshotMetadataModel."""

    @classmethod
    def entity_classes_to_map_over(cls):
        return [
            subtopic_models.SubtopicPageSnapshotMetadataModel]


class SubtopicPageSnapshotContentModelAuditOneOffJob(
        ProdValidationAuditOneOffJob):
    """Job that audits and validates SubtopicPageSnapshotContentModel."""

    @classmethod
    def entity_classes_to_map_over(cls):
        return [
            subtopic_models.SubtopicPageSnapshotContentModel]


class SubtopicPageCommitLogEntryModelAuditOneOffJob(
        ProdValidationAuditOneOffJob):
    """Job that audits and validates SubtopicPageCommitLogEntryModel."""

    @classmethod
    def entity_classes_to_map_over(cls):
        return [
            subtopic_models.SubtopicPageCommitLogEntryModel]


class MachineTranslationModelAuditOneOffJob(ProdValidationAuditOneOffJob):
    """Job that audits and validates MachineTranslationModel."""

    @classmethod
    def entity_classes_to_map_over(cls):
        return [translation_models.MachineTranslationModel]


class UserSettingsModelAuditOneOffJob(ProdValidationAuditOneOffJob):
    """Job that audits and validates UserSettingsModel."""

    @classmethod
    def entity_classes_to_map_over(cls):
        return [user_models.UserSettingsModel]


class UserNormalizedNameAuditOneOffJob(jobs.BaseMapReduceOneOffJobManager):
    """Job that audits and validates normalized usernames."""

    @classmethod
    def entity_classes_to_map_over(cls):
        return [user_models.UserSettingsModel]

    @staticmethod
    def map(model_instance):
        if not model_instance.deleted:
            yield (model_instance.normalized_username, model_instance.id)

    @staticmethod
    def reduce(key, values):
        # If normalized name is not set, we do not compare it with normalized
        # names for other users. It is not mandatory to set the normalized
        # user names in UserSettingsModel since some users who have logged in
        # but not completed the sign-up process may not have a username
        # specified yet.
        if key != 'None' and len(values) > 1:
            yield (
                'failed validation check for normalized username check of '
                'UserSettingsModel',
                'Users with ids %s have the same normalized username %s' % (
                    sorted(values), key))


class CompletedActivitiesModelAuditOneOffJob(ProdValidationAuditOneOffJob):
    """Job that audits and validates CompletedActivitiesModel."""

    @classmethod
    def entity_classes_to_map_over(cls):
        return [user_models.CompletedActivitiesModel]


class IncompleteActivitiesModelAuditOneOffJob(ProdValidationAuditOneOffJob):
    """Job that audits and validates IncompleteActivitiesModel."""

    @classmethod
    def entity_classes_to_map_over(cls):
        return [user_models.IncompleteActivitiesModel]


class ExpUserLastPlaythroughModelAuditOneOffJob(ProdValidationAuditOneOffJob):
    """Job that audits and validates ExpUserLastPlaythroughModel."""

    @classmethod
    def entity_classes_to_map_over(cls):
        return [user_models.ExpUserLastPlaythroughModel]


class LearnerPlaylistModelAuditOneOffJob(ProdValidationAuditOneOffJob):
    """Job that audits and validates LearnerPlaylistModel."""

    @classmethod
    def entity_classes_to_map_over(cls):
        return [user_models.LearnerPlaylistModel]


class UserContributionsModelAuditOneOffJob(ProdValidationAuditOneOffJob):
    """Job that audits and validates UserContributionsModel."""

    @classmethod
    def entity_classes_to_map_over(cls):
        return [user_models.UserContributionsModel]


class UserEmailPreferencesModelAuditOneOffJob(ProdValidationAuditOneOffJob):
    """Job that audits and validates UserEmailPreferencesModel."""

    @classmethod
    def entity_classes_to_map_over(cls):
        return [user_models.UserEmailPreferencesModel]


class UserSubscriptionsModelAuditOneOffJob(ProdValidationAuditOneOffJob):
    """Job that audits and validates UserSubscriptionsModel."""

    @classmethod
    def entity_classes_to_map_over(cls):
        return [user_models.UserSubscriptionsModel]


class UserSubscribersModelAuditOneOffJob(ProdValidationAuditOneOffJob):
    """Job that audits and validates UserSubscribersModel."""

    @classmethod
    def entity_classes_to_map_over(cls):
        return [user_models.UserSubscribersModel]


class UserRecentChangesBatchModelAuditOneOffJob(ProdValidationAuditOneOffJob):
    """Job that audits and validates UserRecentChangesBatchModel."""

    @classmethod
    def entity_classes_to_map_over(cls):
        return [user_models.UserRecentChangesBatchModel]


class UserStatsModelAuditOneOffJob(ProdValidationAuditOneOffJob):
    """Job that audits and validates UserStatsModel.

    NOTE TO DEVELOPERS: This job is expected to take a very long time to
    run since it iterates over weekly creator stats for validation which
    is a very large list.
    """

    @classmethod
    def entity_classes_to_map_over(cls):
        return [user_models.UserStatsModel]


class ExplorationUserDataModelAuditOneOffJob(ProdValidationAuditOneOffJob):
    """Job that audits and validates ExplorationUserDataModel."""

    @classmethod
    def entity_classes_to_map_over(cls):
        return [user_models.ExplorationUserDataModel]


class CollectionProgressModelAuditOneOffJob(ProdValidationAuditOneOffJob):
    """Job that audits and validates CollectionProgressModel."""

    @classmethod
    def entity_classes_to_map_over(cls):
        return [user_models.CollectionProgressModel]


class StoryProgressModelAuditOneOffJob(ProdValidationAuditOneOffJob):
    """Job that audits and validates StoryProgressModel."""

    @classmethod
    def entity_classes_to_map_over(cls):
        return [user_models.StoryProgressModel]


class UserQueryModelAuditOneOffJob(ProdValidationAuditOneOffJob):
    """Job that audits and validates UserQueryModel."""

    @classmethod
    def entity_classes_to_map_over(cls):
        return [user_models.UserQueryModel]


class UserBulkEmailsModelAuditOneOffJob(ProdValidationAuditOneOffJob):
    """Job that audits and validates UserBulkEmailsModel."""

    @classmethod
    def entity_classes_to_map_over(cls):
        return [user_models.UserBulkEmailsModel]


class UserSkillMasteryModelAuditOneOffJob(ProdValidationAuditOneOffJob):
    """Job that audits and validates UserSkillMasteryModel."""

    @classmethod
    def entity_classes_to_map_over(cls):
        return [user_models.UserSkillMasteryModel]


class UserContributionProficiencyModelAuditOneOffJob(
        ProdValidationAuditOneOffJob):
    """Job that audits and validates UserContributionProficiencyModel."""

    @classmethod
    def entity_classes_to_map_over(cls):
        return [user_models.UserContributionProficiencyModel]


class UserContributionRightsModelAuditOneOffJob(ProdValidationAuditOneOffJob):
    """Job that audits and validates UserContributionRightsModel."""

    @classmethod
    def entity_classes_to_map_over(cls):
        return [user_models.UserContributionRightsModel]


class PendingDeletionRequestModelAuditOneOffJob(ProdValidationAuditOneOffJob):
    """Job that audits and validates PendingDeletionRequestModel."""

    @classmethod
    def entity_classes_to_map_over(cls):
        return [user_models.PendingDeletionRequestModel]


class DeletedUserModelAuditOneOffJob(ProdValidationAuditOneOffJob):
    """Job that audits and validates DeletedUserModel."""

    @classmethod
    def entity_classes_to_map_over(cls):
        return [user_models.DeletedUserModel]


class DeletedUsernameModelAuditOneOffJob(ProdValidationAuditOneOffJob):
    """Job that audits and validates DeletedUsernameModels."""

    @classmethod
    def entity_classes_to_map_over(cls):
        return [user_models.DeletedUsernameModel]


class TaskEntryModelAuditOneOffJob(ProdValidationAuditOneOffJob):
    """Job that audits and validates TaskEntryModel."""

    @classmethod
    def entity_classes_to_map_over(cls):
        return [improvements_models.TaskEntryModel]


class PlaythroughModelAuditOneOffJob(ProdValidationAuditOneOffJob):
    """Job that audits and validates PlaythroughModel."""

    @classmethod
    def entity_classes_to_map_over(cls):
        return [stats_models.PlaythroughModel]


class PseudonymizedUserModelAuditOneOffJob(ProdValidationAuditOneOffJob):
    """Job that audits and validates PseudonymizedUserModel."""

    @classmethod
    def entity_classes_to_map_over(cls):
        return [user_models.PseudonymizedUserModel]


class BeamJobRunModelAuditOneOffJob(ProdValidationAuditOneOffJob):
    """Job that audits and validates BeamJobRunModel."""

    @classmethod
    def entity_classes_to_map_over(cls):
        return [beam_job_models.BeamJobRunModel]


class BeamJobRunResultModelAuditOneOffJob(ProdValidationAuditOneOffJob):
    """Job that audits and validates BeamJobRunResultModel."""

    @classmethod
    def entity_classes_to_map_over(cls):
        return [beam_job_models.BeamJobRunResultModel]


class UserAuthDetailsModelAuditOneOffJob(ProdValidationAuditOneOffJob):
    """Job that audits and validates UserAuthDetailsModel."""

    @classmethod
    def entity_classes_to_map_over(cls):
        return [auth_models.UserAuthDetailsModel]


class UserIdentifiersModelAuditOneOffJob(ProdValidationAuditOneOffJob):
    """Job that audits and validates UserIdentifiersModel."""

    @classmethod
    def entity_classes_to_map_over(cls):
        return [auth_models.UserIdentifiersModel]


class UserIdByFirebaseAuthIdModelAuditOneOffJob(ProdValidationAuditOneOffJob):
    """Job that audits and validates UserIdByFirebaseAuthIdModel."""

    @classmethod
    def entity_classes_to_map_over(cls):
        return [auth_models.UserIdByFirebaseAuthIdModel]


class FirebaseSeedModelAuditOneOffJob(ProdValidationAuditOneOffJob):
    """Job that audits and validates FirebaseSeedModel."""

    @classmethod
    def entity_classes_to_map_over(cls):
        return [auth_models.FirebaseSeedModel]


class PlatformParameterModelAuditOneOffJob(ProdValidationAuditOneOffJob):
    """Job that audits and validates PlatformParameterModel."""

    @classmethod
    def entity_classes_to_map_over(cls):
        return [config_models.PlatformParameterModel]


class PlatformParameterSnapshotMetadataModelAuditOneOffJob(
        ProdValidationAuditOneOffJob):
    """Job that audits and validates PlatformParameterSnapshotMetadataModel."""

    @classmethod
    def entity_classes_to_map_over(cls):
        return [config_models.PlatformParameterSnapshotMetadataModel]


class PlatformParameterSnapshotContentModelAuditOneOffJob(
        ProdValidationAuditOneOffJob):
    """Job that audits and validates PlatformParameterSnapshotContentModel."""

    @classmethod
    def entity_classes_to_map_over(cls):
        return [config_models.PlatformParameterSnapshotContentModel]


<<<<<<< HEAD
class BlogPostModelAuditOneOffJob(
        ProdValidationAuditOneOffJob):
=======
class BlogPostModelAuditOneOffJob(ProdValidationAuditOneOffJob):
>>>>>>> c04c0db0
    """Job that audits and validates BlogPostModel."""

    @classmethod
    def entity_classes_to_map_over(cls):
        return [blog_models.BlogPostModel]


<<<<<<< HEAD
class BlogPostSummaryModelAuditOneOffJob(
        ProdValidationAuditOneOffJob):
=======
class BlogPostSummaryModelAuditOneOffJob(ProdValidationAuditOneOffJob):
>>>>>>> c04c0db0
    """Job that audits and validates BlogPostSummaryModel."""

    @classmethod
    def entity_classes_to_map_over(cls):
        return [blog_models.BlogPostSummaryModel]


<<<<<<< HEAD
class BlogPostRightsModelAuditOneOffJob(
        ProdValidationAuditOneOffJob):
=======
class BlogPostRightsModelAuditOneOffJob(ProdValidationAuditOneOffJob):
>>>>>>> c04c0db0
    """Job that audits and validates BlogPostRightsModel."""

    @classmethod
    def entity_classes_to_map_over(cls):
        return [blog_models.BlogPostRightsModel]<|MERGE_RESOLUTION|>--- conflicted
+++ resolved
@@ -1071,12 +1071,7 @@
         return [config_models.PlatformParameterSnapshotContentModel]
 
 
-<<<<<<< HEAD
-class BlogPostModelAuditOneOffJob(
-        ProdValidationAuditOneOffJob):
-=======
 class BlogPostModelAuditOneOffJob(ProdValidationAuditOneOffJob):
->>>>>>> c04c0db0
     """Job that audits and validates BlogPostModel."""
 
     @classmethod
@@ -1084,12 +1079,7 @@
         return [blog_models.BlogPostModel]
 
 
-<<<<<<< HEAD
-class BlogPostSummaryModelAuditOneOffJob(
-        ProdValidationAuditOneOffJob):
-=======
 class BlogPostSummaryModelAuditOneOffJob(ProdValidationAuditOneOffJob):
->>>>>>> c04c0db0
     """Job that audits and validates BlogPostSummaryModel."""
 
     @classmethod
@@ -1097,12 +1087,7 @@
         return [blog_models.BlogPostSummaryModel]
 
 
-<<<<<<< HEAD
-class BlogPostRightsModelAuditOneOffJob(
-        ProdValidationAuditOneOffJob):
-=======
 class BlogPostRightsModelAuditOneOffJob(ProdValidationAuditOneOffJob):
->>>>>>> c04c0db0
     """Job that audits and validates BlogPostRightsModel."""
 
     @classmethod
