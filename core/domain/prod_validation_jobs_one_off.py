# coding: utf-8
#
# Copyright 2019 The Oppia Authors. All Rights Reserved.
#
# Licensed under the Apache License, Version 2.0 (the "License");
# you may not use this file except in compliance with the License.
# You may obtain a copy of the License at
#
#      http://www.apache.org/licenses/LICENSE-2.0
#
# Unless required by applicable law or agreed to in writing, software
# distributed under the License is distributed on an "AS-IS" BASIS,
# WITHOUT WARRANTIES OR CONDITIONS OF ANY KIND, either express or implied.
# See the License for the specific language governing permissions and
# limitations under the License.

"""One-off jobs for validating prod models."""

import collections
import datetime
import itertools
import re

from constants import constants
from core import jobs
from core.domain import activity_domain
from core.domain import classifier_domain
from core.domain import classifier_services
from core.domain import collection_domain
from core.domain import collection_services
from core.domain import config_domain
from core.domain import exp_domain
from core.domain import exp_services
from core.domain import fs_domain
from core.domain import recommendations_services
from core.domain import rights_manager
from core.domain import story_domain
from core.domain import story_services
from core.domain import suggestion_services
from core.platform import models
import feconf
import utils

(
    activity_models, audit_models, base_models,
    classifier_models, collection_models,
    config_models, email_models, exp_models,
    feedback_models, file_models, job_models,
    question_models, recommendations_models,
    skill_models, story_models, suggestion_models,
    topic_models, user_models,) = (
        models.Registry.import_models([
            models.NAMES.activity, models.NAMES.audit, models.NAMES.base_model,
            models.NAMES.classifier, models.NAMES.collection,
            models.NAMES.config, models.NAMES.email, models.NAMES.exploration,
            models.NAMES.feedback, models.NAMES.file, models.NAMES.job,
            models.NAMES.question, models.NAMES.recommendations,
            models.NAMES.skill, models.NAMES.story, models.NAMES.suggestion,
            models.NAMES.topic, models.NAMES.user]))
datastore_services = models.Registry.import_datastore_services()

ALLOWED_AUDIO_EXTENSIONS = feconf.ACCEPTED_AUDIO_EXTENSIONS.keys()
ALLOWED_IMAGE_EXTENSIONS = list(itertools.chain.from_iterable(
    feconf.ACCEPTED_IMAGE_FORMATS_AND_EXTENSIONS.values()))
ASSETS_PATH_REGEX = '/exploration/[A-Za-z0-9-_]{1,12}/assets/'
IMAGE_PATH_REGEX = (
    '%simage/[A-Za-z0-9-_]{1,}\\.(%s)' % (
        ASSETS_PATH_REGEX, ('|').join(ALLOWED_IMAGE_EXTENSIONS)))
AUDIO_PATH_REGEX = (
    '%saudio/[A-Za-z0-9-_]{1,}\\.(%s)' % (
        ASSETS_PATH_REGEX, ('|').join(ALLOWED_AUDIO_EXTENSIONS)))
FILE_MODELS_REGEX = '(%s|%s)' % (IMAGE_PATH_REGEX, AUDIO_PATH_REGEX)
ALL_CONTINUOUS_COMPUTATION_MANAGERS_CLASS_NAMES = [
    'FeedbackAnalyticsAggregator',
    'InteractionAnswerSummariesAggregator',
    'DashboardRecentUpdatesAggregator',
    'UserStatsAggregator']
TARGET_TYPE_TO_TARGET_MODEL = {
    suggestion_models.TARGET_TYPE_EXPLORATION: (
        exp_models.ExplorationModel),
    suggestion_models.TARGET_TYPE_QUESTION: (
        question_models.QuestionModel),
    suggestion_models.TARGET_TYPE_SKILL: (
        skill_models.SkillModel),
    suggestion_models.TARGET_TYPE_TOPIC: (
        topic_models.TopicModel)
}
VALID_SCORE_CATEGORIES_FOR_TYPE_CONTENT = [
    '%s\\.%s' % (
        suggestion_models.SCORE_TYPE_CONTENT, category) for category in (
            constants.ALL_CATEGORIES)]
VALID_SCORE_CATEGORIES_FOR_TYPE_QUESTION = [
    '%s\\.[A-Za-z0-9-_]{1,%s}' % (
        suggestion_models.SCORE_TYPE_QUESTION, base_models.ID_LENGTH)]
ALLOWED_SCORE_CATEGORIES = (
    VALID_SCORE_CATEGORIES_FOR_TYPE_CONTENT +
    VALID_SCORE_CATEGORIES_FOR_TYPE_QUESTION)


class BaseModelValidator(object):
    """Base class for validating models."""

    # The dict to store errors found during audit of model.
    errors = collections.defaultdict(list)
    # external_instance_details is keyed by field name. Each value consists
    # of a list of (model class, external_key, external_model_instance)
    # tuples.
    external_instance_details = {}

    @classmethod
    def _get_model_id_regex(cls, unused_item):
        """Returns a regex for model id.

        This method can be overridden by subclasses, if needed.

        Args:
            unused_item: ndb.Model. Entity to validate.

        Returns:
            str. A regex pattern to be followed by the model id.
        """
        return '^[A-Za-z0-9-_]{1,%s}$' % base_models.ID_LENGTH

    @classmethod
    def _validate_model_id(cls, item):
        """Checks whether the id of model matches the regex specified for
        the model.

        Args:
            item: ndb.Model. Entity to validate.
        """
        regex_string = cls._get_model_id_regex(item)
        if not re.compile(regex_string).match(str(item.id)):
            cls.errors['model id check'].append((
                'Entity id %s: Entity id does not match regex pattern') % (
                    item.id))

    @classmethod
    def _get_model_domain_object_instance(cls, unused_item):
        """Returns a domain object instance created from the model.

        This method can be overridden by subclasses, if needed.

        Args:
            unused_item: ndb.Model. Entity to validate.

        Returns:
            *: A domain object to validate.
        """
        return None

    @classmethod
    def _validate_model_domain_object_instances(cls, item):
        """Checks that model instance passes the validation of the domain
        object for model.

        Args:
            item: ndb.Model. Entity to validate.
        """
        model_domain_object_instance = cls._get_model_domain_object_instance(
            item)

        if model_domain_object_instance is None:
            # No domain object exists for this storage model class.
            return

        try:
            model_domain_object_instance.validate()
        except Exception as e:
            cls.errors['domain object check'].append((
                'Entity id %s: Entity fails domain validation with the '
                'error %s' % (item.id, e)))

    @classmethod
    def _get_external_id_relationships(cls, item):
        """Returns a mapping of external id to model class.

        This should be implemented by subclasses.

        Args:
            item: ndb.Model. Entity to validate.

        Returns:
            dict(str, (ndb.Model, list(str)). A dictionary whose keys are
            field names of the model to validate, and whose values are tuples
            that consist of the external model class and list of keys to fetch.
        """
        raise NotImplementedError

    @classmethod
    def _validate_external_id_relationships(cls, item):
        """Check whether the external id properties on the model correspond
        to valid instances.

        Args:
            item: ndb.Model. Entity to validate.
        """
        for field_name, model_class_model_id_model_tuples in (
                cls.external_instance_details.iteritems()):
            for model_class, model_id, model in (
                    model_class_model_id_model_tuples):
                if model is None or model.deleted:
                    cls.errors['%s field check' % field_name].append((
                        'Entity id %s: based on field %s having'
                        ' value %s, expect model %s with id %s but it doesn\'t'
                        ' exist' % (
                            item.id, field_name, model_id,
                            str(model_class.__name__), model_id)))

    @classmethod
    def _fetch_external_instance_details(cls, item):
        """Fetch external models based on _get_external_id_relationships.

        This should be called before we call other _validate methods.

        Args:
            item: ndb.Model. Entity to validate.
        """
        multiple_models_keys_to_fetch = {}
        for field_name_debug, (model_class, keys_to_fetch) in (
                cls._get_external_id_relationships(item).iteritems()):
            multiple_models_keys_to_fetch[field_name_debug] = (
                model_class, keys_to_fetch)
        fetched_model_instances = (
            datastore_services.fetch_multiple_entities_by_ids_and_models(
                multiple_models_keys_to_fetch.values()))
        for (
                field_name, (model_class, field_values)), (
                    external_instance_details) in zip(
                        multiple_models_keys_to_fetch.iteritems(),
                        fetched_model_instances):
            cls.external_instance_details[field_name] = (
                zip(
                    [model_class] * len(field_values),
                    field_values, external_instance_details))

    @classmethod
    def _validate_model_time_fields(cls, item):
        """Checks the following relation for the model:
        model.created_on <= model.last_updated <= current time.

        Args:
            item: ndb.Model. Entity to validate.
        """
        if item.created_on > item.last_updated:
            cls.errors['time field relation check'].append((
                'Entity id %s: The created_on field has a value %s which is '
                'greater than the value %s of last_updated field'
                ) % (item.id, item.created_on, item.last_updated))

        current_datetime = datetime.datetime.utcnow()
        if item.last_updated > current_datetime:
            cls.errors['current time check'].append((
                'Entity id %s: The last_updated field has a value %s which is '
                'greater than the time when the job was run'
                ) % (item.id, item.last_updated))

    @classmethod
    def _get_custom_validation_functions(cls):
        """Returns the list of custom validation functions to run.

        This method can be overridden by subclasses, if needed.

        Each validation function should accept only a single arg, which is the
        model instance to validate.
        """
        return []

    @classmethod
    def validate(cls, item):
        """Run _fetch_external_instance_details and all _validate functions.

        Args:
            item: ndb.Model. Entity to validate.
        """
        cls.errors.clear()
        cls.external_instance_details.clear()
        cls._fetch_external_instance_details(item)

        cls._validate_model_id(item)
        cls._validate_model_time_fields(item)
        cls._validate_model_domain_object_instances(item)
        cls._validate_external_id_relationships(item)

        for func in cls._get_custom_validation_functions():
            func(item)


class BaseSummaryModelValidator(BaseModelValidator):
    """Base class for validating summary models."""

    @classmethod
    def _get_external_model_properties(cls):
        """Returns a tuple of external models and properties.

        This should be implemented by subclasses.

        Returns:
            tuple(str, list(tuple), dict): A tuple with first element as
                external model name, second element as a tuple of
                cls.external_instance_details and the third element
                as a properties dict with key as property name in summary
                model and value as property name in external model.
        """
        raise NotImplementedError

    @classmethod
    def _validate_external_model_properties(cls, item):
        """Validate that properties of the model match the corresponding
        properties of the external model.

        Args:
            item: ndb.Model. BaseSummaryModel to validate.
        """

        for (
<<<<<<< HEAD
                related_model_name,
                related_model_class_model_id_model_tuples,
                related_model_properties_dict
            ) in cls._get_related_model_properties():

            for (_, _, related_model) in (
                    related_model_class_model_id_model_tuples):
                if related_model is None or related_model.deleted:
                    continue
                for (property_name, related_model_property_name) in (
                        related_model_properties_dict.iteritems()):
=======
                external_model_name,
                external_model_class_model_id_model_tuples,
                external_model_properties_dict
            ) in cls._get_external_model_properties():

            for (_, _, external_model) in (
                    external_model_class_model_id_model_tuples):
                # The case for missing external model is ignored here
                # since errors for missing external model are already
                # checked and stored in _validate_external_id_relationships
                # function.
                if external_model is None or external_model.deleted:
                    continue
                for (property_name, external_model_property_name) in (
                        external_model_properties_dict.iteritems()):
>>>>>>> 15b15364
                    value_in_summary_model = getattr(item, property_name)
                    value_in_external_model = getattr(
                        external_model, external_model_property_name)

                    if value_in_summary_model != value_in_external_model:
                        cls.errors['%s field check' % property_name].append((
                            'Entity id %s: %s field in entity: %s does not '
                            'match corresponding %s %s field: %s') % (
                                item.id, property_name,
                                value_in_summary_model,
                                external_model_name,
                                external_model_property_name,
                                value_in_external_model))

    @classmethod
    def validate(cls, item):
        """Run _fetch_external_instance_details and all _validate functions.

        Args:
            item: ndb.Model. Entity to validate.
        """
        super(BaseSummaryModelValidator, cls).validate(item)

        cls._validate_external_model_properties(item)


class BaseSnapshotContentModelValidator(BaseModelValidator):
    """Base class for validating snapshot content models."""

    # The name of the model which is to be used in the error messages.
    # This can be overridden by subclasses, if needed.
    MODEL_NAME = 'snapshot content'

    # The name of the external model in lowercase which is used to obtain
    # the name of the key for the fetch of external model and the name
    # of the external model to be used in error messages.
    # For example, if external model is CollectionRights, then
    # EXTERNAL_MODEL_NAME = collection rights, key to fetch = collection_rights
    # Name of model to be used in error message = CollectionRights
    # This should be overridden by subclasses.
    EXTERNAL_MODEL_NAME = ''

    @classmethod
    def _get_model_id_regex(cls, unused_item):
        return '^[A-Za-z0-9-_]{1,%s}-\\d*$' % base_models.ID_LENGTH

    @classmethod
    def _validate_base_model_version_from_item_id(cls, item):
        """Validate that external model corresponding to item.id
        has a version greater than or equal to the version in item.id.

        Args:
            item: ndb.Model. BaseSnapshotContentModel to validate.
        """

        if cls.EXTERNAL_MODEL_NAME == '':
            raise Exception('External model name should be specified')

        external_model_name = cls.EXTERNAL_MODEL_NAME
        if item.id.startswith('rights'):
            external_model_name = external_model_name + ' rights'

        name_split_by_space = external_model_name.split(' ')
        key_to_fetch = ('_').join(name_split_by_space)
        capitalized_external_model_name = ('').join([
            val.capitalize() for val in name_split_by_space])

        external_model_class_model_id_model_tuples = (
            cls.external_instance_details['%s_ids' % key_to_fetch])

        version = item.id[item.id.rfind('-') + 1:]
<<<<<<< HEAD
        for (_, _, related_model) in (
                related_model_class_model_id_model_tuples):
            if related_model is None or related_model.deleted:
                continue
            if int(related_model.version) < int(version):
=======
        for (_, _, external_model) in (
                external_model_class_model_id_model_tuples):
            # The case for missing external model is ignored here
            # since errors for missing external model are already
            # checked and stored in _validate_external_id_relationships
            # function.
            if external_model is None or external_model.deleted:
                continue
            if int(external_model.version) < int(version):
>>>>>>> 15b15364
                cls.errors[
                    '%s model version check' % cls.EXTERNAL_MODEL_NAME].append((
                        'Entity id %s: %s model corresponding to '
                        'id %s has a version %s which is less than '
                        'the version %s in %s model id' % (
                            item.id, capitalized_external_model_name,
                            external_model.id, external_model.version, version,
                            cls.MODEL_NAME)))

    @classmethod
    def validate(cls, item):
        """Run _fetch_external_instance_details and all _validate functions.

        Args:
            item: ndb.Model. Entity to validate.
        """
        super(BaseSnapshotContentModelValidator, cls).validate(item)

        cls._validate_base_model_version_from_item_id(item)


class BaseSnapshotMetadataModelValidator(BaseSnapshotContentModelValidator):
    """Base class for validating snapshot metadata models."""

    MODEL_NAME = 'snapshot metadata'

    @classmethod
    def _validate_commit_type(cls, item):
        """Validates that commit type is valid.

        Args:
            item: ndb.Model. Entity to validate.
        """
        if item.commit_type not in (
                base_models.VersionedModel.COMMIT_TYPE_CHOICES):
            cls.errors['commit type check'].append((
                'Entity id %s: Commit type %s is not allowed') % (
                    item.id, item.commit_type))

    @classmethod
    def _get_change_domain_class(cls, unused_item):
        """Returns a Change domain class.

        This should be implemented by subclasses.

        Args:
            unused_item: ndb.Model. Entity to validate.

        Returns:
            change_domain.BaseChange: A domain object class for the
                changes made by commit commands of the model.
        """
        raise NotImplementedError

    @classmethod
    def _validate_commit_cmds_schema(cls, item):
        """Validates schema of commit commands in commit_cmds dict.

        Args:
            item: ndb.Model. Entity to validate.
        """
        change_domain_object = cls._get_change_domain_class(item)
        if change_domain_object is None:
            # This is for cases where id of entity is invalid
            # and no commtit command domain object is found for entity.
            # For example, if a CollectionCommitLogEntryModel does
            # not have id starting with collection/rights, there is
            # no commit command domain object defined for this model.
            cls.errors['commit cmd check'].append(
                'Entity id %s: No commit command domain object defined '
                'for entity with commands: %s' % (item.id, item.commit_cmds))
            return
        for commit_cmd_dict in item.commit_cmds:
            if not commit_cmd_dict:
                continue
            try:
                change_domain_object(commit_cmd_dict)
            except Exception as e:
                cmd_name = commit_cmd_dict.get('cmd')
                cls.errors['commit cmd %s check' % cmd_name].append((
                    'Entity id %s: Commit command domain validation for '
                    'command: %s failed with error: %s') % (
                        item.id, commit_cmd_dict, e))

    @classmethod
    def validate(cls, item):
        """Run _fetch_external_instance_details and all _validate functions.

        Args:
            item: ndb.Model. Entity to validate.
        """
        super(BaseSnapshotMetadataModelValidator, cls).validate(item)

        cls._validate_commit_type(item)
        cls._validate_commit_cmds_schema(item)


class BaseCommitLogEntryModelValidator(BaseSnapshotMetadataModelValidator):
    """Base class for validating commit log entry models."""

    MODEL_NAME = 'commit log entry'

    @classmethod
    def _validate_post_commit_status(cls, item):
        """Validates that post_commit_status is either public or private.

        Args:
            item: ndb.Model. Entity to validate.
        """
        if item.post_commit_status not in [
                feconf.POST_COMMIT_STATUS_PUBLIC,
                feconf.POST_COMMIT_STATUS_PRIVATE]:
            cls.errors['post commit status check'].append((
                'Entity id %s: Post commit status %s is invalid') % (
                    item.id, item.post_commit_status))

    @classmethod
    def _validate_post_commit_is_private(cls, item):
        """Validates that post_commit_is_private is true iff
        post_commit_status is private.

        Args:
            item: ndb.Model. Entity to validate.
        """
        if item.post_commit_status == feconf.POST_COMMIT_STATUS_PRIVATE and (
                not item.post_commit_is_private):
            cls.errors['post commit is private check'].append((
                'Entity id %s: Post commit status is private but '
                'post_commit_is_private is False') % item.id)

        if item.post_commit_status == feconf.POST_COMMIT_STATUS_PUBLIC and (
                item.post_commit_is_private):
            cls.errors['post commit is private check'].append((
                'Entity id %s: Post commit status is public but '
                'post_commit_is_private is True') % item.id)

    @classmethod
    def validate(cls, item):
        """Run _fetch_external_instance_details and all _validate functions.

        Args:
            item: ndb.Model. Entity to validate.
        """
        super(BaseCommitLogEntryModelValidator, cls).validate(item)

        cls._validate_post_commit_status(item)
        cls._validate_post_commit_is_private(item)


class ActivityReferencesModelValidator(BaseModelValidator):
    """Class for validating ActivityReferencesModels."""

    @classmethod
    def _get_model_id_regex(cls, unused_item):
        # Valid id: featured.
        regex_string = '^(%s)$' % '|'.join(
            feconf.ALL_ACTIVITY_REFERENCE_LIST_TYPES)
        return regex_string

    @classmethod
    def _get_model_domain_object_instance(cls, item):
        activity_references_list = []

        try:
            for reference in item.activity_references:
                activity_references_list.append(
                    activity_domain.ActivityReference(
                        reference['type'], reference['id']))
        except Exception as e:
            cls.errors['fetch properties'].append((
                'Entity id %s: Entity properties cannot be fetched completely '
                'with the error %s') % (item.id, e))
            return None

        return activity_domain.ActivityReferences(activity_references_list)

    @classmethod
    def _get_external_id_relationships(cls, item):
        exploration_ids = []
        collection_ids = []

        try:
            for reference in item.activity_references:
                if reference['type'] == constants.ACTIVITY_TYPE_EXPLORATION:
                    exploration_ids.append(reference['id'])
                elif reference['type'] == constants.ACTIVITY_TYPE_COLLECTION:
                    collection_ids.append(reference['id'])
        except Exception as e:
            cls.errors['fetch properties'].append((
                'Entity id %s: Entity properties cannot be fetched completely '
                'with the error %s') % (item.id, e))
            return {}

        return {
            'exploration_ids': (exp_models.ExplorationModel, exploration_ids),
            'collection_ids': (
                collection_models.CollectionModel, collection_ids),
        }


class RoleQueryAuditModelValidator(BaseModelValidator):
    """Class for validating RoleQueryAuditModels."""

    @classmethod
    def _get_model_id_regex(cls, item):
        # Valid id: [user_id].[timestamp_in_sec].[intent].[random_number]
        regex_string = '^%s\\.\\d*\\.%s\\.\\d*$' % (item.user_id, item.intent)
        return regex_string

    @classmethod
    def _get_external_id_relationships(cls, item):
        return {'user_ids': (user_models.UserSettingsModel, [item.user_id])}


class ClassifierTrainingJobModelValidator(BaseModelValidator):
    """Class for validating ClassifierTrainingJobModels."""

    @classmethod
    def _get_model_id_regex(cls, item):
        # Valid id: [exp_id].[random_hash]
        regex_string = '^%s\\.[A-Za-z0-9-_]{1,%s}$' % (
            item.exp_id, base_models.ID_LENGTH)
        return regex_string

    @classmethod
    def _get_model_domain_object_instance(cls, item):
        return classifier_services.get_classifier_training_job_from_model(item)

    @classmethod
    def _get_external_id_relationships(cls, item):
        return {'exploration_ids': (exp_models.ExplorationModel, [item.exp_id])}

    @classmethod
    def _validate_exp_version(cls, item):
        """Validate that exp version is less than or equal to the version
        of exploration corresponding to exp_id.

        Args:
            item: ndb.Model. ClassifierTrainingJobModel to validate.
        """
        exp_model_class_model_id_model_tuples = (
            cls.external_instance_details['exploration_ids'])

        for (_, _, exp_model) in (
                exp_model_class_model_id_model_tuples):
            if exp_model is None or exp_model.deleted:
                continue
            if item.exp_version > exp_model.version:
                cls.errors['exp version check'].append((
                    'Entity id %s: Exploration version %s in entity is greater '
                    'than the version %s of exploration corresponding to '
                    'exp_id %s') % (
                        item.id, item.exp_version, exp_model.version,
                        item.exp_id))

    @classmethod
    def _validate_state_name(cls, item):
        """Validate that state name is a valid state in the
        exploration corresponding to exp_id.

        Args:
            item: ndb.Model. ClassifierTrainingJobModel to validate.
        """
        exp_model_class_model_id_model_tuples = (
            cls.external_instance_details['exploration_ids'])

        for (_, _, exp_model) in (
                exp_model_class_model_id_model_tuples):
            if exp_model is None or exp_model.deleted:
                continue
            if item.state_name not in exp_model.states.keys():
                cls.errors['state name check'].append((
                    'Entity id %s: State name %s in entity is not present '
                    'in states of exploration corresponding to '
                    'exp_id %s') % (
                        item.id, item.state_name, item.exp_id))

    @classmethod
    def _get_custom_validation_functions(cls):
        return [
            cls._validate_exp_version,
            cls._validate_state_name]


class TrainingJobExplorationMappingModelValidator(BaseModelValidator):
    """Class for validating TrainingJobExplorationMappingModels."""

    @classmethod
    def _get_model_id_regex(cls, item):
        # Valid id: [exp_id].[exp_version].[state_name]
        regex_string = '^%s\\.%s\\.%s$' % (
            item.exp_id, item.exp_version, item.state_name)
        return regex_string

    @classmethod
    def _get_model_domain_object_instance(cls, item):
        return classifier_domain.TrainingJobExplorationMapping(
            item.exp_id, item.exp_version, item.state_name, item.job_id)

    @classmethod
    def _get_external_id_relationships(cls, item):
        return {'exploration_ids': (exp_models.ExplorationModel, [item.exp_id])}

    @classmethod
    def _validate_exp_version(cls, item):
        """Validate that exp version is less than or equal to the version
        of exploration corresponding to exp_id.

        Args:
            item: ndb.Model. TrainingJobExplorationMappingModel to validate.
        """
        exp_model_class_model_id_model_tuples = (
            cls.external_instance_details['exploration_ids'])

        for (_, _, exp_model) in (
                exp_model_class_model_id_model_tuples):
            if exp_model is None or exp_model.deleted:
                continue
            if item.exp_version > exp_model.version:
                cls.errors['exp version check'].append((
                    'Entity id %s: Exploration version %s in entity is greater '
                    'than the version %s of exploration corresponding to '
                    'exp_id %s') % (
                        item.id, item.exp_version, exp_model.version,
                        item.exp_id))

    @classmethod
    def _validate_state_name(cls, item):
        """Validate that state name is a valid state in the
        exploration corresponding to exp_id.

        Args:
            item: ndb.Model. TrainingJobExplorationMappingbModel to validate.
        """
        exp_model_class_model_id_model_tuples = (
            cls.external_instance_details['exploration_ids'])

        for (_, _, exp_model) in (
                exp_model_class_model_id_model_tuples):
            if exp_model is None or exp_model.deleted:
                continue
            if item.state_name not in exp_model.states.keys():
                cls.errors['state name check'].append((
                    'Entity id %s: State name %s in entity is not present '
                    'in states of exploration corresponding to '
                    'exp_id %s') % (
                        item.id, item.state_name, item.exp_id))

    @classmethod
    def _get_custom_validation_functions(cls):
        return [
            cls._validate_exp_version,
            cls._validate_state_name]


class CollectionModelValidator(BaseModelValidator):
    """Class for validating CollectionModel."""

    @classmethod
    def _get_model_domain_object_instance(cls, item):
        return collection_services.get_collection_from_model(item)

    @classmethod
    def _get_external_id_relationships(cls, item):
        snapshot_model_ids = [
            '%s-%d' % (item.id, version)
            for version in range(1, item.version + 1)]
        return {
            'exploration_ids': (
                exp_models.ExplorationModel,
                [node['exploration_id'] for node in item.collection_contents[
                    'nodes']]),
            'collection_commit_log_entry_ids': (
                collection_models.CollectionCommitLogEntryModel,
                ['collection-%s-%s' % (item.id, version) for version in range(
                    1, item.version + 1)]),
            'collection_summary_ids': (
                collection_models.CollectionSummaryModel, [item.id]),
            'collection_rights_ids': (
                collection_models.CollectionRightsModel, [item.id]),
            'snapshot_metadata_ids': (
                collection_models.CollectionSnapshotMetadataModel,
                snapshot_model_ids),
            'snapshot_content_ids': (
                collection_models.CollectionSnapshotContentModel,
                snapshot_model_ids),
        }


class CollectionSnapshotMetadataModelValidator(
        BaseSnapshotMetadataModelValidator):
    """Class for validating CollectionSnapshotMetadataModel."""

    EXTERNAL_MODEL_NAME = 'collection'

    @classmethod
    def _get_change_domain_class(cls, unused_item):
        return collection_domain.CollectionChange

    @classmethod
    def _get_external_id_relationships(cls, item):
        return {
            'collection_ids': (
                collection_models.CollectionModel,
                [item.id[:item.id.find('-')]]),
            'committer_ids': (
                user_models.UserSettingsModel, [item.committer_id])
        }


class CollectionSnapshotContentModelValidator(
        BaseSnapshotContentModelValidator):
    """Class for validating CollectionSnapshotContentModel."""

    EXTERNAL_MODEL_NAME = 'collection'

    @classmethod
    def _get_external_id_relationships(cls, item):
        return {
            'collection_ids': (
                collection_models.CollectionModel,
                [item.id[:item.id.find('-')]]),
        }


class CollectionRightsModelValidator(BaseModelValidator):
    """Class for validating CollectionRightsModel."""

    @classmethod
    def _get_external_id_relationships(cls, item):
        snapshot_model_ids = [
            '%s-%d' % (item.id, version)
            for version in range(1, item.version + 1)]
        return {
            'collection_ids': (
                collection_models.CollectionModel, [item.id]),
            'owner_user_ids': (
                user_models.UserSettingsModel, item.owner_ids),
            'editor_user_ids': (
                user_models.UserSettingsModel, item.editor_ids),
            'viewer_user_ids': (
                user_models.UserSettingsModel, item.viewer_ids),
            'snapshot_metadata_ids': (
                collection_models.CollectionRightsSnapshotMetadataModel,
                snapshot_model_ids),
            'snapshot_content_ids': (
                collection_models.CollectionRightsSnapshotContentModel,
                snapshot_model_ids),
        }

    @classmethod
    def _validate_first_published_msec(cls, item):
        """Validate that first published time of model is less than current
        time.

        Args:
            item: ndb.Model. CollectionRightsModel to validate.
        """
        if not item.first_published_msec:
            return

        current_time_msec = utils.get_current_time_in_millisecs()
        if item.first_published_msec > current_time_msec:
            cls.errors['first published msec check'].append((
                'Entity id %s: The first_published_msec field has a value %s '
                'which is greater than the time when the job was run'
                ) % (item.id, item.first_published_msec))

    @classmethod
    def _get_custom_validation_functions(cls):
        return [cls._validate_first_published_msec]


class CollectionRightsSnapshotMetadataModelValidator(
        BaseSnapshotMetadataModelValidator):
    """Class for validating CollectionRightsSnapshotMetadataModel."""

    EXTERNAL_MODEL_NAME = 'collection rights'

    @classmethod
    def _get_change_domain_class(cls, unused_item):
        return rights_manager.CollectionRightsChange

    @classmethod
    def _get_external_id_relationships(cls, item):
        return {
            'collection_rights_ids': (
                collection_models.CollectionRightsModel,
                [item.id[:item.id.find('-')]]),
            'committer_ids': (
                user_models.UserSettingsModel, [item.committer_id])
        }


class CollectionRightsSnapshotContentModelValidator(
        BaseSnapshotContentModelValidator):
    """Class for validating CollectionRightsSnapshotContentModel."""

    EXTERNAL_MODEL_NAME = 'collection rights'

    @classmethod
    def _get_external_id_relationships(cls, item):
        return {
            'collection_rights_ids': (
                collection_models.CollectionRightsModel,
                [item.id[:item.id.find('-')]]),
        }


class CollectionCommitLogEntryModelValidator(BaseCommitLogEntryModelValidator):
    """Class for validating CollectionCommitLogEntryModel."""

    EXTERNAL_MODEL_NAME = 'collection'

    @classmethod
    def _get_model_id_regex(cls, item):
        # Valid id: [collection/rights]-[collection_id]-[collection_version].
        regex_string = '^(collection|rights)-%s-\\d*$' % (
            item.collection_id)

        return regex_string

    @classmethod
    def _get_change_domain_class(cls, item):
        if item.id.startswith('rights'):
            return rights_manager.CollectionRightsChange
        elif item.id.startswith('collection'):
            return collection_domain.CollectionChange
        else:
            # The case of invalid id is being ignored here since this
            # case will already be checked by the id regex test.
            return None

    @classmethod
    def _get_external_id_relationships(cls, item):
        external_id_relationships = {
            'collection_ids': (
                collection_models.CollectionModel, [item.collection_id]),
        }
        if item.id.startswith('rights'):
            external_id_relationships['collection_rights_ids'] = (
                collection_models.CollectionRightsModel, [item.collection_id])
        return external_id_relationships


class CollectionSummaryModelValidator(BaseSummaryModelValidator):
    """Class for validating CollectionSummaryModel."""

    @classmethod
    def _get_model_domain_object_instance(cls, item):
        return collection_services.get_collection_summary_from_model(item)

    @classmethod
    def _get_external_id_relationships(cls, item):
        return {
            'collection_ids': (
                collection_models.CollectionModel, [item.id]),
            'collection_rights_ids': (
                collection_models.CollectionRightsModel, [item.id]),
            'owner_user_ids': (
                user_models.UserSettingsModel, item.owner_ids),
            'editor_user_ids': (
                user_models.UserSettingsModel, item.editor_ids),
            'viewer_user_ids': (
                user_models.UserSettingsModel, item.viewer_ids),
            'contributor_user_ids': (
                user_models.UserSettingsModel, item.contributor_ids)
        }

    @classmethod
    def _validate_contributors_summary(cls, item):
        """Validate that contributor ids match the contributor ids obtained
        from contributors summary.

        Args:
            item: ndb.Model. CollectionSummaryModel to validate.
        """
        contributor_ids_from_contributors_summary = (
            item.contributors_summary.keys())
        if sorted(item.contributor_ids) != sorted(
                contributor_ids_from_contributors_summary):
            cls.errors['contributors summary check'].append((
                'Entity id %s: Contributor ids: %s do not match the '
                'contributor ids obtained using contributors summary: %s') % (
                    item.id, sorted(item.contributor_ids),
                    sorted(contributor_ids_from_contributors_summary)))

    @classmethod
    def _validate_node_count(cls, item):
        """Validate that node_count of model is equal to number of nodes
        in CollectionModel.collection_contents.

        Args:
            item: ndb.Model. CollectionSummaryModel to validate.
        """
        collection_model_class_model_id_model_tuples = (
            cls.external_instance_details['collection_ids'])

        for (_, _, collection_model) in (
                collection_model_class_model_id_model_tuples):
<<<<<<< HEAD
=======
            # The case for missing collection external model is ignored here
            # since errors for missing collection external model are already
            # checked and stored in _validate_external_id_relationships
            # function.
>>>>>>> 15b15364
            if collection_model is None or collection_model.deleted:
                continue
            nodes = collection_model.collection_contents['nodes']
            if item.node_count != len(nodes):
                cls.errors['node count check'].append((
                    'Entity id %s: Node count: %s does not match the number of '
                    'nodes in collection_contents dict: %s') % (
                        item.id, item.node_count, nodes))

    @classmethod
    def _validate_ratings_is_empty(cls, item):
        """Validate that ratings for the entity is empty.

        Args:
            item: ndb.Model. CollectionSummaryModel to validate.
        """
        if item.ratings:
            cls.errors['ratings check'].append(
                'Entity id %s: Expected ratings for the entity to be '
                'empty but received %s' % (item.id, item.ratings))

    @classmethod
    def _get_external_model_properties(cls):
        collection_model_class_model_id_model_tuples = (
            cls.external_instance_details['collection_ids'])
        collection_rights_model_class_model_id_model_tuples = (
            cls.external_instance_details['collection_rights_ids'])

        collection_model_properties_dict = {
            'title': 'title',
            'category': 'category',
            'objective': 'objective',
            'language_code': 'language_code',
            'tags': 'tags',
            'collection_model_created_on': 'created_on',
            'collection_model_last_updated': 'last_updated'
        }

        collection_rights_model_properties_dict = {
            'status': 'status',
            'community_owned': 'community_owned',
            'owner_ids': 'owner_ids',
            'editor_ids': 'editor_ids',
            'viewer_ids': 'viewer_ids',
        }

        return [(
            'collection',
            collection_model_class_model_id_model_tuples,
            collection_model_properties_dict
        ), (
            'collection rights',
            collection_rights_model_class_model_id_model_tuples,
            collection_rights_model_properties_dict
        )]

    @classmethod
    def _get_custom_validation_functions(cls):
        return [
            cls._validate_node_count,
            cls._validate_ratings_is_empty,
            cls._validate_contributors_summary,
            ]


class ConfigPropertyModelValidator(BaseModelValidator):
    """Class for validating ConfigPropertyModel."""

    @classmethod
    def _get_model_id_regex(cls, unused_item):
        return '^.*$'

    @classmethod
    def _get_external_id_relationships(cls, item):
        snapshot_model_ids = [
            '%s-%d' % (item.id, version)
            for version in range(1, item.version + 1)]
        return {
            'snapshot_metadata_ids': (
                config_models.ConfigPropertySnapshotMetadataModel,
                snapshot_model_ids),
            'snapshot_content_ids': (
                config_models.ConfigPropertySnapshotContentModel,
                snapshot_model_ids),
        }


class ConfigPropertySnapshotMetadataModelValidator(
        BaseSnapshotMetadataModelValidator):
    """Class for validating ConfigPropertySnapshotMetadataModel."""

    EXTERNAL_MODEL_NAME = 'config property'

    @classmethod
    def _get_model_id_regex(cls, unused_item):
        return '^.*-\\d*$'

    @classmethod
    def _get_change_domain_class(cls, unused_item):
        return config_domain.ConfigPropertyChange

    @classmethod
    def _get_external_id_relationships(cls, item):
        return {
            'config_property_ids': (
                config_models.ConfigPropertyModel,
                [item.id[:item.id.find('-')]]),
            'committer_ids': (
                user_models.UserSettingsModel, [item.committer_id])
        }


class ConfigPropertySnapshotContentModelValidator(
        BaseSnapshotContentModelValidator):
    """Class for validating ConfigPropertySnapshotContentModel."""

    EXTERNAL_MODEL_NAME = 'config property'

    @classmethod
    def _get_model_id_regex(cls, unused_item):
        return '^.*-\\d*$'

    @classmethod
    def _get_external_id_relationships(cls, item):
        return {
            'config_property_ids': (
                config_models.ConfigPropertyModel,
                [item.id[:item.id.find('-')]]),
        }


class SentEmailModelValidator(BaseModelValidator):
    """Class for validating SentEmailModels."""

    @classmethod
    def _get_model_id_regex(cls, item):
        # Valid id: [intent].[random hash]
        regex_string = '^%s\\.\\.[A-Za-z0-9-_]{1,%s}$' % (
            item.intent, base_models.ID_LENGTH)
        return regex_string

    @classmethod
    def _get_external_id_relationships(cls, item):
        return {
            'recipient_id': (
                user_models.UserSettingsModel, [item.recipient_id]),
            'sender_id': (user_models.UserSettingsModel, [item.sender_id]),
        }

    @classmethod
    def _validate_sent_datetime(cls, item):
        """Validate that sent_datetime of model is less than current time.

        Args:
            item: ndb.Model. SentEmailModel to validate.
        """
        current_datetime = datetime.datetime.utcnow()
        if item.sent_datetime > current_datetime:
            cls.errors['sent datetime check'].append((
                'Entity id %s: The sent_datetime field has a value %s which is '
                'greater than the time when the job was run'
                ) % (item.id, item.sent_datetime))

    @classmethod
    def _validate_sender_email(cls, item):
        """Validate that sender email corresponds to email of user obtained
        by using the sender_id.

        Args:
            item: ndb.Model. SentEmailModel to validate.
        """
        sender_model_class_model_id_model_tuples = (
            cls.external_instance_details['sender_id'])

        for (_, _, sender_model) in (
                sender_model_class_model_id_model_tuples):
            # The case for missing sender external model is ignored here
            # since errors for missing sender external model are already
            # checked and stored in _validate_external_id_relationships
            # function.
            if sender_model is None or sender_model.deleted:
                continue
            if sender_model.email != item.sender_email:
                cls.errors['sender email check'].append((
                    'Entity id %s: Sender email %s in entity does not '
                    'match with email %s of user obtained through '
                    'sender id %s') % (
                        item.id, item.sender_email, sender_model.email,
                        item.sender_id))

    @classmethod
    def _validate_recipient_email(cls, item):
        """Validate that recipient email corresponds to email of user obtained
        by using the recipient_id.

        Args:
            item: ndb.Model. SentEmailModel to validate.
        """
        recipient_model_class_model_id_model_tuples = (
            cls.external_instance_details['recipient_id'])

        for (_, _, recipient_model) in (
                recipient_model_class_model_id_model_tuples):
            # The case for missing recipient external model is ignored here
            # since errors for missing recipient external model are already
            # checked and stored in _validate_external_id_relationships
            # function.
            if recipient_model is None or recipient_model.deleted:
                continue
            if recipient_model.email != item.recipient_email:
                cls.errors['recipient email check'].append((
                    'Entity id %s: Recipient email %s in entity does '
                    'not match with email %s of user obtained through '
                    'recipient id %s') % (
                        item.id, item.recipient_email,
                        recipient_model.email, item.recipient_id))

    @classmethod
    def _get_custom_validation_functions(cls):
        return [
            cls._validate_sent_datetime,
            cls._validate_sender_email,
            cls._validate_recipient_email]


class BulkEmailModelValidator(BaseModelValidator):
    """Class for validating BulkEmailModels."""

    @classmethod
    def _get_external_id_relationships(cls, item):
        return {
            'recipient_id': (
                user_models.UserSettingsModel, item.recipient_ids),
            'sender_id': (user_models.UserSettingsModel, [item.sender_id]),
        }

    @classmethod
    def _validate_sent_datetime(cls, item):
        """Validate that sent_datetime of model is less than current time.

        Args:
            item: ndb.Model. BulkEmailModel to validate.
        """
        current_datetime = datetime.datetime.utcnow()
        if item.sent_datetime > current_datetime:
            cls.errors['sent datetime check'].append((
                'Entity id %s: The sent_datetime field has a value %s which is '
                'greater than the time when the job was run'
                ) % (item.id, item.sent_datetime))

    @classmethod
    def _validate_sender_email(cls, item):
        """Validate that sender email corresponds to email of user obtained
        by using the sender_id.

        Args:
            item: ndb.Model. BulkEmailModel to validate.
        """
        sender_model_class_model_id_model_tuples = (
            cls.external_instance_details['sender_id'])

        for (_, _, sender_model) in (
                sender_model_class_model_id_model_tuples):
            # The case for missing sender external model is ignored here
            # since errors for missing sender external model are already
            # checked and stored in _validate_external_id_relationships
            # function.
            if sender_model is None or sender_model.deleted:
                continue
            if sender_model.email != item.sender_email:
                cls.errors['sender email check'].append((
                    'Entity id %s: Sender email %s in entity does not '
                    'match with email %s of user obtained through '
                    'sender id %s') % (
                        item.id, item.sender_email, sender_model.email,
                        item.sender_id))

    @classmethod
    def _get_custom_validation_functions(cls):
        return [
            cls._validate_sent_datetime,
            cls._validate_sender_email]


class GeneralFeedbackEmailReplyToIdModelValidator(BaseModelValidator):
    """Class for validating GeneralFeedbackEmailReplyToIdModels."""

    @classmethod
    def _get_model_id_regex(cls, unused_item):
        return (
            '^\\d*\\.(%s)\\.[A-Za-z0-9-_]{1,%s}\\.'
            '[A-Za-z0-9=+/]{1,}') % (
                ('|').join(suggestion_models.TARGET_TYPE_CHOICES),
                base_models.ID_LENGTH)

    @classmethod
    def _get_external_id_relationships(cls, item):
        return {
            'item.id.user_id': (
                user_models.UserSettingsModel, [
                    item.id[:item.id.find('.')]]),
            'item.id.thread_id': (
                feedback_models.GeneralFeedbackThreadModel, [
                    item.id[item.id.find('.') + 1:]]),
        }

    @classmethod
    def _validate_reply_to_id_length(cls, item):
        """Validate that reply_to_id length is less than or equal to
        REPLY_TO_ID_LENGTH.

        Args:
            item: ndb.Model. GeneralFeedbackEmailReplyToIdModel to validate.
        """
        # The reply_to_id of model is created using utils.get_random_int
        # method by using a upper bound as email_models.REPLY_TO_ID_LENGTH.
        # So, the reply_to_id length should be less than or equal to
        # email_models.REPLY_TO_ID_LENGTH.
        if len(item.reply_to_id) > email_models.REPLY_TO_ID_LENGTH:
            cls.errors['reply_to_id length check'].append((
                'Entity id %s: reply_to_id %s should have length less than or '
                'equal to %s but instead has length %s' % (
                    item.id, item.reply_to_id, email_models.REPLY_TO_ID_LENGTH,
                    len(item.reply_to_id))))

    @classmethod
    def _get_custom_validation_functions(cls):
        return [cls._validate_reply_to_id_length]


class ExplorationModelValidator(BaseModelValidator):
    """Class for validating ExplorationModel."""

    @classmethod
    def _get_model_domain_object_instance(cls, item):
        return exp_services.get_exploration_from_model(item)

    @classmethod
    def _get_external_id_relationships(cls, item):
        snapshot_model_ids = [
            '%s-%d' % (item.id, version)
            for version in range(1, item.version + 1)]
        return {
            'exploration_commit_log_entry_ids': (
                exp_models.ExplorationCommitLogEntryModel,
                ['exploration-%s-%s' % (item.id, version) for version in range(
                    1, item.version + 1)]),
            'exp_summary_ids': (
                exp_models.ExpSummaryModel, [item.id]),
            'exploration_rights_ids': (
                exp_models.ExplorationRightsModel, [item.id]),
            'snapshot_metadata_ids': (
                exp_models.ExplorationSnapshotMetadataModel,
                snapshot_model_ids),
            'snapshot_content_ids': (
                exp_models.ExplorationSnapshotContentModel,
                snapshot_model_ids),
        }


class ExplorationSnapshotMetadataModelValidator(
        BaseSnapshotMetadataModelValidator):
    """Class for validating ExplorationSnapshotMetadataModel."""

    EXTERNAL_MODEL_NAME = 'exploration'

    @classmethod
    def _get_change_domain_class(cls, unused_item):
        return exp_domain.ExplorationChange

    @classmethod
    def _get_external_id_relationships(cls, item):
        return {
            'exploration_ids': (
                exp_models.ExplorationModel, [item.id[:item.id.find('-')]]),
            'committer_ids': (
                user_models.UserSettingsModel, [item.committer_id])
        }


class ExplorationSnapshotContentModelValidator(
        BaseSnapshotContentModelValidator):
    """Class for validating ExplorationSnapshotContentModel."""

    EXTERNAL_MODEL_NAME = 'exploration'

    @classmethod
    def _get_external_id_relationships(cls, item):
        return {
            'exploration_ids': (
                exp_models.ExplorationModel, [item.id[:item.id.find('-')]]),
        }


class ExplorationRightsModelValidator(BaseModelValidator):
    """Class for validating ExplorationRightsModel."""

    @classmethod
    def _get_external_id_relationships(cls, item):
        cloned_from_exploration_id = []
        if item.cloned_from:
            cloned_from_exploration_id.append(item.cloned_from)
        snapshot_model_ids = [
            '%s-%d' % (item.id, version)
            for version in range(1, item.version + 1)]
        return {
            'exploration_ids': (
                exp_models.ExplorationModel, [item.id]),
            'cloned_from_exploration_ids': (
                exp_models.ExplorationModel,
                cloned_from_exploration_id),
            'owner_user_ids': (
                user_models.UserSettingsModel, item.owner_ids),
            'editor_user_ids': (
                user_models.UserSettingsModel, item.editor_ids),
            'viewer_user_ids': (
                user_models.UserSettingsModel, item.viewer_ids),
            'snapshot_metadata_ids': (
                exp_models.ExplorationRightsSnapshotMetadataModel,
                snapshot_model_ids),
            'snapshot_content_ids': (
                exp_models.ExplorationRightsSnapshotContentModel,
                snapshot_model_ids),
        }

    @classmethod
    def _validate_first_published_msec(cls, item):
        """Validate that first published time of model is less than current
        time.

        Args:
            item: ndb.Model. ExplorationRightsModel to validate.
        """
        if not item.first_published_msec:
            return

        current_time_msec = utils.get_current_time_in_millisecs()
        if item.first_published_msec > current_time_msec:
            cls.errors['first published msec check'].append((
                'Entity id %s: The first_published_msec field has a value %s '
                'which is greater than the time when the job was run'
                ) % (item.id, item.first_published_msec))

    @classmethod
    def _get_custom_validation_functions(cls):
        return [cls._validate_first_published_msec]


class ExplorationRightsSnapshotMetadataModelValidator(
        BaseSnapshotMetadataModelValidator):
    """Class for validating ExplorationRightsSnapshotMetadataModel."""

    EXTERNAL_MODEL_NAME = 'exploration rights'

    @classmethod
    def _get_change_domain_class(cls, unused_item):
        return rights_manager.ExplorationRightsChange

    @classmethod
    def _get_external_id_relationships(cls, item):
        return {
            'exploration_rights_ids': (
                exp_models.ExplorationRightsModel,
                [item.id[:item.id.find('-')]]),
            'committer_ids': (
                user_models.UserSettingsModel, [item.committer_id])
        }


class ExplorationRightsSnapshotContentModelValidator(
        BaseSnapshotContentModelValidator):
    """Class for validating ExplorationRightsSnapshotContentModel."""

    EXTERNAL_MODEL_NAME = 'exploration rights'

    @classmethod
    def _get_external_id_relationships(cls, item):
        return {
            'exploration_rights_ids': (
                exp_models.ExplorationRightsModel,
                [item.id[:item.id.find('-')]]),
        }


class ExplorationCommitLogEntryModelValidator(BaseCommitLogEntryModelValidator):
    """Class for validating ExplorationCommitLogEntryModel."""

    EXTERNAL_MODEL_NAME = 'exploration'

    @classmethod
    def _get_model_id_regex(cls, item):
        # Valid id: [exploration/rights]-[exploration_id]-[exploration-version].
        regex_string = '^(exploration|rights)-%s-\\d*$' % (
            item.exploration_id)

        return regex_string

    @classmethod
    def _get_change_domain_class(cls, item):
        if item.id.startswith('rights'):
            return rights_manager.ExplorationRightsChange
        elif item.id.startswith('exploration'):
            return exp_domain.ExplorationChange
        else:
            # The case of invalid id is being ignored here since this
            # case will already be checked by the id regex test.
            return None

    @classmethod
    def _get_external_id_relationships(cls, item):
        external_id_relationships = {
            'exploration_ids': (
                exp_models.ExplorationModel, [item.exploration_id]),
        }
        if item.id.startswith('rights'):
            external_id_relationships['exploration_rights_ids'] = (
                exp_models.ExplorationRightsModel, [item.exploration_id])
        return external_id_relationships


class ExpSummaryModelValidator(BaseSummaryModelValidator):
    """Class for validating ExpSummaryModel."""

    @classmethod
    def _get_model_domain_object_instance(cls, item):
        return exp_services.get_exploration_summary_from_model(item)

    @classmethod
    def _get_external_id_relationships(cls, item):
        return {
            'exploration_ids': (
                exp_models.ExplorationModel, [item.id]),
            'exploration_rights_ids': (
                exp_models.ExplorationRightsModel, [item.id]),
            'owner_user_ids': (
                user_models.UserSettingsModel, item.owner_ids),
            'editor_user_ids': (
                user_models.UserSettingsModel, item.editor_ids),
            'viewer_user_ids': (
                user_models.UserSettingsModel, item.viewer_ids),
            'contributor_user_ids': (
                user_models.UserSettingsModel, item.contributor_ids)
        }

    @classmethod
    def _validate_contributors_summary(cls, item):
        """Validate that contributor ids match the contributor ids obtained
        from contributors summary.

        Args:
            item: ndb.Model. ExpSummaryModel to validate.
        """
        contributor_ids_from_contributors_summary = (
            item.contributors_summary.keys())
        if sorted(item.contributor_ids) != sorted(
                contributor_ids_from_contributors_summary):
            cls.errors['contributors summary check'].append((
                'Entity id %s: Contributor ids: %s do not match the '
                'contributor ids obtained using contributors summary: %s') % (
                    item.id, sorted(item.contributor_ids),
                    sorted(contributor_ids_from_contributors_summary)))

    @classmethod
    def _validate_first_published_msec(cls, item):
        """Validate that first published time of model is less than current
        time.

        Args:
            item: ndb.Model. ExpSummaryModel to validate.
        """
        if not item.first_published_msec:
            return

        current_time_msec = utils.get_current_time_in_millisecs()
        if item.first_published_msec > current_time_msec:
            cls.errors['first published msec check'].append((
                'Entity id %s: The first_published_msec field has a value %s '
                'which is greater than the time when the job was run'
                ) % (item.id, item.first_published_msec))

    @classmethod
    def _validate_exploration_model_last_updated(cls, item):
        """Validate that item.exploration_model_last_updated matches the
        time when a last commit was made by a human contributor.

        Args:
            item: ndb.Model. ExpSummaryModel to validate.
        """
        exploration_model_class_model_id_model_tuples = (
            cls.external_instance_details['exploration_ids'])
        for (_, _, exploration_model) in (
                exploration_model_class_model_id_model_tuples):
            # The case for missing exploration external model is ignored here
            # since errors for missing exploration external model are already
            # checked and stored in _validate_external_id_relationships
            # function.
            if exploration_model is None or exploration_model.deleted:
                continue
            last_human_update_ms = exp_services.get_last_updated_by_human_ms(
                exploration_model.id)
            last_human_update_time = datetime.datetime.fromtimestamp(
                last_human_update_ms / 1000.0)
            if item.exploration_model_last_updated != last_human_update_time:
                cls.errors['exploration model last updated check'].append((
                    'Entity id %s: The exploration_model_last_updated '
                    'field: %s does not match the last time a commit was '
                    'made by a human contributor: %s') % (
                        item.id, item.exploration_model_last_updated,
                        last_human_update_time))

    @classmethod
    def _get_external_model_properties(cls):
        exploration_model_class_model_id_model_tuples = (
            cls.external_instance_details['exploration_ids'])
        exploration_rights_model_class_model_id_model_tuples = (
            cls.external_instance_details['exploration_rights_ids'])

        exploration_model_properties_dict = {
            'title': 'title',
            'category': 'category',
            'objective': 'objective',
            'language_code': 'language_code',
            'tags': 'tags',
            'exploration_model_created_on': 'created_on',
        }

        exploration_rights_model_properties_dict = {
            'first_published_msec': 'first_published_msec',
            'status': 'status',
            'community_owned': 'community_owned',
            'owner_ids': 'owner_ids',
            'editor_ids': 'editor_ids',
            'viewer_ids': 'viewer_ids',
        }

        return [(
            'exploration',
            exploration_model_class_model_id_model_tuples,
            exploration_model_properties_dict
        ), (
            'exploration rights',
            exploration_rights_model_class_model_id_model_tuples,
            exploration_rights_model_properties_dict
        )]

    @classmethod
    def _get_custom_validation_functions(cls):
        return [
            cls._validate_first_published_msec,
            cls._validate_contributors_summary,
            cls._validate_exploration_model_last_updated]


class GeneralFeedbackThreadModelValidator(BaseModelValidator):
    """Class for validating GeneralFeedbackThreadModels."""

    @classmethod
    def _get_model_id_regex(cls, item):
        # Valid id: [ENTITY_TYPE].[ENTITY_ID].[GENERATED_STRING].
        regex_string = '%s\\.%s\\.[A-Za-z0-9=+/]{1,}$' % (
            item.entity_type, item.entity_id)
        return regex_string

    @classmethod
    def _get_external_id_relationships(cls, item):
        external_instance_details = {
            'message_ids': (
                feedback_models.GeneralFeedbackMessageModel,
                ['%s.%s' % (item.id, i) for i in xrange(
                    item.message_count)])
        }
        if item.original_author_id:
            external_instance_details['author_ids'] = (
                user_models.UserSettingsModel, [item.original_author_id])
        if item.has_suggestion:
            external_instance_details['suggestion_ids'] = (
                suggestion_models.GeneralSuggestionModel, [item.id])
        if item.entity_type in TARGET_TYPE_TO_TARGET_MODEL:
            external_instance_details['%s_ids' % item.entity_type] = (
                TARGET_TYPE_TO_TARGET_MODEL[item.entity_type],
                [item.entity_id])
        return external_instance_details

    @classmethod
    def _validate_entity_type(cls, item):
        """Validate the entity type is valid.

        Args:
            item: ndb.Model. GeneralFeedbackThreadModel to validate.
        """
        if item.entity_type not in TARGET_TYPE_TO_TARGET_MODEL:
            cls.errors['entity type check'].append(
                'Entity id %s: Entity type %s is not allowed' % (
                    item.id, item.entity_type))

    @classmethod
    def _validate_has_suggestion(cls, item):
        """Validate that has_suggestion is False only if no suggestion
        with id same as thread id exists.

        Args:
            item: ndb.Model. GeneralFeedbackThreadModel to validate.
        """
        if not item.has_suggestion:
            suggestion_model = (
                suggestion_models.GeneralSuggestionModel.get_by_id(item.id))
            if suggestion_model is not None and not suggestion_model.deleted:
                cls.errors['has suggestion check'].append(
                    'Entity id %s: has suggestion for entity is false '
                    'but a suggestion exists with id same as entity id' % (
                        item.id))

    @classmethod
    def _get_custom_validation_functions(cls):
        return [
            cls._validate_entity_type,
            cls._validate_has_suggestion]


class GeneralFeedbackMessageModelValidator(BaseModelValidator):
    """Class for validating GeneralFeedbackMessageModels."""

    @classmethod
    def _get_model_id_regex(cls, item):
        # Valid id: [thread_id].[message_id]
        regex_string = '^%s\\.%s$' % (item.thread_id, item.message_id)
        return regex_string

    @classmethod
    def _get_external_id_relationships(cls, item):
        author_ids = []
        if item.author_id:
            author_ids = [item.author_id]
        return {
            'author_ids': (user_models.UserSettingsModel, author_ids),
            'feedback_thread_ids': (
                feedback_models.GeneralFeedbackThreadModel, [item.thread_id])
        }

    @classmethod
    def _validate_message_id(cls, item):
        """Validate that message_id is less than the message count for
        feedback thread corresponding to the entity

        Args:
            item: ndb.Model. GeneralFeedbackMessageModel to validate.
        """
        feedback_thread_model_class_model_id_model_tuples = (
            cls.external_instance_details['feedback_thread_ids'])

        for (_, _, feedback_thread_model) in (
                feedback_thread_model_class_model_id_model_tuples):
            if feedback_thread_model is None or feedback_thread_model.deleted:
                continue
            if item.message_id >= feedback_thread_model.message_count:
                cls.errors['message id check'].append(
                    'Entity id %s: message id %s not less than total count '
                    'of messages %s in feedback thread model with id %s '
                    'corresponding to the entity' % (
                        item.id, item.message_id,
                        feedback_thread_model.message_count,
                        feedback_thread_model.id))

    @classmethod
    def _get_custom_validation_functions(cls):
        return [cls._validate_message_id]


class GeneralFeedbackThreadUserModelValidator(BaseModelValidator):
    """Class for validating GeneralFeedbackThreadUserModels."""

    @classmethod
    def _get_model_id_regex(cls, unused_item):
        # Valid id: [user_id].[thread_id]
        thread_id_string = '%s\\.[A-Za-z0-9-_]{1,%s}\\.[A-Za-z0-9-_=]{1,}' % (
            ('|').join(suggestion_models.TARGET_TYPE_CHOICES),
            base_models.ID_LENGTH)
        regex_string = '^\\d*\\.%s$' % thread_id_string
        return regex_string

    @classmethod
    def _get_external_id_relationships(cls, item):
        message_ids = []
        user_ids = []
        if '.' in item.id:
            index = item.id.find('.')
            user_ids = [item.id[:index]]
            message_ids = ['%s.%s' % (
                item.id[index + 1:], message_id) for message_id in (
                    item.message_ids_read_by_user)]
        return {
            'message_ids': (
                feedback_models.GeneralFeedbackMessageModel, message_ids),
            'user_ids': (user_models.UserSettingsModel, user_ids)
        }


class FeedbackAnalyticsModelValidator(BaseModelValidator):
    """Class for validating FeedbackAnalyticsModels."""

    @classmethod
    def _get_external_id_relationships(cls, item):
        return {
            'exploration_ids': (exp_models.ExplorationModel, [item.id])
        }


class UnsentFeedbackEmailModelValidator(BaseModelValidator):
    """Class for validating UnsentFeedbackEmailModels."""

    @classmethod
    def _get_model_id_regex(cls, unused_item):
        return '^\\d*$'

    @classmethod
    def _get_external_id_relationships(cls, item):
        message_ids = []
        for reference in item.feedback_message_references:
            try:
                message_ids.append('%s.%s' % (
                    reference['thread_id'], reference['message_id']))
            except Exception:
                cls.errors['feedback message reference check'].append(
                    'Entity id %s: Invalid feedback reference: %s' % (
                        item.id, reference))
        return {
            'user_ids': (user_models.UserSettingsModel, [item.id]),
            'message_ids': (
                feedback_models.GeneralFeedbackMessageModel, message_ids)
        }

    @classmethod
    def _validate_entity_type_and_entity_id_feedback_reference(cls, item):
        """Validate that entity_type and entity_type are same as corresponding
        values in thread_id of feedback_reference.

        Args:
            item: ndb.Model. UnsentFeedbackEmailModel to validate.
        """
        for reference in item.feedback_message_references:
            try:
                split_thread_id = reference['thread_id'].split('.')
                if split_thread_id[0] != reference['entity_type'] or (
                        split_thread_id[1] != reference['entity_id']):
                    cls.errors['feedback message reference check'].append(
                        'Entity id %s: Invalid feedback reference: %s' % (
                            item.id, reference))
            except Exception:
                cls.errors['feedback message reference check'].append(
                    'Entity id %s: Invalid feedback reference: %s' % (
                        item.id, reference))

    @classmethod
    def _get_custom_validation_functions(cls):
        return [cls._validate_entity_type_and_entity_id_feedback_reference]


class FileMetadataModelValidator(BaseModelValidator):
    """Class for validating FileMetadataModel."""

    @classmethod
    def _get_model_id_regex(cls, unused_item):
        return '^%s$' % FILE_MODELS_REGEX

    @classmethod
    def _get_external_id_relationships(cls, item):
        snapshot_model_ids = [
            '%s-%d' % (item.id, version)
            for version in range(1, item.version + 1)]

        # Item id is of the format:
        # /exploration/exp_id/assets/(image|audio)/filepath.
        exp_val = '/exploration/'
        assets_val = '/assets'
        start_index = item.id.find(exp_val) + len(exp_val)
        end_index = item.id.find(assets_val)
        exp_id = item.id[start_index:end_index]

        return {
            'snapshot_metadata_ids': (
                file_models.FileMetadataSnapshotMetadataModel,
                snapshot_model_ids),
            'snapshot_content_ids': (
                file_models.FileMetadataSnapshotContentModel,
                snapshot_model_ids),
            'exploration_ids': (exp_models.ExplorationModel, [exp_id])
        }


class FileMetadataSnapshotMetadataModelValidator(
        BaseSnapshotMetadataModelValidator):
    """Class for validating FileMetadataSnapshotMetadataModel."""

    EXTERNAL_MODEL_NAME = 'file metadata'

    @classmethod
    def _get_model_id_regex(cls, unused_item):
        return '%s-\\d*$' % FILE_MODELS_REGEX

    @classmethod
    def _get_change_domain_class(cls, unused_item):
        return fs_domain.FileMetadataChange

    @classmethod
    def _get_external_id_relationships(cls, item):
        return {
            'file_metadata_ids': (
                file_models.FileMetadataModel,
                [item.id[:item.id.find('-')]]),
            'committer_ids': (
                user_models.UserSettingsModel, [item.committer_id])
        }


class FileMetadataSnapshotContentModelValidator(
        BaseSnapshotContentModelValidator):
    """Class for validating FileMetadataSnapshotContentModel."""

    EXTERNAL_MODEL_NAME = 'file metadata'

    @classmethod
    def _get_model_id_regex(cls, unused_item):
        return '%s-\\d*$' % FILE_MODELS_REGEX

    @classmethod
    def _get_external_id_relationships(cls, item):
        return {
            'file_metadata_ids': (
                file_models.FileMetadataModel,
                [item.id[:item.id.find('-')]]),
        }


class FileModelValidator(BaseModelValidator):
    """Class for validating FileModel."""

    @classmethod
    def _get_model_id_regex(cls, unused_item):
        return '^%s$' % FILE_MODELS_REGEX

    @classmethod
    def _get_external_id_relationships(cls, item):
        snapshot_model_ids = [
            '%s-%d' % (item.id, version)
            for version in range(1, item.version + 1)]

        # Item id is of the format:
        # /exploration/exp_id/assets/(image|audio)/filepath.
        exp_val = '/exploration/'
        assets_val = '/assets'
        start_index = item.id.find(exp_val) + len(exp_val)
        end_index = item.id.find(assets_val)
        exp_id = item.id[start_index:end_index]

        return {
            'snapshot_metadata_ids': (
                file_models.FileSnapshotMetadataModel,
                snapshot_model_ids),
            'snapshot_content_ids': (
                file_models.FileSnapshotContentModel,
                snapshot_model_ids),
            'exploration_ids': (exp_models.ExplorationModel, [exp_id])
        }


class FileSnapshotMetadataModelValidator(BaseSnapshotMetadataModelValidator):
    """Class for validating FileSnapshotMetadataModel."""

    EXTERNAL_MODEL_NAME = 'file'

    @classmethod
    def _get_model_id_regex(cls, unused_item):
        return '%s-\\d*$' % FILE_MODELS_REGEX

    @classmethod
    def _get_change_domain_class(cls, unused_item):
        return fs_domain.FileChange

    @classmethod
    def _get_external_id_relationships(cls, item):
        return {
            'file_ids': (
                file_models.FileModel,
                [item.id[:item.id.find('-')]]),
            'committer_ids': (
                user_models.UserSettingsModel, [item.committer_id])
        }


class FileSnapshotContentModelValidator(BaseSnapshotContentModelValidator):
    """Class for validating FileSnapshotContentModel."""

    EXTERNAL_MODEL_NAME = 'file'

    @classmethod
    def _get_model_id_regex(cls, unused_item):
        return '%s-\\d*$' % FILE_MODELS_REGEX

    @classmethod
    def _get_external_id_relationships(cls, item):
        return {
            'file_ids': (
                file_models.FileModel,
                [item.id[:item.id.find('-')]]),
        }


class JobModelValidator(BaseModelValidator):
    """Class for validating JobModels."""

    @classmethod
    def _get_model_id_regex(cls, item):
        # Valid id: [job_type].[current time].[random int]
        regex_string = '^%s-\\d*-\\d*$' % item.job_type
        return regex_string

    @classmethod
    def _get_external_id_relationships(cls, item):
        return {}

    @classmethod
    def _validate_time_fields(cls, item):
        """Validate the time fields in entity.

        Args:
            item: ndb.Model. JobModel to validate.
        """
        if item.time_started_msec and (
                item.time_queued_msec > item.time_started_msec):
            cls.errors['time queued check'].append(
                'Entity id %s: time queued %s is greater '
                'than time started %s' % (
                    item.id, item.time_queued_msec, item.time_started_msec))

        if item.time_finished_msec and (
                item.time_started_msec > item.time_finished_msec):
            cls.errors['time started check'].append(
                'Entity id %s: time started %s is greater '
                'than time finished %s' % (
                    item.id, item.time_started_msec, item.time_finished_msec))

        current_time_msec = utils.get_current_time_in_millisecs()
        if item.time_finished_msec > current_time_msec:
            cls.errors['time finished check'].append(
                'Entity id %s: time finished %s is greater '
                'than the current time' % (
                    item.id, item.time_finished_msec))

    @classmethod
    def _validate_error(cls, item):
        """Validate error is not None only if status is not canceled
        or failed.

        Args:
            item: ndb.Model. JobModel to validate.
        """
        if item.error and item.status_code not in [
                job_models.STATUS_CODE_FAILED, job_models.STATUS_CODE_CANCELED]:
            cls.errors['error check'].append(
                'Entity id %s: error: %s for job is not empty but '
                'job status is %s' % (item.id, item.error, item.status_code))

        if not item.error and item.status_code in [
                job_models.STATUS_CODE_FAILED, job_models.STATUS_CODE_CANCELED]:
            cls.errors['error check'].append(
                'Entity id %s: error for job is empty but '
                'job status is %s' % (item.id, item.status_code))


    @classmethod
    def _validate_output(cls, item):
        """Validate output for entity is present only if status is
        completed.

        Args:
            item: ndb.Model. JobModel to validate.
        """
        if item.output and item.status_code != job_models.STATUS_CODE_COMPLETED:
            cls.errors['output check'].append(
                'Entity id %s: output: %s for job is not empty but '
                'job status is %s' % (item.id, item.output, item.status_code))

        if item.output is None and (
                item.status_code == job_models.STATUS_CODE_COMPLETED):
            cls.errors['output check'].append(
                'Entity id %s: output for job is empty but '
                'job status is %s' % (item.id, item.status_code))

    @classmethod
    def _get_custom_validation_functions(cls):
        return [
            cls._validate_time_fields,
            cls._validate_error,
            cls._validate_output]


class ContinuousComputationModelValidator(BaseModelValidator):
    """Class for validating ContinuousComputationModels."""

    @classmethod
    def _get_model_id_regex(cls, unused_item):
        # Valid id: Name of continuous computation manager class.
        regex_string = '^(%s)$' % ('|').join(
            ALL_CONTINUOUS_COMPUTATION_MANAGERS_CLASS_NAMES)
        return regex_string

    @classmethod
    def _get_external_id_relationships(cls, item):
        return {}

    @classmethod
    def _validate_time_fields(cls, item):
        """Validate the time fields in entity.

        Args:
            item: ndb.Model. ContinuousComputationModel to validate.
        """
        if item.last_started_msec > item.last_finished_msec and (
                item.last_started_msec > item.last_stopped_msec):
            cls.errors['last started check'].append(
                'Entity id %s: last started %s is greater '
                'than both last finished %s and last stopped %s' % (
                    item.id, item.last_started_msec, item.last_finished_msec,
                    item.last_stopped_msec))

        current_time_msec = utils.get_current_time_in_millisecs()
        if item.last_finished_msec > current_time_msec:
            cls.errors['last finished check'].append(
                'Entity id %s: last finished %s is greater '
                'than the current time' % (
                    item.id, item.last_finished_msec))

        if item.last_stopped_msec > current_time_msec:
            cls.errors['last stopped check'].append(
                'Entity id %s: last stopped %s is greater '
                'than the current time' % (
                    item.id, item.last_stopped_msec))

    @classmethod
    def _get_custom_validation_functions(cls):
        return [cls._validate_time_fields]


class ExplorationRecommendationsModelValidator(BaseModelValidator):
    """Class for validating ExplorationRecommendationsModel."""

    @classmethod
    def _get_external_id_relationships(cls, item):
        return {
            'exploration_ids': (
                exp_models.ExplorationModel,
                [item.id] + item.recommended_exploration_ids),
        }

    @classmethod
    def _validate_item_id_not_in_recommended_exploration_ids(cls, item):
        """Validate that model id is not present in recommended exploration ids.

        Args:
            item: ndb.Model. ExplorationRecommendationsModel to validate.
        """
        if item.id in item.recommended_exploration_ids:
            cls.errors['item exploration id check'].append((
                'Entity id %s: The exploration id: %s for which the entity is '
                'created is also present in the recommended exploration ids '
                'for entity') % (item.id, item.id))

    @classmethod
    def _get_custom_validation_functions(cls):
        return [cls._validate_item_id_not_in_recommended_exploration_ids]


class TopicSimilaritiesModelValidator(BaseModelValidator):
    """Class for validating TopicSimilaritiesModel."""

    @classmethod
    def _get_model_id_regex(cls, unused_item):
        # Valid id: topics.
        return '^%s$' % recommendations_models.TOPIC_SIMILARITIES_ID

    @classmethod
    def _get_external_id_relationships(cls, item):
        return {}

    @classmethod
    def _validate_topic_similarities(cls, item):
        """Validate the topic similarities to be symmetric and have real
        values between 0.0 and 1.0.

        Args:
            item: ndb.Model. TopicSimilaritiesModel to validate.
        """

        topics = item.content.keys()
        data = '%s\n' % (',').join(topics)

        for topic1 in topics:
            similarity_list = []
            for topic2 in item.content[topic1]:
                similarity_list.append(str(item.content[topic1][topic2]))
            if len(similarity_list):
                data = data + '%s\n' % (',').join(similarity_list)

        try:
            recommendations_services.validate_topic_similarities(data)
        except Exception as e:
            cls.errors['topic similarity check'].append(
                'Entity id %s: Topic similarity validation for content: %s '
                'fails with error: %s' % (item.id, item.content, e))

    @classmethod
    def _get_custom_validation_functions(cls):
        return [cls._validate_topic_similarities]


class StoryModelValidator(BaseModelValidator):
    """Class for validating StoryModel."""

    @classmethod
    def _get_model_domain_object_instance(cls, item):
        return story_services.get_story_from_model(item)

    @classmethod
    def _get_external_id_relationships(cls, item):
        snapshot_model_ids = [
            '%s-%d' % (item.id, version)
            for version in range(1, item.version + 1)]
        return {
            'story_commit_log_entry_ids': (
                story_models.StoryCommitLogEntryModel,
                ['story-%s-%s' % (item.id, version) for version in range(
                    1, item.version + 1)]),
            'story_summary_ids': (
                story_models.StorySummaryModel, [item.id]),
            'story_rights_ids': (
                story_models.StoryRightsModel, [item.id]),
            'snapshot_metadata_ids': (
                story_models.StorySnapshotMetadataModel,
                snapshot_model_ids),
            'snapshot_content_ids': (
                story_models.StorySnapshotContentModel,
                snapshot_model_ids),
            'exploration_ids': (
                exp_models.ExplorationModel,
                [node['exploration_id'] for node in (
                    item.story_contents['nodes'])])
        }


class StorySnapshotMetadataModelValidator(BaseSnapshotMetadataModelValidator):
    """Class for validating StorySnapshotMetadataModel."""

    EXTERNAL_MODEL_NAME = 'story'

    @classmethod
    def _get_change_domain_class(cls, unused_item):
        return story_domain.StoryChange

    @classmethod
    def _get_external_id_relationships(cls, item):
        return {
            'story_ids': (
                story_models.StoryModel, [item.id[:item.id.find('-')]]),
            'committer_ids': (
                user_models.UserSettingsModel, [item.committer_id])
        }


class StorySnapshotContentModelValidator(BaseSnapshotContentModelValidator):
    """Class for validating StorySnapshotContentModel."""

    EXTERNAL_MODEL_NAME = 'story'

    @classmethod
    def _get_external_id_relationships(cls, item):
        return {
            'story_ids': (
                story_models.StoryModel, [item.id[:item.id.find('-')]]),
        }


class StoryRightsModelValidator(BaseModelValidator):
    """Class for validating StoryRightsModel."""

    @classmethod
    def _get_external_id_relationships(cls, item):
        snapshot_model_ids = [
            '%s-%d' % (item.id, version)
            for version in range(1, item.version + 1)]
        return {
            'story_ids': (
                story_models.StoryModel, [item.id]),
            'manager_user_ids': (
                user_models.UserSettingsModel, item.manager_ids),
            'snapshot_metadata_ids': (
                story_models.StoryRightsSnapshotMetadataModel,
                snapshot_model_ids),
            'snapshot_content_ids': (
                story_models.StoryRightsSnapshotContentModel,
                snapshot_model_ids),
        }


class StoryRightsSnapshotMetadataModelValidator(
        BaseSnapshotMetadataModelValidator):
    """Class for validating StoryRightsSnapshotMetadataModel."""

    EXTERNAL_MODEL_NAME = 'story rights'

    @classmethod
    def _get_change_domain_class(cls, unused_item):
        return story_domain.StoryRightsChange

    @classmethod
    def _get_external_id_relationships(cls, item):
        return {
            'story_rights_ids': (
                story_models.StoryRightsModel,
                [item.id[:item.id.find('-')]]),
            'committer_ids': (
                user_models.UserSettingsModel, [item.committer_id])
        }


class StoryRightsSnapshotContentModelValidator(
        BaseSnapshotContentModelValidator):
    """Class for validating StoryRightsSnapshotContentModel."""

    EXTERNAL_MODEL_NAME = 'story rights'

    @classmethod
    def _get_external_id_relationships(cls, item):
        return {
            'story_rights_ids': (
                story_models.StoryRightsModel,
                [item.id[:item.id.find('-')]]),
        }


class StoryCommitLogEntryModelValidator(BaseCommitLogEntryModelValidator):
    """Class for validating StoryCommitLogEntryModel."""

    EXTERNAL_MODEL_NAME = 'story'

    @classmethod
    def _get_model_id_regex(cls, item):
        # Valid id: [story]-[story_id]-[story_version].
        regex_string = '^(story)-%s-\\d*$' % (
            item.story_id)

        return regex_string

    @classmethod
    def _get_change_domain_class(cls, item):
        if item.id.startswith('story'):
            return story_domain.StoryChange
        else:
            # The case of invalid id is being ignored here since this
            # case will already be checked by the id regex test.
            return None

    @classmethod
    def _get_external_id_relationships(cls, item):
        return {
            'story_ids': (
                story_models.StoryModel, [item.story_id]),
        }


class StorySummaryModelValidator(BaseSummaryModelValidator):
    """Class for validating StorySummaryModel."""

    @classmethod
    def _get_model_domain_object_instance(cls, item):
        return story_services.get_story_summary_from_model(item)

    @classmethod
    def _get_external_id_relationships(cls, item):
        return {
            'story_ids': (
                story_models.StoryModel, [item.id]),
            'story_rights_ids': (
                story_models.StoryRightsModel, [item.id]),
        }

    @classmethod
    def _validate_node_count(cls, item):
        """Validate that node_count of model is equal to number of nodes
        in StoryModel.story_contents.

        Args:
            item: ndb.Model. StorySummaryModel to validate.
        """
        story_model_class_model_id_model_tuples = cls.external_instance_details[
            'story_ids']

        for (_, _, story_model) in story_model_class_model_id_model_tuples:
<<<<<<< HEAD
=======
            # The case for missing story external model is ignored here
            # since errors for missing story external model are already
            # checked and stored in _validate_external_id_relationships
            # function.
>>>>>>> 15b15364
            if story_model is None or story_model.deleted:
                continue
            nodes = story_model.story_contents['nodes']
            if item.node_count != len(nodes):
                cls.errors['node count check'].append((
                    'Entity id %s: Node count: %s does not match the '
                    'number of nodes in story_contents dict: %s') % (
                        item.id, item.node_count, nodes))

    @classmethod
    def _get_external_model_properties(cls):
        story_model_class_model_id_model_tuples = cls.external_instance_details[
            'story_ids']

        story_model_properties_dict = {
            'title': 'title',
            'language_code': 'language_code',
            'description': 'description',
            'story_model_created_on': 'created_on',
            'story_model_last_updated': 'last_updated'
        }

        return [(
            'story',
            story_model_class_model_id_model_tuples,
            story_model_properties_dict
        )]

    @classmethod
    def _get_custom_validation_functions(cls):
        return [cls._validate_node_count]


class GeneralSuggestionModelValidator(BaseModelValidator):
    """Class for validating GeneralSuggestionModels."""

    @classmethod
    def _get_model_id_regex(cls, item):
        # Valid id: same as thread id:
        # [target_type].[target_id].[GENERATED_STRING].
        regex_string = '^%s\\.%s\\.[A-Za-z0-9=+/]{1,}$' % (
            item.target_type, item.target_id)
        return regex_string

    @classmethod
    def _get_model_domain_object_instance(cls, item):
        if item.target_type in TARGET_TYPE_TO_TARGET_MODEL:
            return suggestion_services.get_suggestion_from_model(item)
        else:
            return None

    @classmethod
    def _get_external_id_relationships(cls, item):
        external_instance_details = {
            'feedback_thread_ids': (
                feedback_models.GeneralFeedbackThreadModel, [item.id]),
            'author_ids': (user_models.UserSettingsModel, [item.author_id]),
        }
        if item.target_type in TARGET_TYPE_TO_TARGET_MODEL:
            external_instance_details['%s_ids' % item.target_type] = (
                TARGET_TYPE_TO_TARGET_MODEL[item.target_type],
                [item.target_id])
        if item.final_reviewer_id:
            external_instance_details['reviewer_ids'] = (
                user_models.UserSettingsModel, [item.final_reviewer_id])
        return external_instance_details

    @classmethod
    def _validate_target_type(cls, item):
        """Validate the target type is valid.

        Args:
            item: ndb.Model. GeneralSuggestionModel to validate.
        """
        if item.target_type not in TARGET_TYPE_TO_TARGET_MODEL:
            cls.errors['target type check'].append(
                'Entity id %s: Target type %s is not allowed' % (
                    item.id, item.target_type))

    @classmethod
    def _validate_target_version_at_submission(cls, item):
        """Validate the target version at submission is less than or
        equal to the version of the target model.

        Args:
            item: ndb.Model. GeneralSuggestionModel to validate.
        """
        if item.target_type not in TARGET_TYPE_TO_TARGET_MODEL:
            return
        target_model_class_model_id_model_tuples = (
            cls.external_instance_details['%s_ids' % item.target_type])

        for (_, _, target_model) in (
                target_model_class_model_id_model_tuples):
            if target_model is None or target_model.deleted:
                continue
            if item.target_version_at_submission > target_model.version:
                cls.errors['target version at submission check'].append(
                    'Entity id %s: target version %s in entity is greater '
                    'than the version %s of %s corresponding to '
                    'id %s' % (
                        item.id, item.target_version_at_submission,
                        target_model.version, item.target_type, item.target_id))

    @classmethod
    def _validate_final_reveiwer_id(cls, item):
        """Validate that final reviewer id is None if suggestion is
        under review.

        Args:
            item: ndb.Model. GeneralSuggestionModel to validate.
        """
        if item.final_reviewer_id is None and (
                item.status != suggestion_models.STATUS_IN_REVIEW):
            cls.errors['final reviewer check'].append(
                'Entity id %s: Final reviewer id is empty but '
                'suggestion is %s' % (item.id, item.status))

        if item.final_reviewer_id and (
                item.status == suggestion_models.STATUS_IN_REVIEW):
            cls.errors['final reviewer check'].append(
                'Entity id %s: Final reviewer id %s is not empty but '
                'suggestion is in review' % (item.id, item.final_reviewer_id))

    @classmethod
    def _get_custom_validation_functions(cls):
        return [
            cls._validate_target_type,
            cls._validate_target_version_at_submission,
            cls._validate_final_reveiwer_id]


class ReviewerRotationTrackingModelValidator(BaseModelValidator):
    """Class for validating ReviewerRotationTrackingModels."""

    @classmethod
    def _get_model_id_regex(cls, unused_item):
        # Valid id: same as score category.
        regex_string = '^(%s)$' % ('|').join(ALLOWED_SCORE_CATEGORIES)
        return regex_string

    @classmethod
    def _get_external_id_relationships(cls, item):
        question_ids = []
        split_id = item.id.split(suggestion_models.SCORE_CATEGORY_DELIMITER)
        if len(split_id) == 2 and (
                split_id[0] == suggestion_models.SCORE_TYPE_QUESTION):
            question_ids = [split_id[1]]
        return {
            'user_ids': (
                user_models.UserSettingsModel,
                [item.current_position_in_rotation]),
            'question_ids': (
                question_models.QuestionModel,
                question_ids)
        }


class UserSubscriptionsModelValidator(BaseModelValidator):
    """Class for validating UserSubscriptionsModels."""

    @classmethod
    def _get_model_id_regex(cls, unused_item):
        return '^\\d*$'

    @classmethod
    def _get_external_id_relationships(cls, item):
        return {
            'activity_ids': (exp_models.ExplorationModel, item.activity_ids),
            'collection_ids': (
                collection_models.CollectionModel,
                item.collection_ids),
            'general_feedback_thread_ids': (
                feedback_models.GeneralFeedbackThreadModel,
                item.general_feedback_thread_ids),
            'creator_ids': (user_models.UserSettingsModel, item.creator_ids),
            'id': (user_models.UserSettingsModel, [item.id]),
        }


MODEL_TO_VALIDATOR_MAPPING = {
    activity_models.ActivityReferencesModel: ActivityReferencesModelValidator,
    audit_models.RoleQueryAuditModel: RoleQueryAuditModelValidator,
    classifier_models.ClassifierTrainingJobModel: (
        ClassifierTrainingJobModelValidator),
    classifier_models.TrainingJobExplorationMappingModel: (
        TrainingJobExplorationMappingModelValidator),
    collection_models.CollectionModel: CollectionModelValidator,
    collection_models.CollectionSnapshotMetadataModel: (
        CollectionSnapshotMetadataModelValidator),
    collection_models.CollectionSnapshotContentModel: (
        CollectionSnapshotContentModelValidator),
    collection_models.CollectionRightsModel: CollectionRightsModelValidator,
    collection_models.CollectionRightsSnapshotMetadataModel: (
        CollectionRightsSnapshotMetadataModelValidator),
    collection_models.CollectionRightsSnapshotContentModel: (
        CollectionRightsSnapshotContentModelValidator),
    collection_models.CollectionCommitLogEntryModel: (
        CollectionCommitLogEntryModelValidator),
    collection_models.CollectionSummaryModel: CollectionSummaryModelValidator,
    config_models.ConfigPropertyModel: ConfigPropertyModelValidator,
    config_models.ConfigPropertySnapshotMetadataModel: (
        ConfigPropertySnapshotMetadataModelValidator),
    config_models.ConfigPropertySnapshotContentModel: (
        ConfigPropertySnapshotContentModelValidator),
    email_models.SentEmailModel: SentEmailModelValidator,
    email_models.BulkEmailModel: BulkEmailModelValidator,
    email_models.GeneralFeedbackEmailReplyToIdModel: (
        GeneralFeedbackEmailReplyToIdModelValidator),
    exp_models.ExplorationModel: ExplorationModelValidator,
    exp_models.ExplorationSnapshotMetadataModel: (
        ExplorationSnapshotMetadataModelValidator),
    exp_models.ExplorationSnapshotContentModel: (
        ExplorationSnapshotContentModelValidator),
    exp_models.ExplorationRightsModel: ExplorationRightsModelValidator,
    exp_models.ExplorationRightsSnapshotMetadataModel: (
        ExplorationRightsSnapshotMetadataModelValidator),
    exp_models.ExplorationRightsSnapshotContentModel: (
        ExplorationRightsSnapshotContentModelValidator),
    exp_models.ExplorationCommitLogEntryModel: (
        ExplorationCommitLogEntryModelValidator),
    exp_models.ExpSummaryModel: ExpSummaryModelValidator,
    feedback_models.GeneralFeedbackThreadModel: (
        GeneralFeedbackThreadModelValidator),
    feedback_models.GeneralFeedbackMessageModel: (
        GeneralFeedbackMessageModelValidator),
    feedback_models.GeneralFeedbackThreadUserModel: (
        GeneralFeedbackThreadUserModelValidator),
    feedback_models.FeedbackAnalyticsModel: FeedbackAnalyticsModelValidator,
    feedback_models.UnsentFeedbackEmailModel: UnsentFeedbackEmailModelValidator,
    file_models.FileMetadataModel: FileMetadataModelValidator,
    file_models.FileMetadataSnapshotMetadataModel: (
        FileMetadataSnapshotMetadataModelValidator),
    file_models.FileMetadataSnapshotContentModel: (
        FileMetadataSnapshotContentModelValidator),
    file_models.FileModel: FileModelValidator,
    file_models.FileSnapshotMetadataModel: FileSnapshotMetadataModelValidator,
    file_models.FileSnapshotContentModel: FileSnapshotContentModelValidator,
    job_models.JobModel: JobModelValidator,
    job_models.ContinuousComputationModel: ContinuousComputationModelValidator,
    recommendations_models.ExplorationRecommendationsModel: (
        ExplorationRecommendationsModelValidator),
    recommendations_models.TopicSimilaritiesModel: (
        TopicSimilaritiesModelValidator),
    story_models.StoryModel: StoryModelValidator,
    story_models.StorySnapshotMetadataModel: (
        StorySnapshotMetadataModelValidator),
    story_models.StorySnapshotContentModel: (
        StorySnapshotContentModelValidator),
    story_models.StoryRightsModel: StoryRightsModelValidator,
    story_models.StoryRightsSnapshotMetadataModel: (
        StoryRightsSnapshotMetadataModelValidator),
    story_models.StoryRightsSnapshotContentModel: (
        StoryRightsSnapshotContentModelValidator),
    story_models.StoryCommitLogEntryModel: (
        StoryCommitLogEntryModelValidator),
    story_models.StorySummaryModel: StorySummaryModelValidator,
    suggestion_models.GeneralSuggestionModel: GeneralSuggestionModelValidator,
    suggestion_models.ReviewerRotationTrackingModel: (
        ReviewerRotationTrackingModelValidator),
    user_models.UserSubscriptionsModel: UserSubscriptionsModelValidator,
}


class ProdValidationAuditOneOffJob(jobs.BaseMapReduceOneOffJobManager):
    """Job that audits and validates production models."""

    @classmethod
    def entity_classes_to_map_over(cls):
        raise NotImplementedError

    @staticmethod
    def map(model_instance):
        if not model_instance.deleted:
            model_name = model_instance.__class__.__name__
            validator_cls = MODEL_TO_VALIDATOR_MAPPING[type(model_instance)]
            validator = validator_cls()
            validator.validate(model_instance)
            if len(validator.errors) > 0:
                for error_key, error_val in (
                        validator.errors.iteritems()):
                    yield (
                        'failed validation check for %s of %s' % (
                            error_key, model_name),
                        (',').join(set(error_val)))
            else:
                yield (
                    'fully-validated %s' % model_name, 1)

    @staticmethod
    def reduce(key, values):
        if 'fully-validated' in key:
            yield (key, len(values))
        else:
            yield (key, values)


class ActivityReferencesModelAuditOneOffJob(ProdValidationAuditOneOffJob):
    """Job that audits and validates ActivityReferencesModel."""

    @classmethod
    def entity_classes_to_map_over(cls):
        return [activity_models.ActivityReferencesModel]


class RoleQueryAuditModelAuditOneOffJob(ProdValidationAuditOneOffJob):
    """Job that audits and validates RoleQueryAuditModel."""

    @classmethod
    def entity_classes_to_map_over(cls):
        return [audit_models.RoleQueryAuditModel]


class ClassifierTrainingJobModelAuditOneOffJob(ProdValidationAuditOneOffJob):
    """Job that audits and validates ClassifierTrainingJobModel."""

    @classmethod
    def entity_classes_to_map_over(cls):
        return [classifier_models.ClassifierTrainingJobModel]


class TrainingJobExplorationMappingModelAuditOneOffJob(
        ProdValidationAuditOneOffJob):
    """Job that audits and validates TrainingJobExplorationMappingModel."""

    @classmethod
    def entity_classes_to_map_over(cls):
        return [classifier_models.TrainingJobExplorationMappingModel]


class CollectionModelAuditOneOffJob(ProdValidationAuditOneOffJob):
    """Job that audits and validates CollectionModel."""

    @classmethod
    def entity_classes_to_map_over(cls):
        return [collection_models.CollectionModel]


class CollectionSnapshotMetadataModelAuditOneOffJob(
        ProdValidationAuditOneOffJob):
    """Job that audits and validates CollectionSnapshotMetadataModel."""

    @classmethod
    def entity_classes_to_map_over(cls):
        return [collection_models.CollectionSnapshotMetadataModel]


class CollectionSnapshotContentModelAuditOneOffJob(
        ProdValidationAuditOneOffJob):
    """Job that audits and validates CollectionSnapshotContentModel."""

    @classmethod
    def entity_classes_to_map_over(cls):
        return [collection_models.CollectionSnapshotContentModel]


class CollectionRightsModelAuditOneOffJob(ProdValidationAuditOneOffJob):
    """Job that audits and validates CollectionRightsModel."""

    @classmethod
    def entity_classes_to_map_over(cls):
        return [collection_models.CollectionRightsModel]


class CollectionRightsSnapshotMetadataModelAuditOneOffJob(
        ProdValidationAuditOneOffJob):
    """Job that audits and validates CollectionRightsSnapshotMetadataModel."""

    @classmethod
    def entity_classes_to_map_over(cls):
        return [collection_models.CollectionRightsSnapshotMetadataModel]


class CollectionRightsSnapshotContentModelAuditOneOffJob(
        ProdValidationAuditOneOffJob):
    """Job that audits and validates CollectionRightsSnapshotContentModel."""

    @classmethod
    def entity_classes_to_map_over(cls):
        return [collection_models.CollectionRightsSnapshotContentModel]


class CollectionCommitLogEntryModelAuditOneOffJob(
        ProdValidationAuditOneOffJob):
    """Job that audits and validates CollectionCommitLogEntryModel."""

    @classmethod
    def entity_classes_to_map_over(cls):
        return [collection_models.CollectionCommitLogEntryModel]


class CollectionSummaryModelAuditOneOffJob(ProdValidationAuditOneOffJob):
    """Job that audits and validates CollectionSummaryModel."""

    @classmethod
    def entity_classes_to_map_over(cls):
        return [collection_models.CollectionSummaryModel]


class ConfigPropertyModelAuditOneOffJob(ProdValidationAuditOneOffJob):
    """Job that audits and validates ConfigPropertyModel."""

    @classmethod
    def entity_classes_to_map_over(cls):
        return [config_models.ConfigPropertyModel]


class ConfigPropertySnapshotMetadataModelAuditOneOffJob(
        ProdValidationAuditOneOffJob):
    """Job that audits and validates ConfigPropertySnapshotMetadataModel."""

    @classmethod
    def entity_classes_to_map_over(cls):
        return [config_models.ConfigPropertySnapshotMetadataModel]


class ConfigPropertySnapshotContentModelAuditOneOffJob(
        ProdValidationAuditOneOffJob):
    """Job that audits and validates ConfigPropertySnapshotContentModel."""

    @classmethod
    def entity_classes_to_map_over(cls):
        return [config_models.ConfigPropertySnapshotContentModel]


class SentEmailModelAuditOneOffJob(ProdValidationAuditOneOffJob):
    """Job that audits and validates SentEmailModel."""

    @classmethod
    def entity_classes_to_map_over(cls):
        return [email_models.SentEmailModel]


class BulkEmailModelAuditOneOffJob(ProdValidationAuditOneOffJob):
    """Job that audits and validates BulkEmailModel."""

    @classmethod
    def entity_classes_to_map_over(cls):
        return [email_models.BulkEmailModel]


class GeneralFeedbackEmailReplyToIdModelAuditOneOffJob(
        ProdValidationAuditOneOffJob):
    """Job that audits and validates GeneralFeedbackEmailReplyToIdModel."""

    @classmethod
    def entity_classes_to_map_over(cls):
        return [email_models.GeneralFeedbackEmailReplyToIdModel]


class ExplorationModelAuditOneOffJob(ProdValidationAuditOneOffJob):
    """Job that audits and validates ExplorationModel."""

    @classmethod
    def entity_classes_to_map_over(cls):
        return [exp_models.ExplorationModel]


class ExplorationSnapshotMetadataModelAuditOneOffJob(
        ProdValidationAuditOneOffJob):
    """Job that audits and validates ExplorationSnapshotMetadataModel."""

    @classmethod
    def entity_classes_to_map_over(cls):
        return [exp_models.ExplorationSnapshotMetadataModel]


class ExplorationSnapshotContentModelAuditOneOffJob(
        ProdValidationAuditOneOffJob):
    """Job that audits and validates ExplorationSnapshotContentModel."""

    @classmethod
    def entity_classes_to_map_over(cls):
        return [exp_models.ExplorationSnapshotContentModel]


class ExplorationRightsModelAuditOneOffJob(ProdValidationAuditOneOffJob):
    """Job that audits and validates ExplorationRightsModel."""

    @classmethod
    def entity_classes_to_map_over(cls):
        return [exp_models.ExplorationRightsModel]


class ExplorationRightsSnapshotMetadataModelAuditOneOffJob(
        ProdValidationAuditOneOffJob):
    """Job that audits and validates ExplorationRightsSnapshotMetadataModel."""

    @classmethod
    def entity_classes_to_map_over(cls):
        return [exp_models.ExplorationRightsSnapshotMetadataModel]


class ExplorationRightsSnapshotContentModelAuditOneOffJob(
        ProdValidationAuditOneOffJob):
    """Job that audits and validates ExplorationRightsSnapshotContentModel."""

    @classmethod
    def entity_classes_to_map_over(cls):
        return [exp_models.ExplorationRightsSnapshotContentModel]


class ExplorationCommitLogEntryModelAuditOneOffJob(
        ProdValidationAuditOneOffJob):
    """Job that audits and validates ExplorationCommitLogEntryModel."""

    @classmethod
    def entity_classes_to_map_over(cls):
        return [exp_models.ExplorationCommitLogEntryModel]


class ExpSummaryModelAuditOneOffJob(ProdValidationAuditOneOffJob):
    """Job that audits and validates ExpSummaryModel."""

    @classmethod
    def entity_classes_to_map_over(cls):
        return [exp_models.ExpSummaryModel]


class GeneralFeedbackThreadModelAuditOneOffJob(ProdValidationAuditOneOffJob):
    """Job that audits and validates GeneralFeedbackThreadModel."""

    @classmethod
    def entity_classes_to_map_over(cls):
        return [feedback_models.GeneralFeedbackThreadModel]


class GeneralFeedbackMessageModelAuditOneOffJob(ProdValidationAuditOneOffJob):
    """Job that audits and validates GeneralFeedbackMessageModel."""

    @classmethod
    def entity_classes_to_map_over(cls):
        return [feedback_models.GeneralFeedbackMessageModel]


class GeneralFeedbackThreadUserModelAuditOneOffJob(
        ProdValidationAuditOneOffJob):
    """Job that audits and validates GeneralFeedbackThreadUserModel."""

    @classmethod
    def entity_classes_to_map_over(cls):
        return [feedback_models.GeneralFeedbackThreadUserModel]


class FeedbackAnalyticsModelAuditOneOffJob(ProdValidationAuditOneOffJob):
    """Job that audits and validates FeedbackAnalyticsModel."""

    @classmethod
    def entity_classes_to_map_over(cls):
        return [feedback_models.FeedbackAnalyticsModel]


class UnsentFeedbackEmailModelAuditOneOffJob(ProdValidationAuditOneOffJob):
    """Job that audits and validates UnsentFeedbackEmailModel."""

    @classmethod
    def entity_classes_to_map_over(cls):
        return [feedback_models.UnsentFeedbackEmailModel]


class FileMetadataModelAuditOneOffJob(ProdValidationAuditOneOffJob):
    """Job that audits and validates FileMetadataModel."""

    @classmethod
    def entity_classes_to_map_over(cls):
        return [file_models.FileMetadataModel]


class FileModelAuditOneOffJob(ProdValidationAuditOneOffJob):
    """Job that audits and validates FileModel."""

    @classmethod
    def entity_classes_to_map_over(cls):
        return [file_models.FileModel]


class FileSnapshotMetadataModelAuditOneOffJob(
        ProdValidationAuditOneOffJob):
    """Job that audits and validates FileSnapshotMetadataModel."""

    @classmethod
    def entity_classes_to_map_over(cls):
        return [file_models.FileSnapshotMetadataModel]


class FileSnapshotContentModelAuditOneOffJob(
        ProdValidationAuditOneOffJob):
    """Job that audits and validates FileSnapshotContentModel."""

    @classmethod
    def entity_classes_to_map_over(cls):
        return [file_models.FileSnapshotContentModel]


class FileMetadataSnapshotMetadataModelAuditOneOffJob(
        ProdValidationAuditOneOffJob):
    """Job that audits and validates FileMetadataSnapshotMetadataModel."""

    @classmethod
    def entity_classes_to_map_over(cls):
        return [file_models.FileMetadataSnapshotMetadataModel]


class FileMetadataSnapshotContentModelAuditOneOffJob(
        ProdValidationAuditOneOffJob):
    """Job that audits and validates FileMetadataSnapshotContentModel."""

    @classmethod
    def entity_classes_to_map_over(cls):
        return [file_models.FileMetadataSnapshotContentModel]


class JobModelAuditOneOffJob(ProdValidationAuditOneOffJob):
    """Job that audits and validates JobModel."""

    @classmethod
    def entity_classes_to_map_over(cls):
        return [job_models.JobModel]


class ContinuousComputationModelAuditOneOffJob(ProdValidationAuditOneOffJob):
    """Job that audits and validates ContinuousComputationModel."""

    @classmethod
    def entity_classes_to_map_over(cls):
        return [job_models.ContinuousComputationModel]


class ExplorationRecommendationsModelAuditOneOffJob(
        ProdValidationAuditOneOffJob):
    """Job that audits and validates ExplorationRecommendationsModel."""

    @classmethod
    def entity_classes_to_map_over(cls):
        return [recommendations_models.ExplorationRecommendationsModel]


class TopicSimilaritiesModelAuditOneOffJob(ProdValidationAuditOneOffJob):
    """Job that audits and validates TopicSimilaritiesModel."""

    @classmethod
    def entity_classes_to_map_over(cls):
        return [recommendations_models.TopicSimilaritiesModel]


class StoryModelAuditOneOffJob(ProdValidationAuditOneOffJob):
    """Job that audits and validates StoryModel."""

    @classmethod
    def entity_classes_to_map_over(cls):
        return [story_models.StoryModel]


class StorySnapshotMetadataModelAuditOneOffJob(
        ProdValidationAuditOneOffJob):
    """Job that audits and validates StorySnapshotMetadataModel."""

    @classmethod
    def entity_classes_to_map_over(cls):
        return [story_models.StorySnapshotMetadataModel]


class StorySnapshotContentModelAuditOneOffJob(
        ProdValidationAuditOneOffJob):
    """Job that audits and validates StorySnapshotContentModel."""

    @classmethod
    def entity_classes_to_map_over(cls):
        return [story_models.StorySnapshotContentModel]


class StoryRightsModelAuditOneOffJob(ProdValidationAuditOneOffJob):
    """Job that audits and validates StoryRightsModel."""

    @classmethod
    def entity_classes_to_map_over(cls):
        return [story_models.StoryRightsModel]


class StoryRightsSnapshotMetadataModelAuditOneOffJob(
        ProdValidationAuditOneOffJob):
    """Job that audits and validates StoryRightsSnapshotMetadataModel."""

    @classmethod
    def entity_classes_to_map_over(cls):
        return [story_models.StoryRightsSnapshotMetadataModel]


class StoryRightsSnapshotContentModelAuditOneOffJob(
        ProdValidationAuditOneOffJob):
    """Job that audits and validates StoryRightsSnapshotContentModel."""

    @classmethod
    def entity_classes_to_map_over(cls):
        return [story_models.StoryRightsSnapshotContentModel]


class StoryCommitLogEntryModelAuditOneOffJob(
        ProdValidationAuditOneOffJob):
    """Job that audits and validates StoryCommitLogEntryModel."""

    @classmethod
    def entity_classes_to_map_over(cls):
        return [story_models.StoryCommitLogEntryModel]


class StorySummaryModelAuditOneOffJob(ProdValidationAuditOneOffJob):
    """Job that audits and validates StorySummaryModel."""

    @classmethod
    def entity_classes_to_map_over(cls):
        return [story_models.StorySummaryModel]


class GeneralSuggestionModelAuditOneOffJob(ProdValidationAuditOneOffJob):
    """Job that audits and validates GeneralSuggestionModel."""

    @classmethod
    def entity_classes_to_map_over(cls):
        return [suggestion_models.GeneralSuggestionModel]


class ReviewerRotationTrackingModelAuditOneOffJob(ProdValidationAuditOneOffJob):
    """Job that audits and validates ReviewerRotationTrackingModel."""

    @classmethod
    def entity_classes_to_map_over(cls):
        return [suggestion_models.ReviewerRotationTrackingModel]


class UserSubscriptionsModelAuditOneOffJob(ProdValidationAuditOneOffJob):
    """Job that audits and validates UserSubscriptionsModel."""

    @classmethod
    def entity_classes_to_map_over(cls):
        return [user_models.UserSubscriptionsModel]<|MERGE_RESOLUTION|>--- conflicted
+++ resolved
@@ -314,19 +314,6 @@
         """
 
         for (
-<<<<<<< HEAD
-                related_model_name,
-                related_model_class_model_id_model_tuples,
-                related_model_properties_dict
-            ) in cls._get_related_model_properties():
-
-            for (_, _, related_model) in (
-                    related_model_class_model_id_model_tuples):
-                if related_model is None or related_model.deleted:
-                    continue
-                for (property_name, related_model_property_name) in (
-                        related_model_properties_dict.iteritems()):
-=======
                 external_model_name,
                 external_model_class_model_id_model_tuples,
                 external_model_properties_dict
@@ -342,7 +329,6 @@
                     continue
                 for (property_name, external_model_property_name) in (
                         external_model_properties_dict.iteritems()):
->>>>>>> 15b15364
                     value_in_summary_model = getattr(item, property_name)
                     value_in_external_model = getattr(
                         external_model, external_model_property_name)
@@ -414,13 +400,6 @@
             cls.external_instance_details['%s_ids' % key_to_fetch])
 
         version = item.id[item.id.rfind('-') + 1:]
-<<<<<<< HEAD
-        for (_, _, related_model) in (
-                related_model_class_model_id_model_tuples):
-            if related_model is None or related_model.deleted:
-                continue
-            if int(related_model.version) < int(version):
-=======
         for (_, _, external_model) in (
                 external_model_class_model_id_model_tuples):
             # The case for missing external model is ignored here
@@ -430,7 +409,6 @@
             if external_model is None or external_model.deleted:
                 continue
             if int(external_model.version) < int(version):
->>>>>>> 15b15364
                 cls.errors[
                     '%s model version check' % cls.EXTERNAL_MODEL_NAME].append((
                         'Entity id %s: %s model corresponding to '
@@ -676,6 +654,10 @@
 
         for (_, _, exp_model) in (
                 exp_model_class_model_id_model_tuples):
+            # The case for missing exploration external model is ignored here
+            # since errors for missing exploration external model are already
+            # checked and stored in _validate_external_id_relationships
+            # function.
             if exp_model is None or exp_model.deleted:
                 continue
             if item.exp_version > exp_model.version:
@@ -699,6 +681,10 @@
 
         for (_, _, exp_model) in (
                 exp_model_class_model_id_model_tuples):
+            # The case for missing exploration external model is ignored here
+            # since errors for missing exploration external model are already
+            # checked and stored in _validate_external_id_relationships
+            # function.
             if exp_model is None or exp_model.deleted:
                 continue
             if item.state_name not in exp_model.states.keys():
@@ -747,6 +733,10 @@
 
         for (_, _, exp_model) in (
                 exp_model_class_model_id_model_tuples):
+            # The case for missing exploration external model is ignored here
+            # since errors for missing exploration external model are already
+            # checked and stored in _validate_external_id_relationships
+            # function.
             if exp_model is None or exp_model.deleted:
                 continue
             if item.exp_version > exp_model.version:
@@ -770,6 +760,10 @@
 
         for (_, _, exp_model) in (
                 exp_model_class_model_id_model_tuples):
+            # The case for missing exploration external model is ignored here
+            # since errors for missing exploration external model are already
+            # checked and stored in _validate_external_id_relationships
+            # function.
             if exp_model is None or exp_model.deleted:
                 continue
             if item.state_name not in exp_model.states.keys():
@@ -1031,13 +1025,10 @@
 
         for (_, _, collection_model) in (
                 collection_model_class_model_id_model_tuples):
-<<<<<<< HEAD
-=======
             # The case for missing collection external model is ignored here
             # since errors for missing collection external model are already
             # checked and stored in _validate_external_id_relationships
             # function.
->>>>>>> 15b15364
             if collection_model is None or collection_model.deleted:
                 continue
             nodes = collection_model.collection_contents['nodes']
@@ -1790,6 +1781,10 @@
 
         for (_, _, feedback_thread_model) in (
                 feedback_thread_model_class_model_id_model_tuples):
+            # The case for missing feedback external model is ignored here
+            # since errors for missing feedback external model are already
+            # checked and stored in _validate_external_id_relationships
+            # function.
             if feedback_thread_model is None or feedback_thread_model.deleted:
                 continue
             if item.message_id >= feedback_thread_model.message_count:
@@ -2435,13 +2430,10 @@
             'story_ids']
 
         for (_, _, story_model) in story_model_class_model_id_model_tuples:
-<<<<<<< HEAD
-=======
             # The case for missing story external model is ignored here
             # since errors for missing story external model are already
             # checked and stored in _validate_external_id_relationships
             # function.
->>>>>>> 15b15364
             if story_model is None or story_model.deleted:
                 continue
             nodes = story_model.story_contents['nodes']
@@ -2536,6 +2528,10 @@
 
         for (_, _, target_model) in (
                 target_model_class_model_id_model_tuples):
+            # The case for missing target external model is ignored here
+            # since errors for missing target external model are already
+            # checked and stored in _validate_external_id_relationships
+            # function.
             if target_model is None or target_model.deleted:
                 continue
             if item.target_version_at_submission > target_model.version:
