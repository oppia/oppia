--- conflicted
+++ resolved
@@ -3392,39 +3392,6 @@
 
 class GeneralVoiceoverApplicationModelValidator(BaseModelValidator):
     """Class for validating GeneralVoiceoverApplicationModel."""
-<<<<<<< HEAD
-
-    @classmethod
-    def _get_model_domain_object_instance(cls, item):
-        """Returns a domain object instance created from the model.
-
-        Args:
-            item: GeneralVoiceoverApplicationModel. Entity to validate.
-
-        Returns:
-            *: A domain object to validate.
-        """
-        return suggestion_services.get_voiceover_application(item.id)
-
-    @classmethod
-    def _get_external_id_relationships(cls, item):
-        external_instance_details = {
-            'author_ids': (user_models.UserSettingsModel, [item.author_id]),
-        }
-        if item.target_type in TARGET_TYPE_TO_TARGET_MODEL:
-            external_instance_details['%s_ids' % item.target_type] = (
-                TARGET_TYPE_TO_TARGET_MODEL[item.target_type],
-                [item.target_id])
-        if item.final_reviewer_id is not None:
-            external_instance_details['final_reviewer_ids'] = (
-                user_models.UserSettingsModel, [item.final_reviewer_id])
-        return external_instance_details
-
-
-class ReviewerRotationTrackingModelValidator(BaseModelValidator):
-    """Class for validating ReviewerRotationTrackingModels."""
-=======
->>>>>>> 4d2c32a6
 
     @classmethod
     def _get_model_domain_object_instance(cls, item):
@@ -5197,11 +5164,6 @@
     suggestion_models.GeneralSuggestionModel: GeneralSuggestionModelValidator,
     suggestion_models.GeneralVoiceoverApplicationModel: (
         GeneralVoiceoverApplicationModelValidator),
-<<<<<<< HEAD
-    suggestion_models.ReviewerRotationTrackingModel: (
-        ReviewerRotationTrackingModelValidator),
-=======
->>>>>>> 4d2c32a6
     topic_models.TopicModel: TopicModelValidator,
     topic_models.TopicSnapshotMetadataModel: (
         TopicSnapshotMetadataModelValidator),
@@ -5843,17 +5805,6 @@
 class GeneralVoiceoverApplicationModelAuditOneOffJob(
         ProdValidationAuditOneOffJob):
     """Job that audits and validates GeneralVoiceoverApplicationModel."""
-<<<<<<< HEAD
-
-    @classmethod
-    def entity_classes_to_map_over(cls):
-        return [suggestion_models.GeneralVoiceoverApplicationModel]
-
-
-class ReviewerRotationTrackingModelAuditOneOffJob(ProdValidationAuditOneOffJob):
-    """Job that audits and validates ReviewerRotationTrackingModel."""
-=======
->>>>>>> 4d2c32a6
 
     @classmethod
     def entity_classes_to_map_over(cls):
