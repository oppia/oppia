--- conflicted
+++ resolved
@@ -577,7 +577,6 @@
                 [item.id[:item.id.find('-')]]),
         }
 
-<<<<<<< HEAD
     @classmethod
     def _validate_collection_model_version_from_item_id(cls, item):
         """Validate that collection model corresponding to snapshot
@@ -671,11 +670,6 @@
 
 class CollectionRightsSnapshotMetadataModelValidator(BaseModelValidator):
     """Class for validating CollectionRightsSnapshotMetadataModel."""
-=======
-MODEL_TO_VALIDATOR_MAPPING = {
-    user_models.UserSubscriptionsModel: UserSubscriptionsModelValidator,
-}
->>>>>>> 89a617ae
 
     is_snapshot_metadata_model = True
 
@@ -1429,9 +1423,6 @@
 
     @classmethod
     def _get_external_id_relationships(cls, item):
-        state_id_mapping_model_ids = [
-            '%s.%d' % (item.id, version) for version in range(
-                1, item.version + 1)]
         exploration_commit_log_entry_model_ids = [
             'exploration-%s-%s' % (item.id, version) for version in range(
                 1, item.version + 1)]
@@ -1441,9 +1432,6 @@
             '%s-%d' % (item.id, version) for version in range(
                 1, item.version + 1)]
         return {
-            'state_id_mapping_model': (
-                exp_models.StateIdMappingModel,
-                state_id_mapping_model_ids),
             'exploration_commit_log_entry_model': (
                 exp_models.ExplorationCommitLogEntryModel,
                 exploration_commit_log_entry_model_ids),
@@ -1461,37 +1449,8 @@
         }
 
     @classmethod
-    def _validate_state_name(cls, item):
-        """Validate that state name of StateIdMappingModel matches
-        corresponding ExplorationModel states.
-
-        Args:
-            item: ExplorationModel to validate.
-        """
-        _, state_id_mapping_model_tuples = (
-            cls.external_models['state_id_mapping_model'])
-        state_id_mapping_model = state_id_mapping_model_tuples[0][1]
-        if state_id_mapping_model:
-            if (
-                    len(state_id_mapping_model.state_names_to_ids) !=
-                    len(item.states)):
-                cls.errors['exploration state check'] = (
-                    'Model id %s: Corresponding StateIdMappingModel %s has '
-                    '%d states but model has %d' % (
-                        item.id, state_id_mapping_model.id,
-                        len(state_id_mapping_model.state_names_to_ids),
-                        len(item.states)))
-            for state_name in (
-                    state_id_mapping_model.state_names_to_ids.iterkeys()):
-                if state_name not in item.states:
-                    cls.errors['exploration state check'] = (
-                        'Model id %s: Corresponding StateIdMappingModel %s has '
-                        'state name %s but model doesn\'t' %
-                        (item.id, state_id_mapping_model.id, state_name))
-
-    @classmethod
-    def _get_validation_functions(cls):
-        return [cls._validate_state_name]
+    def _get_validation_functions(cls):
+        return []
 
 
 class ExplorationSnapshotMetadataModelValidator(BaseModelValidator):
