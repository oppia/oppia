# coding: utf-8
#
# Copyright 2019 The Oppia Authors. All Rights Reserved.
#
# Licensed under the Apache License, Version 2.0 (the "License");
# you may not use this file except in compliance with the License.
# You may obtain a copy of the License at
#
#      http://www.apache.org/licenses/LICENSE-2.0
#
# Unless required by applicable law or agreed to in writing, software
# distributed under the License is distributed on an "AS-IS" BASIS,
# WITHOUT WARRANTIES OR CONDITIONS OF ANY KIND, either express or implied.
# See the License for the specific language governing permissions and
# limitations under the License.

"""One-off jobs for validating prod models."""
from __future__ import absolute_import  # pylint: disable=import-only-modules
from __future__ import unicode_literals  # pylint: disable=import-only-modules

import collections
import datetime
import itertools
import re

from constants import constants
from core import jobs
from core.domain import activity_domain
from core.domain import classifier_domain
from core.domain import classifier_services
from core.domain import collection_domain
from core.domain import collection_services
from core.domain import config_domain
from core.domain import exp_domain
from core.domain import exp_fetchers
from core.domain import exp_services
from core.domain import fs_domain
from core.domain import learner_progress_services
from core.domain import opportunity_services
from core.domain import question_domain
from core.domain import question_fetchers
from core.domain import question_services
from core.domain import recommendations_services
from core.domain import rights_manager
from core.domain import skill_domain
from core.domain import skill_services
from core.domain import story_domain
from core.domain import story_fetchers
from core.domain import subtopic_page_domain
from core.domain import subtopic_page_services
from core.domain import suggestion_services
from core.domain import topic_domain
from core.domain import topic_fetchers
from core.domain import topic_services
from core.domain import user_services
from core.platform import models
import feconf
import python_utils
import utils

(
    activity_models, audit_models, base_models,
    classifier_models, collection_models,
    config_models, email_models, exp_models,
    feedback_models, file_models, job_models,
    opportunity_models, question_models,
    recommendations_models, skill_models,
    story_models, suggestion_models, topic_models,
    user_models,) = (
        models.Registry.import_models([
            models.NAMES.activity, models.NAMES.audit, models.NAMES.base_model,
            models.NAMES.classifier, models.NAMES.collection,
            models.NAMES.config, models.NAMES.email, models.NAMES.exploration,
            models.NAMES.feedback, models.NAMES.file, models.NAMES.job,
            models.NAMES.opportunity, models.NAMES.question,
            models.NAMES.recommendations, models.NAMES.skill,
            models.NAMES.story, models.NAMES.suggestion, models.NAMES.topic,
            models.NAMES.user]))
datastore_services = models.Registry.import_datastore_services()

ALLOWED_AUDIO_EXTENSIONS = list(feconf.ACCEPTED_AUDIO_EXTENSIONS.keys())
ALLOWED_IMAGE_EXTENSIONS = list(itertools.chain.from_iterable(
    iter(feconf.ACCEPTED_IMAGE_FORMATS_AND_EXTENSIONS.values())))
ASSETS_PATH_REGEX = '/exploration/[A-Za-z0-9-_]{1,12}/assets/'
IMAGE_PATH_REGEX = (
    '%simage/[A-Za-z0-9-_]{1,}\\.(%s)' % (
        ASSETS_PATH_REGEX, ('|').join(ALLOWED_IMAGE_EXTENSIONS)))
AUDIO_PATH_REGEX = (
    '%saudio/[A-Za-z0-9-_]{1,}\\.(%s)' % (
        ASSETS_PATH_REGEX, ('|').join(ALLOWED_AUDIO_EXTENSIONS)))
FILE_MODELS_REGEX = '(%s|%s)' % (IMAGE_PATH_REGEX, AUDIO_PATH_REGEX)
ALL_CONTINUOUS_COMPUTATION_MANAGERS_CLASS_NAMES = [
    'FeedbackAnalyticsAggregator',
    'InteractionAnswerSummariesAggregator',
    'DashboardRecentUpdatesAggregator',
    'UserStatsAggregator']
TARGET_TYPE_TO_TARGET_MODEL = {
    suggestion_models.TARGET_TYPE_EXPLORATION: (
        exp_models.ExplorationModel),
    suggestion_models.TARGET_TYPE_QUESTION: (
        question_models.QuestionModel),
    suggestion_models.TARGET_TYPE_SKILL: (
        skill_models.SkillModel),
    suggestion_models.TARGET_TYPE_TOPIC: (
        topic_models.TopicModel)
}
VALID_SCORE_CATEGORIES_FOR_TYPE_CONTENT = [
    '%s\\.%s' % (
        suggestion_models.SCORE_TYPE_CONTENT, category) for category in (
            constants.ALL_CATEGORIES)]
VALID_SCORE_CATEGORIES_FOR_TYPE_QUESTION = [
    '%s\\.[A-Za-z0-9-_]{1,%s}' % (
        suggestion_models.SCORE_TYPE_QUESTION, base_models.ID_LENGTH)]
ALLOWED_SCORE_CATEGORIES = (
    VALID_SCORE_CATEGORIES_FOR_TYPE_CONTENT +
    VALID_SCORE_CATEGORIES_FOR_TYPE_QUESTION)


class BaseModelValidator(python_utils.OBJECT):
    """Base class for validating models."""

    # The dict to store errors found during audit of model.
    errors = collections.defaultdict(list)
    # external_instance_details is keyed by field name. Each value consists
    # of a list of (model class, external_key, external_model_instance)
    # tuples.
    external_instance_details = {}

    @classmethod
    def _get_model_id_regex(cls, unused_item):
        """Returns a regex for model id.

        This method can be overridden by subclasses, if needed.

        Args:
            unused_item: ndb.Model. Entity to validate.

        Returns:
            str. A regex pattern to be followed by the model id.
        """
        return '^[A-Za-z0-9-_]{1,%s}$' % base_models.ID_LENGTH

    @classmethod
    def _validate_model_id(cls, item):
        """Checks whether the id of model matches the regex specified for
        the model.

        Args:
            item: ndb.Model. Entity to validate.
        """
        regex_string = cls._get_model_id_regex(item)
        if not re.compile(regex_string).match(item.id):
            cls.errors['model id check'].append((
                'Entity id %s: Entity id does not match regex pattern') % (
                    item.id))

    @classmethod
    def _get_model_domain_object_instance(cls, unused_item):
        """Returns a domain object instance created from the model.

        This method can be overridden by subclasses, if needed.

        Args:
            unused_item: ndb.Model. Entity to validate.

        Returns:
            *: A domain object to validate.
        """
        return None

    @classmethod
    def _validate_model_domain_object_instances(cls, item):
        """Checks that model instance passes the validation of the domain
        object for model.

        Args:
            item: ndb.Model. Entity to validate.
        """
        try:
            model_domain_object_instance = (
                cls._get_model_domain_object_instance(item))
            if model_domain_object_instance is None:
                # No domain object exists for this storage model class.
                return
            model_domain_object_instance.validate()
        except Exception as e:
            cls.errors['domain object check'].append((
                'Entity id %s: Entity fails domain validation with the '
                'error %s' % (item.id, e)))

    @classmethod
    def _get_external_id_relationships(cls, item):
        """Returns a mapping of external id to model class.

        This should be implemented by subclasses.

        Args:
            item: ndb.Model. Entity to validate.

        Returns:
            dict(str, (ndb.Model, list(str)). A dictionary whose keys are
            field names of the model to validate, and whose values are tuples
            that consist of the external model class and list of keys to fetch.
        """
        raise NotImplementedError

    @classmethod
    def _validate_external_id_relationships(cls, item):
        """Check whether the external id properties on the model correspond
        to valid instances.

        Args:
            item: ndb.Model. Entity to validate.
        """
        for field_name, model_class_model_id_model_tuples in (
                cls.external_instance_details.items()):
            for model_class, model_id, model in (
                    model_class_model_id_model_tuples):
                if model is None or model.deleted:
                    cls.errors['%s field check' % field_name].append((
                        'Entity id %s: based on field %s having'
                        ' value %s, expect model %s with id %s but it doesn\'t'
                        ' exist' % (
                            item.id, field_name, model_id,
                            model_class.__name__, model_id)))

    @classmethod
    def _fetch_external_instance_details(cls, item):
        """Fetch external models based on _get_external_id_relationships.

        This should be called before we call other _validate methods.

        Args:
            item: ndb.Model. Entity to validate.
        """
        multiple_models_keys_to_fetch = {}
        for field_name_debug, (model_class, keys_to_fetch) in (
                cls._get_external_id_relationships(item).items()):
            multiple_models_keys_to_fetch[field_name_debug] = (
                model_class, keys_to_fetch)
        fetched_model_instances = (
            datastore_services.fetch_multiple_entities_by_ids_and_models(
                list(multiple_models_keys_to_fetch.values())))
        for (
                field_name, (model_class, field_values)), (
                    external_instance_details) in python_utils.ZIP(
                        iter(multiple_models_keys_to_fetch.items()),
                        fetched_model_instances):
            cls.external_instance_details[field_name] = (
                list(python_utils.ZIP(
                    [model_class] * len(field_values),
                    field_values, external_instance_details)))

    @classmethod
    def _validate_model_time_fields(cls, item):
        """Checks the following relation for the model:
        model.created_on <= model.last_updated <= current time.

        Args:
            item: ndb.Model. Entity to validate.
        """
        if item.created_on > item.last_updated:
            cls.errors['time field relation check'].append((
                'Entity id %s: The created_on field has a value %s which is '
                'greater than the value %s of last_updated field'
                ) % (item.id, item.created_on, item.last_updated))

        current_datetime = datetime.datetime.utcnow()
        if item.last_updated > current_datetime:
            cls.errors['current time check'].append((
                'Entity id %s: The last_updated field has a value %s which is '
                'greater than the time when the job was run'
                ) % (item.id, item.last_updated))

    @classmethod
    def _get_custom_validation_functions(cls):
        """Returns the list of custom validation functions to run.

        This method can be overridden by subclasses, if needed.

        Each validation function should accept only a single arg, which is the
        model instance to validate.
        """
        return []

    @classmethod
    def validate(cls, item):
        """Run _fetch_external_instance_details and all _validate functions.

        Args:
            item: ndb.Model. Entity to validate.
        """
        cls.errors.clear()
        cls.external_instance_details.clear()
        cls._fetch_external_instance_details(item)

        cls._validate_model_id(item)
        cls._validate_model_time_fields(item)
        cls._validate_model_domain_object_instances(item)
        cls._validate_external_id_relationships(item)

        for func in cls._get_custom_validation_functions():
            func(item)


class BaseSummaryModelValidator(BaseModelValidator):
    """Base class for validating summary models."""

    @classmethod
    def _get_external_model_properties(cls):
        """Returns a tuple of external models and properties.

        This should be implemented by subclasses.

        Returns:
            tuple(str, list(tuple), dict): A tuple with first element as
                external model name, second element as a tuple of
                cls.external_instance_details and the third element
                as a properties dict with key as property name in summary
                model and value as property name in external model.
        """
        raise NotImplementedError

    @classmethod
    def _validate_external_model_properties(cls, item):
        """Validate that properties of the model match the corresponding
        properties of the external model.

        Args:
            item: ndb.Model. BaseSummaryModel to validate.
        """

        for (
                external_model_name,
                external_model_class_model_id_model_tuples,
                external_model_properties_dict
            ) in cls._get_external_model_properties():

            for (_, _, external_model) in (
                    external_model_class_model_id_model_tuples):
                # The case for missing external model is ignored here
                # since errors for missing external model are already
                # checked and stored in _validate_external_id_relationships
                # function.
                if external_model is None or external_model.deleted:
                    continue
                for (property_name, external_model_property_name) in (
                        external_model_properties_dict.items()):
                    value_in_summary_model = getattr(item, property_name)
                    value_in_external_model = getattr(
                        external_model, external_model_property_name)

                    if value_in_summary_model != value_in_external_model:
                        cls.errors['%s field check' % property_name].append((
                            'Entity id %s: %s field in entity: %s does not '
                            'match corresponding %s %s field: %s') % (
                                item.id, property_name,
                                value_in_summary_model,
                                external_model_name,
                                external_model_property_name,
                                value_in_external_model))

    @classmethod
    def validate(cls, item):
        """Run _fetch_external_instance_details and all _validate functions.

        Args:
            item: ndb.Model. Entity to validate.
        """
        super(BaseSummaryModelValidator, cls).validate(item)

        cls._validate_external_model_properties(item)


class BaseSnapshotContentModelValidator(BaseModelValidator):
    """Base class for validating snapshot content models."""

    # The name of the model which is to be used in the error messages.
    # This can be overridden by subclasses, if needed.
    MODEL_NAME = 'snapshot content'

    # The name of the external model in lowercase which is used to obtain
    # the name of the key for the fetch of external model and the name
    # of the external model to be used in error messages.
    # For example, if external model is CollectionRights, then
    # EXTERNAL_MODEL_NAME = collection rights, key to fetch = collection_rights
    # Name of model to be used in error message = CollectionRights
    # This should be overridden by subclasses.
    EXTERNAL_MODEL_NAME = ''

    @classmethod
    def _get_model_id_regex(cls, unused_item):
        return '^[A-Za-z0-9-_]{1,%s}-\\d+$' % base_models.ID_LENGTH

    @classmethod
    def _validate_base_model_version_from_item_id(cls, item):
        """Validate that external model corresponding to item.id
        has a version greater than or equal to the version in item.id.

        Args:
            item: ndb.Model. BaseSnapshotContentModel to validate.
        """

        if cls.EXTERNAL_MODEL_NAME == '':
            raise Exception('External model name should be specified')

        external_model_name = cls.EXTERNAL_MODEL_NAME
        if item.id.startswith('rights'):
            external_model_name = external_model_name + ' rights'

        name_split_by_space = external_model_name.split(' ')
        key_to_fetch = ('_').join(name_split_by_space)
        capitalized_external_model_name = ('').join([
            val.capitalize() for val in name_split_by_space])

        external_model_class_model_id_model_tuples = (
            cls.external_instance_details['%s_ids' % key_to_fetch])

        version = item.id[item.id.rfind('-') + 1:]
        for (_, _, external_model) in (
                external_model_class_model_id_model_tuples):
            # The case for missing external model is ignored here
            # since errors for missing external model are already
            # checked and stored in _validate_external_id_relationships
            # function.
            if external_model is None or external_model.deleted:
                continue
            if int(external_model.version) < int(version):
                cls.errors[
                    '%s model version check' % cls.EXTERNAL_MODEL_NAME].append((
                        'Entity id %s: %s model corresponding to '
                        'id %s has a version %s which is less than '
                        'the version %s in %s model id' % (
                            item.id, capitalized_external_model_name,
                            external_model.id, external_model.version, version,
                            cls.MODEL_NAME)))

    @classmethod
    def validate(cls, item):
        """Run _fetch_external_instance_details and all _validate functions.

        Args:
            item: ndb.Model. Entity to validate.
        """
        super(BaseSnapshotContentModelValidator, cls).validate(item)

        cls._validate_base_model_version_from_item_id(item)


class BaseSnapshotMetadataModelValidator(BaseSnapshotContentModelValidator):
    """Base class for validating snapshot metadata models."""

    MODEL_NAME = 'snapshot metadata'

    @classmethod
    def _validate_commit_type(cls, item):
        """Validates that commit type is valid.

        Args:
            item: ndb.Model. Entity to validate.
        """
        if item.commit_type not in (
                base_models.VersionedModel.COMMIT_TYPE_CHOICES):
            cls.errors['commit type check'].append((
                'Entity id %s: Commit type %s is not allowed') % (
                    item.id, item.commit_type))

    @classmethod
    def _get_change_domain_class(cls, unused_item):
        """Returns a Change domain class.

        This should be implemented by subclasses.

        Args:
            unused_item: ndb.Model. Entity to validate.

        Returns:
            change_domain.BaseChange: A domain object class for the
                changes made by commit commands of the model.
        """
        raise NotImplementedError

    @classmethod
    def _validate_commit_cmds_schema(cls, item):
        """Validates schema of commit commands in commit_cmds dict.

        Args:
            item: ndb.Model. Entity to validate.
        """
        change_domain_object = cls._get_change_domain_class(item)
        if change_domain_object is None:
            # This is for cases where id of the entity is invalid
            # and no commit command domain object is found for the entity.
            # For example, if a CollectionCommitLogEntryModel does
            # not have id starting with collection/rights, there is
            # no commit command domain object defined for this model.
            cls.errors['commit cmd check'].append(
                'Entity id %s: No commit command domain object defined '
                'for entity with commands: %s' % (item.id, item.commit_cmds))
            return
        for commit_cmd_dict in item.commit_cmds:
            if not commit_cmd_dict:
                continue
            try:
                change_domain_object(commit_cmd_dict)
            except Exception as e:
                cmd_name = commit_cmd_dict.get('cmd')
                cls.errors['commit cmd %s check' % cmd_name].append((
                    'Entity id %s: Commit command domain validation for '
                    'command: %s failed with error: %s') % (
                        item.id, commit_cmd_dict, e))

    @classmethod
    def validate(cls, item):
        """Run _fetch_external_instance_details and all _validate functions.

        Args:
            item: ndb.Model. Entity to validate.
        """
        super(BaseSnapshotMetadataModelValidator, cls).validate(item)

        cls._validate_commit_type(item)
        cls._validate_commit_cmds_schema(item)


class BaseCommitLogEntryModelValidator(BaseSnapshotMetadataModelValidator):
    """Base class for validating commit log entry models."""

    MODEL_NAME = 'commit log entry'

    @classmethod
    def _validate_post_commit_status(cls, item):
        """Validates that post_commit_status is either public or private.

        Args:
            item: ndb.Model. Entity to validate.
        """
        if item.post_commit_status not in [
                feconf.POST_COMMIT_STATUS_PUBLIC,
                feconf.POST_COMMIT_STATUS_PRIVATE]:
            cls.errors['post commit status check'].append((
                'Entity id %s: Post commit status %s is invalid') % (
                    item.id, item.post_commit_status))

    @classmethod
    def _validate_post_commit_is_private(cls, item):
        """Validates that post_commit_is_private is true iff
        post_commit_status is private.

        Args:
            item: ndb.Model. Entity to validate.
        """
        if item.post_commit_status == feconf.POST_COMMIT_STATUS_PRIVATE and (
                not item.post_commit_is_private):
            cls.errors['post commit is private check'].append((
                'Entity id %s: Post commit status is private but '
                'post_commit_is_private is False') % item.id)

        if item.post_commit_status == feconf.POST_COMMIT_STATUS_PUBLIC and (
                item.post_commit_is_private):
            cls.errors['post commit is private check'].append((
                'Entity id %s: Post commit status is public but '
                'post_commit_is_private is True') % item.id)

    @classmethod
    def validate(cls, item):
        """Run _fetch_external_instance_details and all _validate functions.

        Args:
            item: ndb.Model. Entity to validate.
        """
        super(BaseCommitLogEntryModelValidator, cls).validate(item)

        cls._validate_post_commit_status(item)
        cls._validate_post_commit_is_private(item)


class BaseUserModelValidator(BaseModelValidator):
    """Class for validating BaseUserModels."""

    @classmethod
    def _get_model_id_regex(cls, unused_item):
        return '^\\d+$'

    @classmethod
    def _get_exp_ids(cls, unused_item):
        """Returns a list of exploration ids related to the user model.

        Args:
            unused_item: ndb.Model. BaseUserModel to validate.

        Returns:
            list(str). List of exploration ids related to the model.
        """
        return []

    @classmethod
    def _get_col_ids(cls, unused_item):
        """Returns a list of collection ids related to the user model.

        Args:
            unused_item: ndb.Model. BaseUserModel to validate.

        Returns:
            list(str). List of collection ids related to the model.
        """
        return []

    @classmethod
    def _validate_explorations_are_public(cls, item):
        """Validates that explorations for model are public.

        Args:
            item: ndb.Model. BaseUserModel to validate.
        """
        exp_ids = cls._get_exp_ids(item)
        private_exp_ids = [
            exp_id for exp_id in exp_ids if (
                rights_manager.is_exploration_private(exp_id))]
        if private_exp_ids:
            cls.errors['public exploration check'].append(
                'Entity id %s: Explorations with ids %s are private' % (
                    item.id, private_exp_ids))

    @classmethod
    def _validate_collections_are_public(cls, item):
        """Validates that collections for model are public.

        Args:
            item: ndb.Model. BaseUserModel to validate.
        """
        col_ids = cls._get_col_ids(item)
        private_col_ids = [
            col_id for col_id in col_ids if (
                rights_manager.is_collection_private(col_id))]
        if private_col_ids:
            cls.errors['public collection check'].append(
                'Entity id %s: Collections with ids %s are private' % (
                    item.id, private_col_ids))

    @classmethod
    def _get_common_properties_of_external_model_which_should_not_match(
            cls, unused_item):
        """Returns a list of common properties to dismatch. For example,
        the exploration ids present in a CompletedActivitiesModel
        should not be present in an IncompleteActivitiesModel. So,
        this function will return the following list for
        CompletedActivitiesModel:
        ['IncompleteActivitiesModel', 'exploration_ids', list of
        exploration_ids in completed activities, 'exploration_ids',
        list of exploration_ids in incomplete activities]

        This can be overridden by subclasses, if needed.

        Args:
            unused_item: ndb.Model. BaseUserModel to validate.

        Returns:
            list(tuple(str, str, list, str, list):
                A list of tuple which consists of External model name,
                property name in model, list of property value in model,
                property name in external model, list of property value
                in external model.
        """
        return []

    @classmethod
    def _validate_common_properties_do_not_match(cls, item):
        """Validates that properties common with an external model
        are different in item and external model.

        Args:
            item: ndb.Model. BaseUserModel to validate.
        """
        common_properties = (
            cls._get_common_properties_of_external_model_which_should_not_match(
                item))
        for property_details in common_properties:
            (
                external_model_name, property_name_in_model, value_in_model,
                property_name_in_external_model, value_in_external_model
            ) = property_details
            common_values = [
                value
                for value in value_in_model if value in (
                    value_in_external_model)]
            if common_values:
                cls.errors['%s match check' % property_name_in_model].append(
                    'Entity id %s: Common values for %s in entity and '
                    '%s in %s: %s' % (
                        item.id, property_name_in_model,
                        property_name_in_external_model, external_model_name,
                        common_values))


class ActivityReferencesModelValidator(BaseModelValidator):
    """Class for validating ActivityReferencesModels."""

    @classmethod
    def _get_model_id_regex(cls, unused_item):
        # Valid id: featured.
        regex_string = '^(%s)$' % '|'.join(
            feconf.ALL_ACTIVITY_REFERENCE_LIST_TYPES)
        return regex_string

    @classmethod
    def _get_model_domain_object_instance(cls, item):
        activity_references_list = []

        try:
            for reference in item.activity_references:
                activity_references_list.append(
                    activity_domain.ActivityReference(
                        reference['type'], reference['id']))
        except Exception as e:
            cls.errors['fetch properties'].append((
                'Entity id %s: Entity properties cannot be fetched completely '
                'with the error %s') % (item.id, e))
            return None

        return activity_domain.ActivityReferences(activity_references_list)

    @classmethod
    def _get_external_id_relationships(cls, item):
        exploration_ids = []
        collection_ids = []

        try:
            for reference in item.activity_references:
                if reference['type'] == constants.ACTIVITY_TYPE_EXPLORATION:
                    exploration_ids.append(reference['id'])
                elif reference['type'] == constants.ACTIVITY_TYPE_COLLECTION:
                    collection_ids.append(reference['id'])
        except Exception as e:
            cls.errors['fetch properties'].append((
                'Entity id %s: Entity properties cannot be fetched completely '
                'with the error %s') % (item.id, e))
            return {}

        return {
            'exploration_ids': (exp_models.ExplorationModel, exploration_ids),
            'collection_ids': (
                collection_models.CollectionModel, collection_ids),
        }


class RoleQueryAuditModelValidator(BaseModelValidator):
    """Class for validating RoleQueryAuditModels."""

    @classmethod
    def _get_model_id_regex(cls, item):
        # Valid id: [user_id].[timestamp_in_sec].[intent].[random_number]
        regex_string = '^%s\\.\\d+\\.%s\\.\\d+$' % (item.user_id, item.intent)
        return regex_string

    @classmethod
    def _get_external_id_relationships(cls, item):
        return {'user_ids': (user_models.UserSettingsModel, [item.user_id])}


class ClassifierTrainingJobModelValidator(BaseModelValidator):
    """Class for validating ClassifierTrainingJobModels."""

    @classmethod
    def _get_model_id_regex(cls, item):
        # Valid id: [exp_id].[random_hash]
        regex_string = '^%s\\.[A-Za-z0-9-_]{1,%s}$' % (
            item.exp_id, base_models.ID_LENGTH)
        return regex_string

    @classmethod
    def _get_model_domain_object_instance(cls, item):
        return classifier_services.get_classifier_training_job_from_model(item)

    @classmethod
    def _get_external_id_relationships(cls, item):
        return {'exploration_ids': (exp_models.ExplorationModel, [item.exp_id])}

    @classmethod
    def _validate_exp_version(cls, item):
        """Validate that exp version is less than or equal to the version
        of exploration corresponding to exp_id.

        Args:
            item: ndb.Model. ClassifierTrainingJobModel to validate.
        """
        exp_model_class_model_id_model_tuples = (
            cls.external_instance_details['exploration_ids'])

        for (_, _, exp_model) in (
                exp_model_class_model_id_model_tuples):
            # The case for missing exploration external model is ignored here
            # since errors for missing exploration external model are already
            # checked and stored in _validate_external_id_relationships
            # function.
            if exp_model is None or exp_model.deleted:
                continue
            if item.exp_version > exp_model.version:
                cls.errors['exp version check'].append((
                    'Entity id %s: Exploration version %s in entity is greater '
                    'than the version %s of exploration corresponding to '
                    'exp_id %s') % (
                        item.id, item.exp_version, exp_model.version,
                        item.exp_id))

    @classmethod
    def _validate_state_name(cls, item):
        """Validate that state name is a valid state in the
        exploration corresponding to exp_id.

        Args:
            item: ndb.Model. ClassifierTrainingJobModel to validate.
        """
        exp_model_class_model_id_model_tuples = (
            cls.external_instance_details['exploration_ids'])

        for (_, _, exp_model) in (
                exp_model_class_model_id_model_tuples):
            # The case for missing exploration external model is ignored here
            # since errors for missing exploration external model are already
            # checked and stored in _validate_external_id_relationships
            # function.
            if exp_model is None or exp_model.deleted:
                continue
            if item.state_name not in exp_model.states.keys():
                cls.errors['state name check'].append((
                    'Entity id %s: State name %s in entity is not present '
                    'in states of exploration corresponding to '
                    'exp_id %s') % (
                        item.id, item.state_name, item.exp_id))

    @classmethod
    def _get_custom_validation_functions(cls):
        return [
            cls._validate_exp_version,
            cls._validate_state_name]


class TrainingJobExplorationMappingModelValidator(BaseModelValidator):
    """Class for validating TrainingJobExplorationMappingModels."""

    @classmethod
    def _get_model_id_regex(cls, item):
        # Valid id: [exp_id].[exp_version].[state_name]
        regex_string = '^%s\\.%s\\.%s$' % (
            item.exp_id, item.exp_version, item.state_name)
        return regex_string

    @classmethod
    def _get_model_domain_object_instance(cls, item):
        return classifier_domain.TrainingJobExplorationMapping(
            item.exp_id, item.exp_version, item.state_name, item.job_id)

    @classmethod
    def _get_external_id_relationships(cls, item):
        return {'exploration_ids': (exp_models.ExplorationModel, [item.exp_id])}

    @classmethod
    def _validate_exp_version(cls, item):
        """Validate that exp version is less than or equal to the version
        of exploration corresponding to exp_id.

        Args:
            item: ndb.Model. TrainingJobExplorationMappingModel to validate.
        """
        exp_model_class_model_id_model_tuples = (
            cls.external_instance_details['exploration_ids'])

        for (_, _, exp_model) in (
                exp_model_class_model_id_model_tuples):
            # The case for missing exploration external model is ignored here
            # since errors for missing exploration external model are already
            # checked and stored in _validate_external_id_relationships
            # function.
            if exp_model is None or exp_model.deleted:
                continue
            if item.exp_version > exp_model.version:
                cls.errors['exp version check'].append((
                    'Entity id %s: Exploration version %s in entity is greater '
                    'than the version %s of exploration corresponding to '
                    'exp_id %s') % (
                        item.id, item.exp_version, exp_model.version,
                        item.exp_id))

    @classmethod
    def _validate_state_name(cls, item):
        """Validate that state name is a valid state in the
        exploration corresponding to exp_id.

        Args:
            item: ndb.Model. TrainingJobExplorationMappingbModel to validate.
        """
        exp_model_class_model_id_model_tuples = (
            cls.external_instance_details['exploration_ids'])

        for (_, _, exp_model) in (
                exp_model_class_model_id_model_tuples):
            # The case for missing exploration external model is ignored here
            # since errors for missing exploration external model are already
            # checked and stored in _validate_external_id_relationships
            # function.
            if exp_model is None or exp_model.deleted:
                continue
            if item.state_name not in exp_model.states.keys():
                cls.errors['state name check'].append((
                    'Entity id %s: State name %s in entity is not present '
                    'in states of exploration corresponding to '
                    'exp_id %s') % (
                        item.id, item.state_name, item.exp_id))

    @classmethod
    def _get_custom_validation_functions(cls):
        return [
            cls._validate_exp_version,
            cls._validate_state_name]


class CollectionModelValidator(BaseModelValidator):
    """Class for validating CollectionModel."""

    @classmethod
    def _get_model_domain_object_instance(cls, item):
        return collection_services.get_collection_from_model(item)

    @classmethod
    def _get_external_id_relationships(cls, item):
        snapshot_model_ids = [
            '%s-%d' % (item.id, version)
            for version in python_utils.RANGE(1, item.version + 1)]
        return {
            'exploration_ids': (
                exp_models.ExplorationModel,
                [node['exploration_id'] for node in item.collection_contents[
                    'nodes']]),
            'collection_commit_log_entry_ids': (
                collection_models.CollectionCommitLogEntryModel,
                ['collection-%s-%s'
                 % (item.id, version) for version in python_utils.RANGE(
                     1, item.version + 1)]),
            'collection_summary_ids': (
                collection_models.CollectionSummaryModel, [item.id]),
            'collection_rights_ids': (
                collection_models.CollectionRightsModel, [item.id]),
            'snapshot_metadata_ids': (
                collection_models.CollectionSnapshotMetadataModel,
                snapshot_model_ids),
            'snapshot_content_ids': (
                collection_models.CollectionSnapshotContentModel,
                snapshot_model_ids),
        }


class CollectionSnapshotMetadataModelValidator(
        BaseSnapshotMetadataModelValidator):
    """Class for validating CollectionSnapshotMetadataModel."""

    EXTERNAL_MODEL_NAME = 'collection'

    @classmethod
    def _get_change_domain_class(cls, unused_item):
        return collection_domain.CollectionChange

    @classmethod
    def _get_external_id_relationships(cls, item):
        return {
            'collection_ids': (
                collection_models.CollectionModel,
                [item.id[:item.id.find('-')]]),
            'committer_ids': (
                user_models.UserSettingsModel, [item.committer_id])
        }


class CollectionSnapshotContentModelValidator(
        BaseSnapshotContentModelValidator):
    """Class for validating CollectionSnapshotContentModel."""

    EXTERNAL_MODEL_NAME = 'collection'

    @classmethod
    def _get_external_id_relationships(cls, item):
        return {
            'collection_ids': (
                collection_models.CollectionModel,
                [item.id[:item.id.find('-')]]),
        }


class CollectionRightsModelValidator(BaseModelValidator):
    """Class for validating CollectionRightsModel."""

    @classmethod
    def _get_external_id_relationships(cls, item):
        snapshot_model_ids = [
            '%s-%d' % (item.id, version)
            for version in python_utils.RANGE(1, item.version + 1)]
        return {
            'collection_ids': (
                collection_models.CollectionModel, [item.id]),
            'owner_user_ids': (
                user_models.UserSettingsModel, item.owner_ids),
            'editor_user_ids': (
                user_models.UserSettingsModel, item.editor_ids),
            'viewer_user_ids': (
                user_models.UserSettingsModel, item.viewer_ids),
            'snapshot_metadata_ids': (
                collection_models.CollectionRightsSnapshotMetadataModel,
                snapshot_model_ids),
            'snapshot_content_ids': (
                collection_models.CollectionRightsSnapshotContentModel,
                snapshot_model_ids),
        }

    @classmethod
    def _validate_first_published_msec(cls, item):
        """Validate that first published time of model is less than current
        time.

        Args:
            item: ndb.Model. CollectionRightsModel to validate.
        """
        if not item.first_published_msec:
            return

        current_time_msec = utils.get_current_time_in_millisecs()
        if item.first_published_msec > current_time_msec:
            cls.errors['first published msec check'].append((
                'Entity id %s: The first_published_msec field has a value %s '
                'which is greater than the time when the job was run'
                ) % (item.id, item.first_published_msec))

    @classmethod
    def _get_custom_validation_functions(cls):
        return [cls._validate_first_published_msec]


class CollectionRightsSnapshotMetadataModelValidator(
        BaseSnapshotMetadataModelValidator):
    """Class for validating CollectionRightsSnapshotMetadataModel."""

    EXTERNAL_MODEL_NAME = 'collection rights'

    @classmethod
    def _get_change_domain_class(cls, unused_item):
        return rights_manager.CollectionRightsChange

    @classmethod
    def _get_external_id_relationships(cls, item):
        return {
            'collection_rights_ids': (
                collection_models.CollectionRightsModel,
                [item.id[:item.id.find('-')]]),
            'committer_ids': (
                user_models.UserSettingsModel, [item.committer_id])
        }


class CollectionRightsSnapshotContentModelValidator(
        BaseSnapshotContentModelValidator):
    """Class for validating CollectionRightsSnapshotContentModel."""

    EXTERNAL_MODEL_NAME = 'collection rights'

    @classmethod
    def _get_external_id_relationships(cls, item):
        return {
            'collection_rights_ids': (
                collection_models.CollectionRightsModel,
                [item.id[:item.id.find('-')]]),
        }


class CollectionCommitLogEntryModelValidator(BaseCommitLogEntryModelValidator):
    """Class for validating CollectionCommitLogEntryModel."""

    EXTERNAL_MODEL_NAME = 'collection'

    @classmethod
    def _get_model_id_regex(cls, item):
        # Valid id: [collection/rights]-[collection_id]-[collection_version].
        regex_string = '^(collection|rights)-%s-\\d+$' % (
            item.collection_id)

        return regex_string

    @classmethod
    def _get_change_domain_class(cls, item):
        if item.id.startswith('rights'):
            return rights_manager.CollectionRightsChange
        elif item.id.startswith('collection'):
            return collection_domain.CollectionChange
        else:
            # The case of invalid id is being ignored here since this
            # case will already be checked by the id regex test.
            return None

    @classmethod
    def _get_external_id_relationships(cls, item):
        external_id_relationships = {
            'collection_ids': (
                collection_models.CollectionModel, [item.collection_id]),
        }
        if item.id.startswith('rights'):
            external_id_relationships['collection_rights_ids'] = (
                collection_models.CollectionRightsModel, [item.collection_id])
        return external_id_relationships


class CollectionSummaryModelValidator(BaseSummaryModelValidator):
    """Class for validating CollectionSummaryModel."""

    @classmethod
    def _get_model_domain_object_instance(cls, item):
        return collection_services.get_collection_summary_from_model(item)

    @classmethod
    def _get_external_id_relationships(cls, item):
        return {
            'collection_ids': (
                collection_models.CollectionModel, [item.id]),
            'collection_rights_ids': (
                collection_models.CollectionRightsModel, [item.id]),
            'owner_user_ids': (
                user_models.UserSettingsModel, item.owner_ids),
            'editor_user_ids': (
                user_models.UserSettingsModel, item.editor_ids),
            'viewer_user_ids': (
                user_models.UserSettingsModel, item.viewer_ids),
            'contributor_user_ids': (
                user_models.UserSettingsModel, item.contributor_ids)
        }

    @classmethod
    def _validate_contributors_summary(cls, item):
        """Validate that contributor ids match the contributor ids obtained
        from contributors summary.

        Args:
            item: ndb.Model. CollectionSummaryModel to validate.
        """
        contributor_ids_from_contributors_summary = (
            list(item.contributors_summary.keys()))
        if sorted(item.contributor_ids) != sorted(
                contributor_ids_from_contributors_summary):
            cls.errors['contributors summary check'].append((
                'Entity id %s: Contributor ids: %s do not match the '
                'contributor ids obtained using contributors summary: %s') % (
                    item.id, sorted(item.contributor_ids),
                    sorted(contributor_ids_from_contributors_summary)))

    @classmethod
    def _validate_node_count(cls, item):
        """Validate that node_count of model is equal to number of nodes
        in CollectionModel.collection_contents.

        Args:
            item: ndb.Model. CollectionSummaryModel to validate.
        """
        collection_model_class_model_id_model_tuples = (
            cls.external_instance_details['collection_ids'])

        for (_, _, collection_model) in (
                collection_model_class_model_id_model_tuples):
            # The case for missing collection external model is ignored here
            # since errors for missing collection external model are already
            # checked and stored in _validate_external_id_relationships
            # function.
            if collection_model is None or collection_model.deleted:
                continue
            nodes = collection_model.collection_contents['nodes']
            if item.node_count != len(nodes):
                cls.errors['node count check'].append((
                    'Entity id %s: Node count: %s does not match the number of '
                    'nodes in collection_contents dict: %s') % (
                        item.id, item.node_count, nodes))

    @classmethod
    def _validate_ratings_is_empty(cls, item):
        """Validate that ratings for the entity is empty.

        Args:
            item: ndb.Model. CollectionSummaryModel to validate.
        """
        if item.ratings:
            cls.errors['ratings check'].append(
                'Entity id %s: Expected ratings for the entity to be '
                'empty but received %s' % (item.id, item.ratings))

    @classmethod
    def _get_external_model_properties(cls):
        collection_model_class_model_id_model_tuples = (
            cls.external_instance_details['collection_ids'])
        collection_rights_model_class_model_id_model_tuples = (
            cls.external_instance_details['collection_rights_ids'])

        collection_model_properties_dict = {
            'title': 'title',
            'category': 'category',
            'objective': 'objective',
            'language_code': 'language_code',
            'tags': 'tags',
            'collection_model_created_on': 'created_on',
            'collection_model_last_updated': 'last_updated'
        }

        collection_rights_model_properties_dict = {
            'status': 'status',
            'community_owned': 'community_owned',
            'owner_ids': 'owner_ids',
            'editor_ids': 'editor_ids',
            'viewer_ids': 'viewer_ids',
        }

        return [(
            'collection',
            collection_model_class_model_id_model_tuples,
            collection_model_properties_dict
        ), (
            'collection rights',
            collection_rights_model_class_model_id_model_tuples,
            collection_rights_model_properties_dict
        )]

    @classmethod
    def _get_custom_validation_functions(cls):
        return [
            cls._validate_node_count,
            cls._validate_ratings_is_empty,
            cls._validate_contributors_summary,
            ]


class ExplorationOpportunitySummaryModelValidator(BaseSummaryModelValidator):
    """Class for validating ExplorationOpportunitySummaryModel."""

    @classmethod
    def _get_model_domain_object_instance(cls, item):
        return (
            opportunity_services.get_exploration_opportunity_summary_from_model(
                item))

    @classmethod
    def _get_external_id_relationships(cls, item):
        return {
            'exploration_ids': (
                exp_models.ExplorationModel, [item.id]),
            'topic_ids': (
                topic_models.TopicModel, [item.topic_id]),
            'story_ids': (
                story_models.StoryModel, [item.story_id])
        }

    @classmethod
    def _validate_translation_counts(cls, item):
        """Validate that translation_counts match the translations available in
        the exploration.

        Args:
            item: ndb.Model. ExplorationOpportunitySummaryModel to validate.
        """
        exploration_model_class_model_id_model_tuples = (
            cls.external_instance_details['exploration_ids'])

        for (_, _, exploration_model) in (
                exploration_model_class_model_id_model_tuples):
            # The case for missing exploration external model is ignored here
            # since errors for missing exploration external model are already
            # checked and stored in _validate_external_id_relationships
            # function.
            if exploration_model is None or exploration_model.deleted:
                continue
            exploration = exp_fetchers.get_exploration_from_model(
                exploration_model)
            exploration_translation_counts = (
                exploration.get_translation_counts())
            if exploration_translation_counts != item.translation_counts:
                cls.errors['translation counts check'].append((
                    'Entity id %s: Translation counts: %s does not match the '
                    'translation counts of external exploration model: %s') % (
                        item.id, item.translation_counts,
                        exploration_translation_counts))

    @classmethod
    def _validate_content_count(cls, item):
        """Validate that content_count of model is equal to the number of
        content available in the corresponding ExplorationModel.

        Args:
            item: ndb.Model. ExplorationOpportunitySummaryModel to validate.
        """
        exploration_model_class_model_id_model_tuples = (
            cls.external_instance_details['exploration_ids'])

        for (_, _, exploration_model) in (
                exploration_model_class_model_id_model_tuples):
            # The case for missing exploration external model is ignored here
            # since errors for missing exploration external model are already
            # checked and stored in _validate_external_id_relationships
            # function.
            if exploration_model is None or exploration_model.deleted:
                continue
            exploration = exp_fetchers.get_exploration_from_model(
                exploration_model)
            exploration_content_count = exploration.get_content_count()
            if exploration_content_count != item.content_count:
                cls.errors['content count check'].append((
                    'Entity id %s: Content count: %s does not match the '
                    'content count of external exploration model: %s') % (
                        item.id, item.content_count, exploration_content_count))

    @classmethod
    def _validate_chapter_title(cls, item):
        """Validate that chapter_title matches the title of the corresponding
        node of StoryModel.

        Args:
            item: ndb.Model. ExplorationOpportunitySummaryModel to validate.
        """
        story_model_class_model_id_model_tuples = (
            cls.external_instance_details['story_ids'])

        for (_, _, story_model) in story_model_class_model_id_model_tuples:
            # The case for missing story external model is ignored here
            # since errors for missing story external model are already
            # checked and stored in _validate_external_id_relationships
            # function.
            if story_model is None or story_model.deleted:
                continue
            story = story_fetchers.get_story_from_model(story_model)
            corresponding_story_node = (
                story.story_contents.get_node_with_corresponding_exp_id(
                    item.id))

            if item.chapter_title != corresponding_story_node.title:
                cls.errors['chapter title check'].append((
                    'Entity id %s: Chapter title: %s does not match the '
                    'chapter title of external story model: %s') % (
                        item.id, item.chapter_title,
                        corresponding_story_node.title))

    @classmethod
    def _get_external_model_properties(cls):
        topic_model_class_model_id_model_tuples = (
            cls.external_instance_details['topic_ids'])
        story_model_class_model_id_model_tuples = (
            cls.external_instance_details['story_ids'])

        topic_model_properties_dict = {
            'topic_name': 'name'
        }

        story_model_properties_dict = {
            'story_title': 'title'
        }

        return [(
            'topic',
            topic_model_class_model_id_model_tuples,
            topic_model_properties_dict
        ), (
            'story',
            story_model_class_model_id_model_tuples,
            story_model_properties_dict
        )]

    @classmethod
    def _get_custom_validation_functions(cls):
        return [
            cls._validate_translation_counts,
            cls._validate_content_count,
            cls._validate_chapter_title
            ]


class SkillOpportunityModelValidator(BaseSummaryModelValidator):
    """Class for validating SkillOpportunityModel."""

    @classmethod
    def _get_model_domain_object_instance(cls, item):
        return (
            opportunity_services.get_skill_opportunity_from_model(item))

    @classmethod
    def _get_external_id_relationships(cls, item):
        return {
            'skill_ids': (
                skill_models.SkillModel, [item.id])
        }

    @classmethod
    def _validate_question_count(cls, item):
        """Validate that question_count matches the number of questions linked
        to the opportunity's skill.

        Args:
            item: ndb.Model. SkillOpportunityModel to validate.
        """
        skill_model_class_model_id_model_tuples = (
            cls.external_instance_details['skill_ids'])

        for (_, _, skill_model) in (
                skill_model_class_model_id_model_tuples):
            # The case for missing skill external model is ignored here
            # since errors for missing skill external model are already
            # checked and stored in _validate_external_id_relationships
            # function.
            if skill_model is None or skill_model.deleted:
                continue
            skill = skill_services.get_skill_from_model(skill_model)
            question_skill_links = (
                question_services.get_question_skill_links_of_skill(
                    skill.id, skill.description))
            question_count = len(question_skill_links)
            if question_count != item.question_count:
                cls.errors['question_count check'].append((
                    'Entity id %s: question_count: %s does not match the '
                    'question_count of external skill model: %s') % (
                        item.id, item.question_count, question_count))

    @classmethod
    def _get_external_model_properties(cls):
        skill_model_class_model_id_model_tuples = (
            cls.external_instance_details['skill_ids'])

        skill_model_properties_dict = {
            'skill_description': 'description'
        }

        return [(
            'skill',
            skill_model_class_model_id_model_tuples,
            skill_model_properties_dict
        )]

    @classmethod
    def _get_custom_validation_functions(cls):
        return [
            cls._validate_question_count,
        ]


class ConfigPropertyModelValidator(BaseModelValidator):
    """Class for validating ConfigPropertyModel."""

    @classmethod
    def _get_model_id_regex(cls, unused_item):
        return '^.*$'

    @classmethod
    def _get_external_id_relationships(cls, item):
        snapshot_model_ids = [
            '%s-%d' % (item.id, version)
            for version in python_utils.RANGE(1, item.version + 1)]
        return {
            'snapshot_metadata_ids': (
                config_models.ConfigPropertySnapshotMetadataModel,
                snapshot_model_ids),
            'snapshot_content_ids': (
                config_models.ConfigPropertySnapshotContentModel,
                snapshot_model_ids),
        }


class ConfigPropertySnapshotMetadataModelValidator(
        BaseSnapshotMetadataModelValidator):
    """Class for validating ConfigPropertySnapshotMetadataModel."""

    EXTERNAL_MODEL_NAME = 'config property'

    @classmethod
    def _get_model_id_regex(cls, unused_item):
        return '^.*-\\d+$'

    @classmethod
    def _get_change_domain_class(cls, unused_item):
        return config_domain.ConfigPropertyChange

    @classmethod
    def _get_external_id_relationships(cls, item):
        return {
            'config_property_ids': (
                config_models.ConfigPropertyModel,
                [item.id[:item.id.find('-')]]),
            'committer_ids': (
                user_models.UserSettingsModel, [item.committer_id])
        }


class ConfigPropertySnapshotContentModelValidator(
        BaseSnapshotContentModelValidator):
    """Class for validating ConfigPropertySnapshotContentModel."""

    EXTERNAL_MODEL_NAME = 'config property'

    @classmethod
    def _get_model_id_regex(cls, unused_item):
        return '^.*-\\d+$'

    @classmethod
    def _get_external_id_relationships(cls, item):
        return {
            'config_property_ids': (
                config_models.ConfigPropertyModel,
                [item.id[:item.id.find('-')]]),
        }


class SentEmailModelValidator(BaseModelValidator):
    """Class for validating SentEmailModels."""

    @classmethod
    def _get_model_id_regex(cls, item):
        # Valid id: [intent].[random hash]
        regex_string = '^%s\\.\\.[A-Za-z0-9-_]{1,%s}$' % (
            item.intent, base_models.ID_LENGTH)
        return regex_string

    @classmethod
    def _get_external_id_relationships(cls, item):
        return {
            'recipient_id': (
                user_models.UserSettingsModel, [item.recipient_id]),
            'sender_id': (user_models.UserSettingsModel, [item.sender_id]),
        }

    @classmethod
    def _validate_sent_datetime(cls, item):
        """Validate that sent_datetime of model is less than current time.

        Args:
            item: ndb.Model. SentEmailModel to validate.
        """
        current_datetime = datetime.datetime.utcnow()
        if item.sent_datetime > current_datetime:
            cls.errors['sent datetime check'].append((
                'Entity id %s: The sent_datetime field has a value %s which is '
                'greater than the time when the job was run'
                ) % (item.id, item.sent_datetime))

    @classmethod
    def _validate_sender_email(cls, item):
        """Validate that sender email corresponds to email of user obtained
        by using the sender_id.

        Args:
            item: ndb.Model. SentEmailModel to validate.
        """
        sender_model_class_model_id_model_tuples = (
            cls.external_instance_details['sender_id'])

        for (_, _, sender_model) in (
                sender_model_class_model_id_model_tuples):
            # The case for missing sender external model is ignored here
            # since errors for missing sender external model are already
            # checked and stored in _validate_external_id_relationships
            # function.
            if sender_model is not None and not sender_model.deleted and (
                    sender_model.email != item.sender_email):
                cls.errors['sender email check'].append((
                    'Entity id %s: Sender email %s in entity does not '
                    'match with email %s of user obtained through '
                    'sender id %s') % (
                        item.id, item.sender_email, sender_model.email,
                        item.sender_id))

    @classmethod
    def _validate_recipient_email(cls, item):
        """Validate that recipient email corresponds to email of user obtained
        by using the recipient_id.

        Args:
            item: ndb.Model. SentEmailModel to validate.
        """
        recipient_model_class_model_id_model_tuples = (
            cls.external_instance_details['recipient_id'])

        for (_, _, recipient_model) in (
                recipient_model_class_model_id_model_tuples):
            # The case for missing recipient external model is ignored here
            # since errors for missing recipient external model are already
            # checked and stored in _validate_external_id_relationships
            # function.
            if recipient_model is not None and not recipient_model.deleted and (
                    recipient_model.email != item.recipient_email):
                cls.errors['recipient email check'].append((
                    'Entity id %s: Recipient email %s in entity does '
                    'not match with email %s of user obtained through '
                    'recipient id %s') % (
                        item.id, item.recipient_email,
                        recipient_model.email, item.recipient_id))

    @classmethod
    def _get_custom_validation_functions(cls):
        return [
            cls._validate_sent_datetime,
            cls._validate_sender_email,
            cls._validate_recipient_email]


class BulkEmailModelValidator(BaseModelValidator):
    """Class for validating BulkEmailModels."""

    @classmethod
    def _get_external_id_relationships(cls, item):
        return {
            'recipient_id': (
                user_models.UserSettingsModel, item.recipient_ids),
            'sender_id': (user_models.UserSettingsModel, [item.sender_id]),
        }

    @classmethod
    def _validate_sent_datetime(cls, item):
        """Validate that sent_datetime of model is less than current time.

        Args:
            item: ndb.Model. BulkEmailModel to validate.
        """
        current_datetime = datetime.datetime.utcnow()
        if item.sent_datetime > current_datetime:
            cls.errors['sent datetime check'].append((
                'Entity id %s: The sent_datetime field has a value %s which is '
                'greater than the time when the job was run'
                ) % (item.id, item.sent_datetime))

    @classmethod
    def _validate_sender_email(cls, item):
        """Validate that sender email corresponds to email of user obtained
        by using the sender_id.

        Args:
            item: ndb.Model. BulkEmailModel to validate.
        """
        sender_model_class_model_id_model_tuples = (
            cls.external_instance_details['sender_id'])

        for (_, _, sender_model) in (
                sender_model_class_model_id_model_tuples):
            # The case for missing sender external model is ignored here
            # since errors for missing sender external model are already
            # checked and stored in _validate_external_id_relationships
            # function.
            if sender_model is not None and not sender_model.deleted and (
                    sender_model.email != item.sender_email):
                cls.errors['sender email check'].append((
                    'Entity id %s: Sender email %s in entity does not '
                    'match with email %s of user obtained through '
                    'sender id %s') % (
                        item.id, item.sender_email, sender_model.email,
                        item.sender_id))

    @classmethod
    def _get_custom_validation_functions(cls):
        return [
            cls._validate_sent_datetime,
            cls._validate_sender_email]


class GeneralFeedbackEmailReplyToIdModelValidator(BaseModelValidator):
    """Class for validating GeneralFeedbackEmailReplyToIdModels."""

    @classmethod
    def _get_model_id_regex(cls, unused_item):
        return (
            '^\\d+\\.(%s)\\.[A-Za-z0-9-_]{1,%s}\\.'
            '[A-Za-z0-9=+/]{1,}') % (
                ('|').join(suggestion_models.TARGET_TYPE_CHOICES),
                base_models.ID_LENGTH)

    @classmethod
    def _get_external_id_relationships(cls, item):
        return {
            'item.id.user_id': (
                user_models.UserSettingsModel, [
                    item.id[:item.id.find('.')]]),
            'item.id.thread_id': (
                feedback_models.GeneralFeedbackThreadModel, [
                    item.id[item.id.find('.') + 1:]]),
        }

    @classmethod
    def _validate_reply_to_id_length(cls, item):
        """Validate that reply_to_id length is less than or equal to
        REPLY_TO_ID_LENGTH.

        Args:
            item: ndb.Model. GeneralFeedbackEmailReplyToIdModel to validate.
        """
        # The reply_to_id of model is created using utils.get_random_int
        # method by using a upper bound as email_models.REPLY_TO_ID_LENGTH.
        # So, the reply_to_id length should be less than or equal to
        # email_models.REPLY_TO_ID_LENGTH.
        if len(item.reply_to_id) > email_models.REPLY_TO_ID_LENGTH:
            cls.errors['reply_to_id length check'].append((
                'Entity id %s: reply_to_id %s should have length less than or '
                'equal to %s but instead has length %s' % (
                    item.id, item.reply_to_id, email_models.REPLY_TO_ID_LENGTH,
                    len(item.reply_to_id))))

    @classmethod
    def _get_custom_validation_functions(cls):
        return [cls._validate_reply_to_id_length]


class ExplorationModelValidator(BaseModelValidator):
    """Class for validating ExplorationModel."""

    @classmethod
    def _get_model_domain_object_instance(cls, item):
        return exp_fetchers.get_exploration_from_model(item)

    @classmethod
    def _get_external_id_relationships(cls, item):
        snapshot_model_ids = [
            '%s-%d' % (item.id, version)
            for version in python_utils.RANGE(1, item.version + 1)]
        return {
            'exploration_commit_log_entry_ids': (
                exp_models.ExplorationCommitLogEntryModel,
                ['exploration-%s-%s'
                 % (item.id, version) for version in python_utils.RANGE(
                     1, item.version + 1)]),
            'exp_summary_ids': (
                exp_models.ExpSummaryModel, [item.id]),
            'exploration_rights_ids': (
                exp_models.ExplorationRightsModel, [item.id]),
            'snapshot_metadata_ids': (
                exp_models.ExplorationSnapshotMetadataModel,
                snapshot_model_ids),
            'snapshot_content_ids': (
                exp_models.ExplorationSnapshotContentModel,
                snapshot_model_ids),
        }


class ExplorationSnapshotMetadataModelValidator(
        BaseSnapshotMetadataModelValidator):
    """Class for validating ExplorationSnapshotMetadataModel."""

    EXTERNAL_MODEL_NAME = 'exploration'

    @classmethod
    def _get_change_domain_class(cls, unused_item):
        return exp_domain.ExplorationChange

    @classmethod
    def _get_external_id_relationships(cls, item):
        return {
            'exploration_ids': (
                exp_models.ExplorationModel, [item.id[:item.id.find('-')]]),
            'committer_ids': (
                user_models.UserSettingsModel, [item.committer_id])
        }


class ExplorationSnapshotContentModelValidator(
        BaseSnapshotContentModelValidator):
    """Class for validating ExplorationSnapshotContentModel."""

    EXTERNAL_MODEL_NAME = 'exploration'

    @classmethod
    def _get_external_id_relationships(cls, item):
        return {
            'exploration_ids': (
                exp_models.ExplorationModel, [item.id[:item.id.find('-')]]),
        }


class ExplorationRightsModelValidator(BaseModelValidator):
    """Class for validating ExplorationRightsModel."""

    @classmethod
    def _get_external_id_relationships(cls, item):
        cloned_from_exploration_id = []
        if item.cloned_from:
            cloned_from_exploration_id.append(item.cloned_from)
        snapshot_model_ids = [
            '%s-%d' % (item.id, version)
            for version in python_utils.RANGE(1, item.version + 1)]
        return {
            'exploration_ids': (
                exp_models.ExplorationModel, [item.id]),
            'cloned_from_exploration_ids': (
                exp_models.ExplorationModel,
                cloned_from_exploration_id),
            'owner_user_ids': (
                user_models.UserSettingsModel, item.owner_ids),
            'editor_user_ids': (
                user_models.UserSettingsModel, item.editor_ids),
            'viewer_user_ids': (
                user_models.UserSettingsModel, item.viewer_ids),
            'snapshot_metadata_ids': (
                exp_models.ExplorationRightsSnapshotMetadataModel,
                snapshot_model_ids),
            'snapshot_content_ids': (
                exp_models.ExplorationRightsSnapshotContentModel,
                snapshot_model_ids),
        }

    @classmethod
    def _validate_first_published_msec(cls, item):
        """Validate that first published time of model is less than current
        time.

        Args:
            item: ndb.Model. ExplorationRightsModel to validate.
        """
        if not item.first_published_msec:
            return

        current_time_msec = utils.get_current_time_in_millisecs()
        if item.first_published_msec > current_time_msec:
            cls.errors['first published msec check'].append((
                'Entity id %s: The first_published_msec field has a value %s '
                'which is greater than the time when the job was run'
                ) % (item.id, item.first_published_msec))

    @classmethod
    def _get_custom_validation_functions(cls):
        return [cls._validate_first_published_msec]


class ExplorationRightsSnapshotMetadataModelValidator(
        BaseSnapshotMetadataModelValidator):
    """Class for validating ExplorationRightsSnapshotMetadataModel."""

    EXTERNAL_MODEL_NAME = 'exploration rights'

    @classmethod
    def _get_change_domain_class(cls, unused_item):
        return rights_manager.ExplorationRightsChange

    @classmethod
    def _get_external_id_relationships(cls, item):
        return {
            'exploration_rights_ids': (
                exp_models.ExplorationRightsModel,
                [item.id[:item.id.find('-')]]),
            'committer_ids': (
                user_models.UserSettingsModel, [item.committer_id])
        }


class ExplorationRightsSnapshotContentModelValidator(
        BaseSnapshotContentModelValidator):
    """Class for validating ExplorationRightsSnapshotContentModel."""

    EXTERNAL_MODEL_NAME = 'exploration rights'

    @classmethod
    def _get_external_id_relationships(cls, item):
        return {
            'exploration_rights_ids': (
                exp_models.ExplorationRightsModel,
                [item.id[:item.id.find('-')]]),
        }


class ExplorationCommitLogEntryModelValidator(BaseCommitLogEntryModelValidator):
    """Class for validating ExplorationCommitLogEntryModel."""

    EXTERNAL_MODEL_NAME = 'exploration'

    @classmethod
    def _get_model_id_regex(cls, item):
        # Valid id: [exploration/rights]-[exploration_id]-[exploration-version].
        regex_string = '^(exploration|rights)-%s-\\d+$' % (
            item.exploration_id)

        return regex_string

    @classmethod
    def _get_change_domain_class(cls, item):
        if item.id.startswith('rights'):
            return rights_manager.ExplorationRightsChange
        elif item.id.startswith('exploration'):
            return exp_domain.ExplorationChange
        else:
            # The case of invalid id is being ignored here since this
            # case will already be checked by the id regex test.
            return None

    @classmethod
    def _get_external_id_relationships(cls, item):
        external_id_relationships = {
            'exploration_ids': (
                exp_models.ExplorationModel, [item.exploration_id]),
        }
        if item.id.startswith('rights'):
            external_id_relationships['exploration_rights_ids'] = (
                exp_models.ExplorationRightsModel, [item.exploration_id])
        return external_id_relationships


class ExpSummaryModelValidator(BaseSummaryModelValidator):
    """Class for validating ExpSummaryModel."""

    @classmethod
    def _get_model_domain_object_instance(cls, item):
        return exp_fetchers.get_exploration_summary_from_model(item)

    @classmethod
    def _get_external_id_relationships(cls, item):
        return {
            'exploration_ids': (
                exp_models.ExplorationModel, [item.id]),
            'exploration_rights_ids': (
                exp_models.ExplorationRightsModel, [item.id]),
            'owner_user_ids': (
                user_models.UserSettingsModel, item.owner_ids),
            'editor_user_ids': (
                user_models.UserSettingsModel, item.editor_ids),
            'viewer_user_ids': (
                user_models.UserSettingsModel, item.viewer_ids),
            'contributor_user_ids': (
                user_models.UserSettingsModel, item.contributor_ids)
        }

    @classmethod
    def _validate_contributors_summary(cls, item):
        """Validate that contributor ids match the contributor ids obtained
        from contributors summary.

        Args:
            item: ndb.Model. ExpSummaryModel to validate.
        """
        contributor_ids_from_contributors_summary = (
            list(item.contributors_summary.keys()))
        if sorted(item.contributor_ids) != sorted(
                contributor_ids_from_contributors_summary):
            cls.errors['contributors summary check'].append((
                'Entity id %s: Contributor ids: %s do not match the '
                'contributor ids obtained using contributors summary: %s') % (
                    item.id, sorted(item.contributor_ids),
                    sorted(contributor_ids_from_contributors_summary)))

    @classmethod
    def _validate_first_published_msec(cls, item):
        """Validate that first published time of model is less than current
        time.

        Args:
            item: ndb.Model. ExpSummaryModel to validate.
        """
        if not item.first_published_msec:
            return

        current_time_msec = utils.get_current_time_in_millisecs()
        if item.first_published_msec > current_time_msec:
            cls.errors['first published msec check'].append((
                'Entity id %s: The first_published_msec field has a value %s '
                'which is greater than the time when the job was run'
                ) % (item.id, item.first_published_msec))

    @classmethod
    def _validate_exploration_model_last_updated(cls, item):
        """Validate that item.exploration_model_last_updated matches the
        time when a last commit was made by a human contributor.

        Args:
            item: ndb.Model. ExpSummaryModel to validate.
        """
        exploration_model_class_model_id_model_tuples = (
            cls.external_instance_details['exploration_ids'])
        for (_, _, exploration_model) in (
                exploration_model_class_model_id_model_tuples):
            # The case for missing exploration external model is ignored here
            # since errors for missing exploration external model are already
            # checked and stored in _validate_external_id_relationships
            # function.
            if exploration_model is None or exploration_model.deleted:
                continue
            last_human_update_ms = exp_services.get_last_updated_by_human_ms(
                exploration_model.id)
            last_human_update_time = datetime.datetime.fromtimestamp(
                python_utils.divide(last_human_update_ms, 1000.0))
            if item.exploration_model_last_updated != last_human_update_time:
                cls.errors['exploration model last updated check'].append((
                    'Entity id %s: The exploration_model_last_updated '
                    'field: %s does not match the last time a commit was '
                    'made by a human contributor: %s') % (
                        item.id, item.exploration_model_last_updated,
                        last_human_update_time))

    @classmethod
    def _get_external_model_properties(cls):
        exploration_model_class_model_id_model_tuples = (
            cls.external_instance_details['exploration_ids'])
        exploration_rights_model_class_model_id_model_tuples = (
            cls.external_instance_details['exploration_rights_ids'])

        exploration_model_properties_dict = {
            'title': 'title',
            'category': 'category',
            'objective': 'objective',
            'language_code': 'language_code',
            'tags': 'tags',
            'exploration_model_created_on': 'created_on',
        }

        exploration_rights_model_properties_dict = {
            'first_published_msec': 'first_published_msec',
            'status': 'status',
            'community_owned': 'community_owned',
            'owner_ids': 'owner_ids',
            'editor_ids': 'editor_ids',
            'viewer_ids': 'viewer_ids',
        }

        return [(
            'exploration',
            exploration_model_class_model_id_model_tuples,
            exploration_model_properties_dict
        ), (
            'exploration rights',
            exploration_rights_model_class_model_id_model_tuples,
            exploration_rights_model_properties_dict
        )]

    @classmethod
    def _get_custom_validation_functions(cls):
        return [
            cls._validate_first_published_msec,
            cls._validate_contributors_summary,
            cls._validate_exploration_model_last_updated]


class GeneralFeedbackThreadModelValidator(BaseModelValidator):
    """Class for validating GeneralFeedbackThreadModels."""

    @classmethod
    def _get_model_id_regex(cls, item):
        # Valid id: [ENTITY_TYPE].[ENTITY_ID].[GENERATED_STRING].
        regex_string = '%s\\.%s\\.[A-Za-z0-9=+/]{1,}$' % (
            item.entity_type, item.entity_id)
        return regex_string

    @classmethod
    def _get_external_id_relationships(cls, item):
        external_instance_details = {
            'message_ids': (
                feedback_models.GeneralFeedbackMessageModel,
                ['%s.%s' % (item.id, i) for i in python_utils.RANGE(
                    item.message_count)])
        }
        if item.original_author_id:
            external_instance_details['author_ids'] = (
                user_models.UserSettingsModel, [item.original_author_id])
        if item.has_suggestion:
            external_instance_details['suggestion_ids'] = (
                suggestion_models.GeneralSuggestionModel, [item.id])
        if item.entity_type in TARGET_TYPE_TO_TARGET_MODEL:
            external_instance_details['%s_ids' % item.entity_type] = (
                TARGET_TYPE_TO_TARGET_MODEL[item.entity_type],
                [item.entity_id])
        return external_instance_details

    @classmethod
    def _validate_entity_type(cls, item):
        """Validate the entity type is valid.

        Args:
            item: ndb.Model. GeneralFeedbackThreadModel to validate.
        """
        if item.entity_type not in TARGET_TYPE_TO_TARGET_MODEL:
            cls.errors['entity type check'].append(
                'Entity id %s: Entity type %s is not allowed' % (
                    item.id, item.entity_type))

    @classmethod
    def _validate_has_suggestion(cls, item):
        """Validate that has_suggestion is False only if no suggestion
        with id same as thread id exists.

        Args:
            item: ndb.Model. GeneralFeedbackThreadModel to validate.
        """
        if not item.has_suggestion:
            suggestion_model = (
                suggestion_models.GeneralSuggestionModel.get_by_id(item.id))
            if suggestion_model is not None and not suggestion_model.deleted:
                cls.errors['has suggestion check'].append(
                    'Entity id %s: has suggestion for entity is false '
                    'but a suggestion exists with id same as entity id' % (
                        item.id))

    @classmethod
    def _get_custom_validation_functions(cls):
        return [
            cls._validate_entity_type,
            cls._validate_has_suggestion]


class GeneralFeedbackMessageModelValidator(BaseModelValidator):
    """Class for validating GeneralFeedbackMessageModels."""

    @classmethod
    def _get_model_id_regex(cls, item):
        # Valid id: [thread_id].[message_id]
        regex_string = '^%s\\.%s$' % (item.thread_id, item.message_id)
        return regex_string

    @classmethod
    def _get_external_id_relationships(cls, item):
        author_ids = []
        if item.author_id:
            author_ids = [item.author_id]
        return {
            'author_ids': (user_models.UserSettingsModel, author_ids),
            'feedback_thread_ids': (
                feedback_models.GeneralFeedbackThreadModel, [item.thread_id])
        }

    @classmethod
    def _validate_message_id(cls, item):
        """Validate that message_id is less than the message count for
        feedback thread corresponding to the entity

        Args:
            item: ndb.Model. GeneralFeedbackMessageModel to validate.
        """
        feedback_thread_model_class_model_id_model_tuples = (
            cls.external_instance_details['feedback_thread_ids'])

        for (_, _, feedback_thread_model) in (
                feedback_thread_model_class_model_id_model_tuples):
            # The case for missing feedback external model is ignored here
            # since errors for missing feedback external model are already
            # checked and stored in _validate_external_id_relationships
            # function.
            if feedback_thread_model is not None and not (
                    feedback_thread_model.deleted) and (
                        item.message_id >= feedback_thread_model.message_count):
                cls.errors['message id check'].append(
                    'Entity id %s: message id %s not less than total count '
                    'of messages %s in feedback thread model with id %s '
                    'corresponding to the entity' % (
                        item.id, item.message_id,
                        feedback_thread_model.message_count,
                        feedback_thread_model.id))

    @classmethod
    def _get_custom_validation_functions(cls):
        return [cls._validate_message_id]


class GeneralFeedbackThreadUserModelValidator(BaseModelValidator):
    """Class for validating GeneralFeedbackThreadUserModels."""

    @classmethod
    def _get_model_id_regex(cls, unused_item):
        # Valid id: [user_id].[thread_id]
        thread_id_string = '%s\\.[A-Za-z0-9-_]{1,%s}\\.[A-Za-z0-9-_=]{1,}' % (
            ('|').join(suggestion_models.TARGET_TYPE_CHOICES),
            base_models.ID_LENGTH)
        regex_string = '^\\d*\\.%s$' % thread_id_string
        return regex_string

    @classmethod
    def _get_external_id_relationships(cls, item):
        message_ids = []
        user_ids = []
        if '.' in item.id:
            index = item.id.find('.')
            user_ids = [item.id[:index]]
            message_ids = ['%s.%s' % (
                item.id[index + 1:], message_id) for message_id in (
                    item.message_ids_read_by_user)]
        return {
            'message_ids': (
                feedback_models.GeneralFeedbackMessageModel, message_ids),
            'user_ids': (user_models.UserSettingsModel, user_ids)
        }


class FeedbackAnalyticsModelValidator(BaseModelValidator):
    """Class for validating FeedbackAnalyticsModels."""

    @classmethod
    def _get_external_id_relationships(cls, item):
        return {
            'exploration_ids': (exp_models.ExplorationModel, [item.id])
        }


class UnsentFeedbackEmailModelValidator(BaseModelValidator):
    """Class for validating UnsentFeedbackEmailModels."""

    @classmethod
    def _get_model_id_regex(cls, unused_item):
        return '^\\d*$'

    @classmethod
    def _get_external_id_relationships(cls, item):
        message_ids = []
        for reference in item.feedback_message_references:
            try:
                message_ids.append('%s.%s' % (
                    reference['thread_id'], reference['message_id']))
            except Exception:
                cls.errors['feedback message reference check'].append(
                    'Entity id %s: Invalid feedback reference: %s' % (
                        item.id, reference))
        return {
            'user_ids': (user_models.UserSettingsModel, [item.id]),
            'message_ids': (
                feedback_models.GeneralFeedbackMessageModel, message_ids)
        }

    @classmethod
    def _validate_entity_type_and_entity_id_feedback_reference(cls, item):
        """Validate that entity_type and entity_type are same as corresponding
        values in thread_id of feedback_reference.

        Args:
            item: ndb.Model. UnsentFeedbackEmailModel to validate.
        """
        for reference in item.feedback_message_references:
            try:
                split_thread_id = reference['thread_id'].split('.')
                if split_thread_id[0] != reference['entity_type'] or (
                        split_thread_id[1] != reference['entity_id']):
                    cls.errors['feedback message reference check'].append(
                        'Entity id %s: Invalid feedback reference: %s' % (
                            item.id, reference))
            except Exception:
                cls.errors['feedback message reference check'].append(
                    'Entity id %s: Invalid feedback reference: %s' % (
                        item.id, reference))

    @classmethod
    def _get_custom_validation_functions(cls):
        return [cls._validate_entity_type_and_entity_id_feedback_reference]


class FileMetadataModelValidator(BaseModelValidator):
    """Class for validating FileMetadataModel."""

    @classmethod
    def _get_model_id_regex(cls, unused_item):
        return '^%s$' % FILE_MODELS_REGEX

    @classmethod
    def _get_external_id_relationships(cls, item):
        snapshot_model_ids = [
            '%s-%d' % (item.id, version)
            for version in python_utils.RANGE(1, item.version + 1)]

        # Item id is of the format:
        # /exploration/exp_id/assets/(image|audio)/filepath.
        exp_val = '/exploration/'
        assets_val = '/assets'
        start_index = item.id.find(exp_val) + len(exp_val)
        end_index = item.id.find(assets_val)
        exp_id = item.id[start_index:end_index]

        return {
            'snapshot_metadata_ids': (
                file_models.FileMetadataSnapshotMetadataModel,
                snapshot_model_ids),
            'snapshot_content_ids': (
                file_models.FileMetadataSnapshotContentModel,
                snapshot_model_ids),
            'exploration_ids': (exp_models.ExplorationModel, [exp_id])
        }


class FileMetadataSnapshotMetadataModelValidator(
        BaseSnapshotMetadataModelValidator):
    """Class for validating FileMetadataSnapshotMetadataModel."""

    EXTERNAL_MODEL_NAME = 'file metadata'

    @classmethod
    def _get_model_id_regex(cls, unused_item):
        return '%s-\\d+$' % FILE_MODELS_REGEX

    @classmethod
    def _get_change_domain_class(cls, unused_item):
        return fs_domain.FileMetadataChange

    @classmethod
    def _get_external_id_relationships(cls, item):
        return {
            'file_metadata_ids': (
                file_models.FileMetadataModel,
                [item.id[:item.id.find('-')]]),
            'committer_ids': (
                user_models.UserSettingsModel, [item.committer_id])
        }


class FileMetadataSnapshotContentModelValidator(
        BaseSnapshotContentModelValidator):
    """Class for validating FileMetadataSnapshotContentModel."""

    EXTERNAL_MODEL_NAME = 'file metadata'

    @classmethod
    def _get_model_id_regex(cls, unused_item):
        return '%s-\\d+$' % FILE_MODELS_REGEX

    @classmethod
    def _get_external_id_relationships(cls, item):
        return {
            'file_metadata_ids': (
                file_models.FileMetadataModel,
                [item.id[:item.id.find('-')]]),
        }


class FileModelValidator(BaseModelValidator):
    """Class for validating FileModel."""

    @classmethod
    def _get_model_id_regex(cls, unused_item):
        return '^%s$' % FILE_MODELS_REGEX

    @classmethod
    def _get_external_id_relationships(cls, item):
        snapshot_model_ids = [
            '%s-%d' % (item.id, version)
            for version in python_utils.RANGE(1, item.version + 1)]

        # Item id is of the format:
        # /exploration/exp_id/assets/(image|audio)/filepath.
        exp_val = '/exploration/'
        assets_val = '/assets'
        start_index = item.id.find(exp_val) + len(exp_val)
        end_index = item.id.find(assets_val)
        exp_id = item.id[start_index:end_index]

        return {
            'snapshot_metadata_ids': (
                file_models.FileSnapshotMetadataModel,
                snapshot_model_ids),
            'snapshot_content_ids': (
                file_models.FileSnapshotContentModel,
                snapshot_model_ids),
            'exploration_ids': (exp_models.ExplorationModel, [exp_id])
        }


class FileSnapshotMetadataModelValidator(BaseSnapshotMetadataModelValidator):
    """Class for validating FileSnapshotMetadataModel."""

    EXTERNAL_MODEL_NAME = 'file'

    @classmethod
    def _get_model_id_regex(cls, unused_item):
        return '%s-\\d+$' % FILE_MODELS_REGEX

    @classmethod
    def _get_change_domain_class(cls, unused_item):
        return fs_domain.FileChange

    @classmethod
    def _get_external_id_relationships(cls, item):
        return {
            'file_ids': (
                file_models.FileModel,
                [item.id[:item.id.find('-')]]),
            'committer_ids': (
                user_models.UserSettingsModel, [item.committer_id])
        }


class FileSnapshotContentModelValidator(BaseSnapshotContentModelValidator):
    """Class for validating FileSnapshotContentModel."""

    EXTERNAL_MODEL_NAME = 'file'

    @classmethod
    def _get_model_id_regex(cls, unused_item):
        return '%s-\\d+$' % FILE_MODELS_REGEX

    @classmethod
    def _get_external_id_relationships(cls, item):
        return {
            'file_ids': (
                file_models.FileModel,
                [item.id[:item.id.find('-')]]),
        }


class JobModelValidator(BaseModelValidator):
    """Class for validating JobModels."""

    @classmethod
    def _get_model_id_regex(cls, item):
        # Valid id: [job_type].[current time].[random int]
        regex_string = '^%s-\\d*-\\d*$' % item.job_type
        return regex_string

    @classmethod
    def _get_external_id_relationships(cls, item):
        return {}

    @classmethod
    def _validate_time_fields(cls, item):
        """Validate the time fields in entity.

        Args:
            item: ndb.Model. JobModel to validate.
        """
        if item.time_started_msec and (
                item.time_queued_msec > item.time_started_msec):
            cls.errors['time queued check'].append(
                'Entity id %s: time queued %s is greater '
                'than time started %s' % (
                    item.id, item.time_queued_msec, item.time_started_msec))

        if item.time_finished_msec and (
                item.time_started_msec > item.time_finished_msec):
            cls.errors['time started check'].append(
                'Entity id %s: time started %s is greater '
                'than time finished %s' % (
                    item.id, item.time_started_msec, item.time_finished_msec))

        current_time_msec = utils.get_current_time_in_millisecs()
        if item.time_finished_msec > current_time_msec:
            cls.errors['time finished check'].append(
                'Entity id %s: time finished %s is greater '
                'than the current time' % (
                    item.id, item.time_finished_msec))

    @classmethod
    def _validate_error(cls, item):
        """Validate error is not None only if status is not canceled
        or failed.

        Args:
            item: ndb.Model. JobModel to validate.
        """
        if item.error and item.status_code not in [
                job_models.STATUS_CODE_FAILED, job_models.STATUS_CODE_CANCELED]:
            cls.errors['error check'].append(
                'Entity id %s: error: %s for job is not empty but '
                'job status is %s' % (item.id, item.error, item.status_code))

        if not item.error and item.status_code in [
                job_models.STATUS_CODE_FAILED, job_models.STATUS_CODE_CANCELED]:
            cls.errors['error check'].append(
                'Entity id %s: error for job is empty but '
                'job status is %s' % (item.id, item.status_code))


    @classmethod
    def _validate_output(cls, item):
        """Validate output for entity is present only if status is
        completed.

        Args:
            item: ndb.Model. JobModel to validate.
        """
        if item.output and item.status_code != job_models.STATUS_CODE_COMPLETED:
            cls.errors['output check'].append(
                'Entity id %s: output: %s for job is not empty but '
                'job status is %s' % (item.id, item.output, item.status_code))

        if item.output is None and (
                item.status_code == job_models.STATUS_CODE_COMPLETED):
            cls.errors['output check'].append(
                'Entity id %s: output for job is empty but '
                'job status is %s' % (item.id, item.status_code))

    @classmethod
    def _get_custom_validation_functions(cls):
        return [
            cls._validate_time_fields,
            cls._validate_error,
            cls._validate_output]


class ContinuousComputationModelValidator(BaseModelValidator):
    """Class for validating ContinuousComputationModels."""

    @classmethod
    def _get_model_id_regex(cls, unused_item):
        # Valid id: Name of continuous computation manager class.
        regex_string = '^(%s)$' % ('|').join(
            ALL_CONTINUOUS_COMPUTATION_MANAGERS_CLASS_NAMES)
        return regex_string

    @classmethod
    def _get_external_id_relationships(cls, item):
        return {}

    @classmethod
    def _validate_time_fields(cls, item):
        """Validate the time fields in entity.

        Args:
            item: ndb.Model. ContinuousComputationModel to validate.
        """
        if item.last_started_msec > item.last_finished_msec and (
                item.last_started_msec > item.last_stopped_msec):
            cls.errors['last started check'].append(
                'Entity id %s: last started %s is greater '
                'than both last finished %s and last stopped %s' % (
                    item.id, item.last_started_msec, item.last_finished_msec,
                    item.last_stopped_msec))

        current_time_msec = utils.get_current_time_in_millisecs()
        if item.last_finished_msec > current_time_msec:
            cls.errors['last finished check'].append(
                'Entity id %s: last finished %s is greater '
                'than the current time' % (
                    item.id, item.last_finished_msec))

        if item.last_stopped_msec > current_time_msec:
            cls.errors['last stopped check'].append(
                'Entity id %s: last stopped %s is greater '
                'than the current time' % (
                    item.id, item.last_stopped_msec))

    @classmethod
    def _get_custom_validation_functions(cls):
        return [cls._validate_time_fields]


class QuestionModelValidator(BaseModelValidator):
    """Class for validating QuestionModel."""

    @classmethod
    def _get_model_domain_object_instance(cls, item):
        return question_fetchers.get_question_from_model(item)

    @classmethod
    def _get_external_id_relationships(cls, item):
        snapshot_model_ids = [
            '%s-%d' % (item.id, version) for version in python_utils.RANGE(
                1, item.version + 1)]
        return {
            'question_commit_log_entry_ids': (
                question_models.QuestionCommitLogEntryModel,
                ['question-%s-%s'
                 % (item.id, version) for version in python_utils.RANGE(
                     1, item.version + 1)]),
            'question_summary_ids': (
                question_models.QuestionSummaryModel, [item.id]),
            'question_rights_ids': (
                question_models.QuestionRightsModel, [item.id]),
            'snapshot_metadata_ids': (
                question_models.QuestionSnapshotMetadataModel,
                snapshot_model_ids),
            'snapshot_content_ids': (
                question_models.QuestionSnapshotContentModel,
                snapshot_model_ids),
            'linked_skill_ids': (
                skill_models.SkillModel, item.linked_skill_ids)
        }


class QuestionSkillLinkModelValidator(BaseModelValidator):
    """Class for validating QuestionSkillLinkModel."""

    @classmethod
    def _get_model_id_regex(cls, item):
        return '%s:%s' % (item.question_id, item.skill_id)

    @classmethod
    def _get_external_id_relationships(cls, item):
        return {
            'question_ids': (
                question_models.QuestionModel, [item.question_id]),
            'skill_ids': (
                skill_models.SkillModel, [item.skill_id])
        }


class QuestionSnapshotMetadataModelValidator(
        BaseSnapshotMetadataModelValidator):
    """Class for validating QuestionSnapshotMetadataModel."""

    EXTERNAL_MODEL_NAME = 'question'

    @classmethod
    def _get_change_domain_class(cls, unused_item):
        return question_domain.QuestionChange

    @classmethod
    def _get_external_id_relationships(cls, item):
        return {
            'question_ids': (
                question_models.QuestionModel,
                [item.id[:item.id.find('-')]]),
            'committer_ids': (
                user_models.UserSettingsModel, [item.committer_id])
        }


class QuestionSnapshotContentModelValidator(
        BaseSnapshotContentModelValidator):
    """Class for validating QuestionSnapshotContentModel."""

    EXTERNAL_MODEL_NAME = 'question'

    @classmethod
    def _get_external_id_relationships(cls, item):
        return {
            'question_ids': (
                question_models.QuestionModel,
                [item.id[:item.id.find('-')]]),
        }


class QuestionRightsModelValidator(BaseModelValidator):
    """Class for validating QuestionRightsModel."""

    @classmethod
    def _get_external_id_relationships(cls, item):
        snapshot_model_ids = [
            '%s-%d' % (item.id, version) for version in python_utils.RANGE(
                1, item.version + 1)]
        return {
            'question_ids': (
                question_models.QuestionModel, [item.id]),
            'creator_user_ids': (
                user_models.UserSettingsModel, [item.creator_id]),
            'snapshot_metadata_ids': (
                question_models.QuestionRightsSnapshotMetadataModel,
                snapshot_model_ids),
            'snapshot_content_ids': (
                question_models.QuestionRightsSnapshotContentModel,
                snapshot_model_ids),
        }


class QuestionRightsSnapshotMetadataModelValidator(
        BaseSnapshotMetadataModelValidator):
    """Class for validating QuestionRightsSnapshotMetadataModel."""

    EXTERNAL_MODEL_NAME = 'question rights'

    @classmethod
    def _get_change_domain_class(cls, unused_item):
        return question_domain.QuestionRightsChange

    @classmethod
    def _get_external_id_relationships(cls, item):
        return {
            'question_rights_ids': (
                question_models.QuestionRightsModel,
                [item.id[:item.id.find('-')]]),
            'committer_ids': (
                user_models.UserSettingsModel, [item.committer_id])
        }


class QuestionRightsSnapshotContentModelValidator(
        BaseSnapshotContentModelValidator):
    """Class for validating QuestionRightsSnapshotContentModel."""

    EXTERNAL_MODEL_NAME = 'question rights'

    @classmethod
    def _get_external_id_relationships(cls, item):
        return {
            'question_rights_ids': (
                question_models.QuestionRightsModel,
                [item.id[:item.id.find('-')]]),
        }


class QuestionCommitLogEntryModelValidator(BaseCommitLogEntryModelValidator):
    """Class for validating QuestionCommitLogEntryModel."""

    EXTERNAL_MODEL_NAME = 'question'

    @classmethod
    def _get_model_id_regex(cls, item):
        # Valid id: [question]-[question_id]-[question_version].
        regex_string = '^(question)-%s-\\d+$' % (
            item.question_id)

        return regex_string

    @classmethod
    def _get_change_domain_class(cls, item):
        if item.id.startswith('question'):
            return question_domain.QuestionChange
        else:
            # The case of invalid id is being ignored here since this
            # case will already be checked by the id regex test.
            return None

    @classmethod
    def _get_external_id_relationships(cls, item):
        return {
            'question_ids': (
                question_models.QuestionModel, [item.question_id]),
        }


class QuestionSummaryModelValidator(BaseSummaryModelValidator):
    """Class for validating QuestionSummaryModel."""

    @classmethod
    def _get_model_domain_object_instance(cls, item):
        return question_services.get_question_summary_from_model(item)

    @classmethod
    def _get_external_id_relationships(cls, item):
        return {
            'question_ids': (
                question_models.QuestionModel, [item.id]),
            'question_rights_ids': (
                question_models.QuestionRightsModel, [item.id])
        }

    @classmethod
    def _validate_question_content(cls, item):
        """Validate that question_content model is equal to
        QuestionModel.question_state_data.content.html.

        Args:
            item: ndb.Model. QuestionSummaryModel to validate.
        """
        question_model_class_model_id_model_tuples = (
            cls.external_instance_details['question_ids'])

        for (_, _, question_model) in (
                question_model_class_model_id_model_tuples):
            # The case for missing question external model is ignored here
            # since errors for missing question external model are already
            # checked and stored in _validate_external_id_relationships
            # function.
            if question_model is None or question_model.deleted:
                continue
            content_html = question_model.question_state_data['content']['html']
            if item.question_content != content_html:
                cls.errors['question content check'].append((
                    'Entity id %s: Question content: %s does not match '
                    'content html in question state data in question '
                    'model: %s') % (
                        item.id, item.question_content,
                        content_html))

    @classmethod
    def _get_external_model_properties(cls):
        question_model_class_model_id_model_tuples = (
            cls.external_instance_details['question_ids'])

        question_rights_model_class_model_id_model_tuples = (
            cls.external_instance_details['question_rights_ids'])

        question_model_properties_dict = {
            'question_model_created_on': 'created_on',
            'question_model_last_updated': 'last_updated'
        }

        question_rights_model_properties_dict = {
            'creator_id': 'creator_id',
        }

        return [(
            'question',
            question_model_class_model_id_model_tuples,
            question_model_properties_dict
        ), (
            'question rights',
            question_rights_model_class_model_id_model_tuples,
            question_rights_model_properties_dict
        )]

    @classmethod
    def _get_custom_validation_functions(cls):
        return [cls._validate_question_content]


class ExplorationRecommendationsModelValidator(BaseModelValidator):
    """Class for validating ExplorationRecommendationsModel."""

    @classmethod
    def _get_external_id_relationships(cls, item):
        return {
            'exploration_ids': (
                exp_models.ExplorationModel,
                [item.id] + item.recommended_exploration_ids),
        }

    @classmethod
    def _validate_item_id_not_in_recommended_exploration_ids(cls, item):
        """Validate that model id is not present in recommended exploration ids.

        Args:
            item: ndb.Model. ExplorationRecommendationsModel to validate.
        """
        if item.id in item.recommended_exploration_ids:
            cls.errors['item exploration id check'].append((
                'Entity id %s: The exploration id: %s for which the entity is '
                'created is also present in the recommended exploration ids '
                'for entity') % (item.id, item.id))

    @classmethod
    def _get_custom_validation_functions(cls):
        return [cls._validate_item_id_not_in_recommended_exploration_ids]


class TopicSimilaritiesModelValidator(BaseModelValidator):
    """Class for validating TopicSimilaritiesModel."""

    @classmethod
    def _get_model_id_regex(cls, unused_item):
        # Valid id: topics.
        return '^%s$' % recommendations_models.TOPIC_SIMILARITIES_ID

    @classmethod
    def _get_external_id_relationships(cls, item):
        return {}

    @classmethod
    def _validate_topic_similarities(cls, item):
        """Validate the topic similarities to be symmetric and have real
        values between 0.0 and 1.0.

        Args:
            item: ndb.Model. TopicSimilaritiesModel to validate.
        """

        topics = list(item.content.keys())
        data = '%s\n' % (',').join(topics)

        for topic1 in topics:
            similarity_list = []
            for topic2 in item.content[topic1]:
                similarity_list.append(
                    python_utils.UNICODE(item.content[topic1][topic2]))
            if len(similarity_list):
                data = data + '%s\n' % (',').join(similarity_list)

        try:
            recommendations_services.validate_topic_similarities(data)
        except Exception as e:
            cls.errors['topic similarity check'].append(
                'Entity id %s: Topic similarity validation for content: %s '
                'fails with error: %s' % (item.id, item.content, e))

    @classmethod
    def _get_custom_validation_functions(cls):
        return [cls._validate_topic_similarities]


class SkillModelValidator(BaseModelValidator):
    """Class for validating SkillModel."""

    @classmethod
    def _get_model_domain_object_instance(cls, item):
        return skill_services.get_skill_from_model(item)

    @classmethod
    def _get_external_id_relationships(cls, item):
        snapshot_model_ids = [
            '%s-%d' % (item.id, version) for version in python_utils.RANGE(
                1, item.version + 1)]
        superseding_skill_ids = []
        if item.superseding_skill_id:
            superseding_skill_ids = [item.superseding_skill_id]
        return {
            'skill_commit_log_entry_ids': (
                skill_models.SkillCommitLogEntryModel,
                ['skill-%s-%s'
                 % (item.id, version) for version in python_utils.RANGE(
                     1, item.version + 1)]),
            'skill_summary_ids': (
                skill_models.SkillSummaryModel, [item.id]),
            'skill_rights_ids': (
                skill_models.SkillRightsModel, [item.id]),
            'superseding_skill_ids': (
                skill_models.SkillModel, superseding_skill_ids),
            'snapshot_metadata_ids': (
                skill_models.SkillSnapshotMetadataModel,
                snapshot_model_ids),
            'snapshot_content_ids': (
                skill_models.SkillSnapshotContentModel,
                snapshot_model_ids),
        }

    @classmethod
    def _validate_all_questions_merged(cls, item):
        """Validate that all_questions_merged is True only if
        superseding_skill_id is not None and there are no
        questions linked with the skill. The superseding skill
        id check is already performed in domain object validation,
        so it is not repeated here.

        Args:
            item: ndb.Model. SkillModel to validate.
        """
        questions_ids_linked_with_skill = (
            question_models.QuestionSkillLinkModel
            .get_all_question_ids_linked_to_skill_id(item.id))
        if item.all_questions_merged and questions_ids_linked_with_skill:
            cls.errors['all questions merged check'].append(
                'Entity id %s: all_questions_merged is True but the '
                'following question ids are still linked to the skill: %s' % (
                    item.id, questions_ids_linked_with_skill))

    @classmethod
    def _get_custom_validation_functions(cls):
        return [cls._validate_all_questions_merged]


class SkillSnapshotMetadataModelValidator(
        BaseSnapshotMetadataModelValidator):
    """Class for validating SkillSnapshotMetadataModel."""

    EXTERNAL_MODEL_NAME = 'skill'

    @classmethod
    def _get_change_domain_class(cls, unused_item):
        return skill_domain.SkillChange

    @classmethod
    def _get_external_id_relationships(cls, item):
        return {
            'skill_ids': (
                skill_models.SkillModel,
                [item.id[:item.id.find('-')]]),
            'committer_ids': (
                user_models.UserSettingsModel, [item.committer_id])
        }


class SkillSnapshotContentModelValidator(
        BaseSnapshotContentModelValidator):
    """Class for validating SkillSnapshotContentModel."""

    EXTERNAL_MODEL_NAME = 'skill'

    @classmethod
    def _get_external_id_relationships(cls, item):
        return {
            'skill_ids': (
                skill_models.SkillModel,
                [item.id[:item.id.find('-')]]),
        }


class SkillRightsModelValidator(BaseModelValidator):
    """Class for validating SkillRightsModel."""

    @classmethod
    def _get_external_id_relationships(cls, item):
        snapshot_model_ids = [
            '%s-%d' % (item.id, version) for version in python_utils.RANGE(
                1, item.version + 1)]
        return {
            'skill_ids': (
                skill_models.SkillModel, [item.id]),
            'creator_user_ids': (
                user_models.UserSettingsModel, [item.creator_id]),
            'snapshot_metadata_ids': (
                skill_models.SkillRightsSnapshotMetadataModel,
                snapshot_model_ids),
            'snapshot_content_ids': (
                skill_models.SkillRightsSnapshotContentModel,
                snapshot_model_ids),
        }


class SkillRightsSnapshotMetadataModelValidator(
        BaseSnapshotMetadataModelValidator):
    """Class for validating SkillRightsSnapshotMetadataModel."""

    EXTERNAL_MODEL_NAME = 'skill rights'

    @classmethod
    def _get_change_domain_class(cls, unused_item):
        return skill_domain.SkillRightsChange

    @classmethod
    def _get_external_id_relationships(cls, item):
        return {
            'skill_rights_ids': (
                skill_models.SkillRightsModel,
                [item.id[:item.id.find('-')]]),
            'committer_ids': (
                user_models.UserSettingsModel, [item.committer_id])
        }


class SkillRightsSnapshotContentModelValidator(
        BaseSnapshotContentModelValidator):
    """Class for validating SkillRightsSnapshotContentModel."""

    EXTERNAL_MODEL_NAME = 'skill rights'

    @classmethod
    def _get_external_id_relationships(cls, item):
        return {
            'skill_rights_ids': (
                skill_models.SkillRightsModel,
                [item.id[:item.id.find('-')]]),
        }


class SkillCommitLogEntryModelValidator(BaseCommitLogEntryModelValidator):
    """Class for validating SkillCommitLogEntryModel."""

    EXTERNAL_MODEL_NAME = 'skill'

    @classmethod
    def _get_model_id_regex(cls, item):
        # Valid id: [skill/rights]-[skill_id]-[skill_version].
        regex_string = '^(skill|rights)-%s-\\d+$' % (
            item.skill_id)

        return regex_string

    @classmethod
    def _get_change_domain_class(cls, item):
        if item.id.startswith('rights'):
            return skill_domain.SkillRightsChange
        elif item.id.startswith('skill'):
            return skill_domain.SkillChange
        else:
            # The case of invalid id is being ignored here since this
            # case will already be checked by the id regex test.
            return None

    @classmethod
    def _get_external_id_relationships(cls, item):
        external_id_relationships = {
            'skill_ids': (
                skill_models.SkillModel, [item.skill_id]),
        }
        if item.id.startswith('rights'):
            external_id_relationships['skill_rights_ids'] = (
                skill_models.SkillRightsModel, [item.skill_id])
        return external_id_relationships


class SkillSummaryModelValidator(BaseSummaryModelValidator):
    """Class for validating SkillSummaryModel."""

    @classmethod
    def _get_model_domain_object_instance(cls, item):
        return skill_services.get_skill_summary_from_model(item)

    @classmethod
    def _get_external_id_relationships(cls, item):
        return {
            'skill_ids': (
                skill_models.SkillModel, [item.id]),
            'skill_rights_ids': (
                skill_models.SkillRightsModel, [item.id])
        }

    @classmethod
    def _validate_misconception_count(cls, item):
        """Validate that misconception_count of model is equal to
        number of misconceptions in SkillModel.misconceptions.

        Args:
            item: ndb.Model. SkillSummaryModel to validate.
        """
        skill_model_class_model_id_model_tuples = (
            cls.external_instance_details['skill_ids'])

        for (_, _, skill_model) in (
                skill_model_class_model_id_model_tuples):
            # The case for missing skill external model is ignored here
            # since errors for missing skill external model are already
            # checked and stored in _validate_external_id_relationships
            # function.
            if not skill_model or skill_model.deleted:
                continue
            if item.misconception_count != len(skill_model.misconceptions):
                cls.errors['misconception count check'].append((
                    'Entity id %s: Misconception count: %s does not match '
                    'the number of misconceptions in skill model: %s') % (
                        item.id, item.misconception_count,
                        skill_model.misconceptions))

    @classmethod
    def _validate_worked_examples_count(cls, item):
        """Validate that worked examples count of model is equal to
        number of misconceptions in SkillModel.skill_contents.worked_examples.

        Args:
            item: ndb.Model. SkillSummaryModel to validate.
        """
        skill_model_class_model_id_model_tuples = (
            cls.external_instance_details['skill_ids'])

        for (_, _, skill_model) in (
                skill_model_class_model_id_model_tuples):
            # The case for missing skill external model is ignored here
            # since errors for missing skill external model are already
            # checked and stored in _validate_external_id_relationships
            # function.
            if not skill_model or skill_model.deleted:
                continue
            if item.worked_examples_count != len(
                    skill_model.skill_contents['worked_examples']):
                cls.errors['worked examples count check'].append((
                    'Entity id %s: Worked examples count: %s does not match '
                    'the number of worked examples in skill_contents '
                    'in skill model: %s') % (
                        item.id, item.worked_examples_count,
                        skill_model.skill_contents['worked_examples']))

    @classmethod
    def _get_external_model_properties(cls):
        skill_model_class_model_id_model_tuples = (
            cls.external_instance_details['skill_ids'])

        skill_model_properties_dict = {
            'description': 'description',
            'language_code': 'language_code',
            'skill_model_created_on': 'created_on',
            'skill_model_last_updated': 'last_updated'
        }

        return [(
            'skill',
            skill_model_class_model_id_model_tuples,
            skill_model_properties_dict
        )]

    @classmethod
    def _get_custom_validation_functions(cls):
        return [
            cls._validate_misconception_count,
            cls._validate_worked_examples_count]


class StoryModelValidator(BaseModelValidator):
    """Class for validating StoryModel."""

    @classmethod
    def _get_model_domain_object_instance(cls, item):
        return story_fetchers.get_story_from_model(item)

    @classmethod
    def _get_external_id_relationships(cls, item):
        snapshot_model_ids = [
            '%s-%d' % (item.id, version)
            for version in python_utils.RANGE(1, item.version + 1)]
        return {
            'story_commit_log_entry_ids': (
                story_models.StoryCommitLogEntryModel,
                ['story-%s-%s'
                 % (item.id, version) for version in python_utils.RANGE(
                     1, item.version + 1)]),
            'story_summary_ids': (
                story_models.StorySummaryModel, [item.id]),
            'snapshot_metadata_ids': (
                story_models.StorySnapshotMetadataModel,
                snapshot_model_ids),
            'snapshot_content_ids': (
                story_models.StorySnapshotContentModel,
                snapshot_model_ids),
            'exploration_ids': (
                exp_models.ExplorationModel,
                [node['exploration_id'] for node in (
                    item.story_contents['nodes'])])
        }


class StorySnapshotMetadataModelValidator(BaseSnapshotMetadataModelValidator):
    """Class for validating StorySnapshotMetadataModel."""

    EXTERNAL_MODEL_NAME = 'story'

    @classmethod
    def _get_change_domain_class(cls, unused_item):
        return story_domain.StoryChange

    @classmethod
    def _get_external_id_relationships(cls, item):
        return {
            'story_ids': (
                story_models.StoryModel, [item.id[:item.id.find('-')]]),
            'committer_ids': (
                user_models.UserSettingsModel, [item.committer_id])
        }


class StorySnapshotContentModelValidator(BaseSnapshotContentModelValidator):
    """Class for validating StorySnapshotContentModel."""

    EXTERNAL_MODEL_NAME = 'story'

    @classmethod
    def _get_external_id_relationships(cls, item):
        return {
            'story_ids': (
                story_models.StoryModel, [item.id[:item.id.find('-')]]),
        }


class StoryCommitLogEntryModelValidator(BaseCommitLogEntryModelValidator):
    """Class for validating StoryCommitLogEntryModel."""

    EXTERNAL_MODEL_NAME = 'story'

    @classmethod
    def _get_model_id_regex(cls, item):
        # Valid id: [story]-[story_id]-[story_version].
        regex_string = '^(story)-%s-\\d+$' % (
            item.story_id)

        return regex_string

    @classmethod
    def _get_change_domain_class(cls, item):
        if item.id.startswith('story'):
            return story_domain.StoryChange
        else:
            # The case of invalid id is being ignored here since this
            # case will already be checked by the id regex test.
            return None

    @classmethod
    def _get_external_id_relationships(cls, item):
        return {
            'story_ids': (
                story_models.StoryModel, [item.story_id]),
        }


class StorySummaryModelValidator(BaseSummaryModelValidator):
    """Class for validating StorySummaryModel."""

    @classmethod
    def _get_model_domain_object_instance(cls, item):
        return story_fetchers.get_story_summary_from_model(item)

    @classmethod
    def _get_external_id_relationships(cls, item):
        return {
            'story_ids': (
                story_models.StoryModel, [item.id])
        }

    @classmethod
    def _validate_node_count(cls, item):
        """Validate that node_count of model is equal to number of nodes
        in StoryModel.story_contents.

        Args:
            item: ndb.Model. StorySummaryModel to validate.
        """
        story_model_class_model_id_model_tuples = cls.external_instance_details[
            'story_ids']

        for (_, _, story_model) in story_model_class_model_id_model_tuples:
            # The case for missing story external model is ignored here
            # since errors for missing story external model are already
            # checked and stored in _validate_external_id_relationships
            # function.
            if story_model is None or story_model.deleted:
                continue
            nodes = story_model.story_contents['nodes']
            if item.node_count != len(nodes):
                cls.errors['node count check'].append((
                    'Entity id %s: Node count: %s does not match the '
                    'number of nodes in story_contents dict: %s') % (
                        item.id, item.node_count, nodes))

    @classmethod
    def _get_external_model_properties(cls):
        story_model_class_model_id_model_tuples = cls.external_instance_details[
            'story_ids']

        story_model_properties_dict = {
            'title': 'title',
            'language_code': 'language_code',
            'description': 'description',
            'story_model_created_on': 'created_on',
            'story_model_last_updated': 'last_updated'
        }

        return [(
            'story',
            story_model_class_model_id_model_tuples,
            story_model_properties_dict
        )]

    @classmethod
    def _get_custom_validation_functions(cls):
        return [cls._validate_node_count]


class GeneralSuggestionModelValidator(BaseModelValidator):
    """Class for validating GeneralSuggestionModels."""

    @classmethod
    def _get_model_id_regex(cls, item):
        # Valid id: same as thread id:
        # [target_type].[target_id].[GENERATED_STRING].
        regex_string = '^%s\\.%s\\.[A-Za-z0-9=+/]{1,}$' % (
            item.target_type, item.target_id)
        return regex_string

    @classmethod
    def _get_model_domain_object_instance(cls, item):
        if item.target_type in TARGET_TYPE_TO_TARGET_MODEL:
            return suggestion_services.get_suggestion_from_model(item)
        else:
            # The case of invalid id is being ignored here since this
            # case will already be checked by the id regex test.
            return None

    @classmethod
    def _get_external_id_relationships(cls, item):
        external_instance_details = {
            'feedback_thread_ids': (
                feedback_models.GeneralFeedbackThreadModel, [item.id]),
            'author_ids': (user_models.UserSettingsModel, [item.author_id]),
        }
        if item.target_type in TARGET_TYPE_TO_TARGET_MODEL:
            external_instance_details['%s_ids' % item.target_type] = (
                TARGET_TYPE_TO_TARGET_MODEL[item.target_type],
                [item.target_id])
        if item.final_reviewer_id:
            external_instance_details['reviewer_ids'] = (
                user_models.UserSettingsModel, [item.final_reviewer_id])
        return external_instance_details

    @classmethod
    def _validate_target_type(cls, item):
        """Validate the target type is valid.

        Args:
            item: ndb.Model. GeneralSuggestionModel to validate.
        """
        if item.target_type not in TARGET_TYPE_TO_TARGET_MODEL:
            cls.errors['target type check'].append(
                'Entity id %s: Target type %s is not allowed' % (
                    item.id, item.target_type))

    @classmethod
    def _validate_target_version_at_submission(cls, item):
        """Validate the target version at submission is less than or
        equal to the version of the target model.

        Args:
            item: ndb.Model. GeneralSuggestionModel to validate.
        """
        if item.target_type not in TARGET_TYPE_TO_TARGET_MODEL:
            return
        target_model_class_model_id_model_tuples = (
            cls.external_instance_details['%s_ids' % item.target_type])

        for (_, _, target_model) in (
                target_model_class_model_id_model_tuples):
            # The case for missing target external model is ignored here
            # since errors for missing target external model are already
            # checked and stored in _validate_external_id_relationships
            # function.
            if target_model is None or target_model.deleted:
                continue
            if item.target_version_at_submission > target_model.version:
                cls.errors['target version at submission check'].append(
                    'Entity id %s: target version %s in entity is greater '
                    'than the version %s of %s corresponding to '
                    'id %s' % (
                        item.id, item.target_version_at_submission,
                        target_model.version, item.target_type, item.target_id))

    @classmethod
    def _validate_final_reveiwer_id(cls, item):
        """Validate that final reviewer id is None if suggestion is
        under review.

        Args:
            item: ndb.Model. GeneralSuggestionModel to validate.
        """
        if item.final_reviewer_id is None and (
                item.status != suggestion_models.STATUS_IN_REVIEW):
            cls.errors['final reviewer check'].append(
                'Entity id %s: Final reviewer id is empty but '
                'suggestion is %s' % (item.id, item.status))

        if item.final_reviewer_id and (
                item.status == suggestion_models.STATUS_IN_REVIEW):
            cls.errors['final reviewer check'].append(
                'Entity id %s: Final reviewer id %s is not empty but '
                'suggestion is in review' % (item.id, item.final_reviewer_id))

    @classmethod
    def _get_custom_validation_functions(cls):
        return [
            cls._validate_target_type,
            cls._validate_target_version_at_submission,
            cls._validate_final_reveiwer_id]


<<<<<<< HEAD
class GeneralVoiceoverApplicationModelValidator(BaseModelValidator):
    """Class for validating GeneralVoiceoverApplicationModel."""

    @classmethod
    def _get_model_domain_object_instance(cls, item):
        """Returns a domain object instance created from the model.

        Args:
            item: GeneralVoiceoverApplicationModel. Entity to validate.

        Returns:
            *: A domain object to validate.
        """
        return suggestion_services.get_voiceover_application(item.id)

    @classmethod
    def _get_external_id_relationships(cls, item):
        external_instance_details = {
            'author_ids': (user_models.UserSettingsModel, [item.author_id]),
        }
        if item.target_type in TARGET_TYPE_TO_TARGET_MODEL:
            external_instance_details['%s_ids' % item.target_type] = (
                TARGET_TYPE_TO_TARGET_MODEL[item.target_type],
                [item.target_id])
        if item.final_reviewer_id is not None:
            external_instance_details['final_reviewer_ids'] = (
                user_models.UserSettingsModel, [item.final_reviewer_id])
        return external_instance_details


class ReviewerRotationTrackingModelValidator(BaseModelValidator):
    """Class for validating ReviewerRotationTrackingModels."""

    @classmethod
    def _get_model_id_regex(cls, unused_item):
        # Valid id: same as score category.
        regex_string = '^(%s)$' % ('|').join(ALLOWED_SCORE_CATEGORIES)
        return regex_string

    @classmethod
    def _get_external_id_relationships(cls, item):
        question_ids = []
        split_id = item.id.split(suggestion_models.SCORE_CATEGORY_DELIMITER)
        if len(split_id) == 2 and (
                split_id[0] == suggestion_models.SCORE_TYPE_QUESTION):
            question_ids = [split_id[1]]
        return {
            'user_ids': (
                user_models.UserSettingsModel,
                [item.current_position_in_rotation]),
            'question_ids': (
                question_models.QuestionModel,
                question_ids)
        }


=======
>>>>>>> 087af5a2
class TopicModelValidator(BaseModelValidator):
    """Class for validating TopicModel."""

    @classmethod
    def _get_model_domain_object_instance(cls, item):
        return topic_fetchers.get_topic_from_model(item)

    @classmethod
    def _get_external_id_relationships(cls, item):
        snapshot_model_ids = [
            '%s-%d' % (item.id, version) for version in python_utils.RANGE(
                1, item.version + 1)]
        skill_ids = item.uncategorized_skill_ids
        for subtopic in item.subtopics:
            skill_ids = skill_ids + subtopic['skill_ids']
        skill_ids = list(set(skill_ids))
        canonical_story_ids = [
            reference['story_id']
            for reference in item.canonical_story_references]
        additional_story_ids = [
            reference['story_id']
            for reference in item.additional_story_references]
        return {
            'topic_commit_log_entry_ids': (
                topic_models.TopicCommitLogEntryModel,
                ['topic-%s-%s'
                 % (item.id, version) for version in python_utils.RANGE(
                     1, item.version + 1)]),
            'topic_summary_ids': (
                topic_models.TopicSummaryModel, [item.id]),
            'topic_rights_ids': (
                topic_models.TopicRightsModel, [item.id]),
            'snapshot_metadata_ids': (
                topic_models.TopicSnapshotMetadataModel,
                snapshot_model_ids),
            'snapshot_content_ids': (
                topic_models.TopicSnapshotContentModel,
                snapshot_model_ids),
            'story_ids': (
                story_models.StoryModel,
                canonical_story_ids + additional_story_ids),
            'skill_ids': (skill_models.SkillModel, skill_ids),
            'subtopic_page_ids': (
                topic_models.SubtopicPageModel,
                ['%s-%s' % (
                    item.id, subtopic['id']) for subtopic in item.subtopics])
        }

    @classmethod
    def _validate_canonical_name_is_unique(cls, item):
        """Validate that canonical name of the model unique.

        Args:
            item: ndb.Model. TopicModel to validate.
        """
        topic_models_list = topic_models.TopicModel.query().filter(
            topic_models.TopicModel.canonical_name == (
                item.canonical_name)).filter(
                    topic_models.TopicModel.deleted == False).fetch() # pylint: disable=singleton-comparison
        topic_model_ids = [
            topic_model.id
            for topic_model in topic_models_list if topic_model.id != item.id]
        if topic_model_ids:
            cls.errors['unique name check'].append(
                'Entity id %s: canonical name %s matches with canonical '
                'name of topic models with ids %s' % (
                    item.id, item.canonical_name, topic_model_ids))

    @classmethod
    def _validate_canonical_name_matches_name_in_lowercase(cls, item):
        """Validate that canonical name of the model is same as name of the
        model in lowercase.

        Args:
            item: ndb.Model. TopicModel to validate.
        """
        name = item.name
        if name.lower() != item.canonical_name:
            cls.errors['canonical name check'].append(
                'Entity id %s: Entity name %s in lowercase does not match '
                'canonical name %s' % (item.id, item.name, item.canonical_name))

    @classmethod
    def _validate_uncategorized_skill_ids_not_in_subtopic_skill_ids(cls, item):
        """Validate that uncategorized_skill_ids of model is not present in
        any subtopic of the model.

        Args:
            item: ndb.Model. TopicModel to validate.
        """
        for skill_id in item.uncategorized_skill_ids:
            for subtopic in item.subtopics:
                if skill_id in subtopic['skill_ids']:
                    cls.errors['uncategorized skill ids check'].append(
                        'Entity id %s: uncategorized skill id %s is present '
                        'in subtopic for entity with id %s' % (
                            item.id, skill_id, subtopic['id']))

    @classmethod
    def _get_custom_validation_functions(cls):
        return [
            cls._validate_canonical_name_is_unique,
            cls._validate_canonical_name_matches_name_in_lowercase,
            cls._validate_uncategorized_skill_ids_not_in_subtopic_skill_ids]


class TopicSnapshotMetadataModelValidator(BaseSnapshotMetadataModelValidator):
    """Class for validating TopicSnapshotMetadataModel."""

    EXTERNAL_MODEL_NAME = 'topic'

    @classmethod
    def _get_change_domain_class(cls, unused_item):
        return topic_domain.TopicChange

    @classmethod
    def _get_external_id_relationships(cls, item):
        return {
            'topic_ids': (
                topic_models.TopicModel, [item.id[:item.id.find('-')]]),
            'committer_ids': (
                user_models.UserSettingsModel, [item.committer_id])
        }


class TopicSnapshotContentModelValidator(BaseSnapshotContentModelValidator):
    """Class for validating TopicSnapshotContentModel."""

    EXTERNAL_MODEL_NAME = 'topic'

    @classmethod
    def _get_external_id_relationships(cls, item):
        return {
            'topic_ids': (
                topic_models.TopicModel, [item.id[:item.id.find('-')]]),
        }


class TopicRightsModelValidator(BaseModelValidator):
    """Class for validating TopicRightsModel."""

    @classmethod
    def _get_external_id_relationships(cls, item):
        snapshot_model_ids = [
            '%s-%d' % (item.id, version) for version in python_utils.RANGE(
                1, item.version + 1)]
        return {
            'topic_ids': (
                topic_models.TopicModel, [item.id]),
            'manager_user_ids': (
                user_models.UserSettingsModel, item.manager_ids),
            'snapshot_metadata_ids': (
                topic_models.TopicRightsSnapshotMetadataModel,
                snapshot_model_ids),
            'snapshot_content_ids': (
                topic_models.TopicRightsSnapshotContentModel,
                snapshot_model_ids),
        }


class TopicRightsSnapshotMetadataModelValidator(
        BaseSnapshotMetadataModelValidator):
    """Class for validating TopicRightsSnapshotMetadataModel."""

    EXTERNAL_MODEL_NAME = 'topic rights'

    @classmethod
    def _get_change_domain_class(cls, unused_item):
        return topic_domain.TopicRightsChange

    @classmethod
    def _get_external_id_relationships(cls, item):
        return {
            'topic_rights_ids': (
                topic_models.TopicRightsModel,
                [item.id[:item.id.find('-')]]),
            'committer_ids': (
                user_models.UserSettingsModel, [item.committer_id])
        }


class TopicRightsSnapshotContentModelValidator(
        BaseSnapshotContentModelValidator):
    """Class for validating TopicRightsSnapshotContentModel."""

    EXTERNAL_MODEL_NAME = 'topic rights'

    @classmethod
    def _get_external_id_relationships(cls, item):
        return {
            'topic_rights_ids': (
                topic_models.TopicRightsModel,
                [item.id[:item.id.find('-')]]),
        }


class TopicCommitLogEntryModelValidator(BaseCommitLogEntryModelValidator):
    """Class for validating TopicCommitLogEntryModel."""

    EXTERNAL_MODEL_NAME = 'topic'

    @classmethod
    def _get_model_id_regex(cls, item):
        # Valid id: [topic/rights]-[topic_id]-[topic_version].
        regex_string = '^(topic|rights)-%s-\\d*$' % (
            item.topic_id)

        return regex_string

    @classmethod
    def _get_change_domain_class(cls, item):
        if item.id.startswith('rights'):
            return topic_domain.TopicRightsChange
        elif item.id.startswith('topic'):
            return topic_domain.TopicChange
        else:
            # The case of invalid id is being ignored here since this
            # case will already be checked by the id regex test.
            return None

    @classmethod
    def _get_external_id_relationships(cls, item):
        external_id_relationships = {
            'topic_ids': (
                topic_models.TopicModel, [item.topic_id]),
        }
        if item.id.startswith('rights'):
            external_id_relationships['topic_rights_ids'] = (
                topic_models.TopicRightsModel, [item.topic_id])
        return external_id_relationships


class TopicSummaryModelValidator(BaseSummaryModelValidator):
    """Class for validating TopicSummaryModel."""

    @classmethod
    def _get_model_domain_object_instance(cls, item):
        return topic_services.get_topic_summary_from_model(item)

    @classmethod
    def _get_external_id_relationships(cls, item):
        return {
            'topic_ids': (
                topic_models.TopicModel, [item.id]),
            'topic_rights_ids': (
                topic_models.TopicRightsModel, [item.id]),
        }

    @classmethod
    def _validate_canonical_story_count(cls, item):
        """Validate that canonical story count of model is equal to
        number of story ids in TopicModel.canonical_story_ids.

        Args:
            item: ndb.Model. TopicSummaryModel to validate.
        """
        topic_model_class_model_id_model_tuples = cls.external_instance_details[
            'topic_ids']

        for (_, _, topic_model) in topic_model_class_model_id_model_tuples:
            # The case for missing topic external model is ignored here
            # since errors for missing topic external model are already
            # checked and stored in _validate_external_id_relationships
            # function.
            if topic_model is None or topic_model.deleted:
                continue
            pubished_canonical_story_ids = [
                reference['story_id']
                for reference in topic_model.canonical_story_references
                if reference['story_is_published']]
            if item.canonical_story_count != len(pubished_canonical_story_ids):
                cls.errors['canonical story count check'].append((
                    'Entity id %s: Canonical story count: %s does not '
                    'match the number of story ids in canonical_story_ids in '
                    'topic model: %s') % (
                        item.id, item.canonical_story_count,
                        pubished_canonical_story_ids))

    @classmethod
    def _validate_additional_story_count(cls, item):
        """Validate that additional story count of model is equal to
        number of story ids in TopicModel.additional_story_ids.

        Args:
            item: ndb.Model. TopicSummaryModel to validate.
        """
        topic_model_class_model_id_model_tuples = cls.external_instance_details[
            'topic_ids']

        for (_, _, topic_model) in topic_model_class_model_id_model_tuples:
            # The case for missing topic external model is ignored here
            # since errors for missing topic external model are already
            # checked and stored in _validate_external_id_relationships
            # function.
            if topic_model is None or topic_model.deleted:
                continue
            published_additional_story_ids = [
                reference['story_id']
                for reference in topic_model.additional_story_references
                if reference['story_is_published']]
            if (
                    item.additional_story_count !=
                    len(published_additional_story_ids)):
                cls.errors['additional story count check'].append((
                    'Entity id %s: Additional story count: %s does not '
                    'match the number of story ids in additional_story_ids in '
                    'topic model: %s') % (
                        item.id, item.additional_story_count,
                        published_additional_story_ids))

    @classmethod
    def _validate_uncategorized_skill_count(cls, item):
        """Validate that uncategorized skill count of model is equal to
        number of skill ids in TopicModel.uncategorized_skill_ids.

        Args:
            item: ndb.Model. TopicSummaryModel to validate.
        """
        topic_model_class_model_id_model_tuples = cls.external_instance_details[
            'topic_ids']

        for (_, _, topic_model) in topic_model_class_model_id_model_tuples:
            # The case for missing topic external model is ignored here
            # since errors for missing topic external model are already
            # checked and stored in _validate_external_id_relationships
            # function.
            if topic_model is None or topic_model.deleted:
                continue
            if item.uncategorized_skill_count != len(
                    topic_model.uncategorized_skill_ids):
                cls.errors['uncategorized skill count check'].append((
                    'Entity id %s: Uncategorized skill count: %s does not '
                    'match the number of skill ids in '
                    'uncategorized_skill_ids in topic model: %s') % (
                        item.id, item.uncategorized_skill_count,
                        topic_model.uncategorized_skill_ids))

    @classmethod
    def _validate_total_skill_count(cls, item):
        """Validate that total skill count of model is equal to
        number of skill ids in TopicModel.uncategorized_skill_ids and skill
        ids in subtopics of TopicModel.

        Args:
            item: ndb.Model. TopicSummaryModel to validate.
        """
        topic_model_class_model_id_model_tuples = cls.external_instance_details[
            'topic_ids']

        for (_, _, topic_model) in topic_model_class_model_id_model_tuples:
            # The case for missing topic external model is ignored here
            # since errors for missing topic external model are already
            # checked and stored in _validate_external_id_relationships
            # function.
            if topic_model is None or topic_model.deleted:
                continue
            subtopic_skill_ids = []
            for subtopic in topic_model.subtopics:
                subtopic_skill_ids = subtopic_skill_ids + subtopic['skill_ids']
            if item.total_skill_count != len(
                    topic_model.uncategorized_skill_ids + subtopic_skill_ids):
                cls.errors['total skill count check'].append((
                    'Entity id %s: Total skill count: %s does not '
                    'match the total number of skill ids in '
                    'uncategorized_skill_ids in topic model: %s and skill_ids '
                    'in subtopics of topic model: %s') % (
                        item.id, item.total_skill_count,
                        topic_model.uncategorized_skill_ids,
                        subtopic_skill_ids))

    @classmethod
    def _validate_subtopic_count(cls, item):
        """Validate that subtopic count of model is equal to
        number of subtopics in TopicModel.

        Args:
            item: ndb.Model. TopicSummaryModel to validate.
        """
        topic_model_class_model_id_model_tuples = cls.external_instance_details[
            'topic_ids']

        for (_, _, topic_model) in topic_model_class_model_id_model_tuples:
            # The case for missing topic external model is ignored here
            # since errors for missing topic external model are already
            # checked and stored in _validate_external_id_relationships
            # function.
            if topic_model is None or topic_model.deleted:
                continue
            if item.subtopic_count != len(topic_model.subtopics):
                cls.errors['subtopic count check'].append((
                    'Entity id %s: Subtopic count: %s does not '
                    'match the total number of subtopics in topic '
                    'model: %s ') % (
                        item.id, item.subtopic_count, topic_model.subtopics))

    @classmethod
    def _get_external_model_properties(cls):
        topic_model_class_model_id_model_tuples = cls.external_instance_details[
            'topic_ids']

        topic_model_properties_dict = {
            'name': 'name',
            'canonical_name': 'canonical_name',
            'language_code': 'language_code',
            'topic_model_created_on': 'created_on',
            'topic_model_last_updated': 'last_updated'
        }

        return [(
            'topic',
            topic_model_class_model_id_model_tuples,
            topic_model_properties_dict
        )]

    @classmethod
    def _get_custom_validation_functions(cls):
        return [
            cls._validate_canonical_story_count,
            cls._validate_additional_story_count,
            cls._validate_uncategorized_skill_count,
            cls._validate_total_skill_count,
            cls._validate_subtopic_count]


class SubtopicPageModelValidator(BaseModelValidator):
    """Class for validating SubtopicPageModel."""

    @classmethod
    def _get_model_id_regex(cls, item):
        return '^%s-\\d*$' % (item.topic_id)

    @classmethod
    def _get_model_domain_object_instance(cls, item):
        return subtopic_page_services.get_subtopic_page_from_model(item)

    @classmethod
    def _get_external_id_relationships(cls, item):
        snapshot_model_ids = [
            '%s-%d' % (item.id, version) for version in python_utils.RANGE(
                1, item.version + 1)]
        return {
            'subtopic_page_commit_log_entry_ids': (
                topic_models.SubtopicPageCommitLogEntryModel,
                ['subtopicpage-%s-%s'
                 % (item.id, version) for version in python_utils.RANGE(
                     1, item.version + 1)]),
            'snapshot_metadata_ids': (
                topic_models.SubtopicPageSnapshotMetadataModel,
                snapshot_model_ids),
            'snapshot_content_ids': (
                topic_models.SubtopicPageSnapshotContentModel,
                snapshot_model_ids),
            'topic_ids': (
                topic_models.TopicModel, [item.topic_id])
        }

    @classmethod
    def _get_custom_validation_functions(cls):
        return []


class SubtopicPageSnapshotMetadataModelValidator(
        BaseSnapshotMetadataModelValidator):
    """Class for validating SubtopicPageSnapshotMetadataModel."""

    EXTERNAL_MODEL_NAME = 'subtopic page'

    @classmethod
    def _get_model_id_regex(cls, unused_item):
        return '^[A-Za-z0-9]{1,%s}-\\d*-\\d*$' % base_models.ID_LENGTH

    @classmethod
    def _get_change_domain_class(cls, unused_item):
        return subtopic_page_domain.SubtopicPageChange

    @classmethod
    def _get_external_id_relationships(cls, item):
        return {
            'subtopic_page_ids': (
                topic_models.SubtopicPageModel, [item.id[:item.id.rfind('-')]]),
            'committer_ids': (
                user_models.UserSettingsModel, [item.committer_id])
        }


class SubtopicPageSnapshotContentModelValidator(
        BaseSnapshotContentModelValidator):
    """Class for validating SubtopicPageSnapshotContentModel."""

    EXTERNAL_MODEL_NAME = 'subtopic page'

    @classmethod
    def _get_model_id_regex(cls, unused_item):
        return '^[A-Za-z0-9]{1,%s}-\\d*-\\d*$' % base_models.ID_LENGTH

    @classmethod
    def _get_external_id_relationships(cls, item):
        return {
            'subtopic_page_ids': (
                topic_models.SubtopicPageModel, [item.id[:item.id.rfind('-')]]),
        }


class SubtopicPageCommitLogEntryModelValidator(
        BaseCommitLogEntryModelValidator):
    """Class for validating SubtopicPageCommitLogEntryModel."""

    EXTERNAL_MODEL_NAME = 'subtopic page'

    @classmethod
    def _get_model_id_regex(cls, item):
        # Valid id: [subtopicpage]-[subtopic_id]-[subtopic_version].
        regex_string = '^(subtopicpage)-%s-\\d*$' % (
            item.subtopic_page_id)

        return regex_string

    @classmethod
    def _get_change_domain_class(cls, item):
        if item.id.startswith('subtopicpage'):
            return subtopic_page_domain.SubtopicPageChange
        else:
            # The case of invalid id is being ignored here since this
            # case will already be checked by the id regex test.
            return None

    @classmethod
    def _get_external_id_relationships(cls, item):
        return {
            'subtopic_page_ids': (
                topic_models.SubtopicPageModel, [item.subtopic_page_id]),
        }


class UserSettingsModelValidator(BaseUserModelValidator):
    """Class for validating UserSettingsModels."""

    @classmethod
    def _get_model_domain_object_instance(cls, item):
        return user_services.get_user_settings(item.id)

    @classmethod
    def _get_external_id_relationships(cls, item):
        return {
            'user_contributions_ids': (
                user_models.UserContributionsModel, [item.id])
        }

    @classmethod
    def _validate_time_fields_of_user_actions(cls, item):
        """Validates that value for time fields for user actions is
        less than the current time when the job is run.

        Args:
            item: ndb.Model. UserSettingsModel to validate.
        """
        time_fields = {
            'last agreed to terms': item.last_agreed_to_terms,
            'last started state editor tutorial': (
                item.last_started_state_editor_tutorial),
            'last started state translation tutorial': (
                item.last_started_state_translation_tutorial),
            'last logged in': item.last_logged_in,
            'last edited an exploration': item.last_edited_an_exploration,
            'last created an exploration': item.last_created_an_exploration
        }
        current_time = datetime.datetime.utcnow()
        for time_field_name, time_field_value in time_fields.items():
            if time_field_value is not None and time_field_value > current_time:
                cls.errors['%s check' % time_field_name].append(
                    'Entity id %s: Value for %s: %s is greater than the '
                    'time when job was run' % (
                        item.id, time_field_name, time_field_value))

        current_msec = utils.get_current_time_in_millisecs()
        if item.first_contribution_msec is not None and (
                item.first_contribution_msec > current_msec):
            cls.errors['first contribution check'].append(
                'Entity id %s: Value for first contribution msec: %s is '
                'greater than the time when job was run' % (
                    item.id, item.first_contribution_msec))

    @classmethod
    def _get_custom_validation_functions(cls):
        return [cls._validate_time_fields_of_user_actions]


class CompletedActivitiesModelValidator(BaseUserModelValidator):
    """Class for validating CompletedActivitiesModels."""

    @classmethod
    def _get_external_id_relationships(cls, item):
        return {
            'user_settings_ids': (
                user_models.UserSettingsModel, [item.id]),
            'exploration_ids': (
                exp_models.ExplorationModel, item.exploration_ids),
            'collection_ids': (
                collection_models.CollectionModel, item.collection_ids)
        }

    @classmethod
    def _get_exp_ids(cls, item):
        return item.exploration_ids

    @classmethod
    def _get_col_ids(cls, item):
        return item.collection_ids

    @classmethod
    def _get_common_properties_of_external_model_which_should_not_match(
            cls, item):
        return [(
            'IncompleteActivitiesModel',
            'exploration_ids',
            item.exploration_ids,
            'exploration_ids',
            learner_progress_services.get_all_incomplete_exp_ids(item.id)
        ), (
            'IncompleteActivitiesModel',
            'collection_ids',
            item.collection_ids,
            'collection_ids',
            learner_progress_services.get_all_incomplete_collection_ids(item.id)
        )]

    @classmethod
    def _get_custom_validation_functions(cls):
        return [
            cls._validate_common_properties_do_not_match,
            cls._validate_explorations_are_public,
            cls._validate_collections_are_public]


class IncompleteActivitiesModelValidator(BaseUserModelValidator):
    """Class for validating IncompleteActivitiesModels."""

    @classmethod
    def _get_external_id_relationships(cls, item):
        return {
            'user_settings_ids': (
                user_models.UserSettingsModel, [item.id]),
            'exploration_ids': (
                exp_models.ExplorationModel, item.exploration_ids),
            'collection_ids': (
                collection_models.CollectionModel, item.collection_ids)
        }

    @classmethod
    def _get_exp_ids(cls, item):
        return item.exploration_ids

    @classmethod
    def _get_col_ids(cls, item):
        return item.collection_ids

    @classmethod
    def _get_common_properties_of_external_model_which_should_not_match(
            cls, item):
        return [(
            'CompletedActivitiesModel',
            'exploration_ids',
            item.exploration_ids,
            'exploration_ids',
            learner_progress_services.get_all_completed_exp_ids(item.id)
        ), (
            'CompletedActivitiesModel',
            'collection_ids',
            item.collection_ids,
            'collection_ids',
            learner_progress_services.get_all_completed_collection_ids(item.id)
        )]

    @classmethod
    def _get_custom_validation_functions(cls):
        return [
            cls._validate_common_properties_do_not_match,
            cls._validate_explorations_are_public,
            cls._validate_collections_are_public]


class ExpUserLastPlaythroughModelValidator(BaseUserModelValidator):
    """Class for validating ExpUserLastPlaythroughModels."""

    @classmethod
    def _get_model_id_regex(cls, item):
        return '^%s\\.%s$' % (item.user_id, item.exploration_id)

    @classmethod
    def _get_external_id_relationships(cls, item):
        return {
            'user_settings_ids': (
                user_models.UserSettingsModel, [item.user_id]),
            'exploration_ids': (
                exp_models.ExplorationModel, [item.exploration_id])
        }

    @classmethod
    def _get_exp_ids(cls, item):
        return [item.exploration_id]

    @classmethod
    def _validate_exp_id_is_marked_as_incomplete(cls, item):
        """Validates that exploration id for model is marked as
        incomplete.

        Args:
            item: ndb.Model. ExpUserLastPlaythroughModel to validate.
        """
        if item.exploration_id not in (
                learner_progress_services.get_all_incomplete_exp_ids(
                    item.user_id)):
            cls.errors['incomplete exp id check'].append(
                'Entity id %s: Exploration id %s for entity is not marked '
                'as incomplete' % (item.id, item.exploration_id))

    @classmethod
    def _validate_exp_version(cls, item):
        """Validates that last played exp version is less than or equal to
        for version of the exploration.

        Args:
            item: ndb.Model. ExpUserLastPlaythroughModel to validate.
        """
        exploration_model_class_model_id_model_tuples = (
            cls.external_instance_details['exploration_ids'])
        for (_, _, exploration_model) in (
                exploration_model_class_model_id_model_tuples):
            # The case for missing exploration external model is ignored here
            # since errors for missing exploration external model are already
            # checked and stored in _validate_external_id_relationships
            # function.
            if exploration_model is None or exploration_model.deleted:
                continue
            if item.last_played_exp_version > exploration_model.version:
                cls.errors['version check'].append(
                    'Entity id %s: last played exp version %s is greater than '
                    'current version %s of exploration with id %s' % (
                        item.id, item.last_played_exp_version,
                        exploration_model.version, exploration_model.id))

    @classmethod
    def _validate_state_name(cls, item):
        """Validates that state name is a valid state in the exploration
        corresponding to the entity                         .

        Args:
            item: ndb.Model. ExpUserLastPlaythroughModel to validate.
        """
        exploration_model_class_model_id_model_tuples = (
            cls.external_instance_details['exploration_ids'])
        for (_, _, exploration_model) in (
                exploration_model_class_model_id_model_tuples):
            # The case for missing exploration external model is ignored here
            # since errors for missing exploration external model are already
            # checked and stored in _validate_external_id_relationships
            # function.
            if exploration_model is None or exploration_model.deleted:
                continue
            if item.last_played_state_name not in (
                    exploration_model.states.keys()):
                cls.errors['state name check'].append(
                    'Entity id %s: last played state name %s is not present '
                    'in exploration states %s for exploration id %s' % (
                        item.id, item.last_played_state_name,
                        list(exploration_model.states.keys()),
                        exploration_model.id))

    @classmethod
    def _get_custom_validation_functions(cls):
        return [
            cls._validate_explorations_are_public,
            cls._validate_exp_id_is_marked_as_incomplete,
            cls._validate_exp_version,
            cls._validate_state_name
        ]


class LearnerPlaylistModelValidator(BaseUserModelValidator):
    """Class for validating LearnerPlaylistModels."""

    @classmethod
    def _get_external_id_relationships(cls, item):
        return {
            'user_settings_ids': (
                user_models.UserSettingsModel, [item.id]),
            'exploration_ids': (
                exp_models.ExplorationModel, item.exploration_ids),
            'collection_ids': (
                collection_models.CollectionModel, item.collection_ids)
        }

    @classmethod
    def _get_exp_ids(cls, item):
        return item.exploration_ids

    @classmethod
    def _get_col_ids(cls, item):
        return item.collection_ids

    @classmethod
    def _get_common_properties_of_external_model_which_should_not_match(
            cls, item):
        return [(
            'CompletedActivitiesModel',
            'exploration_ids',
            item.exploration_ids,
            'exploration_ids',
            learner_progress_services.get_all_completed_exp_ids(item.id)
        ), (
            'CompletedActivitiesModel',
            'collection_ids',
            item.collection_ids,
            'collection_ids',
            learner_progress_services.get_all_completed_collection_ids(item.id)
        ), (
            'IncompleteActivitiesModel',
            'exploration_ids',
            item.exploration_ids,
            'exploration_ids',
            learner_progress_services.get_all_incomplete_exp_ids(item.id)
        ), (
            'IncompleteActivitiesModel',
            'collection_ids',
            item.collection_ids,
            'collection_ids',
            learner_progress_services.get_all_incomplete_collection_ids(item.id)
        )]

    @classmethod
    def _get_custom_validation_functions(cls):
        return [
            cls._validate_common_properties_do_not_match,
            cls._validate_explorations_are_public,
            cls._validate_collections_are_public]


class UserContributionsModelValidator(BaseUserModelValidator):
    """Class for validating UserContributionsModels."""

    @classmethod
    def _get_model_domain_object_instance(cls, item):
        return user_services.get_user_contributions(item.id)

    @classmethod
    def _get_external_id_relationships(cls, item):
        return {
            'user_settings_ids': (
                user_models.UserSettingsModel, [item.id]),
            'created_exploration_ids': (
                exp_models.ExplorationModel, item.created_exploration_ids),
            'edited_exploration_ids': (
                exp_models.ExplorationModel, item.edited_exploration_ids)
        }


class UserEmailPreferencesModelValidator(BaseUserModelValidator):
    """Class for validating UserEmailPreferencesModels."""

    @classmethod
    def _get_external_id_relationships(cls, item):
        return {
            'user_settings_ids': (
                user_models.UserSettingsModel, [item.id])
        }


class UserSubscriptionsModelValidator(BaseUserModelValidator):
    """Class for validating UserSubscriptionsModels."""

    @classmethod
    def _get_external_id_relationships(cls, item):
        return {
            'activity_ids': (exp_models.ExplorationModel, item.activity_ids),
            'collection_ids': (
                collection_models.CollectionModel,
                item.collection_ids),
            'general_feedback_thread_ids': (
                feedback_models.GeneralFeedbackThreadModel,
                item.general_feedback_thread_ids),
            'creator_ids': (user_models.UserSettingsModel, item.creator_ids),
            'subscriber_ids': (
                user_models.UserSubscribersModel, item.creator_ids),
            'id': (user_models.UserSettingsModel, [item.id]),
        }

    @classmethod
    def _validate_last_checked(cls, item):
        """Validates that last checked time field is less than the time
        when job was run.

        Args:
            item: ndb.Model. UserSubscriptionsModel to validate.
        """
        current_time = datetime.datetime.utcnow()
        if item.last_checked is not None and item.last_checked > current_time:
            cls.errors['last checked check'].append(
                'Entity id %s: last checked %s is greater than '
                'the time when job was run' % (
                    item.id, item.last_checked))

    @classmethod
    def _validate_user_id_in_subscriber_ids(cls, item):
        """Validates that user id is present in list of
        subscriber ids of the creators the user has subscribed to.

        Args:
            item: ndb.Model. UserSubscriptionsModel to validate.
        """
        subscriber_model_class_model_id_model_tuples = (
            cls.external_instance_details['subscriber_ids'])
        for (_, _, subscriber_model) in (
                subscriber_model_class_model_id_model_tuples):
            # The case for missing subscriber external model is ignored here
            # since errors for missing subscriber external model are already
            # checked and stored in _validate_external_id_relationships
            # function.
            if subscriber_model is not None and not (
                    subscriber_model.deleted) and (
                        item.id not in subscriber_model.subscriber_ids):
                cls.errors['subscriber id check'].append(
                    'Entity id %s: User id is not present in subscriber ids of '
                    'creator with id %s to whom the user has subscribed' % (
                        item.id, subscriber_model.id))

    @classmethod
    def _get_custom_validation_functions(cls):
        return [
            cls._validate_last_checked,
            cls._validate_user_id_in_subscriber_ids]


class UserSubscribersModelValidator(BaseUserModelValidator):
    """Class for validating UserSubscribersModels."""

    @classmethod
    def _get_external_id_relationships(cls, item):
        return {
            'subscriber_ids': (
                user_models.UserSettingsModel, item.subscriber_ids),
            'user_settings_ids': (user_models.UserSettingsModel, [item.id]),
            'subscription_ids': (
                user_models.UserSubscriptionsModel, item.subscriber_ids)
        }

    @classmethod
    def _validate_user_id_not_in_subscriber_ids(cls, item):
        """Validates that user id is not present in list of
        subscribers of user.

        Args:
            item: ndb.Model. UserSubscribersModel to validate.
        """
        if item.id in item.subscriber_ids:
            cls.errors['subscriber id check'].append(
                'Entity id %s: User id is present in subscriber ids '
                'for user' % item.id)

    @classmethod
    def _validate_user_id_in_creator_ids(cls, item):
        """Validates that user id is present in list of
        creator ids to which the subscribers of user have
        subscribed.

        Args:
            item: ndb.Model. UserSubscribersModel to validate.
        """
        subscription_model_class_model_id_model_tuples = (
            cls.external_instance_details['subscription_ids'])
        for (_, _, subscription_model) in (
                subscription_model_class_model_id_model_tuples):
            # The case for missing subscription external model is ignored here
            # since errors for missing subscription external model are already
            # checked and stored in _validate_external_id_relationships
            # function.
            if subscription_model is not None and not (
                    subscription_model.deleted) and (
                        item.id not in subscription_model.creator_ids):
                cls.errors['subscription creator id check'].append(
                    'Entity id %s: User id is not present in creator ids to '
                    'which the subscriber of user with id %s has subscribed' % (
                        item.id, subscription_model.id))

    @classmethod
    def _get_custom_validation_functions(cls):
        return [
            cls._validate_user_id_not_in_subscriber_ids,
            cls._validate_user_id_in_creator_ids]


class UserRecentChangesBatchModelValidator(BaseUserModelValidator):
    """Class for validating UserRecentChangesBatchModels."""

    @classmethod
    def _get_external_id_relationships(cls, item):
        return {
            'user_settings_ids': (
                user_models.UserSettingsModel, [item.id])
        }

    @classmethod
    def _validate_job_queued_msec(cls, item):
        """Validates that job queued msec is less than the time
        when job was run.

        Args:
            item: ndb.Model. UserRecentChangesBatchModel to validate.
        """
        current_msec = utils.get_current_time_in_millisecs()
        if item.job_queued_msec > current_msec:
            cls.errors['job queued msec check'].append(
                'Entity id %s: job queued msec %s is greater than '
                'the time when job was run' % (
                    item.id, item.job_queued_msec))

    @classmethod
    def _get_custom_validation_functions(cls):
        return [cls._validate_job_queued_msec]


class UserStatsModelValidator(BaseUserModelValidator):
    """Class for validating UserStatsModels."""

    @classmethod
    def _get_external_id_relationships(cls, item):
        return {
            'user_settings_ids': (
                user_models.UserSettingsModel, [item.id])
        }

    @classmethod
    def _validate_schema_version(cls, item):
        """Validates that schema version is less than current version.

        Args:
            item: ndb.Model. UserStatsModel to validate.
        """
        if item.schema_version > feconf.CURRENT_DASHBOARD_STATS_SCHEMA_VERSION:
            cls.errors['schema version check'].append(
                'Entity id %s: schema version %s is greater than '
                'current version %s' % (
                    item.id, item.schema_version,
                    feconf.CURRENT_DASHBOARD_STATS_SCHEMA_VERSION))

    @classmethod
    def _validate_weekly_creator_stats_list(cls, item):
        """Validates that each item weekly_creator_stats_list is keyed
        by a datetime field and value as a dict with keys: num_ratings,
        average_ratings, total_plays. Values for these keys should be
        integers.

        Args:
            item: ndb.Model. UserStatsModel to validate.
        """
        current_time_str = datetime.datetime.utcnow().strftime(
            feconf.DASHBOARD_STATS_DATETIME_STRING_FORMAT)
        for stat in item.weekly_creator_stats_list:
            for key, value in stat.items():
                allowed_properties = [
                    'average_ratings', 'num_ratings', 'total_plays']
                try:
                    datetime.datetime.strptime(
                        key, feconf.DASHBOARD_STATS_DATETIME_STRING_FORMAT)
                    assert key <= current_time_str
                    assert isinstance(value, dict)
                    assert sorted(value.keys()) == allowed_properties
                    for property_name in allowed_properties:
                        assert isinstance(value[property_name], int)
                except Exception:
                    cls.errors['weekly creator stats list'].append(
                        'Entity id %s: Invalid stats dict: %s' % (
                            item.id, stat))

    @classmethod
    def _get_custom_validation_functions(cls):
        return [
            cls._validate_schema_version,
            cls._validate_weekly_creator_stats_list]


class ExplorationUserDataModelValidator(BaseUserModelValidator):
    """Class for validating ExplorationUserDataModels."""

    @classmethod
    def _get_model_id_regex(cls, item):
        return '^%s\\.%s$' % (item.user_id, item.exploration_id)

    @classmethod
    def _get_external_id_relationships(cls, item):
        return {
            'user_settings_ids': (
                user_models.UserSettingsModel, [item.user_id]),
            'exploration_ids': (
                exp_models.ExplorationModel, [item.exploration_id])
        }

    @classmethod
    def _validate_draft_change_list(cls, item):
        """Validates that commands in draft change list follow
        the schema of ExplorationChange domain object.

        Args:
            item: ndb.Model. ExplorationUserDataModel to validate.
        """
        for change_dict in item.draft_change_list:
            try:
                exp_domain.ExplorationChange(change_dict)
            except Exception as e:
                cls.errors['draft change list check'].append(
                    'Entity id %s: Invalid change dict %s due to error %s' % (
                        item.id, change_dict, e))

    @classmethod
    def _validate_rating(cls, item):
        """Validates that rating is in the interval [1, 5].

        Args:
            item: ndb.Model. ExplorationUserDataModel to validate.
        """
        if item.rating is not None and (item.rating < 1 or item.rating > 5):
            cls.errors['rating check'].append(
                'Entity id %s: Expected rating to be in range [1, 5], '
                'received %s' % (item.id, item.rating))

    @classmethod
    def _validate_rated_on(cls, item):
        """Validates that rated on is less than the time when job
        was run.

        Args:
            item: ndb.Model. ExplorationUserDataModel to validate.
        """
        if item.rating is not None and not item.rated_on:
            cls.errors['rated on check'].append(
                'Entity id %s: rating %s exists but rated on is None' % (
                    item.id, item.rating))
        current_time = datetime.datetime.utcnow()
        if item.rated_on is not None and item.rated_on > current_time:
            cls.errors['rated on check'].append(
                'Entity id %s: rated on %s is greater than the time '
                'when job was run' % (item.id, item.rated_on))

    @classmethod
    def _validate_draft_change_list_last_updated(cls, item):
        """Validates that draft change list last updated is less than
        the time when job was run.

        Args:
            item: ndb.Model. ExplorationUserDataModel to validate.
        """
        if item.draft_change_list and not item.draft_change_list_last_updated:
            cls.errors['draft change list last updated check'].append(
                'Entity id %s: draft change list %s exists but '
                'draft change list last updated is None' % (
                    item.id, item.draft_change_list))
        current_time = datetime.datetime.utcnow()
        if item.draft_change_list_last_updated is not None and (
                item.draft_change_list_last_updated > current_time):
            cls.errors['draft change list last updated check'].append(
                'Entity id %s: draft change list last updated %s is '
                'greater than the time when job was run' % (
                    item.id, item.draft_change_list_last_updated))

    @classmethod
    def _validate_exp_version(cls, item):
        """Validates that draft change exp version is less than version
        of the exploration corresponding to the model.

        Args:
            item: ndb.Model. ExplorationUserDataModel to validate.
        """
        exploration_model_class_model_id_model_tuples = (
            cls.external_instance_details['exploration_ids'])
        for (_, _, exploration_model) in (
                exploration_model_class_model_id_model_tuples):
            # The case for missing exploration external model is ignored here
            # since errors for missing exploration external model are already
            # checked and stored in _validate_external_id_relationships
            # function.
            if exploration_model is None or exploration_model.deleted:
                continue
            if item.draft_change_list_exp_version > exploration_model.version:
                cls.errors['exp version check'].append(
                    'Entity id %s: draft change list exp version %s is '
                    'greater than version %s of corresponding exploration '
                    'with id %s' % (
                        item.id, item.draft_change_list_exp_version,
                        exploration_model.version, exploration_model.id))

    @classmethod
    def _get_custom_validation_functions(cls):
        return [
            cls._validate_draft_change_list,
            cls._validate_rating,
            cls._validate_rated_on,
            cls._validate_draft_change_list_last_updated,
            cls._validate_exp_version]


class CollectionProgressModelValidator(BaseUserModelValidator):
    """Class for validating CollectionProgressModels."""

    @classmethod
    def _get_model_id_regex(cls, item):
        return '^%s\\.%s$' % (item.user_id, item.collection_id)

    @classmethod
    def _get_external_id_relationships(cls, item):
        return {
            'user_settings_ids': (
                user_models.UserSettingsModel, [item.user_id]),
            'collection_ids': (
                collection_models.CollectionModel, [item.collection_id]),
            'exploration_ids': (
                exp_models.ExplorationModel, item.completed_explorations),
            'completed_activities_ids': (
                user_models.CompletedActivitiesModel, [item.user_id])
        }

    @classmethod
    def _get_exp_ids(cls, item):
        return item.completed_explorations

    @classmethod
    def _get_col_ids(cls, item):
        return [item.collection_id]

    @classmethod
    def _validate_completed_exploration(cls, item):
        """Validates that completed exploration ids belong to
        the collection and are present in CompletedActivitiesModel
        for the user.

        Args:
            item: ndb.Model. CollectionProgressModel to validate.
        """
        completed_exp_ids = item.completed_explorations
        completed_activities_model_class_model_id_model_tuples = (
            cls.external_instance_details['completed_activities_ids'])
        for (_, _, completed_activities_model) in (
                completed_activities_model_class_model_id_model_tuples):
            # The case for missing completed activities external model is
            # ignored here since errors for missing completed activities
            # external model are already checked and stored in
            # _validate_external_id_relationships function.
            if completed_activities_model is not None and not (
                    completed_activities_model.deleted):
                missing_exp_ids = [
                    exp_id
                    for exp_id in completed_exp_ids if exp_id not in (
                        completed_activities_model.exploration_ids)]
                if missing_exp_ids:
                    cls.errors['completed exploration check'].append(
                        'Entity id %s: Following completed exploration ids %s '
                        'are not present in CompletedActivitiesModel for the '
                        'user' % (item.id, missing_exp_ids))

        collection_model_class_model_id_model_tuples = (
            cls.external_instance_details['collection_ids'])
        for (_, _, collection_model) in (
                collection_model_class_model_id_model_tuples):
            # The case for missing collection external model is ignored here
            # since errors for missing collection external model are already
            # checked and stored in _validate_external_id_relationships
            # function.
            if collection_model is None or collection_model.deleted:
                continue
            collection_node_ids = [
                node['exploration_id'] for node in (
                    collection_model.collection_contents['nodes'])]
            invalid_exp_ids = [
                exp_id
                for exp_id in completed_exp_ids if exp_id not in (
                    collection_node_ids)]
            if invalid_exp_ids:
                cls.errors['completed exploration check'].append(
                    'Entity id %s: Following completed exploration ids %s do '
                    'not belong to the collection with id %s corresponding '
                    'to the entity' % (
                        item.id, invalid_exp_ids, collection_model.id))

    @classmethod
    def _get_custom_validation_functions(cls):
        return [
            cls._validate_completed_exploration,
            cls._validate_explorations_are_public,
            cls._validate_collections_are_public]


class StoryProgressModelValidator(BaseUserModelValidator):
    """Class for validating StoryProgressModels."""

    @classmethod
    def _get_model_id_regex(cls, item):
        return '^%s\\.%s$' % (item.user_id, item.story_id)

    @classmethod
    def _get_external_id_relationships(cls, item):
        return {
            'user_settings_ids': (
                user_models.UserSettingsModel, [item.user_id]),
            'story_ids': (
                story_models.StoryModel, [item.story_id])
        }

    @classmethod
    def _validate_story_is_public(cls, item):
        """Validates that story is public.

        Args:
            item: ndb.Model. StoryProgressModel to validate.
        """
        story_model_class_model_id_model_tuples = (
            cls.external_instance_details['story_ids'])
        for (_, _, story_model) in (
                story_model_class_model_id_model_tuples):
            # The case for missing story external model is ignored here
            # since errors for missing story external model are already
            # checked and stored in _validate_external_id_relationships
            # function.
            if story_model is None or story_model.deleted:
                continue
            topic_id = story_model.corresponding_topic_id
            if topic_id:
                topic = topic_models.TopicModel.get_by_id(topic_id)
                all_story_references = (
                    topic.canonical_story_references +
                    topic.additional_story_references)
                story_is_published = False
                for reference in all_story_references:
                    if reference['story_id'] == story_model.id:
                        story_is_published = reference['story_is_published']
                if not story_is_published:
                    cls.errors['public story check'].append(
                        'Entity id %s: Story with id %s corresponding to '
                        'entity is private' % (item.id, story_model.id))

    @classmethod
    def _validate_completed_nodes(cls, item):
        """Validates that completed nodes belong to the story

        Args:
            item: ndb.Model. StoryProgressModel to validate.
        """
        completed_activity_model = user_models.CompletedActivitiesModel.get(
            item.user_id)
        story_model_class_model_id_model_tuples = (
            cls.external_instance_details['story_ids'])
        for (_, _, story_model) in (
                story_model_class_model_id_model_tuples):
            # The case for missing story external model is ignored here
            # since errors for missing story external model are already
            # checked and stored in _validate_external_id_relationships
            # function.
            if story_model is None or story_model.deleted:
                continue
            story_node_ids = [
                node['id'] for node in story_model.story_contents['nodes']]
            invalid_node_ids = [
                node_id
                for node_id in item.completed_node_ids if node_id not in (
                    story_node_ids)]
            if invalid_node_ids:
                cls.errors['completed node check'].append(
                    'Entity id %s: Following completed node ids %s do '
                    'not belong to the story with id %s corresponding '
                    'to the entity' % (
                        item.id, invalid_node_ids, story_model.id))

            # Checks that the explorations corresponding to completed nodes
            # exist, are marked as completed in CompletedActivitiesModel
            # and are public.
            private_exp_ids = []
            missing_exp_ids = []
            unmarked_exp_ids = []
            completed_exp_ids = []
            for node in story_model.story_contents['nodes']:
                if node['id'] in item.completed_node_ids:
                    completed_exp_ids.append(node['exploration_id'])
                    if node['exploration_id'] not in (
                            completed_activity_model.exploration_ids):
                        unmarked_exp_ids.append(node['exploration_id'])
                    if rights_manager.is_exploration_private(
                            node['exploration_id']):
                        private_exp_ids.append(node['exploration_id'])

            exp_model_list = exp_models.ExplorationModel.get_multi(
                completed_exp_ids)
            for index, exp_model in enumerate(exp_model_list):
                if exp_model is None or exp_model.deleted:
                    missing_exp_ids.append(completed_exp_ids[index])

            error_msg = ''
            if private_exp_ids:
                error_msg = error_msg + (
                    'Following exploration ids are private %s. ' % (
                        private_exp_ids))
            if missing_exp_ids:
                error_msg = error_msg + (
                    'Following exploration ids are missing %s. ' % (
                        missing_exp_ids))
            if unmarked_exp_ids:
                error_msg = error_msg + (
                    'Following exploration ids are not marked in '
                    'CompletedActivitiesModel %s.' % unmarked_exp_ids)

            if error_msg:
                cls.errors['explorations in completed node check'].append(
                    'Entity id %s: %s' % (item.id, error_msg))

    @classmethod
    def _get_custom_validation_functions(cls):
        return [
            cls._validate_story_is_public,
            cls._validate_completed_nodes]


class UserQueryModelValidator(BaseUserModelValidator):
    """Class for validating UserQueryModels."""

    @classmethod
    def _get_model_id_regex(cls, unused_item):
        return '^[A-Za-z0-9-_]{1,%s}$' % base_models.ID_LENGTH

    @classmethod
    def _get_external_id_relationships(cls, item):
        return {
            'user_settings_ids': (
                user_models.UserSettingsModel, (
                    item.user_ids + [item.submitter_id])),
            'sent_email_model_ids': (
                email_models.BulkEmailModel, [item.sent_email_model_id])
        }

    @classmethod
    def _validate_sender_and_recipient_ids(cls, item):
        """Validates that sender id of BulkEmailModel matches the
        submitter id of query and all recipient ids are present in
        user ids who satisfy the query. It is not necessary that
        all user ids are present in recipient ids since email
        is only sent to a limited maximum of qualified users.
        It also checks that a UserBulkEmailsModel exists for each
        of the recipients.

        Args:
            item: ndb.Model. UserQueryModel to validate.
        """
        email_model_class_model_id_model_tuples = (
            cls.external_instance_details['sent_email_model_ids'])
        for (_, _, email_model) in (
                email_model_class_model_id_model_tuples):
            # The case for missing email external model is ignored here
            # since errors for missing email external model are already
            # checked and stored in _validate_external_id_relationships
            # function.
            if email_model is not None and not email_model.deleted:
                extra_recipient_ids = [
                    user_id
                    for user_id in email_model.recipient_ids if user_id not in (
                        item.user_ids)]
                if extra_recipient_ids:
                    cls.errors['recipient check'].append(
                        'Entity id %s: Email model %s for query has following '
                        'extra recipients %s which are not qualified as per '
                        'the query'
                        % (item.id, email_model.id, extra_recipient_ids))
                if email_model.sender_id != item.submitter_id:
                    cls.errors['sender check'].append(
                        'Entity id %s: Sender id %s in email model with id %s '
                        'does not match submitter id %s of query' % (
                            item.id, email_model.sender_id,
                            email_model.id, item.submitter_id))

                recipient_user_ids = [
                    recipient_id
                    for recipient_id in email_model.recipient_ids if (
                        recipient_id in item.user_ids)]
                user_bulk_emails_model_list = (
                    user_models.UserBulkEmailsModel.get_multi(
                        recipient_user_ids))
                for index, user_bulk_emails_model in enumerate(
                        user_bulk_emails_model_list):
                    if user_bulk_emails_model is None or (
                            user_bulk_emails_model.deleted):
                        cls.errors['user bulk email check'].append(
                            'Entity id %s: UserBulkEmails model is missing for '
                            'recipient with id %s' % (
                                item.id, recipient_user_ids[index]))

    @classmethod
    def _get_custom_validation_functions(cls):
        return [cls._validate_sender_and_recipient_ids]


class UserBulkEmailsModelValidator(BaseUserModelValidator):
    """Class for validating UserBulkEmailsModels."""

    @classmethod
    def _get_external_id_relationships(cls, item):
        return {
            'user_settings_ids': (
                user_models.UserSettingsModel, [item.id]),
            'sent_email_model_ids': (
                email_models.BulkEmailModel, item.sent_email_model_ids)
        }

    @classmethod
    def _validate_user_id_in_recipient_id_for_emails(cls, item):
        """Validates that user id is present in recipient ids
        for bulk email model.

        Args:
            item: ndb.Model. UserBulkEmailsModel to validate.
        """
        email_model_class_model_id_model_tuples = (
            cls.external_instance_details['sent_email_model_ids'])
        for (_, _, email_model) in (
                email_model_class_model_id_model_tuples):
            # The case for missing email external model is ignored here
            # since errors for missing email external model are already
            # checked and stored in _validate_external_id_relationships
            # function.
            if email_model is not None and not email_model.deleted and (
                    item.id not in email_model.recipient_ids):
                cls.errors['recipient check'].append(
                    'Entity id %s: user id is not present in recipient ids '
                    'of BulkEmailModel with id %s' % (item.id, email_model.id))

    @classmethod
    def _get_custom_validation_functions(cls):
        return [cls._validate_user_id_in_recipient_id_for_emails]


class UserSkillMasteryModelValidator(BaseUserModelValidator):
    """Class for validating UserSkillMasteryModels."""

    @classmethod
    def _get_model_id_regex(cls, item):
        return '^%s\\.%s$' % (item.user_id, item.skill_id)

    @classmethod
    def _get_external_id_relationships(cls, item):
        return {
            'user_settings_ids': (
                user_models.UserSettingsModel, [item.user_id]),
            'skill_ids': (
                skill_models.SkillModel, [item.skill_id])
        }

    @classmethod
    def _validate_skill_mastery(cls, item):
        """Validates that skill mastery is in range [0.0, 1.0].

        Args:
            item: ndb.Model. UserSkillMasteryModel to validate.
        """
        if item.degree_of_mastery < 0 or item.degree_of_mastery > 1:
            cls.errors['skill mastery check'].append(
                'Entity id %s: Expected degree of mastery to be in '
                'range [0.0, 1.0], received %s' % (
                    item.id, item.degree_of_mastery))

    @classmethod
    def _validate_skill_is_public(cls, item):
        """Validates that skill is public.

        Args:
            item: ndb.Model. UserSkillMasteryModel to validate.
        """
        skill_model_class_model_id_model_tuples = (
            cls.external_instance_details['skill_ids'])
        for (_, _, skill_model) in (
                skill_model_class_model_id_model_tuples):
            # The case for missing skill external model is ignored here
            # since errors for missing skill external model are already
            # checked and stored in _validate_external_id_relationships
            # function.
            if skill_model is None or skill_model.deleted:
                continue
            skill_rights = skill_services.get_skill_rights(skill_model.id)
            if skill_rights.skill_is_private:
                cls.errors['public skill check'].append(
                    'Entity id %s: skill with id %s corresponding to entity '
                    'is private' % (item.id, skill_model.id))

    @classmethod
    def _get_custom_validation_functions(cls):
        return [
            cls._validate_skill_mastery,
            cls._validate_skill_is_public]


class UserContributionScoringModelValidator(BaseUserModelValidator):
    """Class for validating UserContributionScoringModels."""

    @classmethod
    def _get_model_id_regex(cls, item):
        return '^%s\\.%s$' % (item.score_category, item.user_id)

    @classmethod
    def _get_external_id_relationships(cls, item):
        return {
            'user_settings_ids': (
                user_models.UserSettingsModel, [item.user_id])
        }

    @classmethod
    def _validate_score_category(cls, item):
        """Validates that score category belongs to allowed score categories.

        Args:
            item: ndb.Model. UserContributionScoringModel to validate.
        """
        score_category_regex = '^(%s)$' % ('|').join(ALLOWED_SCORE_CATEGORIES)
        if not re.compile(score_category_regex).match(item.score_category):
            cls.errors['score category check'].append(
                'Entity id %s: Score category %s is invalid' % (
                    item.id, item.score_category))

    @classmethod
    def _validate_score(cls, item):
        """Validates that score is non-negative.

        Args:
            item: ndb.Model. UserContributionScoringModel to validate.
        """
        if item.score < 0:
            cls.errors['score check'].append(
                'Entity id %s: Expected score to be non-negative, '
                'received %s' % (item.id, item.score))

    @classmethod
    def _get_custom_validation_functions(cls):
        return [
            cls._validate_score_category,
            cls._validate_score]


MODEL_TO_VALIDATOR_MAPPING = {
    activity_models.ActivityReferencesModel: ActivityReferencesModelValidator,
    audit_models.RoleQueryAuditModel: RoleQueryAuditModelValidator,
    classifier_models.ClassifierTrainingJobModel: (
        ClassifierTrainingJobModelValidator),
    classifier_models.TrainingJobExplorationMappingModel: (
        TrainingJobExplorationMappingModelValidator),
    collection_models.CollectionModel: CollectionModelValidator,
    collection_models.CollectionSnapshotMetadataModel: (
        CollectionSnapshotMetadataModelValidator),
    collection_models.CollectionSnapshotContentModel: (
        CollectionSnapshotContentModelValidator),
    collection_models.CollectionRightsModel: CollectionRightsModelValidator,
    collection_models.CollectionRightsSnapshotMetadataModel: (
        CollectionRightsSnapshotMetadataModelValidator),
    collection_models.CollectionRightsSnapshotContentModel: (
        CollectionRightsSnapshotContentModelValidator),
    collection_models.CollectionCommitLogEntryModel: (
        CollectionCommitLogEntryModelValidator),
    collection_models.CollectionSummaryModel: CollectionSummaryModelValidator,
    config_models.ConfigPropertyModel: ConfigPropertyModelValidator,
    config_models.ConfigPropertySnapshotMetadataModel: (
        ConfigPropertySnapshotMetadataModelValidator),
    config_models.ConfigPropertySnapshotContentModel: (
        ConfigPropertySnapshotContentModelValidator),
    email_models.SentEmailModel: SentEmailModelValidator,
    email_models.BulkEmailModel: BulkEmailModelValidator,
    email_models.GeneralFeedbackEmailReplyToIdModel: (
        GeneralFeedbackEmailReplyToIdModelValidator),
    exp_models.ExplorationModel: ExplorationModelValidator,
    exp_models.ExplorationSnapshotMetadataModel: (
        ExplorationSnapshotMetadataModelValidator),
    exp_models.ExplorationSnapshotContentModel: (
        ExplorationSnapshotContentModelValidator),
    exp_models.ExplorationRightsModel: ExplorationRightsModelValidator,
    exp_models.ExplorationRightsSnapshotMetadataModel: (
        ExplorationRightsSnapshotMetadataModelValidator),
    exp_models.ExplorationRightsSnapshotContentModel: (
        ExplorationRightsSnapshotContentModelValidator),
    exp_models.ExplorationCommitLogEntryModel: (
        ExplorationCommitLogEntryModelValidator),
    exp_models.ExpSummaryModel: ExpSummaryModelValidator,
    feedback_models.GeneralFeedbackThreadModel: (
        GeneralFeedbackThreadModelValidator),
    feedback_models.GeneralFeedbackMessageModel: (
        GeneralFeedbackMessageModelValidator),
    feedback_models.GeneralFeedbackThreadUserModel: (
        GeneralFeedbackThreadUserModelValidator),
    feedback_models.FeedbackAnalyticsModel: FeedbackAnalyticsModelValidator,
    feedback_models.UnsentFeedbackEmailModel: UnsentFeedbackEmailModelValidator,
    file_models.FileMetadataModel: FileMetadataModelValidator,
    file_models.FileMetadataSnapshotMetadataModel: (
        FileMetadataSnapshotMetadataModelValidator),
    file_models.FileMetadataSnapshotContentModel: (
        FileMetadataSnapshotContentModelValidator),
    file_models.FileModel: FileModelValidator,
    file_models.FileSnapshotMetadataModel: FileSnapshotMetadataModelValidator,
    file_models.FileSnapshotContentModel: FileSnapshotContentModelValidator,
    job_models.JobModel: JobModelValidator,
    job_models.ContinuousComputationModel: ContinuousComputationModelValidator,
    opportunity_models.ExplorationOpportunitySummaryModel: (
        ExplorationOpportunitySummaryModelValidator),
    opportunity_models.SkillOpportunityModel: (SkillOpportunityModelValidator),
    question_models.QuestionModel: QuestionModelValidator,
    question_models.QuestionSkillLinkModel: (
        QuestionSkillLinkModelValidator),
    question_models.QuestionSnapshotMetadataModel: (
        QuestionSnapshotMetadataModelValidator),
    question_models.QuestionSnapshotContentModel: (
        QuestionSnapshotContentModelValidator),
    question_models.QuestionRightsModel: QuestionRightsModelValidator,
    question_models.QuestionRightsSnapshotMetadataModel: (
        QuestionRightsSnapshotMetadataModelValidator),
    question_models.QuestionRightsSnapshotContentModel: (
        QuestionRightsSnapshotContentModelValidator),
    question_models.QuestionCommitLogEntryModel: (
        QuestionCommitLogEntryModelValidator),
    question_models.QuestionSummaryModel: QuestionSummaryModelValidator,
    recommendations_models.ExplorationRecommendationsModel: (
        ExplorationRecommendationsModelValidator),
    recommendations_models.TopicSimilaritiesModel: (
        TopicSimilaritiesModelValidator),
    skill_models.SkillModel: SkillModelValidator,
    skill_models.SkillSnapshotMetadataModel: (
        SkillSnapshotMetadataModelValidator),
    skill_models.SkillSnapshotContentModel: (
        SkillSnapshotContentModelValidator),
    skill_models.SkillRightsModel: SkillRightsModelValidator,
    skill_models.SkillRightsSnapshotMetadataModel: (
        SkillRightsSnapshotMetadataModelValidator),
    skill_models.SkillRightsSnapshotContentModel: (
        SkillRightsSnapshotContentModelValidator),
    skill_models.SkillCommitLogEntryModel: (
        SkillCommitLogEntryModelValidator),
    skill_models.SkillSummaryModel: SkillSummaryModelValidator,
    story_models.StoryModel: StoryModelValidator,
    story_models.StorySnapshotMetadataModel: (
        StorySnapshotMetadataModelValidator),
    story_models.StorySnapshotContentModel: (
        StorySnapshotContentModelValidator),
    story_models.StoryCommitLogEntryModel: (
        StoryCommitLogEntryModelValidator),
    story_models.StorySummaryModel: StorySummaryModelValidator,
    suggestion_models.GeneralSuggestionModel: GeneralSuggestionModelValidator,
<<<<<<< HEAD
    suggestion_models.GeneralVoiceoverApplicationModel: (
        GeneralVoiceoverApplicationModelValidator),
    suggestion_models.ReviewerRotationTrackingModel: (
        ReviewerRotationTrackingModelValidator),
=======
>>>>>>> 087af5a2
    topic_models.TopicModel: TopicModelValidator,
    topic_models.TopicSnapshotMetadataModel: (
        TopicSnapshotMetadataModelValidator),
    topic_models.TopicSnapshotContentModel: (
        TopicSnapshotContentModelValidator),
    topic_models.TopicRightsModel: TopicRightsModelValidator,
    topic_models.TopicRightsSnapshotMetadataModel: (
        TopicRightsSnapshotMetadataModelValidator),
    topic_models.TopicRightsSnapshotContentModel: (
        TopicRightsSnapshotContentModelValidator),
    topic_models.TopicCommitLogEntryModel: (
        TopicCommitLogEntryModelValidator),
    topic_models.TopicSummaryModel: TopicSummaryModelValidator,
    topic_models.SubtopicPageModel: SubtopicPageModelValidator,
    topic_models.SubtopicPageSnapshotMetadataModel: (
        SubtopicPageSnapshotMetadataModelValidator),
    topic_models.SubtopicPageSnapshotContentModel: (
        SubtopicPageSnapshotContentModelValidator),
    topic_models.SubtopicPageCommitLogEntryModel: (
        SubtopicPageCommitLogEntryModelValidator),
    user_models.UserSettingsModel: UserSettingsModelValidator,
    user_models.CompletedActivitiesModel: CompletedActivitiesModelValidator,
    user_models.IncompleteActivitiesModel: IncompleteActivitiesModelValidator,
    user_models.ExpUserLastPlaythroughModel: (
        ExpUserLastPlaythroughModelValidator),
    user_models.LearnerPlaylistModel: LearnerPlaylistModelValidator,
    user_models.UserContributionsModel: UserContributionsModelValidator,
    user_models.UserEmailPreferencesModel: UserEmailPreferencesModelValidator,
    user_models.UserSubscriptionsModel: UserSubscriptionsModelValidator,
    user_models.UserSubscribersModel: UserSubscribersModelValidator,
    user_models.UserRecentChangesBatchModel: (
        UserRecentChangesBatchModelValidator),
    user_models.UserStatsModel: UserStatsModelValidator,
    user_models.ExplorationUserDataModel: ExplorationUserDataModelValidator,
    user_models.CollectionProgressModel: CollectionProgressModelValidator,
    user_models.StoryProgressModel: StoryProgressModelValidator,
    user_models.UserQueryModel: UserQueryModelValidator,
    user_models.UserBulkEmailsModel: UserBulkEmailsModelValidator,
    user_models.UserSkillMasteryModel: UserSkillMasteryModelValidator,
    user_models.UserContributionScoringModel: (
        UserContributionScoringModelValidator)
}


class ProdValidationAuditOneOffJob(jobs.BaseMapReduceOneOffJobManager):
    """Job that audits and validates production models."""

    @classmethod
    def entity_classes_to_map_over(cls):
        raise NotImplementedError

    @staticmethod
    def map(model_instance):
        if not model_instance.deleted:
            model_name = model_instance.__class__.__name__
            validator_cls = MODEL_TO_VALIDATOR_MAPPING[type(model_instance)]
            validator = validator_cls()
            validator.validate(model_instance)
            if len(validator.errors) > 0:
                for error_key, error_val in validator.errors.items():
                    yield (
                        'failed validation check for %s of %s' % (
                            error_key, model_name),
                        (',').join(set(error_val)))
            else:
                yield (
                    'fully-validated %s' % model_name, 1)

    @staticmethod
    def reduce(key, values):
        if 'fully-validated' in key:
            yield (key, len(values))
        else:
            yield (key, values)


class ActivityReferencesModelAuditOneOffJob(ProdValidationAuditOneOffJob):
    """Job that audits and validates ActivityReferencesModel."""

    @classmethod
    def entity_classes_to_map_over(cls):
        return [activity_models.ActivityReferencesModel]


class RoleQueryAuditModelAuditOneOffJob(ProdValidationAuditOneOffJob):
    """Job that audits and validates RoleQueryAuditModel."""

    @classmethod
    def entity_classes_to_map_over(cls):
        return [audit_models.RoleQueryAuditModel]


class ClassifierTrainingJobModelAuditOneOffJob(ProdValidationAuditOneOffJob):
    """Job that audits and validates ClassifierTrainingJobModel."""

    @classmethod
    def entity_classes_to_map_over(cls):
        return [classifier_models.ClassifierTrainingJobModel]


class TrainingJobExplorationMappingModelAuditOneOffJob(
        ProdValidationAuditOneOffJob):
    """Job that audits and validates TrainingJobExplorationMappingModel."""

    @classmethod
    def entity_classes_to_map_over(cls):
        return [classifier_models.TrainingJobExplorationMappingModel]


class CollectionModelAuditOneOffJob(ProdValidationAuditOneOffJob):
    """Job that audits and validates CollectionModel."""

    @classmethod
    def entity_classes_to_map_over(cls):
        return [collection_models.CollectionModel]


class CollectionSnapshotMetadataModelAuditOneOffJob(
        ProdValidationAuditOneOffJob):
    """Job that audits and validates CollectionSnapshotMetadataModel."""

    @classmethod
    def entity_classes_to_map_over(cls):
        return [collection_models.CollectionSnapshotMetadataModel]


class CollectionSnapshotContentModelAuditOneOffJob(
        ProdValidationAuditOneOffJob):
    """Job that audits and validates CollectionSnapshotContentModel."""

    @classmethod
    def entity_classes_to_map_over(cls):
        return [collection_models.CollectionSnapshotContentModel]


class CollectionRightsModelAuditOneOffJob(ProdValidationAuditOneOffJob):
    """Job that audits and validates CollectionRightsModel."""

    @classmethod
    def entity_classes_to_map_over(cls):
        return [collection_models.CollectionRightsModel]


class CollectionRightsSnapshotMetadataModelAuditOneOffJob(
        ProdValidationAuditOneOffJob):
    """Job that audits and validates CollectionRightsSnapshotMetadataModel."""

    @classmethod
    def entity_classes_to_map_over(cls):
        return [collection_models.CollectionRightsSnapshotMetadataModel]


class CollectionRightsSnapshotContentModelAuditOneOffJob(
        ProdValidationAuditOneOffJob):
    """Job that audits and validates CollectionRightsSnapshotContentModel."""

    @classmethod
    def entity_classes_to_map_over(cls):
        return [collection_models.CollectionRightsSnapshotContentModel]


class CollectionCommitLogEntryModelAuditOneOffJob(
        ProdValidationAuditOneOffJob):
    """Job that audits and validates CollectionCommitLogEntryModel."""

    @classmethod
    def entity_classes_to_map_over(cls):
        return [collection_models.CollectionCommitLogEntryModel]


class CollectionSummaryModelAuditOneOffJob(ProdValidationAuditOneOffJob):
    """Job that audits and validates CollectionSummaryModel."""

    @classmethod
    def entity_classes_to_map_over(cls):
        return [collection_models.CollectionSummaryModel]


class ExplorationOpportunitySummaryModelAuditOneOffJob(
        ProdValidationAuditOneOffJob):
    """Job that audits and validates ExplorationOpportunitySummaryModel."""

    @classmethod
    def entity_classes_to_map_over(cls):
        return [opportunity_models.ExplorationOpportunitySummaryModel]


class SkillOpportunityModelAuditOneOffJob(ProdValidationAuditOneOffJob):
    """Job that audits and validates SkillOpportunityModel."""

    @classmethod
    def entity_classes_to_map_over(cls):
        return [opportunity_models.SkillOpportunityModel]


class ConfigPropertyModelAuditOneOffJob(ProdValidationAuditOneOffJob):
    """Job that audits and validates ConfigPropertyModel."""

    @classmethod
    def entity_classes_to_map_over(cls):
        return [config_models.ConfigPropertyModel]


class ConfigPropertySnapshotMetadataModelAuditOneOffJob(
        ProdValidationAuditOneOffJob):
    """Job that audits and validates ConfigPropertySnapshotMetadataModel."""

    @classmethod
    def entity_classes_to_map_over(cls):
        return [config_models.ConfigPropertySnapshotMetadataModel]


class ConfigPropertySnapshotContentModelAuditOneOffJob(
        ProdValidationAuditOneOffJob):
    """Job that audits and validates ConfigPropertySnapshotContentModel."""

    @classmethod
    def entity_classes_to_map_over(cls):
        return [config_models.ConfigPropertySnapshotContentModel]


class SentEmailModelAuditOneOffJob(ProdValidationAuditOneOffJob):
    """Job that audits and validates SentEmailModel."""

    @classmethod
    def entity_classes_to_map_over(cls):
        return [email_models.SentEmailModel]


class BulkEmailModelAuditOneOffJob(ProdValidationAuditOneOffJob):
    """Job that audits and validates BulkEmailModel."""

    @classmethod
    def entity_classes_to_map_over(cls):
        return [email_models.BulkEmailModel]


class GeneralFeedbackEmailReplyToIdModelAuditOneOffJob(
        ProdValidationAuditOneOffJob):
    """Job that audits and validates GeneralFeedbackEmailReplyToIdModel."""

    @classmethod
    def entity_classes_to_map_over(cls):
        return [email_models.GeneralFeedbackEmailReplyToIdModel]


class ExplorationModelAuditOneOffJob(ProdValidationAuditOneOffJob):
    """Job that audits and validates ExplorationModel."""

    @classmethod
    def entity_classes_to_map_over(cls):
        return [exp_models.ExplorationModel]


class ExplorationSnapshotMetadataModelAuditOneOffJob(
        ProdValidationAuditOneOffJob):
    """Job that audits and validates ExplorationSnapshotMetadataModel."""

    @classmethod
    def entity_classes_to_map_over(cls):
        return [exp_models.ExplorationSnapshotMetadataModel]


class ExplorationSnapshotContentModelAuditOneOffJob(
        ProdValidationAuditOneOffJob):
    """Job that audits and validates ExplorationSnapshotContentModel."""

    @classmethod
    def entity_classes_to_map_over(cls):
        return [exp_models.ExplorationSnapshotContentModel]


class ExplorationRightsModelAuditOneOffJob(ProdValidationAuditOneOffJob):
    """Job that audits and validates ExplorationRightsModel."""

    @classmethod
    def entity_classes_to_map_over(cls):
        return [exp_models.ExplorationRightsModel]


class ExplorationRightsSnapshotMetadataModelAuditOneOffJob(
        ProdValidationAuditOneOffJob):
    """Job that audits and validates ExplorationRightsSnapshotMetadataModel."""

    @classmethod
    def entity_classes_to_map_over(cls):
        return [exp_models.ExplorationRightsSnapshotMetadataModel]


class ExplorationRightsSnapshotContentModelAuditOneOffJob(
        ProdValidationAuditOneOffJob):
    """Job that audits and validates ExplorationRightsSnapshotContentModel."""

    @classmethod
    def entity_classes_to_map_over(cls):
        return [exp_models.ExplorationRightsSnapshotContentModel]


class ExplorationCommitLogEntryModelAuditOneOffJob(
        ProdValidationAuditOneOffJob):
    """Job that audits and validates ExplorationCommitLogEntryModel."""

    @classmethod
    def entity_classes_to_map_over(cls):
        return [exp_models.ExplorationCommitLogEntryModel]


class ExpSummaryModelAuditOneOffJob(ProdValidationAuditOneOffJob):
    """Job that audits and validates ExpSummaryModel."""

    @classmethod
    def entity_classes_to_map_over(cls):
        return [exp_models.ExpSummaryModel]


class GeneralFeedbackThreadModelAuditOneOffJob(ProdValidationAuditOneOffJob):
    """Job that audits and validates GeneralFeedbackThreadModel."""

    @classmethod
    def entity_classes_to_map_over(cls):
        return [feedback_models.GeneralFeedbackThreadModel]


class GeneralFeedbackMessageModelAuditOneOffJob(ProdValidationAuditOneOffJob):
    """Job that audits and validates GeneralFeedbackMessageModel."""

    @classmethod
    def entity_classes_to_map_over(cls):
        return [feedback_models.GeneralFeedbackMessageModel]


class GeneralFeedbackThreadUserModelAuditOneOffJob(
        ProdValidationAuditOneOffJob):
    """Job that audits and validates GeneralFeedbackThreadUserModel."""

    @classmethod
    def entity_classes_to_map_over(cls):
        return [feedback_models.GeneralFeedbackThreadUserModel]


class FeedbackAnalyticsModelAuditOneOffJob(ProdValidationAuditOneOffJob):
    """Job that audits and validates FeedbackAnalyticsModel."""

    @classmethod
    def entity_classes_to_map_over(cls):
        return [feedback_models.FeedbackAnalyticsModel]


class UnsentFeedbackEmailModelAuditOneOffJob(ProdValidationAuditOneOffJob):
    """Job that audits and validates UnsentFeedbackEmailModel."""

    @classmethod
    def entity_classes_to_map_over(cls):
        return [feedback_models.UnsentFeedbackEmailModel]


class FileMetadataModelAuditOneOffJob(ProdValidationAuditOneOffJob):
    """Job that audits and validates FileMetadataModel."""

    @classmethod
    def entity_classes_to_map_over(cls):
        return [file_models.FileMetadataModel]


class FileModelAuditOneOffJob(ProdValidationAuditOneOffJob):
    """Job that audits and validates FileModel."""

    @classmethod
    def entity_classes_to_map_over(cls):
        return [file_models.FileModel]


class FileSnapshotMetadataModelAuditOneOffJob(
        ProdValidationAuditOneOffJob):
    """Job that audits and validates FileSnapshotMetadataModel."""

    @classmethod
    def entity_classes_to_map_over(cls):
        return [file_models.FileSnapshotMetadataModel]


class FileSnapshotContentModelAuditOneOffJob(
        ProdValidationAuditOneOffJob):
    """Job that audits and validates FileSnapshotContentModel."""

    @classmethod
    def entity_classes_to_map_over(cls):
        return [file_models.FileSnapshotContentModel]


class FileMetadataSnapshotMetadataModelAuditOneOffJob(
        ProdValidationAuditOneOffJob):
    """Job that audits and validates FileMetadataSnapshotMetadataModel."""

    @classmethod
    def entity_classes_to_map_over(cls):
        return [file_models.FileMetadataSnapshotMetadataModel]


class FileMetadataSnapshotContentModelAuditOneOffJob(
        ProdValidationAuditOneOffJob):
    """Job that audits and validates FileMetadataSnapshotContentModel."""

    @classmethod
    def entity_classes_to_map_over(cls):
        return [file_models.FileMetadataSnapshotContentModel]


class JobModelAuditOneOffJob(ProdValidationAuditOneOffJob):
    """Job that audits and validates JobModel."""

    @classmethod
    def entity_classes_to_map_over(cls):
        return [job_models.JobModel]


class ContinuousComputationModelAuditOneOffJob(ProdValidationAuditOneOffJob):
    """Job that audits and validates ContinuousComputationModel."""

    @classmethod
    def entity_classes_to_map_over(cls):
        return [job_models.ContinuousComputationModel]


class QuestionModelAuditOneOffJob(ProdValidationAuditOneOffJob):
    """Job that audits and validates QuestionModel."""

    @classmethod
    def entity_classes_to_map_over(cls):
        return [question_models.QuestionModel]


class QuestionSkillLinkModelAuditOneOffJob(ProdValidationAuditOneOffJob):
    """Job that audits and validates QuestionSkillLinkModel."""

    @classmethod
    def entity_classes_to_map_over(cls):
        return [question_models.QuestionSkillLinkModel]


class QuestionSnapshotMetadataModelAuditOneOffJob(
        ProdValidationAuditOneOffJob):
    """Job that audits and validates QuestionSnapshotMetadataModel."""

    @classmethod
    def entity_classes_to_map_over(cls):
        return [question_models.QuestionSnapshotMetadataModel]


class QuestionSnapshotContentModelAuditOneOffJob(
        ProdValidationAuditOneOffJob):
    """Job that audits and validates QuestionSnapshotContentModel."""

    @classmethod
    def entity_classes_to_map_over(cls):
        return [question_models.QuestionSnapshotContentModel]


class QuestionRightsModelAuditOneOffJob(ProdValidationAuditOneOffJob):
    """Job that audits and validates QuestionRightsModel."""

    @classmethod
    def entity_classes_to_map_over(cls):
        return [question_models.QuestionRightsModel]


class QuestionRightsSnapshotMetadataModelAuditOneOffJob(
        ProdValidationAuditOneOffJob):
    """Job that audits and validates QuestionRightsSnapshotMetadataModel."""

    @classmethod
    def entity_classes_to_map_over(cls):
        return [question_models.QuestionRightsSnapshotMetadataModel]


class QuestionRightsSnapshotContentModelAuditOneOffJob(
        ProdValidationAuditOneOffJob):
    """Job that audits and validates QuestionRightsSnapshotContentModel."""

    @classmethod
    def entity_classes_to_map_over(cls):
        return [question_models.QuestionRightsSnapshotContentModel]


class QuestionCommitLogEntryModelAuditOneOffJob(
        ProdValidationAuditOneOffJob):
    """Job that audits and validates QuestionCommitLogEntryModel."""

    @classmethod
    def entity_classes_to_map_over(cls):
        return [question_models.QuestionCommitLogEntryModel]


class QuestionSummaryModelAuditOneOffJob(ProdValidationAuditOneOffJob):
    """Job that audits and validates QuestionSummaryModel."""

    @classmethod
    def entity_classes_to_map_over(cls):
        return [question_models.QuestionSummaryModel]


class ExplorationRecommendationsModelAuditOneOffJob(
        ProdValidationAuditOneOffJob):
    """Job that audits and validates ExplorationRecommendationsModel."""

    @classmethod
    def entity_classes_to_map_over(cls):
        return [recommendations_models.ExplorationRecommendationsModel]


class TopicSimilaritiesModelAuditOneOffJob(ProdValidationAuditOneOffJob):
    """Job that audits and validates TopicSimilaritiesModel."""

    @classmethod
    def entity_classes_to_map_over(cls):
        return [recommendations_models.TopicSimilaritiesModel]


class SkillModelAuditOneOffJob(ProdValidationAuditOneOffJob):
    """Job that audits and validates SkillModel."""

    @classmethod
    def entity_classes_to_map_over(cls):
        return [skill_models.SkillModel]


class SkillSnapshotMetadataModelAuditOneOffJob(
        ProdValidationAuditOneOffJob):
    """Job that audits and validates SkillSnapshotMetadataModel."""

    @classmethod
    def entity_classes_to_map_over(cls):
        return [skill_models.SkillSnapshotMetadataModel]


class SkillSnapshotContentModelAuditOneOffJob(
        ProdValidationAuditOneOffJob):
    """Job that audits and validates SkillSnapshotContentModel."""

    @classmethod
    def entity_classes_to_map_over(cls):
        return [skill_models.SkillSnapshotContentModel]


class SkillRightsModelAuditOneOffJob(ProdValidationAuditOneOffJob):
    """Job that audits and validates SkillRightsModel."""

    @classmethod
    def entity_classes_to_map_over(cls):
        return [skill_models.SkillRightsModel]


class SkillRightsSnapshotMetadataModelAuditOneOffJob(
        ProdValidationAuditOneOffJob):
    """Job that audits and validates SkillRightsSnapshotMetadataModel."""

    @classmethod
    def entity_classes_to_map_over(cls):
        return [skill_models.SkillRightsSnapshotMetadataModel]


class SkillRightsSnapshotContentModelAuditOneOffJob(
        ProdValidationAuditOneOffJob):
    """Job that audits and validates SkillRightsSnapshotContentModel."""

    @classmethod
    def entity_classes_to_map_over(cls):
        return [skill_models.SkillRightsSnapshotContentModel]


class SkillCommitLogEntryModelAuditOneOffJob(
        ProdValidationAuditOneOffJob):
    """Job that audits and validates SkillCommitLogEntryModel."""

    @classmethod
    def entity_classes_to_map_over(cls):
        return [skill_models.SkillCommitLogEntryModel]


class SkillSummaryModelAuditOneOffJob(ProdValidationAuditOneOffJob):
    """Job that audits and validates SkillSummaryModel."""

    @classmethod
    def entity_classes_to_map_over(cls):
        return [skill_models.SkillSummaryModel]


class StoryModelAuditOneOffJob(ProdValidationAuditOneOffJob):
    """Job that audits and validates StoryModel."""

    @classmethod
    def entity_classes_to_map_over(cls):
        return [story_models.StoryModel]


class StorySnapshotMetadataModelAuditOneOffJob(
        ProdValidationAuditOneOffJob):
    """Job that audits and validates StorySnapshotMetadataModel."""

    @classmethod
    def entity_classes_to_map_over(cls):
        return [story_models.StorySnapshotMetadataModel]


class StorySnapshotContentModelAuditOneOffJob(
        ProdValidationAuditOneOffJob):
    """Job that audits and validates StorySnapshotContentModel."""

    @classmethod
    def entity_classes_to_map_over(cls):
        return [story_models.StorySnapshotContentModel]


class StoryCommitLogEntryModelAuditOneOffJob(
        ProdValidationAuditOneOffJob):
    """Job that audits and validates StoryCommitLogEntryModel."""

    @classmethod
    def entity_classes_to_map_over(cls):
        return [story_models.StoryCommitLogEntryModel]


class StorySummaryModelAuditOneOffJob(ProdValidationAuditOneOffJob):
    """Job that audits and validates StorySummaryModel."""

    @classmethod
    def entity_classes_to_map_over(cls):
        return [story_models.StorySummaryModel]


class GeneralSuggestionModelAuditOneOffJob(ProdValidationAuditOneOffJob):
    """Job that audits and validates GeneralSuggestionModel."""

    @classmethod
    def entity_classes_to_map_over(cls):
        return [suggestion_models.GeneralSuggestionModel]


<<<<<<< HEAD
class GeneralVoiceoverApplicationModelAuditOneOffJob(
        ProdValidationAuditOneOffJob):
    """Job that audits and validates GeneralVoiceoverApplicationModel."""

    @classmethod
    def entity_classes_to_map_over(cls):
        return [suggestion_models.GeneralVoiceoverApplicationModel]


class ReviewerRotationTrackingModelAuditOneOffJob(ProdValidationAuditOneOffJob):
    """Job that audits and validates ReviewerRotationTrackingModel."""

    @classmethod
    def entity_classes_to_map_over(cls):
        return [suggestion_models.ReviewerRotationTrackingModel]


=======
>>>>>>> 087af5a2
class TopicModelAuditOneOffJob(ProdValidationAuditOneOffJob):
    """Job that audits and validates TopicModel."""

    @classmethod
    def entity_classes_to_map_over(cls):
        return [topic_models.TopicModel]


class TopicSnapshotMetadataModelAuditOneOffJob(
        ProdValidationAuditOneOffJob):
    """Job that audits and validates TopicSnapshotMetadataModel."""

    @classmethod
    def entity_classes_to_map_over(cls):
        return [topic_models.TopicSnapshotMetadataModel]


class TopicSnapshotContentModelAuditOneOffJob(
        ProdValidationAuditOneOffJob):
    """Job that audits and validates TopicSnapshotContentModel."""

    @classmethod
    def entity_classes_to_map_over(cls):
        return [topic_models.TopicSnapshotContentModel]


class TopicRightsModelAuditOneOffJob(ProdValidationAuditOneOffJob):
    """Job that audits and validates TopicRightsModel."""

    @classmethod
    def entity_classes_to_map_over(cls):
        return [topic_models.TopicRightsModel]


class TopicRightsSnapshotMetadataModelAuditOneOffJob(
        ProdValidationAuditOneOffJob):
    """Job that audits and validates TopicRightsSnapshotMetadataModel."""

    @classmethod
    def entity_classes_to_map_over(cls):
        return [topic_models.TopicRightsSnapshotMetadataModel]


class TopicRightsSnapshotContentModelAuditOneOffJob(
        ProdValidationAuditOneOffJob):
    """Job that audits and validates TopicRightsSnapshotContentModel."""

    @classmethod
    def entity_classes_to_map_over(cls):
        return [topic_models.TopicRightsSnapshotContentModel]


class TopicCommitLogEntryModelAuditOneOffJob(
        ProdValidationAuditOneOffJob):
    """Job that audits and validates TopicCommitLogEntryModel."""

    @classmethod
    def entity_classes_to_map_over(cls):
        return [topic_models.TopicCommitLogEntryModel]


class TopicSummaryModelAuditOneOffJob(ProdValidationAuditOneOffJob):
    """Job that audits and validates TopicSummaryModel."""

    @classmethod
    def entity_classes_to_map_over(cls):
        return [topic_models.TopicSummaryModel]


class SubtopicPageModelAuditOneOffJob(ProdValidationAuditOneOffJob):
    """Job that audits and validates SubtopicPageModel."""

    @classmethod
    def entity_classes_to_map_over(cls):
        return [topic_models.SubtopicPageModel]


class SubtopicPageSnapshotMetadataModelAuditOneOffJob(
        ProdValidationAuditOneOffJob):
    """Job that audits and validates SubtopicPageSnapshotMetadataModel."""

    @classmethod
    def entity_classes_to_map_over(cls):
        return [topic_models.SubtopicPageSnapshotMetadataModel]


class SubtopicPageSnapshotContentModelAuditOneOffJob(
        ProdValidationAuditOneOffJob):
    """Job that audits and validates SubtopicPageSnapshotContentModel."""

    @classmethod
    def entity_classes_to_map_over(cls):
        return [topic_models.SubtopicPageSnapshotContentModel]


class SubtopicPageCommitLogEntryModelAuditOneOffJob(
        ProdValidationAuditOneOffJob):
    """Job that audits and validates SubtopicPageCommitLogEntryModel."""

    @classmethod
    def entity_classes_to_map_over(cls):
        return [topic_models.SubtopicPageCommitLogEntryModel]


class UserSettingsModelAuditOneOffJob(ProdValidationAuditOneOffJob):
    """Job that audits and validates UserSettingsModel."""

    @classmethod
    def entity_classes_to_map_over(cls):
        return [user_models.UserSettingsModel]


class UserNormalizedNameAuditOneOffJob(jobs.BaseMapReduceOneOffJobManager):
    """Job that audits and validates normalized usernames."""

    @classmethod
    def entity_classes_to_map_over(cls):
        return [user_models.UserSettingsModel]

    @staticmethod
    def map(model_instance):
        if not model_instance.deleted:
            yield (model_instance.normalized_username, model_instance.id)

    @staticmethod
    def reduce(key, values):
        if len(values) > 1:
            yield (
                'failed validation check for normalized username check of '
                'UserSettingsModel',
                'Users with ids %s have the same normalized username %s' % (
                    sorted(values), key))


class CompletedActivitiesModelAuditOneOffJob(ProdValidationAuditOneOffJob):
    """Job that audits and validates CompletedActivitiesModel."""

    @classmethod
    def entity_classes_to_map_over(cls):
        return [user_models.CompletedActivitiesModel]


class IncompleteActivitiesModelAuditOneOffJob(ProdValidationAuditOneOffJob):
    """Job that audits and validates IncompleteActivitiesModel."""

    @classmethod
    def entity_classes_to_map_over(cls):
        return [user_models.IncompleteActivitiesModel]


class ExpUserLastPlaythroughModelAuditOneOffJob(ProdValidationAuditOneOffJob):
    """Job that audits and validates ExpUserLastPlaythroughModel."""

    @classmethod
    def entity_classes_to_map_over(cls):
        return [user_models.ExpUserLastPlaythroughModel]


class LearnerPlaylistModelAuditOneOffJob(ProdValidationAuditOneOffJob):
    """Job that audits and validates LearnerPlaylistModel."""

    @classmethod
    def entity_classes_to_map_over(cls):
        return [user_models.LearnerPlaylistModel]


class UserContributionsModelAuditOneOffJob(ProdValidationAuditOneOffJob):
    """Job that audits and validates UserContributionsModel."""

    @classmethod
    def entity_classes_to_map_over(cls):
        return [user_models.UserContributionsModel]


class UserEmailPreferencesModelAuditOneOffJob(ProdValidationAuditOneOffJob):
    """Job that audits and validates UserEmailPreferencesModel."""

    @classmethod
    def entity_classes_to_map_over(cls):
        return [user_models.UserEmailPreferencesModel]


class UserSubscriptionsModelAuditOneOffJob(ProdValidationAuditOneOffJob):
    """Job that audits and validates UserSubscriptionsModel."""

    @classmethod
    def entity_classes_to_map_over(cls):
        return [user_models.UserSubscriptionsModel]


class UserSubscribersModelAuditOneOffJob(ProdValidationAuditOneOffJob):
    """Job that audits and validates UserSubscribersModel."""

    @classmethod
    def entity_classes_to_map_over(cls):
        return [user_models.UserSubscribersModel]


class UserRecentChangesBatchModelAuditOneOffJob(ProdValidationAuditOneOffJob):
    """Job that audits and validates UserRecentChangesBatchModel."""

    @classmethod
    def entity_classes_to_map_over(cls):
        return [user_models.UserRecentChangesBatchModel]


class UserStatsModelAuditOneOffJob(ProdValidationAuditOneOffJob):
    """Job that audits and validates UserStatsModel."""

    @classmethod
    def entity_classes_to_map_over(cls):
        return [user_models.UserStatsModel]


class ExplorationUserDataModelAuditOneOffJob(ProdValidationAuditOneOffJob):
    """Job that audits and validates ExplorationUserDataModel."""

    @classmethod
    def entity_classes_to_map_over(cls):
        return [user_models.ExplorationUserDataModel]


class CollectionProgressModelAuditOneOffJob(ProdValidationAuditOneOffJob):
    """Job that audits and validates CollectionProgressModel."""

    @classmethod
    def entity_classes_to_map_over(cls):
        return [user_models.CollectionProgressModel]


class StoryProgressModelAuditOneOffJob(ProdValidationAuditOneOffJob):
    """Job that audits and validates StoryProgressModel."""

    @classmethod
    def entity_classes_to_map_over(cls):
        return [user_models.StoryProgressModel]


class UserQueryModelAuditOneOffJob(ProdValidationAuditOneOffJob):
    """Job that audits and validates UserQueryModel."""

    @classmethod
    def entity_classes_to_map_over(cls):
        return [user_models.UserQueryModel]


class UserBulkEmailsModelAuditOneOffJob(ProdValidationAuditOneOffJob):
    """Job that audits and validates UserBulkEmailsModel."""

    @classmethod
    def entity_classes_to_map_over(cls):
        return [user_models.UserBulkEmailsModel]


class UserSkillMasteryModelAuditOneOffJob(ProdValidationAuditOneOffJob):
    """Job that audits and validates UserSkillMasteryModel."""

    @classmethod
    def entity_classes_to_map_over(cls):
        return [user_models.UserSkillMasteryModel]


class UserContributionScoringModelAuditOneOffJob(ProdValidationAuditOneOffJob):
    """Job that audits and validates UserContributionScoringModel."""

    @classmethod
    def entity_classes_to_map_over(cls):
        return [user_models.UserContributionScoringModel]<|MERGE_RESOLUTION|>--- conflicted
+++ resolved
@@ -3390,7 +3390,6 @@
             cls._validate_final_reveiwer_id]
 
 
-<<<<<<< HEAD
 class GeneralVoiceoverApplicationModelValidator(BaseModelValidator):
     """Class for validating GeneralVoiceoverApplicationModel."""
 
@@ -3421,34 +3420,6 @@
         return external_instance_details
 
 
-class ReviewerRotationTrackingModelValidator(BaseModelValidator):
-    """Class for validating ReviewerRotationTrackingModels."""
-
-    @classmethod
-    def _get_model_id_regex(cls, unused_item):
-        # Valid id: same as score category.
-        regex_string = '^(%s)$' % ('|').join(ALLOWED_SCORE_CATEGORIES)
-        return regex_string
-
-    @classmethod
-    def _get_external_id_relationships(cls, item):
-        question_ids = []
-        split_id = item.id.split(suggestion_models.SCORE_CATEGORY_DELIMITER)
-        if len(split_id) == 2 and (
-                split_id[0] == suggestion_models.SCORE_TYPE_QUESTION):
-            question_ids = [split_id[1]]
-        return {
-            'user_ids': (
-                user_models.UserSettingsModel,
-                [item.current_position_in_rotation]),
-            'question_ids': (
-                question_models.QuestionModel,
-                question_ids)
-        }
-
-
-=======
->>>>>>> 087af5a2
 class TopicModelValidator(BaseModelValidator):
     """Class for validating TopicModel."""
 
@@ -5191,13 +5162,8 @@
         StoryCommitLogEntryModelValidator),
     story_models.StorySummaryModel: StorySummaryModelValidator,
     suggestion_models.GeneralSuggestionModel: GeneralSuggestionModelValidator,
-<<<<<<< HEAD
     suggestion_models.GeneralVoiceoverApplicationModel: (
         GeneralVoiceoverApplicationModelValidator),
-    suggestion_models.ReviewerRotationTrackingModel: (
-        ReviewerRotationTrackingModelValidator),
-=======
->>>>>>> 087af5a2
     topic_models.TopicModel: TopicModelValidator,
     topic_models.TopicSnapshotMetadataModel: (
         TopicSnapshotMetadataModelValidator),
@@ -5836,7 +5802,6 @@
         return [suggestion_models.GeneralSuggestionModel]
 
 
-<<<<<<< HEAD
 class GeneralVoiceoverApplicationModelAuditOneOffJob(
         ProdValidationAuditOneOffJob):
     """Job that audits and validates GeneralVoiceoverApplicationModel."""
@@ -5846,16 +5811,6 @@
         return [suggestion_models.GeneralVoiceoverApplicationModel]
 
 
-class ReviewerRotationTrackingModelAuditOneOffJob(ProdValidationAuditOneOffJob):
-    """Job that audits and validates ReviewerRotationTrackingModel."""
-
-    @classmethod
-    def entity_classes_to_map_over(cls):
-        return [suggestion_models.ReviewerRotationTrackingModel]
-
-
-=======
->>>>>>> 087af5a2
 class TopicModelAuditOneOffJob(ProdValidationAuditOneOffJob):
     """Job that audits and validates TopicModel."""
 
