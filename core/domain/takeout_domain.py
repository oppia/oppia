# coding: utf-8
#
# Copyright 2018 The Oppia Authors. All Rights Reserved.
#
# Licensed under the Apache License, Version 2.0 (the "License");
# you may not use this file except in compliance with the License.
# You may obtain a copy of the License at
#
#      http://www.apache.org/licenses/LICENSE-2.0
#
# Unless required by applicable law or agreed to in writing, software
# distributed under the License is distributed on an "AS-IS" BASIS,
# WITHOUT WARRANTIES OR CONDITIONS OF ANY KIND, either express or implied.
# See the License for the specific language governing permissions and
# limitations under the License.]

"""Domain objects for Takeout."""

<<<<<<< HEAD
from __future__ import absolute_import
from __future__ import annotations
from __future__ import unicode_literals
=======
from __future__ import annotations
>>>>>>> 1d10f3da

from typing import Dict, List, Tuple


class TakeoutData:
    """Domain object for all information exported as part of Takeout."""

    def __init__(
        self, user_data: Dict[str, str], user_images: List[TakeoutImage]
    ) -> None:
        """Constructs a TakeoutData domain object.

        Args:
            user_data: dict. The user's Takeout data stored as a dictionary. The
                dictionary is constructed via takeout_service.py, and the format
                of the dictionary's contents can be found there.
            user_images: list(TakeoutImage). A list of TakeoutImage objects
                representing the user's images.
        """
        self.user_data = user_data
        self.user_images = user_images


class TakeoutImage:
    """Domain object for storing Base64 image data and the Takeout export path
    for a single image.
    """

    def __init__(
        self, b64_image_data: str, image_export_path: str
    ) -> None:
        """Constructs a TakeoutImage domain object.

        Args:
            b64_image_data: str. A Base64-encoded string representing the image.
            image_export_path: str. The path within the images/ folder to write
                image to in the final Takeout zip.
        """
        self.b64_image_data = b64_image_data
        self.image_export_path = image_export_path


class TakeoutImageReplacementInstruction:
    """Domain object for storing the instructions for replacing a user image
    with a path corresponding to a file in the final zip.
    """

    def __init__(
        self, dictionary_path: Tuple[str], export_filename: str, new_key: str
    ) -> None:
        """Constructs a TakeoutImageReplacementInstruction object.

        Args:
            dictionary_path: tuple(str). A sequence of keys indicating the
                position of the user image data within the user data dictionary.
            export_filename: str. The filename of the new file created.
            new_key: str. The new key name in the user data dictionary after the
                image data is replaced with the filename within the final
                Takeout zip.
        """
        self.dictionary_path = dictionary_path
        self.export_filename = export_filename
        self.new_key = new_key<|MERGE_RESOLUTION|>--- conflicted
+++ resolved
@@ -16,13 +16,7 @@
 
 """Domain objects for Takeout."""
 
-<<<<<<< HEAD
-from __future__ import absolute_import
 from __future__ import annotations
-from __future__ import unicode_literals
-=======
-from __future__ import annotations
->>>>>>> 1d10f3da
 
 from typing import Dict, List, Tuple
 
