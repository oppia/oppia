# Copyright 2018 The Oppia Authors. All Rights Reserved.
#
# Licensed under the Apache License, Version 2.0 (the "License");
# you may not use this file except in compliance with the License.
# You may obtain a copy of the License at
#
#      http://www.apache.org/licenses/LICENSE-2.0
#
# Unless required by applicable law or agreed to in writing, software
# distributed under the License is distributed on an "AS-IS" BASIS,
# WITHOUT WARRANTIES OR CONDITIONS OF ANY KIND, either express or implied.
# See the License for the specific language governing permissions and
# limitations under the License.

""" Tests for services relating to emails."""

from __future__ import annotations

from core import feconf
from core.constants import constants
from core.domain import email_services
from core.domain import platform_parameter_list
<<<<<<< HEAD
from core.domain import platform_parameter_services
=======
>>>>>>> ea725093
from core.platform import models
from core.tests import test_utils

(email_models,) = models.Registry.import_models([models.Names.EMAIL])
platform_email_services = models.Registry.import_email_services()


class EmailServicesTest(test_utils.EmailTestBase):
    """Tests for email_services functions."""

    def setUp(self) -> None:
        super().setUp()
        self.admin_email_address = (
            platform_parameter_services.get_platform_parameter_value(
                platform_parameter_list.ParamName.ADMIN_EMAIL_ADDRESS.value))
        self.system_email_address = (
            platform_parameter_services.get_platform_parameter_value(
                platform_parameter_list.ParamName.SYSTEM_EMAIL_ADDRESS.value))

    def test_send_mail_raises_exception_for_invalid_permissions(self) -> None:
        """Tests the send_mail exception raised for invalid user permissions."""
        send_email_exception = (
            self.assertRaisesRegex(
                Exception, 'This app cannot send emails to users.'))
        assert isinstance(self.admin_email_address, str)
        assert isinstance(self.system_email_address, str)

        with send_email_exception, self.swap(constants, 'DEV_MODE', False):
            email_services.send_mail(
                self.system_email_address, self.admin_email_address,
                'subject', 'body', 'html', bcc_admin=False)

    @test_utils.set_platform_parameters(
        [
            (platform_parameter_list.ParamName.SERVER_CAN_SEND_EMAILS, True),
            (platform_parameter_list.ParamName.EMAIL_SENDER_NAME, 'sender'),
            (platform_parameter_list.ParamName.EMAIL_FOOTER, ''),
        ]
    )
    def test_send_mail_data_properly_sent(self) -> None:
        """Verifies that the data sent in send_mail is correct."""
<<<<<<< HEAD
        allow_emailing = self.swap(feconf, 'CAN_SEND_EMAILS', True)
        assert isinstance(self.admin_email_address, str)
        assert isinstance(self.system_email_address, str)

        with allow_emailing:
            email_services.send_mail(
                self.system_email_address, self.admin_email_address,
                'subject', 'body', 'html', bcc_admin=False)
            messages = self._get_sent_email_messages(self.admin_email_address)
            self.assertEqual(len(messages), 1)
            self.assertEqual(messages[0].subject, 'subject')
            self.assertEqual(messages[0].body, 'body')
            self.assertEqual(messages[0].html, 'html')

=======
        email_services.send_mail(
            feconf.SYSTEM_EMAIL_ADDRESS, feconf.ADMIN_EMAIL_ADDRESS,
            'subject', 'body', 'html', bcc_admin=False)
        messages = self._get_sent_email_messages(feconf.ADMIN_EMAIL_ADDRESS)
        self.assertEqual(len(messages), 1)
        self.assertEqual(messages[0].subject, 'subject')
        self.assertEqual(messages[0].body, 'body')
        self.assertEqual(messages[0].html, 'html')

    @test_utils.set_platform_parameters(
        [
            (platform_parameter_list.ParamName.SERVER_CAN_SEND_EMAILS, True),
            (platform_parameter_list.ParamName.EMAIL_SENDER_NAME, 'sender'),
            (platform_parameter_list.ParamName.EMAIL_FOOTER, ''),
        ]
    )
>>>>>>> ea725093
    def test_bcc_admin_flag(self) -> None:
        """Verifies that the bcc admin flag is working properly in
        send_mail.
        """
<<<<<<< HEAD
        allow_emailing = self.swap(feconf, 'CAN_SEND_EMAILS', True)
        assert isinstance(self.admin_email_address, str)
        assert isinstance(self.system_email_address, str)

        with allow_emailing:
            email_services.send_mail(
                self.system_email_address, self.admin_email_address,
                'subject', 'body', 'html', bcc_admin=True)
            messages = self._get_sent_email_messages(self.admin_email_address)
            self.assertEqual(len(messages), 1)
            self.assertEqual(messages[0].bcc, self.admin_email_address)
=======
        email_services.send_mail(
            feconf.SYSTEM_EMAIL_ADDRESS, feconf.ADMIN_EMAIL_ADDRESS,
            'subject', 'body', 'html', bcc_admin=True)
        messages = self._get_sent_email_messages(feconf.ADMIN_EMAIL_ADDRESS)
        self.assertEqual(len(messages), 1)
        self.assertEqual(messages[0].bcc, feconf.ADMIN_EMAIL_ADDRESS)
>>>>>>> ea725093

    def test_send_bulk_mail_exception_for_invalid_permissions(self) -> None:
        """Tests the send_bulk_mail exception raised for invalid user
           permissions.
        """
        send_email_exception = (
            self.assertRaisesRegex(
                Exception, 'This app cannot send emails to users.'))
        assert isinstance(self.admin_email_address, str)
        assert isinstance(self.system_email_address, str)

        with send_email_exception, (
            self.swap(constants, 'DEV_MODE', False)
        ):
            email_services.send_bulk_mail(
                self.system_email_address, [self.admin_email_address],
                'subject', 'body', 'html')

    @test_utils.set_platform_parameters(
        [
            (platform_parameter_list.ParamName.SERVER_CAN_SEND_EMAILS, True),
            (platform_parameter_list.ParamName.EMAIL_SENDER_NAME, 'sender'),
            (platform_parameter_list.ParamName.EMAIL_FOOTER, ''),
        ]
    )
    def test_send_bulk_mail_data_properly_sent(self) -> None:
        """Verifies that the data sent in send_bulk_mail is correct
           for each user in the recipient list.
        """
<<<<<<< HEAD
        allow_emailing = self.swap(feconf, 'CAN_SEND_EMAILS', True)
        assert isinstance(self.admin_email_address, str)
        assert isinstance(self.system_email_address, str)
        recipients = [self.admin_email_address]

        with allow_emailing:
            email_services.send_bulk_mail(
                self.system_email_address, recipients,
                'subject', 'body', 'html')
            messages = self._get_sent_email_messages(self.admin_email_address)
            self.assertEqual(len(messages), 1)
            self.assertEqual(messages[0].to, recipients)

=======
        recipients = [feconf.ADMIN_EMAIL_ADDRESS]

        email_services.send_bulk_mail(
            feconf.SYSTEM_EMAIL_ADDRESS, recipients,
            'subject', 'body', 'html')
        messages = self._get_sent_email_messages(feconf.ADMIN_EMAIL_ADDRESS)
        self.assertEqual(len(messages), 1)
        self.assertEqual(messages[0].to, recipients)

    @test_utils.set_platform_parameters(
        [
            (platform_parameter_list.ParamName.SERVER_CAN_SEND_EMAILS, True),
            (platform_parameter_list.ParamName.EMAIL_SENDER_NAME, 'sender'),
            (platform_parameter_list.ParamName.EMAIL_FOOTER, ''),
        ]
    )
>>>>>>> ea725093
    def test_email_not_sent_if_email_addresses_are_malformed(self) -> None:
        """Tests that email is not sent if recipient email address is
        malformed.
        """
        # Case when malformed_recipient_email is None when calling send_mail.
        malformed_recipient_email = None
        email_exception = self.assertRaisesRegex(
            ValueError, 'Malformed recipient email address: %s'
            % malformed_recipient_email)
        with email_exception:
            # TODO(#13528): Here we use MyPy ignore because we remove this test
            # after the backend is fully type-annotated. send_mail() method
            # doesn't expect recipient_email to be None, and the case when
            # the recipient_email is malformed must be tested this is why
            # ignore[arg-type] is used here.
            email_services.send_mail(
                'sender@example.com', malformed_recipient_email, # type: ignore[arg-type]
                'subject', 'body', 'html')

        # Case when malformed_recipient_email is an empty string when
        # calling send_mail.
        malformed_recipient_email = ''
        email_exception = self.assertRaisesRegex(
            ValueError, 'Malformed recipient email address: %s'
            % malformed_recipient_email)

        with email_exception:
            email_services.send_mail(
                'sender@example.com', malformed_recipient_email,
                'subject', 'body', 'html')

        # Case when sender is malformed for send_mail.
        malformed_sender_email = 'x@x@x'
        email_exception = self.assertRaisesRegex(
            ValueError, 'Malformed sender email address: %s'
            % malformed_sender_email)
        with email_exception:
            email_services.send_mail(
                malformed_sender_email, 'recipient@example.com',
                'subject', 'body', 'html')

        # Case when the SENDER_EMAIL in brackets of 'SENDER NAME <SENDER_EMAIL>
        # is malformed when calling send_mail.
        malformed_sender_email = 'Name <malformed_email>'
        email_exception = self.assertRaisesRegex(
            ValueError, 'Malformed sender email address: %s'
            % malformed_sender_email)
        with email_exception:
            email_services.send_mail(
                malformed_sender_email, 'recipient@example.com',
                'subject', 'body', 'html')

        # Case when sender is malformed when calling send_bulk_mail.
        malformed_sender_email = 'name email@email.com'
        email_exception = self.assertRaisesRegex(
            ValueError, 'Malformed sender email address: %s'
            % malformed_sender_email)
        with email_exception:
            email_services.send_bulk_mail(
                malformed_sender_email, ['recipient@example.com'],
                'subject', 'body', 'html')

        # Case when sender is malformed when calling send_bulk_mail.
        malformed_recipient_emails = ['a@a.com', 'email.com']
        email_exception = self.assertRaisesRegex(
            ValueError, 'Malformed recipient email address: %s'
            % malformed_recipient_emails[1])
        with email_exception:
            email_services.send_bulk_mail(
                'sender@example.com', malformed_recipient_emails,
                'subject', 'body', 'html')

    @test_utils.set_platform_parameters(
        [
            (platform_parameter_list.ParamName.SERVER_CAN_SEND_EMAILS, True),
            (platform_parameter_list.ParamName.EMAIL_SENDER_NAME, 'sender'),
            (platform_parameter_list.ParamName.EMAIL_FOOTER, ''),
        ]
    )
    def test_unsuccessful_status_codes_raises_exception(self) -> None:
        """Test that unsuccessful status codes returned raises an exception."""

        email_exception = self.assertRaisesRegex(
            Exception, 'Bulk email failed to send. Please try again later or' +
            ' contact us to report a bug at https://www.oppia.org/contact.')
        swap_send_email_to_recipients = self.swap(
            platform_email_services, 'send_email_to_recipients',
            lambda *_: False)
        assert isinstance(self.admin_email_address, str)
        assert isinstance(self.system_email_address, str)
        recipients = [self.admin_email_address]

        with email_exception, swap_send_email_to_recipients:
            email_services.send_bulk_mail(
                self.system_email_address, recipients,
                'subject', 'body', 'html')

        email_exception = self.assertRaisesRegex(
            Exception, (
                'Email to %s failed to send. Please try again later or ' +
                'contact us to report a bug at ' +
<<<<<<< HEAD
                'https://www.oppia.org/contact.') % self.admin_email_address)
        allow_emailing = self.swap(feconf, 'CAN_SEND_EMAILS', True)
=======
                'https://www.oppia.org/contact.') % feconf.ADMIN_EMAIL_ADDRESS)
>>>>>>> ea725093
        swap_send_email_to_recipients = self.swap(
            platform_email_services, 'send_email_to_recipients',
            lambda *_: False)

        with email_exception, swap_send_email_to_recipients:
            email_services.send_mail(
                self.system_email_address, self.admin_email_address,
                'subject', 'body', 'html', bcc_admin=True)<|MERGE_RESOLUTION|>--- conflicted
+++ resolved
@@ -20,10 +20,7 @@
 from core.constants import constants
 from core.domain import email_services
 from core.domain import platform_parameter_list
-<<<<<<< HEAD
 from core.domain import platform_parameter_services
-=======
->>>>>>> ea725093
 from core.platform import models
 from core.tests import test_utils
 
@@ -61,30 +58,20 @@
             (platform_parameter_list.ParamName.SERVER_CAN_SEND_EMAILS, True),
             (platform_parameter_list.ParamName.EMAIL_SENDER_NAME, 'sender'),
             (platform_parameter_list.ParamName.EMAIL_FOOTER, ''),
+            (
+                platform_parameter_list.ParamName.ADMIN_EMAIL_ADDRESS, 
+                'testadmin@example.com'
+            )
         ]
     )
     def test_send_mail_data_properly_sent(self) -> None:
         """Verifies that the data sent in send_mail is correct."""
-<<<<<<< HEAD
-        allow_emailing = self.swap(feconf, 'CAN_SEND_EMAILS', True)
-        assert isinstance(self.admin_email_address, str)
-        assert isinstance(self.system_email_address, str)
-
-        with allow_emailing:
-            email_services.send_mail(
-                self.system_email_address, self.admin_email_address,
-                'subject', 'body', 'html', bcc_admin=False)
-            messages = self._get_sent_email_messages(self.admin_email_address)
-            self.assertEqual(len(messages), 1)
-            self.assertEqual(messages[0].subject, 'subject')
-            self.assertEqual(messages[0].body, 'body')
-            self.assertEqual(messages[0].html, 'html')
-
-=======
+        assert isinstance(self.admin_email_address, str)
+        assert isinstance(self.system_email_address, str)
         email_services.send_mail(
-            feconf.SYSTEM_EMAIL_ADDRESS, feconf.ADMIN_EMAIL_ADDRESS,
+            self.system_email_address, self.admin_email_address,
             'subject', 'body', 'html', bcc_admin=False)
-        messages = self._get_sent_email_messages(feconf.ADMIN_EMAIL_ADDRESS)
+        messages = self._get_sent_email_messages(self.admin_email_address)
         self.assertEqual(len(messages), 1)
         self.assertEqual(messages[0].subject, 'subject')
         self.assertEqual(messages[0].body, 'body')
@@ -95,33 +82,24 @@
             (platform_parameter_list.ParamName.SERVER_CAN_SEND_EMAILS, True),
             (platform_parameter_list.ParamName.EMAIL_SENDER_NAME, 'sender'),
             (platform_parameter_list.ParamName.EMAIL_FOOTER, ''),
-        ]
-    )
->>>>>>> ea725093
+            (
+                platform_parameter_list.ParamName.ADMIN_EMAIL_ADDRESS, 
+                'testadmin@example.com'
+            )
+        ]
+    )
     def test_bcc_admin_flag(self) -> None:
         """Verifies that the bcc admin flag is working properly in
         send_mail.
         """
-<<<<<<< HEAD
-        allow_emailing = self.swap(feconf, 'CAN_SEND_EMAILS', True)
-        assert isinstance(self.admin_email_address, str)
-        assert isinstance(self.system_email_address, str)
-
-        with allow_emailing:
-            email_services.send_mail(
-                self.system_email_address, self.admin_email_address,
-                'subject', 'body', 'html', bcc_admin=True)
-            messages = self._get_sent_email_messages(self.admin_email_address)
-            self.assertEqual(len(messages), 1)
-            self.assertEqual(messages[0].bcc, self.admin_email_address)
-=======
+        assert isinstance(self.admin_email_address, str)
+        assert isinstance(self.system_email_address, str)
         email_services.send_mail(
-            feconf.SYSTEM_EMAIL_ADDRESS, feconf.ADMIN_EMAIL_ADDRESS,
+            self.system_email_address, self.admin_email_address,
             'subject', 'body', 'html', bcc_admin=True)
-        messages = self._get_sent_email_messages(feconf.ADMIN_EMAIL_ADDRESS)
+        messages = self._get_sent_email_messages(self.admin_email_address)
         self.assertEqual(len(messages), 1)
-        self.assertEqual(messages[0].bcc, feconf.ADMIN_EMAIL_ADDRESS)
->>>>>>> ea725093
+        self.assertEqual(messages[0].bcc, self.admin_email_address)
 
     def test_send_bulk_mail_exception_for_invalid_permissions(self) -> None:
         """Tests the send_bulk_mail exception raised for invalid user
@@ -151,27 +129,14 @@
         """Verifies that the data sent in send_bulk_mail is correct
            for each user in the recipient list.
         """
-<<<<<<< HEAD
-        allow_emailing = self.swap(feconf, 'CAN_SEND_EMAILS', True)
         assert isinstance(self.admin_email_address, str)
         assert isinstance(self.system_email_address, str)
         recipients = [self.admin_email_address]
 
-        with allow_emailing:
-            email_services.send_bulk_mail(
-                self.system_email_address, recipients,
-                'subject', 'body', 'html')
-            messages = self._get_sent_email_messages(self.admin_email_address)
-            self.assertEqual(len(messages), 1)
-            self.assertEqual(messages[0].to, recipients)
-
-=======
-        recipients = [feconf.ADMIN_EMAIL_ADDRESS]
-
         email_services.send_bulk_mail(
-            feconf.SYSTEM_EMAIL_ADDRESS, recipients,
+            self.system_email_address, recipients,
             'subject', 'body', 'html')
-        messages = self._get_sent_email_messages(feconf.ADMIN_EMAIL_ADDRESS)
+        messages = self._get_sent_email_messages(self.admin_email_address)
         self.assertEqual(len(messages), 1)
         self.assertEqual(messages[0].to, recipients)
 
@@ -182,7 +147,6 @@
             (platform_parameter_list.ParamName.EMAIL_FOOTER, ''),
         ]
     )
->>>>>>> ea725093
     def test_email_not_sent_if_email_addresses_are_malformed(self) -> None:
         """Tests that email is not sent if recipient email address is
         malformed.
@@ -260,6 +224,10 @@
             (platform_parameter_list.ParamName.SERVER_CAN_SEND_EMAILS, True),
             (platform_parameter_list.ParamName.EMAIL_SENDER_NAME, 'sender'),
             (platform_parameter_list.ParamName.EMAIL_FOOTER, ''),
+            (
+                platform_parameter_list.ParamName.ADMIN_EMAIL_ADDRESS, 
+                'testadmin@example.com'
+            )
         ]
     )
     def test_unsuccessful_status_codes_raises_exception(self) -> None:
@@ -284,12 +252,7 @@
             Exception, (
                 'Email to %s failed to send. Please try again later or ' +
                 'contact us to report a bug at ' +
-<<<<<<< HEAD
                 'https://www.oppia.org/contact.') % self.admin_email_address)
-        allow_emailing = self.swap(feconf, 'CAN_SEND_EMAILS', True)
-=======
-                'https://www.oppia.org/contact.') % feconf.ADMIN_EMAIL_ADDRESS)
->>>>>>> ea725093
         swap_send_email_to_recipients = self.swap(
             platform_email_services, 'send_email_to_recipients',
             lambda *_: False)
