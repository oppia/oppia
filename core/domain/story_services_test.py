--- conflicted
+++ resolved
@@ -278,204 +278,6 @@
             story_services.get_story_summary_by_id(
                 self.STORY_ID, strict=False), None)
 
-<<<<<<< HEAD
-=======
-    def test_admin_can_manage_story(self):
-        story_rights = story_services.get_story_rights(self.STORY_ID)
-
-        self.assertTrue(story_services.check_can_edit_story(
-            self.user_admin, story_rights))
-
-    def test_publish_story_with_no_exploration_id(self):
-        story_rights = story_services.get_story_rights(self.STORY_ID)
-        self.assertFalse(story_rights.story_is_published)
-        with self.assertRaisesRegexp(
-            Exception,
-            'Story node with id node_1 does not contain an exploration id.'):
-            story_services.publish_story(self.STORY_ID, self.user_id_admin)
-
-    def test_publish_story_with_private_exploration(self):
-        self.save_new_story(
-            'private_story', self.USER_ID, 'Title', 'Description', 'Notes',
-            self.TOPIC_ID
-        )
-        topic_services.add_canonical_story(
-            self.USER_ID, self.TOPIC_ID, 'private_story')
-        changelist = [
-            story_domain.StoryChange({
-                'cmd': story_domain.CMD_ADD_STORY_NODE,
-                'node_id': self.NODE_ID_1,
-                'title': 'Title 1'
-            })
-        ]
-        story_services.update_story(
-            self.USER_ID, 'private_story', changelist,
-            'Added node.')
-        self.save_new_default_exploration(
-            'exp_id', self.user_id_a, title='title')
-        change_list = [story_domain.StoryChange({
-            'cmd': story_domain.CMD_UPDATE_STORY_NODE_PROPERTY,
-            'property_name': (
-                story_domain.STORY_NODE_PROPERTY_EXPLORATION_ID),
-            'node_id': self.NODE_ID_1,
-            'old_value': None,
-            'new_value': 'exp_id'
-        })]
-        story_services.update_story(
-            self.USER_ID, 'private_story', change_list, 'Updated story node.')
-        story_rights = story_services.get_story_rights('private_story')
-        self.assertFalse(story_rights.story_is_published)
-        with self.assertRaisesRegexp(
-            Exception,
-            'Exploration with id exp_id isn\'t published.'):
-            story_services.publish_story('private_story', self.user_id_admin)
-
-    def test_publish_and_unpublish_story(self):
-        self.save_new_story(
-            'public_story', self.USER_ID, 'Title', 'Description', 'Notes',
-            self.TOPIC_ID
-        )
-        topic_services.add_canonical_story(
-            self.USER_ID, self.TOPIC_ID, 'public_story')
-        changelist = [
-            story_domain.StoryChange({
-                'cmd': story_domain.CMD_ADD_STORY_NODE,
-                'node_id': self.NODE_ID_1,
-                'title': 'Title 1'
-            })
-        ]
-        story_services.update_story(
-            self.USER_ID, 'public_story', changelist,
-            'Added node.')
-        self.save_new_default_exploration(
-            'exp_id', self.user_id_a, title='title')
-        self.publish_exploration(self.user_id_a, 'exp_id')
-        change_list = [story_domain.StoryChange({
-            'cmd': story_domain.CMD_UPDATE_STORY_NODE_PROPERTY,
-            'property_name': (
-                story_domain.STORY_NODE_PROPERTY_EXPLORATION_ID),
-            'node_id': 'node_1',
-            'old_value': None,
-            'new_value': 'exp_id'
-        })]
-        story_services.update_story(
-            self.USER_ID, 'public_story', change_list, 'Updated story node.')
-        story_rights = story_services.get_story_rights('public_story')
-        self.assertFalse(story_rights.story_is_published)
-        story_services.publish_story('public_story', self.user_id_admin)
-
-        with self.assertRaisesRegexp(
-            Exception,
-            'The user does not have enough rights to unpublish the story.'):
-            story_services.unpublish_story('public_story', self.user_id_a)
-
-    def test_create_new_story_rights(self):
-        story_services.assign_role(
-            self.user_admin, self.user_a,
-            story_domain.ROLE_MANAGER, self.STORY_ID)
-
-        story_rights = story_services.get_story_rights(self.STORY_ID)
-
-        self.assertTrue(story_services.check_can_edit_story(
-            self.user_a, story_rights))
-        self.assertFalse(story_services.check_can_edit_story(
-            self.user_b, story_rights))
-
-    def test_non_admin_cannot_assign_roles(self):
-        with self.assertRaisesRegexp(
-            Exception,
-            'UnauthorizedUserException: Could not assign new role.'):
-            story_services.assign_role(
-                self.user_b, self.user_a,
-                story_domain.ROLE_MANAGER, self.STORY_ID)
-
-        story_rights = story_services.get_story_rights(self.STORY_ID)
-        self.assertFalse(story_services.check_can_edit_story(
-            self.user_a, story_rights))
-        self.assertFalse(story_services.check_can_edit_story(
-            self.user_b, story_rights))
-
-    def test_role_cannot_be_assigned_to_non_story_manager(self):
-        with self.assertRaisesRegexp(
-            Exception,
-            'The assignee doesn\'t have enough rights to become a manager.'):
-            story_services.assign_role(
-                self.user_admin, self.user_b,
-                story_domain.ROLE_MANAGER, self.STORY_ID)
-
-    def test_manager_cannot_assign_roles(self):
-        story_services.assign_role(
-            self.user_admin, self.user_a,
-            story_domain.ROLE_MANAGER, self.STORY_ID)
-
-        with self.assertRaisesRegexp(
-            Exception,
-            'UnauthorizedUserException: Could not assign new role.'):
-            story_services.assign_role(
-                self.user_a, self.user_b,
-                story_domain.ROLE_MANAGER, self.STORY_ID)
-
-        story_rights = story_services.get_story_rights(self.STORY_ID)
-        self.assertTrue(story_services.check_can_edit_story(
-            self.user_a, story_rights))
-        self.assertFalse(story_services.check_can_edit_story(
-            self.user_b, story_rights))
-
-    def test_reassigning_manager_role_to_same_user(self):
-        story_services.assign_role(
-            self.user_admin, self.user_a,
-            story_domain.ROLE_MANAGER, self.STORY_ID)
-        with self.assertRaisesRegexp(
-            Exception, 'This user already is a manager for this story'):
-            story_services.assign_role(
-                self.user_admin, self.user_a,
-                story_domain.ROLE_MANAGER, self.STORY_ID)
-
-        story_rights = story_services.get_story_rights(self.STORY_ID)
-        self.assertTrue(story_services.check_can_edit_story(
-            self.user_a, story_rights))
-        self.assertFalse(story_services.check_can_edit_story(
-            self.user_b, story_rights))
-
-    def test_deassigning_manager_role(self):
-        story_services.assign_role(
-            self.user_admin, self.user_a,
-            story_domain.ROLE_MANAGER, self.STORY_ID)
-
-        story_rights = story_services.get_story_rights(self.STORY_ID)
-
-        self.assertTrue(story_services.check_can_edit_story(
-            self.user_a, story_rights))
-        self.assertFalse(story_services.check_can_edit_story(
-            self.user_b, story_rights))
-
-        story_services.assign_role(
-            self.user_admin, self.user_a,
-            story_domain.ROLE_NONE, self.STORY_ID)
-
-        self.assertFalse(story_services.check_can_edit_story(
-            self.user_a, story_rights))
-        self.assertFalse(story_services.check_can_edit_story(
-            self.user_b, story_rights))
-
-    def test_invalid_dict(self):
-        with self.assertRaisesRegexp(
-            Exception, 'Invalid role: invalid_role'):
-            story_services.assign_role(
-                self.user_admin, self.user_a,
-                'invalid_role', self.STORY_ID)
-
-    def test_reassigning_none_role_to_same_user(self):
-        with self.assertRaisesRegexp(
-            Exception, 'This user already has no role for this story'):
-            story_services.assign_role(
-                self.user_admin, self.user_a,
-                story_domain.ROLE_NONE, self.STORY_ID)
-        story_rights = story_services.get_story_rights(self.STORY_ID)
-        self.assertFalse(story_services.check_can_edit_story(
-            self.user_a, story_rights))
-
->>>>>>> a456e0d3
 
 class StoryProgressUnitTests(StoryServicesUnitTests):
     """Tests functions which deal with any progress a user has made within a
