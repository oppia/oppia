# Copyright 2018 The Oppia Authors. All Rights Reserved.
#
# Licensed under the Apache License, Version 2.0 (the "License");
# you may not use this file except in compliance with the License.
# You may obtain a copy of the License at
#
#      http://www.apache.org/licenses/LICENSE-2.0
#
# Unless required by applicable law or agreed to in writing, software
# distributed under the License is distributed on an "AS-IS" BASIS,
# WITHOUT WARRANTIES OR CONDITIONS OF ANY KIND, either express or implied.
# See the License for the specific language governing permissions and
# limitations under the License.

"""Domain objects relating to stories."""
from __future__ import absolute_import  # pylint: disable=import-only-modules
from __future__ import division  # pylint: disable=import-only-modules
from __future__ import print_function  # pylint: disable=import-only-modules

import copy
import os
import re
import sys

from constants import constants
from core.domain import change_domain
from core.domain import html_cleaner
import feconf
import utils

_PARENT_DIR = os.path.abspath(os.path.join(os.getcwd(), os.pardir))
_FUTURE_PATH = os.path.join(_PARENT_DIR, 'oppia_tools', 'future-0.17.1')

sys.path.insert(0, _FUTURE_PATH)

# pylint: disable=wrong-import-position
# pylint: disable=wrong-import-order
import builtins  # isort:skip
import past.builtins  # isort:skip
from future import standard_library  # isort:skip

standard_library.install_aliases()
# pylint: enable=wrong-import-order
# pylint: enable=wrong-import-position

# Do not modify the values of these constants. This is to preserve backwards
# compatibility with previous change dicts.
STORY_PROPERTY_TITLE = 'title'
STORY_PROPERTY_DESCRIPTION = 'description'
STORY_PROPERTY_NOTES = 'notes'
STORY_PROPERTY_LANGUAGE_CODE = 'language_code'

STORY_NODE_PROPERTY_DESTINATION_NODE_IDS = 'destination_node_ids'
STORY_NODE_PROPERTY_ACQUIRED_SKILL_IDS = 'acquired_skill_ids'
STORY_NODE_PROPERTY_PREREQUISITE_SKILL_IDS = 'prerequisite_skill_ids'
STORY_NODE_PROPERTY_OUTLINE = 'outline'
STORY_NODE_PROPERTY_TITLE = 'title'
STORY_NODE_PROPERTY_EXPLORATION_ID = 'exploration_id'


INITIAL_NODE_ID = 'initial_node_id'

CMD_MIGRATE_SCHEMA_TO_LATEST_VERSION = 'migrate_schema_to_latest_version'

# These take additional 'property_name' and 'new_value' parameters and,
# optionally, 'old_value'.
CMD_UPDATE_STORY_PROPERTY = 'update_story_property'
CMD_UPDATE_STORY_NODE_PROPERTY = 'update_story_node_property'
CMD_UPDATE_STORY_CONTENTS_PROPERTY = 'update_story_contents_property'

# These take node_id as parameter.
CMD_ADD_STORY_NODE = 'add_story_node'
CMD_DELETE_STORY_NODE = 'delete_story_node'
CMD_UPDATE_STORY_NODE_OUTLINE_STATUS = 'update_story_node_outline_status'

# This takes additional 'title' parameters.
CMD_CREATE_NEW = 'create_new'

CMD_CHANGE_ROLE = 'change_role'

ROLE_MANAGER = 'manager'
ROLE_NONE = 'none'
# The prefix for all node ids of a story.
NODE_ID_PREFIX = 'node_'


class StoryChange(change_domain.BaseChange):
    """Domain object for changes made to story object.

    The allowed commands, together with the attributes:
        - 'add_story_node' (with node_id, title)
        - 'delete_story_node' (with node_id)
        - 'update_story_node_outline_status' (with node_id, old_value
        and new_value)
        - 'update_story_property' (with property_name, new_value
        and old_value)
        - 'update_story_node_property' (with property_name, new_value
        and old_value)
        - 'update_story_contents_property' (with property_name,
        new_value and old_value)
        - 'migrate_schema_to_latest_version' (with from_version and
        to_version)
        - 'create_new' (with title)
    """

    # The allowed list of story properties which can be used in
    # update_story_property command.
    STORY_PROPERTIES = (
        STORY_PROPERTY_TITLE, STORY_PROPERTY_DESCRIPTION,
        STORY_PROPERTY_NOTES, STORY_PROPERTY_LANGUAGE_CODE)

    # The allowed list of story node properties which can be used in
    # update_story_node_property command.
    STORY_NODE_PROPERTIES = (
        STORY_NODE_PROPERTY_DESTINATION_NODE_IDS,
        STORY_NODE_PROPERTY_ACQUIRED_SKILL_IDS,
        STORY_NODE_PROPERTY_PREREQUISITE_SKILL_IDS, STORY_NODE_PROPERTY_OUTLINE,
        STORY_NODE_PROPERTY_EXPLORATION_ID, STORY_NODE_PROPERTY_TITLE)

    # The allowed list of story contente properties which can be used in
    # update_story_contents_property command.
    STORY_CONTENTS_PROPERTIES = (INITIAL_NODE_ID,)

    ALLOWED_COMMANDS = [{
        'name': CMD_UPDATE_STORY_PROPERTY,
        'required_attribute_names': ['property_name', 'new_value', 'old_value'],
        'optional_attribute_names': [],
        'allowed_values': {'property_name': STORY_PROPERTIES}
    }, {
        'name': CMD_UPDATE_STORY_NODE_PROPERTY,
        'required_attribute_names': [
            'node_id', 'property_name', 'new_value', 'old_value'],
        'optional_attribute_names': [],
        'allowed_values': {'property_name': STORY_NODE_PROPERTIES}
    }, {
        'name': CMD_UPDATE_STORY_CONTENTS_PROPERTY,
        'required_attribute_names': ['property_name', 'new_value', 'old_value'],
        'optional_attribute_names': [],
        'allowed_values': {'property_name': STORY_CONTENTS_PROPERTIES}
    }, {
        'name': CMD_ADD_STORY_NODE,
        'required_attribute_names': ['node_id', 'title'],
        'optional_attribute_names': []
    }, {
        'name': CMD_DELETE_STORY_NODE,
        'required_attribute_names': ['node_id'],
        'optional_attribute_names': []
    }, {
        'name': CMD_UPDATE_STORY_NODE_OUTLINE_STATUS,
        'required_attribute_names': ['node_id', 'old_value', 'new_value'],
        'optional_attribute_names': []
    }, {
        'name': CMD_CREATE_NEW,
        'required_attribute_names': ['title'],
        'optional_attribute_names': []
    }, {
        'name': CMD_MIGRATE_SCHEMA_TO_LATEST_VERSION,
        'required_attribute_names': ['from_version', 'to_version'],
        'optional_attribute_names': []
    }]


class StoryNode(builtins.object):
    """Domain object describing a node in the exploration graph of a
    story.
    """

    def __init__(
            self, node_id, title, destination_node_ids,
            acquired_skill_ids, prerequisite_skill_ids,
            outline, outline_is_finalized, exploration_id):
        """Initializes a StoryNode domain object.

        Args:
            node_id: str. The unique id for each node.
            title: str. The title of the story node.
            destination_node_ids: list(str). The list of destination node ids
                that this node points to in the story graph.
            acquired_skill_ids: list(str). The list of skill ids acquired by
                the user on completion of the node.
            prerequisite_skill_ids: list(str). The list of skill ids required
                before starting a node.
            outline: str. Free-form annotations that a lesson implementer
                can use to construct the exploration. It describes the basic
                theme or template of the story and is to be provided in html
                form.
            outline_is_finalized: bool. Whether the outline for the story
                node is finalized or not.
            exploration_id: str or None. The valid exploration id that fits the
                story node. It can be None initially, when the story creator
                has just created a story with the basic storyline (by providing
                outlines) without linking an exploration to any node.
        """
        self.id = node_id
        self.title = title
        self.destination_node_ids = destination_node_ids
        self.acquired_skill_ids = acquired_skill_ids
        self.prerequisite_skill_ids = prerequisite_skill_ids
        self.outline = html_cleaner.clean(outline)
        self.outline_is_finalized = outline_is_finalized
        self.exploration_id = exploration_id

    @classmethod
    def get_number_from_node_id(cls, node_id):
        """Decodes the node_id to get the number at the end of the id.

        Args:
            node_id: str. The id of the node.

        Returns:
            int. The number at the end of the id.
        """
        return int(node_id.replace(NODE_ID_PREFIX, ''))

    @classmethod
    def get_incremented_node_id(cls, node_id):
        """Increments the next node id of the story.

        Returns:
            str. The new next node id.
        """
        current_number = StoryNode.get_number_from_node_id(node_id)
        incremented_node_id = NODE_ID_PREFIX + builtins.str(current_number + 1)
        return incremented_node_id

    @classmethod
    def require_valid_node_id(cls, node_id):
        """Validates the node id for a StoryNode object.

        Args:
            node_id: str. The node id to be validated.
        """
        if not isinstance(node_id, past.builtins.basestring):
            raise utils.ValidationError(
                'Expected node ID to be a string, received %s' %
                node_id)
        pattern = re.compile('%s[0-9]+' % NODE_ID_PREFIX)
        if not pattern.match(node_id):
            raise utils.ValidationError(
                'Invalid node_id: %s' % node_id)

    def to_dict(self):
        """Returns a dict representing this StoryNode domain object.

        Returns:
            A dict, mapping all fields of StoryNode instance.
        """
        return {
            'id': self.id,
            'title': self.title,
            'destination_node_ids': self.destination_node_ids,
            'acquired_skill_ids': self.acquired_skill_ids,
            'prerequisite_skill_ids': self.prerequisite_skill_ids,
            'outline': self.outline,
            'outline_is_finalized': self.outline_is_finalized,
            'exploration_id': self.exploration_id
        }

    @classmethod
    def from_dict(cls, node_dict):
        """Return a StoryNode domain object from a dict.

        Args:
            node_dict: dict. The dict representation of StoryNode object.

        Returns:
            StoryNode. The corresponding StoryNode domain object.
        """
        node = cls(
            node_dict['id'], node_dict['title'],
            node_dict['destination_node_ids'],
            node_dict['acquired_skill_ids'],
            node_dict['prerequisite_skill_ids'], node_dict['outline'],
            node_dict['outline_is_finalized'], node_dict['exploration_id'])

        return node

    @classmethod
    def create_default_story_node(cls, node_id, title):
        """Returns a StoryNode domain object with default values.

        Args:
            node_id: str. The id of the node.
            title: str. The title of the node.

        Returns:
            StoryNode. The StoryNode domain object with default
            value.
        """
        return cls(node_id, title, [], [], [], '', False, None)

    def validate(self):
        """Validates various properties of the story node.

        Raises:
            ValidationError: One or more attributes of the story node are
            invalid.
        """
        if self.exploration_id:
            if not isinstance(self.exploration_id, past.builtins.basestring):
                raise utils.ValidationError(
                    'Expected exploration ID to be a string, received %s' %
                    self.exploration_id)

        if not isinstance(self.outline, past.builtins.basestring):
            raise utils.ValidationError(
                'Expected outline to be a string, received %s' %
                self.outline)

        if not isinstance(self.title, past.builtins.basestring):
            raise utils.ValidationError(
                'Expected title to be a string, received %s' %
                self.title)

        if not isinstance(self.outline_is_finalized, bool):
            raise utils.ValidationError(
                'Expected outline_is_finalized to be a boolean, received %s' %
                self.outline_is_finalized)

        self.require_valid_node_id(self.id)

        if not isinstance(self.prerequisite_skill_ids, list):
            raise utils.ValidationError(
                'Expected prerequisite skill ids to be a list, received %s' %
                self.prerequisite_skill_ids)
        for skill_id in self.prerequisite_skill_ids:
            if not isinstance(skill_id, past.builtins.basestring):
                raise utils.ValidationError(
                    'Expected each prerequisite skill id to be a string, '
                    'received %s' % skill_id)
        if (
                len(self.prerequisite_skill_ids) >
                len(set(self.prerequisite_skill_ids))):
            raise utils.ValidationError(
                'Expected all prerequisite skills to be distinct.')

        if not isinstance(self.acquired_skill_ids, list):
            raise utils.ValidationError(
                'Expected acquired skill ids to be a list, received %s' %
                self.acquired_skill_ids)
        for skill_id in self.acquired_skill_ids:
            if not isinstance(skill_id, past.builtins.basestring):
                raise utils.ValidationError(
                    'Expected each acquired skill id to be a string, '
                    'received %s' % skill_id)
        if (
                len(self.acquired_skill_ids) >
                len(set(self.acquired_skill_ids))):
            raise utils.ValidationError(
                'Expected all acquired skills to be distinct.')

        for skill_id in self.prerequisite_skill_ids:
            if skill_id in self.acquired_skill_ids:
                raise utils.ValidationError(
                    'Expected prerequisite skill ids and acquired skill ids '
                    'to be mutually exclusive. The skill_id %s intersects '
                    % skill_id)

        if not isinstance(self.destination_node_ids, list):
            raise utils.ValidationError(
                'Expected destination node ids to be a list, received %s' %
                self.destination_node_ids)

        for node_id in self.destination_node_ids:
            self.require_valid_node_id(node_id)
            if node_id == self.id:
                raise utils.ValidationError(
                    'The story node with ID %s points to itself.' % node_id)


class StoryContents(builtins.object):
    """Domain object representing the story_contents dict."""

    def __init__(self, story_nodes, initial_node_id, next_node_id):
        """Constructs a StoryContents domain object.

        Args:
            story_nodes: list(StoryNode). The list of story nodes that are part
                of this story.
            initial_node_id: str. The id of the starting node of the story.
            next_node_id: str. The id for the next node to be added to the
                story.
        """
        self.initial_node_id = initial_node_id
        self.nodes = story_nodes
        self.next_node_id = next_node_id

    def validate(self):
        """Validates various properties of the story contents object.

        Raises:
            ValidationError: One or more attributes of the story contents are
            invalid.
        """
        if not isinstance(self.nodes, list):
            raise utils.ValidationError(
                'Expected nodes field to be a list, received %s' % self.nodes)

        if len(self.nodes) > 0:
            StoryNode.require_valid_node_id(self.initial_node_id)
        StoryNode.require_valid_node_id(self.next_node_id)

        initial_node_is_present = False
        node_id_list = []

        for node in self.nodes:
            if not isinstance(node, StoryNode):
                raise utils.ValidationError(
                    'Expected each node to be a StoryNode object, received %s' %
                    node)
            node.validate()
            for destination_node_id in node.destination_node_ids:
                if builtins.next(
                        (node for node in self.nodes
                         if node.id == destination_node_id), None) is None:
                    raise utils.ValidationError(
                        'Expected all destination nodes to exist')
            if node.id == self.initial_node_id:
                initial_node_is_present = True
            # Checks whether the number in the id of any node is greater than
            # the value of next_node_id.
            if (StoryNode.get_number_from_node_id(node.id) >=
                    StoryNode.get_number_from_node_id(self.next_node_id)):
                raise utils.ValidationError(
                    'The node with id %s is out of bounds.' % node.id)
            node_id_list.append(node.id)

        if len(self.nodes) > 0:
            if not initial_node_is_present:
                raise utils.ValidationError('Expected starting node to exist.')

            if len(node_id_list) > len(set(node_id_list)):
                raise utils.ValidationError(
                    'Expected all node ids to be distinct.')

            # nodes_queue stores the pending nodes to visit in the story that
            # are unlocked, in a 'queue' form with a First In First Out
            # structure.
            nodes_queue = []
            is_node_visited = [False] * len(self.nodes)
            starting_node_index = self.get_node_index(self.initial_node_id)
            nodes_queue.append(self.nodes[starting_node_index].id)

            # The user is assumed to have all the prerequisite skills of the
            # starting node before starting the story. Also, this list models
            # the skill IDs acquired by a learner as they progress through the
            # story.
            simulated_skill_ids = copy.deepcopy(
                self.nodes[starting_node_index].prerequisite_skill_ids)

            # The following loop employs a Breadth First Search from the given
            # starting node and makes sure that the user has acquired all the
            # prerequisite skills required by the destination nodes 'unlocked'
            # by visiting a particular node by the time that node is finished.
            while len(nodes_queue) > 0:
                current_node_id = nodes_queue.pop()
                current_node_index = self.get_node_index(current_node_id)
                is_node_visited[current_node_index] = True
                current_node = self.nodes[current_node_index]

                for skill_id in current_node.acquired_skill_ids:
                    simulated_skill_ids.append(skill_id)

                for node_id in current_node.destination_node_ids:
                    node_index = self.get_node_index(node_id)
                    # The following condition checks whether the destination
                    # node for a particular node, has already been visited, in
                    # which case the story would have loops, which are not
                    # allowed.
                    if is_node_visited[node_index]:
                        raise utils.ValidationError(
                            'Loops are not allowed in stories.')
                    destination_node = self.nodes[node_index]
                    if not (
                            set(
                                destination_node.prerequisite_skill_ids
                            ).issubset(simulated_skill_ids)):
                        raise utils.ValidationError(
                            'The prerequisite skills ' +
                            ' '.join(
                                set(destination_node.prerequisite_skill_ids) -
                                set(simulated_skill_ids)) +
                            ' were not completed before the node with id %s'
                            ' was unlocked.' % node_id)
                    nodes_queue.append(node_id)

            for index, node_visited in enumerate(is_node_visited):
                if not node_visited:
                    raise utils.ValidationError(
                        'The node with id %s is disconnected from the '
                        'story graph.' % self.nodes[index].id)

    def get_node_index(self, node_id):
        """Returns the index of the story node with the given node
        id, or None if the node id is not in the story contents dict.

        Args:
            node_id: str. The id of the node.

        Returns:
            int or None. The index of the corresponding node, or None if there
            is no such node.
        """
        for ind, node in enumerate(self.nodes):
            if node.id == node_id:
                return ind
        return None

    def get_ordered_nodes(self):
        """Returns a list of nodes ordered by how they would appear sequentially
        to a learner.

        NOTE: Currently, this function assumes only a linear arrangement of
        nodes.

        Returns:
            list(StoryNode). The ordered list of nodes.
        """
        initial_index = self.get_node_index(self.initial_node_id)
        current_node = self.nodes[initial_index]
        ordered_nodes_list = [current_node]
        while current_node.destination_node_ids:
            next_node_id = current_node.destination_node_ids[0]
            current_node = self.nodes[self.get_node_index(next_node_id)]
            ordered_nodes_list.append(current_node)
        return ordered_nodes_list

    def to_dict(self):
        """Returns a dict representing this StoryContents domain object.

        Returns:
            A dict, mapping all fields of StoryContents instance.
        """
        return {
            'nodes': [
                node.to_dict() for node in self.nodes
            ],
            'initial_node_id': self.initial_node_id,
            'next_node_id': self.next_node_id
        }

    @classmethod
    def from_dict(cls, story_contents_dict):
        """Return a StoryContents domain object from a dict.

        Args:
            story_contents_dict: dict. The dict representation of
                StoryContents object.

        Returns:
            StoryContents. The corresponding StoryContents domain object.
        """
        story_contents = cls(
            [
                StoryNode.from_dict(story_node_dict)
                for story_node_dict in story_contents_dict['nodes']
            ], story_contents_dict['initial_node_id'],
            story_contents_dict['next_node_id']
        )

        return story_contents


class Story(builtins.object):
    """Domain object for an Oppia Story."""

    def __init__(
            self, story_id, title, description, notes,
            story_contents, story_contents_schema_version, language_code,
            corresponding_topic_id, version, created_on=None,
            last_updated=None):
        """Constructs a Story domain object.

        Args:
            story_id: str. The unique ID of the story.
            title: str. The title of the story.
            description: str. The high level description of the story.
            notes: str. A set of notes, that describe the characters,
                main storyline, and setting. To be provided in html form.
            story_contents: StoryContents. The StoryContents instance
                representing the contents (like nodes) that are part of the
                story.
            story_contents_schema_version: int. The schema version for the
                story contents object.
            language_code: str. The ISO 639-1 code for the language this
                story is written in.
            corresponding_topic_id: str. The id of the topic to which the story
                belongs.
            version: int. The version of the story.
            created_on: datetime.datetime. Date and time when the story is
                created.
            last_updated: datetime.datetime. Date and time when the
                story was last updated.
        """
        self.id = story_id
        self.title = title
        self.description = description
        self.notes = html_cleaner.clean(notes)
        self.story_contents = story_contents
        self.story_contents_schema_version = story_contents_schema_version
        self.language_code = language_code
        self.corresponding_topic_id = corresponding_topic_id
        self.created_on = created_on
        self.last_updated = last_updated
        self.version = version

    def validate(self):
        """Validates various properties of the story object.

        Raises:
            ValidationError: One or more attributes of story are invalid.
        """
        self.require_valid_title(self.title)

        if not isinstance(self.description, past.builtins.basestring):
            raise utils.ValidationError(
                'Expected description to be a string, received %s'
                % self.description)

        if not isinstance(self.notes, past.builtins.basestring):
            raise utils.ValidationError(
                'Expected notes to be a string, received %s' % self.notes)

        if not isinstance(self.story_contents_schema_version, int):
            raise utils.ValidationError(
                'Expected story contents schema version to be an integer, '
                'received %s' % self.story_contents_schema_version)

        if (self.story_contents_schema_version !=
                feconf.CURRENT_STORY_CONTENTS_SCHEMA_VERSION):
            raise utils.ValidationError(
                'Expected story contents schema version to be %s, '
                'received %s' % (
                    feconf.CURRENT_STORY_CONTENTS_SCHEMA_VERSION,
                    self.story_contents_schema_version))

        if not isinstance(self.language_code, past.builtins.basestring):
            raise utils.ValidationError(
                'Expected language code to be a string, received %s' %
                self.language_code)

        if not utils.is_valid_language_code(self.language_code):
            raise utils.ValidationError(
                'Invalid language code: %s' % self.language_code)

        if not isinstance(
                self.corresponding_topic_id, past.builtins.basestring):
            raise utils.ValidationError(
                'Expected corresponding_topic_id should be a string, received: '
                '%s' % self.corresponding_topic_id)

        self.story_contents.validate()

    @classmethod
    def require_valid_story_id(cls, story_id):
        """Checks whether the story id is a valid one.

        Args:
            story_id: str. The story id to validate.
        """
        if not isinstance(story_id, past.builtins.basestring):
            raise utils.ValidationError(
                'Story id should be a string, received: %s' % story_id)

        if len(story_id) != 12:
            raise utils.ValidationError('Invalid story id.')

    @classmethod
    def require_valid_title(cls, title):
        """Checks whether the story title is a valid one.

        Args:
            title: str. The title to validate.
        """

        if not isinstance(title, past.builtins.basestring):
            raise utils.ValidationError('Title should be a string.')
        if title == '':
            raise utils.ValidationError('Title field should not be empty')

    def get_acquired_skill_ids_for_node_ids(self, node_ids):
        """Returns the acquired skill ids of the nodes having the given
        node ids.

        Args:
            node_ids: list(str). The list of IDs of the nodes inside
                the story.

        Returns:
            list(str). The union of the acquired skill IDs corresponding to
                each of the node IDs.
        """
        acquired_skill_ids = []
        for node in self.story_contents.nodes:
            if node.id in node_ids:
                for skill_id in node.acquired_skill_ids:
                    if skill_id not in acquired_skill_ids:
                        acquired_skill_ids.append(skill_id)
        return acquired_skill_ids

    def get_prerequisite_skill_ids_for_exp_id(self, exp_id):
        """Returns the prerequisite skill ids of the node having the given
        exploration id.

        Args:
            exp_id: str. The ID of the exploration linked to the story,

        Returns:
            list(str)|None. The list of prerequisite skill ids for the
                exploration or None, if no node is linked to it.
        """
        for node in self.story_contents.nodes:
            if node.exploration_id == exp_id:
                return node.prerequisite_skill_ids
        return None

    def has_exploration(self, exp_id):
        """Checks whether an exploration is present in the story.

        Args:
            exp_id: str. The ID of the exploration linked to the story,

        Returns:
            bool. Whether the exploration is linked to the story.
        """
        for node in self.story_contents.nodes:
            if node.exploration_id == exp_id:
                return True
        return False

    def to_dict(self):
        """Returns a dict representing this Story domain object.

        Returns:
            A dict, mapping all fields of Story instance.
        """
        return {
            'id': self.id,
            'title': self.title,
            'description': self.description,
            'notes': self.notes,
            'language_code': self.language_code,
            'story_contents_schema_version': self.story_contents_schema_version,
            'corresponding_topic_id': self.corresponding_topic_id,
            'version': self.version,
            'story_contents': self.story_contents.to_dict()
        }

    @classmethod
    def create_default_story(cls, story_id, title, corresponding_topic_id):
        """Returns a story domain object with default values. This is for
        the frontend where a default blank story would be shown to the user
        when the story is created for the first time.

        Args:
            story_id: str. The unique id of the story.
            title: str. The title for the newly created story.
            corresponding_topic_id: str. The id of the topic to which the story
                belongs.

        Returns:
            Story. The Story domain object with the default values.
        """
        # Initial node id for a new story.
        initial_node_id = '%s1' % NODE_ID_PREFIX
        story_contents = StoryContents([], None, initial_node_id)
        return cls(
            story_id, title,
            feconf.DEFAULT_STORY_DESCRIPTION, feconf.DEFAULT_STORY_NOTES,
            story_contents, feconf.CURRENT_STORY_CONTENTS_SCHEMA_VERSION,
            constants.DEFAULT_LANGUAGE_CODE, corresponding_topic_id, 0)

    @classmethod
    def update_story_contents_from_model(
            cls, versioned_story_contents, current_version):
        """Converts the story_contents blob contained in the given
        versioned_story_contents dict from current_version to
        current_version + 1. Note that the versioned_story_contents being
        passed in is modified in-place.

        Args:
            versioned_story_contents: dict. A dict with two keys:
                - schema_version: str. The schema version for the
                    story_contents dict.
                - story_contents: dict. The dict comprising the story
                    contents.
            current_version: int. The current schema version of story_contents.
        """
        versioned_story_contents['schema_version'] = current_version + 1

        conversion_fn = getattr(
            cls, '_convert_story_contents_v%s_dict_to_v%s_dict' % (
                current_version, current_version + 1))
        versioned_story_contents['story_contents'] = conversion_fn(
            versioned_story_contents['story_contents'])

    def update_title(self, title):
        """Updates the title of the story.

        Args:
            title: str. The new title of the story.
        """
        self.title = title

    def update_description(self, description):
        """Updates the description of the story.

        Args:
            description: str. The new description of the story.
        """
        self.description = description

    def update_notes(self, notes):
        """Updates the notes of the story.

        Args:
            notes: str. The new notes of the story.
        """
        self.notes = notes

    def update_language_code(self, language_code):
        """Updates the language code of the story.

        Args:
            language_code: str. The new language code of the story.
        """
        self.language_code = language_code

    def add_node(self, desired_node_id, node_title):
        """Adds a new default node with the id as story_contents.next_node_id.

        Args:
            desired_node_id: str. The node id to be given to the new node in the
                story.
            node_title: str. The title for the new story node.

        Raises:
            Exception: The desired_node_id differs from
                story_contents.next_node_id.
        """
        if self.story_contents.next_node_id != desired_node_id:
            raise Exception(
                'The node id %s does not match the expected '
                'next node id for the story.' % desired_node_id)
        self.story_contents.nodes.append(
            StoryNode.create_default_story_node(desired_node_id, node_title))
        self.story_contents.next_node_id = (
            StoryNode.get_incremented_node_id(self.story_contents.next_node_id))
        if self.story_contents.initial_node_id is None:
            self.story_contents.initial_node_id = desired_node_id

    def _check_exploration_id_already_present(self, exploration_id):
        """Returns whether a node with the given exploration id is already
        present in story_contents.

        Args:
            exploration_id: str. The id of the exploration.

        Returns:
            bool. Whether a node with the given exploration ID is already
                present.
        """
        for node in self.story_contents.nodes:
            if node.exploration_id == exploration_id:
                return True
        return False

    def delete_node(self, node_id):
        """Deletes a node with the given node_id.

        Args:
            node_id: str. The id of the node.

        Raises:
            ValueError: The node is not part of the story.
        """
        node_index = self.story_contents.get_node_index(node_id)
        if node_index is None:
            raise ValueError(
                'The node with id %s is not part of this story' % node_id)
        if node_id == self.story_contents.initial_node_id:
            if len(self.story_contents.nodes) == 1:
                self.story_contents.initial_node_id = None
            else:
                raise ValueError(
                    'The node with id %s is the starting node for the story, '
                    'change the starting node before deleting it.' % node_id)
        for node in self.story_contents.nodes:
            if node_id in node.destination_node_ids:
                node.destination_node_ids.remove(node_id)
        del self.story_contents.nodes[node_index]

    def update_node_outline(self, node_id, new_outline):
        """Updates the outline field of a given node.

        Args:
            node_id: str. The id of the node.
            new_outline: str. The new outline of the given node.

        Raises:
            ValueError: The node is not part of the story.
        """
        node_index = self.story_contents.get_node_index(node_id)
        if node_index is None:
            raise ValueError(
                'The node with id %s is not part of this story' % node_id)
        self.story_contents.nodes[node_index].outline = new_outline

    def update_node_title(self, node_id, new_title):
        """Updates the title field of a given node.

        Args:
            node_id: str. The id of the node.
            new_title: str. The new title of the given node.

        Raises:
            ValueError: The node is not part of the story.
        """
        node_index = self.story_contents.get_node_index(node_id)
        if node_index is None:
            raise ValueError(
                'The node with id %s is not part of this story' % node_id)
        self.story_contents.nodes[node_index].title = new_title

    def mark_node_outline_as_finalized(self, node_id):
        """Updates the outline_is_finalized field of the node with the given
        node_id as True.

        Args:
            node_id: str. The id of the node.

        Raises:
            ValueError: The node is not part of the story.
        """
        node_index = self.story_contents.get_node_index(node_id)
        if node_index is None:
            raise ValueError(
                'The node with id %s is not part of this story' % node_id)
        self.story_contents.nodes[node_index].outline_is_finalized = True

    def mark_node_outline_as_unfinalized(self, node_id):
        """Updates the outline_is_finalized field of the node with the given
        node_id as False.

        Args:
            node_id: str. The id of the node.

        Raises:
            ValueError: The node is not part of the story.
        """
        node_index = self.story_contents.get_node_index(node_id)
        if node_index is None:
            raise ValueError(
                'The node with id %s is not part of this story' % node_id)
        self.story_contents.nodes[node_index].outline_is_finalized = False

    def update_node_acquired_skill_ids(self, node_id, new_acquired_skill_ids):
        """Updates the acquired skill ids field of a given node.

        Args:
            node_id: str. The id of the node.
            new_acquired_skill_ids: list(str). The updated acquired skill id
                list.

        Raises:
            ValueError: The node is not part of the story.
        """
        node_index = self.story_contents.get_node_index(node_id)
        if node_index is None:
            raise ValueError(
                'The node with id %s is not part of this story' % node_id)
        self.story_contents.nodes[node_index].acquired_skill_ids = (
            new_acquired_skill_ids)

    def update_node_prerequisite_skill_ids(
            self, node_id, new_prerequisite_skill_ids):
        """Updates the prerequisite skill ids field of a given node.

        Args:
            node_id: str. The id of the node.
            new_prerequisite_skill_ids: list(str). The updated prerequisite
                skill id list.

        Raises:
            ValueError: The node is not part of the story.
        """
        node_index = self.story_contents.get_node_index(node_id)
        if node_index is None:
            raise ValueError(
                'The node with id %s is not part of this story' % node_id)
        self.story_contents.nodes[node_index].prerequisite_skill_ids = (
            new_prerequisite_skill_ids)

    def update_node_destination_node_ids(
            self, node_id, new_destination_node_ids):
        """Updates the destination_node_ids field of a given node.

        Args:
            node_id: str. The id of the node.
            new_destination_node_ids: list(str). The updated destination
                node id list.

        Raises:
            ValueError: The node is not part of the story.
        """
        node_index = self.story_contents.get_node_index(node_id)
        if node_index is None:
            raise ValueError(
                'The node with id %s is not part of this story' % node_id)
        self.story_contents.nodes[node_index].destination_node_ids = (
            new_destination_node_ids)

    def update_node_exploration_id(
            self, node_id, new_exploration_id):
        """Updates the exploration id field of a given node.

        Args:
            node_id: str. The id of the node.
            new_exploration_id: str. The updated exploration id for a node.

        Raises:
            ValueError: The node is not part of the story.
        """
        node_index = self.story_contents.get_node_index(node_id)
        if node_index is None:
            raise ValueError(
                'The node with id %s is not part of this story.' % node_id)
        if self._check_exploration_id_already_present(new_exploration_id):
            raise ValueError(
                'A node with exploration id %s already exists.' %
                new_exploration_id)
        self.story_contents.nodes[node_index].exploration_id = (
            new_exploration_id)

    def update_initial_node(self, new_initial_node_id):
        """Updates the starting node of the story.

        Args:
            new_initial_node_id: str. The new starting node id.

        Raises:
            ValueError: The node is not part of the story.
        """
        node_index = self.story_contents.get_node_index(new_initial_node_id)
        if node_index is None:
            raise ValueError(
                'The node with id %s is not part of this story.'
                % new_initial_node_id)
        self.story_contents.initial_node_id = new_initial_node_id


class StorySummary(builtins.object):
    """Domain object for Story Summary."""

    def __init__(
            self, story_id, title, description, language_code, version,
            node_count, story_model_created_on,
            story_model_last_updated):
        """Constructs a StorySummary domain object.

        Args:
            story_id: str. The unique id of the story.
            title: str. The title of the story.
            description: str. The description of the story.
            language_code: str. The language code of the story.
            version: int. The version of the story.
            node_count: int. The number of nodes present in the story.
            story_model_created_on: datetime.datetime. Date and time when
                the story model is created.
            story_model_last_updated: datetime.datetime. Date and time
                when the story model was last updated.
        """
        self.id = story_id
        self.title = title
        self.description = description
        self.language_code = language_code
        self.version = version
        self.node_count = node_count
        self.story_model_created_on = story_model_created_on
        self.story_model_last_updated = story_model_last_updated

    def validate(self):
        """Validates various properties of the story summary object.

        Raises:
            ValidationError: One or more attributes of story summary are
                invalid.
        """
        if not isinstance(self.title, past.builtins.basestring):
            raise utils.ValidationError(
                'Expected title to be a string, received %s' % self.title)

        if self.title == '':
            raise utils.ValidationError('Title field should not be empty')

        if not isinstance(self.description, past.builtins.basestring):
            raise utils.ValidationError(
                'Expected description to be a string, received %s'
                % self.description)

        if not isinstance(self.node_count, int):
            raise utils.ValidationError(
                'Expected node_count to be an int, received \'%s\'' % (
                    self.node_count))

        if self.node_count < 0:
            raise utils.ValidationError(
                'Expected node_count to be non-negative, received \'%s\'' % (
                    self.node_count))

        if not isinstance(self.language_code, past.builtins.basestring):
            raise utils.ValidationError(
                'Expected language code to be a string, received %s' %
                self.language_code)

        if not utils.is_valid_language_code(self.language_code):
            raise utils.ValidationError(
                'Invalid language code: %s' % self.language_code)

    def to_dict(self):
        """Returns a dictionary representation of this domain object.

        Returns:
            dict. A dict representing this StorySummary object.
        """
        return {
            'id': self.id,
            'title': self.title,
            'description': self.description,
            'language_code': self.language_code,
            'version': self.version,
            'node_count': self.node_count,
            'story_model_created_on': utils.get_time_in_millisecs(
                self.story_model_created_on),
            'story_model_last_updated': utils.get_time_in_millisecs(
                self.story_model_last_updated)
        }

    def to_human_readable_dict(self):
        """Returns a dictionary representation of this domain object.

        Returns:
            dict. A dict representing this StorySummary object.
        """
        return {
            'id': self.id,
            'title': self.title,
            'description': self.description
<<<<<<< HEAD
        }


class StoryRights(builtins.object):
    """Domain object for story rights."""

    def __init__(self, story_id, manager_ids, story_is_published):
        """Constructs a StoryRights domain object.

        Args:
            story_id: str. The id of the story.
            manager_ids: list(str). The id of the users who have been assigned
                as managers for the story.
            story_is_published: bool. Whether the story is viewable by a
                learner.
        """
        self.id = story_id
        self.manager_ids = manager_ids
        self.story_is_published = story_is_published

    def to_dict(self):
        """Returns a dict suitable for use by the frontend.

        Returns:
            dict. A dict version of StoryRights suitable for use by the
                frontend.
        """
        return {
            'story_id': self.id,
            'manager_names': self.manager_ids,
            'story_is_published': self.story_is_published
        }

    def is_manager(self, user_id):
        """Checks whether given user is a manager of the story.

        Args:
            user_id: str or None. Id of the user.

        Returns:
            bool. Whether user is a manager of this story.
        """
        return bool(user_id in self.manager_ids)


class StoryRightsChange(change_domain.BaseChange):
    """Domain object for changes made to a story rights object.

    The allowed commands, together with the attributes:
        - 'change_role' (with assignee_id, new_role and old_role)
        - 'create_new'
        - 'publish_story'
        - 'unpublish_story'.
    """

    # The allowed list of roles which can be used in change_role command.
    ALLOWED_ROLES = [ROLE_NONE, ROLE_MANAGER]

    ALLOWED_COMMANDS = [{
        'name': CMD_CREATE_NEW,
        'required_attribute_names': [],
        'optional_attribute_names': []
    }, {
        'name': CMD_CHANGE_ROLE,
        'required_attribute_names': ['assignee_id', 'new_role', 'old_role'],
        'optional_attribute_names': [],
        'allowed_values': {'new_role': ALLOWED_ROLES, 'old_role': ALLOWED_ROLES}
    }, {
        'name': CMD_PUBLISH_STORY,
        'required_attribute_names': [],
        'optional_attribute_names': []
    }, {
        'name': CMD_UNPUBLISH_STORY,
        'required_attribute_names': [],
        'optional_attribute_names': []
    }]
=======
        }
>>>>>>> 99c8e9e4
<|MERGE_RESOLUTION|>--- conflicted
+++ resolved
@@ -1146,83 +1146,4 @@
             'id': self.id,
             'title': self.title,
             'description': self.description
-<<<<<<< HEAD
-        }
-
-
-class StoryRights(builtins.object):
-    """Domain object for story rights."""
-
-    def __init__(self, story_id, manager_ids, story_is_published):
-        """Constructs a StoryRights domain object.
-
-        Args:
-            story_id: str. The id of the story.
-            manager_ids: list(str). The id of the users who have been assigned
-                as managers for the story.
-            story_is_published: bool. Whether the story is viewable by a
-                learner.
-        """
-        self.id = story_id
-        self.manager_ids = manager_ids
-        self.story_is_published = story_is_published
-
-    def to_dict(self):
-        """Returns a dict suitable for use by the frontend.
-
-        Returns:
-            dict. A dict version of StoryRights suitable for use by the
-                frontend.
-        """
-        return {
-            'story_id': self.id,
-            'manager_names': self.manager_ids,
-            'story_is_published': self.story_is_published
-        }
-
-    def is_manager(self, user_id):
-        """Checks whether given user is a manager of the story.
-
-        Args:
-            user_id: str or None. Id of the user.
-
-        Returns:
-            bool. Whether user is a manager of this story.
-        """
-        return bool(user_id in self.manager_ids)
-
-
-class StoryRightsChange(change_domain.BaseChange):
-    """Domain object for changes made to a story rights object.
-
-    The allowed commands, together with the attributes:
-        - 'change_role' (with assignee_id, new_role and old_role)
-        - 'create_new'
-        - 'publish_story'
-        - 'unpublish_story'.
-    """
-
-    # The allowed list of roles which can be used in change_role command.
-    ALLOWED_ROLES = [ROLE_NONE, ROLE_MANAGER]
-
-    ALLOWED_COMMANDS = [{
-        'name': CMD_CREATE_NEW,
-        'required_attribute_names': [],
-        'optional_attribute_names': []
-    }, {
-        'name': CMD_CHANGE_ROLE,
-        'required_attribute_names': ['assignee_id', 'new_role', 'old_role'],
-        'optional_attribute_names': [],
-        'allowed_values': {'new_role': ALLOWED_ROLES, 'old_role': ALLOWED_ROLES}
-    }, {
-        'name': CMD_PUBLISH_STORY,
-        'required_attribute_names': [],
-        'optional_attribute_names': []
-    }, {
-        'name': CMD_UNPUBLISH_STORY,
-        'required_attribute_names': [],
-        'optional_attribute_names': []
-    }]
-=======
-        }
->>>>>>> 99c8e9e4
+        }