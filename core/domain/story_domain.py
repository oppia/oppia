# Copyright 2018 The Oppia Authors. All Rights Reserved.
#
# Licensed under the Apache License, Version 2.0 (the "License");
# you may not use this file except in compliance with the License.
# You may obtain a copy of the License at
#
#      http://www.apache.org/licenses/LICENSE-2.0
#
# Unless required by applicable law or agreed to in writing, software
# distributed under the License is distributed on an "AS-IS" BASIS,
# WITHOUT WARRANTIES OR CONDITIONS OF ANY KIND, either express or implied.
# See the License for the specific language governing permissions and
# limitations under the License.

"""Domain objects relating to stories."""

import copy
import re

from constants import constants
from core.domain import html_cleaner
import feconf
import utils

# Do not modify the values of these constants. This is to preserve backwards
# compatibility with previous change dicts.
STORY_PROPERTY_TITLE = 'title'
STORY_PROPERTY_DESCRIPTION = 'description'
STORY_PROPERTY_NOTES = 'notes'
STORY_PROPERTY_LANGUAGE_CODE = 'language_code'

STORY_NODE_PROPERTY_DESTINATION_NODE_IDS = 'destination_node_ids'
STORY_NODE_PROPERTY_ACQUIRED_SKILL_IDS = 'acquired_skill_ids'
STORY_NODE_PROPERTY_PREREQUISITE_SKILL_IDS = 'prerequisite_skill_ids'
STORY_NODE_PROPERTY_OUTLINE = 'outline'
STORY_NODE_PROPERTY_EXPLORATION_ID = 'exploration_id'


INITIAL_NODE_ID = 'initial_node_id'

CMD_MIGRATE_SCHEMA_TO_LATEST_VERSION = 'migrate_schema_to_latest_version'

# These take additional 'property_name' and 'new_value' parameters and,
# optionally, 'old_value'.
CMD_UPDATE_STORY_PROPERTY = 'update_story_property'
CMD_UPDATE_STORY_NODE_PROPERTY = 'update_story_node_property'
CMD_UPDATE_STORY_CONTENTS_PROPERTY = 'update_story_contents_property'

# These take node_id as parameter.
CMD_ADD_STORY_NODE = 'add_story_node'
CMD_DELETE_STORY_NODE = 'delete_story_node'
CMD_UPDATE_STORY_NODE_OUTLINE_STATUS = 'update_story_node_outline_status'

# This takes additional 'title' parameters.
CMD_CREATE_NEW = 'create_new'

# The prefix for all node ids of a story.
NODE_ID_PREFIX = 'node_'


class StoryChange(object):
    """Domain object for changes made to story object."""
    STORY_PROPERTIES = (
        STORY_PROPERTY_TITLE, STORY_PROPERTY_DESCRIPTION,
        STORY_PROPERTY_NOTES, STORY_PROPERTY_LANGUAGE_CODE)

    STORY_NODE_PROPERTIES = (
        STORY_NODE_PROPERTY_DESTINATION_NODE_IDS,
        STORY_NODE_PROPERTY_ACQUIRED_SKILL_IDS,
        STORY_NODE_PROPERTY_PREREQUISITE_SKILL_IDS, STORY_NODE_PROPERTY_OUTLINE,
        STORY_NODE_PROPERTY_EXPLORATION_ID)

    STORY_CONTENTS_PROPERTIES = (INITIAL_NODE_ID,)

    OPTIONAL_CMD_ATTRIBUTE_NAMES = [
        'property_name', 'new_value', 'old_value', 'node_id', 'from_version',
        'to_version', 'title', 'finalized'
    ]

    def __init__(self, change_dict):
        """Initialize a StoryChange object from a dict.

        Args:
            change_dict: dict. Represents a command. It should have a 'cmd'
                key, and one or more other keys. The keys depend on what the
                value for 'cmd' is. The possible values for 'cmd' are listed
                below, together with the other keys in the dict:
                - 'update_story_property' (with property_name, new_value
                and old_value)
                - 'update_story_node_property' (with property_name, new_value
                and old_value)

        Raises:
            Exception: The given change dict is not valid.
        """
        if 'cmd' not in change_dict:
            raise Exception('Invalid change_dict: %s' % change_dict)
        self.cmd = change_dict['cmd']

        if self.cmd == CMD_ADD_STORY_NODE:
            self.node_id = change_dict['node_id']
        elif self.cmd == CMD_DELETE_STORY_NODE:
            self.node_id = change_dict['node_id']
        elif self.cmd == CMD_UPDATE_STORY_NODE_OUTLINE_STATUS:
            self.node_id = change_dict['node_id']
            self.old_value = change_dict['old_value']
            self.new_value = change_dict['new_value']
        elif self.cmd == CMD_UPDATE_STORY_NODE_PROPERTY:
            if (change_dict['property_name'] not in
                    self.STORY_NODE_PROPERTIES):
                raise Exception('Invalid change_dict: %s' % change_dict)
            self.node_id = change_dict['node_id']
            self.property_name = change_dict['property_name']
            self.new_value = copy.deepcopy(change_dict['new_value'])
            self.old_value = copy.deepcopy(change_dict['old_value'])
        elif self.cmd == CMD_UPDATE_STORY_PROPERTY:
            if change_dict['property_name'] not in self.STORY_PROPERTIES:
                raise Exception('Invalid change_dict: %s' % change_dict)
            self.property_name = change_dict['property_name']
            self.new_value = copy.deepcopy(change_dict['new_value'])
            self.old_value = copy.deepcopy(change_dict['old_value'])
        elif self.cmd == CMD_UPDATE_STORY_CONTENTS_PROPERTY:
            if change_dict['property_name'] not in (
                    self.STORY_CONTENTS_PROPERTIES):
                raise Exception('Invalid change_dict: %s' % change_dict)
            self.property_name = change_dict['property_name']
            self.new_value = copy.deepcopy(change_dict['new_value'])
            self.old_value = copy.deepcopy(change_dict['old_value'])
        elif self.cmd == CMD_MIGRATE_SCHEMA_TO_LATEST_VERSION:
            self.from_version = change_dict['from_version']
            self.to_version = change_dict['to_version']
        elif self.cmd == CMD_CREATE_NEW:
            self.title = change_dict['title']
        else:
            raise Exception('Invalid change_dict: %s' % change_dict)

    def to_dict(self):
        """Returns a dict representing the StoryChange domain object.

        Returns:
            A dict, mapping all fields of StoryChange instance.
        """
        story_change_dict = {}
        story_change_dict['cmd'] = self.cmd
        for attribute_name in self.OPTIONAL_CMD_ATTRIBUTE_NAMES:
            if hasattr(self, attribute_name):
                story_change_dict[attribute_name] = getattr(
                    self, attribute_name)

        return story_change_dict


class StoryNode(object):
    """Domain object describing a node in the exploration graph of a
    story.
    """

    def __init__(
            self, node_id, destination_node_ids,
            acquired_skill_ids, prerequisite_skill_ids,
            outline, outline_is_finalized, exploration_id):
        """Initializes a StoryNode domain object.

        Args:
            node_id: str. The unique id for each node.
            destination_node_ids: list(str). The list of destination node ids
                that this node points to in the story graph.
            acquired_skill_ids: list(str). The list of skill ids acquired by
                the user on completion of the node.
            prerequisite_skill_ids: list(str). The list of skill ids required
                before starting a node.
            outline: str. Free-form annotations that a lesson implementer
                can use to construct the exploration. It describes the basic
                theme or template of the story and is to be provided in html
                form.
            outline_is_finalized: bool. Whether the outline for the story
                node is finalized or not.
            exploration_id: str or None. The valid exploration id that fits the
                story node. It can be None initially, when the story creator
                has just created a story with the basic storyline (by providing
                outlines) without linking an exploration to any node.
        """
        self.id = node_id
        self.destination_node_ids = destination_node_ids
        self.acquired_skill_ids = acquired_skill_ids
        self.prerequisite_skill_ids = prerequisite_skill_ids
        self.outline = html_cleaner.clean(outline)
        self.outline_is_finalized = outline_is_finalized
        self.exploration_id = exploration_id

    @classmethod
    def get_number_from_node_id(cls, node_id):
        """Decodes the node_id to get the number at the end of the id.

        Args:
            node_id: str. The id of the node.

        Returns:
            int. The number at the end of the id.
        """
        return int(node_id.replace(NODE_ID_PREFIX, ''))

    @classmethod
    def get_incremented_node_id(cls, node_id):
        """Increments the next node id of the story.

        Returns:
            str. The new next node id.
        """
        current_number = StoryNode.get_number_from_node_id(node_id)
        incremented_node_id = NODE_ID_PREFIX + str(current_number + 1)
        return incremented_node_id

    @classmethod
    def require_valid_node_id(cls, node_id):
        """Validates the node id for a StoryNode object.

        Args:
            node_id: str. The node id to be validated.
        """
        if not isinstance(node_id, basestring):
            raise utils.ValidationError(
                'Expected node ID to be a string, received %s' %
                node_id)
        pattern = re.compile('%s[0-9]+' % NODE_ID_PREFIX)
        if not pattern.match(node_id):
            raise utils.ValidationError(
                'Invalid node_id: %s' % node_id)

    def to_dict(self):
        """Returns a dict representing this StoryNode domain object.

        Returns:
            A dict, mapping all fields of StoryNode instance.
        """
        return {
            'id': self.id,
            'destination_node_ids': self.destination_node_ids,
            'acquired_skill_ids': self.acquired_skill_ids,
            'prerequisite_skill_ids': self.prerequisite_skill_ids,
            'outline': self.outline,
            'outline_is_finalized': self.outline_is_finalized,
            'exploration_id': self.exploration_id
        }

    @classmethod
    def from_dict(cls, node_dict):
        """Return a StoryNode domain object from a dict.

        Args:
            node_dict: dict. The dict representation of StoryNode object.

        Returns:
            StoryNode. The corresponding StoryNode domain object.
        """
        node = cls(
            node_dict['id'], node_dict['destination_node_ids'],
            node_dict['acquired_skill_ids'],
            node_dict['prerequisite_skill_ids'], node_dict['outline'],
            node_dict['outline_is_finalized'], node_dict['exploration_id'])

        return node

    @classmethod
    def create_default_story_node(cls, node_id):
        """Returns a StoryNode domain object with default values.

        Args:
            node_id: str. The id of the node.

        Returns:
            StoryNode. The StoryNode domain object with default
            value.
        """
        return cls(node_id, [], [], [], '', False, None)

    def validate(self):
        """Validates various properties of the story node.

        Raises:
            ValidationError: One or more attributes of the story node are
            invalid.
        """
        if self.exploration_id:
            if not isinstance(self.exploration_id, basestring):
                raise utils.ValidationError(
                    'Expected exploration ID to be a string, received %s' %
                    self.exploration_id)

        if not isinstance(self.outline, basestring):
            raise utils.ValidationError(
                'Expected outline to be a string, received %s' %
                self.outline)

        if not isinstance(self.outline_is_finalized, bool):
            raise utils.ValidationError(
                'Expected outline_is_finalized to be a boolean, received %s' %
                self.outline_is_finalized)

        self.require_valid_node_id(self.id)

        if not isinstance(self.prerequisite_skill_ids, list):
            raise utils.ValidationError(
                'Expected prerequisite skill ids to be a list, received %s' %
                self.prerequisite_skill_ids)
        for skill_id in self.prerequisite_skill_ids:
            if not isinstance(skill_id, basestring):
                raise utils.ValidationError(
                    'Expected each prerequisite skill id to be a string, '
                    'received %s' % skill_id)
        if (
                len(self.prerequisite_skill_ids) >
                len(set(self.prerequisite_skill_ids))):
            raise utils.ValidationError(
                'Expected all prerequisite skills to be distinct.')

        if not isinstance(self.acquired_skill_ids, list):
            raise utils.ValidationError(
                'Expected acquired skill ids to be a list, received %s' %
                self.acquired_skill_ids)
        for skill_id in self.acquired_skill_ids:
            if not isinstance(skill_id, basestring):
                raise utils.ValidationError(
                    'Expected each acquired skill id to be a string, '
                    'received %s' % skill_id)
        if (
                len(self.acquired_skill_ids) >
                len(set(self.acquired_skill_ids))):
            raise utils.ValidationError(
                'Expected all acquired skills to be distinct.')

        for skill_id in self.prerequisite_skill_ids:
            if skill_id in self.acquired_skill_ids:
                raise utils.ValidationError(
                    'Expected prerequisite skill ids and acquired skill ids '
                    'to be mutually exclusive. The skill_id %s intersects '
                    % skill_id)

        if not isinstance(self.destination_node_ids, list):
            raise utils.ValidationError(
                'Expected destination node ids to be a list, received %s' %
                self.destination_node_ids)

        for node_id in self.destination_node_ids:
            self.require_valid_node_id(node_id)
            if node_id == self.id:
                raise utils.ValidationError(
                    'The story node with ID %s points to itself.' % node_id)


class StoryContents(object):
    """Domain object representing the story_contents dict."""

    def __init__(self, story_nodes, initial_node_id, next_node_id):
        """Constructs a StoryContents domain object.

        Args:
            story_nodes: list(StoryNode). The list of story nodes that are part
                of this story.
            initial_node_id: str. The id of the starting node of the story.
            next_node_id: str. The id for the next node to be added to the
                story.
        """
        self.initial_node_id = initial_node_id
        self.nodes = story_nodes
        self.next_node_id = next_node_id

    def validate(self):
        """Validates various properties of the story contents object.

        Raises:
            ValidationError: One or more attributes of the story contents are
            invalid.
        """
        if not isinstance(self.nodes, list):
            raise utils.ValidationError(
                'Expected nodes field to be a list, received %s' % self.nodes)

        StoryNode.require_valid_node_id(self.initial_node_id)
        StoryNode.require_valid_node_id(self.next_node_id)

        initial_node_is_present = False
        node_id_list = []

        for node in self.nodes:
            if not isinstance(node, StoryNode):
                raise utils.ValidationError(
                    'Expected each node to be a StoryNode object, received %s' %
                    node)
            node.validate()
            for destination_node_id in node.destination_node_ids:
                if next(
                        (node for node in self.nodes
                         if node.id == destination_node_id), None) is None:
                    raise utils.ValidationError(
                        'Expected all destination nodes to exist')
            if node.id == self.initial_node_id:
                initial_node_is_present = True
            # Checks whether the number in the id of any node is greater than
            # the value of next_node_id.
            if (StoryNode.get_number_from_node_id(node.id) >=
                    StoryNode.get_number_from_node_id(self.next_node_id)):
                raise utils.ValidationError(
                    'The node with id %s is out of bounds.' % node.id)
            node_id_list.append(node.id)

        if not initial_node_is_present:
            raise utils.ValidationError('Expected starting node to exist.')

        if len(node_id_list) > len(set(node_id_list)):
            raise utils.ValidationError(
                'Expected all node ids to be distinct.')

        # nodes_queue stores the pending nodes to visit in the story that are
        # unlocked, in a 'queue' form with a First In First Out structure.
        nodes_queue = []
        is_node_visited = [False] * len(self.nodes)
        starting_node_index = self.get_node_index(self.initial_node_id)
        nodes_queue.append(self.nodes[starting_node_index].id)

        # The user is assumed to have all the prerequisite skills of the
        # starting node before starting the story. Also, this list models the
        # skill IDs acquired by a learner as they progress through the story.
        simulated_skill_ids = self.nodes[
            starting_node_index].prerequisite_skill_ids

        # The following loop employs a Breadth First Search from the given
        # starting node and makes sure that the user has acquired all the
        # prerequisite skills required by the destination nodes 'unlocked' by
        # visiting a particular node by the time that node is finished.
        while len(nodes_queue) > 0:
            current_node_id = nodes_queue.pop()
            current_node_index = self.get_node_index(current_node_id)
            is_node_visited[current_node_index] = True
            current_node = self.nodes[current_node_index]

            for skill_id in current_node.acquired_skill_ids:
                simulated_skill_ids.append(skill_id)

            for node_id in current_node.destination_node_ids:
                node_index = self.get_node_index(node_id)
                # The following condition checks whether the destination node
                # for a particular node, has already been visited, in which case
                # the story would have loops, which are not allowed.
                if is_node_visited[node_index]:
                    raise utils.ValidationError(
                        'Loops are not allowed in stories.')
                destination_node = self.nodes[node_index]
                if not (set(destination_node.prerequisite_skill_ids).issubset(
                        simulated_skill_ids)):
                    raise utils.ValidationError(
                        'The prerequisite skills ' +
                        ' '.join(set(destination_node.prerequisite_skill_ids) -
                                 set(simulated_skill_ids)) +
                        ' were not completed before the node with id %s'
                        ' was unlocked.' % node_id)
                nodes_queue.append(node_id)

        for index, node_visited in enumerate(is_node_visited):
            if not node_visited:
                raise utils.ValidationError(
                    'The node with id %s is disconnected from the '
                    'story graph.' % self.nodes[index].id)

    def get_node_index(self, node_id):
        """Returns the index of the story node with the given node
        id, or None if the node id is not in the story contents dict.

        Args:
            node_id: str. The id of the node.

        Returns:
            int or None. The index of the corresponding node, or None if there
            is no such node.
        """
        for ind, node in enumerate(self.nodes):
            if node.id == node_id:
                return ind
        return None

    def to_dict(self):
        """Returns a dict representing this StoryContents domain object.

        Returns:
            A dict, mapping all fields of StoryContents instance.
        """
        return {
            'nodes': [
                node.to_dict() for node in self.nodes
            ],
            'initial_node_id': self.initial_node_id,
            'next_node_id': self.next_node_id
        }

    @classmethod
    def from_dict(cls, story_contents_dict):
        """Return a StoryContents domain object from a dict.

        Args:
            story_contents_dict: dict. The dict representation of
                StoryContents object.

        Returns:
            StoryContents. The corresponding StoryContents domain object.
        """
        story_contents = cls(
            [
                StoryNode.from_dict(story_node_dict)
                for story_node_dict in story_contents_dict['nodes']
            ], story_contents_dict['initial_node_id'],
            story_contents_dict['next_node_id']
        )

        return story_contents


class Story(object):
    """Domain object for an Oppia Story."""

    def __init__(
            self, story_id, title, description, notes,
            story_contents, schema_version, language_code, version,
            created_on=None, last_updated=None):
        """Constructs a Story domain object.

        Args:
            story_id: str. The unique ID of the story.
            title: str. The title of the story.
            description: str. The high level description of the story.
            notes: str. A set of notes, that describe the characters,
                main storyline, and setting. To be provided in html form.
            story_contents: StoryContents. The StoryContents instance
                representing the contents (like nodes) that are part of the
                story.
            created_on: datetime.datetime. Date and time when the story is
                created.
            last_updated: datetime.datetime. Date and time when the
                story was last updated.
            schema_version: int. The schema version for the story nodes object.
            language_code: str. The ISO 639-1 code for the language this
                story is written in.
            version: int. The version of the story.
        """
        self.id = story_id
        self.title = title
        self.description = description
        self.notes = html_cleaner.clean(notes)
        self.story_contents = story_contents
        self.schema_version = schema_version
        self.language_code = language_code
        self.created_on = created_on
        self.last_updated = last_updated
        self.version = version

    def validate(self):
        """Validates various properties of the story object.

        Raises:
            ValidationError: One or more attributes of story are invalid.
        """
        self.require_valid_title(self.title)

        if not isinstance(self.description, basestring):
            raise utils.ValidationError(
                'Expected description to be a string, received %s'
                % self.description)

        if not isinstance(self.notes, basestring):
            raise utils.ValidationError(
                'Expected notes to be a string, received %s' % self.notes)

        if not isinstance(self.schema_version, int):
            raise utils.ValidationError(
                'Expected schema version to be an integer, received %s' %
                self.schema_version)

        if self.schema_version != feconf.CURRENT_STORY_CONTENTS_SCHEMA_VERSION:
            raise utils.ValidationError(
                'Expected schema version to be %s, received %s' % (
                    feconf.CURRENT_STORY_CONTENTS_SCHEMA_VERSION,
                    self.schema_version))

        if not isinstance(self.language_code, basestring):
            raise utils.ValidationError(
                'Expected language code to be a string, received %s' %
                self.language_code)

        if not any([self.language_code == lc['code']
                    for lc in constants.ALL_LANGUAGE_CODES]):
            raise utils.ValidationError(
                'Invalid language code: %s' % self.language_code)

        self.story_contents.validate()

    @classmethod
    def require_valid_story_id(cls, story_id):
        """Checks whether the story id is a valid one.

        Args:
            story_id: str. The story id to validate.
        """
        if not isinstance(story_id, basestring):
            raise utils.ValidationError(
                'Story id should be a string, received: %s' % story_id)

        if len(story_id) != 12:
            raise utils.ValidationError('Invalid story id.')

    @classmethod
    def require_valid_title(cls, title):
        """Checks whether the story title is a valid one.

        Args:
            title: str. The title to validate.
        """

        if not isinstance(title, basestring):
            raise utils.ValidationError('Title should be a string.')
        if title == '':
            raise utils.ValidationError('Title field should not be empty')

    def get_prerequisite_skill_ids_for_exp_id(self, exp_id):
        """Returns the prerequisite skill ids of the node having the given
        exploration id.

        Args:
            exp_id: str. The ID of the exploration linked to the story,

        Returns:
            list(str)|None. The list of prerequisite skill ids for the
                exploration or None, if no node is linked to it.
        """
        for node in self.story_contents.nodes:
            if node.exploration_id == exp_id:
                return node.prerequisite_skill_ids
<<<<<<< HEAD

        return None

=======
        return None

    def has_exploration(self, exp_id):
        """Checks whether an exploration is present in the story.

        Args:
            exp_id: str. The ID of the exploration linked to the story,

        Returns:
            bool. Whether the exploration is linked to the story.
        """
        for node in self.story_contents.nodes:
            if node.exploration_id == exp_id:
                return True
        return False

>>>>>>> a3386161
    def to_dict(self):
        """Returns a dict representing this Story domain object.

        Returns:
            A dict, mapping all fields of Story instance.
        """
        return {
            'id': self.id,
            'title': self.title,
            'description': self.description,
            'notes': self.notes,
            'language_code': self.language_code,
            'schema_version': self.schema_version,
            'version': self.version,
            'story_contents': self.story_contents.to_dict()
        }

    @classmethod
    def create_default_story(cls, story_id, title):
        """Returns a story domain object with default values. This is for
        the frontend where a default blank story would be shown to the user
        when the story is created for the first time.

        Args:
            story_id: str. The unique id of the story.
            title: str. The title for the newly created story.

        Returns:
            Story. The Story domain object with the default values.
        """
        # Initial node id for a new story.
        initial_node_id = '%s1' % NODE_ID_PREFIX
        story_contents = StoryContents(
            [
                StoryNode.create_default_story_node(initial_node_id)
            ],
            initial_node_id, StoryNode.get_incremented_node_id(
                initial_node_id))
        return cls(
            story_id, title,
            feconf.DEFAULT_STORY_DESCRIPTION, feconf.DEFAULT_STORY_NOTES,
            story_contents, feconf.CURRENT_STORY_CONTENTS_SCHEMA_VERSION,
            constants.DEFAULT_LANGUAGE_CODE, 0)

    @classmethod
    def update_story_contents_from_model(
            cls, versioned_story_contents, current_version):
        """Converts the story_contents blob contained in the given
        versioned_story_contents dict from current_version to
        current_version + 1. Note that the versioned_story_contents being
        passed in is modified in-place.

        Args:
            versioned_story_contents: dict. A dict with two keys:
                - schema_version: str. The schema version for the
                    story_contents dict.
                - story_contents: dict. The dict comprising the story
                    contents.
            current_version: int. The current schema version of story_contents.
        """
        versioned_story_contents['schema_version'] = current_version + 1

        conversion_fn = getattr(
            cls, '_convert_story_contents_v%s_dict_to_v%s_dict' % (
                current_version, current_version + 1))
        versioned_story_contents['story_contents'] = conversion_fn(
            versioned_story_contents['story_contents'])

    def update_title(self, title):
        """Updates the title of the story.

        Args:
            title: str. The new title of the story.
        """
        self.title = title

    def update_description(self, description):
        """Updates the description of the story.

        Args:
            description: str. The new description of the story.
        """
        self.description = description

    def update_notes(self, notes):
        """Updates the notes of the story.

        Args:
            notes: str. The new notes of the story.
        """
        self.notes = notes

    def update_language_code(self, language_code):
        """Updates the language code of the story.

        Args:
            language_code: str. The new language code of the story.
        """
        self.language_code = language_code

    def add_node(self, desired_node_id):
        """Adds a new default node with the id as story_contents.next_node_id.

        Args:
            desired_node_id: str. The node id to be given to the new node in the
                story.

        Raises:
            Exception: The desired_node_id differs from
                story_contents.next_node_id
        """
        if self.story_contents.next_node_id != desired_node_id:
            raise Exception(
                'The node id %s does not match the expected '
                'next node id for the story.' % desired_node_id)
        self.story_contents.nodes.append(
            StoryNode.create_default_story_node(desired_node_id))
        self.story_contents.next_node_id = (
            StoryNode.get_incremented_node_id(self.story_contents.next_node_id))

    def _check_exploration_id_already_present(self, exploration_id):
        """Returns whether a node with the given exploration id is already
        present in story_contents.

        Args:
            exploration_id: str. The id of the exploration.

        Returns:
            bool. Whether a node with the given exploration ID is already
                present.
        """
        for node in self.story_contents.nodes:
            if node.exploration_id == exploration_id:
                return True
        return False

    def delete_node(self, node_id):
        """Deletes a node with the given node_id.

        Args:
            node_id: str. The id of the node.

        Raises:
            ValueError: The node is not part of the story.
        """
        node_index = self.story_contents.get_node_index(node_id)
        if node_index is None:
            raise ValueError(
                'The node with id %s is not part of this story' % node_id)
        if node_id == self.story_contents.initial_node_id:
            raise ValueError(
                'The node with id %s is the starting node for the story, '
                'change the starting node before deleting it.' % node_id)
        for node in self.story_contents.nodes:
            if node_id in node.destination_node_ids:
                node.destination_node_ids.remove(node_id)
        del self.story_contents.nodes[node_index]

    def update_node_outline(self, node_id, new_outline):
        """Updates the outline field of a given node.

        Args:
            node_id: str. The id of the node.
            new_outline: str. The new outline of the given node.

        Raises:
            ValueError: The node is not part of the story.
        """
        node_index = self.story_contents.get_node_index(node_id)
        if node_index is None:
            raise ValueError(
                'The node with id %s is not part of this story' % node_id)
        self.story_contents.nodes[node_index].outline = new_outline

    def mark_node_outline_as_finalized(self, node_id):
        """Updates the outline_is_finalized field of the node with the given
        node_id as True.

        Args:
            node_id: str. The id of the node.

        Raises:
            ValueError: The node is not part of the story.
        """
        node_index = self.story_contents.get_node_index(node_id)
        if node_index is None:
            raise ValueError(
                'The node with id %s is not part of this story' % node_id)
        self.story_contents.nodes[node_index].outline_is_finalized = True

    def mark_node_outline_as_unfinalized(self, node_id):
        """Updates the outline_is_finalized field of the node with the given
        node_id as False.

        Args:
            node_id: str. The id of the node.

        Raises:
            ValueError: The node is not part of the story.
        """
        node_index = self.story_contents.get_node_index(node_id)
        if node_index is None:
            raise ValueError(
                'The node with id %s is not part of this story' % node_id)
        self.story_contents.nodes[node_index].outline_is_finalized = False

    def update_node_acquired_skill_ids(self, node_id, new_acquired_skill_ids):
        """Updates the acquired skill ids field of a given node.

        Args:
            node_id: str. The id of the node.
            new_acquired_skill_ids: list(str). The updated acquired skill id
                list.

        Raises:
            ValueError: The node is not part of the story.
        """
        node_index = self.story_contents.get_node_index(node_id)
        if node_index is None:
            raise ValueError(
                'The node with id %s is not part of this story' % node_id)
        self.story_contents.nodes[node_index].acquired_skill_ids = (
            new_acquired_skill_ids)

    def update_node_prerequisite_skill_ids(
            self, node_id, new_prerequisite_skill_ids):
        """Updates the prerequisite skill ids field of a given node.

        Args:
            node_id: str. The id of the node.
            new_prerequisite_skill_ids: list(str). The updated prerequisite
                skill id list.

        Raises:
            ValueError: The node is not part of the story.
        """
        node_index = self.story_contents.get_node_index(node_id)
        if node_index is None:
            raise ValueError(
                'The node with id %s is not part of this story' % node_id)
        self.story_contents.nodes[node_index].prerequisite_skill_ids = (
            new_prerequisite_skill_ids)

    def update_node_destination_node_ids(
            self, node_id, new_destination_node_ids):
        """Updates the destination_node_ids field of a given node.

        Args:
            node_id: str. The id of the node.
            new_destination_node_ids: list(str). The updated destination
                node id list.

        Raises:
            ValueError: The node is not part of the story.
        """
        node_index = self.story_contents.get_node_index(node_id)
        if node_index is None:
            raise ValueError(
                'The node with id %s is not part of this story' % node_id)
        self.story_contents.nodes[node_index].destination_node_ids = (
            new_destination_node_ids)

    def update_node_exploration_id(
            self, node_id, new_exploration_id):
        """Updates the exploration id field of a given node.

        Args:
            node_id: str. The id of the node.
            new_exploration_id: str. The updated exploration id for a node.

        Raises:
            ValueError: The node is not part of the story.
        """
        node_index = self.story_contents.get_node_index(node_id)
        if node_index is None:
            raise ValueError(
                'The node with id %s is not part of this story.' % node_id)
        if self._check_exploration_id_already_present(new_exploration_id):
            raise ValueError(
                'A node with exploration id %s already exists.' %
                new_exploration_id)
        self.story_contents.nodes[node_index].exploration_id = (
            new_exploration_id)

    def update_initial_node(self, new_initial_node_id):
        """Updates the starting node of the story.

        Args:
            new_initial_node_id: str. The new starting node id.

        Raises:
            ValueError: The node is not part of the story.
        """
        node_index = self.story_contents.get_node_index(new_initial_node_id)
        if node_index is None:
            raise ValueError(
                'The node with id %s is not part of this story.'
                % new_initial_node_id)
        self.story_contents.initial_node_id = new_initial_node_id


class StorySummary(object):
    """Domain object for Story Summary."""

    def __init__(
            self, story_id, title, language_code, version,
            node_count, story_model_created_on,
            story_model_last_updated):
        """Constructs a StorySummary domain object.

        Args:
            story_id: str. The unique id of the story.
            title: str. The title of the story.
            language_code: str. The language code of the story.
            version: int. The version of the story.
            node_count: int. The number of nodes present in the story.
            story_model_created_on: datetime.datetime. Date and time when
                the story model is created.
            story_model_last_updated: datetime.datetime. Date and time
                when the story model was last updated.
        """
        self.id = story_id
        self.title = title
        self.language_code = language_code
        self.version = version
        self.node_count = node_count
        self.story_model_created_on = story_model_created_on
        self.story_model_last_updated = story_model_last_updated

    def to_dict(self):
        """Returns a dictionary representation of this domain object.

        Returns:
            dict. A dict representing this StorySummary object.
        """
        return {
            'id': self.id,
            'title': self.title,
            'language_code': self.language_code,
            'version': self.version,
            'node_count': self.node_count,
            'story_model_created_on': utils.get_time_in_millisecs(
                self.story_model_created_on),
            'story_model_last_updated': utils.get_time_in_millisecs(
                self.story_model_last_updated)
        }<|MERGE_RESOLUTION|>--- conflicted
+++ resolved
@@ -633,11 +633,6 @@
         for node in self.story_contents.nodes:
             if node.exploration_id == exp_id:
                 return node.prerequisite_skill_ids
-<<<<<<< HEAD
-
-        return None
-
-=======
         return None
 
     def has_exploration(self, exp_id):
@@ -654,7 +649,6 @@
                 return True
         return False
 
->>>>>>> a3386161
     def to_dict(self):
         """Returns a dict representing this Story domain object.
 
