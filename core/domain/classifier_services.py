# Copyright 2017 The Oppia Authors. All Rights Reserved.
#
# Licensed under the Apache License, Version 2.0 (the "License");
# you may not use this file except in compliance with the License.
# You may obtain a copy of the License at
#
#      http://www.apache.org/licenses/LICENSE-2.0
#
# Unless required by applicable law or agreed to in writing, software
# distributed under the License is distributed on an "AS-IS" BASIS,
# WITHOUT WARRANTIES OR CONDITIONS OF ANY KIND, either express or implied.
# See the License for the specific language governing permissions and
# limitations under the License.

"""Services for classifier data models."""

from __future__ import absolute_import  # pylint: disable=import-only-modules
from __future__ import unicode_literals  # pylint: disable=import-only-modules

import base64
import datetime
import hashlib
import hmac
import logging

from core.domain import classifier_domain
from core.domain import config_domain
from core.domain import exp_fetchers
from core.domain import fs_services
from core.platform import models
import feconf
import python_utils

(classifier_models, exp_models) = models.Registry.import_models(
    [models.NAMES.classifier, models.NAMES.exploration])


# NOTE TO DEVELOPERS: This function should be kept in sync with its counterpart
# in Oppia-ml.
def generate_signature(secret, message, vm_id):
    """Generates digital signature for given data.

    Args:
        secret: bytes. The secret used to communicate with Oppia-ml.
        message: bytes. The message payload data.
        vm_id: str. The ID of the VM that generated the message.

    Returns:
        str. The signature of the payload data.
    """
<<<<<<< HEAD
    message = '%s|%s' % (base64.b64encode(message.encode('utf-8')), vm_id)
=======
    encoded_vm_id = python_utils.convert_to_bytes(vm_id)
    message = b'%s|%s' % (base64.b64encode(message), encoded_vm_id)
>>>>>>> b881a437
    return hmac.new(
        secret, msg=message.encode('utf-8'), digestmod=hashlib.sha256
    ).hexdigest()


def verify_signature(oppia_ml_auth_info):
    """Function that checks if the signature received from the VM is valid.

    Args:
        oppia_ml_auth_info: OppiaMLAuthInfo. Domain object containing
            authentication information.

    Returns:
        bool. Whether the incoming request is valid.
    """
    secret = None
    for val in config_domain.VMID_SHARED_SECRET_KEY_MAPPING.value:
        if val['vm_id'] == oppia_ml_auth_info.vm_id:
            secret = python_utils.convert_to_bytes(val['shared_secret_key'])
            break
    if secret is None:
        return False

    generated_signature = generate_signature(
        secret, python_utils.convert_to_bytes(oppia_ml_auth_info.message),
        oppia_ml_auth_info.vm_id)
    if generated_signature != oppia_ml_auth_info.signature:
        return False
    return True


def handle_trainable_states(exploration, state_names):
    """Creates ClassifierTrainingJobModel instances for all the state names
    passed into the function. If this function is called with version number 1,
    we are creating jobs for all trainable states in the exploration. Otherwise,
    a new job is being created for the states where retraining is required.

    Args:
        exploration: Exploration. The Exploration domain object.
        state_names: list(str). List of state names.
    """
    job_dicts_list = []
    exp_id = exploration.id
    exp_version = exploration.version
    for state_name in state_names:
        state = exploration.states[state_name]
        training_data = state.get_training_data()
        interaction_id = state.interaction.id
        algorithm_id = feconf.INTERACTION_CLASSIFIER_MAPPING[
            interaction_id]['algorithm_id']
        next_scheduled_check_time = datetime.datetime.utcnow()
        algorithm_version = feconf.INTERACTION_CLASSIFIER_MAPPING[
            interaction_id]['algorithm_version']

        # Validate the job.
        dummy_classifier_training_job = classifier_domain.ClassifierTrainingJob(
            'job_id_dummy', algorithm_id, interaction_id, exp_id, exp_version,
            next_scheduled_check_time, state_name,
            feconf.TRAINING_JOB_STATUS_NEW, training_data,
            algorithm_version)
        dummy_classifier_training_job.validate()

        job_dicts_list.append({
            'algorithm_id': algorithm_id,
            'interaction_id': interaction_id,
            'exp_id': exp_id,
            'exp_version': exp_version,
            'next_scheduled_check_time': next_scheduled_check_time,
            'state_name': state_name,
            'training_data': training_data,
            'status': feconf.TRAINING_JOB_STATUS_NEW,
            'algorithm_version': algorithm_version
        })

    # Create all the classifier training jobs.
    job_ids = classifier_models.ClassifierTrainingJobModel.create_multi(
        job_dicts_list)

    # Create mapping for each job. For StateTrainingJobsMapping, we can
    # append domain objects to send to the state_training_jobs_mappings dict
    # because we know all the attributes required for creating the Domain
    # object unlike ClassifierTrainingJob class where we don't know the job_id.
    state_training_jobs_mappings = []
    for job_id_index, job_id in enumerate(job_ids):
        state_training_jobs_mapping = (
            classifier_domain.StateTrainingJobsMapping(
                job_dicts_list[job_id_index]['exp_id'],
                job_dicts_list[job_id_index]['exp_version'],
                job_dicts_list[job_id_index]['state_name'],
                {job_dicts_list[job_id_index]['algorithm_id']: job_id}))
        state_training_jobs_mapping.validate()
        state_training_jobs_mappings.append(state_training_jobs_mapping)

    classifier_models.StateTrainingJobsMappingModel.create_multi(
        state_training_jobs_mappings)


def handle_non_retrainable_states(exploration, state_names, exp_versions_diff):
    """Creates new StateTrainingJobsMappingModel instances for all the
    state names passed into the function. The mapping is created from the
    state in the new version of the exploration to the ClassifierTrainingJob of
    the state in the older version of the exploration. If there's been a change
    in the state name, we retrieve the old state name and create the mapping
    accordingly.
    This method is called only from exp_services._save_exploration() method and
    is never called from exp_services._create_exploration().
    In this method, the current_state_name refers to the name of the state in
    the current version of the exploration whereas the old_state_name refers to
    the name of the state in the previous version of the exploration.

    Args:
        exploration: Exploration. The Exploration domain object.
        state_names: list(str). List of state names.
        exp_versions_diff: ExplorationVersionsDiff. An instance of the
            exploration versions diff class.

    Raises:
        Exception. This method should not be called by exploration with version
            number 1.

    Returns:
        list(str). State names which don't have classifier model for previous
        version of exploration.
    """
    exp_id = exploration.id
    current_exp_version = exploration.version
    old_exp_version = current_exp_version - 1
    if old_exp_version <= 0:
        raise Exception(
            'This method should not be called by exploration with version '
            'number %s' % (current_exp_version))

    state_names_to_retrieve = []
    for current_state_name in state_names:
        old_state_name = current_state_name
        if current_state_name in exp_versions_diff.new_to_old_state_names:
            old_state_name = exp_versions_diff.new_to_old_state_names[
                current_state_name]
        state_names_to_retrieve.append(old_state_name)
    classifier_training_job_maps = get_classifier_training_job_maps(
        exp_id, old_exp_version, state_names_to_retrieve)

    state_training_jobs_mappings = []
    state_names_without_classifier = []
    for index, classifier_training_job_map in enumerate(
            classifier_training_job_maps):
        if classifier_training_job_map is None:
            logging.error(
                'The ClassifierTrainingJobModel for the %s state of Exploration'
                ' with exp_id %s and exp_version %s does not exist.' % (
                    state_names_to_retrieve[index], exp_id, old_exp_version))
            state_names_without_classifier.append(
                state_names_to_retrieve[index])
            continue
        new_state_name = state_names[index]
        algorithm_ids_to_job_ids = {
            algorithm_id: job_id
            for algorithm_id, job_id in classifier_training_job_map.items()}
        state_training_jobs_mapping = (
            classifier_domain.StateTrainingJobsMapping(
                exp_id, current_exp_version, new_state_name,
                algorithm_ids_to_job_ids))
        state_training_jobs_mapping.validate()
        state_training_jobs_mappings.append(state_training_jobs_mapping)

    classifier_models.StateTrainingJobsMappingModel.create_multi(
        state_training_jobs_mappings)

    return state_names_without_classifier


def get_classifier_training_job_from_model(classifier_training_job_model):
    """Gets a classifier training job domain object from a classifier
    training job model.

    Args:
        classifier_training_job_model: ClassifierTrainingJobModel. Classifier
            training job instance in datastore.

    Returns:
        classifier_training_job: ClassifierTrainingJob. Domain object for the
        classifier training job.
    """
    return classifier_domain.ClassifierTrainingJob(
        classifier_training_job_model.id,
        classifier_training_job_model.algorithm_id,
        classifier_training_job_model.interaction_id,
        classifier_training_job_model.exp_id,
        classifier_training_job_model.exp_version,
        classifier_training_job_model.next_scheduled_check_time,
        classifier_training_job_model.state_name,
        classifier_training_job_model.status,
        classifier_training_job_model.training_data,
        classifier_training_job_model.algorithm_version)


def get_classifier_training_job_by_id(job_id):
    """Gets a classifier training job by a job_id.

    Args:
        job_id: str. ID of the classifier training job.

    Returns:
        classifier_training_job: ClassifierTrainingJob. Domain object for the
        classifier training job.

    Raises:
        Exception. Entity for class ClassifierTrainingJobModel with id not
            found.
    """
    classifier_training_job_model = (
        classifier_models.ClassifierTrainingJobModel.get(job_id))
    classifier_training_job = get_classifier_training_job_from_model(
        classifier_training_job_model)
    return classifier_training_job


def _update_classifier_training_jobs_status(job_ids, status):
    """Checks for the existence of the model and then updates it.

    Args:
        job_ids: list(str). List of ID of the ClassifierTrainingJob domain
            objects.
        status: str. The status to which the job needs to be updated.

    Raises:
        Exception. The ClassifierTrainingJobModel corresponding to the job_id
            of the ClassifierTrainingJob does not exist.
    """
    classifier_training_job_models = (
        classifier_models.ClassifierTrainingJobModel.get_multi(job_ids))

    for index in python_utils.RANGE(len(job_ids)):
        if classifier_training_job_models[index] is None:
            raise Exception(
                'The ClassifierTrainingJobModel corresponding to the job_id '
                'of the ClassifierTrainingJob does not exist.')

        classifier_training_job = get_classifier_training_job_from_model(
            classifier_training_job_models[index])
        classifier_training_job.update_status(status)
        classifier_training_job.validate()

        classifier_training_job_models[index].status = status

    classifier_models.ClassifierTrainingJobModel.update_timestamps_multi(
        classifier_training_job_models)
    classifier_models.ClassifierTrainingJobModel.put_multi(
        classifier_training_job_models)


def mark_training_job_complete(job_id):
    """Updates the training job's status to complete.

    Args:
        job_id: str. ID of the ClassifierTrainingJob.
    """
    _update_classifier_training_jobs_status(
        [job_id], feconf.TRAINING_JOB_STATUS_COMPLETE)


def mark_training_jobs_failed(job_ids):
    """Updates the training job's status to failed.

    Args:
        job_ids: list(str). List of ID of the ClassifierTrainingJobs.
    """
    _update_classifier_training_jobs_status(
        job_ids, feconf.TRAINING_JOB_STATUS_FAILED)


def mark_training_job_pending(job_id):
    """Updates the training job's status to pending.

    Args:
        job_id: str. ID of the ClassifierTrainingJob.
    """
    _update_classifier_training_jobs_status(
        [job_id], feconf.TRAINING_JOB_STATUS_PENDING)


def _update_scheduled_check_time_for_new_training_job(job_id):
    """Updates the next scheduled check time of job with status NEW.

    Args:
        job_id: str. ID of the ClassifierTrainingJob.
    """
    classifier_training_job_model = (
        classifier_models.ClassifierTrainingJobModel.get(job_id))
    classifier_training_job_model.next_scheduled_check_time = (
        datetime.datetime.utcnow() + datetime.timedelta(
            minutes=feconf.CLASSIFIER_JOB_TTL_MINS))
    classifier_training_job_model.update_timestamps()
    classifier_training_job_model.put()


def fetch_next_job():
    """Gets next job model in the job queue.

    Returns:
        ClassifierTrainingJob. Domain object of the next training Job.
    """
    classifier_training_jobs = []
    # Initially the offset for query is set to None.
    offset = 0
    valid_jobs = []
    timed_out_job_ids = []

    while len(valid_jobs) == 0:
        classifier_training_jobs, offset = (
            classifier_models.ClassifierTrainingJobModel.
            query_new_and_pending_training_jobs(offset))
        if len(classifier_training_jobs) == 0:
            break
        for training_job in classifier_training_jobs:
            if (training_job.status == (
                    feconf.TRAINING_JOB_STATUS_PENDING)):
                if (training_job.next_scheduled_check_time <= (
                        datetime.datetime.utcnow())):
                    timed_out_job_ids.append(training_job.id)
            else:
                valid_jobs.append(training_job)

    if timed_out_job_ids:
        mark_training_jobs_failed(timed_out_job_ids)

    if valid_jobs:
        next_job_model = valid_jobs[0]
        # Assuming that a pending job has empty classifier data as it has not
        # been trained yet.
        next_job_model.classifier_data = None
        next_job = get_classifier_training_job_from_model(next_job_model)
        _update_scheduled_check_time_for_new_training_job(next_job.job_id)
    else:
        next_job = None
    return next_job


def store_classifier_data(job_id, classifier_data_proto):
    """Checks for the existence of the model and then updates it.

    Args:
        job_id: str. ID of the ClassifierTrainingJob domain object.
        classifier_data_proto: FrozenModel. The frozen model protobuf object
            containing result of training job that needs to be stored.

    Raises:
        Exception. The ClassifierTrainingJobModel corresponding to the job_id
            of the ClassifierTrainingJob does not exist.
    """
    classifier_training_job_model = (
        classifier_models.ClassifierTrainingJobModel.get(job_id, strict=False))
    if not classifier_training_job_model:
        raise Exception(
            'The ClassifierTrainingJobModel corresponding to the job_id of the '
            'ClassifierTrainingJob does not exist.')
    classifier_training_job = get_classifier_training_job_from_model(
        classifier_training_job_model)
    classifier_training_job.validate()
    fs_services.save_classifier_data(
        classifier_training_job_model.exp_id, job_id,
        classifier_data_proto)


def delete_classifier_training_job(job_id):
    """Deletes classifier training job model in the datastore given job_id.

    Args:
        job_id: str. ID of the classifier training job.
    """
    classifier_training_job_model = (
        classifier_models.ClassifierTrainingJobModel.get(job_id))
    if classifier_training_job_model is not None:
        fs_services.delete_classifier_data(
            classifier_training_job_model.exp_id, job_id)
        classifier_training_job_model.delete()


def get_classifier_training_job(exp_id, exp_version, state_name, algorithm_id):
    """Gets classifier training job object for given algorithm_id for the
    given <exploration, version, state> triplet.

    Args:
        exp_id: str. ID of the exploration.
        exp_version: int. The exploration version.
        state_name: str. The state name for which we retrieve the job.
        algorithm_id: str. The ID of the algorithm for which classifier training
            job is to be retrieved.

    Returns:
        ClassifierTrainingJob|None. An instance for the classifier training job
        or None if no such instance is found.
    """
    state_training_jobs_mapping_model = (
        classifier_models.StateTrainingJobsMappingModel.get_model(
            exp_id, exp_version, state_name))
    if state_training_jobs_mapping_model is None:
        return None
    job_id = state_training_jobs_mapping_model.algorithm_ids_to_job_ids[
        algorithm_id]
    return get_classifier_training_job_by_id(job_id)


def get_state_training_jobs_mapping(exp_id, exp_version, state_name):
    """Gets training job exploration mapping model for given exploration state
    combination.

    Args:
        exp_id: str. ID of the exploration.
        exp_version: int. Version of the exploration.
        state_name: str. Name of the state for which training job mapping model
            is to be retrieved.

    Returns:
        StateTrainingJobsMapping. A domain object containing exploration
        mapping model information.
    """
    state_training_jobs_mapping_model = (
        classifier_models.StateTrainingJobsMappingModel.get_model(
            exp_id, exp_version, state_name))
    if state_training_jobs_mapping_model is None:
        return None

    return classifier_domain.StateTrainingJobsMapping(
        state_training_jobs_mapping_model.exp_id,
        state_training_jobs_mapping_model.exp_version,
        state_training_jobs_mapping_model.state_name,
        state_training_jobs_mapping_model.algorithm_ids_to_job_ids)


def migrate_state_training_jobs(state_training_jobs_mapping):
    """Migrate exploration training jobs to latest version of algorithm_id
    and algorithm_version.

    This function lazily migrates an older classifier training job and
    trains new classifiers. Specifically, if training job exploration mapping of
    an <exploration, version, state> triplet is missing job_id for some
    algorithm_id, or if the job_id exists but it has been trained on a now
    obsolete algorithm, we re-submit the jobs.

    The function goes through existing training job exploration mapping and
    identifies three different types of algorithm IDs.
        1. algorithm_ids_to_upgrade: Those which exist but needs to be
            upgraded a new algorithm (because existing one has been deprecated)
            by re-submitting the training job.
        2. algorithm_ids_to_add: Those which doesn't exist and needs to be added
            by submitting a new training job.
        3. algorithm_ids_to_remove: Those which needs to be removed since these
            algorithms are no longer supported.

    Once all three types of algorithm IDs are filtered, the function performs
    specific tasks tailored to each of them. We call this a lazy migration
    because it happens only when there is a query to retrieve a trained model
    for given <exploration, version, state> and algorithm_id.

    Args:
        state_training_jobs_mapping: StateTrainingJobsMapping. Domain
            object containing exploration to training job id mapping. This
            mapping is used to figure out jobs that need to be re-submitted,
            added or removed.
    """
    exp_id = state_training_jobs_mapping.exp_id
    exp_version = state_training_jobs_mapping.exp_version
    state_name = state_training_jobs_mapping.state_name

    exploration = exp_fetchers.get_exploration_by_id(
        exp_id, version=exp_version)
    interaction_id = exploration.states[state_name].interaction.id

    algorithm_id = feconf.INTERACTION_CLASSIFIER_MAPPING[
        interaction_id]['algorithm_id']
    algorithm_version = feconf.INTERACTION_CLASSIFIER_MAPPING[
        interaction_id]['algorithm_version']

    algorithm_id_to_algorithm_version = {
        algorithm_id: algorithm_version
    }

    # The list below contains only one element because as of now we only
    # support a single algorithm id per interaction type. However once the
    # support for multiple algorithm ids (see issue #10217) is added, the list
    # of possible algorithm ids can be retrieved from
    # feconf.INTERACTION_CLASSIFIER_MAPPING.
    possible_algorithm_ids = [algorithm_id]

    algorithm_ids_to_add = set(possible_algorithm_ids).difference(
        set(state_training_jobs_mapping.algorithm_ids_to_job_ids.keys()))

    algorithm_ids_to_remove = set(
        state_training_jobs_mapping.algorithm_ids_to_job_ids.keys()).difference(
            set(possible_algorithm_ids))

    algorithm_ids_to_upgrade = set(possible_algorithm_ids).intersection(
        set(state_training_jobs_mapping.algorithm_ids_to_job_ids.keys()))

    if len(algorithm_ids_to_add) > 0:
        job_dicts = []

        for algorithm_id in algorithm_ids_to_add:
            next_scheduled_check_time = datetime.datetime.utcnow()
            training_data = exploration.states[state_name].get_training_data()

            classifier_domain.ClassifierTrainingJob(
                'job_id_dummy', algorithm_id, interaction_id, exp_id,
                exp_version, next_scheduled_check_time, state_name,
                feconf.TRAINING_JOB_STATUS_NEW, training_data,
                algorithm_version).validate()

            job_dicts.append({
                'algorithm_id': algorithm_id,
                'interaction_id': interaction_id,
                'exp_id': exp_id,
                'exp_version': exp_version,
                'next_scheduled_check_time': next_scheduled_check_time,
                'state_name': state_name,
                'training_data': training_data,
                'status': feconf.TRAINING_JOB_STATUS_NEW,
                'algorithm_version': algorithm_version
            })

        job_ids = classifier_models.ClassifierTrainingJobModel.create_multi(
            job_dicts)

        for algorithm_id, job_id in python_utils.ZIP(
                algorithm_ids_to_add, job_ids):
            state_training_jobs_mapping.algorithm_ids_to_job_ids[
                algorithm_id] = job_id

    if algorithm_ids_to_upgrade:
        for algorithm_id in algorithm_ids_to_upgrade:
            classifier_training_job = (
                classifier_models.ClassifierTrainingJobModel.get_by_id(
                    state_training_jobs_mapping.algorithm_ids_to_job_ids[
                        algorithm_id]))
            classifier_training_job.algorithm_version = (
                algorithm_id_to_algorithm_version[algorithm_id])
            classifier_training_job.next_scheduled_check_time = (
                datetime.datetime.utcnow())
            classifier_training_job.status = feconf.TRAINING_JOB_STATUS_NEW
            classifier_training_job.update_timestamps()
            classifier_training_job.put()

    if algorithm_ids_to_remove:
        for algorithm_id in algorithm_ids_to_remove:
            delete_classifier_training_job(
                state_training_jobs_mapping.algorithm_ids_to_job_ids[
                    algorithm_id])
            state_training_jobs_mapping.algorithm_ids_to_job_ids.pop(
                algorithm_id)

    state_training_jobs_mapping_model = (
        classifier_models.StateTrainingJobsMappingModel.get_model(
            exp_id, exp_version, state_name))
    state_training_jobs_mapping.validate()
    state_training_jobs_mapping_model.algorithm_ids_to_job_ids = (
        state_training_jobs_mapping.algorithm_ids_to_job_ids)
    state_training_jobs_mapping_model.update_timestamps()
    state_training_jobs_mapping_model.put()


def get_classifier_training_job_maps(exp_id, exp_version, state_names):
    """Gets the list of algorithm-id-to-classifier-training-job mappings for
    each of the given state names.

    Args:
        exp_id: str. ID of the exploration.
        exp_version: int. The exploration version.
        state_names: list(str). The state names for which we retrieve the job
            mappings.

    Returns:
        list(dict(str: str)). A list of dicts, each mapping
        algorithm IDs to the corresponding job IDs. Each element
        in the list corresponds to the corresponding state name in the
        state_names input argument.
    """
    state_training_jobs_mapping_models = (
        classifier_models.StateTrainingJobsMappingModel.get_models(
            exp_id, exp_version, state_names))
    state_to_algorithm_id_job_id_maps = []
    for state_mapping_model in state_training_jobs_mapping_models:
        state_to_algorithm_id_job_id_maps.append(
            None if state_mapping_model is None
            else state_mapping_model.algorithm_ids_to_job_ids)
    return state_to_algorithm_id_job_id_maps


def create_classifier_training_job_for_reverted_exploration(
        exploration, exploration_to_revert_to):
    """Create classifier training job model when an exploration is reverted.

    Args:
        exploration: Exploration. Exploration domain object.
        exploration_to_revert_to: Exploration. Exploration to revert to.
    """
    classifier_training_job_maps_for_old_version = (
        get_classifier_training_job_maps(
            exploration.id, exploration_to_revert_to.version,
            list(exploration_to_revert_to.states.keys())))
    state_training_jobs_mappings = []
    state_names = list(exploration_to_revert_to.states.keys())
    for index, classifier_training_job_map in enumerate(
            classifier_training_job_maps_for_old_version):
        if classifier_training_job_map is not None:
            state_name = state_names[index]
            algorithm_ids_to_job_ids = {
                algorithm_id: job_id
                for algorithm_id, job_id in (
                    classifier_training_job_map.items())
            }
            state_training_jobs_mapping = (
                classifier_domain.StateTrainingJobsMapping(
                    exploration.id, exploration.version + 1, state_name,
                    algorithm_ids_to_job_ids))
            state_training_jobs_mapping.validate()
            state_training_jobs_mappings.append(state_training_jobs_mapping)

    classifier_models.StateTrainingJobsMappingModel.create_multi(
        state_training_jobs_mappings)<|MERGE_RESOLUTION|>--- conflicted
+++ resolved
@@ -48,12 +48,8 @@
     Returns:
         str. The signature of the payload data.
     """
-<<<<<<< HEAD
-    message = '%s|%s' % (base64.b64encode(message.encode('utf-8')), vm_id)
-=======
     encoded_vm_id = python_utils.convert_to_bytes(vm_id)
     message = b'%s|%s' % (base64.b64encode(message), encoded_vm_id)
->>>>>>> b881a437
     return hmac.new(
         secret, msg=message.encode('utf-8'), digestmod=hashlib.sha256
     ).hexdigest()
