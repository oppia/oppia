--- conflicted
+++ resolved
@@ -217,22 +217,11 @@
         return question_state_dict
 
     @classmethod
-<<<<<<< HEAD
-    def _convert_state_v30_dict_to_v31_dict(
-            cls, question_id, question_state_dict):
-        """Converts from version 30 to 31. Version 31 replaces
-        tagged_misconception_id with tagged_skill_misconception_id, which
-        is default to None.
-
-        Args:
-            question_id: str. Question id.
-=======
     def _convert_state_v30_dict_to_v31_dict(cls, question_state_dict):
         """Converts from version 30 to 31. Version 31 updates the
         Voiceover model to have an initialized duration_secs attribute of 0.0.
 
         Args:
->>>>>>> 5c1d3931
             question_state_dict: dict. A dict where each key-value pair
                 represents respectively, a state name and a dict used to
                 initalize a State domain object.
@@ -240,17 +229,7 @@
         Returns:
             dict. The converted question_state_dict.
         """
-<<<<<<< HEAD
-        add_dimensions_to_image_tags = functools.partial(
-            html_validation_service.add_dimensions_to_image_tags_inside_tabs_and_collapsible_blocks, # pylint: disable=line-too-long
-            True, question_id)
-        question_state_dict = state_domain.State.convert_html_fields_in_state( # pylint: disable=line-too-long
-            question_state_dict,
-            add_dimensions_to_image_tags)
-
-        return question_state_dict
-
-=======
+
         # Get the voiceovers_mapping metadata.
         voiceovers_mapping = (question_state_dict['recorded_voiceovers']
                               ['voiceovers_mapping'])
@@ -264,8 +243,31 @@
                 audio_metadata['duration_secs'] = 0.0
         return question_state_dict
 
-
->>>>>>> 5c1d3931
+    @classmethod
+    def _convert_state_v31_dict_to_v32_dict(
+            cls, question_id, question_state_dict):
+        """Converts from version 31 to 32. Version 32 adds
+        dimensions to images in the oppia-noninteractive-image tags
+        located inside tabs and collapsible blocks.
+
+        Args:
+            question_id: str. Question id.
+            question_state_dict: dict. A dict where each key-value pair
+                represents respectively, a state name and a dict used to
+                initalize a State domain object.
+
+        Returns:
+            dict. The converted question_state_dict.
+        """
+        add_dimensions_to_image_tags = functools.partial(
+            html_validation_service.add_dimensions_to_image_tags_inside_tabs_and_collapsible_blocks, # pylint: disable=line-too-long
+            True, question_id)
+        question_state_dict = state_domain.State.convert_html_fields_in_state( # pylint: disable=line-too-long
+            question_state_dict,
+            add_dimensions_to_image_tags)
+
+        return question_state_dict
+
     @classmethod
     def update_state_from_model(
             cls, question_id, versioned_question_state,
@@ -294,7 +296,7 @@
             getattr(cls, '_convert_state_v%s_dict_to_v%s_dict' % (
                 current_state_schema_version, next_state_schema_version)))
 
-        if current_state_schema_version == 30:
+        if current_state_schema_version == 31:
             versioned_question_state['state'] = conversion_fn(
                 question_id, versioned_question_state['state'])
         else:
