# coding: utf-8
#
# Copyright 2017 The Oppia Authors. All Rights Reserved.
#
# Licensed under the Apache License, Version 2.0 (the "License");
# you may not use this file except in compliance with the License.
# You may obtain a copy of the License at
#
#      http://www.apache.org/licenses/LICENSE-2.0
#
# Unless required by applicable law or agreed to in writing, software
# distributed under the License is distributed on an "AS-IS" BASIS,
# WITHOUT WARRANTIES OR CONDITIONS OF ANY KIND, either express or implied.
# See the License for the specific language governing permissions and
# limitations under the License.

"""Domain objects relating to questions."""

from __future__ import annotations

import collections
import copy
import datetime
import re

from core import feconf
from core import schema_utils
from core import utils
from core.constants import constants
from core.domain import change_domain
from core.domain import customization_args_util
from core.domain import exp_domain
from core.domain import expression_parser
from core.domain import state_domain
from core.domain import translation_domain
from extensions import domain

from pylatexenc import latex2text

from typing import (
    Dict, Final, List, Literal, Optional, Set, Tuple, TypedDict, Union, cast,
    overload)

from core.domain import html_cleaner  # pylint: disable=invalid-import-from # isort:skip
from core.domain import html_validation_service  # pylint: disable=invalid-import-from # isort:skip
from core.domain import interaction_registry  # pylint: disable=invalid-import-from # isort:skip

# TODO(#14537): Refactor this file and remove imports marked
# with 'invalid-import-from'.

# Do not modify the values of these constants. This is to preserve backwards
# compatibility with previous change dicts.
QUESTION_PROPERTY_LANGUAGE_CODE: Final = 'language_code'
QUESTION_PROPERTY_QUESTION_STATE_DATA: Final = 'question_state_data'
QUESTION_PROPERTY_LINKED_SKILL_IDS: Final = 'linked_skill_ids'
QUESTION_PROPERTY_INAPPLICABLE_SKILL_MISCONCEPTION_IDS: Final = (
    'inapplicable_skill_misconception_ids')
QUESTION_PROPERTY_NEXT_CONTENT_ID_INDEX: Final = 'next_content_id_index'

# This takes additional 'property_name' and 'new_value' parameters and,
# optionally, 'old_value'.
CMD_UPDATE_QUESTION_PROPERTY: Final = 'update_question_property'
CMD_CREATE_NEW_FULLY_SPECIFIED_QUESTION: Final = (
    'create_new_fully_specified_question')
CMD_MIGRATE_STATE_SCHEMA_TO_LATEST_VERSION: Final = (
    'migrate_state_schema_to_latest_version')

# The following commands are deprecated, as these functionalities will be
# handled by a QuestionSkillLink class in the future.
CMD_ADD_QUESTION_SKILL: Final = 'add_question_skill'
CMD_REMOVE_QUESTION_SKILL: Final = 'remove_question_skill'

CMD_CREATE_NEW: Final = 'create_new'


class QuestionChange(change_domain.BaseChange):
    """Domain object for changes made to question object.

    The allowed commands, together with the attributes:
        - 'create_new'
        - 'update question property' (with property_name, new_value
        and old_value)
        - 'create_new_fully_specified_question' (with question_dict,
        skill_id)
        - 'migrate_state_schema_to_latest_version' (with from_version
        and to_version)
    """

    # The allowed list of question properties which can be used in
    # update_question_property command.
    QUESTION_PROPERTIES: List[str] = [
        QUESTION_PROPERTY_QUESTION_STATE_DATA,
        QUESTION_PROPERTY_LANGUAGE_CODE,
        QUESTION_PROPERTY_LINKED_SKILL_IDS,
        QUESTION_PROPERTY_INAPPLICABLE_SKILL_MISCONCEPTION_IDS,
        QUESTION_PROPERTY_NEXT_CONTENT_ID_INDEX]

    ALLOWED_COMMANDS: List[feconf.ValidCmdDict] = [{
        'name': CMD_CREATE_NEW,
        'required_attribute_names': [],
        'optional_attribute_names': [],
        'user_id_attribute_names': [],
        'allowed_values': {},
        'deprecated_values': {}
    }, {
        'name': CMD_UPDATE_QUESTION_PROPERTY,
        'required_attribute_names': ['property_name', 'new_value', 'old_value'],
        'optional_attribute_names': [],
        'user_id_attribute_names': [],
        'allowed_values': {'property_name': QUESTION_PROPERTIES},
        'deprecated_values': {}
    }, {
        'name': CMD_CREATE_NEW_FULLY_SPECIFIED_QUESTION,
        'required_attribute_names': ['question_dict', 'skill_id'],
        'optional_attribute_names': ['topic_name'],
        'user_id_attribute_names': [],
        'allowed_values': {},
        'deprecated_values': {}
    }, {
        'name': CMD_MIGRATE_STATE_SCHEMA_TO_LATEST_VERSION,
        'required_attribute_names': ['from_version', 'to_version'],
        'optional_attribute_names': [],
        'user_id_attribute_names': [],
        'allowed_values': {},
        'deprecated_values': {}
    }]


class CreateNewQuestionCmd(QuestionChange):
    """Class representing the QuestionChange's
    CMD_CREATE_NEW command.
    """

    pass


class UpdateQuestionPropertyQuestionStateDataCmd(QuestionChange):
    """Class representing the QuestionChange's
    CMD_UPDATE_QUESTION_PROPERTY command with
    QUESTION_PROPERTY_QUESTION_STATE_DATA as allowed value.
    """

    property_name: Literal['question_state_data']
    new_value: state_domain.StateDict
    old_value: state_domain.StateDict


class UpdateQuestionPropertyLanguageCodeCmd(QuestionChange):
    """Class representing the QuestionChange's
    CMD_UPDATE_QUESTION_PROPERTY command with
    QUESTION_PROPERTY_LANGUAGE_CODE as allowed value.
    """

    property_name: Literal['language_code']
    new_value: str
    old_value: str


class UpdateQuestionPropertyNextContentIdIndexCmd(QuestionChange):
    """Class representing the QuestionChange's
    CMD_UPDATE_QUESTION_PROPERTY command with
    QUESTION_PROPERTY_NEXT_CONTENT_ID_INDEX as allowed value.
    """

    property_name: Literal['next_content_id_index']
    new_value: int
    old_value: int


class UpdateQuestionPropertyLinkedSkillIdsCmd(QuestionChange):
    """Class representing the QuestionChange's
    CMD_UPDATE_QUESTION_PROPERTY command with
    QUESTION_PROPERTY_LINKED_SKILL_IDS as allowed value.
    """

    property_name: Literal['linked_skill_ids']
    new_value: List[str]
    old_value: List[str]


class UpdateQuestionPropertySkillMisconceptionIdsCmd(QuestionChange):
    """Class representing the QuestionChange's
    CMD_UPDATE_QUESTION_PROPERTY command with
    QUESTION_PROPERTY_INAPPLICABLE_SKILL_MISCONCEPTION_IDS
    as allowed value.
    """

    property_name: Literal['inapplicable_skill_misconception_ids']
    new_value: List[str]
    old_value: List[str]


class CreateNewFullySpecifiedQuestionCmd(QuestionChange):
    """Class representing the QuestionChange's
    CMD_CREATE_NEW_FULLY_SPECIFIED_QUESTION command.
    """

    question_dict: QuestionDict
    skill_id: str
    topic_name: str


class MigrateStateSchemaToLatestVersion(QuestionChange):
    """Class representing the QuestionChange's
    CMD_MIGRATE_STATE_SCHEMA_TO_LATEST_VERSION command.
    """

    from_version: str
    to_version: str


class QuestionSuggestionChange(change_domain.BaseChange):
    """Domain object for changes made to question suggestion object.

    The allowed commands, together with the attributes:
        - 'create_new_fully_specified_question' (with question_dict,
        skill_id, skill_difficulty)
    """

    ALLOWED_COMMANDS = [
        {
            'name': CMD_CREATE_NEW_FULLY_SPECIFIED_QUESTION,
            'required_attribute_names': [
                'question_dict', 'skill_id', 'skill_difficulty'],
            'optional_attribute_names': [],
            'user_id_attribute_names': [],
            'allowed_values': {},
            'deprecated_values': {}
        }
    ]


class CreateNewFullySpecifiedQuestionSuggestionCmd(QuestionSuggestionChange):
    """Class representing the QuestionSuggestionChange's
    CMD_CREATE_NEW_FULLY_SPECIFIED_QUESTION command.
    """

    question_dict: QuestionDict
    skill_id: str
    skill_difficulty: float


class QuestionDict(TypedDict):
    """Dictionary representing the Question domain object."""

    id: str
    question_state_data: state_domain.StateDict
    question_state_data_schema_version: int
    language_code: str
    version: int
    linked_skill_ids: List[str]
    inapplicable_skill_misconception_ids: List[str]
    next_content_id_index: int


class VersionedQuestionStateDict(TypedDict):
    """Dictionary representing the versioned State object for Question."""

    state_schema_version: int
    state: state_domain.StateDict


class Question(translation_domain.BaseTranslatableObject):
    """Domain object for a question."""

    def __init__(
        self,
        question_id: str,
        question_state_data: state_domain.State,
        question_state_data_schema_version: int,
        language_code: str,
        version: int,
        linked_skill_ids: List[str],
        inapplicable_skill_misconception_ids: List[str],
        next_content_id_index: int,
        created_on: Optional[datetime.datetime] = None,
        last_updated: Optional[datetime.datetime] = None
    ) -> None:
        """Constructs a Question domain object.

        Args:
            question_id: str. The unique ID of the question.
            question_state_data: State. An object representing the question
                state data.
            question_state_data_schema_version: int. The schema version of the
                question states (equivalent to the states schema version of
                explorations).
            language_code: str. The ISO 639-1 code for the language this
                question is written in.
            version: int. The version of the question.
            linked_skill_ids: list(str). Skill ids linked to the question.
                Note: Do not update this field manually.
            inapplicable_skill_misconception_ids: list(str). Optional
                misconception ids that are marked as not relevant to the
                question.
            next_content_id_index: int. The next content_id index to use for
                generation of new content_ids.
            created_on: datetime.datetime. Date and time when the question was
                created.
            last_updated: datetime.datetime. Date and time when the
                question was last updated.
        """
        self.id = question_id
        self.question_state_data = question_state_data
        self.language_code = language_code
        self.question_state_data_schema_version = (
            question_state_data_schema_version)
        self.version = version
        self.linked_skill_ids = linked_skill_ids
        self.inapplicable_skill_misconception_ids = (
            inapplicable_skill_misconception_ids)
        self.next_content_id_index = next_content_id_index
        self.created_on = created_on
        self.last_updated = last_updated

    def get_translatable_contents_collection(
        self,
        **kwargs: Optional[str]
    ) -> translation_domain.TranslatableContentsCollection:
        """Get all translatable fields in the question.

        Returns:
            translatable_contents_collection: TranslatableContentsCollection.
            An instance of TranslatableContentsCollection class.
        """
        translatable_contents_collection = (
            translation_domain.TranslatableContentsCollection())

        translatable_contents_collection.add_fields_from_translatable_object(
            self.question_state_data)
        return translatable_contents_collection

    def to_dict(self) -> QuestionDict:
        """Returns a dict representing this Question domain object.

        Returns:
            dict. A dict representation of the Question instance.
        """
        return {
            'id': self.id,
            'question_state_data': self.question_state_data.to_dict(),
            'question_state_data_schema_version': (
                self.question_state_data_schema_version),
            'language_code': self.language_code,
            'version': self.version,
            'linked_skill_ids': self.linked_skill_ids,
            'inapplicable_skill_misconception_ids': (
                self.inapplicable_skill_misconception_ids),
            'next_content_id_index': self.next_content_id_index,
        }

    @classmethod
    def create_default_question_state(
        cls, content_id_generator: translation_domain.ContentIdGenerator
    ) -> state_domain.State:
        """Return a State domain object with default value for being used as
        question state data.

        Returns:
            State. The corresponding State domain object.
        """
        return state_domain.State.create_default_state(
            None,
            content_id_generator.generate(
                translation_domain.ContentType.CONTENT),
            content_id_generator.generate(
                translation_domain.ContentType.DEFAULT_OUTCOME),
            is_initial_state=True)

    @classmethod
    def _convert_state_v27_dict_to_v28_dict(
        cls, question_state_dict: state_domain.StateDict
    ) -> state_domain.StateDict:
        """Converts from version 27 to 28. Version 28 replaces
        content_ids_to_audio_translations with recorded_voiceovers.

        Args:
            question_state_dict: dict. The dict representation of
                question_state_data.

        Returns:
            dict. The converted question_state_dict.
        """
        # Here we use MyPy ignore because in _convert_* functions, we allow less
        # strict typing because here we are working with previous versions of
        # the domain object and in previous versions of the domain object there
        # are some fields that are discontinued in the latest domain object and
        # here 'content_ids_to_audio_translations' is discontinued in the
        # latest recorded_voiceovers. So, while accessing these discontinued
        # fields MyPy throws an error. Thus to avoid the error, we used ignore.
        question_state_dict['recorded_voiceovers'] = {
            'voiceovers_mapping': (
                question_state_dict.pop('content_ids_to_audio_translations'))  # type: ignore[misc]
        }
        return question_state_dict

    @classmethod
    def _convert_state_v28_dict_to_v29_dict(
        cls, question_state_dict: state_domain.StateDict
    ) -> state_domain.StateDict:
        """Converts from version 28 to 29. Version 29 adds
        solicit_answer_details boolean variable to the state, which
        allows the creator to ask for answer details from the learner
        about why they landed on a particular answer.

        Args:
            question_state_dict: dict. The dict representation of
                question_state_data.

        Returns:
            dict. The converted question_state_dict.
        """
        question_state_dict['solicit_answer_details'] = False
        return question_state_dict

    @classmethod
    def _convert_state_v29_dict_to_v30_dict(
        cls, question_state_dict: state_domain.StateDict
    ) -> state_domain.StateDict:
        """Converts from version 29 to 30. Version 30 replaces
        tagged_misconception_id with tagged_skill_misconception_id, which
        is default to None.

        Args:
            question_state_dict: dict. A dict where each key-value pair
                represents respectively, a state name and a dict used to
                initialize a State domain object.

        Returns:
            dict. The converted question_state_dict.
        """
        answer_groups = question_state_dict['interaction']['answer_groups']
        for answer_group in answer_groups:
            answer_group['tagged_skill_misconception_id'] = None
            # Here we use MyPy ignore because in _convert_* functions, we allow
            # less strict typing because here we are working with previous
            # versions of the domain object and in previous versions of the
            # domain object there are some fields that are discontinued in
            # the latest domain object and here 'tagged_misconception_id' is
            # discontinued in the latest answer_group. So, while accessing these
            # discontinued fields MyPy throws an error. Thus to avoid the
            # error, we used ignore here.
            del answer_group['tagged_misconception_id']  # type: ignore[misc]

        return question_state_dict

    @classmethod
    def _convert_state_v30_dict_to_v31_dict(
        cls, question_state_dict: state_domain.StateDict
    ) -> state_domain.StateDict:
        """Converts from version 30 to 31. Version 31 updates the
        Voiceover model to have an initialized duration_secs attribute of 0.0.

        Args:
            question_state_dict: dict. A dict where each key-value pair
                represents respectively, a state name and a dict used to
                initialize a State domain object.

        Returns:
            dict. The converted question_state_dict.
        """
        # Get the voiceovers_mapping metadata.
        voiceovers_mapping = (
            question_state_dict['recorded_voiceovers']['voiceovers_mapping'])
        language_codes_to_audio_metadata = voiceovers_mapping.values()
        for language_codes in language_codes_to_audio_metadata:
            for audio_metadata in language_codes.values():
                # Initialize duration_secs with 0.0 for every voiceover
                # recording under Content, Feedback, Hints, and Solutions.
                # This is necessary to keep the state functional
                # when migrating to v31.
                audio_metadata['duration_secs'] = 0.0
        return question_state_dict

    @classmethod
    def _convert_state_v31_dict_to_v32_dict(
        cls, question_state_dict: state_domain.StateDict
    ) -> state_domain.StateDict:
        """Converts from version 31 to 32. Version 32 adds a new
        customization arg to SetInput interaction which allows
        creators to add custom text to the "Add" button.

        Args:
            question_state_dict: dict. A dict where each key-value pair
                represents respectively, a state name and a dict used to
                initialize a State domain object.

        Returns:
            dict. The converted question_state_dict.
        """
        if question_state_dict['interaction']['id'] == 'SetInput':
            customization_args = question_state_dict[
                'interaction']['customization_args']
            customization_args.update({
                'buttonText': {
                    'value': 'Add item'
                }
            })

        return question_state_dict

    @classmethod
    def _convert_state_v32_dict_to_v33_dict(
        cls, question_state_dict: state_domain.StateDict
    ) -> state_domain.StateDict:
        """Converts from version 32 to 33. Version 33 adds a new
        customization arg to MultipleChoiceInput Interaction which allows
        answer choices to be shuffled.

        Args:
            question_state_dict: dict. A dict where each key-value pair
                represents respectively, a state name and a dict used to
                initialize a State domain object.

        Returns:
            dict. The converted question_state_dict.
        """
        if question_state_dict['interaction']['id'] == 'MultipleChoiceInput':
            customization_args = question_state_dict[
                'interaction']['customization_args']
            customization_args.update({
                'showChoicesInShuffledOrder': {
                    'value': True
                }
            })

        return question_state_dict

    @classmethod
    def _convert_state_v33_dict_to_v34_dict(
        cls, question_state_dict: state_domain.StateDict
    ) -> state_domain.StateDict:
        """Converts from version 33 to 34. Version 34 adds a new
        attribute for math components. The new attribute has an additional field
        to for storing SVG filenames.

        Args:
            question_state_dict: dict. A dict where each key-value pair
                represents respectively, a state name and a dict used to
                initialize a State domain object.

        Returns:
            dict. The converted question_state_dict.
        """
        question_state_dict = state_domain.State.convert_html_fields_in_state(
            question_state_dict,
            html_validation_service.add_math_content_to_math_rte_components,
            state_uses_old_interaction_cust_args_schema=True,
            state_uses_old_rule_template_schema=True)
        return question_state_dict

    @classmethod
    def _convert_state_v34_dict_to_v35_dict(
        cls, question_state_dict: state_domain.StateDict
    ) -> state_domain.StateDict:
        """Converts from version 34 to 35. Version 35 upgrades all explorations
        that use the MathExpressionInput interaction to use one of
        AlgebraicExpressionInput, NumericExpressionInput, or MathEquationInput
        interactions.

        Args:
            question_state_dict: dict. A dict where each key-value pair
                represents respectively, a state name and a dict used to
                initialize a State domain object.

        Returns:
            dict. The converted question_state_dict.
        """
        is_valid_algebraic_expression = schema_utils.get_validator(
            'is_valid_algebraic_expression')
        is_valid_numeric_expression = schema_utils.get_validator(
            'is_valid_numeric_expression')
        is_valid_math_equation = schema_utils.get_validator(
            'is_valid_math_equation')
        ltt = latex2text.LatexNodes2Text()

        if question_state_dict['interaction']['id'] == 'MathExpressionInput':
            new_answer_groups = []
            types_of_inputs = set()
            for group in question_state_dict['interaction']['answer_groups']:
                new_answer_group = copy.deepcopy(group)
                for rule_spec in new_answer_group['rule_specs']:
                    rule_input = ltt.latex_to_text(rule_spec['inputs']['x'])

                    rule_input = exp_domain.clean_math_expression(
                        rule_input)

                    type_of_input = exp_domain.TYPE_INVALID_EXPRESSION
                    if is_valid_numeric_expression(rule_input):
                        type_of_input = exp_domain.TYPE_VALID_NUMERIC_EXPRESSION
                    elif is_valid_algebraic_expression(rule_input):
                        type_of_input = (
                            exp_domain.TYPE_VALID_ALGEBRAIC_EXPRESSION)
                    elif is_valid_math_equation(rule_input):
                        type_of_input = exp_domain.TYPE_VALID_MATH_EQUATION

                    types_of_inputs.add(type_of_input)

                    if type_of_input != exp_domain.TYPE_INVALID_EXPRESSION:
                        rule_spec['inputs']['x'] = rule_input
                        if type_of_input == exp_domain.TYPE_VALID_MATH_EQUATION:
                            rule_spec['inputs']['y'] = 'both'
                        rule_spec['rule_type'] = 'MatchesExactlyWith'

                new_answer_groups.append(new_answer_group)

            if exp_domain.TYPE_INVALID_EXPRESSION not in types_of_inputs:
                # If at least one rule input is an equation, we remove
                # all other rule inputs that are expressions.
                if exp_domain.TYPE_VALID_MATH_EQUATION in types_of_inputs:
                    new_interaction_id = exp_domain.TYPE_VALID_MATH_EQUATION
                    for group in new_answer_groups:
                        new_rule_specs = []
                        for rule_spec in group['rule_specs']:
                            if is_valid_math_equation(
                                    rule_spec['inputs']['x']):
                                new_rule_specs.append(rule_spec)
                        group['rule_specs'] = new_rule_specs
                # Otherwise, if at least one rule_input is an algebraic
                # expression, we remove all other rule inputs that are
                # numeric expressions.
                elif exp_domain.TYPE_VALID_ALGEBRAIC_EXPRESSION in (
                        types_of_inputs):
                    new_interaction_id = (
                        exp_domain.TYPE_VALID_ALGEBRAIC_EXPRESSION)
                    for group in new_answer_groups:
                        new_rule_specs = []
                        for rule_spec in group['rule_specs']:
                            if is_valid_algebraic_expression(
                                    rule_spec['inputs']['x']):
                                new_rule_specs.append(rule_spec)
                        group['rule_specs'] = new_rule_specs
                else:
                    new_interaction_id = (
                        exp_domain.TYPE_VALID_NUMERIC_EXPRESSION)

                # Removing answer groups that have no rule specs left after
                # the filtration done above.
                new_answer_groups = [
                    answer_group for answer_group in new_answer_groups if (
                        len(answer_group['rule_specs']) != 0)]

                # Removing feedback keys, from voiceovers_mapping and
                # translations_mapping, that correspond to the rules that
                # got deleted.
                old_answer_groups_feedback_keys = [
                    answer_group['outcome'][
                        'feedback']['content_id'] for answer_group in (
                            question_state_dict[
                                'interaction']['answer_groups'])]
                new_answer_groups_feedback_keys = [
                    answer_group['outcome'][
                        'feedback']['content_id'] for answer_group in (
                            new_answer_groups)]
                content_ids_to_delete = set(
                    old_answer_groups_feedback_keys) - set(
                        new_answer_groups_feedback_keys)
                for content_id in content_ids_to_delete:
                    if content_id in question_state_dict['recorded_voiceovers'][
                            'voiceovers_mapping']:
                        del question_state_dict['recorded_voiceovers'][
                            'voiceovers_mapping'][content_id]
                    if content_id in question_state_dict[
                            # Here we use MyPy ignore because this is a
                            # conversion function for old schema and the
                            # StateDict doesn't have the writtent translation
                            # property in the latest schema.
                            'written_translations']['translations_mapping']: # type: ignore[misc]
                            # Here we use MyPy ignore because this is a
                            # conversion function for old schema and the
                            # StateDict doesn't have the writtent translation
                            # property in the latest schema.
                        del question_state_dict['written_translations'][ # type: ignore[misc]
                            'translations_mapping'][content_id]

                question_state_dict['interaction']['id'] = new_interaction_id
                question_state_dict['interaction']['answer_groups'] = (
                    new_answer_groups)
                if question_state_dict['interaction']['solution'] is not None:
                    # Ruling out the possibility of any other type for MyPy type
                    # checking, because for 'ExpressionInput' interactions, the
                    # correct_answer is formatted as a Dict type.
                    assert isinstance(
                        question_state_dict['interaction']['solution'][
                            'correct_answer'
                        ],
                        dict
                    )
                    correct_answer = question_state_dict['interaction'][
                        'solution']['correct_answer']['ascii']
                    correct_answer = exp_domain.clean_math_expression(
                        correct_answer)
                    question_state_dict['interaction'][
                        'solution']['correct_answer'] = correct_answer

        return question_state_dict

    @classmethod
    def _convert_state_v35_dict_to_v36_dict(
        cls, question_state_dict: state_domain.StateDict
    ) -> state_domain.StateDict:
        """Converts from version 35 to 36. Version 35 adds translation support
        for interaction customization arguments. This migration converts
        customization arguments whose schemas have been changed from unicode to
        SubtitledUnicode or html to SubtitledHtml. It also populates missing
        customization argument keys on all interactions, removes extra
        customization arguments, normalizes customization arguments against
        its schema, and changes PencilCodeEditor's customization argument
        name from initial_code to initialCode.

        Args:
            question_state_dict: dict. A dict where each key-value pair
                represents respectively, a state name and a dict used to
                initialize a State domain object.

        Returns:
            dict. The converted question_state_dict.
        """
        max_existing_content_id_index = -1
        # Here we use MyPy ignore because the latest schema of state
        # dict doesn't contains written_translations property.
        translations_mapping = question_state_dict[
            'written_translations']['translations_mapping'] # type: ignore[misc]
        for content_id in translations_mapping:
            # Find maximum existing content_id index.
            content_id_suffix = content_id.split('_')[-1]

            # Possible values of content_id_suffix are a digit, or from
            # a 'outcome' (from 'default_outcome'). If the content_id_suffix
            # is not a digit, we disregard it here.
            if content_id_suffix.isdigit():
                max_existing_content_id_index = max(
                    max_existing_content_id_index,
                    int(content_id_suffix)
                )

            # Move 'html' field to 'translation' field and set 'data_format'
            # to 'html' for all WrittenTranslations.
            for lang_code in translations_mapping[content_id]:
                translations_mapping[
                    content_id][lang_code]['data_format'] = 'html'
                translations_mapping[
                    content_id][lang_code]['translation'] = (
                        translations_mapping[content_id][lang_code]['html'])
                # Here we use MyPy ignore because MyPy doesn't allow key
                # deletion from TypedDict.
                del translations_mapping[content_id][lang_code]['html']

        interaction_id = question_state_dict['interaction']['id']
        if interaction_id is None:
            question_state_dict['next_content_id_index'] = ( # type: ignore[misc]
                max_existing_content_id_index + 1)
            return question_state_dict

        class ContentIdCounter:
            """This helper class is used to keep track of
            next_content_id_index and new_content_ids, and provides a
            function to generate new content_ids.
            """

            new_content_ids = []

            def __init__(self, next_content_id_index: int) -> None:
                """Initializes a ContentIdCounter object.

                Args:
                    next_content_id_index: int. The next content id index.
                """
                self.next_content_id_index = next_content_id_index

            def generate_content_id(self, content_id_prefix: str) -> str:
                """Generate a new content_id from the prefix provided and
                the next content id index.

                Args:
                    content_id_prefix: str. The prefix of the content_id.

                Returns:
                    str. The generated content_id.
                """
                content_id = '%s%i' % (
                    content_id_prefix,
                    self.next_content_id_index)
                self.next_content_id_index += 1
                self.new_content_ids.append(content_id)
                return content_id

        content_id_counter = (
            ContentIdCounter(max_existing_content_id_index + 1))

        ca_dict = question_state_dict['interaction']['customization_args']
        if (interaction_id == 'PencilCodeEditor' and
                'initial_code' in ca_dict):
            ca_dict['initialCode'] = ca_dict['initial_code']
            del ca_dict['initial_code']

        # Retrieve a cached version (state schema v35) of
        # interaction_specs.json to ensure that this migration remains
        # stable even when interaction_specs.json is changed.
        ca_specs = [
            domain.CustomizationArgSpec(
                ca_spec_dict['name'],
                ca_spec_dict['description'],
                ca_spec_dict['schema'],
                ca_spec_dict['default_value']
            ) for ca_spec_dict in (
                interaction_registry.Registry
                .get_all_specs_for_state_schema_version(36)[
                    interaction_id]['customization_arg_specs']
            )
        ]

        for ca_spec in ca_specs:
            schema = ca_spec.schema
            ca_name = ca_spec.name
            content_id_prefix = 'ca_%s_' % ca_name

            # We only have to migrate unicode to SubtitledUnicode or
            # list of html to list of SubtitledHtml. No interactions
            # were changed from html to SubtitledHtml.
            is_subtitled_unicode_spec = (
                schema['type'] == schema_utils.SCHEMA_TYPE_CUSTOM and
                schema['obj_type'] ==
                schema_utils.SCHEMA_OBJ_TYPE_SUBTITLED_UNICODE)
            is_subtitled_html_list_spec = (
                schema['type'] == schema_utils.SCHEMA_TYPE_LIST and
                schema['items']['type'] ==
                schema_utils.SCHEMA_TYPE_CUSTOM and
                schema['items']['obj_type'] ==
                schema_utils.SCHEMA_OBJ_TYPE_SUBTITLED_HTML)

            if is_subtitled_unicode_spec:
                # Default is a SubtitledHtml dict or SubtitleUnicode dict.
                # Here we use cast because in this if is_subtitled_unicode_spec
                # clause, default_value can only be of SubtitledUnicodeDict
                # type. So, to narrow down the type from various default_value
                # types, we used cast here.
                default_value = cast(
                    state_domain.SubtitledUnicodeDict, ca_spec.default_value
                )
                new_value = copy.deepcopy(default_value)

                # If available, assign value to html or unicode_str.
                if ca_name in ca_dict:
                    new_value['unicode_str'] = ca_dict[ca_name]['value']

                # Assign content_id.
                new_value['content_id'] = (
                    content_id_counter
                    .generate_content_id(content_id_prefix)
                )

                ca_dict[ca_name] = {'value': new_value}
            elif is_subtitled_html_list_spec:
                new_subtitled_html_list_value: (
                    List[state_domain.SubtitledHtmlDict]
                ) = []

                if ca_name in ca_dict:
                    # Assign values to html fields.
                    for html in ca_dict[ca_name]['value']:
                        new_subtitled_html_list_value.append({
                            'html': html, 'content_id': ''
                        })
                else:
                    # Default is a list of SubtitledHtml dict.
                    # Here we use cast because in this 'else' clause
                    # default_value can only be of List[SubtitledHtmlDict]
                    # type. So, to narrow down the type from various
                    # default_value types, we used cast here.
                    new_subtitled_html_list_value.extend(
                        cast(
                            List[state_domain.SubtitledHtmlDict],
                            ca_spec.default_value
                        )
                    )

                # Assign content_ids.
                for subtitled_html_dict in new_subtitled_html_list_value:
                    subtitled_html_dict['content_id'] = (
                        content_id_counter
                        .generate_content_id(content_id_prefix)
                    )

                ca_dict[ca_name] = {'value': new_subtitled_html_list_value}
            elif ca_name not in ca_dict:
                ca_dict[ca_name] = {'value': ca_spec.default_value}

        (
            customization_args_util
            .validate_customization_args_and_values(
                'interaction',
                interaction_id,
                ca_dict,
                ca_specs)
        )
        # Here we use MyPy ignore because the latest schema of state
        # dict doesn't contains next_content_id_index property.
        question_state_dict['next_content_id_index'] = ( # type: ignore[misc]
            content_id_counter.next_content_id_index)
        for new_content_id in content_id_counter.new_content_ids:
            # Here we use MyPy ignore because the latest schema of state
            # dict doesn't contains written_translations property.
            question_state_dict['written_translations'][ # type: ignore[misc]
                'translations_mapping'][new_content_id] = {}
            question_state_dict[
                'recorded_voiceovers'][
                    'voiceovers_mapping'][new_content_id] = {}

        return question_state_dict

    @classmethod
    def _convert_state_v36_dict_to_v37_dict(
        cls, question_state_dict: state_domain.StateDict
    ) -> state_domain.StateDict:
        """Converts from version 36 to 37. Version 37 changes all rules with
        type CaseSensitiveEquals to Equals.

        Args:
            question_state_dict: dict. A dict where each key-value pair
                represents respectively, a state name and a dict used to
                initialize a State domain object.

        Returns:
            dict. The converted question_state_dict.
        """
        if question_state_dict['interaction']['id'] == 'TextInput':
            answer_group_dicts = question_state_dict[
                'interaction']['answer_groups']
            for answer_group_dict in answer_group_dicts:
                for rule_spec_dict in answer_group_dict['rule_specs']:
                    if rule_spec_dict['rule_type'] == 'CaseSensitiveEquals':
                        rule_spec_dict['rule_type'] = 'Equals'

        return question_state_dict

    @classmethod
    def _convert_state_v37_dict_to_v38_dict(
        cls, question_state_dict: state_domain.StateDict
    ) -> state_domain.StateDict:
        """Converts from version 37 to 38. Version 38 adds a customization arg
        for the Math interactions that allows creators to specify the letters
        that would be displayed to the learner.

        Args:
            question_state_dict: dict. A dict where each key-value pair
                represents respectively, a state name and a dict used to
                initialize a State domain object.

        Returns:
            dict. The converted question_state_dict.
        """
        if question_state_dict['interaction']['id'] in (
                'AlgebraicExpressionInput', 'MathEquationInput'):
            variables = set()
            for group in question_state_dict[
                    'interaction']['answer_groups']:
                for rule_spec in group['rule_specs']:
                    rule_input = rule_spec['inputs']['x']
                    # Ruling out the possibility of any other type for mypy
                    # type checking.
                    assert isinstance(rule_input, str)
                    for variable in expression_parser.get_variables(
                            rule_input):
                        # Replacing greek letter names with greek symbols.
                        if len(variable) > 1:
                            variable = (
                                constants.GREEK_LETTER_NAMES_TO_SYMBOLS[
                                    variable])
                        variables.add(variable)

            customization_args = question_state_dict[
                'interaction']['customization_args']
            customization_args.update({
                'customOskLetters': {
                    'value': sorted(variables)
                }
            })

        return question_state_dict

    @classmethod
    def _convert_state_v38_dict_to_v39_dict(
        cls, question_state_dict: state_domain.StateDict
    ) -> state_domain.StateDict:
        """Converts from version 38 to 39. Version 39 adds a new
        customization arg to NumericExpressionInput interaction which allows
        creators to modify the placeholder text.

        Args:
            question_state_dict: dict. A dict where each key-value pair
                represents respectively, a state name and a dict used to
                initialize a State domain object.

        Returns:
            dict. The converted question_state_dict.
        """
        if question_state_dict['interaction']['id'] == 'NumericExpressionInput':
            customization_args = question_state_dict[
                'interaction']['customization_args']
            customization_args.update({
                'placeholder': {
                    'value': {
                        'content_id': 'ca_placeholder_0',
                        'unicode_str': (
                            'Type an expression here, using only numbers.')
                    }
                }
            })
            # Here we use MyPy ignore because the latest schema of state
            # dict doesn't contains written_translations property.
            question_state_dict['written_translations']['translations_mapping'][ # type: ignore[misc]
                'ca_placeholder_0'] = {}
            question_state_dict['recorded_voiceovers']['voiceovers_mapping'][
                'ca_placeholder_0'] = {}

        return question_state_dict

    @classmethod
    def _convert_state_v39_dict_to_v40_dict(
        cls, question_state_dict: state_domain.StateDict
    ) -> state_domain.StateDict:
        """Converts from version 39 to 40. Version 40 converts TextInput rule
        inputs from NormalizedString to SetOfNormalizedString.

        Args:
            question_state_dict: dict. A dict where each key-value pair
                represents respectively, a state name and a dict used to
                initialize a State domain object.

        Returns:
            dict. The converted question_state_dict.
        """
        if question_state_dict['interaction']['id'] == 'TextInput':
            answer_group_dicts = question_state_dict[
                'interaction']['answer_groups']
            for answer_group_dict in answer_group_dicts:
                rule_type_to_inputs: Dict[
                    str, Set[state_domain.AllowedRuleSpecInputTypes]
                ] = collections.defaultdict(set)
                for rule_spec_dict in answer_group_dict['rule_specs']:
                    rule_type = rule_spec_dict['rule_type']
                    rule_inputs = rule_spec_dict['inputs']['x']
                    rule_type_to_inputs[rule_type].add(rule_inputs)
                # Here we use MyPy ignore because in _convert_* functions, we
                # allow less strict typing because here we are working with
                # previous versions of the domain object and in previous
                # versions of the domain object there are some fields whose type
                # does not match with the latest domain object's types. So,
                # while assigning these old fields  MyPy throws an error. Thus
                # to avoid the error, we used ignore here.
                answer_group_dict['rule_specs'] = [{
                    'rule_type': rule_type,
                    'inputs': {'x': list(rule_type_to_inputs[rule_type])}  # type: ignore[dict-item]
                } for rule_type in rule_type_to_inputs]

        return question_state_dict

    @classmethod
    def _convert_state_v40_dict_to_v41_dict(
        cls, question_state_dict: state_domain.StateDict
    ) -> state_domain.StateDict:
        """Converts from version 40 to 41. Version 41 adds
        TranslatableSetOfUnicodeString and TranslatableSetOfNormalizedString
        objects to RuleSpec domain objects to allow for translations.

        Args:
            question_state_dict: dict. A dict where each key-value pair
                represents respectively, a state name and a dict used to
                initialize a State domain object.

        Returns:
            dict. The converted question_state_dict.
        """
        class ContentIdCounter:
            """This helper class is used to keep track of
            next_content_id_index and new_content_ids, and provides a
            function to generate new content_ids.
            """

            def __init__(self, next_content_id_index: int) -> None:
                """Initializes a ContentIdCounter object.

                Args:
                    next_content_id_index: int. The next content id index.
                """
                self.new_content_ids: List[str] = []
                self.next_content_id_index = next_content_id_index

            def generate_content_id(self, content_id_prefix: str) -> str:
                """Generate a new content_id from the prefix provided and
                the next content id index.

                Args:
                    content_id_prefix: str. The prefix of the content_id.

                Returns:
                    str. The generated content_id.
                """
                content_id = '%s%i' % (
                    content_id_prefix,
                    self.next_content_id_index)
                self.next_content_id_index += 1
                self.new_content_ids.append(content_id)
                return content_id

        # As of Jan 2021, which is when this migration is to be run, only
        # TextInput and SetInput have translatable rule inputs, and every rule
        # for these interactions takes exactly one translatable input named x.
        interaction_id = question_state_dict['interaction']['id']
        if interaction_id in ['TextInput', 'SetInput']:
            content_id_counter = ContentIdCounter(
                # Here we use MyPy ignore because the latest schema of state
                # dict doesn't contains next_content_id_index property.
                question_state_dict['next_content_id_index']) # type: ignore[misc]
            answer_group_dicts = question_state_dict[
                'interaction']['answer_groups']
            for answer_group_dict in answer_group_dicts:
                for rule_spec_dict in answer_group_dict['rule_specs']:
                    content_id = content_id_counter.generate_content_id(
                        'rule_input_')
                    # Here we use MyPy ignore because the expected
                    # type for `rule_spec_dict['inputs']['x']` is
                    # AllowedRuleSpecInputTypes but here we are providing
                    # Dict[str, AllowedRuleSpecInputTypes] values which
                    # causes MyPy to throw `incompatible type` error. Thus
                    # to avoid the error, we used ignore here.
                    # Convert to TranslatableSetOfNormalizedString.
                    if interaction_id == 'TextInput':
                        rule_spec_dict['inputs']['x'] = {
                            'contentId': content_id,
                            'normalizedStrSet': rule_spec_dict['inputs']['x']  # type: ignore[dict-item]
                        }
                    # Here we use MyPy ignore because the expected
                    # type for `rule_spec_dict['inputs']['x']` is
                    # AllowedRuleSpecInputTypes but here we are providing
                    # Dict[str, AllowedRuleSpecInputTypes] values which
                    # causes MyPy to throw `incompatible type` error. Thus
                    # to avoid the error, we used ignore here.
                    elif interaction_id == 'SetInput':
                        # Convert to TranslatableSetOfUnicodeString.
                        rule_spec_dict['inputs']['x'] = {
                            'contentId': content_id,
                            'unicodeStrSet': rule_spec_dict['inputs']['x']  # type: ignore[dict-item]
                        }
            # Here we use MyPy ignore because the latest schema of state
            # dict doesn't contains next_content_id_index property.
            question_state_dict['next_content_id_index'] = ( # type: ignore[misc]
                content_id_counter.next_content_id_index)
            for new_content_id in content_id_counter.new_content_ids:
                # Here we use MyPy ignore because the latest schema of state
                # dict doesn't contains written_translations property.
                question_state_dict[
                    'written_translations'][ # type: ignore[misc]
                        'translations_mapping'][new_content_id] = {}
                question_state_dict[
                    'recorded_voiceovers'][
                        'voiceovers_mapping'][new_content_id] = {}

        return question_state_dict

    @classmethod
    def _convert_state_v41_dict_to_v42_dict(
        cls, question_state_dict: state_domain.StateDict
    ) -> state_domain.StateDict:
        """Converts from version 41 to 42. Version 42 changes rule input types
        for DragAndDropSortInput and ItemSelectionInput interactions to better
        support translations. Specifically, the rule inputs will store content
        ids of the html rather than the raw html. Solution answers for
        DragAndDropSortInput and ItemSelectionInput interactions are also
        updated.

        Args:
            question_state_dict: dict. A dict where each key-value pair
                represents respectively, a state name and a dict used to
                initialize a State domain object.

        Returns:
            dict. The converted question_state_dict.
        """

        @overload
        def migrate_rule_inputs_and_answers(
            new_type: str,
            value: str,
            choices: List[state_domain.SubtitledHtmlDict]
        ) -> str: ...

        @overload
        def migrate_rule_inputs_and_answers(
            new_type: str,
            value: List[str],
            choices: List[state_domain.SubtitledHtmlDict]
        ) -> List[str]: ...

        @overload
        def migrate_rule_inputs_and_answers(
            new_type: str,
            value: List[List[str]],
            choices: List[state_domain.SubtitledHtmlDict]
        ) -> List[List[str]]: ...

        # Here we use MyPy ignore because MyPy expects a return value in
        # every condition when we define a return type but here we are
        # returning only in if-else conditions and we are not returning
        # when none of the condition matches which causes MyPy to throw
        # a 'Missing return statement' error. Thus to avoid the error,
        # we used ignore here.
        def migrate_rule_inputs_and_answers(  # type: ignore[return]
            new_type: str,
            value: Union[List[List[str]], List[str], str],
            choices: List[state_domain.SubtitledHtmlDict]
        ) -> Union[List[List[str]], List[str], str]:
            """Migrates SetOfHtmlString to SetOfTranslatableHtmlContentIds,
            ListOfSetsOfHtmlStrings to ListOfSetsOfTranslatableHtmlContentIds,
            and DragAndDropHtmlString to TranslatableHtmlContentId. These
            migrations are necessary to have rules work easily for multiple
            languages; instead of comparing html for equality, we compare
            content_ids for equality.

            Args:
                new_type: str. The type to migrate to.
                value: *. The value to migrate.
                choices: list(dict). The list of subtitled html dicts to extract
                    content ids from.

            Returns:
                *. The migrated rule input.
            """

            def extract_content_id_from_choices(html: str) -> str:
                """Given a html, find its associated content id in choices,
                which is a list of subtitled html dicts.

                Args:
                    html: str. The html to find the content id of.

                Returns:
                    str. The content id of html.
                """
                for subtitled_html_dict in choices:
                    if subtitled_html_dict['html'] == html:
                        return subtitled_html_dict['content_id']
                # If there is no match, we discard the rule input. The frontend
                # will handle invalid content ids similar to how it handled
                # non-matching html.
                return feconf.INVALID_CONTENT_ID

            if new_type == 'TranslatableHtmlContentId':
                # Here 'TranslatableHtmlContentId' can only be of str type, thus
                # to narrow down the type we used assert here.
                assert isinstance(value, str)
                return extract_content_id_from_choices(value)
            elif new_type == 'SetOfTranslatableHtmlContentIds':
                # Here we use cast because this 'elif' condition forces value
                # to have type List[str].
                set_of_content_ids = cast(List[str], value)
                return [
                    migrate_rule_inputs_and_answers(
                        'TranslatableHtmlContentId', html, choices
                    ) for html in set_of_content_ids
                ]
            elif new_type == 'ListOfSetsOfTranslatableHtmlContentIds':
                # Here we use cast because this 'elif' condition forces value
                # to have type List[List[str]].
                list_of_set_of_content_ids = cast(
                    List[List[str]], value
                )
                return [
                    migrate_rule_inputs_and_answers(
                        'SetOfTranslatableHtmlContentIds', html_set, choices
                    ) for html_set in list_of_set_of_content_ids
                ]

        interaction_id = question_state_dict['interaction']['id']
        if interaction_id in ['DragAndDropSortInput', 'ItemSelectionInput']:
            solution = question_state_dict['interaction']['solution']
            choices = question_state_dict['interaction'][
                'customization_args']['choices']['value']

            if interaction_id == 'ItemSelectionInput':
                # The solution type will be migrated from SetOfHtmlString to
                # SetOfTranslatableHtmlContentIds.
                if solution is not None:
                    # Ruling out the possibility of any other type for MyPy type
                    # checking because for interaction 'ItemSelectionInput',
                    # the correct_answer is formatted as List[str] type.
                    assert isinstance(solution['correct_answer'], list)
                    list_of_html_contents = []
                    for html_content in solution['correct_answer']:
                        assert isinstance(html_content, str)
                        list_of_html_contents.append(html_content)
                    solution['correct_answer'] = (
                        migrate_rule_inputs_and_answers(
                            'SetOfTranslatableHtmlContentIds',
                            list_of_html_contents,
                            choices)
                    )
            if interaction_id == 'DragAndDropSortInput':
                # The solution type will be migrated from ListOfSetsOfHtmlString
                # to ListOfSetsOfTranslatableHtmlContentIds.
                if solution is not None:
                    # Ruling out the possibility of any other type for MyPy type
                    # checking because for interaction 'DragAndDropSortInput',
                    # the correct_answer is formatted as List[List[str]] type.
                    assert isinstance(solution['correct_answer'], list)
                    list_of_html_content_list = []
                    for html_content_list in solution['correct_answer']:
                        assert isinstance(html_content_list, list)
                        list_of_html_content_list.append(html_content_list)
                    solution['correct_answer'] = (
                        migrate_rule_inputs_and_answers(
                            'ListOfSetsOfTranslatableHtmlContentIds',
                            list_of_html_content_list,
                            choices)
                    )

            answer_group_dicts = question_state_dict[
                'interaction']['answer_groups']
            for answer_group_dict in answer_group_dicts:
                for rule_spec_dict in answer_group_dict['rule_specs']:
                    rule_type = rule_spec_dict['rule_type']
                    rule_inputs = rule_spec_dict['inputs']

                    if interaction_id == 'ItemSelectionInput':
                        # All rule inputs for ItemSelectionInput will be
                        # migrated from SetOfHtmlString to
                        # SetOfTranslatableHtmlContentIds.
                        # Ruling out the possibility of any other type
                        # for MyPy type checking because for interaction
                        # 'ItemSelectionInput', the rule inputs are formatted
                        # as List[str] type.
                        assert isinstance(rule_inputs['x'], list)
                        list_of_html_contents = []
                        for html_content in rule_inputs['x']:
                            assert isinstance(html_content, str)
                            list_of_html_contents.append(html_content)
                        rule_inputs['x'] = migrate_rule_inputs_and_answers(
                            'SetOfTranslatableHtmlContentIds',
                            list_of_html_contents,
                            choices)
                    if interaction_id == 'DragAndDropSortInput':
                        rule_types_with_list_of_sets = [
                            'IsEqualToOrdering',
                            'IsEqualToOrderingWithOneItemAtIncorrectPosition'
                        ]
                        if rule_type in rule_types_with_list_of_sets:
                            # For rule type IsEqualToOrdering and
                            # IsEqualToOrderingWithOneItemAtIncorrectPosition,
                            # the x input will be migrated from
                            # ListOfSetsOfHtmlStrings to
                            # ListOfSetsOfTranslatableHtmlContentIds.
                            # Ruling out the possibility of any other type
                            # for MyPy type checking because for interaction
                            # 'DragAndDropSortInput', the rule inputs are
                            # formatted as List[List[str]] type.
                            assert isinstance(rule_inputs['x'], list)
                            list_of_html_content_list = []
                            for html_content_list in rule_inputs['x']:
                                assert isinstance(html_content_list, list)
                                list_of_html_content_list.append(
                                    html_content_list
                                )
                            rule_inputs['x'] = migrate_rule_inputs_and_answers(
                                'ListOfSetsOfTranslatableHtmlContentIds',
                                list_of_html_content_list,
                                choices)
                        elif rule_type == 'HasElementXAtPositionY':
                            # For rule type HasElementXAtPositionY,
                            # the x input will be migrated from
                            # DragAndDropHtmlString to
                            # TranslatableHtmlContentId, and the y input will
                            # remain as DragAndDropPositiveInt.
                            # Ruling out the possibility of any other type
                            # for MyPy type checking because for interaction
                            # 'HasElementXAtPositionY', the rule inputs are
                            # formatted as str type.
                            assert isinstance(rule_inputs['x'], str)
                            rule_inputs['x'] = migrate_rule_inputs_and_answers(
                                'TranslatableHtmlContentId',
                                rule_inputs['x'],
                                choices)
                        elif rule_type == 'HasElementXBeforeElementY':
                            # For rule type HasElementXBeforeElementY,
                            # the x and y inputs will be migrated from
                            # DragAndDropHtmlString to
                            # TranslatableHtmlContentId.
                            for rule_input_name in ['x', 'y']:
                                rule_input_value = rule_inputs[rule_input_name]
                                # Ruling out the possibility of any other type
                                # for MyPy type checking because for interaction
                                # 'HasElementXBeforeElementY', the rule inputs
                                # are formatted as str type.
                                assert isinstance(rule_input_value, str)
                                rule_inputs[rule_input_name] = (
                                    migrate_rule_inputs_and_answers(
                                        'TranslatableHtmlContentId',
                                        rule_input_value,
                                        choices))

        return question_state_dict

    @classmethod
    def _convert_state_v42_dict_to_v43_dict(
        cls, question_state_dict: state_domain.StateDict
    ) -> state_domain.StateDict:
        """Converts from version 42 to 43. Version 43 adds a new customization
        arg to NumericExpressionInput, AlgebraicExpressionInput, and
        MathEquationInput. The customization arg will allow creators to choose
        whether to render the division sign (÷) instead of a fraction for the
        division operation.

        Args:
            question_state_dict: dict. A dict where each key-value pair
                represents respectively, a state name and a dict used to
                initialize a State domain object.

        Returns:
            dict. The converted question_state_dict.
        """
        if question_state_dict['interaction']['id'] in [
                'NumericExpressionInput', 'AlgebraicExpressionInput',
                'MathEquationInput']:
            customization_args = question_state_dict[
                'interaction']['customization_args']
            customization_args.update({
                'useFractionForDivision': {
                    'value': True
                }
            })

        return question_state_dict

    @classmethod
    def _convert_state_v43_dict_to_v44_dict(
        cls, question_state_dict: state_domain.StateDict
    ) -> state_domain.StateDict:
        """Converts from version 43 to version 44. Version 44 adds
        card_is_checkpoint boolean to the state, which allows creators to
        mark a state as a checkpoint for the learners.

        Args:
            question_state_dict: dict. A dict representation of
                question_state_data.

        Returns:
            dict. The converted question_state_dict.
        """
        question_state_dict['card_is_checkpoint'] = False
        return question_state_dict

    @classmethod
    def _convert_state_v44_dict_to_v45_dict(
        cls, question_state_dict: state_domain.StateDict
    ) -> state_domain.StateDict:
        """Converts from version 44 to 45. Version 45 contains
        linked skil id.

        Args:
            question_state_dict: dict. A dict where each key-value pair
                represents respectively, a state name and a dict used to
                initialize a State domain object.

        Returns:
            dict. The converted states_dict.
        """

        question_state_dict['linked_skill_id'] = None

        return question_state_dict

    @classmethod
    def _convert_state_v45_dict_to_v46_dict(
        cls, question_state_dict: state_domain.StateDict
    ) -> state_domain.StateDict:
        """Converts from version 45 to 46. Version 46 ensures that the written
        translations in a state containing unicode content do not contain HTML
        tags and the data_format is unicode. This does not affect questions, so
        no conversion is required.

        Args:
            question_state_dict: dict. A dict where each key-value pair
                represents respectively, a state name and a dict used to
                initialize a State domain object.

        Returns:
            dict. The converted states_dict.
        """

        return question_state_dict

    @classmethod
    def _convert_state_v46_dict_to_v47_dict(
        cls, question_state_dict: state_domain.StateDict
    ) -> state_domain.StateDict:
        """Converts from version 46 to 47. Version 52 deprecates
        oppia-noninteractive-svgdiagram tag and converts existing occurences of
        it to oppia-noninteractive-image tag.

        Args:
            question_state_dict: dict. A dict where each key-value pair
                represents respectively, a state name and a dict used to
                initialize a State domain object.

        Returns:
            dict. The converted states_dict.
        """

        state_domain.State.convert_html_fields_in_state(
            question_state_dict,
            html_validation_service.convert_svg_diagram_tags_to_image_tags,
            state_schema_version=46)
        return question_state_dict

    @classmethod
    def _convert_state_v47_dict_to_v48_dict(
        cls, question_state_dict: state_domain.StateDict
    ) -> state_domain.StateDict:
        """Converts draft change list from state version 47 to 48. Version 48
        fixes encoding issues in HTML fields.

        Args:
            question_state_dict: dict. A dict where each key-value pair
                represents respectively, a state name and a dict used to
                initialize a State domain object.

        Returns:
            dict. The converted states_dict.
        """

        state_domain.State.convert_html_fields_in_state(
            question_state_dict,
            html_validation_service.fix_incorrectly_encoded_chars,
            state_schema_version=48)
        return question_state_dict

    @classmethod
    def _convert_state_v48_dict_to_v49_dict(
        cls, question_state_dict: state_domain.StateDict
    ) -> state_domain.StateDict:
        """Converts from version 48 to 49. Version 49 adds
        requireNonnegativeInput customization arg to NumericInput
        interaction which allows creators to set input range greater than
        or equal to zero.

        Args:
            question_state_dict: dict. A dict where each key-value pair
                represents respectively, a state name and a dict used to
                initialize a State domain object.

        Returns:
            dict. The converted question_state_dict.
        """
        if question_state_dict['interaction']['id'] == 'NumericInput':
            customization_args = question_state_dict[
                'interaction']['customization_args']
            customization_args.update({
                'requireNonnegativeInput': {
                    'value': False
                }
            })
        return question_state_dict

    @classmethod
    def _convert_state_v49_dict_to_v50_dict(
        cls, question_state_dict: state_domain.StateDict
    ) -> state_domain.StateDict:
        """Converts from version 49 to 50. Version 50 removes rules from
        explorations that use one of the following rules:
        [ContainsSomeOf, OmitsSomeOf, MatchesWithGeneralForm]. It also renames
        `customOskLetters` cust arg to `allowedVariables`.

        Args:
            question_state_dict: dict. A dict where each key-value pair
                represents respectively, a state name and a dict used to
                initialize a State domain object.

        Returns:
            dict. The converted question_state_dict.
        """
        if question_state_dict[
                'interaction']['id'] in exp_domain.MATH_INTERACTION_TYPES:
            filtered_answer_groups = []
            for answer_group_dict in question_state_dict[
                    'interaction']['answer_groups']:
                filtered_rule_specs = []
                for rule_spec_dict in answer_group_dict['rule_specs']:
                    rule_type = rule_spec_dict['rule_type']
                    if rule_type not in (
                            exp_domain.MATH_INTERACTION_DEPRECATED_RULES):
                        filtered_rule_specs.append(
                            copy.deepcopy(rule_spec_dict))
                answer_group_dict['rule_specs'] = filtered_rule_specs
                if len(filtered_rule_specs) > 0:
                    filtered_answer_groups.append(
                        copy.deepcopy(answer_group_dict))
            question_state_dict[
                'interaction']['answer_groups'] = filtered_answer_groups

            # Renaming cust arg.
        if question_state_dict[
                'interaction']['id'] in exp_domain.ALGEBRAIC_MATH_INTERACTIONS:
            customization_args = question_state_dict[
                'interaction']['customization_args']
            customization_args['allowedVariables'] = copy.deepcopy(
                customization_args['customOskLetters'])
            del customization_args['customOskLetters']

        return question_state_dict

    @classmethod
    def _convert_state_v50_dict_to_v51_dict(
        cls, question_state_dict: state_domain.StateDict
    ) -> state_domain.StateDict:
        """Converts from version 50 to 51. Version 51 adds a new
        dest_if_really_stuck field to Outcome class to redirect learners
        to a state for strengthening concepts when they get really stuck.

        Args:
            question_state_dict: dict. A dict where each key-value pair
                represents respectively, a state name and a dict used to
                initialize a State domain object.

        Returns:
            dict. The converted question_state_dict.
        """

        answer_groups = question_state_dict['interaction']['answer_groups']
        for answer_group in answer_groups:
            answer_group['outcome']['dest_if_really_stuck'] = None

        if question_state_dict['interaction']['default_outcome'] is not None:
            question_state_dict[
                'interaction']['default_outcome']['dest_if_really_stuck'] = None

        return question_state_dict

    @classmethod
    def _convert_state_v51_dict_to_v52_dict(
        cls, question_state_dict: state_domain.StateDict
    ) -> state_domain.StateDict:
        """Converts from version 51 to 52. Version 52 fixes content IDs for
        translations and voiceovers in exploration but no action is required in
        question dicts.

        Args:
            question_state_dict: dict. A dict where each key-value pair
                represents respectively, a state name and a dict used to
                initialize a State domain object.

        Returns:
            dict. The converted question_state_dict.
        """

        return question_state_dict

    @classmethod
    def _convert_state_v52_dict_to_v53_dict(
        cls, question_state_dict: state_domain.StateDict
    ) -> state_domain.StateDict:
        """Converts from version 52 to 53. Version 53 fixes errored data present
        in exploration state, RTE and interactions.

        Args:
            question_state_dict: dict. A dict where each key-value pair
                represents respectively, a state name and a dict used to
                initialize a State domain object.

        Returns:
            dict. The converted question_state_dict.
        """

        # The version 53 only fixes the data for `Exploration` and make
        # no changes in the `Question` that is why we are simply returning.
        return question_state_dict

    @classmethod
    def _convert_state_v53_dict_to_v54_dict(
<<<<<<< HEAD
        cls,
        question_state_dict: state_domain.StateDict
    ) -> Tuple[state_domain.StateDict, int]:
        """Converts from v53 to v54. Version 54 removes next_content_id_index
        and WrittenTranslation from State. This version also updates the
        content-ids for each translatable field in the state with its new
        content-id.
=======
        cls, question_state_dict: state_domain.StateDict
    ) -> state_domain.StateDict:
        """Converts from version 53 to 54. Version 54 adds
        catchMisspellings customization arg to TextInput
        interaction which allows creators to detect misspellings.
>>>>>>> d7c0fb67

        Args:
            question_state_dict: dict. A dict where each key-value pair
                represents respectively, a state name and a dict used to
                initialize a State domain object.

        Returns:
            dict. The converted question_state_dict.
        """
<<<<<<< HEAD
        # Here we use MyPy ignore because the latest schema of state
        # dict doesn't contains next_content_id_index property.
        del question_state_dict['next_content_id_index'] # type: ignore[misc]
        # Here we use MyPy ignore because the latest schema of state
        # dict doesn't contains written_translations property.
        del question_state_dict['written_translations'] # type: ignore[misc]
        states_dict, next_content_id_index = (
            state_domain.State
            .update_old_content_id_to_new_content_id_in_v53_states({
                'question_state': question_state_dict
            })
        )

        return states_dict['question_state'], next_content_id_index
=======
        if question_state_dict['interaction']['id'] == 'TextInput':
            customization_args = question_state_dict[
                'interaction']['customization_args']
            customization_args.update({
                'catchMisspellings': {
                    'value': False
                }
            })
        return question_state_dict
>>>>>>> d7c0fb67

    @classmethod
    def update_state_from_model(
        cls,
        versioned_question_state: VersionedQuestionStateDict,
        current_state_schema_version: int
    ) -> Optional[int]:
        """Converts the state object contained in the given
        versioned_question_state dict from current_state_schema_version to
        current_state_schema_version + 1.
        Note that the versioned_question_state being passed in is modified
        in-place.

        Args:
            versioned_question_state: dict. A dict with two keys:
                - state_schema_version: int. The state schema version for the
                    question.
                - state: The State domain object representing the question
                    state data.
            current_state_schema_version: int. The current state
                schema version.

        Returns:
            int|None. The next content id index if the current state schema
            version is 53 else None.
        """
        versioned_question_state['state_schema_version'] = (
            current_state_schema_version + 1)

        conversion_fn = getattr(cls, '_convert_state_v%s_dict_to_v%s_dict' % (
            current_state_schema_version, current_state_schema_version + 1))

        if current_state_schema_version == 53:
            versioned_question_state['state'], next_content_id_index = (
                conversion_fn(versioned_question_state['state'])
            )
            assert isinstance(next_content_id_index, int)
            return next_content_id_index

        versioned_question_state['state'] = conversion_fn(
            versioned_question_state['state'])

        return None

    def partial_validate(self) -> None:
        """Validates the Question domain object, but doesn't require the
        object to contain an ID and a version. To be used to validate the
        question before it is finalized.
        """

        if not isinstance(self.language_code, str):
            raise utils.ValidationError(
                'Expected language_code to be a string, received %s' %
                self.language_code)

        if not self.linked_skill_ids:
            raise utils.ValidationError(
                'linked_skill_ids is either null or an empty list')

        if not (isinstance(self.linked_skill_ids, list) and (
                all(isinstance(elem, str) for elem in (
                    self.linked_skill_ids)))):
            raise utils.ValidationError(
                'Expected linked_skill_ids to be a list of strings, '
                'received %s' % self.linked_skill_ids)

        if len(set(self.linked_skill_ids)) != len(self.linked_skill_ids):
            raise utils.ValidationError(
                'linked_skill_ids has duplicate skill ids')
        inapplicable_skill_misconception_ids_is_list = isinstance(
            self.inapplicable_skill_misconception_ids, list)
        if not (inapplicable_skill_misconception_ids_is_list and (
                all(isinstance(elem, str) for elem in (
                        self.inapplicable_skill_misconception_ids)))):
            raise utils.ValidationError(
                'Expected inapplicable_skill_misconception_ids to be a list '
                'of strings, received %s'
                % self.inapplicable_skill_misconception_ids)

        if not (all(
                re.match(
                    constants.VALID_SKILL_MISCONCEPTION_ID_REGEX, elem
                ) for elem in self.inapplicable_skill_misconception_ids)):
            raise utils.ValidationError(
                'Expected inapplicable_skill_misconception_ids to be a list '
                'of strings of the format <skill_id>-<misconception_id>, '
                'received %s' % self.inapplicable_skill_misconception_ids)

        if len(set(self.inapplicable_skill_misconception_ids)) != len(
                self.inapplicable_skill_misconception_ids):
            raise utils.ValidationError(
                'inapplicable_skill_misconception_ids has duplicate values')

        if not isinstance(self.question_state_data_schema_version, int):
            raise utils.ValidationError(
                'Expected schema version to be an integer, received %s' %
                self.question_state_data_schema_version)

        if self.question_state_data_schema_version != (
            feconf.CURRENT_STATE_SCHEMA_VERSION):
            raise utils.ValidationError(
                'Expected question state schema version to be %s, received '
                '%s' % (
                    feconf.CURRENT_STATE_SCHEMA_VERSION,
                    self.question_state_data_schema_version))

        if not isinstance(self.question_state_data, state_domain.State):
            raise utils.ValidationError(
                'Expected question state data to be a State object, '
                'received %s' % self.question_state_data)

        if not utils.is_valid_language_code(self.language_code):
            raise utils.ValidationError(
                'Invalid language code: %s' % self.language_code)

        interaction_specs = interaction_registry.Registry.get_all_specs()
        at_least_one_correct_answer = False
        dest_is_specified = False
        dest_if_stuck_is_specified = False
        interaction = self.question_state_data.interaction
        for answer_group in interaction.answer_groups:
            if answer_group.outcome.labelled_as_correct:
                at_least_one_correct_answer = True
            if answer_group.outcome.dest is not None:
                dest_is_specified = True
            if answer_group.outcome.dest_if_really_stuck is not None:
                dest_if_stuck_is_specified = True

        # Ruling out the possibility of None for MyPy type checking, because
        # interaction.default_outcome can be None in the case of explorations
        # but while creating the questions we are always providing default
        # outcome. So, we are sure that here interaction.default_outcome is
        # never going to be None, that's why we used assert here.
        assert interaction.default_outcome is not None
        if interaction.default_outcome.labelled_as_correct:
            at_least_one_correct_answer = True

        if interaction.default_outcome.dest is not None:
            dest_is_specified = True

        if interaction.default_outcome.dest_if_really_stuck is not None:
            dest_if_stuck_is_specified = True

        if not at_least_one_correct_answer:
            raise utils.ValidationError(
                'Expected at least one answer group to have a correct ' +
                'answer.'
            )

        if dest_is_specified:
            raise utils.ValidationError(
                'Expected all answer groups to have destination as None.'
            )

        if dest_if_stuck_is_specified:
            raise utils.ValidationError(
                'Expected all answer groups to have destination for the '
                'stuck learner as None.'
            )

        if not interaction.hints:
            raise utils.ValidationError(
                'Expected the question to have at least one hint')

        # Here, we are asserting that id is never going to be None, because
        # None interactions are not allowed to contain questions, so if an
        # interaction have questions then it definitely have interaction_id.
        assert interaction.id is not None
        if (
                (interaction.solution is None) and
                (interaction_specs[interaction.id]['can_have_solution'])):
            raise utils.ValidationError(
                'Expected the question to have a solution'
            )
        # Here the variable `tagged_skill_misconception_id_required`
        # represents that the tagged skill misconception id field is
        # required for it.
        self.question_state_data.validate(
            {},
            False,
            tagged_skill_misconception_id_required=True)
        self.validate_translatable_contents(self.next_content_id_index)

    def validate(self) -> None:
        """Validates the Question domain object before it is saved."""

        if not isinstance(self.id, str):
            raise utils.ValidationError(
                'Expected ID to be a string, received %s' % self.id)

        if not isinstance(self.version, int):
            raise utils.ValidationError(
                'Expected version to be an integer, received %s' %
                self.version)

        self.partial_validate()

    @classmethod
    def from_dict(cls, question_dict: QuestionDict) -> Question:
        """Returns a Question domain object from dict.

        Returns:
            Question. The corresponding Question domain object.
        """
        question = cls(
            question_dict['id'],
            state_domain.State.from_dict(question_dict['question_state_data']),
            question_dict['question_state_data_schema_version'],
            question_dict['language_code'], question_dict['version'],
            question_dict['linked_skill_ids'],
            question_dict['inapplicable_skill_misconception_ids'],
            question_dict['next_content_id_index'])

        return question

    @classmethod
    def create_default_question(
        cls, question_id: str, skill_ids: List[str]
    ) -> Question:
        """Returns a Question domain object with default values.

        Args:
            question_id: str. The unique ID of the question.
            skill_ids: list(str). List of skill IDs attached to this question.

        Returns:
            Question. A Question domain object with default values.
        """
        content_id_generator = translation_domain.ContentIdGenerator()
        default_question_state_data = cls.create_default_question_state(
            content_id_generator)

        return cls(
            question_id, default_question_state_data,
            feconf.CURRENT_STATE_SCHEMA_VERSION,
            constants.DEFAULT_LANGUAGE_CODE, 0, skill_ids, [],
            content_id_generator.next_content_id_index)

    def update_language_code(self, language_code: str) -> None:
        """Updates the language code of the question.

        Args:
            language_code: str. The ISO 639-1 code for the language this
                question is written in.
        """
        self.language_code = language_code

    def update_linked_skill_ids(self, linked_skill_ids: List[str]) -> None:
        """Updates the linked skill ids of the question.

        Args:
            linked_skill_ids: list(str). The skill ids linked to the question.
        """
        self.linked_skill_ids = list(set(linked_skill_ids))

    def update_inapplicable_skill_misconception_ids(
        self, inapplicable_skill_misconception_ids: List[str]
    ) -> None:
        """Updates the optional misconception ids marked as not applicable
        to the question.

        Args:
            inapplicable_skill_misconception_ids: list(str). The optional
                skill misconception ids marked as not applicable to the
                question.
        """
        self.inapplicable_skill_misconception_ids = list(
            set(inapplicable_skill_misconception_ids))

    def update_next_content_id_index(
        self, next_content_id_index: int
    ) -> None:
        """Updates the next content id index for the question."""
        self.next_content_id_index = next_content_id_index

    def update_question_state_data(
        self, question_state_data: state_domain.State
    ) -> None:
        """Updates the question data of the question.

        Args:
            question_state_data: State. A State domain object
                representing the question state data.
        """
        self.question_state_data = question_state_data


class QuestionSummaryDict(TypedDict):
    """Dictionary representing the QuestionSummary domain object."""

    id: str
    question_content: str
    interaction_id: str
    last_updated_msec: float
    created_on_msec: float
    misconception_ids: List[str]


class QuestionSummary:
    """Domain object for Question Summary."""

    def __init__(
        self,
        question_id: str,
        question_content: str,
        misconception_ids: List[str],
        interaction_id: str,
        question_model_created_on: datetime.datetime,
        question_model_last_updated: datetime.datetime
    ) -> None:
        """Constructs a Question Summary domain object.

        Args:
            question_id: str. The ID of the question.
            question_content: str. The static HTML of the question shown to
                the learner.
            misconception_ids: list(str). The misconception ids addressed in
                the question. This includes tagged misconceptions ids as well
                as inapplicable misconception ids in the question.
            interaction_id: str. The ID of the interaction.
            question_model_created_on: datetime.datetime. Date and time when
                the question model is created.
            question_model_last_updated: datetime.datetime. Date and time
                when the question model was last updated.
        """
        self.id = question_id
        self.question_content = html_cleaner.clean(question_content)
        self.misconception_ids = misconception_ids
        self.interaction_id = interaction_id
        self.created_on = question_model_created_on
        self.last_updated = question_model_last_updated

    def to_dict(self) -> QuestionSummaryDict:
        """Returns a dictionary representation of this domain object.

        Returns:
            dict. A dict representing this QuestionSummary object.
        """

        return {
            'id': self.id,
            'question_content': self.question_content,
            'interaction_id': self.interaction_id,
            'last_updated_msec': utils.get_time_in_millisecs(self.last_updated),
            'created_on_msec': utils.get_time_in_millisecs(self.created_on),
            'misconception_ids': self.misconception_ids
        }

    def validate(self) -> None:
        """Validates the Question summary domain object before it is saved.

        Raises:
            ValidationError. One or more attributes of question summary are
                invalid.
        """
        if not isinstance(self.id, str):
            raise utils.ValidationError(
                'Expected id to be a string, received %s' % self.id)

        if not isinstance(self.question_content, str):
            raise utils.ValidationError(
                'Expected question content to be a string, received %s' %
                self.question_content)

        if not isinstance(self.interaction_id, str):
            raise utils.ValidationError(
                'Expected interaction id to be a string, received %s' %
                self.interaction_id)

        if not isinstance(self.created_on, datetime.datetime):
            raise utils.ValidationError(
                'Expected created on to be a datetime, received %s' %
                self.created_on)

        if not isinstance(self.last_updated, datetime.datetime):
            raise utils.ValidationError(
                'Expected last updated to be a datetime, received %s' %
                self.last_updated)

        if not (isinstance(self.misconception_ids, list) and (
                all(isinstance(elem, str) for elem in (
                    self.misconception_ids)))):
            raise utils.ValidationError(
                'Expected misconception ids to be a list of '
                'strings, received %s' % self.misconception_ids)


class QuestionSkillLinkDict(TypedDict):
    """Dictionary representing the QuestionSkillLink domain object."""

    question_id: str
    skill_id: str
    skill_description: str
    skill_difficulty: float


class QuestionSkillLink:
    """Domain object for Question Skill Link.

    Attributes:
        question_id: str. The ID of the question.
        skill_id: str. The ID of the skill to which the
            question is linked.
        skill_description: str. The description of the corresponding skill.
        skill_difficulty: float. The difficulty between [0, 1] of the skill.
    """

    def __init__(
        self,
        question_id: str,
        skill_id: str,
        skill_description: str,
        skill_difficulty: float
    ) -> None:
        """Constructs a Question Skill Link domain object.

        Args:
            question_id: str. The ID of the question.
            skill_id: str. The ID of the skill to which the question is linked.
            skill_description: str. The description of the corresponding skill.
            skill_difficulty: float. The difficulty between [0, 1] of the skill.
        """
        self.question_id = question_id
        self.skill_id = skill_id
        self.skill_description = skill_description
        self.skill_difficulty = skill_difficulty

    def to_dict(self) -> QuestionSkillLinkDict:
        """Returns a dictionary representation of this domain object.

        Returns:
            dict. A dict representing this QuestionSkillLink object.
        """
        return {
            'question_id': self.question_id,
            'skill_id': self.skill_id,
            'skill_description': self.skill_description,
            'skill_difficulty': self.skill_difficulty,
        }


class MergedQuestionSkillLinkDict(TypedDict):
    """Dictionary representing the MergedQuestionSkillLink domain object."""

    question_id: str
    skill_ids: List[str]
    skill_descriptions: List[str]
    skill_difficulties: List[float]


class MergedQuestionSkillLink:
    """Domain object for the Merged Question Skill Link object, returned to the
    editors.

    Attributes:
        question_id: str. The ID of the question.
        skill_ids: list(str). The skill IDs of the linked skills.
        skill_descriptions: list(str). The descriptions of the skills to which
            the question is linked.
        skill_difficulties: list(float). The difficulties between [0, 1] of the
            skills.
    """

    def __init__(
        self,
        question_id: str,
        skill_ids: List[str],
        skill_descriptions: List[str],
        skill_difficulties: List[float]
    ) -> None:
        """Constructs a Merged Question Skill Link domain object.

        Args:
            question_id: str. The ID of the question.
            skill_ids: list(str). The skill IDs of the linked skills.
            skill_descriptions: list(str). The descriptions of the skills to
                which the question is linked.
            skill_difficulties: list(float). The difficulties between [0, 1] of
                the skills.
        """
        self.question_id = question_id
        self.skill_ids = skill_ids
        self.skill_descriptions = skill_descriptions
        self.skill_difficulties = skill_difficulties

    def to_dict(self) -> MergedQuestionSkillLinkDict:
        """Returns a dictionary representation of this domain object.

        Returns:
            dict. A dict representing this MergedQuestionSkillLink object.
        """
        return {
            'question_id': self.question_id,
            'skill_ids': self.skill_ids,
            'skill_descriptions': self.skill_descriptions,
            'skill_difficulties': self.skill_difficulties,
        }<|MERGE_RESOLUTION|>--- conflicted
+++ resolved
@@ -1676,31 +1676,48 @@
 
     @classmethod
     def _convert_state_v53_dict_to_v54_dict(
-<<<<<<< HEAD
+        cls, question_state_dict: state_domain.StateDict
+    ) -> state_domain.StateDict:
+        """Converts from version 53 to 54. Version 54 adds
+        catchMisspellings customization arg to TextInput
+        interaction which allows creators to detect misspellings.
+
+        Args:
+            question_state_dict: dict. A dict where each key-value pair
+                represents respectively, a state name and a dict used to
+                initialize a State domain object.
+
+        Returns:
+            dict. The converted question_state_dict.
+        """
+        if question_state_dict['interaction']['id'] == 'TextInput':
+            customization_args = question_state_dict[
+                'interaction']['customization_args']
+            customization_args.update({
+                'catchMisspellings': {
+                    'value': False
+                }
+            })
+        return question_state_dict
+
+    @classmethod
+    def _convert_state_v54_dict_to_v55_dict(
         cls,
         question_state_dict: state_domain.StateDict
     ) -> Tuple[state_domain.StateDict, int]:
-        """Converts from v53 to v54. Version 54 removes next_content_id_index
+        """Converts from v54 to v55. Version 55 removes next_content_id_index
         and WrittenTranslation from State. This version also updates the
         content-ids for each translatable field in the state with its new
         content-id.
-=======
-        cls, question_state_dict: state_domain.StateDict
-    ) -> state_domain.StateDict:
-        """Converts from version 53 to 54. Version 54 adds
-        catchMisspellings customization arg to TextInput
-        interaction which allows creators to detect misspellings.
->>>>>>> d7c0fb67
-
-        Args:
-            question_state_dict: dict. A dict where each key-value pair
-                represents respectively, a state name and a dict used to
-                initialize a State domain object.
-
-        Returns:
-            dict. The converted question_state_dict.
-        """
-<<<<<<< HEAD
+
+        Args:
+            question_state_dict: dict. A dict where each key-value pair
+                represents respectively, a state name and a dict used to
+                initialize a State domain object.
+
+        Returns:
+            dict. The converted question_state_dict.
+        """
         # Here we use MyPy ignore because the latest schema of state
         # dict doesn't contains next_content_id_index property.
         del question_state_dict['next_content_id_index'] # type: ignore[misc]
@@ -1709,23 +1726,12 @@
         del question_state_dict['written_translations'] # type: ignore[misc]
         states_dict, next_content_id_index = (
             state_domain.State
-            .update_old_content_id_to_new_content_id_in_v53_states({
+            .update_old_content_id_to_new_content_id_in_v54_states({
                 'question_state': question_state_dict
             })
         )
 
         return states_dict['question_state'], next_content_id_index
-=======
-        if question_state_dict['interaction']['id'] == 'TextInput':
-            customization_args = question_state_dict[
-                'interaction']['customization_args']
-            customization_args.update({
-                'catchMisspellings': {
-                    'value': False
-                }
-            })
-        return question_state_dict
->>>>>>> d7c0fb67
 
     @classmethod
     def update_state_from_model(
