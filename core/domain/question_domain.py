# coding: utf-8
#
# Copyright 2017 The Oppia Authors. All Rights Reserved.
#
# Licensed under the Apache License, Version 2.0 (the "License");
# you may not use this file except in compliance with the License.
# You may obtain a copy of the License at
#
#      http://www.apache.org/licenses/LICENSE-2.0
#
# Unless required by applicable law or agreed to in writing, software
# distributed under the License is distributed on an "AS-IS" BASIS,
# WITHOUT WARRANTIES OR CONDITIONS OF ANY KIND, either express or implied.
# See the License for the specific language governing permissions and
# limitations under the License.

"""Domain objects relating to questions."""

from __future__ import absolute_import  # pylint: disable=import-only-modules
from __future__ import unicode_literals  # pylint: disable=import-only-modules

import collections
import copy
import datetime
import re

from constants import constants
from core.domain import change_domain
from core.domain import customization_args_util
from core.domain import exp_domain
from core.domain import expression_parser
from core.domain import html_cleaner
from core.domain import html_validation_service
from core.domain import interaction_registry
from core.domain import state_domain
from core.platform import models
from extensions import domain
import feconf
import python_utils
import schema_utils
import utils

from pylatexenc import latex2text

(question_models,) = models.Registry.import_models([models.NAMES.question])

# Do not modify the values of these constants. This is to preserve backwards
# compatibility with previous change dicts.
QUESTION_PROPERTY_LANGUAGE_CODE = 'language_code'
QUESTION_PROPERTY_QUESTION_STATE_DATA = 'question_state_data'
QUESTION_PROPERTY_LINKED_SKILL_IDS = 'linked_skill_ids'
QUESTION_PROPERTY_INAPPLICABLE_SKILL_MISCONCEPTION_IDS = (
    'inapplicable_skill_misconception_ids')

# This takes additional 'property_name' and 'new_value' parameters and,
# optionally, 'old_value'.
CMD_UPDATE_QUESTION_PROPERTY = 'update_question_property'
CMD_CREATE_NEW_FULLY_SPECIFIED_QUESTION = 'create_new_fully_specified_question'
CMD_MIGRATE_STATE_SCHEMA_TO_LATEST_VERSION = (
    'migrate_state_schema_to_latest_version')

# The following commands are deprecated, as these functionalities will be
# handled by a QuestionSkillLink class in the future.
CMD_ADD_QUESTION_SKILL = 'add_question_skill'
CMD_REMOVE_QUESTION_SKILL = 'remove_question_skill'

CMD_CREATE_NEW = 'create_new'


class QuestionChange(change_domain.BaseChange):
    """Domain object for changes made to question object.

    The allowed commands, together with the attributes:
        - 'create_new'
        - 'update question property' (with property_name, new_value
        and old_value)
        - 'create_new_fully_specified_question' (with question_dict,
        skill_id)
        - 'migrate_state_schema_to_latest_version' (with from_version
        and to_version)
    """

    # The allowed list of question properties which can be used in
    # update_question_property command.
    QUESTION_PROPERTIES = (
        QUESTION_PROPERTY_QUESTION_STATE_DATA,
        QUESTION_PROPERTY_LANGUAGE_CODE,
        QUESTION_PROPERTY_LINKED_SKILL_IDS,
        QUESTION_PROPERTY_INAPPLICABLE_SKILL_MISCONCEPTION_IDS)

    ALLOWED_COMMANDS = [{
        'name': CMD_CREATE_NEW,
        'required_attribute_names': [],
        'optional_attribute_names': [],
        'user_id_attribute_names': []
    }, {
        'name': CMD_UPDATE_QUESTION_PROPERTY,
        'required_attribute_names': ['property_name', 'new_value', 'old_value'],
        'optional_attribute_names': [],
        'user_id_attribute_names': [],
        'allowed_values': {'property_name': QUESTION_PROPERTIES}
    }, {
        'name': CMD_CREATE_NEW_FULLY_SPECIFIED_QUESTION,
        'required_attribute_names': ['question_dict', 'skill_id'],
        'optional_attribute_names': ['topic_name'],
        'user_id_attribute_names': []
    }, {
        'name': CMD_MIGRATE_STATE_SCHEMA_TO_LATEST_VERSION,
        'required_attribute_names': ['from_version', 'to_version'],
        'optional_attribute_names': [],
        'user_id_attribute_names': []
    }]


class QuestionSuggestionChange(change_domain.BaseChange):
    """Domain object for changes made to question suggestion object.

    The allowed commands, together with the attributes:
        - 'create_new_fully_specified_question' (with question_dict,
        skill_id, skill_difficulty)
    """

    ALLOWED_COMMANDS = [
        {
            'name': CMD_CREATE_NEW_FULLY_SPECIFIED_QUESTION,
            'required_attribute_names': [
                'question_dict', 'skill_id', 'skill_difficulty'],
            'optional_attribute_names': [],
            'user_id_attribute_names': []
        }
    ]


class Question(python_utils.OBJECT):
    """Domain object for a question."""

    def __init__(
            self, question_id, question_state_data,
            question_state_data_schema_version, language_code, version,
            linked_skill_ids, inapplicable_skill_misconception_ids,
            created_on=None, last_updated=None):
        """Constructs a Question domain object.

        Args:
            question_id: str. The unique ID of the question.
            question_state_data: State. An object representing the question
                state data.
            question_state_data_schema_version: int. The schema version of the
                question states (equivalent to the states schema version of
                explorations).
            language_code: str. The ISO 639-1 code for the language this
                question is written in.
            version: int. The version of the question.
            linked_skill_ids: list(str). Skill ids linked to the question.
                Note: Do not update this field manually.
            inapplicable_skill_misconception_ids: list(str). Optional
                misconception ids that are marked as not relevant to the
                question.
            created_on: datetime.datetime. Date and time when the question was
                created.
            last_updated: datetime.datetime. Date and time when the
                question was last updated.
        """
        self.id = question_id
        self.question_state_data = question_state_data
        self.language_code = language_code
        self.question_state_data_schema_version = (
            question_state_data_schema_version)
        self.version = version
        self.linked_skill_ids = linked_skill_ids
        self.inapplicable_skill_misconception_ids = (
            inapplicable_skill_misconception_ids)
        self.created_on = created_on
        self.last_updated = last_updated

    def to_dict(self):
        """Returns a dict representing this Question domain object.

        Returns:
            dict. A dict representation of the Question instance.
        """
        return {
            'id': self.id,
            'question_state_data': self.question_state_data.to_dict(),
            'question_state_data_schema_version': (
                self.question_state_data_schema_version),
            'language_code': self.language_code,
            'version': self.version,
            'linked_skill_ids': self.linked_skill_ids,
            'inapplicable_skill_misconception_ids': (
                self.inapplicable_skill_misconception_ids)
        }

    @classmethod
    def create_default_question_state(cls):
        """Return a State domain object with default value for being used as
        question state data.

        Returns:
            State. The corresponding State domain object.
        """
        return state_domain.State.create_default_state(
            None, is_initial_state=True)

    @classmethod
    def _convert_state_v27_dict_to_v28_dict(cls, question_state_dict):
        """Converts from version 27 to 28. Version 28 replaces
        content_ids_to_audio_translations with recorded_voiceovers.

        Args:
            question_state_dict: dict. The dict representation of
                question_state_data.

        Returns:
            dict. The converted question_state_dict.
        """
        question_state_dict['recorded_voiceovers'] = {
            'voiceovers_mapping': (
                question_state_dict.pop('content_ids_to_audio_translations'))
        }
        return question_state_dict

    @classmethod
    def _convert_state_v28_dict_to_v29_dict(cls, question_state_dict):
        """Converts from version 28 to 29. Version 29 adds
        solicit_answer_details boolean variable to the state, which
        allows the creator to ask for answer details from the learner
        about why they landed on a particular answer.

        Args:
            question_state_dict: dict. The dict representation of
                question_state_data.

        Returns:
            dict. The converted question_state_dict.
        """
        question_state_dict['solicit_answer_details'] = False
        return question_state_dict

    @classmethod
    def _convert_state_v29_dict_to_v30_dict(cls, question_state_dict):
        """Converts from version 29 to 30. Version 30 replaces
        tagged_misconception_id with tagged_skill_misconception_id, which
        is default to None.

        Args:
            question_state_dict: dict. A dict where each key-value pair
                represents respectively, a state name and a dict used to
                initialize a State domain object.

        Returns:
            dict. The converted question_state_dict.
        """
        answer_groups = question_state_dict['interaction']['answer_groups']
        for answer_group in answer_groups:
            answer_group['tagged_skill_misconception_id'] = None
            del answer_group['tagged_misconception_id']

        return question_state_dict

    @classmethod
    def _convert_state_v30_dict_to_v31_dict(cls, question_state_dict):
        """Converts from version 30 to 31. Version 31 updates the
        Voiceover model to have an initialized duration_secs attribute of 0.0.

        Args:
            question_state_dict: dict. A dict where each key-value pair
                represents respectively, a state name and a dict used to
                initialize a State domain object.

        Returns:
            dict. The converted question_state_dict.
        """
        # Get the voiceovers_mapping metadata.
        voiceovers_mapping = (
            question_state_dict['recorded_voiceovers']['voiceovers_mapping'])
        language_codes_to_audio_metadata = voiceovers_mapping.values()
        for language_codes in language_codes_to_audio_metadata:
            for audio_metadata in language_codes.values():
                # Initialize duration_secs with 0.0 for every voiceover
                # recording under Content, Feedback, Hints, and Solutions.
                # This is necessary to keep the state functional
                # when migrating to v31.
                audio_metadata['duration_secs'] = 0.0
        return question_state_dict

    @classmethod
    def _convert_state_v31_dict_to_v32_dict(cls, question_state_dict):
        """Converts from version 31 to 32. Version 32 adds a new
        customization arg to SetInput interaction which allows
        creators to add custom text to the "Add" button.

        Args:
            question_state_dict: dict. A dict where each key-value pair
                represents respectively, a state name and a dict used to
                initialize a State domain object.

        Returns:
            dict. The converted question_state_dict.
        """
        if question_state_dict['interaction']['id'] == 'SetInput':
            customization_args = question_state_dict[
                'interaction']['customization_args']
            customization_args.update({
                'buttonText': {
                    'value': 'Add item'
                }
            })

        return question_state_dict

    @classmethod
    def _convert_state_v32_dict_to_v33_dict(cls, question_state_dict):
        """Converts from version 32 to 33. Version 33 adds a new
        customization arg to MultipleChoiceInput Interaction which allows
        answer choices to be shuffled.

        Args:
            question_state_dict: dict. A dict where each key-value pair
                represents respectively, a state name and a dict used to
                initialize a State domain object.

        Returns:
            dict. The converted question_state_dict.
        """
        if question_state_dict['interaction']['id'] == 'MultipleChoiceInput':
            customization_args = question_state_dict[
                'interaction']['customization_args']
            customization_args.update({
                'showChoicesInShuffledOrder': {
                    'value': True
                }
            })

        return question_state_dict

    @classmethod
    def _convert_state_v33_dict_to_v34_dict(cls, question_state_dict):
        """Converts from version 33 to 34. Version 34 adds a new
        attribute for math components. The new attribute has an additional field
        to for storing SVG filenames.

        Args:
            question_state_dict: dict. A dict where each key-value pair
                represents respectively, a state name and a dict used to
                initialize a State domain object.

        Returns:
            dict. The converted question_state_dict.
        """
        question_state_dict = state_domain.State.convert_html_fields_in_state(
            question_state_dict,
            html_validation_service.add_math_content_to_math_rte_components,
            state_uses_old_interaction_cust_args_schema=True,
            state_uses_old_rule_template_schema=True)
        return question_state_dict

    @classmethod
    def _convert_state_v34_dict_to_v35_dict(cls, question_state_dict):
        """Converts from version 34 to 35. Version 35 upgrades all explorations
        that use the MathExpressionInput interaction to use one of
        AlgebraicExpressionInput, NumericExpressionInput, or MathEquationInput
        interactions.

        Args:
            question_state_dict: dict. A dict where each key-value pair
                represents respectively, a state name and a dict used to
                initialize a State domain object.

        Returns:
            dict. The converted question_state_dict.
        """
        is_valid_algebraic_expression = schema_utils.get_validator(
            'is_valid_algebraic_expression')
        is_valid_numeric_expression = schema_utils.get_validator(
            'is_valid_numeric_expression')
        is_valid_math_equation = schema_utils.get_validator(
            'is_valid_math_equation')
        ltt = latex2text.LatexNodes2Text()

        if question_state_dict['interaction']['id'] == 'MathExpressionInput':
            new_answer_groups = []
            types_of_inputs = set()
            for group in question_state_dict['interaction']['answer_groups']:
                new_answer_group = copy.deepcopy(group)
                for rule_spec in new_answer_group['rule_specs']:
                    rule_input = ltt.latex_to_text(rule_spec['inputs']['x'])

                    rule_input = exp_domain.clean_math_expression(
                        rule_input)

                    type_of_input = exp_domain.TYPE_INVALID_EXPRESSION
                    if is_valid_algebraic_expression(rule_input):
                        type_of_input = (
                            exp_domain.TYPE_VALID_ALGEBRAIC_EXPRESSION)
                    elif is_valid_numeric_expression(rule_input):
                        type_of_input = exp_domain.TYPE_VALID_NUMERIC_EXPRESSION
                    elif is_valid_math_equation(rule_input):
                        type_of_input = exp_domain.TYPE_VALID_MATH_EQUATION

                    types_of_inputs.add(type_of_input)

                    if type_of_input != exp_domain.TYPE_INVALID_EXPRESSION:
                        rule_spec['inputs']['x'] = rule_input
                        if type_of_input == exp_domain.TYPE_VALID_MATH_EQUATION:
                            rule_spec['inputs']['y'] = 'both'
                        rule_spec['rule_type'] = 'MatchesExactlyWith'

                new_answer_groups.append(new_answer_group)

            if exp_domain.TYPE_INVALID_EXPRESSION not in types_of_inputs:
                # If at least one rule input is an equation, we remove
                # all other rule inputs that are expressions.
                if exp_domain.TYPE_VALID_MATH_EQUATION in types_of_inputs:
                    new_interaction_id = exp_domain.TYPE_VALID_MATH_EQUATION
                    for group in new_answer_groups:
                        new_rule_specs = []
                        for rule_spec in group['rule_specs']:
                            if is_valid_math_equation(
                                    rule_spec['inputs']['x']):
                                new_rule_specs.append(rule_spec)
                        group['rule_specs'] = new_rule_specs
                # Otherwise, if at least one rule_input is an algebraic
                # expression, we remove all other rule inputs that are
                # numeric expressions.
                elif exp_domain.TYPE_VALID_ALGEBRAIC_EXPRESSION in (
                        types_of_inputs):
                    new_interaction_id = (
                        exp_domain.TYPE_VALID_ALGEBRAIC_EXPRESSION)
                    for group in new_answer_groups:
                        new_rule_specs = []
                        for rule_spec in group['rule_specs']:
                            if is_valid_algebraic_expression(
                                    rule_spec['inputs']['x']):
                                new_rule_specs.append(rule_spec)
                        group['rule_specs'] = new_rule_specs
                else:
                    new_interaction_id = (
                        exp_domain.TYPE_VALID_NUMERIC_EXPRESSION)

                # Removing answer groups that have no rule specs left after
                # the filtration done above.
                new_answer_groups = [
                    answer_group for answer_group in new_answer_groups if (
                        len(answer_group['rule_specs']) != 0)]

                # Removing feedback keys, from voiceovers_mapping and
                # translations_mapping, that correspond to the rules that
                # got deleted.
                old_answer_groups_feedback_keys = [
                    answer_group['outcome'][
                        'feedback']['content_id'] for answer_group in (
                            question_state_dict[
                                'interaction']['answer_groups'])]
                new_answer_groups_feedback_keys = [
                    answer_group['outcome'][
                        'feedback']['content_id'] for answer_group in (
                            new_answer_groups)]
                content_ids_to_delete = set(
                    old_answer_groups_feedback_keys) - set(
                        new_answer_groups_feedback_keys)
                for content_id in content_ids_to_delete:
                    if content_id in question_state_dict['recorded_voiceovers'][
                            'voiceovers_mapping']:
                        del question_state_dict['recorded_voiceovers'][
                            'voiceovers_mapping'][content_id]
                    if content_id in question_state_dict[
                            'written_translations']['translations_mapping']:
                        del question_state_dict['written_translations'][
                            'translations_mapping'][content_id]

                question_state_dict['interaction']['id'] = new_interaction_id
                question_state_dict['interaction']['answer_groups'] = (
                    new_answer_groups)
                if question_state_dict['interaction']['solution']:
                    correct_answer = question_state_dict['interaction'][
                        'solution']['correct_answer']['ascii']
                    correct_answer = exp_domain.clean_math_expression(
                        correct_answer)
                    question_state_dict['interaction'][
                        'solution']['correct_answer'] = correct_answer

        return question_state_dict

    @classmethod
    def _convert_state_v35_dict_to_v36_dict(cls, question_state_dict):
        """Converts from version 35 to 36. Version 35 adds translation support
        for interaction customization arguments. This migration converts
        customization arguments whose schemas have been changed from unicode to
        SubtitledUnicode or html to SubtitledHtml. It also populates missing
        customization argument keys on all interactions, removes extra
        customization arguments, normalizes customization arguments against
        its schema, and changes PencilCodeEditor's customization argument
        name from initial_code to initialCode.

        Args:
            question_state_dict: dict. A dict where each key-value pair
                represents respectively, a state name and a dict used to
                initialize a State domain object.

        Returns:
            dict. The converted question_state_dict.
        """
        max_existing_content_id_index = -1
        translations_mapping = question_state_dict[
            'written_translations']['translations_mapping']
        for content_id in translations_mapping:
            # Find maximum existing content_id index.
            content_id_suffix = content_id.split('_')[-1]

            # Possible values of content_id_suffix are a digit, or from
            # a 'outcome' (from 'default_outcome'). If the content_id_suffix
            # is not a digit, we disregard it here.
            if content_id_suffix.isdigit():
                max_existing_content_id_index = max(
                    max_existing_content_id_index,
                    int(content_id_suffix)
                )

            # Move 'html' field to 'translation' field and set 'data_format'
            # to 'html' for all WrittenTranslations.
            for lang_code in translations_mapping[content_id]:
                translations_mapping[
                    content_id][lang_code]['data_format'] = 'html'
                translations_mapping[
                    content_id][lang_code]['translation'] = (
                        translations_mapping[content_id][lang_code]['html'])
                del translations_mapping[content_id][lang_code]['html']

        interaction_id = question_state_dict['interaction']['id']
        if interaction_id is None:
            question_state_dict['next_content_id_index'] = (
                max_existing_content_id_index + 1)
            return question_state_dict

        class ContentIdCounter(python_utils.OBJECT):
            """This helper class is used to keep track of
            next_content_id_index and new_content_ids, and provides a
            function to generate new content_ids.
            """

            new_content_ids = []

            def __init__(self, next_content_id_index):
                """Initializes a ContentIdCounter object.

                Args:
                    next_content_id_index: int. The next content id index.
                """
                self.next_content_id_index = next_content_id_index

            def generate_content_id(self, content_id_prefix):
                """Generate a new content_id from the prefix provided and
                the next content id index.

                Args:
                    content_id_prefix: str. The prefix of the content_id.

                Returns:
                    str. The generated content_id.
                """
                content_id = '%s%i' % (
                    content_id_prefix,
                    self.next_content_id_index)
                self.next_content_id_index += 1
                self.new_content_ids.append(content_id)
                return content_id

        content_id_counter = (
            ContentIdCounter(max_existing_content_id_index + 1))

        ca_dict = question_state_dict['interaction']['customization_args']
        if (interaction_id == 'PencilCodeEditor' and
                'initial_code' in ca_dict):
            ca_dict['initialCode'] = ca_dict['initial_code']
            del ca_dict['initial_code']

        # Retrieve a cached version (state schema v35) of
        # interaction_specs.json to ensure that this migration remains
        # stable even when interaction_specs.json is changed.
        ca_specs = [
            domain.CustomizationArgSpec(
                ca_spec_dict['name'],
                ca_spec_dict['description'],
                ca_spec_dict['schema'],
                ca_spec_dict['default_value']
            ) for ca_spec_dict in (
                interaction_registry.Registry
                .get_all_specs_for_state_schema_version(36)[
                    interaction_id]['customization_arg_specs']
            )
        ]

        for ca_spec in ca_specs:
            schema = ca_spec.schema
            ca_name = ca_spec.name
            content_id_prefix = 'ca_%s_' % ca_name

            # We only have to migrate unicode to SubtitledUnicode or
            # list of html to list of SubtitledHtml. No interactions
            # were changed from html to SubtitledHtml.
            is_subtitled_unicode_spec = (
                schema['type'] == schema_utils.SCHEMA_TYPE_CUSTOM and
                schema['obj_type'] ==
                schema_utils.SCHEMA_OBJ_TYPE_SUBTITLED_UNICODE)
            is_subtitled_html_list_spec = (
                schema['type'] == schema_utils.SCHEMA_TYPE_LIST and
                schema['items']['type'] ==
                schema_utils.SCHEMA_TYPE_CUSTOM and
                schema['items']['obj_type'] ==
                schema_utils.SCHEMA_OBJ_TYPE_SUBTITLED_HTML)

            if is_subtitled_unicode_spec:
                # Default is a SubtitledHtml dict or SubtitleUnicode dict.
                new_value = copy.deepcopy(ca_spec.default_value)

                # If available, assign value to html or unicode_str.
                if ca_name in ca_dict:
                    new_value['unicode_str'] = ca_dict[ca_name]['value']

                # Assign content_id.
                new_value['content_id'] = (
                    content_id_counter
                    .generate_content_id(content_id_prefix)
                )

                ca_dict[ca_name] = {'value': new_value}
            elif is_subtitled_html_list_spec:
                new_value = []

                if ca_name in ca_dict:
                    # Assign values to html fields.
                    for html in ca_dict[ca_name]['value']:
                        new_value.append({
                            'html': html, 'content_id': None
                        })
                else:
                    # Default is a list of SubtitledHtml dict.
                    new_value.extend(copy.deepcopy(ca_spec.default_value))

                # Assign content_ids.
                for subtitled_html_dict in new_value:
                    subtitled_html_dict['content_id'] = (
                        content_id_counter
                        .generate_content_id(content_id_prefix)
                    )

                ca_dict[ca_name] = {'value': new_value}
            elif ca_name not in ca_dict:
                ca_dict[ca_name] = {'value': ca_spec.default_value}

        (
            customization_args_util
            .validate_customization_args_and_values(
                'interaction',
                interaction_id,
                ca_dict,
                ca_specs)
        )

        question_state_dict['next_content_id_index'] = (
            content_id_counter.next_content_id_index)
        for new_content_id in content_id_counter.new_content_ids:
            question_state_dict[
                'written_translations'][
                    'translations_mapping'][new_content_id] = {}
            question_state_dict[
                'recorded_voiceovers'][
                    'voiceovers_mapping'][new_content_id] = {}

        return question_state_dict

    @classmethod
    def _convert_state_v36_dict_to_v37_dict(cls, question_state_dict):
        """Converts from version 36 to 37. Version 37 changes all rules with
        type CaseSensitiveEquals to Equals.

        Args:
            question_state_dict: dict. A dict where each key-value pair
                represents respectively, a state name and a dict used to
                initialize a State domain object.

        Returns:
            dict. The converted question_state_dict.
        """
        if question_state_dict['interaction']['id'] != 'TextInput':
            return question_state_dict
        answer_group_dicts = question_state_dict['interaction']['answer_groups']
        for answer_group_dict in answer_group_dicts:
            for rule_spec_dict in answer_group_dict['rule_specs']:
                if rule_spec_dict['rule_type'] == 'CaseSensitiveEquals':
                    rule_spec_dict['rule_type'] = 'Equals'

        return question_state_dict

    @classmethod
    def _convert_state_v37_dict_to_v38_dict(cls, question_state_dict):
        """Converts from version 37 to 38. Version 38 adds a customization arg
        for the Math interactions that allows creators to specify the letters
        that would be displayed to the learner.

        Args:
            question_state_dict: dict. A dict where each key-value pair
                represents respectively, a state name and a dict used to
                initialize a State domain object.

        Returns:
            dict. The converted question_state_dict.
        """
        if question_state_dict['interaction']['id'] in (
                'AlgebraicExpressionInput', 'MathEquationInput'):
            variables = set()
            for group in question_state_dict[
                    'interaction']['answer_groups']:
                for rule_spec in group['rule_specs']:
                    rule_input = rule_spec['inputs']['x']
                    for variable in expression_parser.get_variables(
                            rule_input):
                        # Replacing greek letter names with greek symbols.
                        if len(variable) > 1:
                            variable = (
                                constants.GREEK_LETTER_NAMES_TO_SYMBOLS[
                                    variable])
                        variables.add(variable)

            customization_args = question_state_dict[
                'interaction']['customization_args']
            customization_args.update({
                'customOskLetters': {
                    'value': sorted(variables)
                }
            })

        return question_state_dict

    @classmethod
    def _convert_state_v38_dict_to_v39_dict(cls, question_state_dict):
        """Converts from version 38 to 39. Version 39 adds a new
        customization arg to NumericExpressionInput interaction which allows
        creators to modify the placeholder text.

        Args:
            question_state_dict: dict. A dict where each key-value pair
                represents respectively, a state name and a dict used to
                initialize a State domain object.

        Returns:
            dict. The converted question_state_dict.
        """
        if question_state_dict['interaction']['id'] == 'NumericExpressionInput':
            customization_args = question_state_dict[
                'interaction']['customization_args']
            customization_args.update({
                'placeholder': {
                    'value': {
                        'content_id': 'ca_placeholder_0',
                        'unicode_str': (
                            'Type an expression here, using only numbers.')
                    }
                }
            })
            question_state_dict['written_translations']['translations_mapping'][
                'ca_placeholder_0'] = {}
            question_state_dict['recorded_voiceovers']['voiceovers_mapping'][
                'ca_placeholder_0'] = {}

        return question_state_dict

    @classmethod
    def _convert_state_v39_dict_to_v40_dict(cls, question_state_dict):
        """Converts from version 39 to 40. Version 40 converts TextInput rule
        inputs from NormalizedString to SetOfNormalizedString.

        Args:
            question_state_dict: dict. A dict where each key-value pair
                represents respectively, a state name and a dict used to
                initialize a State domain object.

        Returns:
            dict. The converted question_state_dict.
        """
        if question_state_dict['interaction']['id'] != 'TextInput':
            return question_state_dict

        answer_group_dicts = question_state_dict['interaction']['answer_groups']
        for answer_group_dict in answer_group_dicts:
            rule_type_to_inputs = collections.defaultdict(set)
            for rule_spec_dict in answer_group_dict['rule_specs']:
                rule_type = rule_spec_dict['rule_type']
                rule_inputs = rule_spec_dict['inputs']['x']
                rule_type_to_inputs[rule_type].add(rule_inputs)
            answer_group_dict['rule_specs'] = [{
                'rule_type': rule_type,
                'inputs': {'x': list(rule_type_to_inputs[rule_type])}
            } for rule_type in rule_type_to_inputs]

        return question_state_dict

    @classmethod
    def _convert_state_v40_dict_to_v41_dict(cls, question_state_dict):
        """Converts from version 40 to 41. Version 41 adds
        TranslatableSetOfUnicodeString and TranslatableSetOfNormalizedString
        objects to RuleSpec domain objects to allow for translations.

        Args:
            question_state_dict: dict. A dict where each key-value pair
                represents respectively, a state name and a dict used to
                initialize a State domain object.

        Returns:
            dict. The converted question_state_dict.
        """
        class ContentIdCounter(python_utils.OBJECT):
            """This helper class is used to keep track of
            next_content_id_index and new_content_ids, and provides a
            function to generate new content_ids.
            """

            def __init__(self, next_content_id_index):
                """Initializes a ContentIdCounter object.

                Args:
                    next_content_id_index: int. The next content id index.
                """
                self.new_content_ids = []
                self.next_content_id_index = next_content_id_index

            def generate_content_id(self, content_id_prefix):
                """Generate a new content_id from the prefix provided and
                the next content id index.

                Args:
                    content_id_prefix: str. The prefix of the content_id.

                Returns:
                    str. The generated content_id.
                """
                content_id = '%s%i' % (
                    content_id_prefix,
                    self.next_content_id_index)
                self.next_content_id_index += 1
                self.new_content_ids.append(content_id)
                return content_id

        # As of Jan 2021, which is when this migration is to be run, only
        # TextInput and SetInput have translatable rule inputs, and every rule
        # for these interactions takes exactly one translatable input named x.
        interaction_id = question_state_dict['interaction']['id']
        if interaction_id not in ['TextInput', 'SetInput']:
            return question_state_dict

        content_id_counter = ContentIdCounter(
            question_state_dict['next_content_id_index'])
        answer_group_dicts = question_state_dict['interaction']['answer_groups']
        for answer_group_dict in answer_group_dicts:
            for rule_spec_dict in answer_group_dict['rule_specs']:
                content_id = content_id_counter.generate_content_id(
                    'rule_input_')
                if interaction_id == 'TextInput':
                    # Convert to TranslatableSetOfNormalizedString.
                    rule_spec_dict['inputs']['x'] = {
                        'contentId': content_id,
                        'normalizedStrSet': rule_spec_dict['inputs']['x']
                    }
                elif interaction_id == 'SetInput':
                    # Convert to TranslatableSetOfUnicodeString.
                    rule_spec_dict['inputs']['x'] = {
                        'contentId': content_id,
                        'unicodeStrSet': rule_spec_dict['inputs']['x']
                    }
        question_state_dict['next_content_id_index'] = (
            content_id_counter.next_content_id_index)
        for new_content_id in content_id_counter.new_content_ids:
            question_state_dict[
                'written_translations'][
                    'translations_mapping'][new_content_id] = {}
            question_state_dict[
                'recorded_voiceovers'][
                    'voiceovers_mapping'][new_content_id] = {}

        return question_state_dict

    @classmethod
    def _convert_state_v41_dict_to_v42_dict(cls, question_state_dict):
        """Converts from version 41 to 42. Version 42 changes rule input types
        for DragAndDropSortInput and ItemSelectionInput interactions to better
        support translations. Specifically, the rule inputs will store content
        ids of the html rather than the raw html. Solution answers for
        DragAndDropSortInput and ItemSelectionInput interactions are also
        updated.

        Args:
            question_state_dict: dict. A dict where each key-value pair
                represents respectively, a state name and a dict used to
                initialize a State domain object.

        Returns:
            dict. The converted question_state_dict.
        """

        def migrate_rule_inputs_and_answers(new_type, value, choices):
            """Migrates SetOfHtmlString to SetOfTranslatableHtmlContentIds,
            ListOfSetsOfHtmlStrings to ListOfSetsOfTranslatableHtmlContentIds,
            and DragAndDropHtmlString to TranslatableHtmlContentId. These
            migrations are necessary to have rules work easily for multiple
            languages; instead of comparing html for equality, we compare
            content_ids for equality.

            Args:
                new_type: str. The type to migrate to.
                value: *. The value to migrate.
                choices: list(dict). The list of subtitled html dicts to extract
                    content ids from.

            Returns:
                *. The migrated rule input.
            """

            def extract_content_id_from_choices(html):
                """Given a html, find its associated content id in choices,
                which is a list of subtitled html dicts.

                Args:
                    html: str. The html to find the content id of.

                Returns:
                    str. The content id of html.
                """
                for subtitled_html_dict in choices:
                    if subtitled_html_dict['html'] == html:
                        return subtitled_html_dict['content_id']
                # If there is no match, we discard the rule input. The frontend
                # will handle invalid content ids similar to how it handled
                # non-matching html.
                return feconf.INVALID_CONTENT_ID

            if new_type == 'TranslatableHtmlContentId':
                return extract_content_id_from_choices(value)
            elif new_type == 'SetOfTranslatableHtmlContentIds':
                return [
                    migrate_rule_inputs_and_answers(
                        'TranslatableHtmlContentId', html, choices
                    ) for html in value
                ]
            elif new_type == 'ListOfSetsOfTranslatableHtmlContentIds':
                return [
                    migrate_rule_inputs_and_answers(
                        'SetOfTranslatableHtmlContentIds', html_set, choices
                    ) for html_set in value
                ]

        interaction_id = question_state_dict['interaction']['id']
        if interaction_id not in [
                'DragAndDropSortInput', 'ItemSelectionInput']:
            return question_state_dict

        solution = question_state_dict['interaction']['solution']
        choices = question_state_dict['interaction']['customization_args'][
            'choices']['value']

        if interaction_id == 'ItemSelectionInput':
            # The solution type will be migrated from SetOfHtmlString to
            # SetOfTranslatableHtmlContentIds.
            if solution is not None:
                solution['correct_answer'] = (
                    migrate_rule_inputs_and_answers(
                        'SetOfTranslatableHtmlContentIds',
                        solution['correct_answer'],
                        choices)
                )
        if interaction_id == 'DragAndDropSortInput':
            # The solution type will be migrated from ListOfSetsOfHtmlString
            # to ListOfSetsOfTranslatableHtmlContentIds.
            if solution is not None:
                solution['correct_answer'] = (
                    migrate_rule_inputs_and_answers(
                        'ListOfSetsOfTranslatableHtmlContentIds',
                        solution['correct_answer'],
                        choices)
                )

        answer_group_dicts = question_state_dict['interaction']['answer_groups']
        for answer_group_dict in answer_group_dicts:
            for rule_spec_dict in answer_group_dict['rule_specs']:
                rule_type = rule_spec_dict['rule_type']
                rule_inputs = rule_spec_dict['inputs']

                if interaction_id == 'ItemSelectionInput':
                    # All rule inputs for ItemSelectionInput will be
                    # migrated from SetOfHtmlString to
                    # SetOfTranslatableHtmlContentIds.
                    rule_inputs['x'] = migrate_rule_inputs_and_answers(
                        'SetOfTranslatableHtmlContentIds',
                        rule_inputs['x'],
                        choices)
                if interaction_id == 'DragAndDropSortInput':
                    rule_types_with_list_of_sets = [
                        'IsEqualToOrdering',
                        'IsEqualToOrderingWithOneItemAtIncorrectPosition'
                    ]
                    if rule_type in rule_types_with_list_of_sets:
                        # For rule type IsEqualToOrdering and
                        # IsEqualToOrderingWithOneItemAtIncorrectPosition,
                        # the x input will be migrated from
                        # ListOfSetsOfHtmlStrings to
                        # ListOfSetsOfTranslatableHtmlContentIds.
                        rule_inputs['x'] = migrate_rule_inputs_and_answers(
                            'ListOfSetsOfTranslatableHtmlContentIds',
                            rule_inputs['x'],
                            choices)
                    elif rule_type == 'HasElementXAtPositionY':
                        # For rule type HasElementXAtPositionY,
                        # the x input will be migrated from
                        # DragAndDropHtmlString to
                        # TranslatableHtmlContentId, and the y input will
                        # remain as DragAndDropPositiveInt.
                        rule_inputs['x'] = migrate_rule_inputs_and_answers(
                            'TranslatableHtmlContentId',
                            rule_inputs['x'],
                            choices)
                    elif rule_type == 'HasElementXBeforeElementY':
                        # For rule type HasElementXBeforeElementY,
                        # the x and y inputs will be migrated from
                        # DragAndDropHtmlString to
                        # TranslatableHtmlContentId.
                        for rule_input_name in ['x', 'y']:
                            rule_inputs[rule_input_name] = (
                                migrate_rule_inputs_and_answers(
                                    'TranslatableHtmlContentId',
                                    rule_inputs[rule_input_name],
                                    choices))

        return question_state_dict

    @classmethod
    def _convert_state_v42_dict_to_v43_dict(cls, question_state_dict):
<<<<<<< HEAD
        """Converts from version 42 to 43. Version 43 adds a new
        customization arg to NumericInput interaction which allows
        creators to set input range greater than or equal to zero.
=======
        """Converts from version 42 to 43. Version 43 adds a new customization
        arg to NumericExpressionInput, AlgebraicExpressionInput, and
        MathEquationInput. The customization arg will allow creators to choose
        whether to render the division sign (÷) instead of a fraction for the
        division operation.

>>>>>>> 8ae75438
        Args:
            question_state_dict: dict. A dict where each key-value pair
                represents respectively, a state name and a dict used to
                initialize a State domain object.
<<<<<<< HEAD
        Returns:
            dict. The converted question_state_dict.
        """
        if question_state_dict['interaction']['id'] == 'NumericExpressionInput':
            customization_args = question_state_dict[
                'interaction']['customization_args']
            customization_args.update({
                'placeholder': {
                    'value': {
                        'content_id': 'ca_placeholder_0',
                        'unicode_str': (
                            'Type an expression here, using only numbers.')
                    }
                }
            })
            question_state_dict['written_translations']['translations_mapping'][
                'ca_placeholder_0'] = {}
            question_state_dict['recorded_voiceovers']['voiceovers_mapping'][
                'ca_placeholder_0'] = {}
=======

        Returns:
            dict. The converted question_state_dict.
        """
        if question_state_dict['interaction']['id'] in [
                'NumericExpressionInput', 'AlgebraicExpressionInput',
                'MathEquationInput']:
            customization_args = question_state_dict[
                'interaction']['customization_args']
            customization_args.update({
                'useFractionForDivision': {
                    'value': True
                }
            })
>>>>>>> 8ae75438

        return question_state_dict

    @classmethod
    def update_state_from_model(
            cls, versioned_question_state, current_state_schema_version):
        """Converts the state object contained in the given
        versioned_question_state dict from current_state_schema_version to
        current_state_schema_version + 1.
        Note that the versioned_question_state being passed in is modified
        in-place.

        Args:
            versioned_question_state: dict. A dict with two keys:
                - state_schema_version: int. The state schema version for the
                    question.
                - state: The State domain object representing the question
                    state data.
            current_state_schema_version: int. The current state
                schema version.
        """
        versioned_question_state['state_schema_version'] = (
            current_state_schema_version + 1)

        conversion_fn = getattr(cls, '_convert_state_v%s_dict_to_v%s_dict' % (
            current_state_schema_version, current_state_schema_version + 1))

        versioned_question_state['state'] = conversion_fn(
            versioned_question_state['state'])

    def partial_validate(self):
        """Validates the Question domain object, but doesn't require the
        object to contain an ID and a version. To be used to validate the
        question before it is finalized.
        """

        if not isinstance(self.language_code, python_utils.BASESTRING):
            raise utils.ValidationError(
                'Expected language_code to be a string, received %s' %
                self.language_code)

        if not self.linked_skill_ids:
            raise utils.ValidationError(
                'linked_skill_ids is either null or an empty list')

        if not (isinstance(self.linked_skill_ids, list) and (
                all(isinstance(
                    elem, python_utils.BASESTRING) for elem in (
                        self.linked_skill_ids)))):
            raise utils.ValidationError(
                'Expected linked_skill_ids to be a list of strings, '
                'received %s' % self.linked_skill_ids)

        if len(set(self.linked_skill_ids)) != len(self.linked_skill_ids):
            raise utils.ValidationError(
                'linked_skill_ids has duplicate skill ids')
        inapplicable_skill_misconception_ids_is_list = isinstance(
            self.inapplicable_skill_misconception_ids, list)
        if not (inapplicable_skill_misconception_ids_is_list and (
                all(isinstance(
                    elem, python_utils.BASESTRING) for elem in (
                        self.inapplicable_skill_misconception_ids)))):
            raise utils.ValidationError(
                'Expected inapplicable_skill_misconception_ids to be a list '
                'of strings, received %s'
                % self.inapplicable_skill_misconception_ids)

        if not (all(
                re.match(
                    constants.VALID_SKILL_MISCONCEPTION_ID_REGEX, elem
                ) for elem in self.inapplicable_skill_misconception_ids)):
            raise utils.ValidationError(
                'Expected inapplicable_skill_misconception_ids to be a list '
                'of strings of the format <skill_id>-<misconception_id>, '
                'received %s' % self.inapplicable_skill_misconception_ids)

        if len(set(self.inapplicable_skill_misconception_ids)) != len(
                self.inapplicable_skill_misconception_ids):
            raise utils.ValidationError(
                'inapplicable_skill_misconception_ids has duplicate values')

        if not isinstance(self.question_state_data_schema_version, int):
            raise utils.ValidationError(
                'Expected schema version to be an integer, received %s' %
                self.question_state_data_schema_version)

        if not isinstance(self.question_state_data, state_domain.State):
            raise utils.ValidationError(
                'Expected question state data to be a State object, '
                'received %s' % self.question_state_data)

        if not utils.is_valid_language_code(self.language_code):
            raise utils.ValidationError(
                'Invalid language code: %s' % self.language_code)

        interaction_specs = interaction_registry.Registry.get_all_specs()
        at_least_one_correct_answer = False
        dest_is_specified = False
        interaction = self.question_state_data.interaction
        for answer_group in interaction.answer_groups:
            if answer_group.outcome.labelled_as_correct:
                at_least_one_correct_answer = True
            if answer_group.outcome.dest is not None:
                dest_is_specified = True

        if interaction.default_outcome.labelled_as_correct:
            at_least_one_correct_answer = True

        if interaction.default_outcome.dest is not None:
            dest_is_specified = True

        if not at_least_one_correct_answer:
            raise utils.ValidationError(
                'Expected at least one answer group to have a correct ' +
                'answer.'
            )

        if dest_is_specified:
            raise utils.ValidationError(
                'Expected all answer groups to have destination as None.'
            )

        if not interaction.hints:
            raise utils.ValidationError(
                'Expected the question to have at least one hint')

        if (
                (interaction.solution is None) and
                (interaction_specs[interaction.id]['can_have_solution'])):
            raise utils.ValidationError(
                'Expected the question to have a solution'
            )
        self.question_state_data.validate({}, False)

    def validate(self):
        """Validates the Question domain object before it is saved."""

        if not isinstance(self.id, python_utils.BASESTRING):
            raise utils.ValidationError(
                'Expected ID to be a string, received %s' % self.id)

        if not isinstance(self.version, int):
            raise utils.ValidationError(
                'Expected version to be an integer, received %s' %
                self.version)

        self.partial_validate()

    @classmethod
    def from_dict(cls, question_dict):
        """Returns a Question domain object from dict.

        Returns:
            Question. The corresponding Question domain object.
        """
        question = cls(
            question_dict['id'],
            state_domain.State.from_dict(question_dict['question_state_data']),
            question_dict['question_state_data_schema_version'],
            question_dict['language_code'], question_dict['version'],
            question_dict['linked_skill_ids'],
            question_dict['inapplicable_skill_misconception_ids'])

        return question

    @classmethod
    def create_default_question(cls, question_id, skill_ids):
        """Returns a Question domain object with default values.

        Args:
            question_id: str. The unique ID of the question.
            skill_ids: list(str). List of skill IDs attached to this question.

        Returns:
            Question. A Question domain object with default values.
        """
        default_question_state_data = cls.create_default_question_state()

        return cls(
            question_id, default_question_state_data,
            feconf.CURRENT_STATE_SCHEMA_VERSION,
            constants.DEFAULT_LANGUAGE_CODE, 0, skill_ids, [])

    def update_language_code(self, language_code):
        """Updates the language code of the question.

        Args:
            language_code: str. The ISO 639-1 code for the language this
                question is written in.
        """
        self.language_code = language_code

    def update_linked_skill_ids(self, linked_skill_ids):
        """Updates the linked skill ids of the question.

        Args:
            linked_skill_ids: list(str). The skill ids linked to the question.
        """
        self.linked_skill_ids = list(set(linked_skill_ids))

    def update_inapplicable_skill_misconception_ids(
            self, inapplicable_skill_misconception_ids):
        """Updates the optional misconception ids marked as not applicable
        to the question.

        Args:
            inapplicable_skill_misconception_ids: list(str). The optional
                skill misconception ids marked as not applicable to the
                question.
        """
        self.inapplicable_skill_misconception_ids = list(
            set(inapplicable_skill_misconception_ids))

    def update_question_state_data(self, question_state_data):
        """Updates the question data of the question.

        Args:
            question_state_data: State. A State domain object
                representing the question state data.
        """
        self.question_state_data = question_state_data


class QuestionSummary(python_utils.OBJECT):
    """Domain object for Question Summary."""

    def __init__(
            self, question_id, question_content, misconception_ids,
            interaction_id, question_model_created_on=None,
            question_model_last_updated=None):
        """Constructs a Question Summary domain object.

        Args:
            question_id: str. The ID of the question.
            question_content: str. The static HTML of the question shown to
                the learner.
            misconception_ids: str. The misconception ids addressed in
                the question. This includes tagged misconceptions ids as well
                as inapplicable misconception ids in the question.
            interaction_id: str. The ID of the interaction.
            question_model_created_on: datetime.datetime. Date and time when
                the question model is created.
            question_model_last_updated: datetime.datetime. Date and time
                when the question model was last updated.
        """
        self.id = question_id
        self.question_content = html_cleaner.clean(question_content)
        self.misconception_ids = misconception_ids
        self.interaction_id = interaction_id
        self.created_on = question_model_created_on
        self.last_updated = question_model_last_updated

    def to_dict(self):
        """Returns a dictionary representation of this domain object.

        Returns:
            dict. A dict representing this QuestionSummary object.
        """
        return {
            'id': self.id,
            'question_content': self.question_content,
            'interaction_id': self.interaction_id,
            'last_updated_msec': utils.get_time_in_millisecs(self.last_updated),
            'created_on_msec': utils.get_time_in_millisecs(self.created_on),
            'misconception_ids': self.misconception_ids
        }

    def validate(self):
        """Validates the Question summary domain object before it is saved.

        Raises:
            ValidationError. One or more attributes of question summary are
                invalid.
        """
        if not isinstance(self.id, python_utils.BASESTRING):
            raise utils.ValidationError(
                'Expected id to be a string, received %s' % self.id)

        if not isinstance(self.question_content, python_utils.BASESTRING):
            raise utils.ValidationError(
                'Expected question content to be a string, received %s' %
                self.question_content)

        if not isinstance(self.interaction_id, python_utils.BASESTRING):
            raise utils.ValidationError(
                'Expected interaction id to be a string, received %s' %
                self.interaction_id)

        if not isinstance(self.created_on, datetime.datetime):
            raise utils.ValidationError(
                'Expected created on to be a datetime, received %s' %
                self.created_on)

        if not isinstance(self.last_updated, datetime.datetime):
            raise utils.ValidationError(
                'Expected last updated to be a datetime, received %s' %
                self.last_updated)

        if not (isinstance(self.misconception_ids, list) and (
                all(isinstance(elem, python_utils.BASESTRING) for elem in (
                    self.misconception_ids)))):
            raise utils.ValidationError(
                'Expected misconception ids to be a list of '
                'strings, received %s' % self.misconception_ids)


class QuestionSkillLink(python_utils.OBJECT):
    """Domain object for Question Skill Link.

    Attributes:
        question_id: str. The ID of the question.
        skill_id: str. The ID of the skill to which the
            question is linked.
        skill_description: str. The description of the corresponding skill.
        skill_difficulty: float. The difficulty between [0, 1] of the skill.
    """

    def __init__(
            self, question_id, skill_id, skill_description, skill_difficulty):
        """Constructs a Question Skill Link domain object.

        Args:
            question_id: str. The ID of the question.
            skill_id: str. The ID of the skill to which the question is linked.
            skill_description: str. The description of the corresponding skill.
            skill_difficulty: float. The difficulty between [0, 1] of the skill.
        """
        self.question_id = question_id
        self.skill_id = skill_id
        self.skill_description = skill_description
        self.skill_difficulty = skill_difficulty

    def to_dict(self):
        """Returns a dictionary representation of this domain object.

        Returns:
            dict. A dict representing this QuestionSkillLink object.
        """
        return {
            'question_id': self.question_id,
            'skill_id': self.skill_id,
            'skill_description': self.skill_description,
            'skill_difficulty': self.skill_difficulty,
        }


class MergedQuestionSkillLink(python_utils.OBJECT):
    """Domain object for the Merged Question Skill Link object, returned to the
    editors.

    Attributes:
        question_id: str. The ID of the question.
        skill_ids: list(str). The skill IDs of the linked skills.
        skill_descriptions: list(str). The descriptions of the skills to which
            the question is linked.
        skill_difficulties: list(float). The difficulties between [0, 1] of the
            skills.
    """

    def __init__(
            self, question_id, skill_ids, skill_descriptions,
            skill_difficulties):
        """Constructs a Merged Question Skill Link domain object.

        Args:
            question_id: str. The ID of the question.
            skill_ids: list(str). The skill IDs of the linked skills.
            skill_descriptions: list(str). The descriptions of the skills to
                which the question is linked.
            skill_difficulties: list(float). The difficulties between [0, 1] of
                the skills.
        """
        self.question_id = question_id
        self.skill_ids = skill_ids
        self.skill_descriptions = skill_descriptions
        self.skill_difficulties = skill_difficulties

    def to_dict(self):
        """Returns a dictionary representation of this domain object.

        Returns:
            dict. A dict representing this MergedQuestionSkillLink object.
        """
        return {
            'question_id': self.question_id,
            'skill_ids': self.skill_ids,
            'skill_descriptions': self.skill_descriptions,
            'skill_difficulties': self.skill_difficulties,
        }<|MERGE_RESOLUTION|>--- conflicted
+++ resolved
@@ -1034,43 +1034,16 @@
 
     @classmethod
     def _convert_state_v42_dict_to_v43_dict(cls, question_state_dict):
-<<<<<<< HEAD
-        """Converts from version 42 to 43. Version 43 adds a new
-        customization arg to NumericInput interaction which allows
-        creators to set input range greater than or equal to zero.
-=======
         """Converts from version 42 to 43. Version 43 adds a new customization
         arg to NumericExpressionInput, AlgebraicExpressionInput, and
         MathEquationInput. The customization arg will allow creators to choose
         whether to render the division sign (÷) instead of a fraction for the
         division operation.
 
->>>>>>> 8ae75438
         Args:
             question_state_dict: dict. A dict where each key-value pair
                 represents respectively, a state name and a dict used to
                 initialize a State domain object.
-<<<<<<< HEAD
-        Returns:
-            dict. The converted question_state_dict.
-        """
-        if question_state_dict['interaction']['id'] == 'NumericExpressionInput':
-            customization_args = question_state_dict[
-                'interaction']['customization_args']
-            customization_args.update({
-                'placeholder': {
-                    'value': {
-                        'content_id': 'ca_placeholder_0',
-                        'unicode_str': (
-                            'Type an expression here, using only numbers.')
-                    }
-                }
-            })
-            question_state_dict['written_translations']['translations_mapping'][
-                'ca_placeholder_0'] = {}
-            question_state_dict['recorded_voiceovers']['voiceovers_mapping'][
-                'ca_placeholder_0'] = {}
-=======
 
         Returns:
             dict. The converted question_state_dict.
@@ -1085,7 +1058,6 @@
                     'value': True
                 }
             })
->>>>>>> 8ae75438
 
         return question_state_dict
 
