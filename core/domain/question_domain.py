--- conflicted
+++ resolved
@@ -1618,24 +1618,38 @@
     def _convert_state_v52_dict_to_v53_dict(
         cls, question_state_dict: state_domain.StateDict
     ) -> state_domain.StateDict:
-<<<<<<< HEAD
-        """Converts from version 52 to 53. Version 53 adds
+        """Converts from version 52 to 53. Version 53 fixes errored data present
+        in exploration state, RTE and interactions.
+
+        Args:
+            question_state_dict: dict. A dict where each key-value pair
+                represents respectively, a state name and a dict used to
+                initialize a State domain object.
+
+        Returns:
+            dict. The converted question_state_dict.
+        """
+
+        # The version 53 only fixes the data for `Exploration` and make
+        # no changes in the `Question` that is why we are simply returning.
+        return question_state_dict
+    
+    @classmethod
+    def _convert_state_v53_dict_to_v54_dict(
+        cls, question_state_dict: state_domain.StateDict
+    ) -> state_domain.StateDict:
+        """Converts from version 53 to 54. Version 54 adds
         catchMisspellings customization arg to TextInput
         interaction which allows creators to detect misspellings.
-=======
-        """Converts from version 52 to 53. Version 53 fixes errored data present
-        in exploration state, RTE and interactions.
->>>>>>> 5e71d6d3
-
-        Args:
-            question_state_dict: dict. A dict where each key-value pair
-                represents respectively, a state name and a dict used to
-                initialize a State domain object.
-
-        Returns:
-            dict. The converted question_state_dict.
-        """
-<<<<<<< HEAD
+
+        Args:
+            question_state_dict: dict. A dict where each key-value pair
+                represents respectively, a state name and a dict used to
+                initialize a State domain object.
+
+        Returns:
+            dict. The converted question_state_dict.
+        """
         if question_state_dict['interaction']['id'] == 'TextInput':
             customization_args = question_state_dict[
                 'interaction']['customization_args']
@@ -1644,11 +1658,6 @@
                     'value': False
                 }
             })
-=======
-
-        # The version 53 only fixes the data for `Exploration` and make
-        # no changes in the `Question` that is why we are simply returning.
->>>>>>> 5e71d6d3
         return question_state_dict
 
     @classmethod
