# coding: utf-8
#
# Copyright 2017 The Oppia Authors. All Rights Reserved.
#
# Licensed under the Apache License, Version 2.0 (the "License");
# you may not use this file except in compliance with the License.
# You may obtain a copy of the License at
#
#      http://www.apache.org/licenses/LICENSE-2.0
#
# Unless required by applicable law or agreed to in writing, software
# distributed under the License is distributed on an "AS-IS" BASIS,
# WITHOUT WARRANTIES OR CONDITIONS OF ANY KIND, either express or implied.
# See the License for the specific language governing permissions and
# limitations under the License.

"""Domain objects relating to questions."""

from __future__ import absolute_import
from __future__ import unicode_literals

import collections
import copy
import datetime
import re

from constants import constants
from core.domain import change_domain
from core.domain import customization_args_util
from core.domain import exp_domain
from core.domain import expression_parser
from core.domain import html_cleaner
from core.domain import html_validation_service
from core.domain import interaction_registry
from core.domain import state_domain
from core.platform import models
from extensions import domain
import feconf
import python_utils
import schema_utils
import utils

from pylatexenc import latex2text

(question_models,) = models.Registry.import_models([models.NAMES.question])

# Do not modify the values of these constants. This is to preserve backwards
# compatibility with previous change dicts.
QUESTION_PROPERTY_LANGUAGE_CODE = 'language_code'
QUESTION_PROPERTY_QUESTION_STATE_DATA = 'question_state_data'
QUESTION_PROPERTY_LINKED_SKILL_IDS = 'linked_skill_ids'
QUESTION_PROPERTY_INAPPLICABLE_SKILL_MISCONCEPTION_IDS = (
    'inapplicable_skill_misconception_ids')

# This takes additional 'property_name' and 'new_value' parameters and,
# optionally, 'old_value'.
CMD_UPDATE_QUESTION_PROPERTY = 'update_question_property'
CMD_CREATE_NEW_FULLY_SPECIFIED_QUESTION = 'create_new_fully_specified_question'
CMD_MIGRATE_STATE_SCHEMA_TO_LATEST_VERSION = (
    'migrate_state_schema_to_latest_version')

# The following commands are deprecated, as these functionalities will be
# handled by a QuestionSkillLink class in the future.
CMD_ADD_QUESTION_SKILL = 'add_question_skill'
CMD_REMOVE_QUESTION_SKILL = 'remove_question_skill'

CMD_CREATE_NEW = 'create_new'


class QuestionChange(change_domain.BaseChange):
    """Domain object for changes made to question object.

    The allowed commands, together with the attributes:
        - 'create_new'
        - 'update question property' (with property_name, new_value
        and old_value)
        - 'create_new_fully_specified_question' (with question_dict,
        skill_id)
        - 'migrate_state_schema_to_latest_version' (with from_version
        and to_version)
    """

    # The allowed list of question properties which can be used in
    # update_question_property command.
    QUESTION_PROPERTIES = (
        QUESTION_PROPERTY_QUESTION_STATE_DATA,
        QUESTION_PROPERTY_LANGUAGE_CODE,
        QUESTION_PROPERTY_LINKED_SKILL_IDS,
        QUESTION_PROPERTY_INAPPLICABLE_SKILL_MISCONCEPTION_IDS)

    ALLOWED_COMMANDS = [{
        'name': CMD_CREATE_NEW,
        'required_attribute_names': [],
        'optional_attribute_names': [],
        'user_id_attribute_names': []
    }, {
        'name': CMD_UPDATE_QUESTION_PROPERTY,
        'required_attribute_names': ['property_name', 'new_value', 'old_value'],
        'optional_attribute_names': [],
        'user_id_attribute_names': [],
        'allowed_values': {'property_name': QUESTION_PROPERTIES}
    }, {
        'name': CMD_CREATE_NEW_FULLY_SPECIFIED_QUESTION,
        'required_attribute_names': ['question_dict', 'skill_id'],
        'optional_attribute_names': ['topic_name'],
        'user_id_attribute_names': []
    }, {
        'name': CMD_MIGRATE_STATE_SCHEMA_TO_LATEST_VERSION,
        'required_attribute_names': ['from_version', 'to_version'],
        'optional_attribute_names': [],
        'user_id_attribute_names': []
    }]


class QuestionSuggestionChange(change_domain.BaseChange):
    """Domain object for changes made to question suggestion object.

    The allowed commands, together with the attributes:
        - 'create_new_fully_specified_question' (with question_dict,
        skill_id, skill_difficulty)
    """

    ALLOWED_COMMANDS = [
        {
            'name': CMD_CREATE_NEW_FULLY_SPECIFIED_QUESTION,
            'required_attribute_names': [
                'question_dict', 'skill_id', 'skill_difficulty'],
            'optional_attribute_names': [],
            'user_id_attribute_names': []
        }
    ]


class Question(python_utils.OBJECT):
    """Domain object for a question."""

    def __init__(
            self, question_id, question_state_data,
            question_state_data_schema_version, language_code, version,
            linked_skill_ids, inapplicable_skill_misconception_ids,
            created_on=None, last_updated=None):
        """Constructs a Question domain object.

        Args:
            question_id: str. The unique ID of the question.
            question_state_data: State. An object representing the question
                state data.
            question_state_data_schema_version: int. The schema version of the
                question states (equivalent to the states schema version of
                explorations).
            language_code: str. The ISO 639-1 code for the language this
                question is written in.
            version: int. The version of the question.
            linked_skill_ids: list(str). Skill ids linked to the question.
                Note: Do not update this field manually.
            inapplicable_skill_misconception_ids: list(str). Optional
                misconception ids that are marked as not relevant to the
                question.
            created_on: datetime.datetime. Date and time when the question was
                created.
            last_updated: datetime.datetime. Date and time when the
                question was last updated.
        """
        self.id = question_id
        self.question_state_data = question_state_data
        self.language_code = language_code
        self.question_state_data_schema_version = (
            question_state_data_schema_version)
        self.version = version
        self.linked_skill_ids = linked_skill_ids
        self.inapplicable_skill_misconception_ids = (
            inapplicable_skill_misconception_ids)
        self.created_on = created_on
        self.last_updated = last_updated

    def to_dict(self):
        """Returns a dict representing this Question domain object.

        Returns:
            dict. A dict representation of the Question instance.
        """
        return {
            'id': self.id,
            'question_state_data': self.question_state_data.to_dict(),
            'question_state_data_schema_version': (
                self.question_state_data_schema_version),
            'language_code': self.language_code,
            'version': self.version,
            'linked_skill_ids': self.linked_skill_ids,
            'inapplicable_skill_misconception_ids': (
                self.inapplicable_skill_misconception_ids)
        }

    @classmethod
    def create_default_question_state(cls):
        """Return a State domain object with default value for being used as
        question state data.

        Returns:
            State. The corresponding State domain object.
        """
        return state_domain.State.create_default_state(
            None, is_initial_state=True)

    @classmethod
    def _convert_state_v27_dict_to_v28_dict(cls, question_state_dict):
        """Converts from version 27 to 28. Version 28 replaces
        content_ids_to_audio_translations with recorded_voiceovers.

        Args:
            question_state_dict: dict. The dict representation of
                question_state_data.

        Returns:
            dict. The converted question_state_dict.
        """
        question_state_dict['recorded_voiceovers'] = {
            'voiceovers_mapping': (
                question_state_dict.pop('content_ids_to_audio_translations'))
        }
        return question_state_dict

    @classmethod
    def _convert_state_v28_dict_to_v29_dict(cls, question_state_dict):
        """Converts from version 28 to 29. Version 29 adds
        solicit_answer_details boolean variable to the state, which
        allows the creator to ask for answer details from the learner
        about why they landed on a particular answer.

        Args:
            question_state_dict: dict. The dict representation of
                question_state_data.

        Returns:
            dict. The converted question_state_dict.
        """
        question_state_dict['solicit_answer_details'] = False
        return question_state_dict

    @classmethod
    def _convert_state_v29_dict_to_v30_dict(cls, question_state_dict):
        """Converts from version 29 to 30. Version 30 replaces
        tagged_misconception_id with tagged_skill_misconception_id, which
        is default to None.

        Args:
            question_state_dict: dict. A dict where each key-value pair
                represents respectively, a state name and a dict used to
                initialize a State domain object.

        Returns:
            dict. The converted question_state_dict.
        """
        answer_groups = question_state_dict['interaction']['answer_groups']
        for answer_group in answer_groups:
            answer_group['tagged_skill_misconception_id'] = None
            del answer_group['tagged_misconception_id']

        return question_state_dict

    @classmethod
    def _convert_state_v30_dict_to_v31_dict(cls, question_state_dict):
        """Converts from version 30 to 31. Version 31 updates the
        Voiceover model to have an initialized duration_secs attribute of 0.0.

        Args:
            question_state_dict: dict. A dict where each key-value pair
                represents respectively, a state name and a dict used to
                initialize a State domain object.

        Returns:
            dict. The converted question_state_dict.
        """
        # Get the voiceovers_mapping metadata.
        voiceovers_mapping = (
            question_state_dict['recorded_voiceovers']['voiceovers_mapping'])
        language_codes_to_audio_metadata = voiceovers_mapping.values()
        for language_codes in language_codes_to_audio_metadata:
            for audio_metadata in language_codes.values():
                # Initialize duration_secs with 0.0 for every voiceover
                # recording under Content, Feedback, Hints, and Solutions.
                # This is necessary to keep the state functional
                # when migrating to v31.
                audio_metadata['duration_secs'] = 0.0
        return question_state_dict

    @classmethod
    def _convert_state_v31_dict_to_v32_dict(cls, question_state_dict):
        """Converts from version 31 to 32. Version 32 adds a new
        customization arg to SetInput interaction which allows
        creators to add custom text to the "Add" button.

        Args:
            question_state_dict: dict. A dict where each key-value pair
                represents respectively, a state name and a dict used to
                initialize a State domain object.

        Returns:
            dict. The converted question_state_dict.
        """
        if question_state_dict['interaction']['id'] == 'SetInput':
            customization_args = question_state_dict[
                'interaction']['customization_args']
            customization_args.update({
                'buttonText': {
                    'value': 'Add item'
                }
            })

        return question_state_dict

    @classmethod
    def _convert_state_v32_dict_to_v33_dict(cls, question_state_dict):
        """Converts from version 32 to 33. Version 33 adds a new
        customization arg to MultipleChoiceInput Interaction which allows
        answer choices to be shuffled.

        Args:
            question_state_dict: dict. A dict where each key-value pair
                represents respectively, a state name and a dict used to
                initialize a State domain object.

        Returns:
            dict. The converted question_state_dict.
        """
        if question_state_dict['interaction']['id'] == 'MultipleChoiceInput':
            customization_args = question_state_dict[
                'interaction']['customization_args']
            customization_args.update({
                'showChoicesInShuffledOrder': {
                    'value': True
                }
            })

        return question_state_dict

    @classmethod
    def _convert_state_v33_dict_to_v34_dict(cls, question_state_dict):
        """Converts from version 33 to 34. Version 34 adds a new
        attribute for math components. The new attribute has an additional field
        to for storing SVG filenames.

        Args:
            question_state_dict: dict. A dict where each key-value pair
                represents respectively, a state name and a dict used to
                initialize a State domain object.

        Returns:
            dict. The converted question_state_dict.
        """
        question_state_dict = state_domain.State.convert_html_fields_in_state(
            question_state_dict,
            html_validation_service.add_math_content_to_math_rte_components,
            state_uses_old_interaction_cust_args_schema=True,
            state_uses_old_rule_template_schema=True)
        return question_state_dict

    @classmethod
    def _convert_state_v34_dict_to_v35_dict(cls, question_state_dict):
        """Converts from version 34 to 35. Version 35 upgrades all explorations
        that use the MathExpressionInput interaction to use one of
        AlgebraicExpressionInput, NumericExpressionInput, or MathEquationInput
        interactions.

        Args:
            question_state_dict: dict. A dict where each key-value pair
                represents respectively, a state name and a dict used to
                initialize a State domain object.

        Returns:
            dict. The converted question_state_dict.
        """
        is_valid_algebraic_expression = schema_utils.get_validator(
            'is_valid_algebraic_expression')
        is_valid_numeric_expression = schema_utils.get_validator(
            'is_valid_numeric_expression')
        is_valid_math_equation = schema_utils.get_validator(
            'is_valid_math_equation')
        ltt = latex2text.LatexNodes2Text()

        if question_state_dict['interaction']['id'] == 'MathExpressionInput':
            new_answer_groups = []
            types_of_inputs = set()
            for group in question_state_dict['interaction']['answer_groups']:
                new_answer_group = copy.deepcopy(group)
                for rule_spec in new_answer_group['rule_specs']:
                    rule_input = ltt.latex_to_text(rule_spec['inputs']['x'])

                    rule_input = exp_domain.clean_math_expression(
                        rule_input)

                    type_of_input = exp_domain.TYPE_INVALID_EXPRESSION
                    if is_valid_algebraic_expression(rule_input):
                        type_of_input = (
                            exp_domain.TYPE_VALID_ALGEBRAIC_EXPRESSION)
                    elif is_valid_numeric_expression(rule_input):
                        type_of_input = exp_domain.TYPE_VALID_NUMERIC_EXPRESSION
                    elif is_valid_math_equation(rule_input):
                        type_of_input = exp_domain.TYPE_VALID_MATH_EQUATION

                    types_of_inputs.add(type_of_input)

                    if type_of_input != exp_domain.TYPE_INVALID_EXPRESSION:
                        rule_spec['inputs']['x'] = rule_input
                        if type_of_input == exp_domain.TYPE_VALID_MATH_EQUATION:
                            rule_spec['inputs']['y'] = 'both'
                        rule_spec['rule_type'] = 'MatchesExactlyWith'

                new_answer_groups.append(new_answer_group)

            if exp_domain.TYPE_INVALID_EXPRESSION not in types_of_inputs:
                # If at least one rule input is an equation, we remove
                # all other rule inputs that are expressions.
                if exp_domain.TYPE_VALID_MATH_EQUATION in types_of_inputs:
                    new_interaction_id = exp_domain.TYPE_VALID_MATH_EQUATION
                    for group in new_answer_groups:
                        new_rule_specs = []
                        for rule_spec in group['rule_specs']:
                            if is_valid_math_equation(
                                    rule_spec['inputs']['x']):
                                new_rule_specs.append(rule_spec)
                        group['rule_specs'] = new_rule_specs
                # Otherwise, if at least one rule_input is an algebraic
                # expression, we remove all other rule inputs that are
                # numeric expressions.
                elif exp_domain.TYPE_VALID_ALGEBRAIC_EXPRESSION in (
                        types_of_inputs):
                    new_interaction_id = (
                        exp_domain.TYPE_VALID_ALGEBRAIC_EXPRESSION)
                    for group in new_answer_groups:
                        new_rule_specs = []
                        for rule_spec in group['rule_specs']:
                            if is_valid_algebraic_expression(
                                    rule_spec['inputs']['x']):
                                new_rule_specs.append(rule_spec)
                        group['rule_specs'] = new_rule_specs
                else:
                    new_interaction_id = (
                        exp_domain.TYPE_VALID_NUMERIC_EXPRESSION)

                # Removing answer groups that have no rule specs left after
                # the filtration done above.
                new_answer_groups = [
                    answer_group for answer_group in new_answer_groups if (
                        len(answer_group['rule_specs']) != 0)]

                # Removing feedback keys, from voiceovers_mapping and
                # translations_mapping, that correspond to the rules that
                # got deleted.
                old_answer_groups_feedback_keys = [
                    answer_group['outcome'][
                        'feedback']['content_id'] for answer_group in (
                            question_state_dict[
                                'interaction']['answer_groups'])]
                new_answer_groups_feedback_keys = [
                    answer_group['outcome'][
                        'feedback']['content_id'] for answer_group in (
                            new_answer_groups)]
                content_ids_to_delete = set(
                    old_answer_groups_feedback_keys) - set(
                        new_answer_groups_feedback_keys)
                for content_id in content_ids_to_delete:
                    if content_id in question_state_dict['recorded_voiceovers'][
                            'voiceovers_mapping']:
                        del question_state_dict['recorded_voiceovers'][
                            'voiceovers_mapping'][content_id]
                    if content_id in question_state_dict[
                            'written_translations']['translations_mapping']:
                        del question_state_dict['written_translations'][
                            'translations_mapping'][content_id]

                question_state_dict['interaction']['id'] = new_interaction_id
                question_state_dict['interaction']['answer_groups'] = (
                    new_answer_groups)
                if question_state_dict['interaction']['solution']:
                    correct_answer = question_state_dict['interaction'][
                        'solution']['correct_answer']['ascii']
                    correct_answer = exp_domain.clean_math_expression(
                        correct_answer)
                    question_state_dict['interaction'][
                        'solution']['correct_answer'] = correct_answer

        return question_state_dict

    @classmethod
    def _convert_state_v35_dict_to_v36_dict(cls, question_state_dict):
        """Converts from version 35 to 36. Version 35 adds translation support
        for interaction customization arguments. This migration converts
        customization arguments whose schemas have been changed from unicode to
        SubtitledUnicode or html to SubtitledHtml. It also populates missing
        customization argument keys on all interactions, removes extra
        customization arguments, normalizes customization arguments against
        its schema, and changes PencilCodeEditor's customization argument
        name from initial_code to initialCode.

        Args:
            question_state_dict: dict. A dict where each key-value pair
                represents respectively, a state name and a dict used to
                initialize a State domain object.

        Returns:
            dict. The converted question_state_dict.
        """
        max_existing_content_id_index = -1
        translations_mapping = question_state_dict[
            'written_translations']['translations_mapping']
        for content_id in translations_mapping:
            # Find maximum existing content_id index.
            content_id_suffix = content_id.split('_')[-1]

            # Possible values of content_id_suffix are a digit, or from
            # a 'outcome' (from 'default_outcome'). If the content_id_suffix
            # is not a digit, we disregard it here.
            if content_id_suffix.isdigit():
                max_existing_content_id_index = max(
                    max_existing_content_id_index,
                    int(content_id_suffix)
                )

            # Move 'html' field to 'translation' field and set 'data_format'
            # to 'html' for all WrittenTranslations.
            for lang_code in translations_mapping[content_id]:
                translations_mapping[
                    content_id][lang_code]['data_format'] = 'html'
                translations_mapping[
                    content_id][lang_code]['translation'] = (
                        translations_mapping[content_id][lang_code]['html'])
                del translations_mapping[content_id][lang_code]['html']

        interaction_id = question_state_dict['interaction']['id']
        if interaction_id is None:
            question_state_dict['next_content_id_index'] = (
                max_existing_content_id_index + 1)
            return question_state_dict

        class ContentIdCounter(python_utils.OBJECT):
            """This helper class is used to keep track of
            next_content_id_index and new_content_ids, and provides a
            function to generate new content_ids.
            """

            new_content_ids = []

            def __init__(self, next_content_id_index):
                """Initializes a ContentIdCounter object.

                Args:
                    next_content_id_index: int. The next content id index.
                """
                self.next_content_id_index = next_content_id_index

            def generate_content_id(self, content_id_prefix):
                """Generate a new content_id from the prefix provided and
                the next content id index.

                Args:
                    content_id_prefix: str. The prefix of the content_id.

                Returns:
                    str. The generated content_id.
                """
                content_id = '%s%i' % (
                    content_id_prefix,
                    self.next_content_id_index)
                self.next_content_id_index += 1
                self.new_content_ids.append(content_id)
                return content_id

        content_id_counter = (
            ContentIdCounter(max_existing_content_id_index + 1))

        ca_dict = question_state_dict['interaction']['customization_args']
        if (interaction_id == 'PencilCodeEditor' and
                'initial_code' in ca_dict):
            ca_dict['initialCode'] = ca_dict['initial_code']
            del ca_dict['initial_code']

        # Retrieve a cached version (state schema v35) of
        # interaction_specs.json to ensure that this migration remains
        # stable even when interaction_specs.json is changed.
        ca_specs = [
            domain.CustomizationArgSpec(
                ca_spec_dict['name'],
                ca_spec_dict['description'],
                ca_spec_dict['schema'],
                ca_spec_dict['default_value']
            ) for ca_spec_dict in (
                interaction_registry.Registry
                .get_all_specs_for_state_schema_version(36)[
                    interaction_id]['customization_arg_specs']
            )
        ]

        for ca_spec in ca_specs:
            schema = ca_spec.schema
            ca_name = ca_spec.name
            content_id_prefix = 'ca_%s_' % ca_name

            # We only have to migrate unicode to SubtitledUnicode or
            # list of html to list of SubtitledHtml. No interactions
            # were changed from html to SubtitledHtml.
            is_subtitled_unicode_spec = (
                schema['type'] == schema_utils.SCHEMA_TYPE_CUSTOM and
                schema['obj_type'] ==
                schema_utils.SCHEMA_OBJ_TYPE_SUBTITLED_UNICODE)
            is_subtitled_html_list_spec = (
                schema['type'] == schema_utils.SCHEMA_TYPE_LIST and
                schema['items']['type'] ==
                schema_utils.SCHEMA_TYPE_CUSTOM and
                schema['items']['obj_type'] ==
                schema_utils.SCHEMA_OBJ_TYPE_SUBTITLED_HTML)

            if is_subtitled_unicode_spec:
                # Default is a SubtitledHtml dict or SubtitleUnicode dict.
                new_value = copy.deepcopy(ca_spec.default_value)

                # If available, assign value to html or unicode_str.
                if ca_name in ca_dict:
                    new_value['unicode_str'] = ca_dict[ca_name]['value']

                # Assign content_id.
                new_value['content_id'] = (
                    content_id_counter
                    .generate_content_id(content_id_prefix)
                )

                ca_dict[ca_name] = {'value': new_value}
            elif is_subtitled_html_list_spec:
                new_value = []

                if ca_name in ca_dict:
                    # Assign values to html fields.
                    for html in ca_dict[ca_name]['value']:
                        new_value.append({
                            'html': html, 'content_id': None
                        })
                else:
                    # Default is a list of SubtitledHtml dict.
                    new_value.extend(copy.deepcopy(ca_spec.default_value))

                # Assign content_ids.
                for subtitled_html_dict in new_value:
                    subtitled_html_dict['content_id'] = (
                        content_id_counter
                        .generate_content_id(content_id_prefix)
                    )

                ca_dict[ca_name] = {'value': new_value}
            elif ca_name not in ca_dict:
                ca_dict[ca_name] = {'value': ca_spec.default_value}

        (
            customization_args_util
            .validate_customization_args_and_values(
                'interaction',
                interaction_id,
                ca_dict,
                ca_specs)
        )

        question_state_dict['next_content_id_index'] = (
            content_id_counter.next_content_id_index)
        for new_content_id in content_id_counter.new_content_ids:
            question_state_dict[
                'written_translations'][
                    'translations_mapping'][new_content_id] = {}
            question_state_dict[
                'recorded_voiceovers'][
                    'voiceovers_mapping'][new_content_id] = {}

        return question_state_dict

    @classmethod
    def _convert_state_v36_dict_to_v37_dict(cls, question_state_dict):
        """Converts from version 36 to 37. Version 37 changes all rules with
        type CaseSensitiveEquals to Equals.

        Args:
            question_state_dict: dict. A dict where each key-value pair
                represents respectively, a state name and a dict used to
                initialize a State domain object.

        Returns:
            dict. The converted question_state_dict.
        """
        if question_state_dict['interaction']['id'] != 'TextInput':
            return question_state_dict
        answer_group_dicts = question_state_dict['interaction']['answer_groups']
        for answer_group_dict in answer_group_dicts:
            for rule_spec_dict in answer_group_dict['rule_specs']:
                if rule_spec_dict['rule_type'] == 'CaseSensitiveEquals':
                    rule_spec_dict['rule_type'] = 'Equals'

        return question_state_dict

    @classmethod
    def _convert_state_v37_dict_to_v38_dict(cls, question_state_dict):
        """Converts from version 37 to 38. Version 38 adds a customization arg
        for the Math interactions that allows creators to specify the letters
        that would be displayed to the learner.

        Args:
            question_state_dict: dict. A dict where each key-value pair
                represents respectively, a state name and a dict used to
                initialize a State domain object.

        Returns:
            dict. The converted question_state_dict.
        """
        if question_state_dict['interaction']['id'] in (
                'AlgebraicExpressionInput', 'MathEquationInput'):
            variables = set()
            for group in question_state_dict[
                    'interaction']['answer_groups']:
                for rule_spec in group['rule_specs']:
                    rule_input = rule_spec['inputs']['x']
                    for variable in expression_parser.get_variables(
                            rule_input):
                        # Replacing greek letter names with greek symbols.
                        if len(variable) > 1:
                            variable = (
                                constants.GREEK_LETTER_NAMES_TO_SYMBOLS[
                                    variable])
                        variables.add(variable)

            customization_args = question_state_dict[
                'interaction']['customization_args']
            customization_args.update({
                'customOskLetters': {
                    'value': sorted(variables)
                }
            })

        return question_state_dict

    @classmethod
    def _convert_state_v38_dict_to_v39_dict(cls, question_state_dict):
        """Converts from version 38 to 39. Version 39 adds a new
        customization arg to NumericExpressionInput interaction which allows
        creators to modify the placeholder text.

        Args:
            question_state_dict: dict. A dict where each key-value pair
                represents respectively, a state name and a dict used to
                initialize a State domain object.

        Returns:
            dict. The converted question_state_dict.
        """
        if question_state_dict['interaction']['id'] == 'NumericExpressionInput':
            customization_args = question_state_dict[
                'interaction']['customization_args']
            customization_args.update({
                'placeholder': {
                    'value': {
                        'content_id': 'ca_placeholder_0',
                        'unicode_str': (
                            'Type an expression here, using only numbers.')
                    }
                }
            })
            question_state_dict['written_translations']['translations_mapping'][
                'ca_placeholder_0'] = {}
            question_state_dict['recorded_voiceovers']['voiceovers_mapping'][
                'ca_placeholder_0'] = {}

        return question_state_dict

    @classmethod
    def _convert_state_v39_dict_to_v40_dict(cls, question_state_dict):
        """Converts from version 39 to 40. Version 40 converts TextInput rule
        inputs from NormalizedString to SetOfNormalizedString.

        Args:
            question_state_dict: dict. A dict where each key-value pair
                represents respectively, a state name and a dict used to
                initialize a State domain object.

        Returns:
            dict. The converted question_state_dict.
        """
        if question_state_dict['interaction']['id'] != 'TextInput':
            return question_state_dict

        answer_group_dicts = question_state_dict['interaction']['answer_groups']
        for answer_group_dict in answer_group_dicts:
            rule_type_to_inputs = collections.defaultdict(set)
            for rule_spec_dict in answer_group_dict['rule_specs']:
                rule_type = rule_spec_dict['rule_type']
                rule_inputs = rule_spec_dict['inputs']['x']
                rule_type_to_inputs[rule_type].add(rule_inputs)
            answer_group_dict['rule_specs'] = [{
                'rule_type': rule_type,
                'inputs': {'x': list(rule_type_to_inputs[rule_type])}
            } for rule_type in rule_type_to_inputs]

        return question_state_dict

    @classmethod
    def _convert_state_v40_dict_to_v41_dict(cls, question_state_dict):
        """Converts from version 40 to 41. Version 41 adds
        TranslatableSetOfUnicodeString and TranslatableSetOfNormalizedString
        objects to RuleSpec domain objects to allow for translations.

        Args:
            question_state_dict: dict. A dict where each key-value pair
                represents respectively, a state name and a dict used to
                initialize a State domain object.

        Returns:
            dict. The converted question_state_dict.
        """
        class ContentIdCounter(python_utils.OBJECT):
            """This helper class is used to keep track of
            next_content_id_index and new_content_ids, and provides a
            function to generate new content_ids.
            """

            def __init__(self, next_content_id_index):
                """Initializes a ContentIdCounter object.

                Args:
                    next_content_id_index: int. The next content id index.
                """
                self.new_content_ids = []
                self.next_content_id_index = next_content_id_index

            def generate_content_id(self, content_id_prefix):
                """Generate a new content_id from the prefix provided and
                the next content id index.

                Args:
                    content_id_prefix: str. The prefix of the content_id.

                Returns:
                    str. The generated content_id.
                """
                content_id = '%s%i' % (
                    content_id_prefix,
                    self.next_content_id_index)
                self.next_content_id_index += 1
                self.new_content_ids.append(content_id)
                return content_id

        # As of Jan 2021, which is when this migration is to be run, only
        # TextInput and SetInput have translatable rule inputs, and every rule
        # for these interactions takes exactly one translatable input named x.
        interaction_id = question_state_dict['interaction']['id']
        if interaction_id not in ['TextInput', 'SetInput']:
            return question_state_dict

        content_id_counter = ContentIdCounter(
            question_state_dict['next_content_id_index'])
        answer_group_dicts = question_state_dict['interaction']['answer_groups']
        for answer_group_dict in answer_group_dicts:
            for rule_spec_dict in answer_group_dict['rule_specs']:
                content_id = content_id_counter.generate_content_id(
                    'rule_input_')
                if interaction_id == 'TextInput':
                    # Convert to TranslatableSetOfNormalizedString.
                    rule_spec_dict['inputs']['x'] = {
                        'contentId': content_id,
                        'normalizedStrSet': rule_spec_dict['inputs']['x']
                    }
                elif interaction_id == 'SetInput':
                    # Convert to TranslatableSetOfUnicodeString.
                    rule_spec_dict['inputs']['x'] = {
                        'contentId': content_id,
                        'unicodeStrSet': rule_spec_dict['inputs']['x']
                    }
        question_state_dict['next_content_id_index'] = (
            content_id_counter.next_content_id_index)
        for new_content_id in content_id_counter.new_content_ids:
            question_state_dict[
                'written_translations'][
                    'translations_mapping'][new_content_id] = {}
            question_state_dict[
                'recorded_voiceovers'][
                    'voiceovers_mapping'][new_content_id] = {}

        return question_state_dict

    @classmethod
    def _convert_state_v41_dict_to_v42_dict(cls, question_state_dict):
        """Converts from version 41 to 42. Version 42 changes rule input types
        for DragAndDropSortInput and ItemSelectionInput interactions to better
        support translations. Specifically, the rule inputs will store content
        ids of the html rather than the raw html. Solution answers for
        DragAndDropSortInput and ItemSelectionInput interactions are also
        updated.

        Args:
            question_state_dict: dict. A dict where each key-value pair
                represents respectively, a state name and a dict used to
                initialize a State domain object.

        Returns:
            dict. The converted question_state_dict.
        """

        def migrate_rule_inputs_and_answers(new_type, value, choices):
            """Migrates SetOfHtmlString to SetOfTranslatableHtmlContentIds,
            ListOfSetsOfHtmlStrings to ListOfSetsOfTranslatableHtmlContentIds,
            and DragAndDropHtmlString to TranslatableHtmlContentId. These
            migrations are necessary to have rules work easily for multiple
            languages; instead of comparing html for equality, we compare
            content_ids for equality.

            Args:
                new_type: str. The type to migrate to.
                value: *. The value to migrate.
                choices: list(dict). The list of subtitled html dicts to extract
                    content ids from.

            Returns:
                *. The migrated rule input.
            """

            def extract_content_id_from_choices(html):
                """Given a html, find its associated content id in choices,
                which is a list of subtitled html dicts.

                Args:
                    html: str. The html to find the content id of.

                Returns:
                    str. The content id of html.
                """
                for subtitled_html_dict in choices:
                    if subtitled_html_dict['html'] == html:
                        return subtitled_html_dict['content_id']
                # If there is no match, we discard the rule input. The frontend
                # will handle invalid content ids similar to how it handled
                # non-matching html.
                return feconf.INVALID_CONTENT_ID

            if new_type == 'TranslatableHtmlContentId':
                return extract_content_id_from_choices(value)
            elif new_type == 'SetOfTranslatableHtmlContentIds':
                return [
                    migrate_rule_inputs_and_answers(
                        'TranslatableHtmlContentId', html, choices
                    ) for html in value
                ]
            elif new_type == 'ListOfSetsOfTranslatableHtmlContentIds':
                return [
                    migrate_rule_inputs_and_answers(
                        'SetOfTranslatableHtmlContentIds', html_set, choices
                    ) for html_set in value
                ]

        interaction_id = question_state_dict['interaction']['id']
        if interaction_id not in [
                'DragAndDropSortInput', 'ItemSelectionInput']:
            return question_state_dict

        solution = question_state_dict['interaction']['solution']
        choices = question_state_dict['interaction']['customization_args'][
            'choices']['value']

        if interaction_id == 'ItemSelectionInput':
            # The solution type will be migrated from SetOfHtmlString to
            # SetOfTranslatableHtmlContentIds.
            if solution is not None:
                solution['correct_answer'] = (
                    migrate_rule_inputs_and_answers(
                        'SetOfTranslatableHtmlContentIds',
                        solution['correct_answer'],
                        choices)
                )
        if interaction_id == 'DragAndDropSortInput':
            # The solution type will be migrated from ListOfSetsOfHtmlString
            # to ListOfSetsOfTranslatableHtmlContentIds.
            if solution is not None:
                solution['correct_answer'] = (
                    migrate_rule_inputs_and_answers(
                        'ListOfSetsOfTranslatableHtmlContentIds',
                        solution['correct_answer'],
                        choices)
                )

        answer_group_dicts = question_state_dict['interaction']['answer_groups']
        for answer_group_dict in answer_group_dicts:
            for rule_spec_dict in answer_group_dict['rule_specs']:
                rule_type = rule_spec_dict['rule_type']
                rule_inputs = rule_spec_dict['inputs']

                if interaction_id == 'ItemSelectionInput':
                    # All rule inputs for ItemSelectionInput will be
                    # migrated from SetOfHtmlString to
                    # SetOfTranslatableHtmlContentIds.
                    rule_inputs['x'] = migrate_rule_inputs_and_answers(
                        'SetOfTranslatableHtmlContentIds',
                        rule_inputs['x'],
                        choices)
                if interaction_id == 'DragAndDropSortInput':
                    rule_types_with_list_of_sets = [
                        'IsEqualToOrdering',
                        'IsEqualToOrderingWithOneItemAtIncorrectPosition'
                    ]
                    if rule_type in rule_types_with_list_of_sets:
                        # For rule type IsEqualToOrdering and
                        # IsEqualToOrderingWithOneItemAtIncorrectPosition,
                        # the x input will be migrated from
                        # ListOfSetsOfHtmlStrings to
                        # ListOfSetsOfTranslatableHtmlContentIds.
                        rule_inputs['x'] = migrate_rule_inputs_and_answers(
                            'ListOfSetsOfTranslatableHtmlContentIds',
                            rule_inputs['x'],
                            choices)
                    elif rule_type == 'HasElementXAtPositionY':
                        # For rule type HasElementXAtPositionY,
                        # the x input will be migrated from
                        # DragAndDropHtmlString to
                        # TranslatableHtmlContentId, and the y input will
                        # remain as DragAndDropPositiveInt.
                        rule_inputs['x'] = migrate_rule_inputs_and_answers(
                            'TranslatableHtmlContentId',
                            rule_inputs['x'],
                            choices)
                    elif rule_type == 'HasElementXBeforeElementY':
                        # For rule type HasElementXBeforeElementY,
                        # the x and y inputs will be migrated from
                        # DragAndDropHtmlString to
                        # TranslatableHtmlContentId.
                        for rule_input_name in ['x', 'y']:
                            rule_inputs[rule_input_name] = (
                                migrate_rule_inputs_and_answers(
                                    'TranslatableHtmlContentId',
                                    rule_inputs[rule_input_name],
                                    choices))

        return question_state_dict

    @classmethod
    def _convert_state_v42_dict_to_v43_dict(cls, question_state_dict):
        """Converts from version 42 to 43. Version 43 adds a new customization
        arg to NumericExpressionInput, AlgebraicExpressionInput, and
        MathEquationInput. The customization arg will allow creators to choose
        whether to render the division sign (÷) instead of a fraction for the
        division operation.

        Args:
            question_state_dict: dict. A dict where each key-value pair
                represents respectively, a state name and a dict used to
                initialize a State domain object.

        Returns:
            dict. The converted question_state_dict.
        """
        if question_state_dict['interaction']['id'] in [
                'NumericExpressionInput', 'AlgebraicExpressionInput',
                'MathEquationInput']:
            customization_args = question_state_dict[
                'interaction']['customization_args']
            customization_args.update({
                'useFractionForDivision': {
                    'value': True
                }
            })

        return question_state_dict

    @classmethod
    def _convert_state_v43_dict_to_v44_dict(cls, question_state_dict):
        """Converts from version 43 to version 44. Version 44 adds
        card_is_checkpoint boolean to the state, which allows creators to
        mark a state as a checkpoint for the learners.

        Args:
            question_state_dict: dict. A dict representation of
                question_state_data.

        Returns:
            dict. The converted question_state_dict.
        """
        question_state_dict['card_is_checkpoint'] = False
        return question_state_dict

    @classmethod
    def _convert_state_v44_dict_to_v45_dict(cls, question_state_dict):
        """Converts from version 44 to 45. Version 45 contains
        linked skil id.

        Args:
            question_state_dict: dict. A dict where each key-value pair
                represents respectively, a state name and a dict used to
                initialize a State domain object.

        Returns:
            dict. The converted states_dict.
        """

        question_state_dict['linked_skill_id'] = None

        return question_state_dict

    @classmethod
    def _convert_state_v45_dict_to_v46_dict(cls, question_state_dict):
        """Converts from version 45 to 46. Version 46 ensures that the written
        translations in a state containing unicode content do not contain HTML
        tags and the data_format is unicode. This does not affect questions, so
        no conversion is required.

        Args:
            question_state_dict: dict. A dict where each key-value pair
                represents respectively, a state name and a dict used to
                initialize a State domain object.

        Returns:
            dict. The converted states_dict.
        """

        return question_state_dict

    @classmethod
    def _convert_state_v46_dict_to_v47_dict(cls, question_state_dict):
        """Converts from version 46 to 47. Version 52 deprecates
        oppia-noninteractive-svgdiagram tag and converts existing occurences of
        it to oppia-noninteractive-image tag.

        Args:
            question_state_dict: dict. A dict where each key-value pair
                represents respectively, a state name and a dict used to
                initialize a State domain object.

        Returns:
            dict. The converted states_dict.
        """

        state_domain.State.convert_html_fields_in_state(
            question_state_dict,
            html_validation_service.convert_svg_diagram_tags_to_image_tags)
        return question_state_dict

    @classmethod
    def _convert_state_v47_dict_to_v48_dict(cls, question_state_dict):
<<<<<<< HEAD
        """Converts from version 47 to 48. Version 48 adds
        requireNonnegativeInput customization arg to NumericInput
        interaction which allows creators to set input range greater than
        or equal to zero.
=======
        """Converts draft change list from state version 47 to 48. Version 48
        fixes encoding issues in HTML fields.
>>>>>>> c0174a62

        Args:
            question_state_dict: dict. A dict where each key-value pair
                represents respectively, a state name and a dict used to
                initialize a State domain object.

        Returns:
<<<<<<< HEAD
            dict. The converted question_state_dict.
        """
        if question_state_dict['interaction']['id'] == 'NumericInput':
            customization_args = question_state_dict[
                'interaction']['customization_args']
            customization_args.update({
                'requireNonnegativeInput': {
                    'value': False
                }
            })
=======
            dict. The converted states_dict.
        """

        state_domain.State.convert_html_fields_in_state(
            question_state_dict,
            html_validation_service.fix_incorrectly_encoded_chars)
>>>>>>> c0174a62
        return question_state_dict

    @classmethod
    def update_state_from_model(
            cls, versioned_question_state, current_state_schema_version):
        """Converts the state object contained in the given
        versioned_question_state dict from current_state_schema_version to
        current_state_schema_version + 1.
        Note that the versioned_question_state being passed in is modified
        in-place.

        Args:
            versioned_question_state: dict. A dict with two keys:
                - state_schema_version: int. The state schema version for the
                    question.
                - state: The State domain object representing the question
                    state data.
            current_state_schema_version: int. The current state
                schema version.
        """
        versioned_question_state['state_schema_version'] = (
            current_state_schema_version + 1)

        conversion_fn = getattr(cls, '_convert_state_v%s_dict_to_v%s_dict' % (
            current_state_schema_version, current_state_schema_version + 1))

        versioned_question_state['state'] = conversion_fn(
            versioned_question_state['state'])

    def partial_validate(self):
        """Validates the Question domain object, but doesn't require the
        object to contain an ID and a version. To be used to validate the
        question before it is finalized.
        """

        if not isinstance(self.language_code, python_utils.BASESTRING):
            raise utils.ValidationError(
                'Expected language_code to be a string, received %s' %
                self.language_code)

        if not self.linked_skill_ids:
            raise utils.ValidationError(
                'linked_skill_ids is either null or an empty list')

        if not (isinstance(self.linked_skill_ids, list) and (
                all(isinstance(
                    elem, python_utils.BASESTRING) for elem in (
                        self.linked_skill_ids)))):
            raise utils.ValidationError(
                'Expected linked_skill_ids to be a list of strings, '
                'received %s' % self.linked_skill_ids)

        if len(set(self.linked_skill_ids)) != len(self.linked_skill_ids):
            raise utils.ValidationError(
                'linked_skill_ids has duplicate skill ids')
        inapplicable_skill_misconception_ids_is_list = isinstance(
            self.inapplicable_skill_misconception_ids, list)
        if not (inapplicable_skill_misconception_ids_is_list and (
                all(isinstance(
                    elem, python_utils.BASESTRING) for elem in (
                        self.inapplicable_skill_misconception_ids)))):
            raise utils.ValidationError(
                'Expected inapplicable_skill_misconception_ids to be a list '
                'of strings, received %s'
                % self.inapplicable_skill_misconception_ids)

        if not (all(
                re.match(
                    constants.VALID_SKILL_MISCONCEPTION_ID_REGEX, elem
                ) for elem in self.inapplicable_skill_misconception_ids)):
            raise utils.ValidationError(
                'Expected inapplicable_skill_misconception_ids to be a list '
                'of strings of the format <skill_id>-<misconception_id>, '
                'received %s' % self.inapplicable_skill_misconception_ids)

        if len(set(self.inapplicable_skill_misconception_ids)) != len(
                self.inapplicable_skill_misconception_ids):
            raise utils.ValidationError(
                'inapplicable_skill_misconception_ids has duplicate values')

        if not isinstance(self.question_state_data_schema_version, int):
            raise utils.ValidationError(
                'Expected schema version to be an integer, received %s' %
                self.question_state_data_schema_version)

        if not isinstance(self.question_state_data, state_domain.State):
            raise utils.ValidationError(
                'Expected question state data to be a State object, '
                'received %s' % self.question_state_data)

        if not utils.is_valid_language_code(self.language_code):
            raise utils.ValidationError(
                'Invalid language code: %s' % self.language_code)

        interaction_specs = interaction_registry.Registry.get_all_specs()
        at_least_one_correct_answer = False
        dest_is_specified = False
        interaction = self.question_state_data.interaction
        for answer_group in interaction.answer_groups:
            if answer_group.outcome.labelled_as_correct:
                at_least_one_correct_answer = True
            if answer_group.outcome.dest is not None:
                dest_is_specified = True

        if interaction.default_outcome.labelled_as_correct:
            at_least_one_correct_answer = True

        if interaction.default_outcome.dest is not None:
            dest_is_specified = True

        if not at_least_one_correct_answer:
            raise utils.ValidationError(
                'Expected at least one answer group to have a correct ' +
                'answer.'
            )

        if dest_is_specified:
            raise utils.ValidationError(
                'Expected all answer groups to have destination as None.'
            )

        if not interaction.hints:
            raise utils.ValidationError(
                'Expected the question to have at least one hint')

        if (
                (interaction.solution is None) and
                (interaction_specs[interaction.id]['can_have_solution'])):
            raise utils.ValidationError(
                'Expected the question to have a solution'
            )
        self.question_state_data.validate({}, False)

    def validate(self):
        """Validates the Question domain object before it is saved."""

        if not isinstance(self.id, python_utils.BASESTRING):
            raise utils.ValidationError(
                'Expected ID to be a string, received %s' % self.id)

        if not isinstance(self.version, int):
            raise utils.ValidationError(
                'Expected version to be an integer, received %s' %
                self.version)

        self.partial_validate()

    @classmethod
    def from_dict(cls, question_dict):
        """Returns a Question domain object from dict.

        Returns:
            Question. The corresponding Question domain object.
        """
        question = cls(
            question_dict['id'],
            state_domain.State.from_dict(question_dict['question_state_data']),
            question_dict['question_state_data_schema_version'],
            question_dict['language_code'], question_dict['version'],
            question_dict['linked_skill_ids'],
            question_dict['inapplicable_skill_misconception_ids'])

        return question

    @classmethod
    def create_default_question(cls, question_id, skill_ids):
        """Returns a Question domain object with default values.

        Args:
            question_id: str. The unique ID of the question.
            skill_ids: list(str). List of skill IDs attached to this question.

        Returns:
            Question. A Question domain object with default values.
        """
        default_question_state_data = cls.create_default_question_state()

        return cls(
            question_id, default_question_state_data,
            feconf.CURRENT_STATE_SCHEMA_VERSION,
            constants.DEFAULT_LANGUAGE_CODE, 0, skill_ids, [])

    def update_language_code(self, language_code):
        """Updates the language code of the question.

        Args:
            language_code: str. The ISO 639-1 code for the language this
                question is written in.
        """
        self.language_code = language_code

    def update_linked_skill_ids(self, linked_skill_ids):
        """Updates the linked skill ids of the question.

        Args:
            linked_skill_ids: list(str). The skill ids linked to the question.
        """
        self.linked_skill_ids = list(set(linked_skill_ids))

    def update_inapplicable_skill_misconception_ids(
            self, inapplicable_skill_misconception_ids):
        """Updates the optional misconception ids marked as not applicable
        to the question.

        Args:
            inapplicable_skill_misconception_ids: list(str). The optional
                skill misconception ids marked as not applicable to the
                question.
        """
        self.inapplicable_skill_misconception_ids = list(
            set(inapplicable_skill_misconception_ids))

    def update_question_state_data(self, question_state_data):
        """Updates the question data of the question.

        Args:
            question_state_data: State. A State domain object
                representing the question state data.
        """
        self.question_state_data = question_state_data


class QuestionSummary(python_utils.OBJECT):
    """Domain object for Question Summary."""

    def __init__(
            self, question_id, question_content, misconception_ids,
            interaction_id, question_model_created_on=None,
            question_model_last_updated=None):
        """Constructs a Question Summary domain object.

        Args:
            question_id: str. The ID of the question.
            question_content: str. The static HTML of the question shown to
                the learner.
            misconception_ids: str. The misconception ids addressed in
                the question. This includes tagged misconceptions ids as well
                as inapplicable misconception ids in the question.
            interaction_id: str. The ID of the interaction.
            question_model_created_on: datetime.datetime. Date and time when
                the question model is created.
            question_model_last_updated: datetime.datetime. Date and time
                when the question model was last updated.
        """
        self.id = question_id
        self.question_content = html_cleaner.clean(question_content)
        self.misconception_ids = misconception_ids
        self.interaction_id = interaction_id
        self.created_on = question_model_created_on
        self.last_updated = question_model_last_updated

    def to_dict(self):
        """Returns a dictionary representation of this domain object.

        Returns:
            dict. A dict representing this QuestionSummary object.
        """
        return {
            'id': self.id,
            'question_content': self.question_content,
            'interaction_id': self.interaction_id,
            'last_updated_msec': utils.get_time_in_millisecs(self.last_updated),
            'created_on_msec': utils.get_time_in_millisecs(self.created_on),
            'misconception_ids': self.misconception_ids
        }

    def validate(self):
        """Validates the Question summary domain object before it is saved.

        Raises:
            ValidationError. One or more attributes of question summary are
                invalid.
        """
        if not isinstance(self.id, python_utils.BASESTRING):
            raise utils.ValidationError(
                'Expected id to be a string, received %s' % self.id)

        if not isinstance(self.question_content, python_utils.BASESTRING):
            raise utils.ValidationError(
                'Expected question content to be a string, received %s' %
                self.question_content)

        if not isinstance(self.interaction_id, python_utils.BASESTRING):
            raise utils.ValidationError(
                'Expected interaction id to be a string, received %s' %
                self.interaction_id)

        if not isinstance(self.created_on, datetime.datetime):
            raise utils.ValidationError(
                'Expected created on to be a datetime, received %s' %
                self.created_on)

        if not isinstance(self.last_updated, datetime.datetime):
            raise utils.ValidationError(
                'Expected last updated to be a datetime, received %s' %
                self.last_updated)

        if not (isinstance(self.misconception_ids, list) and (
                all(isinstance(elem, python_utils.BASESTRING) for elem in (
                    self.misconception_ids)))):
            raise utils.ValidationError(
                'Expected misconception ids to be a list of '
                'strings, received %s' % self.misconception_ids)


class QuestionSkillLink(python_utils.OBJECT):
    """Domain object for Question Skill Link.

    Attributes:
        question_id: str. The ID of the question.
        skill_id: str. The ID of the skill to which the
            question is linked.
        skill_description: str. The description of the corresponding skill.
        skill_difficulty: float. The difficulty between [0, 1] of the skill.
    """

    def __init__(
            self, question_id, skill_id, skill_description, skill_difficulty):
        """Constructs a Question Skill Link domain object.

        Args:
            question_id: str. The ID of the question.
            skill_id: str. The ID of the skill to which the question is linked.
            skill_description: str. The description of the corresponding skill.
            skill_difficulty: float. The difficulty between [0, 1] of the skill.
        """
        self.question_id = question_id
        self.skill_id = skill_id
        self.skill_description = skill_description
        self.skill_difficulty = skill_difficulty

    def to_dict(self):
        """Returns a dictionary representation of this domain object.

        Returns:
            dict. A dict representing this QuestionSkillLink object.
        """
        return {
            'question_id': self.question_id,
            'skill_id': self.skill_id,
            'skill_description': self.skill_description,
            'skill_difficulty': self.skill_difficulty,
        }


class MergedQuestionSkillLink(python_utils.OBJECT):
    """Domain object for the Merged Question Skill Link object, returned to the
    editors.

    Attributes:
        question_id: str. The ID of the question.
        skill_ids: list(str). The skill IDs of the linked skills.
        skill_descriptions: list(str). The descriptions of the skills to which
            the question is linked.
        skill_difficulties: list(float). The difficulties between [0, 1] of the
            skills.
    """

    def __init__(
            self, question_id, skill_ids, skill_descriptions,
            skill_difficulties):
        """Constructs a Merged Question Skill Link domain object.

        Args:
            question_id: str. The ID of the question.
            skill_ids: list(str). The skill IDs of the linked skills.
            skill_descriptions: list(str). The descriptions of the skills to
                which the question is linked.
            skill_difficulties: list(float). The difficulties between [0, 1] of
                the skills.
        """
        self.question_id = question_id
        self.skill_ids = skill_ids
        self.skill_descriptions = skill_descriptions
        self.skill_difficulties = skill_difficulties

    def to_dict(self):
        """Returns a dictionary representation of this domain object.

        Returns:
            dict. A dict representing this MergedQuestionSkillLink object.
        """
        return {
            'question_id': self.question_id,
            'skill_ids': self.skill_ids,
            'skill_descriptions': self.skill_descriptions,
            'skill_difficulties': self.skill_difficulties,
        }<|MERGE_RESOLUTION|>--- conflicted
+++ resolved
@@ -1135,23 +1135,36 @@
 
     @classmethod
     def _convert_state_v47_dict_to_v48_dict(cls, question_state_dict):
-<<<<<<< HEAD
-        """Converts from version 47 to 48. Version 48 adds
+        """Converts draft change list from state version 47 to 48. Version 48
+        fixes encoding issues in HTML fields.
+
+        Args:
+            question_state_dict: dict. A dict where each key-value pair
+                represents respectively, a state name and a dict used to
+                initialize a State domain object.
+
+        Returns:
+            dict. The converted states_dict.
+        """
+
+        state_domain.State.convert_html_fields_in_state(
+            question_state_dict,
+            html_validation_service.fix_incorrectly_encoded_chars)
+        return question_state_dict
+
+    @classmethod
+    def _convert_state_v48_dict_to_v49_dict(cls, question_state_dict):
+        """Converts from version 48 to 49. Version 49 adds
         requireNonnegativeInput customization arg to NumericInput
         interaction which allows creators to set input range greater than
         or equal to zero.
-=======
-        """Converts draft change list from state version 47 to 48. Version 48
-        fixes encoding issues in HTML fields.
->>>>>>> c0174a62
-
-        Args:
-            question_state_dict: dict. A dict where each key-value pair
-                represents respectively, a state name and a dict used to
-                initialize a State domain object.
-
-        Returns:
-<<<<<<< HEAD
+
+        Args:
+            question_state_dict: dict. A dict where each key-value pair
+                represents respectively, a state name and a dict used to
+                initialize a State domain object.
+
+        Returns:
             dict. The converted question_state_dict.
         """
         if question_state_dict['interaction']['id'] == 'NumericInput':
@@ -1162,16 +1175,8 @@
                     'value': False
                 }
             })
-=======
-            dict. The converted states_dict.
-        """
-
-        state_domain.State.convert_html_fields_in_state(
-            question_state_dict,
-            html_validation_service.fix_incorrectly_encoded_chars)
->>>>>>> c0174a62
-        return question_state_dict
-
+        return question_state_dict
+    
     @classmethod
     def update_state_from_model(
             cls, versioned_question_state, current_state_schema_version):
