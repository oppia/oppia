--- conflicted
+++ resolved
@@ -243,14 +243,6 @@
     @classmethod
     def _convert_state_v31_dict_to_v32_dict(cls, question_state_dict):
         """Converts from version 31 to 32. Version 32 adds a new
-<<<<<<< HEAD
-        customization arg to MultipleChoiceInput which allows
-        answer choices to be shuffled.
-
-        Args:
-            question_state_dict: dict. The dict representation of
-                question_state_data.
-=======
         customization arg to SetInput interaction which allows
         creators to add custom text to the "Add" button.
 
@@ -258,26 +250,16 @@
             question_state_dict: dict. A dict where each key-value pair
                 represents respectively, a state name and a dict used to
                 initialize a State domain object.
->>>>>>> 50f75e69
 
         Returns:
             dict. The converted question_state_dict.
         """
-<<<<<<< HEAD
-        if question_state_dict['interaction']['id'] == 'MultipleChoiceInput':
-            customization_args = question_state_dict[
-                'interaction']['customization_args']
-            customization_args.update({
-                'showChoicesInShuffledOrder': {
-                    'value': True
-=======
         if question_state_dict['interaction']['id'] == 'SetInput':
             customization_args = question_state_dict[
                 'interaction']['customization_args']
             customization_args.update({
                 'buttonText': {
                     'value': 'Add item'
->>>>>>> 50f75e69
                 }
             })
 
