--- conflicted
+++ resolved
@@ -37,12 +37,9 @@
 
 from pylatexenc import latex2text
 
-<<<<<<< HEAD
-from typing import Dict, Final, List, Literal, Optional, Set, TypedDict, Union
-=======
-from typing import Dict, List, Optional, Set, Union, cast, overload
-from typing_extensions import Final, Literal, TypedDict
->>>>>>> 4b870169
+from typing import (
+        Dict, Final, List, Literal, Optional, Set, TypedDict, Union, cast,
+        overload)
 
 from core.domain import html_cleaner  # pylint: disable=invalid-import-from # isort:skip
 from core.domain import html_validation_service  # pylint: disable=invalid-import-from # isort:skip
