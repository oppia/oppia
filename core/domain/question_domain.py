# coding: utf-8
#
# Copyright 2017 The Oppia Authors. All Rights Reserved.
#
# Licensed under the Apache License, Version 2.0 (the "License");
# you may not use this file except in compliance with the License.
# You may obtain a copy of the License at
#
#      http://www.apache.org/licenses/LICENSE-2.0
#
# Unless required by applicable law or agreed to in writing, software
# distributed under the License is distributed on an "AS-IS" BASIS,
# WITHOUT WARRANTIES OR CONDITIONS OF ANY KIND, either express or implied.
# See the License for the specific language governing permissions and
# limitations under the License.

"""Domain objects relating to questions."""

from __future__ import annotations

import collections
import copy
import datetime
import re

from core import feconf
from core import schema_utils
from core import utils
from core.constants import constants
from core.domain import change_domain
from core.domain import customization_args_util
from core.domain import exp_domain
from core.domain import expression_parser
from core.domain import state_domain
from core.domain import translation_domain
from extensions import domain

from pylatexenc import latex2text

from typing import Any, Dict, List, Optional, Set
from typing_extensions import Final, TypedDict

from core.domain import html_cleaner  # pylint: disable=invalid-import-from # isort:skip
from core.domain import html_validation_service  # pylint: disable=invalid-import-from # isort:skip
from core.domain import interaction_registry  # pylint: disable=invalid-import-from # isort:skip

# TODO(#14537): Refactor this file and remove imports marked
# with 'invalid-import-from'.

# Do not modify the values of these constants. This is to preserve backwards
# compatibility with previous change dicts.
QUESTION_PROPERTY_LANGUAGE_CODE: Final = 'language_code'
QUESTION_PROPERTY_QUESTION_STATE_DATA: Final = 'question_state_data'
QUESTION_PROPERTY_LINKED_SKILL_IDS: Final = 'linked_skill_ids'
QUESTION_PROPERTY_INAPPLICABLE_SKILL_MISCONCEPTION_IDS: Final = (
    'inapplicable_skill_misconception_ids')
QUESTION_PROPERTY_NEXT_CONTENT_ID_INDEX = 'next_content_id_index'

# This takes additional 'property_name' and 'new_value' parameters and,
# optionally, 'old_value'.
CMD_UPDATE_QUESTION_PROPERTY: Final = 'update_question_property'
CMD_CREATE_NEW_FULLY_SPECIFIED_QUESTION: Final = (
    'create_new_fully_specified_question')
CMD_MIGRATE_STATE_SCHEMA_TO_LATEST_VERSION: Final = (
    'migrate_state_schema_to_latest_version')

# The following commands are deprecated, as these functionalities will be
# handled by a QuestionSkillLink class in the future.
CMD_ADD_QUESTION_SKILL: Final = 'add_question_skill'
CMD_REMOVE_QUESTION_SKILL: Final = 'remove_question_skill'

CMD_CREATE_NEW: Final = 'create_new'


class QuestionChange(change_domain.BaseChange):
    """Domain object for changes made to question object.

    The allowed commands, together with the attributes:
        - 'create_new'
        - 'update question property' (with property_name, new_value
        and old_value)
        - 'create_new_fully_specified_question' (with question_dict,
        skill_id)
        - 'migrate_state_schema_to_latest_version' (with from_version
        and to_version)
    """

    # The allowed list of question properties which can be used in
    # update_question_property command.
    QUESTION_PROPERTIES: List[str] = [
        QUESTION_PROPERTY_QUESTION_STATE_DATA,
        QUESTION_PROPERTY_LANGUAGE_CODE,
        QUESTION_PROPERTY_LINKED_SKILL_IDS,
        QUESTION_PROPERTY_INAPPLICABLE_SKILL_MISCONCEPTION_IDS,
        QUESTION_PROPERTY_NEXT_CONTENT_ID_INDEX]

    ALLOWED_COMMANDS: List[feconf.ValidCmdDict] = [{
        'name': CMD_CREATE_NEW,
        'required_attribute_names': [],
        'optional_attribute_names': [],
        'user_id_attribute_names': [],
        'allowed_values': {},
        'deprecated_values': {}
    }, {
        'name': CMD_UPDATE_QUESTION_PROPERTY,
        'required_attribute_names': ['property_name', 'new_value', 'old_value'],
        'optional_attribute_names': [],
        'user_id_attribute_names': [],
        'allowed_values': {'property_name': QUESTION_PROPERTIES},
        'deprecated_values': {}
    }, {
        'name': CMD_CREATE_NEW_FULLY_SPECIFIED_QUESTION,
        'required_attribute_names': ['question_dict', 'skill_id'],
        'optional_attribute_names': ['topic_name'],
        'user_id_attribute_names': [],
        'allowed_values': {},
        'deprecated_values': {}
    }, {
        'name': CMD_MIGRATE_STATE_SCHEMA_TO_LATEST_VERSION,
        'required_attribute_names': ['from_version', 'to_version'],
        'optional_attribute_names': [],
        'user_id_attribute_names': [],
        'allowed_values': {},
        'deprecated_values': {}
    }]


class QuestionSuggestionChange(change_domain.BaseChange):
    """Domain object for changes made to question suggestion object.

    The allowed commands, together with the attributes:
        - 'create_new_fully_specified_question' (with question_dict,
        skill_id, skill_difficulty)
    """

    ALLOWED_COMMANDS = [
        {
            'name': CMD_CREATE_NEW_FULLY_SPECIFIED_QUESTION,
            'required_attribute_names': [
                'question_dict', 'skill_id', 'skill_difficulty'],
            'optional_attribute_names': [],
            'user_id_attribute_names': [],
            'allowed_values': {},
            'deprecated_values': {}
        }
    ]


class QuestionDict(TypedDict):
    """Dictionary representing the Question domain object."""

    id: str
    question_state_data: state_domain.StateDict
    question_state_data_schema_version: int
    language_code: str
    version: int
    linked_skill_ids: List[str]
    inapplicable_skill_misconception_ids: List[str]


class VersionedQuestionStateDict(TypedDict):
    """Dictionary representing the versioned State object for Question."""

    state_schema_version: int
    state: state_domain.StateDict


class Question(translation_domain.BaseTranslatableObject):
    """Domain object for a question."""

    def __init__(
        self,
        question_id: str,
        question_state_data: state_domain.State,
        question_state_data_schema_version: int,
        language_code: str,
        version: int,
        linked_skill_ids: List[str],
        inapplicable_skill_misconception_ids: List[str],
        next_content_id_index: int,
        created_on: Optional[datetime.datetime] = None,
        last_updated: Optional[datetime.datetime] = None
    ) -> None:
        """Constructs a Question domain object.

        Args:
            question_id: str. The unique ID of the question.
            question_state_data: State. An object representing the question
                state data.
            question_state_data_schema_version: int. The schema version of the
                question states (equivalent to the states schema version of
                explorations).
            language_code: str. The ISO 639-1 code for the language this
                question is written in.
            version: int. The version of the question.
            linked_skill_ids: list(str). Skill ids linked to the question.
                Note: Do not update this field manually.
            inapplicable_skill_misconception_ids: list(str). Optional
                misconception ids that are marked as not relevant to the
                question.
            next_content_id_index: int. The next content_id index to use for
                generation of new content_ids.
            created_on: datetime.datetime. Date and time when the question was
                created.
            last_updated: datetime.datetime. Date and time when the
                question was last updated.
        """
        self.id = question_id
        self.question_state_data = question_state_data
        self.language_code = language_code
        self.question_state_data_schema_version = (
            question_state_data_schema_version)
        self.version = version
        self.linked_skill_ids = linked_skill_ids
        self.inapplicable_skill_misconception_ids = (
            inapplicable_skill_misconception_ids)
        self.next_content_id_index = next_content_id_index
        self.created_on = created_on
        self.last_updated = last_updated

    def get_translatable_contents_collection(
        self
    ) -> translation_domain.TranslatableContentsCollection:
        """Get all translatable fields in the question.

        Returns:
            translatable_contents_collection: TranslatableContentsCollection.
            An instance of TranslatableContentsCollection class.
        """
        translatable_contents_collection = (
            translation_domain.TranslatableContentsCollection())

        translatable_contents_collection.add_fields_from_translatable_object(
            self.question_state_data)
        return translatable_contents_collection

    def to_dict(self) -> QuestionDict:
        """Returns a dict representing this Question domain object.

        Returns:
            dict. A dict representation of the Question instance.
        """
        return {
            'id': self.id,
            'question_state_data': self.question_state_data.to_dict(),
            'question_state_data_schema_version': (
                self.question_state_data_schema_version),
            'language_code': self.language_code,
            'version': self.version,
            'linked_skill_ids': self.linked_skill_ids,
            'inapplicable_skill_misconception_ids': (
                self.inapplicable_skill_misconception_ids),
            'next_content_id_index': self.next_content_id_index,
        }

    @classmethod
    def create_default_question_state(
            cls, content_id_generator) -> state_domain.State:
        """Return a State domain object with default value for being used as
        question state data.

        Returns:
            State. The corresponding State domain object.
        """
        return state_domain.State.create_default_state(
            None,
            content_id_generator.generate(
                translation_domain.ContentType.CONTENT),
            content_id_generator.generate(
                translation_domain.ContentType.DEFAULT_OUTCOME),
            is_initial_state=True)

    @classmethod
    def _convert_state_v27_dict_to_v28_dict(
        cls, question_state_dict: state_domain.StateDict
    ) -> state_domain.StateDict:
        """Converts from version 27 to 28. Version 28 replaces
        content_ids_to_audio_translations with recorded_voiceovers.

        Args:
            question_state_dict: dict. The dict representation of
                question_state_data.

        Returns:
            dict. The converted question_state_dict.
        """
        # In _convert_* functions, we allow less strict typing because here
        # we are working with previous versions of the domain object and in
        # previous versions of the domain object there are some fields that are
        # discontinued in the latest domain object. So, while accessing these
        # discontinued fields MyPy throws an error. Thus to avoid the error,
        # we used ignore here.
        question_state_dict['recorded_voiceovers'] = {
            'voiceovers_mapping': (
                question_state_dict.pop('content_ids_to_audio_translations'))  # type: ignore[misc]
        }
        return question_state_dict

    @classmethod
    def _convert_state_v28_dict_to_v29_dict(
        cls, question_state_dict: state_domain.StateDict
    ) -> state_domain.StateDict:
        """Converts from version 28 to 29. Version 29 adds
        solicit_answer_details boolean variable to the state, which
        allows the creator to ask for answer details from the learner
        about why they landed on a particular answer.

        Args:
            question_state_dict: dict. The dict representation of
                question_state_data.

        Returns:
            dict. The converted question_state_dict.
        """
        question_state_dict['solicit_answer_details'] = False
        return question_state_dict

    @classmethod
    def _convert_state_v29_dict_to_v30_dict(
        cls, question_state_dict: state_domain.StateDict
    ) -> state_domain.StateDict:
        """Converts from version 29 to 30. Version 30 replaces
        tagged_misconception_id with tagged_skill_misconception_id, which
        is default to None.

        Args:
            question_state_dict: dict. A dict where each key-value pair
                represents respectively, a state name and a dict used to
                initialize a State domain object.

        Returns:
            dict. The converted question_state_dict.
        """
        answer_groups = question_state_dict['interaction']['answer_groups']
        for answer_group in answer_groups:
            answer_group['tagged_skill_misconception_id'] = None
            # In _convert_* functions, we allow less strict typing because here
            # we are working with previous versions of the domain object and in
            # previous versions of the domain object there are some fields that
            # are discontinued in the latest domain object. So, while accessing
            # these discontinued fields MyPy throws an error. Thus to avoid the
            # error, we used ignore here.
            del answer_group['tagged_misconception_id']  # type: ignore[misc]

        return question_state_dict

    @classmethod
    def _convert_state_v30_dict_to_v31_dict(
        cls, question_state_dict: state_domain.StateDict
    ) -> state_domain.StateDict:
        """Converts from version 30 to 31. Version 31 updates the
        Voiceover model to have an initialized duration_secs attribute of 0.0.

        Args:
            question_state_dict: dict. A dict where each key-value pair
                represents respectively, a state name and a dict used to
                initialize a State domain object.

        Returns:
            dict. The converted question_state_dict.
        """
        # Get the voiceovers_mapping metadata.
        voiceovers_mapping = (
            question_state_dict['recorded_voiceovers']['voiceovers_mapping'])
        language_codes_to_audio_metadata = voiceovers_mapping.values()
        for language_codes in language_codes_to_audio_metadata:
            for audio_metadata in language_codes.values():
                # Initialize duration_secs with 0.0 for every voiceover
                # recording under Content, Feedback, Hints, and Solutions.
                # This is necessary to keep the state functional
                # when migrating to v31.
                audio_metadata['duration_secs'] = 0.0
        return question_state_dict

    @classmethod
    def _convert_state_v31_dict_to_v32_dict(
        cls, question_state_dict: state_domain.StateDict
    ) -> state_domain.StateDict:
        """Converts from version 31 to 32. Version 32 adds a new
        customization arg to SetInput interaction which allows
        creators to add custom text to the "Add" button.

        Args:
            question_state_dict: dict. A dict where each key-value pair
                represents respectively, a state name and a dict used to
                initialize a State domain object.

        Returns:
            dict. The converted question_state_dict.
        """
        if question_state_dict['interaction']['id'] == 'SetInput':
            customization_args = question_state_dict[
                'interaction']['customization_args']
            customization_args.update({
                'buttonText': {
                    'value': 'Add item'
                }
            })

        return question_state_dict

    @classmethod
    def _convert_state_v32_dict_to_v33_dict(
        cls, question_state_dict: state_domain.StateDict
    ) -> state_domain.StateDict:
        """Converts from version 32 to 33. Version 33 adds a new
        customization arg to MultipleChoiceInput Interaction which allows
        answer choices to be shuffled.

        Args:
            question_state_dict: dict. A dict where each key-value pair
                represents respectively, a state name and a dict used to
                initialize a State domain object.

        Returns:
            dict. The converted question_state_dict.
        """
        if question_state_dict['interaction']['id'] == 'MultipleChoiceInput':
            customization_args = question_state_dict[
                'interaction']['customization_args']
            customization_args.update({
                'showChoicesInShuffledOrder': {
                    'value': True
                }
            })

        return question_state_dict

    @classmethod
    def _convert_state_v33_dict_to_v34_dict(
        cls, question_state_dict: state_domain.StateDict
    ) -> state_domain.StateDict:
        """Converts from version 33 to 34. Version 34 adds a new
        attribute for math components. The new attribute has an additional field
        to for storing SVG filenames.

        Args:
            question_state_dict: dict. A dict where each key-value pair
                represents respectively, a state name and a dict used to
                initialize a State domain object.

        Returns:
            dict. The converted question_state_dict.
        """
        question_state_dict = state_domain.State.convert_html_fields_in_state(  # type: ignore[no-untyped-call]
            question_state_dict,
            html_validation_service.add_math_content_to_math_rte_components,
            state_uses_old_interaction_cust_args_schema=True,
            state_uses_old_rule_template_schema=True)
        return question_state_dict

    @classmethod
    def _convert_state_v34_dict_to_v35_dict(
        cls, question_state_dict: state_domain.StateDict
    ) -> state_domain.StateDict:
        """Converts from version 34 to 35. Version 35 upgrades all explorations
        that use the MathExpressionInput interaction to use one of
        AlgebraicExpressionInput, NumericExpressionInput, or MathEquationInput
        interactions.

        Args:
            question_state_dict: dict. A dict where each key-value pair
                represents respectively, a state name and a dict used to
                initialize a State domain object.

        Returns:
            dict. The converted question_state_dict.
        """
        is_valid_algebraic_expression = schema_utils.get_validator(
            'is_valid_algebraic_expression')
        is_valid_numeric_expression = schema_utils.get_validator(
            'is_valid_numeric_expression')
        is_valid_math_equation = schema_utils.get_validator(
            'is_valid_math_equation')
        ltt = latex2text.LatexNodes2Text()

        if question_state_dict['interaction']['id'] == 'MathExpressionInput':
            new_answer_groups = []
            types_of_inputs = set()
            for group in question_state_dict['interaction']['answer_groups']:
                new_answer_group = copy.deepcopy(group)
                for rule_spec in new_answer_group['rule_specs']:
                    rule_input = ltt.latex_to_text(rule_spec['inputs']['x'])

                    rule_input = exp_domain.clean_math_expression(
                        rule_input)

                    type_of_input = exp_domain.TYPE_INVALID_EXPRESSION
                    if is_valid_numeric_expression(rule_input):
                        type_of_input = exp_domain.TYPE_VALID_NUMERIC_EXPRESSION
                    elif is_valid_algebraic_expression(rule_input):
                        type_of_input = (
                            exp_domain.TYPE_VALID_ALGEBRAIC_EXPRESSION)
                    elif is_valid_math_equation(rule_input):
                        type_of_input = exp_domain.TYPE_VALID_MATH_EQUATION

                    types_of_inputs.add(type_of_input)

                    if type_of_input != exp_domain.TYPE_INVALID_EXPRESSION:
                        rule_spec['inputs']['x'] = rule_input
                        if type_of_input == exp_domain.TYPE_VALID_MATH_EQUATION:
                            rule_spec['inputs']['y'] = 'both'
                        rule_spec['rule_type'] = 'MatchesExactlyWith'

                new_answer_groups.append(new_answer_group)

            if exp_domain.TYPE_INVALID_EXPRESSION not in types_of_inputs:
                # If at least one rule input is an equation, we remove
                # all other rule inputs that are expressions.
                if exp_domain.TYPE_VALID_MATH_EQUATION in types_of_inputs:
                    new_interaction_id = exp_domain.TYPE_VALID_MATH_EQUATION
                    for group in new_answer_groups:
                        new_rule_specs = []
                        for rule_spec in group['rule_specs']:
                            if is_valid_math_equation(
                                    rule_spec['inputs']['x']):
                                new_rule_specs.append(rule_spec)
                        group['rule_specs'] = new_rule_specs
                # Otherwise, if at least one rule_input is an algebraic
                # expression, we remove all other rule inputs that are
                # numeric expressions.
                elif exp_domain.TYPE_VALID_ALGEBRAIC_EXPRESSION in (
                        types_of_inputs):
                    new_interaction_id = (
                        exp_domain.TYPE_VALID_ALGEBRAIC_EXPRESSION)
                    for group in new_answer_groups:
                        new_rule_specs = []
                        for rule_spec in group['rule_specs']:
                            if is_valid_algebraic_expression(
                                    rule_spec['inputs']['x']):
                                new_rule_specs.append(rule_spec)
                        group['rule_specs'] = new_rule_specs
                else:
                    new_interaction_id = (
                        exp_domain.TYPE_VALID_NUMERIC_EXPRESSION)

                # Removing answer groups that have no rule specs left after
                # the filtration done above.
                new_answer_groups = [
                    answer_group for answer_group in new_answer_groups if (
                        len(answer_group['rule_specs']) != 0)]

                # Removing feedback keys, from voiceovers_mapping and
                # translations_mapping, that correspond to the rules that
                # got deleted.
                old_answer_groups_feedback_keys = [
                    answer_group['outcome'][
                        'feedback']['content_id'] for answer_group in (
                            question_state_dict[
                                'interaction']['answer_groups'])]
                new_answer_groups_feedback_keys = [
                    answer_group['outcome'][
                        'feedback']['content_id'] for answer_group in (
                            new_answer_groups)]
                content_ids_to_delete = set(
                    old_answer_groups_feedback_keys) - set(
                        new_answer_groups_feedback_keys)
                for content_id in content_ids_to_delete:
                    if content_id in question_state_dict['recorded_voiceovers'][
                            'voiceovers_mapping']:
                        del question_state_dict['recorded_voiceovers'][
                            'voiceovers_mapping'][content_id]
                    if content_id in question_state_dict[
                            'written_translations']['translations_mapping']:
                        del question_state_dict['written_translations'][
                            'translations_mapping'][content_id]

                question_state_dict['interaction']['id'] = new_interaction_id
                question_state_dict['interaction']['answer_groups'] = (
                    new_answer_groups)
                if question_state_dict['interaction']['solution'] is not None:
                    correct_answer = question_state_dict['interaction'][
                        'solution']['correct_answer']['ascii']
                    correct_answer = exp_domain.clean_math_expression(
                        correct_answer)
                    question_state_dict['interaction'][
                        'solution']['correct_answer'] = correct_answer

        return question_state_dict

    @classmethod
    def _convert_state_v35_dict_to_v36_dict(
        cls, question_state_dict: state_domain.StateDict
    ) -> state_domain.StateDict:
        """Converts from version 35 to 36. Version 35 adds translation support
        for interaction customization arguments. This migration converts
        customization arguments whose schemas have been changed from unicode to
        SubtitledUnicode or html to SubtitledHtml. It also populates missing
        customization argument keys on all interactions, removes extra
        customization arguments, normalizes customization arguments against
        its schema, and changes PencilCodeEditor's customization argument
        name from initial_code to initialCode.

        Args:
            question_state_dict: dict. A dict where each key-value pair
                represents respectively, a state name and a dict used to
                initialize a State domain object.

        Returns:
            dict. The converted question_state_dict.
        """
        max_existing_content_id_index = -1
        translations_mapping = question_state_dict[
            'written_translations']['translations_mapping']
        for content_id in translations_mapping:
            # Find maximum existing content_id index.
            content_id_suffix = content_id.split('_')[-1]

            # Possible values of content_id_suffix are a digit, or from
            # a 'outcome' (from 'default_outcome'). If the content_id_suffix
            # is not a digit, we disregard it here.
            if content_id_suffix.isdigit():
                max_existing_content_id_index = max(
                    max_existing_content_id_index,
                    int(content_id_suffix)
                )

            # Move 'html' field to 'translation' field and set 'data_format'
            # to 'html' for all WrittenTranslations.
            for lang_code in translations_mapping[content_id]:
                translations_mapping[
                    content_id][lang_code]['data_format'] = 'html'
                # In _convert_* functions, we allow less strict typing
                # because here we are working with previous versions of
                # the domain object and in previous versions of the domain
                # object there are some fields (eg. html) that are discontinued
                # in the latest domain object. So, while accessing these
                # discontinued fields MyPy throws an error. Thus to avoid
                # the error, we used ignore here.
                translations_mapping[
                    content_id][lang_code]['translation'] = (
                        translations_mapping[content_id][lang_code]['html'])  # type: ignore[misc]
                del translations_mapping[content_id][lang_code]['html']  # type: ignore[misc]

        interaction_id = question_state_dict['interaction']['id']
        if interaction_id is None:
            question_state_dict['next_content_id_index'] = (
                max_existing_content_id_index + 1)
            return question_state_dict

        class ContentIdCounter:
            """This helper class is used to keep track of
            next_content_id_index and new_content_ids, and provides a
            function to generate new content_ids.
            """

            new_content_ids = []

            def __init__(self, next_content_id_index: int) -> None:
                """Initializes a ContentIdCounter object.

                Args:
                    next_content_id_index: int. The next content id index.
                """
                self.next_content_id_index = next_content_id_index

            def generate_content_id(self, content_id_prefix: str) -> str:
                """Generate a new content_id from the prefix provided and
                the next content id index.

                Args:
                    content_id_prefix: str. The prefix of the content_id.

                Returns:
                    str. The generated content_id.
                """
                content_id = '%s%i' % (
                    content_id_prefix,
                    self.next_content_id_index)
                self.next_content_id_index += 1
                self.new_content_ids.append(content_id)
                return content_id

        content_id_counter = (
            ContentIdCounter(max_existing_content_id_index + 1))

        ca_dict = question_state_dict['interaction']['customization_args']
        if (interaction_id == 'PencilCodeEditor' and
                'initial_code' in ca_dict):
            ca_dict['initialCode'] = ca_dict['initial_code']
            del ca_dict['initial_code']

        # Retrieve a cached version (state schema v35) of
        # interaction_specs.json to ensure that this migration remains
        # stable even when interaction_specs.json is changed.
        ca_specs = [
            domain.CustomizationArgSpec(  # type: ignore[no-untyped-call]
                ca_spec_dict['name'],
                ca_spec_dict['description'],
                ca_spec_dict['schema'],
                ca_spec_dict['default_value']
            ) for ca_spec_dict in (
                interaction_registry.Registry
                .get_all_specs_for_state_schema_version(36)[
                    interaction_id]['customization_arg_specs']
            )
        ]

        for ca_spec in ca_specs:
            schema = ca_spec.schema
            ca_name = ca_spec.name
            content_id_prefix = 'ca_%s_' % ca_name

            # We only have to migrate unicode to SubtitledUnicode or
            # list of html to list of SubtitledHtml. No interactions
            # were changed from html to SubtitledHtml.
            is_subtitled_unicode_spec = (
                schema['type'] == schema_utils.SCHEMA_TYPE_CUSTOM and
                schema['obj_type'] ==
                schema_utils.SCHEMA_OBJ_TYPE_SUBTITLED_UNICODE)
            is_subtitled_html_list_spec = (
                schema['type'] == schema_utils.SCHEMA_TYPE_LIST and
                schema['items']['type'] ==
                schema_utils.SCHEMA_TYPE_CUSTOM and
                schema['items']['obj_type'] ==
                schema_utils.SCHEMA_OBJ_TYPE_SUBTITLED_HTML)

            if is_subtitled_unicode_spec:
                # Default is a SubtitledHtml dict or SubtitleUnicode dict.
                new_value = copy.deepcopy(ca_spec.default_value)

                # If available, assign value to html or unicode_str.
                if ca_name in ca_dict:
                    new_value['unicode_str'] = ca_dict[ca_name]['value']

                # Assign content_id.
                new_value['content_id'] = (
                    content_id_counter
                    .generate_content_id(content_id_prefix)
                )

                ca_dict[ca_name] = {'value': new_value}
            elif is_subtitled_html_list_spec:
                new_value = []

                if ca_name in ca_dict:
                    # Assign values to html fields.
                    for html in ca_dict[ca_name]['value']:
                        new_value.append({
                            'html': html, 'content_id': None
                        })
                else:
                    # Default is a list of SubtitledHtml dict.
                    new_value.extend(copy.deepcopy(ca_spec.default_value))

                # Assign content_ids.
                for subtitled_html_dict in new_value:
                    subtitled_html_dict['content_id'] = (
                        content_id_counter
                        .generate_content_id(content_id_prefix)
                    )

                ca_dict[ca_name] = {'value': new_value}
            elif ca_name not in ca_dict:
                ca_dict[ca_name] = {'value': ca_spec.default_value}

        (
            customization_args_util
            .validate_customization_args_and_values(
                'interaction',
                interaction_id,
                ca_dict,
                ca_specs)
        )

        question_state_dict['next_content_id_index'] = (
            content_id_counter.next_content_id_index)
        for new_content_id in content_id_counter.new_content_ids:
            question_state_dict[
                'written_translations'][
                    'translations_mapping'][new_content_id] = {}
            question_state_dict[
                'recorded_voiceovers'][
                    'voiceovers_mapping'][new_content_id] = {}

        return question_state_dict

    @classmethod
    def _convert_state_v36_dict_to_v37_dict(
        cls, question_state_dict: state_domain.StateDict
    ) -> state_domain.StateDict:
        """Converts from version 36 to 37. Version 37 changes all rules with
        type CaseSensitiveEquals to Equals.

        Args:
            question_state_dict: dict. A dict where each key-value pair
                represents respectively, a state name and a dict used to
                initialize a State domain object.

        Returns:
            dict. The converted question_state_dict.
        """
        if question_state_dict['interaction']['id'] == 'TextInput':
            answer_group_dicts = question_state_dict[
                'interaction']['answer_groups']
            for answer_group_dict in answer_group_dicts:
                for rule_spec_dict in answer_group_dict['rule_specs']:
                    if rule_spec_dict['rule_type'] == 'CaseSensitiveEquals':
                        rule_spec_dict['rule_type'] = 'Equals'

        return question_state_dict

    @classmethod
    def _convert_state_v37_dict_to_v38_dict(
        cls, question_state_dict: state_domain.StateDict
    ) -> state_domain.StateDict:
        """Converts from version 37 to 38. Version 38 adds a customization arg
        for the Math interactions that allows creators to specify the letters
        that would be displayed to the learner.

        Args:
            question_state_dict: dict. A dict where each key-value pair
                represents respectively, a state name and a dict used to
                initialize a State domain object.

        Returns:
            dict. The converted question_state_dict.
        """
        if question_state_dict['interaction']['id'] in (
                'AlgebraicExpressionInput', 'MathEquationInput'):
            variables = set()
            for group in question_state_dict[
                    'interaction']['answer_groups']:
                for rule_spec in group['rule_specs']:
                    rule_input = rule_spec['inputs']['x']
                    # Ruling out the possibility of any other type for mypy
                    # type checking.
                    assert isinstance(rule_input, str)
                    for variable in expression_parser.get_variables(
                            rule_input):
                        # Replacing greek letter names with greek symbols.
                        if len(variable) > 1:
                            variable = (
                                constants.GREEK_LETTER_NAMES_TO_SYMBOLS[
                                    variable])
                        variables.add(variable)

            customization_args = question_state_dict[
                'interaction']['customization_args']
            customization_args.update({
                'customOskLetters': {
                    'value': sorted(variables)
                }
            })

        return question_state_dict

    @classmethod
    def _convert_state_v38_dict_to_v39_dict(
        cls, question_state_dict: state_domain.StateDict
    ) -> state_domain.StateDict:
        """Converts from version 38 to 39. Version 39 adds a new
        customization arg to NumericExpressionInput interaction which allows
        creators to modify the placeholder text.

        Args:
            question_state_dict: dict. A dict where each key-value pair
                represents respectively, a state name and a dict used to
                initialize a State domain object.

        Returns:
            dict. The converted question_state_dict.
        """
        if question_state_dict['interaction']['id'] == 'NumericExpressionInput':
            customization_args = question_state_dict[
                'interaction']['customization_args']
            customization_args.update({
                'placeholder': {
                    'value': {
                        'content_id': 'ca_placeholder_0',
                        'unicode_str': (
                            'Type an expression here, using only numbers.')
                    }
                }
            })
            question_state_dict['written_translations']['translations_mapping'][
                'ca_placeholder_0'] = {}
            question_state_dict['recorded_voiceovers']['voiceovers_mapping'][
                'ca_placeholder_0'] = {}

        return question_state_dict

    @classmethod
    def _convert_state_v39_dict_to_v40_dict(
        cls, question_state_dict: state_domain.StateDict
    ) -> state_domain.StateDict:
        """Converts from version 39 to 40. Version 40 converts TextInput rule
        inputs from NormalizedString to SetOfNormalizedString.

        Args:
            question_state_dict: dict. A dict where each key-value pair
                represents respectively, a state name and a dict used to
                initialize a State domain object.

        Returns:
            dict. The converted question_state_dict.
        """
        if question_state_dict['interaction']['id'] == 'TextInput':
            answer_group_dicts = question_state_dict[
                'interaction']['answer_groups']
            for answer_group_dict in answer_group_dicts:
                rule_type_to_inputs: Dict[
                    str, Set[state_domain.AllowedInputValueTypes]
                ] = collections.defaultdict(set)
                for rule_spec_dict in answer_group_dict['rule_specs']:
                    rule_type = rule_spec_dict['rule_type']
                    rule_inputs = rule_spec_dict['inputs']['x']
                    rule_type_to_inputs[rule_type].add(rule_inputs)
                # In _convert_* functions, we allow less strict typing because
                # here we are working with previous versions of the domain
                # object and in previous versions of the domain object there are
                # some fields whose type does not match with the latest domain
                # object's types. So, while assigning these fields according to
                # the previous version MyPy throws an error. Thus to avoid the
                # error, we used ignore here.
                answer_group_dict['rule_specs'] = [{
                    'rule_type': rule_type,
                    'inputs': {'x': list(rule_type_to_inputs[rule_type])}  # type: ignore[dict-item]
                } for rule_type in rule_type_to_inputs]

        return question_state_dict

    @classmethod
    def _convert_state_v40_dict_to_v41_dict(
        cls, question_state_dict: state_domain.StateDict
    ) -> state_domain.StateDict:
        """Converts from version 40 to 41. Version 41 adds
        TranslatableSetOfUnicodeString and TranslatableSetOfNormalizedString
        objects to RuleSpec domain objects to allow for translations.

        Args:
            question_state_dict: dict. A dict where each key-value pair
                represents respectively, a state name and a dict used to
                initialize a State domain object.

        Returns:
            dict. The converted question_state_dict.
        """
        class ContentIdCounter:
            """This helper class is used to keep track of
            next_content_id_index and new_content_ids, and provides a
            function to generate new content_ids.
            """

            def __init__(self, next_content_id_index: int) -> None:
                """Initializes a ContentIdCounter object.

                Args:
                    next_content_id_index: int. The next content id index.
                """
                self.new_content_ids: List[str] = []
                self.next_content_id_index = next_content_id_index

            def generate_content_id(self, content_id_prefix: str) -> str:
                """Generate a new content_id from the prefix provided and
                the next content id index.

                Args:
                    content_id_prefix: str. The prefix of the content_id.

                Returns:
                    str. The generated content_id.
                """
                content_id = '%s%i' % (
                    content_id_prefix,
                    self.next_content_id_index)
                self.next_content_id_index += 1
                self.new_content_ids.append(content_id)
                return content_id

        # As of Jan 2021, which is when this migration is to be run, only
        # TextInput and SetInput have translatable rule inputs, and every rule
        # for these interactions takes exactly one translatable input named x.
        interaction_id = question_state_dict['interaction']['id']
        if interaction_id in ['TextInput', 'SetInput']:
            content_id_counter = ContentIdCounter(
                question_state_dict['next_content_id_index'])
            answer_group_dicts = question_state_dict[
                'interaction']['answer_groups']
            for answer_group_dict in answer_group_dicts:
                for rule_spec_dict in answer_group_dict['rule_specs']:
                    content_id = content_id_counter.generate_content_id(
                        'rule_input_')
                    # The expected type for `rule_spec_dict['inputs']['x']`
                    # is AllowedRuleSpecInputTypes but here we are providing
                    # Dict[str, AllowedRuleSpecInputTypes] values which causes
                    # MyPy to throw `incompatible type` error. Thus to avoid
                    # the error, we used ignore here.
                    # Convert to TranslatableSetOfNormalizedString.
                    if interaction_id == 'TextInput':
                        rule_spec_dict['inputs']['x'] = {
                            'contentId': content_id,
                            'normalizedStrSet': rule_spec_dict['inputs']['x']  # type: ignore[dict-item]
                        }
                    elif interaction_id == 'SetInput':
                        # Convert to TranslatableSetOfUnicodeString.
                        rule_spec_dict['inputs']['x'] = {
                            'contentId': content_id,
                            'unicodeStrSet': rule_spec_dict['inputs']['x']  # type: ignore[dict-item]
                        }
            question_state_dict['next_content_id_index'] = (
                content_id_counter.next_content_id_index)
            for new_content_id in content_id_counter.new_content_ids:
                question_state_dict[
                    'written_translations'][
                        'translations_mapping'][new_content_id] = {}
                question_state_dict[
                    'recorded_voiceovers'][
                        'voiceovers_mapping'][new_content_id] = {}

        return question_state_dict

    @classmethod
    def _convert_state_v41_dict_to_v42_dict(
        cls, question_state_dict: state_domain.StateDict
    ) -> state_domain.StateDict:
        """Converts from version 41 to 42. Version 42 changes rule input types
        for DragAndDropSortInput and ItemSelectionInput interactions to better
        support translations. Specifically, the rule inputs will store content
        ids of the html rather than the raw html. Solution answers for
        DragAndDropSortInput and ItemSelectionInput interactions are also
        updated.

        Args:
            question_state_dict: dict. A dict where each key-value pair
                represents respectively, a state name and a dict used to
                initialize a State domain object.

        Returns:
            dict. The converted question_state_dict.
        """

        def migrate_rule_inputs_and_answers(
            new_type: str,
            value: Any,
            choices: List[state_domain.SubtitledHtmlDict]
        ) -> Any:
            """Migrates SetOfHtmlString to SetOfTranslatableHtmlContentIds,
            ListOfSetsOfHtmlStrings to ListOfSetsOfTranslatableHtmlContentIds,
            and DragAndDropHtmlString to TranslatableHtmlContentId. These
            migrations are necessary to have rules work easily for multiple
            languages; instead of comparing html for equality, we compare
            content_ids for equality.

            Args:
                new_type: str. The type to migrate to.
                value: *. The value to migrate.
                choices: list(dict). The list of subtitled html dicts to extract
                    content ids from.

            Returns:
                *. The migrated rule input.
            """

            def extract_content_id_from_choices(html: str) -> str:
                """Given a html, find its associated content id in choices,
                which is a list of subtitled html dicts.

                Args:
                    html: str. The html to find the content id of.

                Returns:
                    str. The content id of html.
                """
                for subtitled_html_dict in choices:
                    if subtitled_html_dict['html'] == html:
                        return subtitled_html_dict['content_id']
                # If there is no match, we discard the rule input. The frontend
                # will handle invalid content ids similar to how it handled
                # non-matching html.
                return feconf.INVALID_CONTENT_ID

            if new_type == 'TranslatableHtmlContentId':
                return extract_content_id_from_choices(value)
            elif new_type == 'SetOfTranslatableHtmlContentIds':
                return [
                    migrate_rule_inputs_and_answers(
                        'TranslatableHtmlContentId', html, choices
                    ) for html in value
                ]
            elif new_type == 'ListOfSetsOfTranslatableHtmlContentIds':
                return [
                    migrate_rule_inputs_and_answers(
                        'SetOfTranslatableHtmlContentIds', html_set, choices
                    ) for html_set in value
                ]

        interaction_id = question_state_dict['interaction']['id']
        if interaction_id in ['DragAndDropSortInput', 'ItemSelectionInput']:
            solution = question_state_dict['interaction']['solution']
            choices = question_state_dict['interaction'][
                'customization_args']['choices']['value']

            if interaction_id == 'ItemSelectionInput':
                # The solution type will be migrated from SetOfHtmlString to
                # SetOfTranslatableHtmlContentIds.
                if solution is not None:
                    solution['correct_answer'] = (
                        migrate_rule_inputs_and_answers(
                            'SetOfTranslatableHtmlContentIds',
                            solution['correct_answer'],
                            choices)
                    )
            if interaction_id == 'DragAndDropSortInput':
                # The solution type will be migrated from ListOfSetsOfHtmlString
                # to ListOfSetsOfTranslatableHtmlContentIds.
                if solution is not None:
                    solution['correct_answer'] = (
                        migrate_rule_inputs_and_answers(
                            'ListOfSetsOfTranslatableHtmlContentIds',
                            solution['correct_answer'],
                            choices)
                    )

            answer_group_dicts = question_state_dict[
                'interaction']['answer_groups']
            for answer_group_dict in answer_group_dicts:
                for rule_spec_dict in answer_group_dict['rule_specs']:
                    rule_type = rule_spec_dict['rule_type']
                    rule_inputs = rule_spec_dict['inputs']

                    if interaction_id == 'ItemSelectionInput':
                        # All rule inputs for ItemSelectionInput will be
                        # migrated from SetOfHtmlString to
                        # SetOfTranslatableHtmlContentIds.
                        rule_inputs['x'] = migrate_rule_inputs_and_answers(
                            'SetOfTranslatableHtmlContentIds',
                            rule_inputs['x'],
                            choices)
                    if interaction_id == 'DragAndDropSortInput':
                        rule_types_with_list_of_sets = [
                            'IsEqualToOrdering',
                            'IsEqualToOrderingWithOneItemAtIncorrectPosition'
                        ]
                        if rule_type in rule_types_with_list_of_sets:
                            # For rule type IsEqualToOrdering and
                            # IsEqualToOrderingWithOneItemAtIncorrectPosition,
                            # the x input will be migrated from
                            # ListOfSetsOfHtmlStrings to
                            # ListOfSetsOfTranslatableHtmlContentIds.
                            rule_inputs['x'] = migrate_rule_inputs_and_answers(
                                'ListOfSetsOfTranslatableHtmlContentIds',
                                rule_inputs['x'],
                                choices)
                        elif rule_type == 'HasElementXAtPositionY':
                            # For rule type HasElementXAtPositionY,
                            # the x input will be migrated from
                            # DragAndDropHtmlString to
                            # TranslatableHtmlContentId, and the y input will
                            # remain as DragAndDropPositiveInt.
                            rule_inputs['x'] = migrate_rule_inputs_and_answers(
                                'TranslatableHtmlContentId',
                                rule_inputs['x'],
                                choices)
                        elif rule_type == 'HasElementXBeforeElementY':
                            # For rule type HasElementXBeforeElementY,
                            # the x and y inputs will be migrated from
                            # DragAndDropHtmlString to
                            # TranslatableHtmlContentId.
                            for rule_input_name in ['x', 'y']:
                                rule_inputs[rule_input_name] = (
                                    migrate_rule_inputs_and_answers(
                                        'TranslatableHtmlContentId',
                                        rule_inputs[rule_input_name],
                                        choices))

        return question_state_dict

    @classmethod
    def _convert_state_v42_dict_to_v43_dict(
        cls, question_state_dict: state_domain.StateDict
    ) -> state_domain.StateDict:
        """Converts from version 42 to 43. Version 43 adds a new customization
        arg to NumericExpressionInput, AlgebraicExpressionInput, and
        MathEquationInput. The customization arg will allow creators to choose
        whether to render the division sign (÷) instead of a fraction for the
        division operation.

        Args:
            question_state_dict: dict. A dict where each key-value pair
                represents respectively, a state name and a dict used to
                initialize a State domain object.

        Returns:
            dict. The converted question_state_dict.
        """
        if question_state_dict['interaction']['id'] in [
                'NumericExpressionInput', 'AlgebraicExpressionInput',
                'MathEquationInput']:
            customization_args = question_state_dict[
                'interaction']['customization_args']
            customization_args.update({
                'useFractionForDivision': {
                    'value': True
                }
            })

        return question_state_dict

    @classmethod
    def _convert_state_v43_dict_to_v44_dict(
        cls, question_state_dict: state_domain.StateDict
    ) -> state_domain.StateDict:
        """Converts from version 43 to version 44. Version 44 adds
        card_is_checkpoint boolean to the state, which allows creators to
        mark a state as a checkpoint for the learners.

        Args:
            question_state_dict: dict. A dict representation of
                question_state_data.

        Returns:
            dict. The converted question_state_dict.
        """
        question_state_dict['card_is_checkpoint'] = False
        return question_state_dict

    @classmethod
    def _convert_state_v44_dict_to_v45_dict(
        cls, question_state_dict: state_domain.StateDict
    ) -> state_domain.StateDict:
        """Converts from version 44 to 45. Version 45 contains
        linked skil id.

        Args:
            question_state_dict: dict. A dict where each key-value pair
                represents respectively, a state name and a dict used to
                initialize a State domain object.

        Returns:
            dict. The converted states_dict.
        """

        question_state_dict['linked_skill_id'] = None

        return question_state_dict

    @classmethod
    def _convert_state_v45_dict_to_v46_dict(
        cls, question_state_dict: state_domain.StateDict
    ) -> state_domain.StateDict:
        """Converts from version 45 to 46. Version 46 ensures that the written
        translations in a state containing unicode content do not contain HTML
        tags and the data_format is unicode. This does not affect questions, so
        no conversion is required.

        Args:
            question_state_dict: dict. A dict where each key-value pair
                represents respectively, a state name and a dict used to
                initialize a State domain object.

        Returns:
            dict. The converted states_dict.
        """

        return question_state_dict

    @classmethod
    def _convert_state_v46_dict_to_v47_dict(
        cls, question_state_dict: state_domain.StateDict
    ) -> state_domain.StateDict:
        """Converts from version 46 to 47. Version 52 deprecates
        oppia-noninteractive-svgdiagram tag and converts existing occurences of
        it to oppia-noninteractive-image tag.

        Args:
            question_state_dict: dict. A dict where each key-value pair
                represents respectively, a state name and a dict used to
                initialize a State domain object.

        Returns:
            dict. The converted states_dict.
        """

        state_domain.State.convert_html_fields_in_state(  # type: ignore[no-untyped-call]
            question_state_dict,
            html_validation_service.convert_svg_diagram_tags_to_image_tags,
            state_schema_version=46)
        return question_state_dict

    @classmethod
    def _convert_state_v47_dict_to_v48_dict(
        cls, question_state_dict: state_domain.StateDict
    ) -> state_domain.StateDict:
        """Converts draft change list from state version 47 to 48. Version 48
        fixes encoding issues in HTML fields.

        Args:
            question_state_dict: dict. A dict where each key-value pair
                represents respectively, a state name and a dict used to
                initialize a State domain object.

        Returns:
            dict. The converted states_dict.
        """

        state_domain.State.convert_html_fields_in_state(  # type: ignore[no-untyped-call]
            question_state_dict,
            html_validation_service.fix_incorrectly_encoded_chars,
            state_schema_version=48)
        return question_state_dict

    @classmethod
    def _convert_state_v48_dict_to_v49_dict(
        cls, question_state_dict: state_domain.StateDict
    ) -> state_domain.StateDict:
        """Converts from version 48 to 49. Version 49 adds
        requireNonnegativeInput customization arg to NumericInput
        interaction which allows creators to set input range greater than
        or equal to zero.

        Args:
            question_state_dict: dict. A dict where each key-value pair
                represents respectively, a state name and a dict used to
                initialize a State domain object.

        Returns:
            dict. The converted question_state_dict.
        """
        if question_state_dict['interaction']['id'] == 'NumericInput':
            customization_args = question_state_dict[
                'interaction']['customization_args']
            customization_args.update({
                'requireNonnegativeInput': {
                    'value': False
                }
            })
        return question_state_dict

    @classmethod
    def _convert_state_v49_dict_to_v50_dict(
        cls, question_state_dict: state_domain.StateDict
    ) -> state_domain.StateDict:
        """Converts from version 49 to 50. Version 50 removes rules from
        explorations that use one of the following rules:
        [ContainsSomeOf, OmitsSomeOf, MatchesWithGeneralForm]. It also renames
        `customOskLetters` cust arg to `allowedVariables`.

        Args:
            question_state_dict: dict. A dict where each key-value pair
                represents respectively, a state name and a dict used to
                initialize a State domain object.

        Returns:
            dict. The converted question_state_dict.
        """
        if question_state_dict[
                'interaction']['id'] in exp_domain.MATH_INTERACTION_TYPES:
            filtered_answer_groups = []
            for answer_group_dict in question_state_dict[
                    'interaction']['answer_groups']:
                filtered_rule_specs = []
                for rule_spec_dict in answer_group_dict['rule_specs']:
                    rule_type = rule_spec_dict['rule_type']
                    if rule_type not in (
                            exp_domain.MATH_INTERACTION_DEPRECATED_RULES):
                        filtered_rule_specs.append(
                            copy.deepcopy(rule_spec_dict))
                answer_group_dict['rule_specs'] = filtered_rule_specs
                if len(filtered_rule_specs) > 0:
                    filtered_answer_groups.append(
                        copy.deepcopy(answer_group_dict))
            question_state_dict[
                'interaction']['answer_groups'] = filtered_answer_groups

            # Renaming cust arg.
        if question_state_dict[
                'interaction']['id'] in exp_domain.ALGEBRAIC_MATH_INTERACTIONS:
            customization_args = question_state_dict[
                'interaction']['customization_args']
            customization_args['allowedVariables'] = copy.deepcopy(
                customization_args['customOskLetters'])
            del customization_args['customOskLetters']

        return question_state_dict

    @classmethod
    def _convert_state_v50_dict_to_v51_dict(
        cls, question_state_dict: state_domain.StateDict
    ) -> state_domain.StateDict:
        """Converts from version 50 to 51. Version 51 adds a new
        dest_if_really_stuck field to Outcome class to redirect learners
        to a state for strengthening concepts when they get really stuck.

        Args:
            question_state_dict: dict. A dict where each key-value pair
                represents respectively, a state name and a dict used to
                initialize a State domain object.

        Returns:
            dict. The converted question_state_dict.
        """

        answer_groups = question_state_dict['interaction']['answer_groups']
        for answer_group in answer_groups:
            answer_group['outcome']['dest_if_really_stuck'] = None

        if question_state_dict['interaction']['default_outcome'] is not None:
            question_state_dict[
                'interaction']['default_outcome']['dest_if_really_stuck'] = None

        return question_state_dict

    @classmethod
<<<<<<< HEAD
    def _convert_state_v51_dict_to_v52_dict(cls, question_state_dict):
        """Converts from v51 to v52. Version 52 removes next_content_id_index
        and WrittenTranslation from State. This version also updates the
        content-ids for each translatable field in the state with its new
        content-id.
        """
        del question_state_dict['next_content_id_index']
        del question_state_dict['written_translations']
        states_dict, next_content_id_index = (
            state_domain.State
            .update_old_content_id_to_new_content_id_in_v49_states(
                [states_dict])
        )

        return states_dict[0], next_content_id_index
=======
    def _convert_state_v51_dict_to_v52_dict(
        cls, question_state_dict: state_domain.StateDict
    ) -> state_domain.StateDict:
        """Converts from version 51 to 52. Version 52 fixes content IDs for
        translations and voiceovers in exploration but no action is required in
        question dicts.

        Args:
            question_state_dict: dict. A dict where each key-value pair
                represents respectively, a state name and a dict used to
                initialize a State domain object.

        Returns:
            dict. The converted question_state_dict.
        """

        return question_state_dict
>>>>>>> 2eb86053

    @classmethod
    def update_state_from_model(
        cls,
        versioned_question_state: VersionedQuestionStateDict,
        current_state_schema_version: int
    ) -> None:
        """Converts the state object contained in the given
        versioned_question_state dict from current_state_schema_version to
        current_state_schema_version + 1.
        Note that the versioned_question_state being passed in is modified
        in-place.

        Args:
            versioned_question_state: dict. A dict with two keys:
                - state_schema_version: int. The state schema version for the
                    question.
                - state: The State domain object representing the question
                    state data.
            current_state_schema_version: int. The current state
                schema version.
        """
        versioned_question_state['state_schema_version'] = (
            current_state_schema_version + 1)

        conversion_fn = getattr(cls, '_convert_state_v%s_dict_to_v%s_dict' % (
            current_state_schema_version, current_state_schema_version + 1))

        if current_state_schema_version == 51:
            versioned_question_state['state'], next_content_id_index = (
                conversion_fn(versioned_question_state['state'])
            )
            return next_content_id_index

        versioned_question_state['state'] = conversion_fn(
            versioned_question_state['state'])

    def partial_validate(self) -> None:
        """Validates the Question domain object, but doesn't require the
        object to contain an ID and a version. To be used to validate the
        question before it is finalized.
        """

        if not isinstance(self.language_code, str):
            raise utils.ValidationError(
                'Expected language_code to be a string, received %s' %
                self.language_code)

        if not self.linked_skill_ids:
            raise utils.ValidationError(
                'linked_skill_ids is either null or an empty list')

        if not (isinstance(self.linked_skill_ids, list) and (
                all(isinstance(elem, str) for elem in (
                    self.linked_skill_ids)))):
            raise utils.ValidationError(
                'Expected linked_skill_ids to be a list of strings, '
                'received %s' % self.linked_skill_ids)

        if len(set(self.linked_skill_ids)) != len(self.linked_skill_ids):
            raise utils.ValidationError(
                'linked_skill_ids has duplicate skill ids')
        inapplicable_skill_misconception_ids_is_list = isinstance(
            self.inapplicable_skill_misconception_ids, list)
        if not (inapplicable_skill_misconception_ids_is_list and (
                all(isinstance(elem, str) for elem in (
                        self.inapplicable_skill_misconception_ids)))):
            raise utils.ValidationError(
                'Expected inapplicable_skill_misconception_ids to be a list '
                'of strings, received %s'
                % self.inapplicable_skill_misconception_ids)

        if not (all(
                re.match(
                    constants.VALID_SKILL_MISCONCEPTION_ID_REGEX, elem
                ) for elem in self.inapplicable_skill_misconception_ids)):
            raise utils.ValidationError(
                'Expected inapplicable_skill_misconception_ids to be a list '
                'of strings of the format <skill_id>-<misconception_id>, '
                'received %s' % self.inapplicable_skill_misconception_ids)

        if len(set(self.inapplicable_skill_misconception_ids)) != len(
                self.inapplicable_skill_misconception_ids):
            raise utils.ValidationError(
                'inapplicable_skill_misconception_ids has duplicate values')

        if not isinstance(self.question_state_data_schema_version, int):
            raise utils.ValidationError(
                'Expected schema version to be an integer, received %s' %
                self.question_state_data_schema_version)

        if self.question_state_data_schema_version != (
            feconf.CURRENT_STATE_SCHEMA_VERSION):
            raise utils.ValidationError(
                'Expected question state schema version to be %s, received '
                '%s' % (
                    feconf.CURRENT_STATE_SCHEMA_VERSION,
                    self.question_state_data_schema_version))

        if not isinstance(self.question_state_data, state_domain.State):
            raise utils.ValidationError(
                'Expected question state data to be a State object, '
                'received %s' % self.question_state_data)

        if not utils.is_valid_language_code(self.language_code):
            raise utils.ValidationError(
                'Invalid language code: %s' % self.language_code)

        interaction_specs = interaction_registry.Registry.get_all_specs()
        at_least_one_correct_answer = False
        dest_is_specified = False
        dest_if_stuck_is_specified = False
        interaction = self.question_state_data.interaction
        for answer_group in interaction.answer_groups:
            if answer_group.outcome.labelled_as_correct:
                at_least_one_correct_answer = True
            if answer_group.outcome.dest is not None:
                dest_is_specified = True
            if answer_group.outcome.dest_if_really_stuck is not None:
                dest_if_stuck_is_specified = True

        if interaction.default_outcome.labelled_as_correct:
            at_least_one_correct_answer = True

        if interaction.default_outcome.dest is not None:
            dest_is_specified = True

        if interaction.default_outcome.dest_if_really_stuck is not None:
            dest_if_stuck_is_specified = True

        if not at_least_one_correct_answer:
            raise utils.ValidationError(
                'Expected at least one answer group to have a correct ' +
                'answer.'
            )

        if dest_is_specified:
            raise utils.ValidationError(
                'Expected all answer groups to have destination as None.'
            )

        if dest_if_stuck_is_specified:
            raise utils.ValidationError(
                'Expected all answer groups to have destination for the '
                'stuck learner as None.'
            )

        if not interaction.hints:
            raise utils.ValidationError(
                'Expected the question to have at least one hint')

        # Here, we are asserting that id is never going to be None, because
        # None interactions are not allowed to contain questions, so if an
        # interaction have questions then it definitely have interaction_id.
        assert interaction.id is not None
        if (
                (interaction.solution is None) and
                (interaction_specs[interaction.id]['can_have_solution'])):
            raise utils.ValidationError(
                'Expected the question to have a solution'
            )
        self.question_state_data.validate({}, False)  # type: ignore[no-untyped-call]

    def validate(self) -> None:
        """Validates the Question domain object before it is saved."""

        if not isinstance(self.id, str):
            raise utils.ValidationError(
                'Expected ID to be a string, received %s' % self.id)

        if not isinstance(self.version, int):
            raise utils.ValidationError(
                'Expected version to be an integer, received %s' %
                self.version)

        self.partial_validate()

    @classmethod
    def from_dict(cls, question_dict: QuestionDict) -> Question:
        """Returns a Question domain object from dict.

        Returns:
            Question. The corresponding Question domain object.
        """
        question = cls(
            question_dict['id'],
            state_domain.State.from_dict(question_dict['question_state_data']),
            question_dict['question_state_data_schema_version'],
            question_dict['language_code'], question_dict['version'],
            question_dict['linked_skill_ids'],
            question_dict['inapplicable_skill_misconception_ids'],
            question_dict['next_content_id_index'])

        return question

    @classmethod
    def create_default_question(
        cls, question_id: str, skill_ids: List[str]
    ) -> Question:
        """Returns a Question domain object with default values.

        Args:
            question_id: str. The unique ID of the question.
            skill_ids: list(str). List of skill IDs attached to this question.

        Returns:
            Question. A Question domain object with default values.
        """
        content_id_generator = translation_domain.ContentIdGenerator()
        default_question_state_data = cls.create_default_question_state(
            content_id_generator)

        return cls(
            question_id, default_question_state_data,
            feconf.CURRENT_STATE_SCHEMA_VERSION,
            constants.DEFAULT_LANGUAGE_CODE, 0, skill_ids, [],
            content_id_generator.next_content_id_index)

    def update_language_code(self, language_code: str) -> None:
        """Updates the language code of the question.

        Args:
            language_code: str. The ISO 639-1 code for the language this
                question is written in.
        """
        self.language_code = language_code

    def update_linked_skill_ids(self, linked_skill_ids: List[str]) -> None:
        """Updates the linked skill ids of the question.

        Args:
            linked_skill_ids: list(str). The skill ids linked to the question.
        """
        self.linked_skill_ids = list(set(linked_skill_ids))

    def update_inapplicable_skill_misconception_ids(
        self, inapplicable_skill_misconception_ids: List[str]
    ) -> None:
        """Updates the optional misconception ids marked as not applicable
        to the question.

        Args:
            inapplicable_skill_misconception_ids: list(str). The optional
                skill misconception ids marked as not applicable to the
                question.
        """
        self.inapplicable_skill_misconception_ids = list(
            set(inapplicable_skill_misconception_ids))

    def update_next_content_id_index(
        self, next_content_id_index: int
    ) -> None:
        """Updates the next content id index for the question."""
        self.next_content_id_index = next_content_id_index

    def update_question_state_data(
        self, question_state_data: state_domain.State
    ) -> None:
        """Updates the question data of the question.

        Args:
            question_state_data: State. A State domain object
                representing the question state data.
        """
        self.question_state_data = question_state_data


class QuestionSummaryDict(TypedDict):
    """Dictionary representing the QuestionSummary domain object."""

    id: str
    question_content: str
    interaction_id: str
    last_updated_msec: float
    created_on_msec: float
    misconception_ids: List[str]


class QuestionSummary:
    """Domain object for Question Summary."""

    def __init__(
        self,
        question_id: str,
        question_content: str,
        misconception_ids: List[str],
        interaction_id: str,
        question_model_created_on: datetime.datetime,
        question_model_last_updated: datetime.datetime
    ) -> None:
        """Constructs a Question Summary domain object.

        Args:
            question_id: str. The ID of the question.
            question_content: str. The static HTML of the question shown to
                the learner.
            misconception_ids: list(str). The misconception ids addressed in
                the question. This includes tagged misconceptions ids as well
                as inapplicable misconception ids in the question.
            interaction_id: str. The ID of the interaction.
            question_model_created_on: datetime.datetime. Date and time when
                the question model is created.
            question_model_last_updated: datetime.datetime. Date and time
                when the question model was last updated.
        """
        self.id = question_id
        self.question_content = html_cleaner.clean(question_content)
        self.misconception_ids = misconception_ids
        self.interaction_id = interaction_id
        self.created_on = question_model_created_on
        self.last_updated = question_model_last_updated

    def to_dict(self) -> QuestionSummaryDict:
        """Returns a dictionary representation of this domain object.

        Returns:
            dict. A dict representing this QuestionSummary object.
        """

        return {
            'id': self.id,
            'question_content': self.question_content,
            'interaction_id': self.interaction_id,
            'last_updated_msec': utils.get_time_in_millisecs(self.last_updated),
            'created_on_msec': utils.get_time_in_millisecs(self.created_on),
            'misconception_ids': self.misconception_ids
        }

    def validate(self) -> None:
        """Validates the Question summary domain object before it is saved.

        Raises:
            ValidationError. One or more attributes of question summary are
                invalid.
        """
        if not isinstance(self.id, str):
            raise utils.ValidationError(
                'Expected id to be a string, received %s' % self.id)

        if not isinstance(self.question_content, str):
            raise utils.ValidationError(
                'Expected question content to be a string, received %s' %
                self.question_content)

        if not isinstance(self.interaction_id, str):
            raise utils.ValidationError(
                'Expected interaction id to be a string, received %s' %
                self.interaction_id)

        if not isinstance(self.created_on, datetime.datetime):
            raise utils.ValidationError(
                'Expected created on to be a datetime, received %s' %
                self.created_on)

        if not isinstance(self.last_updated, datetime.datetime):
            raise utils.ValidationError(
                'Expected last updated to be a datetime, received %s' %
                self.last_updated)

        if not (isinstance(self.misconception_ids, list) and (
                all(isinstance(elem, str) for elem in (
                    self.misconception_ids)))):
            raise utils.ValidationError(
                'Expected misconception ids to be a list of '
                'strings, received %s' % self.misconception_ids)


class QuestionSkillLinkDict(TypedDict):
    """Dictionary representing the QuestionSkillLink domain object."""

    question_id: str
    skill_id: str
    skill_description: str
    skill_difficulty: float


class QuestionSkillLink:
    """Domain object for Question Skill Link.

    Attributes:
        question_id: str. The ID of the question.
        skill_id: str. The ID of the skill to which the
            question is linked.
        skill_description: str. The description of the corresponding skill.
        skill_difficulty: float. The difficulty between [0, 1] of the skill.
    """

    def __init__(
        self,
        question_id: str,
        skill_id: str,
        skill_description: str,
        skill_difficulty: float
    ) -> None:
        """Constructs a Question Skill Link domain object.

        Args:
            question_id: str. The ID of the question.
            skill_id: str. The ID of the skill to which the question is linked.
            skill_description: str. The description of the corresponding skill.
            skill_difficulty: float. The difficulty between [0, 1] of the skill.
        """
        self.question_id = question_id
        self.skill_id = skill_id
        self.skill_description = skill_description
        self.skill_difficulty = skill_difficulty

    def to_dict(self) -> QuestionSkillLinkDict:
        """Returns a dictionary representation of this domain object.

        Returns:
            dict. A dict representing this QuestionSkillLink object.
        """
        return {
            'question_id': self.question_id,
            'skill_id': self.skill_id,
            'skill_description': self.skill_description,
            'skill_difficulty': self.skill_difficulty,
        }


class MergedQuestionSkillLinkDict(TypedDict):
    """Dictionary representing the MergedQuestionSkillLink domain object."""

    question_id: str
    skill_ids: List[str]
    skill_descriptions: List[str]
    skill_difficulties: List[float]


class MergedQuestionSkillLink:
    """Domain object for the Merged Question Skill Link object, returned to the
    editors.

    Attributes:
        question_id: str. The ID of the question.
        skill_ids: list(str). The skill IDs of the linked skills.
        skill_descriptions: list(str). The descriptions of the skills to which
            the question is linked.
        skill_difficulties: list(float). The difficulties between [0, 1] of the
            skills.
    """

    def __init__(
        self,
        question_id: str,
        skill_ids: List[str],
        skill_descriptions: List[str],
        skill_difficulties: List[float]
    ) -> None:
        """Constructs a Merged Question Skill Link domain object.

        Args:
            question_id: str. The ID of the question.
            skill_ids: list(str). The skill IDs of the linked skills.
            skill_descriptions: list(str). The descriptions of the skills to
                which the question is linked.
            skill_difficulties: list(float). The difficulties between [0, 1] of
                the skills.
        """
        self.question_id = question_id
        self.skill_ids = skill_ids
        self.skill_descriptions = skill_descriptions
        self.skill_difficulties = skill_difficulties

    def to_dict(self) -> MergedQuestionSkillLinkDict:
        """Returns a dictionary representation of this domain object.

        Returns:
            dict. A dict representing this MergedQuestionSkillLink object.
        """
        return {
            'question_id': self.question_id,
            'skill_ids': self.skill_ids,
            'skill_descriptions': self.skill_descriptions,
            'skill_difficulties': self.skill_difficulties,
        }<|MERGE_RESOLUTION|>--- conflicted
+++ resolved
@@ -1401,10 +1401,27 @@
 
         return question_state_dict
 
-    @classmethod
-<<<<<<< HEAD
-    def _convert_state_v51_dict_to_v52_dict(cls, question_state_dict):
-        """Converts from v51 to v52. Version 52 removes next_content_id_index
+    def _convert_state_v51_dict_to_v52_dict(
+        cls, question_state_dict: state_domain.StateDict
+    ) -> state_domain.StateDict:
+        """Converts from version 51 to 52. Version 52 fixes content IDs for
+        translations and voiceovers in exploration but no action is required in
+        question dicts.
+
+        Args:
+            question_state_dict: dict. A dict where each key-value pair
+                represents respectively, a state name and a dict used to
+                initialize a State domain object.
+
+        Returns:
+            dict. The converted question_state_dict.
+        """
+
+        return question_state_dict
+
+    @classmethod
+    def _convert_state_v52_dict_to_v53_dict(cls, question_state_dict):
+        """Converts from v52 to v53. Version 53 removes next_content_id_index
         and WrittenTranslation from State. This version also updates the
         content-ids for each translatable field in the state with its new
         content-id.
@@ -1413,30 +1430,11 @@
         del question_state_dict['written_translations']
         states_dict, next_content_id_index = (
             state_domain.State
-            .update_old_content_id_to_new_content_id_in_v49_states(
+            .update_old_content_id_to_new_content_id_in_v52_states(
                 [states_dict])
         )
 
         return states_dict[0], next_content_id_index
-=======
-    def _convert_state_v51_dict_to_v52_dict(
-        cls, question_state_dict: state_domain.StateDict
-    ) -> state_domain.StateDict:
-        """Converts from version 51 to 52. Version 52 fixes content IDs for
-        translations and voiceovers in exploration but no action is required in
-        question dicts.
-
-        Args:
-            question_state_dict: dict. A dict where each key-value pair
-                represents respectively, a state name and a dict used to
-                initialize a State domain object.
-
-        Returns:
-            dict. The converted question_state_dict.
-        """
-
-        return question_state_dict
->>>>>>> 2eb86053
 
     @classmethod
     def update_state_from_model(
