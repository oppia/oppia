--- conflicted
+++ resolved
@@ -1033,16 +1033,6 @@
         return question_state_dict
 
     @classmethod
-<<<<<<< HEAD
-    def _convert_states_v42_dict_to_v43_dict(cls, question_state_dict):
-        """Converts from version 42 to version 43. Version 43 adds
-        card_is_checkpoint boolean to the state, which allows creators to
-        mark a state as a checkpoint for the learners
-
-        Args:
-            question_state_dict: dict. A dict representation of
-                question_state_data.
-=======
     def _convert_state_v42_dict_to_v43_dict(cls, question_state_dict):
         """Converts from version 42 to 43. Version 43 adds a new customization
         arg to NumericExpressionInput, AlgebraicExpressionInput, and
@@ -1054,15 +1044,10 @@
             question_state_dict: dict. A dict where each key-value pair
                 represents respectively, a state name and a dict used to
                 initialize a State domain object.
->>>>>>> ec55898f
-
-        Returns:
-            dict. The converted question_state_dict.
-        """
-<<<<<<< HEAD
-        for state_dict in question_state_dict.itervalues():
-            state_dict['solicit_answer_details'] = False
-=======
+
+        Returns:
+            dict. The converted question_state_dict.
+        """
         if question_state_dict['interaction']['id'] in [
                 'NumericExpressionInput', 'AlgebraicExpressionInput',
                 'MathEquationInput']:
@@ -1073,7 +1058,6 @@
                     'value': True
                 }
             })
->>>>>>> ec55898f
 
         return question_state_dict
 
