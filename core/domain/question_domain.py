--- conflicted
+++ resolved
@@ -400,13 +400,17 @@
         # strict typing because here we are working with previous versions of
         # the domain object and in previous versions of the domain object there
         # are some fields that are discontinued in the latest domain object and
-        # here 'content_ids_to_audio_translations' and 'recorded_voiceovers'
-        # are discontinued in the latest schema. So, while accessing these
-        # discontinued fields MyPy throws an error. Thus to avoid the error,
-        # we used ignore.
+        # here 'content_ids_to_audio_translations' is discontinued in the
+        # latest recorded_voiceovers. So, while accessing these discontinued
+        # fields MyPy throws an error. Thus to avoid the error, we used ignore.
+        content_ids_to_audio_translations = question_state_dict.pop( # type: ignore[misc]
+            'content_ids_to_audio_translations')
+
+        # Here we use MyPy ignore because the latest schema of state
+        # dict doesn't contains recorded_voiceovers property.
         question_state_dict['recorded_voiceovers'] = { # type: ignore[misc]
             'voiceovers_mapping': (
-                question_state_dict.pop('content_ids_to_audio_translations'))
+                content_ids_to_audio_translations)
         }
         return question_state_dict
 
@@ -1833,31 +1837,41 @@
     def _convert_state_v55_dict_to_v56_dict(
         cls, question_state_dict: state_domain.StateDict
     ) -> state_domain.StateDict:
-<<<<<<< HEAD
+        """Converts from version 55 to 56. Version 56 adds a field for
+        inapplicable skill misconception IDs for the exploration.
+
+        Args:
+            question_state_dict: dict. A dict where each key-value pair
+                represents respectively, a state name and a dict used to
+                initialize a State domain object.
+
+        Returns:
+            dict. The converted question_state_dict.
+        """
+
+        question_state_dict['inapplicable_skill_misconception_ids'] = None
+
+        return question_state_dict
+
+    @classmethod
+    def _convert_state_v56_dict_to_v57_dict(
+        cls, question_state_dict: state_domain.StateDict
+    ) -> state_domain.StateDict:
         """Converts from v55 to v56. Version 56 removes and RecordedVoiceovers
         from State.
-=======
-        """Converts from version 55 to 56. Version 56 adds a field for
-        inapplicable skill misconception IDs for the exploration.
->>>>>>> bb407e32
-
-        Args:
-            question_state_dict: dict. A dict where each key-value pair
-                represents respectively, a state name and a dict used to
-                initialize a State domain object.
-
-        Returns:
-            dict. The converted question_state_dict.
-        """
-<<<<<<< HEAD
+
+        Args:
+            question_state_dict: dict. A dict where each key-value pair
+                represents respectively, a state name and a dict used to
+                initialize a State domain object.
+
+        Returns:
+            dict. The converted question_state_dict.
+        """
         # Here we use MyPy ignore because the latest schema of state
-        # dict doesn't contains next_content_id_index property.
+        # dict doesn't contains recorded_voiceovers property.
         del question_state_dict['recorded_voiceovers'] # type: ignore[misc]
-=======
-
-        question_state_dict['inapplicable_skill_misconception_ids'] = None
-
->>>>>>> bb407e32
+
         return question_state_dict
 
     @classmethod
