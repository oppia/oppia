# coding: utf-8
#
# Copyright 2018 The Oppia Authors. All Rights Reserved.
#
# Licensed under the Apache License, Version 2.0 (the "License");
# you may not use this file except in compliance with the License.
# You may obtain a copy of the License at
#
#      http://www.apache.org/licenses/LICENSE-2.0
#
# Unless required by applicable law or agreed to in writing, software
# distributed under the License is distributed on an "AS-IS" BASIS,
# WITHOUT WARRANTIES OR CONDITIONS OF ANY KIND, either express or implied.
# See the License for the specific language governing permissions and
# limitations under the License.]

"""Domain objects for topics, and related models."""

from __future__ import annotations

import copy
import datetime
import functools
import json
import re

from core import android_validation_constants
from core import feconf
from core import utils
from core.constants import constants
from core.domain import change_domain
from core.domain import subtopic_page_domain

<<<<<<< HEAD
from typing import List, Optional, TypedDict
=======
from typing import List, Optional
from typing_extensions import Literal, TypedDict
>>>>>>> 8e710ba0

# The fs_services module is required in one of the migration
# functions in Topic class. This import should be removed
# once the schema migration functions are moved outside the
# domain file.
from core.domain import fs_services # pylint: disable=invalid-import-from # isort:skip

CMD_CREATE_NEW = feconf.CMD_CREATE_NEW
CMD_CHANGE_ROLE = feconf.CMD_CHANGE_ROLE
CMD_REMOVE_MANAGER_ROLE = feconf.CMD_REMOVE_MANAGER_ROLE
CMD_PUBLISH_TOPIC = feconf.CMD_PUBLISH_TOPIC
CMD_UNPUBLISH_TOPIC = feconf.CMD_UNPUBLISH_TOPIC

ROLE_MANAGER = feconf.ROLE_MANAGER
ROLE_NONE = feconf.ROLE_NONE

# Do not modify the values of these constants. This is to preserve backwards
# compatibility with previous change dicts.
TOPIC_PROPERTY_NAME = 'name'
TOPIC_PROPERTY_ABBREVIATED_NAME = 'abbreviated_name'
TOPIC_PROPERTY_THUMBNAIL_FILENAME = 'thumbnail_filename'
TOPIC_PROPERTY_THUMBNAIL_BG_COLOR = 'thumbnail_bg_color'
TOPIC_PROPERTY_DESCRIPTION = 'description'
TOPIC_PROPERTY_CANONICAL_STORY_REFERENCES = 'canonical_story_references'
TOPIC_PROPERTY_ADDITIONAL_STORY_REFERENCES = 'additional_story_references'
TOPIC_PROPERTY_LANGUAGE_CODE = 'language_code'
TOPIC_PROPERTY_URL_FRAGMENT = 'url_fragment'
TOPIC_PROPERTY_META_TAG_CONTENT = 'meta_tag_content'
TOPIC_PROPERTY_PRACTICE_TAB_IS_DISPLAYED = 'practice_tab_is_displayed'
TOPIC_PROPERTY_PAGE_TITLE_FRAGMENT_FOR_WEB = 'page_title_fragment_for_web'
TOPIC_PROPERTY_SKILL_IDS_FOR_DIAGNOSTIC_TEST = 'skill_ids_for_diagnostic_test'

SUBTOPIC_PROPERTY_TITLE = 'title'
SUBTOPIC_PROPERTY_THUMBNAIL_FILENAME = 'thumbnail_filename'
SUBTOPIC_PROPERTY_THUMBNAIL_BG_COLOR = 'thumbnail_bg_color'
SUBTOPIC_PROPERTY_URL_FRAGMENT = 'url_fragment'

CMD_ADD_SUBTOPIC = 'add_subtopic'
CMD_DELETE_SUBTOPIC = 'delete_subtopic'
CMD_ADD_CANONICAL_STORY = 'add_canonical_story'
CMD_DELETE_CANONICAL_STORY = 'delete_canonical_story'
CMD_REARRANGE_CANONICAL_STORY = 'rearrange_canonical_story'
CMD_ADD_ADDITIONAL_STORY = 'add_additional_story'
CMD_DELETE_ADDITIONAL_STORY = 'delete_additional_story'
CMD_PUBLISH_STORY = 'publish_story'
CMD_UNPUBLISH_STORY = 'unpublish_story'
CMD_ADD_UNCATEGORIZED_SKILL_ID = 'add_uncategorized_skill_id'
CMD_REMOVE_UNCATEGORIZED_SKILL_ID = 'remove_uncategorized_skill_id'
CMD_MOVE_SKILL_ID_TO_SUBTOPIC = 'move_skill_id_to_subtopic'
CMD_REARRANGE_SKILL_IN_SUBTOPIC = 'rearrange_skill_in_subtopic'
CMD_REARRANGE_SUBTOPIC = 'rearrange_subtopic'
CMD_REMOVE_SKILL_ID_FROM_SUBTOPIC = 'remove_skill_id_from_subtopic'
# These take additional 'property_name' and 'new_value' parameters and,
# optionally, 'old_value'.
CMD_UPDATE_TOPIC_PROPERTY = 'update_topic_property'
CMD_UPDATE_SUBTOPIC_PROPERTY = 'update_subtopic_property'

CMD_MIGRATE_SUBTOPIC_SCHEMA_TO_LATEST_VERSION = 'migrate_subtopic_schema_to_latest_version' # pylint: disable=line-too-long


class TopicChange(change_domain.BaseChange):
    """Domain object for changes made to topic object.

    The allowed commands, together with the attributes:
        - 'add_subtopic' (with title, subtopic_id)
        - 'delete_subtopic' (with subtopic_id)
        - 'add_uncategorized_skill_id' (with
        new_uncategorized_skill_id)
        - 'remove_uncategorized_skill_id' (with uncategorized_skill_id)
        - 'move_skill_id_to_subtopic' (with old_subtopic_id,
        new_subtopic_id and skill_id)
        - 'remove_skill_id_from_subtopic' (with subtopic_id and
        skill_id)
        - 'update_topic_property' (with property_name, new_value
        and old_value)
        - 'update_subtopic_property' (with subtopic_id, property_name,
        new_value and old_value)
        - 'migrate_subtopic_schema_to_latest_version' (with
        from_version and to_version)
        - 'create_new' (with name)
    """

    # The allowed list of topic properties which can be used in
    # update_topic_property command.
    TOPIC_PROPERTIES: List[str] = [
        TOPIC_PROPERTY_NAME, TOPIC_PROPERTY_ABBREVIATED_NAME,
        TOPIC_PROPERTY_DESCRIPTION,
        TOPIC_PROPERTY_CANONICAL_STORY_REFERENCES,
        TOPIC_PROPERTY_ADDITIONAL_STORY_REFERENCES,
        TOPIC_PROPERTY_LANGUAGE_CODE,
        TOPIC_PROPERTY_THUMBNAIL_FILENAME,
        TOPIC_PROPERTY_THUMBNAIL_BG_COLOR,
        TOPIC_PROPERTY_URL_FRAGMENT,
        TOPIC_PROPERTY_META_TAG_CONTENT,
        TOPIC_PROPERTY_PRACTICE_TAB_IS_DISPLAYED,
        TOPIC_PROPERTY_PAGE_TITLE_FRAGMENT_FOR_WEB,
        TOPIC_PROPERTY_SKILL_IDS_FOR_DIAGNOSTIC_TEST
    ]

    # The allowed list of subtopic properties which can be used in
    # update_subtopic_property command.
    SUBTOPIC_PROPERTIES: List[str] = [
        SUBTOPIC_PROPERTY_TITLE,
        SUBTOPIC_PROPERTY_THUMBNAIL_FILENAME,
        SUBTOPIC_PROPERTY_THUMBNAIL_BG_COLOR,
        SUBTOPIC_PROPERTY_URL_FRAGMENT
    ]

    # The allowed list of subtopic page properties which can be used in
    # update_subtopic_page_property command.
    SUBTOPIC_PAGE_PROPERTIES: List[str] = (
        subtopic_page_domain.SubtopicPageChange.SUBTOPIC_PAGE_PROPERTIES)

    ALLOWED_COMMANDS = [{
        'name': CMD_CREATE_NEW,
        'required_attribute_names': ['name'],
        'optional_attribute_names': [],
        'user_id_attribute_names': [],
        'allowed_values': {},
        'deprecated_values': {}
    }, {
        'name': CMD_ADD_SUBTOPIC,
        'required_attribute_names': ['title', 'subtopic_id', 'url_fragment'],
        'optional_attribute_names': [],
        'user_id_attribute_names': [],
        'allowed_values': {},
        'deprecated_values': {}
    }, {
        'name': CMD_DELETE_SUBTOPIC,
        'required_attribute_names': ['subtopic_id'],
        'optional_attribute_names': [],
        'user_id_attribute_names': [],
        'allowed_values': {},
        'deprecated_values': {}
    }, {
        'name': CMD_ADD_CANONICAL_STORY,
        'required_attribute_names': ['story_id'],
        'optional_attribute_names': [],
        'user_id_attribute_names': [],
        'allowed_values': {},
        'deprecated_values': {}
    }, {
        'name': CMD_DELETE_CANONICAL_STORY,
        'required_attribute_names': ['story_id'],
        'optional_attribute_names': [],
        'user_id_attribute_names': [],
        'allowed_values': {},
        'deprecated_values': {}
    }, {
        'name': CMD_REARRANGE_CANONICAL_STORY,
        'required_attribute_names': ['from_index', 'to_index'],
        'optional_attribute_names': [],
        'user_id_attribute_names': [],
        'allowed_values': {},
        'deprecated_values': {}
    }, {
        'name': CMD_ADD_ADDITIONAL_STORY,
        'required_attribute_names': ['story_id'],
        'optional_attribute_names': [],
        'user_id_attribute_names': [],
        'allowed_values': {},
        'deprecated_values': {}
    }, {
        'name': CMD_DELETE_ADDITIONAL_STORY,
        'required_attribute_names': ['story_id'],
        'optional_attribute_names': [],
        'user_id_attribute_names': [],
        'allowed_values': {},
        'deprecated_values': {}
    }, {
        'name': CMD_PUBLISH_STORY,
        'required_attribute_names': ['story_id'],
        'optional_attribute_names': [],
        'user_id_attribute_names': [],
        'allowed_values': {},
        'deprecated_values': {}
    }, {
        'name': CMD_UNPUBLISH_STORY,
        'required_attribute_names': ['story_id'],
        'optional_attribute_names': [],
        'user_id_attribute_names': [],
        'allowed_values': {},
        'deprecated_values': {}
    }, {
        'name': CMD_ADD_UNCATEGORIZED_SKILL_ID,
        'required_attribute_names': ['new_uncategorized_skill_id'],
        'optional_attribute_names': [],
        'user_id_attribute_names': [],
        'allowed_values': {},
        'deprecated_values': {}
    }, {
        'name': CMD_REMOVE_UNCATEGORIZED_SKILL_ID,
        'required_attribute_names': ['uncategorized_skill_id'],
        'optional_attribute_names': [],
        'user_id_attribute_names': [],
        'allowed_values': {},
        'deprecated_values': {}
    }, {
        'name': CMD_MOVE_SKILL_ID_TO_SUBTOPIC,
        'required_attribute_names': [
            'old_subtopic_id', 'new_subtopic_id', 'skill_id'],
        'optional_attribute_names': [],
        'user_id_attribute_names': [],
        'allowed_values': {},
        'deprecated_values': {}
    }, {
        'name': CMD_REARRANGE_SKILL_IN_SUBTOPIC,
        'required_attribute_names': ['subtopic_id', 'from_index', 'to_index'],
        'optional_attribute_names': [],
        'user_id_attribute_names': [],
        'allowed_values': {},
        'deprecated_values': {}
    }, {
        'name': CMD_REARRANGE_SUBTOPIC,
        'required_attribute_names': ['from_index', 'to_index'],
        'optional_attribute_names': [],
        'user_id_attribute_names': [],
        'allowed_values': {},
        'deprecated_values': {}
    }, {
        'name': CMD_REMOVE_SKILL_ID_FROM_SUBTOPIC,
        'required_attribute_names': ['subtopic_id', 'skill_id'],
        'optional_attribute_names': [],
        'user_id_attribute_names': [],
        'allowed_values': {},
        'deprecated_values': {}
    }, {
        'name': CMD_UPDATE_SUBTOPIC_PROPERTY,
        'required_attribute_names': [
            'subtopic_id', 'property_name', 'new_value', 'old_value'],
        'optional_attribute_names': [],
        'user_id_attribute_names': [],
        'allowed_values': {'property_name': SUBTOPIC_PROPERTIES},
        'deprecated_values': {}
    }, {
        'name': subtopic_page_domain.CMD_UPDATE_SUBTOPIC_PAGE_PROPERTY,
        'required_attribute_names': [
            'property_name', 'new_value', 'old_value', 'subtopic_id'],
        'optional_attribute_names': [],
        'user_id_attribute_names': [],
        'allowed_values': {'property_name': SUBTOPIC_PAGE_PROPERTIES},
        'deprecated_values': {}
    }, {
        'name': CMD_UPDATE_TOPIC_PROPERTY,
        'required_attribute_names': ['property_name', 'new_value', 'old_value'],
        'optional_attribute_names': [],
        'user_id_attribute_names': [],
        'allowed_values': {'property_name': TOPIC_PROPERTIES},
        'deprecated_values': {}
    }, {
        'name': CMD_MIGRATE_SUBTOPIC_SCHEMA_TO_LATEST_VERSION,
        'required_attribute_names': ['from_version', 'to_version'],
        'optional_attribute_names': [],
        'user_id_attribute_names': [],
        'allowed_values': {},
        'deprecated_values': {}
    }]


class CreateNewTopicCmd(TopicChange):
    """Class representing the TopicChange's
    CMD_CREATE_NEW command.
    """

    name: str


class AddSubtopicCmd(TopicChange):
    """Class representing the TopicChange's
    CMD_ADD_SUBTOPIC command.
    """

    title: str
    subtopic_id: int
    url_fragment: str


class DeleteSubtopicCmd(TopicChange):
    """Class representing the TopicChange's
    CMD_DELETE_SUBTOPIC command.
    """

    subtopic_id: int


class AddCanonicalStoryCmd(TopicChange):
    """Class representing the TopicChange's
    CMD_ADD_CANONICAL_STORY command.
    """

    story_id: str


class DeleteCanonicalStoryCmd(TopicChange):
    """Class representing the TopicChange's
    CMD_DELETE_CANONICAL_STORY command.
    """

    story_id: str


class RearrangeCanonicalStoryCmd(TopicChange):
    """Class representing the TopicChange's
    CMD_REARRANGE_CANONICAL_STORY command.
    """

    from_index: int
    to_index: int


class AddAdditionalStoryCmd(TopicChange):
    """Class representing the TopicChange's
    CMD_ADD_ADDITIONAL_STORY command.
    """

    story_id: str


class DeleteAdditionalStoryCmd(TopicChange):
    """Class representing the TopicChange's
    CMD_DELETE_ADDITIONAL_STORY command.
    """

    story_id: str


class PublishStoryCmd(TopicChange):
    """Class representing the TopicChange's
    CMD_PUBLISH_STORY command.
    """

    story_id: str


class UnpublishStoryCmd(TopicChange):
    """Class representing the TopicChange's
    CMD_UNPUBLISH_STORY command.
    """

    story_id: str


class AddUncategorizedSkillIdCmd(TopicChange):
    """Class representing the TopicChange's
    CMD_ADD_UNCATEGORIZED_SKILL_ID command.
    """

    new_uncategorized_skill_id: str


class RemoveUncategorizedSkillIdCmd(TopicChange):
    """Class representing the TopicChange's
    CMD_REMOVE_UNCATEGORIZED_SKILL_ID command.
    """

    uncategorized_skill_id: str


class MoveSkillIdToSubtopicCmd(TopicChange):
    """Class representing the TopicChange's
    CMD_MOVE_SKILL_ID_TO_SUBTOPIC command.
    """

    old_subtopic_id: int
    new_subtopic_id: int
    skill_id: str


class RearrangeSkillInSubtopicCmd(TopicChange):
    """Class representing the TopicChange's
    CMD_REARRANGE_SKILL_IN_SUBTOPIC command.
    """

    subtopic_id: int
    from_index: int
    to_index: int


class RearrangeSubtopicCmd(TopicChange):
    """Class representing the TopicChange's
    CMD_REARRANGE_SUBTOPIC command.
    """

    from_index: int
    to_index: int


class RemoveSkillIdFromSubtopicCmd(TopicChange):
    """Class representing the TopicChange's
    CMD_REMOVE_SKILL_ID_FROM_SUBTOPIC command.
    """

    subtopic_id: int
    skill_id: str


class UpdateSubtopicPropertyCmd(TopicChange):
    """Class representing the TopicChange's
    CMD_UPDATE_SUBTOPIC_PROPERTY command.
    """

    subtopic_id: int
    property_name: str
    new_value: str
    old_value: str


class UpdateTopicPropertyNameCmd(TopicChange):
    """Class representing the TopicChange's
    CMD_UPDATE_TOPIC_PROPERTY command with
    TOPIC_PROPERTY_NAME as allowed value.
    """

    property_name: Literal['name']
    new_value: str
    old_value: str


class UpdateTopicPropertyAbbreviatedNameCmd(TopicChange):
    """Class representing the TopicChange's
    CMD_UPDATE_TOPIC_PROPERTY command with
    TOPIC_PROPERTY_ABBREVIATED_NAME as allowed value.
    """

    property_name: Literal['abbreviated_name']
    new_value: str
    old_value: str


class UpdateTopicPropertyDescriptionCmd(TopicChange):
    """Class representing the TopicChange's
    CMD_UPDATE_TOPIC_PROPERTY command with
    TOPIC_PROPERTY_DESCRIPTION as allowed value.
    """

    property_name: Literal['description']
    new_value: str
    old_value: str


class UpdateTopicPropertyCanonicalStoryReferencesCmd(TopicChange):
    """Class representing the TopicChange's
    CMD_UPDATE_TOPIC_PROPERTY command with
    TOPIC_PROPERTY_CANONICAL_STORY_REFERENCES
    as allowed value.
    """

    property_name: Literal['canonical_story_references']
    new_value: List[StoryReference]
    old_value: List[StoryReference]


class UpdateTopicPropertyAdditionalStoryReferencesCmd(TopicChange):
    """Class representing the TopicChange's
    CMD_UPDATE_TOPIC_PROPERTY command with
    TOPIC_PROPERTY_ADDITIONAL_STORY_REFERENCES
    as allowed value.
    """

    property_name: Literal['additional_story_references']
    new_value: List[StoryReference]
    old_value: List[StoryReference]


class UpdateTopicPropertyLanguageCodeCmd(TopicChange):
    """Class representing the TopicChange's
    CMD_UPDATE_TOPIC_PROPERTY command with
    TOPIC_PROPERTY_LANGUAGE_CODE as allowed value.
    """

    property_name: Literal['language_code']
    new_value: str
    old_value: str


class UpdateTopicPropertyThumbnailFilenameCmd(TopicChange):
    """Class representing the TopicChange's
    CMD_UPDATE_TOPIC_PROPERTY command with
    TOPIC_PROPERTY_THUMBNAIL_FILENAME as
    allowed value.
    """

    property_name: Literal['thumbnail_filename']
    new_value: str
    old_value: str


class UpdateTopicPropertyThumbnailBGColorCmd(TopicChange):
    """Class representing the TopicChange's
    CMD_UPDATE_TOPIC_PROPERTY command with
    TOPIC_PROPERTY_THUMBNAIL_BG_COLOR as
    allowed value.
    """

    property_name: Literal['thumbnail_bg_color']
    new_value: str
    old_value: str


class UpdateTopicPropertyUrlFragmentCmd(TopicChange):
    """Class representing the TopicChange's
    CMD_UPDATE_TOPIC_PROPERTY command with
    TOPIC_PROPERTY_URL_FRAGMENT as allowed value.
    """

    property_name: Literal['url_fragment']
    new_value: str
    old_value: str


class UpdateTopicPropertyMetaTagContentCmd(TopicChange):
    """Class representing the TopicChange's
    CMD_UPDATE_TOPIC_PROPERTY command with
    TOPIC_PROPERTY_META_TAG_CONTENT as allowed value.
    """

    property_name: Literal['meta_tag_content']
    new_value: str
    old_value: str


class UpdateTopicPropertyPracticeTabIsDisplayedCmd(TopicChange):
    """Class representing the TopicChange's
    CMD_UPDATE_TOPIC_PROPERTY command with
    TOPIC_PROPERTY_PRACTICE_TAB_IS_DISPLAYED
    as allowed value.
    """

    property_name: Literal['practice_tab_is_displayed']
    new_value: bool
    old_value: bool


class UpdateTopicPropertyTitleFragmentForWebCmd(TopicChange):
    """Class representing the TopicChange's
    CMD_UPDATE_TOPIC_PROPERTY command with
    TOPIC_PROPERTY_PAGE_TITLE_FRAGMENT_FOR_WEB
    as allowed value.
    """

    property_name: Literal['page_title_fragment_for_web']
    new_value: str
    old_value: str


class UpdateTopicPropertySkillIdsForDiagnosticTestCmd(TopicChange):
    """Class representing the TopicChange's
    CMD_UPDATE_TOPIC_PROPERTY command with
    TOPIC_PROPERTY_SKILL_IDS_FOR_DIAGNOSTIC_TEST
    as allowed value.
    """

    property_name: Literal['skill_ids_for_diagnostic_test']
    new_value: List[str]
    old_value: List[str]


class MigrateSubtopicSchemaToLatestVersionCmd(TopicChange):
    """Class representing the TopicChange's
    CMD_MIGRATE_SUBTOPIC_SCHEMA_TO_LATEST_VERSION command.
    """

    from_version: int
    to_version: int


class TopicRightsChange(change_domain.BaseChange):
    """Domain object for changes made to a topic rights object.

    The allowed commands, together with the attributes:
        - 'change_role' (with assignee_id, new_role and old_role)
        - 'create_new'
        - 'publish_story'
        - 'unpublish_story'.
    """

    ALLOWED_COMMANDS = feconf.TOPIC_RIGHTS_CHANGE_ALLOWED_COMMANDS


class CreateNewTopicRightsCmd(TopicRightsChange):
    """Class representing the TopicRightsChange's
    CMD_CREATE_NEW command.
    """

    pass


class ChangeRoleTopicRightsCmd(TopicRightsChange):
    """Class representing the TopicRightsChange's
    CMD_CHANGE_ROLE command.
    """

    assignee_id: str
    new_value: str
    old_value: str


class RemoveManagerRoleCmd(TopicRightsChange):
    """Class representing the TopicRightsChange's
    CMD_REMOVE_MANAGER_ROLE command.
    """

    removed_user_id: str


class PublishTopicCmd(TopicRightsChange):
    """Class representing the TopicRightsChange's
    CMD_PUBLISH_TOPIC command.
    """

    pass


class UnpublishTopicCmd(TopicRightsChange):
    """Class representing the TopicRightsChange's
    CMD_UNPUBLISH_TOPIC command.
    """

    pass


class DeleteCommitTopicRightsCmd(TopicRightsChange):
    """Class representing the TopicRightsChange's
    CMD_DELETE_COMMIT command.
    """

    pass


class StoryReferenceDict(TypedDict):
    """Dictionary that represents StoryReference."""

    story_id: str
    story_is_published: bool


class StoryReference:
    """Domain object for a Story reference."""

    def __init__(
        self, story_id: str, story_is_published: bool
    ) -> None:
        """Constructs a StoryReference domain object.

        Args:
            story_id: str. The ID of the story.
            story_is_published: bool. Whether the story is published or not.
        """
        self.story_id = story_id
        self.story_is_published = story_is_published

    def to_dict(self) -> StoryReferenceDict:
        """Returns a dict representing this StoryReference domain object.

        Returns:
            dict. A dict, mapping all fields of StoryReference instance.
        """
        return {
            'story_id': self.story_id,
            'story_is_published': self.story_is_published
        }

    @classmethod
    def from_dict(
        cls, story_reference_dict: StoryReferenceDict
    ) -> StoryReference:
        """Returns a StoryReference domain object from a dict.

        Args:
            story_reference_dict: dict. The dict representation of
                StoryReference object.

        Returns:
            StoryReference. The corresponding StoryReference domain object.
        """
        story_reference = cls(
            story_reference_dict['story_id'],
            story_reference_dict['story_is_published'])
        return story_reference

    @classmethod
    def create_default_story_reference(cls, story_id: str) -> StoryReference:
        """Creates a StoryReference object with default values.

        Args:
            story_id: str. ID of the new story.

        Returns:
            StoryReference. A story reference object with given story_id and
            'not published' status.
        """
        return cls(story_id, False)

    def validate(self) -> None:
        """Validates various properties of the StoryReference object.

        Raises:
            ValidationError. One or more attributes of the StoryReference are
                invalid.
        """
        if not bool(re.match(constants.ENTITY_ID_REGEX, self.story_id)):
            raise utils.ValidationError(
                'Invalid story ID: %s' % self.story_id)


class SubtopicDict(TypedDict):
    """Dictionary representation of Subtopic."""

    id: int
    title: str
    skill_ids: List[str]
    thumbnail_filename: Optional[str]
    thumbnail_bg_color: Optional[str]
    thumbnail_size_in_bytes: Optional[int]
    url_fragment: str


class Subtopic:
    """Domain object for a Subtopic."""

    def __init__(
        self,
        subtopic_id: int,
        title: str,
        skill_ids: List[str],
        thumbnail_filename: Optional[str],
        thumbnail_bg_color: Optional[str],
        thumbnail_size_in_bytes: Optional[int],
        url_fragment: str
    ) -> None:
        """Constructs a Subtopic domain object.

        Args:
            subtopic_id: int. The number of the subtopic.
            title: str. The title of the subtopic.
            skill_ids: list(str). The list of skill ids that are part of this
                subtopic.
            thumbnail_filename: str|None. The thumbnail filename for the
                subtopic.
            thumbnail_bg_color: str|None. The thumbnail background color for
                the subtopic.
            thumbnail_size_in_bytes: int|None. The thumbnail size of the topic
                in bytes.
            url_fragment: str. The url fragment for the subtopic.
        """
        self.id = subtopic_id
        self.title = title
        self.skill_ids = skill_ids
        self.thumbnail_filename = thumbnail_filename
        self.thumbnail_bg_color = thumbnail_bg_color
        self.thumbnail_size_in_bytes = thumbnail_size_in_bytes
        self.url_fragment = url_fragment

    def to_dict(self) -> SubtopicDict:
        """Returns a dict representing this Subtopic domain object.

        Returns:
            dict. A dict, mapping all fields of Subtopic instance.
        """
        return {
            'id': self.id,
            'title': self.title,
            'skill_ids': self.skill_ids,
            'thumbnail_filename': self.thumbnail_filename,
            'thumbnail_bg_color': self.thumbnail_bg_color,
            'thumbnail_size_in_bytes': self.thumbnail_size_in_bytes,
            'url_fragment': self.url_fragment
        }

    @classmethod
    def from_dict(cls, subtopic_dict: SubtopicDict) -> Subtopic:
        """Returns a Subtopic domain object from a dict.

        Args:
            subtopic_dict: dict. The dict representation of Subtopic object.

        Returns:
            Subtopic. The corresponding Subtopic domain object.
        """
        subtopic = cls(
            subtopic_dict['id'], subtopic_dict['title'],
            subtopic_dict['skill_ids'], subtopic_dict['thumbnail_filename'],
            subtopic_dict['thumbnail_bg_color'],
            subtopic_dict['thumbnail_size_in_bytes'],
            subtopic_dict['url_fragment'])
        return subtopic

    @classmethod
    def create_default_subtopic(
        cls,
        subtopic_id: int,
        title: str,
        url_frag: str
    ) -> Subtopic:
        """Creates a Subtopic object with default values.

        Args:
            subtopic_id: int. ID of the new subtopic.
            title: str. The title for the new subtopic.
            url_frag: str. The url fragment for the new subtopic.

        Returns:
            Subtopic. A subtopic object with given id, title and empty skill ids
            list.
        """
        return cls(subtopic_id, title, [], None, None, None, url_frag)

    @classmethod
    def require_valid_thumbnail_filename(cls, thumbnail_filename: str) -> None:
        """Checks whether the thumbnail filename of the subtopic is a valid
            one.

        Args:
            thumbnail_filename: str. The thumbnail filename to validate.
        """
        utils.require_valid_thumbnail_filename(thumbnail_filename)

    @classmethod
    def require_valid_thumbnail_bg_color(cls, thumbnail_bg_color: str) -> bool:
        """Checks whether the thumbnail background color of the subtopic is a
            valid one.

        Args:
            thumbnail_bg_color: str. The thumbnail background color to
                validate.

        Returns:
            bool. Whether the thumbnail background color is valid or not.
        """
        return thumbnail_bg_color in constants.ALLOWED_THUMBNAIL_BG_COLORS[
            'subtopic']

    def validate(self) -> None:
        """Validates various properties of the Subtopic object.

        Raises:
            ValidationError. One or more attributes of the subtopic are
                invalid.
        """
        if self.thumbnail_filename is not None:
            self.require_valid_thumbnail_filename(self.thumbnail_filename)
        if self.thumbnail_bg_color is not None and not (
                self.require_valid_thumbnail_bg_color(self.thumbnail_bg_color)):
            raise utils.ValidationError(
                'Subtopic thumbnail background color %s is not supported.' % (
                    self.thumbnail_bg_color))
        if self.thumbnail_bg_color and self.thumbnail_filename is None:
            raise utils.ValidationError(
                'Subtopic thumbnail image is not provided.')
        if self.thumbnail_filename and self.thumbnail_bg_color is None:
            raise utils.ValidationError(
                'Subtopic thumbnail background color is not specified.')
        if self.thumbnail_filename is not None and (
                self.thumbnail_size_in_bytes == 0):
            raise utils.ValidationError(
                'Subtopic thumbnail size in bytes cannot be zero.')

        title_limit = android_validation_constants.MAX_CHARS_IN_SUBTOPIC_TITLE
        if len(self.title) > title_limit:
            raise utils.ValidationError(
                'Expected subtopic title to be less than %d characters, '
                'received %s' % (title_limit, self.title))

        url_fragment_limit = (
            android_validation_constants.MAX_CHARS_IN_SUBTOPIC_URL_FRAGMENT)
        regex = android_validation_constants.SUBTOPIC_URL_FRAGMENT_REGEXP
        if len(self.url_fragment) > url_fragment_limit:
            raise utils.ValidationError(
                'Expected subtopic url fragment to be less '
                'than or equal to %d characters, received %s'
                % (url_fragment_limit, self.url_fragment))

        if len(self.url_fragment) > 0:
            if not bool(re.match(regex, self.url_fragment)):
                raise utils.ValidationError(
                    'Invalid url fragment: %s' % self.url_fragment)
        else:
            raise utils.ValidationError(
                'Expected subtopic url fragment to be non '
                'empty')

        if len(self.skill_ids) > len(set(self.skill_ids)):
            raise utils.ValidationError(
                'Expected all skill ids to be distinct.')


class TopicDict(TypedDict, total=False):
    """Dictionary that represents Topic."""

    id: str
    name: str
    abbreviated_name: str
    url_fragment: str
    thumbnail_filename: Optional[str]
    thumbnail_bg_color: Optional[str]
    thumbnail_size_in_bytes: Optional[int]
    description: str
    canonical_story_references: List[StoryReferenceDict]
    additional_story_references: List[StoryReferenceDict]
    uncategorized_skill_ids: List[str]
    subtopics: List[SubtopicDict]
    subtopic_schema_version: int
    next_subtopic_id: int
    language_code: str
    version: int
    story_reference_schema_version: int
    meta_tag_content: str
    practice_tab_is_displayed: bool
    page_title_fragment_for_web: str
    skill_ids_for_diagnostic_test: List[str]
    created_on: str
    last_updated: str


class VersionedSubtopicsDict(TypedDict):
    """Dictionary that represents versioned subtopics."""

    schema_version: int
    subtopics: List[SubtopicDict]


class VersionedStoryReferencesDict(TypedDict):
    """Dictionary that represents versioned story references."""

    schema_version: int
    story_references: List[StoryReferenceDict]


class Topic:
    """Domain object for an Oppia Topic."""

    def __init__(
        self,
        topic_id: str,
        name: str,
        abbreviated_name: str,
        url_fragment: str,
        thumbnail_filename: Optional[str],
        thumbnail_bg_color: Optional[str],
        thumbnail_size_in_bytes: Optional[int],
        description: str,
        canonical_story_references: List[StoryReference],
        additional_story_references: List[StoryReference],
        uncategorized_skill_ids: List[str],
        subtopics: List[Subtopic],
        subtopic_schema_version: int,
        next_subtopic_id: int,
        language_code: str,
        version: int,
        story_reference_schema_version: int,
        meta_tag_content: str,
        practice_tab_is_displayed: bool,
        page_title_fragment_for_web: str,
        skill_ids_for_diagnostic_test: List[str],
        created_on: Optional[datetime.datetime] = None,
        last_updated: Optional[datetime.datetime] = None
    ) -> None:
        """Constructs a Topic domain object.

        Args:
            topic_id: str. The unique ID of the topic.
            name: str. The name of the topic.
            abbreviated_name: str. The abbreviated topic name.
            url_fragment: str. The url fragment of the topic.
            thumbnail_filename: str|None. The thumbnail filename of the topic.
            thumbnail_bg_color: str|None. The thumbnail background color of the
                topic.
            thumbnail_size_in_bytes: int|None. The thumbnail size of the topic
                in bytes.
            description: str. The description of the topic.
            canonical_story_references: list(StoryReference). A set of story
                reference objects representing the canonical stories that are
                part of this topic.
            additional_story_references: list(StoryReference). A set of story
                reference object representing the additional stories that are
                part of this topic.
            uncategorized_skill_ids: list(str). This consists of the list of
                uncategorized skill ids that are not part of any subtopic.
            subtopics: list(Subtopic). The list of subtopics that are part of
                the topic.
            subtopic_schema_version: int. The current schema version of the
                subtopic dict.
            next_subtopic_id: int. The id for the next subtopic in the topic.
            language_code: str. The ISO 639-1 code for the language this
                topic is written in.
            version: int. The version of the topic.
            story_reference_schema_version: int. The schema version of the
                story reference object.
            meta_tag_content: str. The meta tag content in the topic viewer
                page.
            practice_tab_is_displayed: bool. Whether the practice tab is shown.
            page_title_fragment_for_web: str. The page title fragment in the
                topic viewer page.
            skill_ids_for_diagnostic_test: list(str). The list of skill_id that
                will be used from a topic in the diagnostic test.
            created_on: datetime.datetime. Date and time when the topic is
                created.
            last_updated: datetime.datetime. Date and time when the
                topic was last updated.
        """
        self.id = topic_id
        self.name = name
        self.abbreviated_name = abbreviated_name
        self.url_fragment = url_fragment
        self.thumbnail_filename = thumbnail_filename
        self.thumbnail_bg_color = thumbnail_bg_color
        self.thumbnail_size_in_bytes = thumbnail_size_in_bytes
        self.canonical_name = name.lower()
        self.description = description
        self.canonical_story_references = canonical_story_references
        self.additional_story_references = additional_story_references
        self.uncategorized_skill_ids = uncategorized_skill_ids
        self.subtopics = subtopics
        self.subtopic_schema_version = subtopic_schema_version
        self.next_subtopic_id = next_subtopic_id
        self.language_code = language_code
        self.created_on = created_on
        self.last_updated = last_updated
        self.version = version
        self.story_reference_schema_version = story_reference_schema_version
        self.meta_tag_content = meta_tag_content
        self.practice_tab_is_displayed = practice_tab_is_displayed
        self.page_title_fragment_for_web = page_title_fragment_for_web
        self.skill_ids_for_diagnostic_test = skill_ids_for_diagnostic_test

    def to_dict(self) -> TopicDict:
        """Returns a dict representing this Topic domain object.

        Returns:
            dict. A dict, mapping all fields of Topic instance.
        """
        return {
            'id': self.id,
            'name': self.name,
            'abbreviated_name': self.abbreviated_name,
            'url_fragment': self.url_fragment,
            'thumbnail_filename': self.thumbnail_filename,
            'thumbnail_bg_color': self.thumbnail_bg_color,
            'thumbnail_size_in_bytes': self.thumbnail_size_in_bytes,
            'description': self.description,
            'canonical_story_references': [
                reference.to_dict()
                for reference in self.canonical_story_references
            ],
            'additional_story_references': [
                reference.to_dict()
                for reference in self.additional_story_references
            ],
            'uncategorized_skill_ids': self.uncategorized_skill_ids,
            'subtopics': [
                subtopic.to_dict() for subtopic in self.subtopics
            ],
            'subtopic_schema_version': self.subtopic_schema_version,
            'next_subtopic_id': self.next_subtopic_id,
            'language_code': self.language_code,
            'version': self.version,
            'story_reference_schema_version': (
                self.story_reference_schema_version),
            'meta_tag_content': self.meta_tag_content,
            'practice_tab_is_displayed': self.practice_tab_is_displayed,
            'page_title_fragment_for_web': self.page_title_fragment_for_web,
            'skill_ids_for_diagnostic_test': self.skill_ids_for_diagnostic_test
        }

    def serialize(self) -> str:
        """Returns the object serialized as a JSON string.

        Returns:
            str. JSON-encoded str encoding all of the information composing
            the object.
        """
        topic_dict = self.to_dict()
        # The only reason we add the version parameter separately is that our
        # yaml encoding/decoding of this object does not handle the version
        # parameter.
        # NOTE: If this changes in the future (i.e the version parameter is
        # added as part of the yaml representation of this object), all YAML
        # files must add a version parameter to their files with the correct
        # version of this object. The line below must then be moved to
        # to_dict().
        topic_dict['version'] = self.version

        if self.created_on:
            topic_dict['created_on'] = utils.convert_naive_datetime_to_string(
                self.created_on)

        if self.last_updated:
            topic_dict['last_updated'] = utils.convert_naive_datetime_to_string(
                self.last_updated)

        return json.dumps(topic_dict)

    @classmethod
    def from_dict(
        cls,
        topic_dict: TopicDict,
        topic_version: int = 0,
        topic_created_on: Optional[datetime.datetime] = None,
        topic_last_updated: Optional[datetime.datetime] = None
    ) -> Topic:
        """Returns a Topic domain object from a dictionary.

        Args:
            topic_dict: dict. The dictionary representation of topic
                object.
            topic_version: int. The version of the topic.
            topic_created_on: datetime.datetime. Date and time when the
                topic is created.
            topic_last_updated: datetime.datetime. Date and time when the
                topic was last updated.

        Returns:
            Topic. The corresponding Topic domain object.
        """
        topic = cls(
            topic_dict['id'], topic_dict['name'],
            topic_dict['abbreviated_name'],
            topic_dict['url_fragment'],
            topic_dict['thumbnail_filename'],
            topic_dict['thumbnail_bg_color'],
            topic_dict['thumbnail_size_in_bytes'], topic_dict['description'],
            [
                StoryReference.from_dict(reference_dict)
                for reference_dict in topic_dict['canonical_story_references']
            ],
            [
                StoryReference.from_dict(reference_dict)
                for reference_dict in topic_dict['additional_story_references']
            ],
            topic_dict['uncategorized_skill_ids'],
            [
                Subtopic.from_dict(subtopic_dict)
                for subtopic_dict in topic_dict['subtopics']
            ],
            topic_dict['subtopic_schema_version'],
            topic_dict['next_subtopic_id'],
            topic_dict['language_code'], topic_version,
            topic_dict['story_reference_schema_version'],
            topic_dict['meta_tag_content'],
            topic_dict['practice_tab_is_displayed'],
            topic_dict['page_title_fragment_for_web'],
            topic_dict['skill_ids_for_diagnostic_test'],
            topic_created_on,
            topic_last_updated)

        return topic

    @classmethod
    def deserialize(cls, json_string: str) -> Topic:
        """Returns a Topic domain object decoded from a JSON string.

        Args:
            json_string: str. A JSON-encoded string that can be
                decoded into a dictionary representing a Topic.
                Only call on strings that were created using serialize().

        Returns:
            Topic. The corresponding Topic domain object.
        """
        topic_dict = json.loads(json_string)

        created_on = (
            utils.convert_string_to_naive_datetime_object(
                topic_dict['created_on'])
            if 'created_on' in topic_dict else None)
        last_updated = (
            utils.convert_string_to_naive_datetime_object(
                topic_dict['last_updated'])
            if 'last_updated' in topic_dict else None)
        topic = cls.from_dict(
            topic_dict,
            topic_version=topic_dict['version'],
            topic_created_on=created_on,
            topic_last_updated=last_updated)
        return topic

    @classmethod
    def require_valid_topic_id(cls, topic_id: Optional[str]) -> None:
        """Checks whether the topic id is a valid one.

        Args:
            topic_id: str. The topic id to validate.
        """
        if topic_id is not None and len(topic_id) != 12:
            raise utils.ValidationError('Topic id %s is invalid' % topic_id)

    @classmethod
    def require_valid_name(cls, name: str) -> None:
        """Checks whether the name of the topic is a valid one.

        Args:
            name: str. The name to validate.
        """
        if name == '':
            raise utils.ValidationError('Name field should not be empty')

        name_limit = android_validation_constants.MAX_CHARS_IN_TOPIC_NAME
        if len(name) > name_limit:
            raise utils.ValidationError(
                'Topic name should be at most %d characters, received %s.'
                % (name_limit, name))

    @classmethod
    def require_valid_url_fragment(cls, url_fragment: str) -> None:
        """Checks whether the url fragment of the topic is a valid one.

        Args:
            url_fragment: str. The url fragment to validate.
        """
        utils.require_valid_url_fragment(
            url_fragment, 'Topic URL Fragment',
            constants.MAX_CHARS_IN_TOPIC_URL_FRAGMENT)

    @classmethod
    def require_valid_thumbnail_filename(cls, thumbnail_filename: str) -> None:
        """Checks whether the thumbnail filename of the topic is a valid
            one.

        Args:
            thumbnail_filename: str. The thumbnail filename to validate.
        """
        utils.require_valid_thumbnail_filename(thumbnail_filename)

    @classmethod
    def require_valid_thumbnail_bg_color(cls, thumbnail_bg_color: str) -> bool:
        """Checks whether the thumbnail background color of the topic is a
            valid one.

        Args:
            thumbnail_bg_color: str. The thumbnail background color to
                validate.

        Returns:
            bool. Whether the thumbnail background color is valid or not.
        """
        return thumbnail_bg_color in constants.ALLOWED_THUMBNAIL_BG_COLORS[
            'topic']

    def get_all_skill_ids(self) -> List[str]:
        """Returns all the ids of all the skills present in the topic.

        Returns:
            list(str). The list of all the skill ids present in the topic.
        """
        skill_ids = copy.deepcopy(self.uncategorized_skill_ids)

        for subtopic in self.subtopics:
            skill_ids.extend(copy.deepcopy(subtopic.skill_ids))
        return skill_ids

    def publish_story(self, story_id: str) -> None:
        """Marks story with the given id as published.

        Raises:
            Exception. Story with given id doesn't exist in the topic.
        """
        for story_reference in self.canonical_story_references:
            if story_reference.story_id == story_id:
                story_reference.story_is_published = True
                return

        for story_reference in self.additional_story_references:
            if story_reference.story_id == story_id:
                story_reference.story_is_published = True
                return
        raise Exception('Story with given id doesn\'t exist in the topic')

    def unpublish_story(self, story_id: str) -> None:
        """Marks story with the given id as unpublished.

        Raises:
            Exception. Story with given id doesn't exist in the topic.
        """
        for story_reference in self.canonical_story_references:
            if story_reference.story_id == story_id:
                story_reference.story_is_published = False
                return

        for story_reference in self.additional_story_references:
            if story_reference.story_id == story_id:
                story_reference.story_is_published = False
                return
        raise Exception('Story with given id doesn\'t exist in the topic')

    def get_canonical_story_ids(
        self,
        include_only_published: bool = False
    ) -> List[str]:
        """Returns a list of canonical story ids that are part of the topic.

        Args:
            include_only_published: bool. Only return IDs of stories that are
                published.

        Returns:
            list(str). The list of canonical story ids.
        """
        story_ids = [
            elem.story_id for elem in self.canonical_story_references
            if (elem.story_is_published or not include_only_published)
        ]
        return story_ids

    def get_all_story_references(self) -> List[StoryReference]:
        """Returns all the story references in the topic - both canonical and
        additional.

        Returns:
            list(StoryReference). The list of StoryReference objects in topic.
        """
        return (
            self.canonical_story_references + self.additional_story_references)

    def get_additional_story_ids(
        self, include_only_published: bool = False
    ) -> List[str]:
        """Returns a list of additional story ids that are part of the topic.

        Args:
            include_only_published: bool. Only return IDs of stories that are
                published.

        Returns:
            list(str). The list of additional story ids.
        """
        story_ids = [
            elem.story_id for elem in self.additional_story_references
            if (elem.story_is_published or not include_only_published)
        ]
        return story_ids

    def get_all_uncategorized_skill_ids(self) -> List[str]:
        """Returns ids of all the uncategorized skills present in the topic.

        Returns:
            list(str). The list of all the uncategorized skill ids present
            in the topic.
        """
        return self.uncategorized_skill_ids

    def delete_canonical_story(self, story_id: str) -> None:
        """Removes a story from the canonical_story_references list.

        Args:
            story_id: str. The story id to remove from the list.

        Raises:
            Exception. The story_id is not present in the canonical stories
                list of the topic.
        """
        deleted = False
        for index, reference in enumerate(self.canonical_story_references):
            if reference.story_id == story_id:
                del self.canonical_story_references[index]
                deleted = True
                break
        if not deleted:
            raise Exception(
                'The story_id %s is not present in the canonical '
                'story references list of the topic.' % story_id)

    def rearrange_canonical_story(self, from_index: int, to_index: int) -> None:
        """Rearranges or moves a canonical story to another position.

        Args:
            from_index: int. The index of canonical story to move.
            to_index: int. The index at which to insert the moved canonical
                story.

        Raises:
            Exception. Invalid input.
        """
        if from_index == to_index:
            raise Exception(
                'Expected from_index and to_index values to be different.')

        if (from_index >= len(self.canonical_story_references) or
                from_index < 0):
            raise Exception('Expected from_index value to be with-in bounds.')

        if (to_index >= len(self.canonical_story_references) or
                to_index < 0):
            raise Exception('Expected to_index value to be with-in bounds.')

        canonical_story_reference_to_move = copy.deepcopy(
            self.canonical_story_references[from_index])
        del self.canonical_story_references[from_index]
        self.canonical_story_references.insert(
            to_index, canonical_story_reference_to_move)

    def add_canonical_story(self, story_id: str) -> None:
        """Adds a story to the canonical_story_references list.

        Args:
            story_id: str. The story id to add to the list.

        Raises:
            Exception. The story ID is already present in the canonical
                story references list of the topic.
        """
        canonical_story_ids = self.get_canonical_story_ids()
        if story_id in canonical_story_ids:
            raise Exception(
                'The story_id %s is already present in the canonical '
                'story references list of the topic.' % story_id)
        self.canonical_story_references.append(
            StoryReference.create_default_story_reference(story_id)
        )

    def add_additional_story(self, story_id: str) -> None:
        """Adds a story to the additional_story_references list.

        Args:
            story_id: str. The story id to add to the list.

        Raises:
            Exception. The story ID is already present in the additional
                story references list of the topic.
        """
        additional_story_ids = self.get_additional_story_ids()
        if story_id in additional_story_ids:
            raise Exception(
                'The story_id %s is already present in the additional '
                'story references list of the topic.' % story_id)
        self.additional_story_references.append(
            StoryReference.create_default_story_reference(story_id)
        )

    def delete_additional_story(self, story_id: str) -> None:
        """Removes a story from the additional_story_references list.

        Args:
            story_id: str. The story id to remove from the list.

        Raises:
            Exception. The story ID is not present in the additional stories
                list of the topic.
        """
        deleted = False
        for index, reference in enumerate(self.additional_story_references):
            if reference.story_id == story_id:
                del self.additional_story_references[index]
                deleted = True
                break
        if not deleted:
            raise Exception(
                'The story_id %s is not present in the additional '
                'story references list of the topic.' % story_id)

    def validate(self, strict: bool = False) -> None:
        """Validates all properties of this topic and its constituents.

        Args:
            strict: bool. Enable strict checks on the topic when the topic is
                published or is going to be published.

        Raises:
            ValidationError. One or more attributes of the Topic are not
                valid.
        """
        self.require_valid_name(self.name)
        self.require_valid_url_fragment(self.url_fragment)
        if self.thumbnail_filename is not None:
            self.require_valid_thumbnail_filename(self.thumbnail_filename)
        utils.require_valid_meta_tag_content(self.meta_tag_content)
        utils.require_valid_page_title_fragment_for_web(
            self.page_title_fragment_for_web)
        if self.thumbnail_bg_color is not None and not (
                self.require_valid_thumbnail_bg_color(self.thumbnail_bg_color)):
            raise utils.ValidationError(
                'Topic thumbnail background color %s is not supported.' % (
                    self.thumbnail_bg_color))
        if self.thumbnail_bg_color and self.thumbnail_filename is None:
            raise utils.ValidationError(
                'Topic thumbnail image is not provided.')
        if self.canonical_story_references:
            for reference in self.canonical_story_references:
                if not isinstance(reference.story_is_published, bool):
                    raise utils.ValidationError(
                        'story_is_published value should be boolean type')
        if self.thumbnail_filename and self.thumbnail_bg_color is None:
            raise utils.ValidationError(
                'Topic thumbnail background color is not specified.')
        if strict:
            if not isinstance(self.thumbnail_filename, str):
                raise utils.ValidationError(
                    'Expected thumbnail filename to be a string, received %s.'
                    % self.thumbnail_filename)

        description_limit = (
            android_validation_constants.MAX_CHARS_IN_TOPIC_DESCRIPTION)
        if len(self.description) > description_limit:
            raise utils.ValidationError(
                'Topic description should be at most %d characters, '
                'received %s.' % (description_limit, self.description))

        if (self.subtopic_schema_version !=
                feconf.CURRENT_SUBTOPIC_SCHEMA_VERSION):
            raise utils.ValidationError(
                'Expected subtopic schema version to be %s, received %s'
                % (
                    feconf.CURRENT_SUBTOPIC_SCHEMA_VERSION,
                    self.subtopic_schema_version))

        for subtopic in self.subtopics:
            subtopic.validate()
            if subtopic.id >= self.next_subtopic_id:
                raise utils.ValidationError(
                    'The id for subtopic %s is greater than or equal to '
                    'next_subtopic_id %s'
                    % (subtopic.id, self.next_subtopic_id))
            if strict:
                if not subtopic.skill_ids:
                    raise utils.ValidationError(
                        'Subtopic with title %s does not have any skills '
                        'linked.' % subtopic.title)

        all_skill_ids = self.get_all_skill_ids()
        skill_ids_for_diagnostic_that_are_not_in_topic = (
            set(self.skill_ids_for_diagnostic_test) -
            set(all_skill_ids))
        if len(skill_ids_for_diagnostic_that_are_not_in_topic) > 0:
            raise utils.ValidationError(
                'The skill_ids %s are selected for the diagnostic test but they'
                ' are not associated with the topic.' %
                skill_ids_for_diagnostic_that_are_not_in_topic)

        if strict:
            if len(self.subtopics) == 0:
                raise utils.ValidationError(
                    'Topic should have at least 1 subtopic.')

        if not self.are_subtopic_url_fragments_unique():
            raise utils.ValidationError(
                'Subtopic url fragments are not unique across '
                'subtopics in the topic')

        if (
            strict and
            len(self.skill_ids_for_diagnostic_test) == 0
        ):
            raise utils.ValidationError(
                'The skill_ids_for_diagnostic_test field should not be empty.')

        if len(self.skill_ids_for_diagnostic_test) > 3:
            raise utils.ValidationError(
                'The skill_ids_for_diagnostic_test field should contain at '
                'most 3 skill_ids.')

        if not utils.is_valid_language_code(self.language_code):
            raise utils.ValidationError(
                'Invalid language code: %s' % self.language_code)

        canonical_story_ids = self.get_canonical_story_ids()
        if len(canonical_story_ids) > len(set(canonical_story_ids)):
            raise utils.ValidationError(
                'Expected all canonical story ids to be distinct.')

        additional_story_ids = self.get_additional_story_ids()
        if len(additional_story_ids) > len(set(additional_story_ids)):
            raise utils.ValidationError(
                'Expected all additional story ids to be distinct.')

        for story_id in additional_story_ids:
            if story_id in canonical_story_ids:
                raise utils.ValidationError(
                    'Expected additional story ids list and canonical story '
                    'ids list to be mutually exclusive. The story_id %s is '
                    'present in both lists' % story_id)

        all_story_references = self.get_all_story_references()
        for reference in all_story_references:
            reference.validate()

    @classmethod
    def create_default_topic(
        cls, topic_id: str, name: str, url_fragment: str, description: str,
        page_title_frag: str
    ) -> Topic:
        """Returns a topic domain object with default values. This is for
        the frontend where a default blank topic would be shown to the user
        when the topic is created for the first time.

        Args:
            topic_id: str. The unique id of the topic.
            name: str. The initial name for the topic.
            url_fragment: str. The url fragment for the topic.
            description: str. The description for the topic.
            page_title_frag: str. The page title fragment for web.

        Returns:
            Topic. The Topic domain object with the default values.
        """
        return cls(
            topic_id, name, name, url_fragment, None, None, None,
            description, [], [], [], [],
            feconf.CURRENT_SUBTOPIC_SCHEMA_VERSION, 1,
            constants.DEFAULT_LANGUAGE_CODE, 0,
            feconf.CURRENT_STORY_REFERENCE_SCHEMA_VERSION, '',
            False, page_title_frag, [])

    @classmethod
    def _convert_subtopic_v3_dict_to_v4_dict(
        cls, topic_id: str, subtopic_dict: SubtopicDict
    ) -> SubtopicDict:
        """Converts old Subtopic schema to the modern v4 schema. v4 schema
        introduces the thumbnail_size_in_bytes field.

        Args:
            topic_id: str. The id of the topic to which the subtopic is linked
                to.
            subtopic_dict: dict. A dict used to initialize a Subtopic domain
                object.

        Returns:
            dict. The converted subtopic_dict.
        """
        fs = fs_services.GcsFileSystem(feconf.ENTITY_TYPE_TOPIC, topic_id)
        filepath = '%s/%s' % (
            constants.ASSET_TYPE_THUMBNAIL, subtopic_dict['thumbnail_filename'])
        subtopic_dict['thumbnail_size_in_bytes'] = (
            len(fs.get(filepath)) if fs.isfile(filepath) else None)

        return subtopic_dict

    @classmethod
    def _convert_subtopic_v2_dict_to_v3_dict(
        cls, subtopic_dict: SubtopicDict
    ) -> SubtopicDict:
        """Converts old Subtopic schema to the modern v3 schema. v3 schema
        introduces the url_fragment field.

        Args:
            subtopic_dict: dict. A dict used to initialize a Subtopic domain
                object.

        Returns:
            dict. The converted subtopic_dict.
        """
        subtopic_title = re.sub('[^a-z]+', '', subtopic_dict['title'])
        subtopic_dict['url_fragment'] = (
            subtopic_title[:constants.MAX_CHARS_IN_SUBTOPIC_URL_FRAGMENT])
        return subtopic_dict

    @classmethod
    def _convert_subtopic_v1_dict_to_v2_dict(
        cls, subtopic_dict: SubtopicDict
    ) -> SubtopicDict:
        """Converts old Subtopic schema to the modern v2 schema. v2 schema
        introduces the thumbnail_filename and thumbnail_bg_color field.

        Args:
            subtopic_dict: dict. A dict used to initialize a Subtopic domain
                object.

        Returns:
            dict. The converted subtopic_dict.
        """
        subtopic_dict['thumbnail_filename'] = None
        subtopic_dict['thumbnail_bg_color'] = None
        return subtopic_dict

    @classmethod
    def update_subtopics_from_model(
        cls,
        versioned_subtopics: VersionedSubtopicsDict,
        current_version: int,
        topic_id: str
    ) -> None:
        """Converts the subtopics blob contained in the given
        versioned_subtopics dict from current_version to
        current_version + 1. Note that the versioned_subtopics being
        passed in is modified in-place.

        Args:
            versioned_subtopics: dict. A dict with two keys:
                - schema_version: str. The schema version for the
                    subtopics dict.
                - subtopics: list(dict). The list of dicts comprising the
                    subtopics of the topic.
            current_version: int. The current schema version of subtopics.
            topic_id: str. The topic_id of the topic to which the subtopics
                are linked to.
        """
        versioned_subtopics['schema_version'] = current_version + 1

        conversion_fn = getattr(
            cls, '_convert_subtopic_v%s_dict_to_v%s_dict' % (
                current_version, current_version + 1))

        if current_version == 3:
            conversion_fn = functools.partial(conversion_fn, topic_id)

        updated_subtopics = []
        for subtopic in versioned_subtopics['subtopics']:
            updated_subtopics.append(conversion_fn(subtopic))

        versioned_subtopics['subtopics'] = updated_subtopics

    @classmethod
    def update_story_references_from_model(
        cls,
        versioned_story_references: VersionedStoryReferencesDict,
        current_version: int
    ) -> None:
        """Converts the story_references blob contained in the given
        versioned_story_references dict from current_version to
        current_version + 1. Note that the versioned_story_references being
        passed in is modified in-place.

        Args:
            versioned_story_references: dict. A dict with two keys:
                - schema_version: str. The schema version for the
                    story_references dict.
                - story_references: list(dict). The list of dicts comprising the
                    story_references of the topic.
            current_version: int. The current schema version of
                story_references.
        """
        versioned_story_references['schema_version'] = current_version + 1

        conversion_fn = getattr(
            cls, '_convert_story_reference_v%s_dict_to_v%s_dict' % (
                current_version, current_version + 1))

        updated_story_references = []
        for reference in versioned_story_references['story_references']:
            updated_story_references.append(conversion_fn(reference))

        versioned_story_references['story_references'] = (
            updated_story_references)

    def update_name(self, new_name: str) -> None:
        """Updates the name of a topic object.

        Args:
            new_name: str. The updated name for the topic.

        Raises:
            ValidationError. Name should be a string.
        """
        if not isinstance(new_name, str):
            raise utils.ValidationError('Name should be a string.')
        self.name = new_name
        self.canonical_name = new_name.lower()

    def update_abbreviated_name(self, new_abbreviated_name: str) -> None:
        """Updates the abbreviated_name of a topic object.

        Args:
            new_abbreviated_name: str. The updated abbreviated_name
                for the topic.
        """
        self.abbreviated_name = new_abbreviated_name

    def update_url_fragment(self, new_url_fragment: str) -> None:
        """Updates the url_fragment of a topic object.

        Args:
            new_url_fragment: str. The updated url_fragment for the topic.
        """
        self.url_fragment = new_url_fragment

    def update_thumbnail_filename_and_size(
        self, new_thumbnail_filename: str, new_thumbnail_size: int
    ) -> None:
        """Updates the thumbnail filename and file size of a topic object.

        Args:
            new_thumbnail_filename: str|None. The updated thumbnail filename
                for the topic.
            new_thumbnail_size: int. The updated thumbnail file size.
        """
        self.thumbnail_filename = new_thumbnail_filename
        self.thumbnail_size_in_bytes = new_thumbnail_size

    def update_thumbnail_bg_color(
        self, new_thumbnail_bg_color: Optional[str]
    ) -> None:
        """Updates the thumbnail background color of a topic object.

        Args:
            new_thumbnail_bg_color: str|None. The updated thumbnail background
                color for the topic.
        """
        self.thumbnail_bg_color = new_thumbnail_bg_color

    def update_description(self, new_description: str) -> None:
        """Updates the description of a topic object.

        Args:
            new_description: str. The updated description for the topic.
        """
        self.description = new_description

    def update_language_code(self, new_language_code: str) -> None:
        """Updates the language code of a topic object.

        Args:
            new_language_code: str. The updated language code for the topic.
        """
        self.language_code = new_language_code

    def update_meta_tag_content(self, new_meta_tag_content: str) -> None:
        """Updates the meta tag content of a topic object.

        Args:
            new_meta_tag_content: str. The updated meta tag content for the
                topic.
        """
        self.meta_tag_content = new_meta_tag_content

    def update_page_title_fragment_for_web(
        self, new_page_title_fragment_for_web: str
    ) -> None:
        """Updates the page title fragment of a topic object.

        Args:
            new_page_title_fragment_for_web: str. The updated page title
                fragment for the topic.
        """
        self.page_title_fragment_for_web = new_page_title_fragment_for_web

    def update_practice_tab_is_displayed(
        self, new_practice_tab_is_displayed: bool
    ) -> None:
        """Updates the language code of a topic object.

        Args:
            new_practice_tab_is_displayed: bool. The updated practice tab is
                displayed property for the topic.
        """
        self.practice_tab_is_displayed = new_practice_tab_is_displayed

    def update_skill_ids_for_diagnostic_test(
        self, skill_ids_for_diagnostic_test: List[str]
    ) -> None:
        """Updates the skill_ids_for_diagnostic_test field for the topic
        instance.

        Args:
            skill_ids_for_diagnostic_test: list(str). A list of skill_ids that
                will be used to update skill_ids_for_diagnostic_test field for
                the topic.
        """
        self.skill_ids_for_diagnostic_test = skill_ids_for_diagnostic_test

    def add_uncategorized_skill_id(
        self, new_uncategorized_skill_id: str
    ) -> None:
        """Updates the skill id list of a topic object.

        Args:
            new_uncategorized_skill_id: str. The new skill id to add to
                uncategorized_skill_ids list.

        Raises:
            Exception. The given skill id is already present in a subtopic.
        """
        for subtopic in self.subtopics:
            if new_uncategorized_skill_id in subtopic.skill_ids:
                raise Exception(
                    'The skill id %s already exists in subtopic with id %s.'
                    % (new_uncategorized_skill_id, subtopic.id))

        if new_uncategorized_skill_id in self.uncategorized_skill_ids:
            raise Exception(
                'The skill id %s is already an uncategorized skill.'
                % new_uncategorized_skill_id)

        self.uncategorized_skill_ids.append(new_uncategorized_skill_id)

    def remove_uncategorized_skill_id(
        self, uncategorized_skill_id: str
    ) -> None:
        """Updates the skill id list of a topic object.

        Args:
            uncategorized_skill_id: str. The skill id to be removed from the
                uncategorized_skill_ids list.

        Raises:
            Exception. The given skill id is not present in the
                uncategorized_skill_ids list.
        """
        if uncategorized_skill_id not in self.uncategorized_skill_ids:
            raise Exception(
                'The skill id %s is not present in the topic.'
                % uncategorized_skill_id)

        if uncategorized_skill_id in self.skill_ids_for_diagnostic_test:
            self.skill_ids_for_diagnostic_test.remove(uncategorized_skill_id)
        self.uncategorized_skill_ids.remove(uncategorized_skill_id)

    def get_all_subtopics(self) -> List[SubtopicDict]:
        """Returns all subtopics in the topic.

        Returns:
            list(dict). The list of all subtopics present
            in topic.
        """
        subtopics = []
        for _, subtopic in enumerate(self.subtopics):
            subtopics.append(subtopic.to_dict())
        return subtopics

    def get_subtopic_index(self, subtopic_id: int) -> int:
        """Gets the index of the subtopic with the given id in the subtopics
        list.

        Args:
            subtopic_id: int. The id of the subtopic for which the index is to
                be found.

        Returns:
            int. Returns the index of the subtopic if it exists or else
            None.

        Raises:
            Exception. The subtopic does not exist.
        """
        for ind, subtopic in enumerate(self.subtopics):
            if subtopic.id == subtopic_id:
                return ind
        raise Exception(
            'The subtopic with id %s does not exist.' % subtopic_id)

    def add_subtopic(
        self,
        new_subtopic_id: int,
        title: str,
        url_frag: str
    ) -> None:
        """Adds a subtopic with the given id and title.

        Args:
            new_subtopic_id: int. The id of the new subtopic.
            title: str. The title for the new subtopic.
            url_frag: str. The url fragment of the new subtopic.

        Raises:
            Exception. The new subtopic ID is not equal to the expected next
                subtopic ID.
        """
        if self.next_subtopic_id != new_subtopic_id:
            raise Exception(
                'The given new subtopic id %s is not equal to the expected '
                'next subtopic id: %s'
                % (new_subtopic_id, self.next_subtopic_id))
        self.next_subtopic_id = self.next_subtopic_id + 1
        self.subtopics.append(
            Subtopic.create_default_subtopic(new_subtopic_id, title, url_frag))

    def delete_subtopic(self, subtopic_id: int) -> None:
        """Deletes the subtopic with the given id and adds all its skills to
        uncategorized skill ids section.

        Args:
            subtopic_id: int. The id of the subtopic to remove.

        Raises:
            Exception. A subtopic with the given id doesn't exist.
        """
        subtopic_index = self.get_subtopic_index(subtopic_id)
        for skill_id in self.subtopics[subtopic_index].skill_ids:
            self.uncategorized_skill_ids.append(skill_id)
        del self.subtopics[subtopic_index]

    def update_subtopic_title(self, subtopic_id: int, new_title: str) -> None:
        """Updates the title of the new subtopic.

        Args:
            subtopic_id: int. The id of the subtopic to edit.
            new_title: str. The new title for the subtopic.

        Raises:
            Exception. The subtopic with the given id doesn't exist.
        """
        subtopic_index = self.get_subtopic_index(subtopic_id)
        self.subtopics[subtopic_index].title = new_title

    def update_subtopic_thumbnail_filename_and_size(
        self,
        subtopic_id: int,
        new_thumbnail_filename: str,
        new_thumbnail_size: int
    ) -> None:
        """Updates the thumbnail filename and file size property
         of the new subtopic.

        Args:
            subtopic_id: int. The id of the subtopic to edit.
            new_thumbnail_filename: str. The new thumbnail filename for the
                subtopic.
            new_thumbnail_size: int. The updated thumbnail file size.

        Raises:
            Exception. The subtopic with the given id doesn't exist.
        """
        subtopic_index = self.get_subtopic_index(subtopic_id)
        self.subtopics[subtopic_index].thumbnail_filename = (
            new_thumbnail_filename)
        self.subtopics[subtopic_index].thumbnail_size_in_bytes = (
            new_thumbnail_size)

    def update_subtopic_url_fragment(
        self, subtopic_id: int, new_url_fragment: str
    ) -> None:
        """Updates the url fragment of the subtopic.

        Args:
            subtopic_id: int. The id of the subtopic to edit.
            new_url_fragment: str. The new url fragment of the subtopic.

        Raises:
            Exception. The subtopic with the given id doesn't exist.
        """
        subtopic_index = self.get_subtopic_index(subtopic_id)
        utils.require_valid_url_fragment(
            new_url_fragment, 'Subtopic Url Fragment',
            constants.MAX_CHARS_IN_SUBTOPIC_URL_FRAGMENT)
        self.subtopics[subtopic_index].url_fragment = new_url_fragment

    def update_subtopic_thumbnail_bg_color(
        self, subtopic_id: int, new_thumbnail_bg_color: str
    ) -> None:
        """Updates the thumbnail background color property of the new subtopic.

        Args:
            subtopic_id: int. The id of the subtopic to edit.
            new_thumbnail_bg_color: str. The new thumbnail background color for
                the subtopic.

        Raises:
            Exception. The subtopic with the given id doesn't exist.
        """
        subtopic_index = self.get_subtopic_index(subtopic_id)
        self.subtopics[subtopic_index].thumbnail_bg_color = (
            new_thumbnail_bg_color)

    def rearrange_skill_in_subtopic(
        self, subtopic_id: int, from_index: int, to_index: int
    ) -> None:
        """Rearranges the skills in the subtopic with the given id.

        Args:
            subtopic_id: int. The id of subtopic.
            from_index: int. The index of skill to move.
            to_index: int. The index at which to insert the moved skill.

        Raises:
            Exception. Invalid input.
        """
        if from_index == to_index:
            raise Exception(
                'Expected from_index and to_index values to be different.')

        subtopic_index = self.get_subtopic_index(subtopic_id)

        if (from_index >= len(self.subtopics[subtopic_index].skill_ids) or
                from_index < 0):
            raise Exception('Expected from_index value to be with-in bounds.')

        if (to_index >= len(self.subtopics[subtopic_index].skill_ids) or
                to_index < 0):
            raise Exception('Expected to_index value to be with-in bounds.')

        skill_to_move = copy.deepcopy(
            self.subtopics[subtopic_index].skill_ids[from_index])
        del self.subtopics[subtopic_index].skill_ids[from_index]
        self.subtopics[subtopic_index].skill_ids.insert(
            to_index, skill_to_move)

    def rearrange_subtopic(self, from_index: int, to_index: int) -> None:
        """Rearranges the subtopic in the topic.

        Args:
            from_index: int. The index of subtopic to move.
            to_index: int. The index at which to insert the moved subtopic.

        Raises:
            Exception. Invalid input.
        """
        if from_index == to_index:
            raise Exception(
                'Expected from_index and to_index values to be different.')

        if from_index >= len(self.subtopics) or from_index < 0:
            raise Exception('Expected from_index value to be with-in bounds.')

        if to_index >= len(self.subtopics) or to_index < 0:
            raise Exception('Expected to_index value to be with-in bounds.')

        skill_to_move = copy.deepcopy(
            self.subtopics[from_index])
        del self.subtopics[from_index]
        self.subtopics.insert(to_index, skill_to_move)

    def move_skill_id_to_subtopic(
        self,
        old_subtopic_id: Optional[int],
        new_subtopic_id: int,
        skill_id: str
    ) -> None:
        """Moves the skill_id to a new subtopic or to uncategorized skill ids.

        Args:
            old_subtopic_id: int or None. The id of the subtopic in which the
                skill is present currently (before moving) or None if it is
                uncategorized.
            new_subtopic_id: int. The id of the new subtopic to which the skill
                is to be moved.
            skill_id: str. The skill id which is to be moved.

        Raises:
            Exception. The subtopic with the given id doesn't exist.
            Exception. The skill id is not present in the old subtopic
                (or uncategorized skill id list) already before moving.
            Exception. The skill id is already present in the new subtopic.
        """
        if old_subtopic_id is not None:
            old_subtopic_index = self.get_subtopic_index(old_subtopic_id)
            if skill_id not in self.subtopics[old_subtopic_index].skill_ids:
                raise Exception(
                    'Skill id %s is not present in the given old subtopic'
                    % skill_id)
        else:
            if skill_id not in self.uncategorized_skill_ids:
                raise Exception(
                    'Skill id %s is not an uncategorized skill id.' % skill_id)

        new_subtopic_index = self.get_subtopic_index(new_subtopic_id)
        if skill_id in self.subtopics[new_subtopic_index].skill_ids:
            raise Exception(
                'Skill id %s is already present in the target subtopic'
                % skill_id)

        if old_subtopic_id is None:
            self.uncategorized_skill_ids.remove(skill_id)
        else:
            self.subtopics[old_subtopic_index].skill_ids.remove(skill_id)

        self.subtopics[new_subtopic_index].skill_ids.append(skill_id)

    def remove_skill_id_from_subtopic(
        self, subtopic_id: int, skill_id: str
    ) -> None:
        """Removes the skill_id from a subtopic and adds it to
        uncategorized skill ids.

        Args:
            subtopic_id: int. The subtopic from which the skill is
                to be removed.
            skill_id: str. The skill id which is to be removed.

        Raises:
            Exception. The subtopic with the given id doesn't exist.
            Exception. The skill id should be present in the old subtopic
                already before moving.
        """

        subtopic_index = self.get_subtopic_index(subtopic_id)
        if skill_id not in self.subtopics[subtopic_index].skill_ids:
            raise Exception(
                'Skill id %s is not present in the old subtopic'
                % skill_id)

        self.subtopics[subtopic_index].skill_ids.remove(skill_id)
        self.uncategorized_skill_ids.append(skill_id)

    def are_subtopic_url_fragments_unique(self) -> bool:
        """Checks if all the subtopic url fragments are unique across the
        topic.

        Returns:
            bool. Whether the subtopic url fragments are unique in the topic.
        """
        url_fragments_list = [
            subtopic.url_fragment for subtopic in self.subtopics]
        url_fragments_set = set(url_fragments_list)
        return len(url_fragments_list) == len(url_fragments_set)


class TopicSummaryDict(TypedDict):
    """Dictionary that represents TopicSummary."""

    id: str
    name: str
    url_fragment: str
    language_code: str
    description: str
    version: int
    canonical_story_count: int
    additional_story_count: int
    uncategorized_skill_count: int
    subtopic_count: int
    total_skill_count: int
    total_published_node_count: int
    thumbnail_filename: Optional[str]
    thumbnail_bg_color: Optional[str]
    topic_model_created_on: float
    topic_model_last_updated: float


class TopicSummary:
    """Domain object for Topic Summary."""

    def __init__(
        self,
        topic_id: str,
        name: str,
        canonical_name: str,
        language_code: str,
        description: str,
        version: int,
        canonical_story_count: int,
        additional_story_count: int,
        uncategorized_skill_count: int,
        subtopic_count: int,
        total_skill_count: int,
        total_published_node_count: int,
        thumbnail_filename: Optional[str],
        thumbnail_bg_color: Optional[str],
        url_fragment: str,
        topic_model_created_on: datetime.datetime,
        topic_model_last_updated: datetime.datetime
    ) -> None:
        """Constructs a TopicSummary domain object.

        Args:
            topic_id: str. The unique id of the topic.
            name: str. The name of the topic.
            canonical_name: str. The canonical name (lowercase) of the topic.
            language_code: str. The language code of the topic.
            description: str. The description of the topic.
            version: int. The version of the topic.
            canonical_story_count: int. The number of canonical stories present
                in the topic.
            additional_story_count: int. The number of additional stories
                present in the topic.
            uncategorized_skill_count: int. The number of uncategorized skills
                in the topic.
            subtopic_count: int. The number of subtopics in the topic.
            total_skill_count: int. The total number of skills in the topic
                (including those that are uncategorized).
            total_published_node_count: int. The total number of chapters
                that are published and associated with the stories of the topic.
            thumbnail_filename: str|None. The filename for the topic thumbnail,
                or None if no filename is provided.
            thumbnail_bg_color: str|None. The background color for the
                thumbnail, or None if no background color provided for
                the thumbnail.
            url_fragment: str. The url fragment of the topic.
            topic_model_created_on: datetime.datetime. Date and time when
                the topic model is created.
            topic_model_last_updated: datetime.datetime. Date and time
                when the topic model was last updated.
        """
        self.id = topic_id
        self.name = name
        self.description = description
        self.canonical_name = canonical_name
        self.language_code = language_code
        self.version = version
        self.canonical_story_count = canonical_story_count
        self.additional_story_count = additional_story_count
        self.uncategorized_skill_count = uncategorized_skill_count
        self.subtopic_count = subtopic_count
        self.total_skill_count = total_skill_count
        self.total_published_node_count = total_published_node_count
        self.thumbnail_filename = thumbnail_filename
        self.thumbnail_bg_color = thumbnail_bg_color
        self.topic_model_created_on = topic_model_created_on
        self.topic_model_last_updated = topic_model_last_updated
        self.url_fragment = url_fragment

    @classmethod
    def require_valid_url_fragment(cls, url_fragment: str) -> None:
        """Checks whether the url fragment of the topic is a valid one.

        Args:
            url_fragment: str. The url fragment to validate.
        """
        utils.require_valid_url_fragment(
            url_fragment, 'Topic URL Fragment',
            constants.MAX_CHARS_IN_TOPIC_URL_FRAGMENT)

    def validate(self) -> None:
        """Validates all properties of this topic summary.

        Raises:
            ValidationError. One or more attributes of the Topic summary
                are not valid.
        """
        self.require_valid_url_fragment(self.url_fragment)
        if self.name == '':
            raise utils.ValidationError('Name field should not be empty')

        if self.thumbnail_filename is not None:
            utils.require_valid_thumbnail_filename(self.thumbnail_filename)
        if (
                self.thumbnail_bg_color is not None and not (
                    Topic.require_valid_thumbnail_bg_color(
                        self.thumbnail_bg_color))):
            raise utils.ValidationError(
                'Topic thumbnail background color %s is not supported.' % (
                    self.thumbnail_bg_color))
        if self.thumbnail_bg_color and self.thumbnail_filename is None:
            raise utils.ValidationError(
                'Topic thumbnail image is not provided.')
        if self.thumbnail_filename and self.thumbnail_bg_color is None:
            raise utils.ValidationError(
                'Topic thumbnail background color is not specified.')

        if self.canonical_name == '':
            raise utils.ValidationError(
                'Canonical name field should not be empty')

        if not utils.is_valid_language_code(self.language_code):
            raise utils.ValidationError(
                'Invalid language code: %s' % self.language_code)

        if self.canonical_story_count < 0:
            raise utils.ValidationError(
                'Expected canonical_story_count to be non-negative, '
                'received \'%s\'' % self.canonical_story_count)

        if self.additional_story_count < 0:
            raise utils.ValidationError(
                'Expected additional_story_count to be non-negative, '
                'received \'%s\'' % self.additional_story_count)

        if self.uncategorized_skill_count < 0:
            raise utils.ValidationError(
                'Expected uncategorized_skill_count to be non-negative, '
                'received \'%s\'' % self.uncategorized_skill_count)

        if self.total_skill_count < 0:
            raise utils.ValidationError(
                'Expected total_skill_count to be non-negative, '
                'received \'%s\'' % self.total_skill_count)

        if self.total_skill_count < self.uncategorized_skill_count:
            raise utils.ValidationError(
                'Expected total_skill_count to be greater than or equal to '
                'uncategorized_skill_count %s, received \'%s\'' % (
                    self.uncategorized_skill_count, self.total_skill_count))

        if self.total_published_node_count < 0:
            raise utils.ValidationError(
                'Expected total_published_node_count to be non-negative, '
                'received \'%s\'' % self.total_published_node_count)

        if self.subtopic_count < 0:
            raise utils.ValidationError(
                'Expected subtopic_count to be non-negative, '
                'received \'%s\'' % self.subtopic_count)

    def to_dict(self) -> TopicSummaryDict:
        """Returns a dictionary representation of this domain object.

        Returns:
            dict. A dict representing this TopicSummary object.
        """
        return {
            'id': self.id,
            'name': self.name,
            'url_fragment': self.url_fragment,
            'language_code': self.language_code,
            'description': self.description,
            'version': self.version,
            'canonical_story_count': self.canonical_story_count,
            'additional_story_count': self.additional_story_count,
            'uncategorized_skill_count': self.uncategorized_skill_count,
            'subtopic_count': self.subtopic_count,
            'total_skill_count': self.total_skill_count,
            'total_published_node_count': self.total_published_node_count,
            'thumbnail_filename': self.thumbnail_filename,
            'thumbnail_bg_color': self.thumbnail_bg_color,
            'topic_model_created_on': utils.get_time_in_millisecs(
                self.topic_model_created_on),
            'topic_model_last_updated': utils.get_time_in_millisecs(
                self.topic_model_last_updated)
        }


class TopicRights:
    """Domain object for topic rights."""

    def __init__(
        self,
        topic_id: str,
        manager_ids: List[str],
        topic_is_published: bool
    ) -> None:
        """Constructs a TopicRights domain object.

        Args:
            topic_id: str. The id of the topic.
            manager_ids: list(str). The id of the users who have been assigned
                as managers for the topic.
            topic_is_published: bool. Whether the topic is viewable by a
                learner.
        """
        self.id = topic_id
        self.manager_ids = manager_ids
        self.topic_is_published = topic_is_published

    def is_manager(self, user_id: str) -> bool:
        """Checks whether given user is a manager of the topic.

        Args:
            user_id: str. Id of the user.

        Returns:
            bool. Whether user is a topic manager of this topic.
        """
        return bool(user_id in self.manager_ids)<|MERGE_RESOLUTION|>--- conflicted
+++ resolved
@@ -31,12 +31,7 @@
 from core.domain import change_domain
 from core.domain import subtopic_page_domain
 
-<<<<<<< HEAD
-from typing import List, Optional, TypedDict
-=======
-from typing import List, Optional
-from typing_extensions import Literal, TypedDict
->>>>>>> 8e710ba0
+from typing import List, Literal, Optional, TypedDict
 
 # The fs_services module is required in one of the migration
 # functions in Topic class. This import should be removed
