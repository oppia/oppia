# coding: utf-8
#
# Copyright 2018 The Oppia Authors. All Rights Reserved.
#
# Licensed under the Apache License, Version 2.0 (the "License");
# you may not use this file except in compliance with the License.
# You may obtain a copy of the License at
#
#      http://www.apache.org/licenses/LICENSE-2.0
#
# Unless required by applicable law or agreed to in writing, software
# distributed under the License is distributed on an "AS-IS" BASIS,
# WITHOUT WARRANTIES OR CONDITIONS OF ANY KIND, either express or implied.
# See the License for the specific language governing permissions and
# limitations under the License.]

"""Domain objects for topics, and related models."""

from __future__ import annotations

import copy
import functools
import json
import re

from core import android_validation_constants
from core import feconf
from core import utils
from core.constants import constants
from core.domain import change_domain
from core.domain import fs_domain
<<<<<<< HEAD
from core.domain import fs_services
from core.domain import skill_fetchers
from core.domain import story_fetchers
from core.domain import subtopic_page_domain
from core.domain import user_services
from proto_files import topic_summary_pb2
=======
from core.domain import subtopic_page_domain

from core.domain import fs_services  # pylint: disable=invalid-import-from # isort:skip
from core.domain import user_services  # pylint: disable=invalid-import-from # isort:skip

# TODO(#14537): Refactor this file and remove imports marked
# with 'invalid-import-from'.
>>>>>>> 83a7bc9f

CMD_CREATE_NEW = feconf.CMD_CREATE_NEW
CMD_CHANGE_ROLE = feconf.CMD_CHANGE_ROLE
CMD_REMOVE_MANAGER_ROLE = feconf.CMD_REMOVE_MANAGER_ROLE
CMD_PUBLISH_TOPIC = feconf.CMD_PUBLISH_TOPIC
CMD_UNPUBLISH_TOPIC = feconf.CMD_UNPUBLISH_TOPIC

ROLE_MANAGER = feconf.ROLE_MANAGER
ROLE_NONE = feconf.ROLE_NONE

# Do not modify the values of these constants. This is to preserve backwards
# compatibility with previous change dicts.
TOPIC_PROPERTY_NAME = 'name'
TOPIC_PROPERTY_ABBREVIATED_NAME = 'abbreviated_name'
TOPIC_PROPERTY_THUMBNAIL_FILENAME = 'thumbnail_filename'
TOPIC_PROPERTY_THUMBNAIL_BG_COLOR = 'thumbnail_bg_color'
TOPIC_PROPERTY_DESCRIPTION = 'description'
TOPIC_PROPERTY_CANONICAL_STORY_REFERENCES = 'canonical_story_references'
TOPIC_PROPERTY_ADDITIONAL_STORY_REFERENCES = 'additional_story_references'
TOPIC_PROPERTY_LANGUAGE_CODE = 'language_code'
TOPIC_PROPERTY_URL_FRAGMENT = 'url_fragment'
TOPIC_PROPERTY_META_TAG_CONTENT = 'meta_tag_content'
TOPIC_PROPERTY_PRACTICE_TAB_IS_DISPLAYED = 'practice_tab_is_displayed'
TOPIC_PROPERTY_PAGE_TITLE_FRAGMENT_FOR_WEB = 'page_title_fragment_for_web'
TOPIC_PROPERTY_ANDROID_PROTO_SIZE_IN_BYTES = 'android_proto_size_in_bytes'

SUBTOPIC_PROPERTY_TITLE = 'title'
SUBTOPIC_PROPERTY_THUMBNAIL_FILENAME = 'thumbnail_filename'
SUBTOPIC_PROPERTY_THUMBNAIL_BG_COLOR = 'thumbnail_bg_color'
SUBTOPIC_PROPERTY_URL_FRAGMENT = 'url_fragment'

CMD_ADD_SUBTOPIC = 'add_subtopic'
CMD_DELETE_SUBTOPIC = 'delete_subtopic'
CMD_ADD_CANONICAL_STORY = 'add_canonical_story'
CMD_DELETE_CANONICAL_STORY = 'delete_canonical_story'
CMD_REARRANGE_CANONICAL_STORY = 'rearrange_canonical_story'
CMD_ADD_ADDITIONAL_STORY = 'add_additional_story'
CMD_DELETE_ADDITIONAL_STORY = 'delete_additional_story'
CMD_PUBLISH_STORY = 'publish_story'
CMD_UNPUBLISH_STORY = 'unpublish_story'
CMD_ADD_UNCATEGORIZED_SKILL_ID = 'add_uncategorized_skill_id'
CMD_REMOVE_UNCATEGORIZED_SKILL_ID = 'remove_uncategorized_skill_id'
CMD_MOVE_SKILL_ID_TO_SUBTOPIC = 'move_skill_id_to_subtopic'
CMD_REARRANGE_SKILL_IN_SUBTOPIC = 'rearrange_skill_in_subtopic'
CMD_REARRANGE_SUBTOPIC = 'rearrange_subtopic'
CMD_REMOVE_SKILL_ID_FROM_SUBTOPIC = 'remove_skill_id_from_subtopic'
# These take additional 'property_name' and 'new_value' parameters and,
# optionally, 'old_value'.
CMD_UPDATE_TOPIC_PROPERTY = 'update_topic_property'
CMD_UPDATE_SUBTOPIC_PROPERTY = 'update_subtopic_property'

CMD_MIGRATE_SUBTOPIC_SCHEMA_TO_LATEST_VERSION = 'migrate_subtopic_schema_to_latest_version' # pylint: disable=line-too-long


class TopicChange(change_domain.BaseChange):
    """Domain object for changes made to topic object.

    The allowed commands, together with the attributes:
        - 'add_subtopic' (with title, subtopic_id)
        - 'delete_subtopic' (with subtopic_id)
        - 'add_uncategorized_skill_id' (with
        new_uncategorized_skill_id)
        - 'remove_uncategorized_skill_id' (with uncategorized_skill_id)
        - 'move_skill_id_to_subtopic' (with old_subtopic_id,
        new_subtopic_id and skill_id)
        - 'remove_skill_id_from_subtopic' (with subtopic_id and
        skill_id)
        - 'update_topic_property' (with property_name, new_value
        and old_value)
        - 'update_subtopic_property' (with subtopic_id, property_name,
        new_value and old_value)
        - 'migrate_subtopic_schema_to_latest_version' (with
        from_version and to_version)
        - 'create_new' (with name)
    """

    # The allowed list of topic properties which can be used in
    # update_topic_property command.
    TOPIC_PROPERTIES = (
        TOPIC_PROPERTY_NAME, TOPIC_PROPERTY_ABBREVIATED_NAME,
        TOPIC_PROPERTY_DESCRIPTION,
        TOPIC_PROPERTY_CANONICAL_STORY_REFERENCES,
        TOPIC_PROPERTY_ADDITIONAL_STORY_REFERENCES,
        TOPIC_PROPERTY_LANGUAGE_CODE,
        TOPIC_PROPERTY_THUMBNAIL_FILENAME,
        TOPIC_PROPERTY_THUMBNAIL_BG_COLOR,
        TOPIC_PROPERTY_URL_FRAGMENT,
        TOPIC_PROPERTY_META_TAG_CONTENT,
        TOPIC_PROPERTY_PRACTICE_TAB_IS_DISPLAYED,
        TOPIC_PROPERTY_PAGE_TITLE_FRAGMENT_FOR_WEB,
        TOPIC_PROPERTY_ANDROID_PROTO_SIZE_IN_BYTES)

    # The allowed list of subtopic properties which can be used in
    # update_subtopic_property command.
    SUBTOPIC_PROPERTIES = (
        SUBTOPIC_PROPERTY_TITLE,
        SUBTOPIC_PROPERTY_THUMBNAIL_FILENAME,
        SUBTOPIC_PROPERTY_THUMBNAIL_BG_COLOR,
        SUBTOPIC_PROPERTY_URL_FRAGMENT)

    # The allowed list of subtopic page properties which can be used in
    # update_subtopic_page_property command.
    SUBTOPIC_PAGE_PROPERTIES = (
        subtopic_page_domain.SubtopicPageChange.SUBTOPIC_PAGE_PROPERTIES)

    ALLOWED_COMMANDS = [{
        'name': CMD_CREATE_NEW,
        'required_attribute_names': ['name'],
        'optional_attribute_names': [],
        'user_id_attribute_names': []
    }, {
        'name': CMD_ADD_SUBTOPIC,
        'required_attribute_names': ['title', 'subtopic_id'],
        'optional_attribute_names': [],
        'user_id_attribute_names': []
    }, {
        'name': CMD_DELETE_SUBTOPIC,
        'required_attribute_names': ['subtopic_id'],
        'optional_attribute_names': [],
        'user_id_attribute_names': []
    }, {
        'name': CMD_ADD_CANONICAL_STORY,
        'required_attribute_names': ['story_id'],
        'optional_attribute_names': [],
        'user_id_attribute_names': []
    }, {
        'name': CMD_DELETE_CANONICAL_STORY,
        'required_attribute_names': ['story_id'],
        'optional_attribute_names': [],
        'user_id_attribute_names': []
    }, {
        'name': CMD_REARRANGE_CANONICAL_STORY,
        'required_attribute_names': ['from_index', 'to_index'],
        'optional_attribute_names': [],
        'user_id_attribute_names': []
    }, {
        'name': CMD_ADD_ADDITIONAL_STORY,
        'required_attribute_names': ['story_id'],
        'optional_attribute_names': [],
        'user_id_attribute_names': []
    }, {
        'name': CMD_DELETE_ADDITIONAL_STORY,
        'required_attribute_names': ['story_id'],
        'optional_attribute_names': [],
        'user_id_attribute_names': []
    }, {
        'name': CMD_PUBLISH_STORY,
        'required_attribute_names': ['story_id'],
        'optional_attribute_names': [],
        'user_id_attribute_names': []
    }, {
        'name': CMD_UNPUBLISH_STORY,
        'required_attribute_names': ['story_id'],
        'optional_attribute_names': [],
        'user_id_attribute_names': []
    }, {
        'name': CMD_ADD_UNCATEGORIZED_SKILL_ID,
        'required_attribute_names': ['new_uncategorized_skill_id'],
        'optional_attribute_names': [],
        'user_id_attribute_names': []
    }, {
        'name': CMD_REMOVE_UNCATEGORIZED_SKILL_ID,
        'required_attribute_names': ['uncategorized_skill_id'],
        'optional_attribute_names': [],
        'user_id_attribute_names': []
    }, {
        'name': CMD_MOVE_SKILL_ID_TO_SUBTOPIC,
        'required_attribute_names': [
            'old_subtopic_id', 'new_subtopic_id', 'skill_id'],
        'optional_attribute_names': [],
        'user_id_attribute_names': []
    }, {
        'name': CMD_REARRANGE_SKILL_IN_SUBTOPIC,
        'required_attribute_names': ['subtopic_id', 'from_index', 'to_index'],
        'optional_attribute_names': [],
        'user_id_attribute_names': []
    }, {
        'name': CMD_REARRANGE_SUBTOPIC,
        'required_attribute_names': ['from_index', 'to_index'],
        'optional_attribute_names': [],
        'user_id_attribute_names': []
    }, {
        'name': CMD_REMOVE_SKILL_ID_FROM_SUBTOPIC,
        'required_attribute_names': ['subtopic_id', 'skill_id'],
        'optional_attribute_names': [],
        'user_id_attribute_names': []
    }, {
        'name': CMD_UPDATE_SUBTOPIC_PROPERTY,
        'required_attribute_names': [
            'subtopic_id', 'property_name', 'new_value', 'old_value'],
        'optional_attribute_names': [],
        'user_id_attribute_names': [],
        'allowed_values': {'property_name': SUBTOPIC_PROPERTIES}
    }, {
        'name': subtopic_page_domain.CMD_UPDATE_SUBTOPIC_PAGE_PROPERTY,
        'required_attribute_names': [
            'property_name', 'new_value', 'old_value', 'subtopic_id'],
        'optional_attribute_names': [],
        'user_id_attribute_names': [],
        'allowed_values': {'property_name': SUBTOPIC_PAGE_PROPERTIES}
    }, {
        'name': CMD_UPDATE_TOPIC_PROPERTY,
        'required_attribute_names': ['property_name', 'new_value', 'old_value'],
        'optional_attribute_names': [],
        'user_id_attribute_names': [],
        'allowed_values': {'property_name': TOPIC_PROPERTIES}
    }, {
        'name': CMD_MIGRATE_SUBTOPIC_SCHEMA_TO_LATEST_VERSION,
        'required_attribute_names': ['from_version', 'to_version'],
        'optional_attribute_names': [],
        'user_id_attribute_names': []
    }]


class TopicRightsChange(change_domain.BaseChange):
    """Domain object for changes made to a topic rights object.

    The allowed commands, together with the attributes:
        - 'change_role' (with assignee_id, new_role and old_role)
        - 'create_new'
        - 'publish_story'
        - 'unpublish_story'.
    """

    ALLOWED_COMMANDS = feconf.TOPIC_RIGHTS_CHANGE_ALLOWED_COMMANDS


class StoryReference:
    """Domain object for a Story reference."""

    def __init__(self, story_id, story_is_published):
        """Constructs a StoryReference domain object.

        Args:
            story_id: str. The ID of the story.
            story_is_published: bool. Whether the story is published or not.
        """
        self.story_id = story_id
        self.story_is_published = story_is_published

    def to_dict(self):
        """Returns a dict representing this StoryReference domain object.

        Returns:
            dict. A dict, mapping all fields of StoryReference instance.
        """
        return {
            'story_id': self.story_id,
            'story_is_published': self.story_is_published
        }

    @classmethod
    def from_dict(cls, story_reference_dict):
        """Returns a StoryReference domain object from a dict.

        Args:
            story_reference_dict: dict. The dict representation of
                StoryReference object.

        Returns:
            StoryReference. The corresponding StoryReference domain object.
        """
        story_reference = cls(
            story_reference_dict['story_id'],
            story_reference_dict['story_is_published'])
        return story_reference

    @classmethod
    def create_default_story_reference(cls, story_id):
        """Creates a StoryReference object with default values.

        Args:
            story_id: str. ID of the new story.

        Returns:
            StoryReference. A story reference object with given story_id and
            'not published' status.
        """
        return cls(story_id, False)

    def validate(self):
        """Validates various properties of the StoryReference object.

        Raises:
            ValidationError. One or more attributes of the StoryReference are
                invalid.
        """
        if not isinstance(self.story_id, str):
            raise utils.ValidationError(
                'Expected story id to be a string, received %s' %
                self.story_id)
        if not isinstance(self.story_is_published, bool):
            raise utils.ValidationError(
                'Expected story_is_published to be a boolean, received %s' %
                self.story_is_published)


class Subtopic:
    """Domain object for a Subtopic."""

    def __init__(
            self, subtopic_id, title, skill_ids, thumbnail_filename,
            thumbnail_bg_color, thumbnail_size_in_bytes, url_fragment):
        """Constructs a Subtopic domain object.

        Args:
            subtopic_id: int. The number of the subtopic.
            title: str. The title of the subtopic.
            skill_ids: list(str). The list of skill ids that are part of this
                subtopic.
            thumbnail_filename: str|None. The thumbnail filename for the
                subtopic.
            thumbnail_bg_color: str|None. The thumbnail background color for
                the subtopic.
            thumbnail_size_in_bytes: int|None. The thumbnail size of the topic
                in bytes.
            url_fragment: str. The url fragment for the subtopic.
        """
        self.id = subtopic_id
        self.title = title
        self.skill_ids = skill_ids
        self.thumbnail_filename = thumbnail_filename
        self.thumbnail_bg_color = thumbnail_bg_color
        self.thumbnail_size_in_bytes = thumbnail_size_in_bytes
        self.url_fragment = url_fragment

    def to_dict(self):
        """Returns a dict representing this Subtopic domain object.

        Returns:
            dict. A dict, mapping all fields of Subtopic instance.
        """
        return {
            'id': self.id,
            'title': self.title,
            'skill_ids': self.skill_ids,
            'thumbnail_filename': self.thumbnail_filename,
            'thumbnail_bg_color': self.thumbnail_bg_color,
            'thumbnail_size_in_bytes': self.thumbnail_size_in_bytes,
            'url_fragment': self.url_fragment
        }

    @classmethod
    def from_dict(cls, subtopic_dict):
        """Returns a Subtopic domain object from a dict.

        Args:
            subtopic_dict: dict. The dict representation of Subtopic object.

        Returns:
            Subtopic. The corresponding Subtopic domain object.
        """
        subtopic = cls(
            subtopic_dict['id'], subtopic_dict['title'],
            subtopic_dict['skill_ids'], subtopic_dict['thumbnail_filename'],
            subtopic_dict['thumbnail_bg_color'],
            subtopic_dict['thumbnail_size_in_bytes'],
            subtopic_dict['url_fragment'])

        return subtopic

    def to_android_subtopic_proto(self):
        """Returns a Subtopic proto object from its respective items.

        Returns:
            SubtopicSummaryDto. The proto object.
        """
        skill_summaries_list = []

        for skill_id in self.skill_ids:
            skill = skill_fetchers.get_skill_by_id(
                skill_id, strict=False)
            skill_summaries_list.append(skill.to_android_skill_proto())

        return topic_summary_pb2.SubtopicSummaryDto(
            index=self.id,
            skill_summaries=skill_summaries_list
        )

    @classmethod
    def create_default_subtopic(cls, subtopic_id, title):
        """Creates a Subtopic object with default values.

        Args:
            subtopic_id: str. ID of the new subtopic.
            title: str. The title for the new subtopic.

        Returns:
            Subtopic. A subtopic object with given id, title and empty skill ids
            list.
        """
        return cls(subtopic_id, title, [], None, None, None, '')

    @classmethod
    def require_valid_thumbnail_filename(cls, thumbnail_filename):
        """Checks whether the thumbnail filename of the subtopic is a valid
            one.

        Args:
            thumbnail_filename: str. The thumbnail filename to validate.
        """
        utils.require_valid_thumbnail_filename(thumbnail_filename)

    @classmethod
    def require_valid_thumbnail_bg_color(cls, thumbnail_bg_color):
        """Checks whether the thumbnail background color of the subtopic is a
            valid one.

        Args:
            thumbnail_bg_color: str. The thumbnail background color to
                validate.

        Returns:
            bool. Whether the thumbnail background color is valid or not.
        """
        return thumbnail_bg_color in constants.ALLOWED_THUMBNAIL_BG_COLORS[
            'subtopic']

    def validate(self):
        """Validates various properties of the Subtopic object.

        Raises:
            ValidationError. One or more attributes of the subtopic are
                invalid.
        """
        self.require_valid_thumbnail_filename(self.thumbnail_filename)
        if self.thumbnail_bg_color is not None and not (
                self.require_valid_thumbnail_bg_color(self.thumbnail_bg_color)):
            raise utils.ValidationError(
                'Subtopic thumbnail background color %s is not supported.' % (
                    self.thumbnail_bg_color))
        if self.thumbnail_bg_color and self.thumbnail_filename is None:
            raise utils.ValidationError(
                'Subtopic thumbnail image is not provided.')
        if self.thumbnail_filename and self.thumbnail_bg_color is None:
            raise utils.ValidationError(
                'Subtopic thumbnail background color is not specified.')
        if self.thumbnail_filename is not None and (
                self.thumbnail_size_in_bytes == 0):
            raise utils.ValidationError(
                'Subtopic thumbnail size in bytes cannot be zero.')

        if not isinstance(self.id, int):
            raise utils.ValidationError(
                'Expected subtopic id to be an int, received %s' % self.id)

        if not isinstance(self.title, str):
            raise utils.ValidationError(
                'Expected subtopic title to be a string, received %s' %
                self.title)

        title_limit = android_validation_constants.MAX_CHARS_IN_SUBTOPIC_TITLE
        if len(self.title) > title_limit:
            raise utils.ValidationError(
                'Expected subtopic title to be less than %d characters, '
                'received %s' % (title_limit, self.title))

        if not isinstance(self.skill_ids, list):
            raise utils.ValidationError(
                'Expected skill ids to be a list, received %s' %
                self.skill_ids)

        for skill_id in self.skill_ids:
            if not isinstance(skill_id, str):
                raise utils.ValidationError(
                    'Expected each skill id to be a string, received %s' %
                    skill_id)

        if len(self.skill_ids) > len(set(self.skill_ids)):
            raise utils.ValidationError(
                'Expected all skill ids to be distinct.')


class Topic:
    """Domain object for an Oppia Topic."""

    def __init__(
            self, topic_id, name, abbreviated_name, url_fragment,
            thumbnail_filename, thumbnail_bg_color, thumbnail_size_in_bytes,
            description, canonical_story_references,
            additional_story_references, uncategorized_skill_ids,
            subtopics, subtopic_schema_version, next_subtopic_id,
            language_code, version, story_reference_schema_version,
            meta_tag_content, practice_tab_is_displayed,
            page_title_fragment_for_web,
            created_on=None, last_updated=None):
        """Constructs a Topic domain object.

        Args:
            topic_id: str. The unique ID of the topic.
            name: str. The name of the topic.
            abbreviated_name: str. The abbreviated topic name.
            url_fragment: str. The url fragment of the topic.
            thumbnail_filename: str|None. The thumbnail filename of the topic.
            thumbnail_bg_color: str|None. The thumbnail background color of the
                topic.
            thumbnail_size_in_bytes: int|None. The thumbnail size of the topic
                in bytes.
            description: str. The description of the topic.
            canonical_story_references: list(StoryReference). A set of story
                reference objects representing the canonical stories that are
                part of this topic.
            additional_story_references: list(StoryReference). A set of story
                reference object representing the additional stories that are
                part of this topic.
            uncategorized_skill_ids: list(str). This consists of the list of
                uncategorized skill ids that are not part of any subtopic.
            subtopics: list(Subtopic). The list of subtopics that are part of
                the topic.
            subtopic_schema_version: int. The current schema version of the
                subtopic dict.
            next_subtopic_id: int. The id for the next subtopic in the topic.
            language_code: str. The ISO 639-1 code for the language this
                topic is written in.
            version: int. The version of the topic.
            story_reference_schema_version: int. The schema version of the
                story reference object.
            meta_tag_content: str. The meta tag content in the topic viewer
                page.
            practice_tab_is_displayed: bool. Whether the practice tab is shown.
            page_title_fragment_for_web: str. The page title fragment in the
                topic viewer page.
            created_on: datetime.datetime. Date and time when the topic is
                created.
            last_updated: datetime.datetime. Date and time when the
                topic was last updated.
        """
        self.id = topic_id
        self.name = name
        self.abbreviated_name = abbreviated_name
        self.url_fragment = url_fragment
        self.thumbnail_filename = thumbnail_filename
        self.thumbnail_bg_color = thumbnail_bg_color
        self.thumbnail_size_in_bytes = thumbnail_size_in_bytes
        self.canonical_name = name.lower()
        self.description = description
        self.canonical_story_references = canonical_story_references
        self.additional_story_references = additional_story_references
        self.uncategorized_skill_ids = uncategorized_skill_ids
        self.subtopics = subtopics
        self.subtopic_schema_version = subtopic_schema_version
        self.next_subtopic_id = next_subtopic_id
        self.language_code = language_code
        self.created_on = created_on
        self.last_updated = last_updated
        self.version = version
        self.story_reference_schema_version = story_reference_schema_version
        self.meta_tag_content = meta_tag_content
        self.practice_tab_is_displayed = practice_tab_is_displayed
        self.page_title_fragment_for_web = page_title_fragment_for_web
        self._cached_android_proto_size_is_stale = True
        self._cached_android_proto_size_in_bytes = 0

    def to_dict(self):
        """Returns a dict representing this Topic domain object.

        Returns:
            dict. A dict, mapping all fields of Topic instance.
        """
        return {
            'id': self.id,
            'name': self.name,
            'abbreviated_name': self.abbreviated_name,
            'url_fragment': self.url_fragment,
            'thumbnail_filename': self.thumbnail_filename,
            'thumbnail_bg_color': self.thumbnail_bg_color,
            'thumbnail_size_in_bytes': self.thumbnail_size_in_bytes,
            'description': self.description,
            'canonical_story_references': [
                reference.to_dict()
                for reference in self.canonical_story_references
            ],
            'additional_story_references': [
                reference.to_dict()
                for reference in self.additional_story_references
            ],
            'uncategorized_skill_ids': self.uncategorized_skill_ids,
            'subtopics': [
                subtopic.to_dict() for subtopic in self.subtopics
            ],
            'subtopic_schema_version': self.subtopic_schema_version,
            'next_subtopic_id': self.next_subtopic_id,
            'language_code': self.language_code,
            'version': self.version,
            'story_reference_schema_version': (
                self.story_reference_schema_version),
            'meta_tag_content': self.meta_tag_content,
            'practice_tab_is_displayed': self.practice_tab_is_displayed,
            'page_title_fragment_for_web': self.page_title_fragment_for_web
        }

    def serialize(self):
        """Returns the object serialized as a JSON string.

        Returns:
            str. JSON-encoded str encoding all of the information composing
            the object.
        """
        topic_dict = self.to_dict()
        # The only reason we add the version parameter separately is that our
        # yaml encoding/decoding of this object does not handle the version
        # parameter.
        # NOTE: If this changes in the future (i.e the version parameter is
        # added as part of the yaml representation of this object), all YAML
        # files must add a version parameter to their files with the correct
        # version of this object. The line below must then be moved to
        # to_dict().
        topic_dict['version'] = self.version

        if self.created_on:
            topic_dict['created_on'] = utils.convert_naive_datetime_to_string(
                self.created_on)

        if self.last_updated:
            topic_dict['last_updated'] = utils.convert_naive_datetime_to_string(
                self.last_updated)

        return json.dumps(topic_dict)

    @classmethod
    def from_dict(
            cls, topic_dict, topic_version=0, topic_created_on=None,
            topic_last_updated=None):
        """Returns a Topic domain object from a dictionary.

        Args:
            topic_dict: dict. The dictionary representation of topic
                object.
            topic_version: int. The version of the topic.
            topic_created_on: datetime.datetime. Date and time when the
                topic is created.
            topic_last_updated: datetime.datetime. Date and time when the
                topic was last updated.

        Returns:
            Topic. The corresponding Topic domain object.
        """
        topic = cls(
            topic_dict['id'], topic_dict['name'],
            topic_dict['abbreviated_name'],
            topic_dict['url_fragment'],
            topic_dict['thumbnail_filename'],
            topic_dict['thumbnail_bg_color'],
            topic_dict['thumbnail_size_in_bytes'], topic_dict['description'],
            [
                StoryReference.from_dict(reference_dict)
                for reference_dict in topic_dict['canonical_story_references']
            ],
            [
                StoryReference.from_dict(reference_dict)
                for reference_dict in topic_dict['additional_story_references']
            ],
            topic_dict['uncategorized_skill_ids'],
            [
                Subtopic.from_dict(subtopic_dict)
                for subtopic_dict in topic_dict['subtopics']
            ],
            topic_dict['subtopic_schema_version'],
            topic_dict['next_subtopic_id'],
            topic_dict['language_code'], topic_version,
            topic_dict['story_reference_schema_version'],
            topic_dict['meta_tag_content'],
            topic_dict['practice_tab_is_displayed'],
            topic_dict['page_title_fragment_for_web'],
            topic_created_on,
            topic_last_updated)

        return topic

    @classmethod
    def deserialize(cls, json_string):
        """Returns a Topic domain object decoded from a JSON string.

        Args:
            json_string: str. A JSON-encoded string that can be
                decoded into a dictionary representing a Topic.
                Only call on strings that were created using serialize().

        Returns:
            Topic. The corresponding Topic domain object.
        """
        topic_dict = json.loads(json_string)

        created_on = (
            utils.convert_string_to_naive_datetime_object(
                topic_dict['created_on'])
            if 'created_on' in topic_dict else None)
        last_updated = (
            utils.convert_string_to_naive_datetime_object(
                topic_dict['last_updated'])
            if 'last_updated' in topic_dict else None)
        topic = cls.from_dict(
            topic_dict,
            topic_version=topic_dict['version'],
            topic_created_on=created_on,
            topic_last_updated=last_updated)
        return topic

    @classmethod
    def require_valid_topic_id(cls, topic_id):
        """Checks whether the topic id is a valid one.

        Args:
            topic_id: str. The topic id to validate.
        """
        if not isinstance(topic_id, str):
            raise utils.ValidationError(
                'Topic id should be a string, received: %s' % topic_id)

        if len(topic_id) != 12:
            raise utils.ValidationError('Topic id %s is invalid' % topic_id)

    @classmethod
    def require_valid_name(cls, name):
        """Checks whether the name of the topic is a valid one.

        Args:
            name: str. The name to validate.
        """
        if not isinstance(name, str):
            raise utils.ValidationError('Name should be a string.')

        if name == '':
            raise utils.ValidationError('Name field should not be empty')

        name_limit = android_validation_constants.MAX_CHARS_IN_TOPIC_NAME
        if len(name) > name_limit:
            raise utils.ValidationError(
                'Topic name should be at most %d characters, received %s.'
                % (name_limit, name))

    @classmethod
    def require_valid_url_fragment(cls, url_fragment):
        """Checks whether the url fragment of the topic is a valid one.

        Args:
            url_fragment: str. The url fragment to validate.
        """
        utils.require_valid_url_fragment(
            url_fragment, 'Topic URL Fragment',
            constants.MAX_CHARS_IN_TOPIC_URL_FRAGMENT)

    @classmethod
    def require_valid_thumbnail_filename(cls, thumbnail_filename):
        """Checks whether the thumbnail filename of the topic is a valid
            one.

        Args:
            thumbnail_filename: str. The thumbnail filename to validate.
        """
        utils.require_valid_thumbnail_filename(thumbnail_filename)

    @classmethod
    def require_valid_thumbnail_bg_color(cls, thumbnail_bg_color):
        """Checks whether the thumbnail background color of the topic is a
            valid one.

        Args:
            thumbnail_bg_color: str. The thumbnail background color to
                validate.

        Returns:
            bool. Whether the thumbnail background color is valid or not.
        """
        return thumbnail_bg_color in constants.ALLOWED_THUMBNAIL_BG_COLORS[
            'topic']

    def get_all_skill_ids(self):
        """Returns all the ids of all the skills present in the topic.

        Returns:
            list(str). The list of all the skill ids present in the topic.
        """
        skill_ids = copy.deepcopy(self.uncategorized_skill_ids)

        for subtopic in self.subtopics:
            skill_ids.extend(copy.deepcopy(subtopic.skill_ids))
        return skill_ids

    def publish_story(self, story_id):
        """Marks story with the given id as published.

        Raises:
            Exception. Story with given id doesn't exist in the topic.
        """
        for story_reference in self.canonical_story_references:
            if story_reference.story_id == story_id:
                story_reference.story_is_published = True
                return

        for story_reference in self.additional_story_references:
            if story_reference.story_id == story_id:
                story_reference.story_is_published = True
                return
        raise Exception('Story with given id doesn\'t exist in the topic')

    def unpublish_story(self, story_id):
        """Marks story with the given id as unpublished.

        Raises:
            Exception. Story with given id doesn't exist in the topic.
        """
        for story_reference in self.canonical_story_references:
            if story_reference.story_id == story_id:
                story_reference.story_is_published = False
                return

        for story_reference in self.additional_story_references:
            if story_reference.story_id == story_id:
                story_reference.story_is_published = False
                return
        raise Exception('Story with given id doesn\'t exist in the topic')

    def get_canonical_story_ids(self, include_only_published=False):
        """Returns a list of canonical story ids that are part of the topic.

        Args:
            include_only_published: bool. Only return IDs of stories that are
                published.

        Returns:
            list(str). The list of canonical story ids.
        """
        story_ids = [
            elem.story_id for elem in self.canonical_story_references
            if (elem.story_is_published or not include_only_published)
        ]
        return story_ids

    def get_all_story_references(self):
        """Returns all the story references in the topic - both canonical and
        additional.

        Returns:
            list(StoryReference). The list of StoryReference objects in topic.
        """
        return (
            self.canonical_story_references + self.additional_story_references)

    def get_additional_story_ids(self, include_only_published=False):
        """Returns a list of additional story ids that are part of the topic.

        Args:
            include_only_published: bool. Only return IDs of stories that are
                published.

        Returns:
            list(str). The list of additional story ids.
        """
        story_ids = [
            elem.story_id for elem in self.additional_story_references
            if (elem.story_is_published or not include_only_published)
        ]
        return story_ids

    def get_all_uncategorized_skill_ids(self):
        """Returns ids of all the uncategorized skills present in the topic.

        Returns:
            list(str). The list of all the uncategorized skill ids present
            in the topic.
        """
        return self.uncategorized_skill_ids

    def delete_canonical_story(self, story_id):
        """Removes a story from the canonical_story_references list.

        Args:
            story_id: str. The story id to remove from the list.

        Raises:
            Exception. The story_id is not present in the canonical stories
                list of the topic.
        """
        deleted = False
        for index, reference in enumerate(self.canonical_story_references):
            if reference.story_id == story_id:
                del self.canonical_story_references[index]
                deleted = True
                break
        if not deleted:
            raise Exception(
                'The story_id %s is not present in the canonical '
                'story references list of the topic.' % story_id)

    def rearrange_canonical_story(self, from_index, to_index):
        """Rearranges or moves a canonical story to another position.

        Args:
            from_index: int. The index of canonical story to move.
            to_index: int. The index at which to insert the moved canonical
                story.

        Raises:
            Exception. Invalid input.
        """
        if not isinstance(from_index, int):
            raise Exception(
                'Expected from_index value to be a number, '
                'received %s' % from_index)

        if not isinstance(to_index, int):
            raise Exception(
                'Expected to_index value to be a number, '
                'received %s' % to_index)

        if from_index == to_index:
            raise Exception(
                'Expected from_index and to_index values to be different.')

        if (from_index >= len(self.canonical_story_references) or
                from_index < 0):
            raise Exception('Expected from_index value to be with-in bounds.')

        if (to_index >= len(self.canonical_story_references) or
                to_index < 0):
            raise Exception('Expected to_index value to be with-in bounds.')

        canonical_story_reference_to_move = copy.deepcopy(
            self.canonical_story_references[from_index])
        del self.canonical_story_references[from_index]
        self.canonical_story_references.insert(
            to_index, canonical_story_reference_to_move)

    def add_canonical_story(self, story_id):
        """Adds a story to the canonical_story_references list.

        Args:
            story_id: str. The story id to add to the list.
        """
        canonical_story_ids = self.get_canonical_story_ids()
        if story_id in canonical_story_ids:
            raise Exception(
                'The story_id %s is already present in the canonical '
                'story references list of the topic.' % story_id)
        self.canonical_story_references.append(
            StoryReference.create_default_story_reference(story_id)
        )

    def add_additional_story(self, story_id):
        """Adds a story to the additional_story_references list.

        Args:
            story_id: str. The story id to add to the list.
        """
        additional_story_ids = self.get_additional_story_ids()
        if story_id in additional_story_ids:
            raise Exception(
                'The story_id %s is already present in the additional '
                'story references list of the topic.' % story_id)
        self.additional_story_references.append(
            StoryReference.create_default_story_reference(story_id)
        )

    def delete_additional_story(self, story_id):
        """Removes a story from the additional_story_references list.

        Args:
            story_id: str. The story id to remove from the list.

        Raises:
            Exception. The story_id is not present in the additional stories
                list of the topic.
        """
        deleted = False
        for index, reference in enumerate(self.additional_story_references):
            if reference.story_id == story_id:
                del self.additional_story_references[index]
                deleted = True
                break
        if not deleted:
            raise Exception(
                'The story_id %s is not present in the additional '
                'story references list of the topic.' % story_id)

    def validate(self, strict=False):
        """Validates all properties of this topic and its constituents.

        Args:
            strict: bool. Enable strict checks on the topic when the topic is
                published or is going to be published.

        Raises:
            ValidationError. One or more attributes of the Topic are not
                valid.
        """
        self.require_valid_name(self.name)
        self.require_valid_url_fragment(self.url_fragment)
        self.require_valid_thumbnail_filename(self.thumbnail_filename)
        if not isinstance(self.practice_tab_is_displayed, bool):
            raise utils.ValidationError(
                'Practice tab is displayed property should be a boolean.'
                'Received %s.' % self.practice_tab_is_displayed)
        utils.require_valid_meta_tag_content(self.meta_tag_content)
        utils.require_valid_page_title_fragment_for_web(
            self.page_title_fragment_for_web)
        if self.thumbnail_bg_color is not None and not (
                self.require_valid_thumbnail_bg_color(self.thumbnail_bg_color)):
            raise utils.ValidationError(
                'Topic thumbnail background color %s is not supported.' % (
                    self.thumbnail_bg_color))
        if self.thumbnail_bg_color and self.thumbnail_filename is None:
            raise utils.ValidationError(
                'Topic thumbnail image is not provided.')
        if self.thumbnail_filename and self.thumbnail_bg_color is None:
            raise utils.ValidationError(
                'Topic thumbnail background color is not specified.')
        if strict:
            if not isinstance(self.thumbnail_filename, str):
                raise utils.ValidationError(
                    'Expected thumbnail filename to be a string, received %s.'
                    % self.thumbnail_filename)
        if not isinstance(self.description, str):
            raise utils.ValidationError(
                'Expected description to be a string, received %s'
                % self.description)

        description_limit = (
            android_validation_constants.MAX_CHARS_IN_TOPIC_DESCRIPTION)
        if len(self.description) > description_limit:
            raise utils.ValidationError(
                'Topic description should be at most %d characters, '
                'received %s.' % (description_limit, self.description))

        if not isinstance(self.subtopics, list):
            raise utils.ValidationError(
                'Expected subtopics to be a list, received %s'
                % self.subtopics)

        if not isinstance(self.next_subtopic_id, int):
            raise utils.ValidationError(
                'Expected next_subtopic_id to be an int, received %s'
                % self.next_subtopic_id)

        if not isinstance(self.subtopic_schema_version, int):
            raise utils.ValidationError(
                'Expected subtopic schema version to be an integer, received %s'
                % self.subtopic_schema_version)

        if not isinstance(self.story_reference_schema_version, int):
            raise utils.ValidationError(
                'Expected story reference schema version to be an integer, '
                'received %s' % self.story_reference_schema_version)

        if (self.subtopic_schema_version !=
                feconf.CURRENT_SUBTOPIC_SCHEMA_VERSION):
            raise utils.ValidationError(
                'Expected subtopic schema version to be %s, received %s'
                % (
                    feconf.CURRENT_SUBTOPIC_SCHEMA_VERSION,
                    self.subtopic_schema_version))

        for subtopic in self.subtopics:
            if not isinstance(subtopic, Subtopic):
                raise utils.ValidationError(
                    'Expected each subtopic to be a Subtopic object, '
                    'received %s' % subtopic)
            subtopic.validate()
            if subtopic.id >= self.next_subtopic_id:
                raise utils.ValidationError(
                    'The id for subtopic %s is greater than or equal to '
                    'next_subtopic_id %s'
                    % (subtopic.id, self.next_subtopic_id))
            if strict:
                if not subtopic.skill_ids:
                    raise utils.ValidationError(
                        'Subtopic with title %s does not have any skills '
                        'linked.' % subtopic.title)

        if strict:
            if len(self.subtopics) == 0:
                raise utils.ValidationError(
                    'Topic should have at least 1 subtopic.')

        if not self.are_subtopic_url_fragments_unique():
            raise utils.ValidationError(
                'Subtopic url fragments are not unique across '
                'subtopics in the topic')

        if not isinstance(self.language_code, str):
            raise utils.ValidationError(
                'Expected language code to be a string, received %s' %
                self.language_code)
        if not utils.is_valid_language_code(self.language_code):
            raise utils.ValidationError(
                'Invalid language code: %s' % self.language_code)

        if not isinstance(self.canonical_story_references, list):
            raise utils.ValidationError(
                'Expected canonical story references to be a list, received %s'
                % self.canonical_story_references)

        canonical_story_ids = self.get_canonical_story_ids()
        if len(canonical_story_ids) > len(set(canonical_story_ids)):
            raise utils.ValidationError(
                'Expected all canonical story ids to be distinct.')

        if not isinstance(self.additional_story_references, list):
            raise utils.ValidationError(
                'Expected additional story references to be a list, received %s'
                % self.additional_story_references)
        additional_story_ids = self.get_additional_story_ids()
        if len(additional_story_ids) > len(set(additional_story_ids)):
            raise utils.ValidationError(
                'Expected all additional story ids to be distinct.')

        for story_id in additional_story_ids:
            if story_id in canonical_story_ids:
                raise utils.ValidationError(
                    'Expected additional story ids list and canonical story '
                    'ids list to be mutually exclusive. The story_id %s is '
                    'present in both lists' % story_id)

        all_story_references = self.get_all_story_references()
        for reference in all_story_references:
            reference.validate()

        if not isinstance(self.uncategorized_skill_ids, list):
            raise utils.ValidationError(
                'Expected uncategorized skill ids to be a list, received %s'
                % self.uncategorized_skill_ids)

        if not isinstance(self.android_proto_size_in_bytes, int):
            raise utils.ValidationError(
                'Expected proto size to be an int, received %s'
                % self.android_proto_size_in_bytes)

        if self.android_proto_size_in_bytes <= 0:
            raise utils.ValidationError(
                'Expected proto size to be a positive integer, received %s'
                % self.android_proto_size_in_bytes)

    @property
    def android_proto_size_in_bytes(self):
        """Returns the most up-to-date size of the topic proto,
        recomputing from scratch if necessary.

        Returns:
            int. Updated exploration's proto size, in bytes.
        """
        if self._cached_android_proto_size_is_stale:
            self._cached_android_proto_size_in_bytes = self.get_proto_size()
            self._cached_android_proto_size_is_stale = False

        return self._cached_android_proto_size_in_bytes

    def __setattr__(self, attrname, new_value):
        """Set _cached_android_proto_size_is_stale to True every time
        the Topic object is updated.

        Args:
            attrname: str. The name of the Topic class attribute.
            new_value: *. The value of the attribute on which
                function is called.
        """

        # If the value of _cached_android_proto_size_in_bytes or
        # _cached_android_proto_size_is_stale gets updated, we don't want to
        # recompute the exploration's proto size. These attributes are
        # both supporting attributes which aren't included in the
        # proto size calculation.
        if attrname not in (
            '_cached_android_proto_size_in_bytes',
            '_cached_android_proto_size_is_stale'
        ):
            self._cached_android_proto_size_is_stale = True
        super().__setattr__(attrname, new_value)

    @classmethod
    def create_default_topic(
            cls, topic_id, name, url_fragment, description):
        """Returns a topic domain object with default values. This is for
        the frontend where a default blank topic would be shown to the user
        when the topic is created for the first time.

        Args:
            topic_id: str. The unique id of the topic.
            name: str. The initial name for the topic.
            url_fragment: str. The url fragment for the topic.
            description: str. The description for the topic.

        Returns:
            Topic. The Topic domain object with the default values.
        """
        return cls(
            topic_id, name, name, url_fragment, None, None, None,
            description, [], [], [], [],
            feconf.CURRENT_SUBTOPIC_SCHEMA_VERSION, 1,
            constants.DEFAULT_LANGUAGE_CODE, 0,
            feconf.CURRENT_STORY_REFERENCE_SCHEMA_VERSION, '', False, '')

    def to_android_topic_proto(self):
        """Returns a Topic proto object from its respective items.

        Returns:
            DownloadableTopicSummaryDto. The proto object.
        """
        story_summaries_proto_list = []
        subtopic_summaries_proto_list = []

        if self.canonical_story_references is not None:
            for reference in self.canonical_story_references:
                story = story_fetchers.get_story_by_id(
                    reference.story_id, strict=False)
                story_summaries_proto_list.append(
                    story.to_android_story_proto())

        if self.subtopics is not None:
            for subtopic in self.subtopics:
                subtopic_summaries_proto_list.append(
                    subtopic.to_android_subtopic_proto())

        return topic_summary_pb2.DownloadableTopicSummaryDto(
            id=self.id,
            name=self.name,
            description=self.description,
            story_summaries=story_summaries_proto_list,
            subtopic_summaries=subtopic_summaries_proto_list,
            content_version=self.version)

    def get_proto_size(self):
        """Calculate the byte size of the proto object.

        Returns:
            int. The byte size of the proto object.
        """
        return int(self.to_android_topic_proto().ByteSize())

    @classmethod
    def _convert_subtopic_v3_dict_to_v4_dict(cls, topic_id, subtopic_dict):
        """Converts old Subtopic schema to the modern v4 schema. v4 schema
        introduces the thumbnail_size_in_bytes field.

        Args:
            topic_id: str. The id of the topic to which the subtopic is linked
                to.
            subtopic_dict: dict. A dict used to initialize a Subtopic domain
                object.

        Returns:
            dict. The converted subtopic_dict.
        """
        file_system_class = fs_services.get_entity_file_system_class()
        fs = fs_domain.AbstractFileSystem(file_system_class(
            feconf.ENTITY_TYPE_TOPIC, topic_id))
        filepath = '%s/%s' % (
            constants.ASSET_TYPE_THUMBNAIL, subtopic_dict['thumbnail_filename'])
        subtopic_dict['thumbnail_size_in_bytes'] = (
            len(fs.get(filepath)) if fs.isfile(filepath) else None)

        return subtopic_dict

    @classmethod
    def _convert_subtopic_v2_dict_to_v3_dict(cls, subtopic_dict):
        """Converts old Subtopic schema to the modern v3 schema. v3 schema
        introduces the url_fragment field.

        Args:
            subtopic_dict: dict. A dict used to initialize a Subtopic domain
                object.

        Returns:
            dict. The converted subtopic_dict.
        """
        subtopic_title = re.sub('[^a-z]+', '', subtopic_dict['title'])
        subtopic_dict['url_fragment'] = (
            subtopic_title[:constants.MAX_CHARS_IN_SUBTOPIC_URL_FRAGMENT])
        return subtopic_dict

    @classmethod
    def _convert_subtopic_v1_dict_to_v2_dict(cls, subtopic_dict):
        """Converts old Subtopic schema to the modern v2 schema. v2 schema
        introduces the thumbnail_filename and thumbnail_bg_color field.

        Args:
            subtopic_dict: dict. A dict used to initialize a Subtopic domain
                object.

        Returns:
            dict. The converted subtopic_dict.
        """
        subtopic_dict['thumbnail_filename'] = None
        subtopic_dict['thumbnail_bg_color'] = None
        return subtopic_dict

    @classmethod
    def update_subtopics_from_model(
            cls, versioned_subtopics, current_version, topic_id):
        """Converts the subtopics blob contained in the given
        versioned_subtopics dict from current_version to
        current_version + 1. Note that the versioned_subtopics being
        passed in is modified in-place.

        Args:
            versioned_subtopics: dict. A dict with two keys:
                - schema_version: str. The schema version for the
                    subtopics dict.
                - subtopics: list(dict). The list of dicts comprising the
                    subtopics of the topic.
            current_version: int. The current schema version of subtopics.
            topic_id: str. The topic_id of the topic to which the subtopics
                are linked to.
        """
        versioned_subtopics['schema_version'] = current_version + 1

        conversion_fn = getattr(
            cls, '_convert_subtopic_v%s_dict_to_v%s_dict' % (
                current_version, current_version + 1))

        if current_version == 3:
            conversion_fn = functools.partial(conversion_fn, topic_id)

        updated_subtopics = []
        for subtopic in versioned_subtopics['subtopics']:
            updated_subtopics.append(conversion_fn(subtopic))

        versioned_subtopics['subtopics'] = updated_subtopics

    @classmethod
    def update_story_references_from_model(
            cls, versioned_story_references, current_version):
        """Converts the story_references blob contained in the given
        versioned_story_references dict from current_version to
        current_version + 1. Note that the versioned_story_references being
        passed in is modified in-place.

        Args:
            versioned_story_references: dict. A dict with two keys:
                - schema_version: str. The schema version for the
                    story_references dict.
                - story_references: list(dict). The list of dicts comprising the
                    story_references of the topic.
            current_version: int. The current schema version of
                story_references.
        """
        versioned_story_references['schema_version'] = current_version + 1

        conversion_fn = getattr(
            cls, '_convert_story_reference_v%s_dict_to_v%s_dict' % (
                current_version, current_version + 1))

        updated_story_references = []
        for reference in versioned_story_references['story_references']:
            updated_story_references.append(conversion_fn(reference))

        versioned_story_references['story_references'] = (
            updated_story_references)

    def update_name(self, new_name):
        """Updates the name of a topic object.

        Args:
            new_name: str. The updated name for the topic.

        Raises:
            ValidationError. Name should be a string.
        """
        if not isinstance(new_name, str):
            raise utils.ValidationError('Name should be a string.')
        self.name = new_name
        self.canonical_name = new_name.lower()

    def update_abbreviated_name(self, new_abbreviated_name):
        """Updates the abbreviated_name of a topic object.

        Args:
            new_abbreviated_name: str. The updated abbreviated_name
                for the topic.
        """
        self.abbreviated_name = new_abbreviated_name

    def update_url_fragment(self, new_url_fragment):
        """Updates the url_fragment of a topic object.

        Args:
            new_url_fragment: str. The updated url_fragment for the topic.
        """
        self.url_fragment = new_url_fragment

    def update_thumbnail_filename(self, new_thumbnail_filename):
        """Updates the thumbnail filename and file size of a topic object.

        Args:
            new_thumbnail_filename: str|None. The updated thumbnail filename
                for the topic.
        """
        file_system_class = fs_services.get_entity_file_system_class()
        fs = fs_domain.AbstractFileSystem(file_system_class(
            feconf.ENTITY_TYPE_TOPIC, self.id))

        filepath = '%s/%s' % (
            constants.ASSET_TYPE_THUMBNAIL, new_thumbnail_filename)
        if fs.isfile(filepath):
            self.thumbnail_filename = new_thumbnail_filename
            self.thumbnail_size_in_bytes = len(fs.get(filepath))
        else:
            raise Exception(
                'The thumbnail %s for topic with id %s does not exist'
                ' in the filesystem.' % (new_thumbnail_filename, self.id))

    def update_thumbnail_bg_color(self, new_thumbnail_bg_color):
        """Updates the thumbnail background color of a topic object.

        Args:
            new_thumbnail_bg_color: str|None. The updated thumbnail background
                color for the topic.
        """
        self.thumbnail_bg_color = new_thumbnail_bg_color

    def update_description(self, new_description):
        """Updates the description of a topic object.

        Args:
            new_description: str. The updated description for the topic.
        """
        self.description = new_description

    def update_language_code(self, new_language_code):
        """Updates the language code of a topic object.

        Args:
            new_language_code: str. The updated language code for the topic.
        """
        self.language_code = new_language_code

    def update_meta_tag_content(self, new_meta_tag_content):
        """Updates the meta tag content of a topic object.

        Args:
            new_meta_tag_content: str. The updated meta tag content for the
                topic.
        """
        self.meta_tag_content = new_meta_tag_content

    def update_page_title_fragment_for_web(
            self, new_page_title_fragment_for_web):
        """Updates the page title fragment of a topic object.

        Args:
            new_page_title_fragment_for_web: str. The updated page title
                fragment for the topic.
        """
        self.page_title_fragment_for_web = new_page_title_fragment_for_web

    def update_practice_tab_is_displayed(self, new_practice_tab_is_displayed):
        """Updates the language code of a topic object.

        Args:
            new_practice_tab_is_displayed: str. The updated practice tab is
                displayed property for the topic.
        """
        self.practice_tab_is_displayed = new_practice_tab_is_displayed

    def add_uncategorized_skill_id(self, new_uncategorized_skill_id):
        """Updates the skill id list of a topic object.

        Args:
            new_uncategorized_skill_id: str. The new skill id to add to
                uncategorized_skill_ids list.

        Raises:
            Exception. The given skill id is already present in a subtopic.
        """
        for subtopic in self.subtopics:
            if new_uncategorized_skill_id in subtopic.skill_ids:
                raise Exception(
                    'The skill id %s already exists in subtopic with id %s.'
                    % (new_uncategorized_skill_id, subtopic.id))

        if new_uncategorized_skill_id in self.uncategorized_skill_ids:
            raise Exception(
                'The skill id %s is already an uncategorized skill.'
                % new_uncategorized_skill_id)

        self.uncategorized_skill_ids.append(new_uncategorized_skill_id)

    def remove_uncategorized_skill_id(self, uncategorized_skill_id):
        """Updates the skill id list of a topic object.

        Args:
            uncategorized_skill_id: str. The skill id to be removed from the
                uncategorized_skill_ids list.

        Raises:
            Exception. The given skill id is not present in the
                uncategorized_skill_ids list.
        """
        if uncategorized_skill_id not in self.uncategorized_skill_ids:
            raise Exception(
                'The skill id %s is not present in the topic.'
                % uncategorized_skill_id)
        self.uncategorized_skill_ids.remove(uncategorized_skill_id)

    def get_all_subtopics(self):
        """Returns all subtopics in the topic.

        Returns:
            list(dict). The list of all subtopics present
            in topic.
        """
        subtopics = []
        for _, subtopic in enumerate(self.subtopics):
            subtopics.append(subtopic.to_dict())
        return subtopics

    def get_subtopic_index(self, subtopic_id):
        """Gets the index of the subtopic with the given id in the subtopics
        list.

        Args:
            subtopic_id: str. The id of the subtopic for which the index is to
                be found.

        Returns:
            int or None. Returns the index of the subtopic if it exists or else
            None.
        """
        for ind, subtopic in enumerate(self.subtopics):
            if subtopic.id == subtopic_id:
                return ind
        return None

    def add_subtopic(self, new_subtopic_id, title):
        """Adds a subtopic with the given id and title.

        Args:
            new_subtopic_id: int. The id of the new subtopic.
            title: str. The title for the new subtopic.

        Raises:
            Exception. The new_subtopic_id and the expected next subtopic id
                differs.

        Returns:
            int. The id of the newly created subtopic.
        """
        if self.next_subtopic_id != new_subtopic_id:
            raise Exception(
                'The given new subtopic id %s is not equal to the expected '
                'next subtopic id: %s'
                % (new_subtopic_id, self.next_subtopic_id))
        self.next_subtopic_id = self.next_subtopic_id + 1
        self.subtopics.append(
            Subtopic.create_default_subtopic(new_subtopic_id, title))

    def delete_subtopic(self, subtopic_id):
        """Deletes the subtopic with the given id and adds all its skills to
        uncategorized skill ids section.

        Args:
            subtopic_id: str. The id of the subtopic to remove.

        Raises:
            Exception. A subtopic with the given id doesn't exist.
        """
        subtopic_index = self.get_subtopic_index(subtopic_id)
        if subtopic_index is None:
            raise Exception(
                'A subtopic with id %s doesn\'t exist. ' % subtopic_id)
        for skill_id in self.subtopics[subtopic_index].skill_ids:
            self.uncategorized_skill_ids.append(skill_id)
        del self.subtopics[subtopic_index]

    def update_subtopic_title(self, subtopic_id, new_title):
        """Updates the title of the new subtopic.

        Args:
            subtopic_id: str. The id of the subtopic to edit.
            new_title: str. The new title for the subtopic.

        Raises:
            Exception. The subtopic with the given id doesn't exist.
        """
        subtopic_index = self.get_subtopic_index(subtopic_id)
        if subtopic_index is None:
            raise Exception(
                'The subtopic with id %s does not exist.' % subtopic_id)
        self.subtopics[subtopic_index].title = new_title

    def update_subtopic_thumbnail_filename(
            self, subtopic_id, new_thumbnail_filename):
        """Updates the thumbnail filename property of the new subtopic.

        Args:
            subtopic_id: str. The id of the subtopic to edit.
            new_thumbnail_filename: str. The new thumbnail filename for the
                subtopic.

        Raises:
            Exception. The subtopic with the given id doesn't exist.
        """
        subtopic_index = self.get_subtopic_index(subtopic_id)
        if subtopic_index is None:
            raise Exception(
                'The subtopic with id %s does not exist.' % subtopic_id)

        file_system_class = fs_services.get_entity_file_system_class()
        fs = fs_domain.AbstractFileSystem(file_system_class(
            feconf.ENTITY_TYPE_TOPIC, self.id))
        filepath = '%s/%s' % (
            constants.ASSET_TYPE_THUMBNAIL, new_thumbnail_filename)
        if fs.isfile(filepath):
            self.subtopics[subtopic_index].thumbnail_filename = (
                new_thumbnail_filename)
            self.subtopics[subtopic_index].thumbnail_size_in_bytes = (
                len(fs.get(filepath)))
        else:
            raise Exception(
                'The thumbnail %s for subtopic with topic_id %s does not exist'
                ' in the filesystem.' % (new_thumbnail_filename, self.id))

    def update_subtopic_url_fragment(self, subtopic_id, new_url_fragment):
        """Updates the url fragment of the subtopic.

        Args:
            subtopic_id: str. The id of the subtopic to edit.
            new_url_fragment: str. The new url fragment of the subtopic.
        """
        subtopic_index = self.get_subtopic_index(subtopic_id)
        if subtopic_index is None:
            raise Exception(
                'The subtopic with id %s does not exist.' % subtopic_id)
        utils.require_valid_url_fragment(
            new_url_fragment, 'Subtopic Url Fragment',
            constants.MAX_CHARS_IN_SUBTOPIC_URL_FRAGMENT)
        self.subtopics[subtopic_index].url_fragment = new_url_fragment

    def update_subtopic_thumbnail_bg_color(
            self, subtopic_id, new_thumbnail_bg_color):
        """Updates the thumbnail background color property of the new subtopic.

        Args:
            subtopic_id: str. The id of the subtopic to edit.
            new_thumbnail_bg_color: str. The new thumbnail background color for
                the subtopic.

        Raises:
            Exception. The subtopic with the given id doesn't exist.
        """
        subtopic_index = self.get_subtopic_index(subtopic_id)
        if subtopic_index is None:
            raise Exception(
                'The subtopic with id %s does not exist.' % subtopic_id)
        self.subtopics[subtopic_index].thumbnail_bg_color = (
            new_thumbnail_bg_color)

    def rearrange_skill_in_subtopic(self, subtopic_id, from_index, to_index):
        """Rearranges the skills in the subtopic with the given id.

        Args:
            subtopic_id: int. The id of subtopic.
            from_index: int. The index of skill to move.
            to_index: int. The index at which to insert the moved skill.

        Raises:
            Exception. Invalid input.
        """
        if not isinstance(from_index, int):
            raise Exception(
                'Expected from_index value to be a number, '
                'received %s' % from_index)

        if not isinstance(to_index, int):
            raise Exception(
                'Expected to_index value to be a number, '
                'received %s' % to_index)

        if from_index == to_index:
            raise Exception(
                'Expected from_index and to_index values to be different.')

        subtopic_index = self.get_subtopic_index(subtopic_id)

        if (from_index >= len(self.subtopics[subtopic_index].skill_ids) or
                from_index < 0):
            raise Exception('Expected from_index value to be with-in bounds.')

        if (to_index >= len(self.subtopics[subtopic_index].skill_ids) or
                to_index < 0):
            raise Exception('Expected to_index value to be with-in bounds.')

        skill_to_move = copy.deepcopy(
            self.subtopics[subtopic_index].skill_ids[from_index])
        del self.subtopics[subtopic_index].skill_ids[from_index]
        self.subtopics[subtopic_index].skill_ids.insert(
            to_index, skill_to_move)

    def rearrange_subtopic(self, from_index, to_index):
        """Rearranges the subtopic in the topic.

        Args:
            from_index: int. The index of subtopic to move.
            to_index: int. The index at which to insert the moved subtopic.

        Raises:
            Exception. Invalid input.
        """
        if not isinstance(from_index, int):
            raise Exception(
                'Expected from_index value to be a number, '
                'received %s' % from_index)

        if not isinstance(to_index, int):
            raise Exception(
                'Expected to_index value to be a number, '
                'received %s' % to_index)

        if from_index == to_index:
            raise Exception(
                'Expected from_index and to_index values to be different.')

        if from_index >= len(self.subtopics) or from_index < 0:
            raise Exception('Expected from_index value to be with-in bounds.')

        if to_index >= len(self.subtopics) or to_index < 0:
            raise Exception('Expected to_index value to be with-in bounds.')

        skill_to_move = copy.deepcopy(
            self.subtopics[from_index])
        del self.subtopics[from_index]
        self.subtopics.insert(to_index, skill_to_move)

    def move_skill_id_to_subtopic(
            self, old_subtopic_id, new_subtopic_id, skill_id):
        """Moves the skill_id to a new subtopic or to uncategorized skill ids.

        Args:
            old_subtopic_id: str or None. The id of the subtopic in which the
                skill is present currently (before moving) or None if it is
                uncategorized.
            new_subtopic_id: str. The id of the new subtopic to which the skill
                is to be moved.
            skill_id: str. The skill id which is to be moved.

        Raises:
            Exception. The subtopic with the given id doesn't exist.
            Exception. The skill id is not present in the old subtopic
                (or uncategorized skill id list) already before moving.
            Exception. The skill id is already present in the new subtopic.
        """
        if old_subtopic_id is not None:
            old_subtopic_index = self.get_subtopic_index(old_subtopic_id)
            if old_subtopic_index is None:
                raise Exception(
                    'The subtopic with id %s does not exist.' % old_subtopic_id)
            if skill_id not in self.subtopics[old_subtopic_index].skill_ids:
                raise Exception(
                    'Skill id %s is not present in the given old subtopic'
                    % skill_id)
        else:
            if skill_id not in self.uncategorized_skill_ids:
                raise Exception(
                    'Skill id %s is not an uncategorized skill id.' % skill_id)

        new_subtopic_index = self.get_subtopic_index(new_subtopic_id)
        if new_subtopic_index is None:
            raise Exception(
                'The subtopic with id %s does not exist.' % new_subtopic_id)
        if skill_id in self.subtopics[new_subtopic_index].skill_ids:
            raise Exception(
                'Skill id %s is already present in the target subtopic'
                % skill_id)

        if old_subtopic_id is None:
            self.uncategorized_skill_ids.remove(skill_id)
        else:
            self.subtopics[old_subtopic_index].skill_ids.remove(skill_id)

        self.subtopics[new_subtopic_index].skill_ids.append(skill_id)

    def remove_skill_id_from_subtopic(self, subtopic_id, skill_id):
        """Removes the skill_id from a subtopic and adds it to
        uncategorized skill ids.

        Args:
            subtopic_id: str. The subtopic from which the skill is
                to be removed.
            skill_id: str. The skill id which is to be removed.

        Raises:
            Exception. The subtopic with the given id doesn't exist.
            Exception. The skill id should be present in the old subtopic
                already before moving.
        """

        subtopic_index = self.get_subtopic_index(subtopic_id)
        if subtopic_index is None:
            raise Exception(
                'The subtopic with id %s does not exist.' % subtopic_id)
        if skill_id not in self.subtopics[subtopic_index].skill_ids:
            raise Exception(
                'Skill id %s is not present in the old subtopic'
                % skill_id)

        self.subtopics[subtopic_index].skill_ids.remove(skill_id)
        self.uncategorized_skill_ids.append(skill_id)

    def are_subtopic_url_fragments_unique(self):
        """Checks if all the subtopic url fragments are unique across the
        topic.

        Returns:
            bool. Whether the subtopic url fragments are unique in the topic.
        """
        url_fragments_list = [
            subtopic.url_fragment for subtopic in self.subtopics]
        url_fragments_set = set(url_fragments_list)
        return len(url_fragments_list) == len(url_fragments_set)


class TopicSummary:
    """Domain object for Topic Summary."""

    def __init__(
            self, topic_id, name, canonical_name, language_code, description,
            version, canonical_story_count, additional_story_count,
            uncategorized_skill_count, subtopic_count, total_skill_count,
            total_published_node_count, thumbnail_filename,
            thumbnail_bg_color, url_fragment, topic_model_created_on,
            topic_model_last_updated):
        """Constructs a TopicSummary domain object.

        Args:
            topic_id: str. The unique id of the topic.
            name: str. The name of the topic.
            canonical_name: str. The canonical name (lowercase) of the topic.
            language_code: str. The language code of the topic.
            description: str. The description of the topic.
            version: int. The version of the topic.
            canonical_story_count: int. The number of canonical stories present
                in the topic.
            additional_story_count: int. The number of additional stories
                present in the topic.
            uncategorized_skill_count: int. The number of uncategorized skills
                in the topic.
            subtopic_count: int. The number of subtopics in the topic.
            total_skill_count: int. The total number of skills in the topic
                (including those that are uncategorized).
            total_published_node_count: int. The total number of chapters
                that are published and associated with the stories of the topic.
            thumbnail_filename: str. The filename for the topic thumbnail.
            thumbnail_bg_color: str. The background color for the thumbnail.
            url_fragment: str. The url fragment of the topic.
            topic_model_created_on: datetime.datetime. Date and time when
                the topic model is created.
            topic_model_last_updated: datetime.datetime. Date and time
                when the topic model was last updated.
        """
        self.id = topic_id
        self.name = name
        self.description = description
        self.canonical_name = canonical_name
        self.language_code = language_code
        self.version = version
        self.canonical_story_count = canonical_story_count
        self.additional_story_count = additional_story_count
        self.uncategorized_skill_count = uncategorized_skill_count
        self.subtopic_count = subtopic_count
        self.total_skill_count = total_skill_count
        self.total_published_node_count = total_published_node_count
        self.thumbnail_filename = thumbnail_filename
        self.thumbnail_bg_color = thumbnail_bg_color
        self.topic_model_created_on = topic_model_created_on
        self.topic_model_last_updated = topic_model_last_updated
        self.url_fragment = url_fragment

    @classmethod
    def require_valid_url_fragment(cls, url_fragment):
        """Checks whether the url fragment of the topic is a valid one.

        Args:
            url_fragment: str. The url fragment to validate.
        """
        utils.require_valid_url_fragment(
            url_fragment, 'Topic URL Fragment',
            constants.MAX_CHARS_IN_TOPIC_URL_FRAGMENT)

    def validate(self):
        """Validates all properties of this topic summary.

        Raises:
            ValidationError. One or more attributes of the Topic summary
                are not valid.
        """
        self.require_valid_url_fragment(self.url_fragment)
        if not isinstance(self.name, str):
            raise utils.ValidationError('Name should be a string.')
        if self.name == '':
            raise utils.ValidationError('Name field should not be empty')

        if not isinstance(self.description, str):
            raise utils.ValidationError(
                'Expected description to be a string, received %s'
                % self.description)

        utils.require_valid_thumbnail_filename(self.thumbnail_filename)
        if (
                self.thumbnail_bg_color is not None and not (
                    Topic.require_valid_thumbnail_bg_color(
                        self.thumbnail_bg_color))):
            raise utils.ValidationError(
                'Topic thumbnail background color %s is not supported.' % (
                    self.thumbnail_bg_color))
        if self.thumbnail_bg_color and self.thumbnail_filename is None:
            raise utils.ValidationError(
                'Topic thumbnail image is not provided.')
        if self.thumbnail_filename and self.thumbnail_bg_color is None:
            raise utils.ValidationError(
                'Topic thumbnail background color is not specified.')

        if not isinstance(self.canonical_name, str):
            raise utils.ValidationError('Canonical name should be a string.')
        if self.canonical_name == '':
            raise utils.ValidationError(
                'Canonical name field should not be empty')

        if not isinstance(self.language_code, str):
            raise utils.ValidationError(
                'Expected language code to be a string, received %s' %
                self.language_code)
        if not utils.is_valid_language_code(self.language_code):
            raise utils.ValidationError(
                'Invalid language code: %s' % self.language_code)

        if not isinstance(self.canonical_story_count, int):
            raise utils.ValidationError(
                'Expected canonical story count to be an integer, '
                'received \'%s\'' % self.canonical_story_count)

        if self.canonical_story_count < 0:
            raise utils.ValidationError(
                'Expected canonical_story_count to be non-negative, '
                'received \'%s\'' % self.canonical_story_count)

        if not isinstance(self.additional_story_count, int):
            raise utils.ValidationError(
                'Expected additional story count to be an integer, '
                'received \'%s\'' % self.additional_story_count)

        if self.additional_story_count < 0:
            raise utils.ValidationError(
                'Expected additional_story_count to be non-negative, '
                'received \'%s\'' % self.additional_story_count)

        if not isinstance(self.uncategorized_skill_count, int):
            raise utils.ValidationError(
                'Expected uncategorized skill count to be an integer, '
                'received \'%s\'' % self.uncategorized_skill_count)

        if self.uncategorized_skill_count < 0:
            raise utils.ValidationError(
                'Expected uncategorized_skill_count to be non-negative, '
                'received \'%s\'' % self.uncategorized_skill_count)

        if not isinstance(self.total_skill_count, int):
            raise utils.ValidationError(
                'Expected total skill count to be an integer, received \'%s\''
                % self.total_skill_count)

        if self.total_skill_count < 0:
            raise utils.ValidationError(
                'Expected total_skill_count to be non-negative, '
                'received \'%s\'' % self.total_skill_count)

        if self.total_skill_count < self.uncategorized_skill_count:
            raise utils.ValidationError(
                'Expected total_skill_count to be greater than or equal to '
                'uncategorized_skill_count %s, received \'%s\'' % (
                    self.uncategorized_skill_count, self.total_skill_count))

        if not isinstance(self.total_published_node_count, int):
            raise utils.ValidationError(
                'Expected total published node count to be an integer, '
                'received \'%s\'' % self.total_published_node_count)

        if self.total_published_node_count < 0:
            raise utils.ValidationError(
                'Expected total_published_node_count to be non-negative, '
                'received \'%s\'' % self.total_published_node_count)

        if not isinstance(self.subtopic_count, int):
            raise utils.ValidationError(
                'Expected subtopic count to be an integer, received \'%s\''
                % self.subtopic_count)

        if self.subtopic_count < 0:
            raise utils.ValidationError(
                'Expected subtopic_count to be non-negative, '
                'received \'%s\'' % self.subtopic_count)

    def to_dict(self):
        """Returns a dictionary representation of this domain object.

        Returns:
            dict. A dict representing this TopicSummary object.
        """
        return {
            'id': self.id,
            'name': self.name,
            'url_fragment': self.url_fragment,
            'language_code': self.language_code,
            'description': self.description,
            'version': self.version,
            'canonical_story_count': self.canonical_story_count,
            'additional_story_count': self.additional_story_count,
            'uncategorized_skill_count': self.uncategorized_skill_count,
            'subtopic_count': self.subtopic_count,
            'total_skill_count': self.total_skill_count,
            'total_published_node_count': self.total_published_node_count,
            'thumbnail_filename': self.thumbnail_filename,
            'thumbnail_bg_color': self.thumbnail_bg_color,
            'topic_model_created_on': utils.get_time_in_millisecs(
                self.topic_model_created_on),
            'topic_model_last_updated': utils.get_time_in_millisecs(
                self.topic_model_last_updated)
        }


class TopicRights:
    """Domain object for topic rights."""

    def __init__(self, topic_id, manager_ids, topic_is_published):
        """Constructs a TopicRights domain object.

        Args:
            topic_id: str. The id of the topic.
            manager_ids: list(str). The id of the users who have been assigned
                as managers for the topic.
            topic_is_published: bool. Whether the topic is viewable by a
                learner.
        """
        self.id = topic_id
        self.manager_ids = manager_ids
        self.topic_is_published = topic_is_published

    def to_dict(self):
        """Returns a dict suitable for use by the frontend.

        Returns:
            dict. A dict version of TopicRights suitable for use by the
            frontend.
        """
        return {
            'topic_id': self.id,
            'manager_names': user_services.get_human_readable_user_ids(
                self.manager_ids),
            'topic_is_published': self.topic_is_published
        }

    def is_manager(self, user_id):
        """Checks whether given user is a manager of the topic.

        Args:
            user_id: str or None. Id of the user.

        Returns:
            bool. Whether user is a topic manager of this topic.
        """
        return bool(user_id in self.manager_ids)<|MERGE_RESOLUTION|>--- conflicted
+++ resolved
@@ -29,22 +29,16 @@
 from core.constants import constants
 from core.domain import change_domain
 from core.domain import fs_domain
-<<<<<<< HEAD
-from core.domain import fs_services
 from core.domain import skill_fetchers
 from core.domain import story_fetchers
 from core.domain import subtopic_page_domain
-from core.domain import user_services
 from proto_files import topic_summary_pb2
-=======
-from core.domain import subtopic_page_domain
 
 from core.domain import fs_services  # pylint: disable=invalid-import-from # isort:skip
 from core.domain import user_services  # pylint: disable=invalid-import-from # isort:skip
 
 # TODO(#14537): Refactor this file and remove imports marked
 # with 'invalid-import-from'.
->>>>>>> 83a7bc9f
 
 CMD_CREATE_NEW = feconf.CMD_CREATE_NEW
 CMD_CHANGE_ROLE = feconf.CMD_CHANGE_ROLE
