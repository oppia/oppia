--- conflicted
+++ resolved
@@ -96,167 +96,6 @@
     # update_subtopic_property command.
     SUBTOPIC_PROPERTIES = (SUBTOPIC_PROPERTY_TITLE,)
 
-<<<<<<< HEAD
-    OPTIONAL_CMD_ATTRIBUTE_NAMES = [
-        'property_name', 'new_value', 'old_value', 'name', 'id', 'title',
-        'old_subtopic_id', 'new_subtopic_id', 'subtopic_id', 'from_version',
-        'to_version'
-    ]
-
-    def __init__(self, change_dict):
-        """Initialize a TopicChange object from a dict.
-
-        Args:
-            change_dict: dict. Represents a command. It should have a 'cmd'
-                key, and one or more other keys. The keys depend on what the
-                value for 'cmd' is. The possible values for 'cmd' are listed
-                below, together with the other keys in the dict:
-                - 'add_subtopic' (with title)
-                - 'delete_subtopic' (with subtopic_id)
-                - 'add_uncategorized_skill_id' (with
-                new_uncategorized_skill_id)
-                - 'remove_uncategorized_skill_id' (with subtopic_id
-                and skill_id)
-                - 'move_skill_id_to_subtopic' (with old_subtopic_id,
-                new_subtopic_id and skill_id)
-                - 'remove_skill_id_from_subtopic' (with subtopic_id and
-                skill_id)
-                - 'update_topic_property' (with property_name, new_value
-                and old_value)
-                - 'update_subtopic_property' (with property_name, new_value
-                and old_value)
-                - 'migrate_subtopic_schema_to_latest_version' (with
-                from_version and to_version)
-                - 'create_new' (with name)
-
-        Raises:
-            Exception: The given change dict is not valid.
-        """
-        if 'cmd' not in change_dict:
-            raise Exception('Invalid change_dict: %s' % change_dict)
-        self.cmd = change_dict['cmd']
-
-        if self.cmd == CMD_ADD_SUBTOPIC:
-            self.title = change_dict['title']
-            self.subtopic_id = change_dict['subtopic_id']
-        elif self.cmd == CMD_DELETE_SUBTOPIC:
-            self.id = change_dict['subtopic_id']
-        elif self.cmd == CMD_ADD_CANONICAL_STORY:
-            self.id = change_dict['story_id']
-        elif self.cmd == CMD_DELETE_CANONICAL_STORY:
-            self.id = change_dict['story_id']
-        elif self.cmd == CMD_ADD_UNCATEGORIZED_SKILL_ID:
-            self.id = change_dict['new_uncategorized_skill_id']
-        elif self.cmd == CMD_REMOVE_UNCATEGORIZED_SKILL_ID:
-            self.id = change_dict['uncategorized_skill_id']
-        elif self.cmd == CMD_MOVE_SKILL_ID_TO_SUBTOPIC:
-            self.old_subtopic_id = change_dict['old_subtopic_id']
-            self.new_subtopic_id = change_dict['new_subtopic_id']
-            self.skill_id = change_dict['skill_id']
-        elif self.cmd == CMD_REMOVE_SKILL_ID_FROM_SUBTOPIC:
-            self.subtopic_id = change_dict['subtopic_id']
-            self.skill_id = change_dict['skill_id']
-        elif self.cmd == CMD_UPDATE_TOPIC_PROPERTY:
-            if change_dict['property_name'] not in self.TOPIC_PROPERTIES:
-                raise Exception('Invalid change_dict: %s' % change_dict)
-            self.property_name = change_dict['property_name']
-            self.new_value = copy.deepcopy(change_dict['new_value'])
-            self.old_value = copy.deepcopy(change_dict['old_value'])
-        elif self.cmd == CMD_UPDATE_SUBTOPIC_PROPERTY:
-            if change_dict['property_name'] not in self.SUBTOPIC_PROPERTIES:
-                raise Exception('Invalid change_dict: %s' % change_dict)
-            self.id = change_dict['subtopic_id']
-            self.property_name = change_dict['property_name']
-            self.new_value = copy.deepcopy(change_dict['new_value'])
-            self.old_value = copy.deepcopy(change_dict['old_value'])
-        elif self.cmd == CMD_MIGRATE_SUBTOPIC_SCHEMA_TO_LATEST_VERSION:
-            self.from_version = change_dict['from_version']
-            self.to_version = change_dict['to_version']
-        elif self.cmd == CMD_CREATE_NEW:
-            self.name = change_dict['name']
-        else:
-            raise Exception('Invalid change_dict: %s' % change_dict)
-
-    def to_dict(self):
-        """Returns a dict representing the TopicChange domain object.
-
-        Returns:
-            A dict, mapping all fields of TopicChange instance.
-        """
-        topic_change_dict = {}
-        topic_change_dict['cmd'] = self.cmd
-        for attribute_name in self.OPTIONAL_CMD_ATTRIBUTE_NAMES:
-            if hasattr(self, attribute_name):
-                topic_change_dict[attribute_name] = getattr(
-                    self, attribute_name)
-            if (
-                self.cmd == CMD_UPDATE_TOPIC_PROPERTY and
-                self.property_name == TOPIC_PROPERTY_CANONICAL_STORY_REFERENCES
-                and (
-                    self.attribute_name == 'new_value' or
-                    self.attribute_name == 'old_value')):
-                topic_change_dict[attribute_name] = [reference.to_dict() for reference in topic_change_dict[attribute_name]]
-
-        return topic_change_dict
-
-
-class TopicRightsChange(object):
-    """Domain object for changes made to a topic rights object."""
-
-    OPTIONAL_CMD_ATTRIBUTE_NAMES = [
-        'assignee_id', 'new_role', 'old_role', 'removed_user_id'
-    ]
-
-    def __init__(self, change_dict):
-        """Initialize a TopicRightsChange object from a dict.
-
-        Args:
-            change_dict: dict. Represents a command. It should have a 'cmd'
-                key, and one or more other keys. The keys depend on what the
-                value for 'cmd' is. The possible values for 'cmd' are listed
-                below, together with the other keys in the dict:
-                - 'change_role' (with assignee_id, new_role and old_role)
-                - 'create_new'
-                - 'publish_topic'
-                - 'unpublish_topic'
-
-        Raises:
-            Exception: The given change dict is not valid.
-        """
-        if 'cmd' not in change_dict:
-            raise Exception('Invalid change_dict: %s' % change_dict)
-        self.cmd = change_dict['cmd']
-
-        if self.cmd == CMD_CHANGE_ROLE:
-            self.assignee_id = change_dict['assignee_id']
-            self.new_role = change_dict['new_role']
-            self.old_role = change_dict['old_role']
-        elif self.cmd == CMD_REMOVE_MANAGER_ROLE:
-            self.removed_user_id = change_dict['removed_user_id']
-        elif self.cmd == CMD_CREATE_NEW:
-            pass
-        elif self.cmd == CMD_PUBLISH_TOPIC:
-            pass
-        elif self.cmd == CMD_UNPUBLISH_TOPIC:
-            pass
-        else:
-            raise Exception('Invalid change_dict: %s' % change_dict)
-
-    def to_dict(self):
-        """Returns a dict representing the TopicRightsChange domain object.
-
-        Returns:
-            A dict, mapping all fields of TopicRightsChange instance.
-        """
-        topic_rights_change_dict = {}
-        topic_rights_change_dict['cmd'] = self.cmd
-        for attribute_name in self.OPTIONAL_CMD_ATTRIBUTE_NAMES:
-            if hasattr(self, attribute_name):
-                topic_rights_change_dict[attribute_name] = getattr(
-                    self, attribute_name)
-
-        return topic_rights_change_dict
-=======
     ALLOWED_COMMANDS = [{
         'name': CMD_CREATE_NEW,
         'required_attribute_names': ['name'],
@@ -268,6 +107,14 @@
     }, {
         'name': CMD_DELETE_SUBTOPIC,
         'required_attribute_names': ['subtopic_id'],
+        'optional_attribute_names': []
+    }, {
+        'name': CMD_ADD_CANONICAL_STORY,
+        'required_attribute_names': ['story_id'],
+        'optional_attribute_names': []
+    }, {
+        'name': CMD_DELETE_CANONICAL_STORY,
+        'required_attribute_names': ['story_id'],
         'optional_attribute_names': []
     }, {
         'name': CMD_ADD_UNCATEGORIZED_SKILL_ID,
@@ -339,7 +186,6 @@
         'required_attribute_names': [],
         'optional_attribute_names': []
     }]
->>>>>>> 24a76667
 
 
 class StoryReference(object):
