# Copyright 2014 The Oppia Authors. All Rights Reserved.
#
# Licensed under the Apache License, Version 2.0 (the "License");
# you may not use this file except in compliance with the License.
# You may obtain a copy of the License at
#
#      http://www.apache.org/licenses/LICENSE-2.0
#
# Unless required by applicable law or agreed to in writing, software
# distributed under the License is distributed on an "AS-IS" BASIS,
# WITHOUT WARRANTIES OR CONDITIONS OF ANY KIND, either express or implied.
# See the License for the specific language governing permissions and
# limitations under the License.

"""Tests for methods relating to sending emails."""

from __future__ import annotations

import datetime
import logging
import types

from core import feconf
from core.constants import constants
from core.domain import config_domain
from core.domain import config_services
from core.domain import email_manager
from core.domain import exp_domain
from core.domain import html_cleaner
from core.domain import question_domain
from core.domain import rights_domain
from core.domain import subscription_services
from core.domain import suggestion_registry
from core.domain import suggestion_services
from core.domain import user_services
from core.platform import models
from core.tests import test_utils

from typing import Callable, Dict, List, Optional, Sequence, Set, Type
from typing_extensions import Final

MYPY = False
if MYPY: # pragma: no cover
    from mypy_imports import email_models
    from mypy_imports import suggestion_models

(email_models, suggestion_models) = models.Registry.import_models(
    [models.NAMES.email, models.NAMES.suggestion])


class FailedMLTest(test_utils.EmailTestBase):
    """Test that email functionality for sending failed ML Job emails
    works.
    """

    def setUp(self) -> None:
<<<<<<< HEAD
        super(FailedMLTest, self).setUp()
=======
        super().setUp()  # type: ignore[no-untyped-call]
>>>>>>> 3e32777e
        self.can_send_emails_ctx = self.swap(
            feconf, 'CAN_SEND_EMAILS', True)
        self.can_send_feedback_email_ctx = self.swap(
            feconf, 'CAN_SEND_FEEDBACK_MESSAGE_EMAILS', True)
        self.signup(self.CURRICULUM_ADMIN_EMAIL, self.CURRICULUM_ADMIN_USERNAME)
        self.login(self.CURRICULUM_ADMIN_EMAIL, is_super_admin=True)
        config_property = config_domain.Registry.get_config_property(
            'notification_user_ids_for_failed_tasks')
        # Ruling out the possibility of None for mypy type checking.
        assert config_property is not None
        config_property.set_value(
            'committer_id', [self.get_user_id_from_email(
                self.CURRICULUM_ADMIN_EMAIL)])

    def test_send_failed_ml_email(self) -> None:
        with self.can_send_emails_ctx, self.can_send_feedback_email_ctx:
            # Make sure there are no emails already sent.
            messages = self._get_sent_email_messages(feconf.ADMIN_EMAIL_ADDRESS)
            self.assertEqual(len(messages), 0)
            messages = (
                self._get_sent_email_messages(self.CURRICULUM_ADMIN_EMAIL))
            self.assertEqual(len(messages), 0)

            # Send job failure email with mock Job ID.
            email_manager.send_job_failure_email('123ABC')

            # Make sure emails are sent.
            messages = self._get_sent_email_messages(feconf.ADMIN_EMAIL_ADDRESS)
            expected_subject = 'Failed ML Job'
            self.assertEqual(len(messages), 1)
            self.assertEqual(messages[0].subject, expected_subject)
            messages = (
                self._get_sent_email_messages(self.CURRICULUM_ADMIN_EMAIL))
            self.assertEqual(len(messages), 1)
            self.assertEqual(messages[0].subject, expected_subject)


class EmailToAdminTest(test_utils.EmailTestBase):
    """Test that emails are correctly sent to the admin."""

    def test_email_to_admin_is_sent_correctly(self) -> None:
        dummy_system_name = 'DUMMY_SYSTEM_NAME'
        dummy_system_address = 'dummy@system.com'
        dummy_admin_address = 'admin@system.com'

        send_email_ctx = self.swap(feconf, 'CAN_SEND_EMAILS', True)
        system_name_ctx = self.swap(
            feconf, 'SYSTEM_EMAIL_NAME', dummy_system_name)
        system_email_ctx = self.swap(
            feconf, 'SYSTEM_EMAIL_ADDRESS', dummy_system_address)
        admin_email_ctx = self.swap(
            feconf, 'ADMIN_EMAIL_ADDRESS', dummy_admin_address)

        with send_email_ctx, system_name_ctx, system_email_ctx, admin_email_ctx:
            # Make sure there are no emails already sent.
            messages = self._get_sent_email_messages(
                feconf.ADMIN_EMAIL_ADDRESS)
            self.assertEqual(len(messages), 0)

            # Send an email to admin.
            email_manager.send_mail_to_admin('Dummy Subject', 'Dummy Body')

            # Make sure emails are sent.
            messages = self._get_sent_email_messages(
                feconf.ADMIN_EMAIL_ADDRESS)
            self.assertEqual(len(messages), 1)
            self.assertEqual(
                messages[0].sender, 'DUMMY_SYSTEM_NAME <dummy@system.com>')
            self.assertEqual(messages[0].to, ['admin@system.com'])
            self.assertEqual(messages[0].subject, 'Dummy Subject')
            self.assertIn('Dummy Body', messages[0].html)


class DummyMailTest(test_utils.EmailTestBase):
    """Test that emails are correctly sent to the testing email id."""

    def test_sending_emails(self) -> None:
        dummy_system_name = 'DUMMY_SYSTEM_NAME'
        dummy_system_address = 'dummy@system.com'
        dummy_receiver_address = 'admin@system.com'

        send_email_ctx = self.swap(feconf, 'CAN_SEND_EMAILS', True)
        system_name_ctx = self.swap(
            feconf, 'SYSTEM_EMAIL_NAME', dummy_system_name)
        system_email_ctx = self.swap(
            feconf, 'SYSTEM_EMAIL_ADDRESS', dummy_system_address)
        admin_email_ctx = self.swap(
            feconf, 'ADMIN_EMAIL_ADDRESS', dummy_receiver_address)

        with send_email_ctx, system_name_ctx, system_email_ctx, admin_email_ctx:
            # Make sure there are no emails already sent.
            messages = self._get_sent_email_messages(
                dummy_receiver_address)
            self.assertEqual(len(messages), 0)

            # Send an email.
            email_manager.send_dummy_mail_to_admin(dummy_system_name)

            # Make sure emails are sent.
            messages = self._get_sent_email_messages(dummy_receiver_address)
            self.assertEqual(len(messages), 1)
            self.assertEqual(
                messages[0].sender, 'DUMMY_SYSTEM_NAME <dummy@system.com>')
            self.assertEqual(messages[0].to, [dummy_receiver_address])
            self.assertEqual(messages[0].subject, 'Test Mail')
            self.assertIn(
                'This is a test mail from DUMMY_SYSTEM_NAME', messages[0].html)


class EmailRightsTest(test_utils.GenericTestBase):
    """Test that only certain users can send certain types of emails."""

    def setUp(self) -> None:
        super().setUp()
        self.signup(self.EDITOR_EMAIL, self.EDITOR_USERNAME)
        self.editor_id = self.get_user_id_from_email(self.EDITOR_EMAIL)

        self.signup(self.MODERATOR_EMAIL, self.MODERATOR_USERNAME)
        self.moderator_id = self.get_user_id_from_email(self.MODERATOR_EMAIL)
        self.set_moderators([self.MODERATOR_USERNAME])

        self.signup(self.CURRICULUM_ADMIN_EMAIL, self.CURRICULUM_ADMIN_USERNAME)
        self.admin_id = self.get_user_id_from_email(self.CURRICULUM_ADMIN_EMAIL)
        self.set_curriculum_admins([self.CURRICULUM_ADMIN_USERNAME])

    def test_sender_id_validation(self) -> None:
        sender_ids_to_test = [
            feconf.SYSTEM_COMMITTER_ID, self.admin_id, self.moderator_id,
            self.editor_id]

        # These are given in the order of user_ids_to_test.
        expected_validation_results = {
            feconf.EMAIL_INTENT_SIGNUP: (True, False, False, False),
            feconf.EMAIL_INTENT_DAILY_BATCH: (True, False, False, False),
            feconf.EMAIL_INTENT_MARKETING: (True, False, False, False),
            feconf.EMAIL_INTENT_UNPUBLISH_EXPLORATION: (
                True, False, True, False),
            feconf.EMAIL_INTENT_DELETE_EXPLORATION: (
                True, False, True, False),
        }

        for intent, results in expected_validation_results.items():
            for ind, sender_id in enumerate(sender_ids_to_test):
                if results[ind]:
                    email_manager.require_sender_id_is_valid(
                        intent, sender_id)
                else:
                    with self.assertRaisesRegex(
                        Exception, 'Invalid sender_id'
                    ):
                        email_manager.require_sender_id_is_valid(
                            intent, sender_id)

        # Also test null and invalid intent strings.
        with self.assertRaisesRegex(Exception, 'Invalid email intent string'):
            email_manager.require_sender_id_is_valid(
                '', feconf.SYSTEM_COMMITTER_ID)
        with self.assertRaisesRegex(Exception, 'Invalid email intent string'):
            email_manager.require_sender_id_is_valid(
                '', self.admin_id)
        with self.assertRaisesRegex(Exception, 'Invalid email intent string'):
            email_manager.require_sender_id_is_valid(
                'invalid_intent', feconf.SYSTEM_COMMITTER_ID)
        with self.assertRaisesRegex(Exception, 'Invalid email intent string'):
            email_manager.require_sender_id_is_valid(
                'invalid_intent', self.admin_id)


class ExplorationMembershipEmailTests(test_utils.EmailTestBase):
    """Tests that sending exploration membership email works as expected."""

    EXPLORATION_TITLE: Final = 'Title'

    def setUp(self) -> None:
<<<<<<< HEAD
        super(ExplorationMembershipEmailTests, self).setUp()
=======
        super().setUp()  # type: ignore[no-untyped-call]
>>>>>>> 3e32777e

        self.signup(self.EDITOR_EMAIL, self.EDITOR_USERNAME)
        self.editor_id = self.get_user_id_from_email(self.EDITOR_EMAIL)

        self.signup(self.NEW_USER_EMAIL, self.NEW_USER_USERNAME)
        self.new_user_id = self.get_user_id_from_email(self.NEW_USER_EMAIL)

        self.exploration = self.save_new_default_exploration(
            'A', self.editor_id, title=self.EXPLORATION_TITLE)

        self.expected_email_subject = (
            '%s - invitation to collaborate') % self.EXPLORATION_TITLE

        self.can_send_emails_ctx = self.swap(
            feconf, 'CAN_SEND_EMAILS', True)
        self.can_not_send_emails_ctx = self.swap(
            feconf, 'CAN_SEND_EMAILS', False)
        self.can_send_editor_role_email_ctx = self.swap(
            feconf, 'CAN_SEND_EDITOR_ROLE_EMAILS', True)
        self.can_not_send_editor_role_email_ctx = self.swap(
            feconf, 'CAN_SEND_EDITOR_ROLE_EMAILS', False)

    def test_role_email_is_sent_when_editor_assigns_role(self) -> None:
        with self.can_send_emails_ctx, self.can_send_editor_role_email_ctx:
            self.login(self.EDITOR_EMAIL)

            csrf_token = self.get_new_csrf_token()
            self.put_json('%s/%s' % (
                feconf.EXPLORATION_RIGHTS_PREFIX, self.exploration.id), {
                    'version': self.exploration.version,
                    'new_member_username': self.NEW_USER_USERNAME,
                    'new_member_role': rights_domain.ROLE_EDITOR,
                }, csrf_token=csrf_token)

            messages = self._get_sent_email_messages(self.NEW_USER_EMAIL)
            self.assertEqual(len(messages), 1)

    def test_email_is_not_sent_if_recipient_has_declined_such_emails(
        self
    ) -> None:
        user_services.update_email_preferences(
            self.new_user_id, True, False, False, False)

        with self.can_send_emails_ctx, self.can_send_editor_role_email_ctx:
            email_manager.send_role_notification_email(
                self.editor_id, self.new_user_id, rights_domain.ROLE_OWNER,
                self.exploration.id, self.exploration.title)

            messages = self._get_sent_email_messages(self.NEW_USER_EMAIL)
            self.assertEqual(len(messages), 0)

    def test_that_email_not_sent_if_can_send_emails_is_false(self) -> None:
        with self.can_not_send_emails_ctx:
            email_manager.send_role_notification_email(
                self.editor_id, self.new_user_id, rights_domain.ROLE_OWNER,
                self.exploration.id, self.exploration.title)
            messages = self._get_sent_email_messages(self.NEW_USER_EMAIL)
            self.assertEqual(len(messages), 0)

    def test_that_email_not_sent_if_can_send_editor_role_emails_is_false(
        self
    ) -> None:
        with self.can_send_emails_ctx, self.can_not_send_editor_role_email_ctx:
            email_manager.send_role_notification_email(
                self.editor_id, self.new_user_id,
                rights_domain.ROLE_EDITOR, self.exploration.id,
                self.exploration.title)
            messages = self._get_sent_email_messages(self.NEW_USER_EMAIL)
            self.assertEqual(len(messages), 0)

    def test_role_emails_sent_are_correct(self) -> None:
        with self.can_send_emails_ctx, self.can_send_editor_role_email_ctx:
            email_manager.send_role_notification_email(
                self.editor_id, self.new_user_id, rights_domain.ROLE_VIEWER,
                self.exploration.id, self.exploration.title)

            messages = self._get_sent_email_messages(self.NEW_USER_EMAIL)
            self.assertEqual(len(messages), 1)

            all_models: Sequence[
                email_models.SentEmailModel
            ] = email_models.SentEmailModel.get_all().fetch()
            self.assertEqual(len(all_models), 1)

            sent_email_model = all_models[0]

            # Check that email details are correct.
            self.assertEqual(sent_email_model.recipient_id, self.new_user_id)
            self.assertEqual(
                sent_email_model.recipient_email, self.NEW_USER_EMAIL)
            self.assertEqual(
                sent_email_model.sender_id, feconf.SYSTEM_COMMITTER_ID)
            self.assertEqual(
                sent_email_model.sender_email,
                '%s <%s>' % (
                    self.EDITOR_USERNAME, feconf.NOREPLY_EMAIL_ADDRESS))
            self.assertEqual(
                sent_email_model.intent,
                feconf.EMAIL_INTENT_EDITOR_ROLE_NOTIFICATION)
            self.assertEqual(
                sent_email_model.subject, self.expected_email_subject)

    def test_correct_rights_are_written_in_manager_role_email_body(
        self
    ) -> None:
        expected_email_html_body = (
            'Hi newuser,<br>'
            '<br>'
            '<b>editor</b> has granted you manager rights to their '
            'exploration, '
            '"<a href="https://www.oppia.org/create/A">Title</a>", '
            'on Oppia.org.<br>'
            '<br>'
            'This allows you to:<br>'
            '<ul>'
            '<li>Change the exploration permissions</li><br>'
            '<li>Edit the exploration</li><br>'
            '<li>View and playtest the exploration</li><br>'
            '</ul>'
            'You can find the exploration '
            '<a href="https://www.oppia.org/create/A">here</a>.<br>'
            '<br>'
            'Thanks, and happy collaborating!<br>'
            '<br>'
            'Best wishes,<br>'
            'The Oppia Team<br>'
            '<br>'
            'You can change your email preferences via the '
            '<a href="http://localhost:8181/preferences">Preferences</a> page.')

        expected_email_text_body = (
            'Hi newuser,\n'
            '\n'
            'editor has granted you manager rights to their '
            'exploration, "Title", on Oppia.org.\n'
            '\n'
            'This allows you to:\n'
            '- Change the exploration permissions\n'
            '- Edit the exploration\n'
            '- View and playtest the exploration\n'
            'You can find the exploration here.\n'
            '\n'
            'Thanks, and happy collaborating!\n'
            '\n'
            'Best wishes,\n'
            'The Oppia Team\n'
            '\n'
            'You can change your email preferences via the Preferences page.')

        with self.can_send_emails_ctx, self.can_send_editor_role_email_ctx:
            # Check that correct email content is sent for Manager.
            email_manager.send_role_notification_email(
                self.editor_id, self.new_user_id, rights_domain.ROLE_OWNER,
                self.exploration.id, self.exploration.title)

            messages = self._get_sent_email_messages(self.NEW_USER_EMAIL)
            self.assertEqual(len(messages), 1)

            self.assertEqual(messages[0].html, expected_email_html_body)
            self.assertEqual(messages[0].body, expected_email_text_body)

    def test_correct_rights_are_written_in_editor_role_email_body(
        self
    ) -> None:
        expected_email_html_body = (
            'Hi newuser,<br>'
            '<br>'
            '<b>editor</b> has granted you editor rights to their '
            'exploration, '
            '"<a href="https://www.oppia.org/create/A">Title</a>"'
            ', on Oppia.org.<br>'
            '<br>'
            'This allows you to:<br>'
            '<ul>'
            '<li>Edit the exploration</li><br>'
            '<li>View and playtest the exploration</li><br>'
            '</ul>'
            'You can find the exploration '
            '<a href="https://www.oppia.org/create/A">here</a>.<br>'
            '<br>'
            'Thanks, and happy collaborating!<br>'
            '<br>'
            'Best wishes,<br>'
            'The Oppia Team<br>'
            '<br>'
            'You can change your email preferences via the '
            '<a href="http://localhost:8181/preferences">Preferences</a> page.')

        expected_email_text_body = (
            'Hi newuser,\n'
            '\n'
            'editor has granted you editor rights to their '
            'exploration, "Title", on Oppia.org.\n'
            '\n'
            'This allows you to:\n'
            '- Edit the exploration\n'
            '- View and playtest the exploration\n'
            'You can find the exploration here.\n'
            '\n'
            'Thanks, and happy collaborating!\n'
            '\n'
            'Best wishes,\n'
            'The Oppia Team\n'
            '\n'
            'You can change your email preferences via the Preferences page.')

        with self.can_send_emails_ctx, self.can_send_editor_role_email_ctx:
            # Check that correct email content is sent for Editor.
            email_manager.send_role_notification_email(
                self.editor_id, self.new_user_id, rights_domain.ROLE_EDITOR,
                self.exploration.id, self.exploration.title)

            messages = self._get_sent_email_messages(self.NEW_USER_EMAIL)
            self.assertEqual(len(messages), 1)

            self.assertEqual(messages[0].html, expected_email_html_body)
            self.assertEqual(messages[0].body, expected_email_text_body)

    def test_correct_rights_are_written_in_voice_artist_role_email_body(
        self
    ) -> None:
        expected_email_html_body = (
            'Hi newuser,<br>'
            '<br>'
            '<b>editor</b> has granted you voice artist rights to their '
            'exploration, '
            '"<a href="https://www.oppia.org/create/A">Title</a>"'
            ', on Oppia.org.<br>'
            '<br>'
            'This allows you to:<br>'
            '<ul>'
            '<li>Voiceover the exploration</li><br>'
            '<li>View and playtest the exploration</li><br>'
            '</ul>'
            'You can find the exploration '
            '<a href="https://www.oppia.org/create/A">here</a>.<br>'
            '<br>'
            'Thanks, and happy collaborating!<br>'
            '<br>'
            'Best wishes,<br>'
            'The Oppia Team<br>'
            '<br>'
            'You can change your email preferences via the '
            '<a href="http://localhost:8181/preferences">Preferences</a> page.')

        expected_email_text_body = (
            'Hi newuser,\n'
            '\n'
            'editor has granted you voice artist rights to their '
            'exploration, "Title", on Oppia.org.\n'
            '\n'
            'This allows you to:\n'
            '- Voiceover the exploration\n'
            '- View and playtest the exploration\n'
            'You can find the exploration here.\n'
            '\n'
            'Thanks, and happy collaborating!\n'
            '\n'
            'Best wishes,\n'
            'The Oppia Team\n'
            '\n'
            'You can change your email preferences via the Preferences page.')

        with self.can_send_emails_ctx, self.can_send_editor_role_email_ctx:
            # Check that correct email content is sent for Voice Artist.
            email_manager.send_role_notification_email(
                self.editor_id, self.new_user_id,
                rights_domain.ROLE_VOICE_ARTIST, self.exploration.id,
                self.exploration.title)

            messages = self._get_sent_email_messages(self.NEW_USER_EMAIL)
            self.assertEqual(len(messages), 1)

            self.assertEqual(messages[0].html, expected_email_html_body)
            self.assertEqual(messages[0].body, expected_email_text_body)

    def test_correct_rights_are_written_in_playtester_role_email_body(
        self
    ) -> None:
        expected_email_html_body = (
            'Hi newuser,<br>'
            '<br>'
            '<b>editor</b> has granted you playtest access to their '
            'exploration, '
            '"<a href="https://www.oppia.org/create/A">Title</a>"'
            ', on Oppia.org.<br>'
            '<br>'
            'This allows you to:<br>'
            '<ul>'
            '<li>View and playtest the exploration</li><br>'
            '</ul>'
            'You can find the exploration '
            '<a href="https://www.oppia.org/create/A">here</a>.<br>'
            '<br>'
            'Thanks, and happy collaborating!<br>'
            '<br>'
            'Best wishes,<br>'
            'The Oppia Team<br>'
            '<br>'
            'You can change your email preferences via the '
            '<a href="http://localhost:8181/preferences">Preferences</a> page.')

        expected_email_text_body = (
            'Hi newuser,\n'
            '\n'
            'editor has granted you playtest access to their '
            'exploration, "Title", on Oppia.org.\n'
            '\n'
            'This allows you to:\n'
            '- View and playtest the exploration\n'
            'You can find the exploration here.\n'
            '\n'
            'Thanks, and happy collaborating!\n'
            '\n'
            'Best wishes,\n'
            'The Oppia Team\n'
            '\n'
            'You can change your email preferences via the Preferences page.')

        with self.can_send_emails_ctx, self.can_send_editor_role_email_ctx:
            # Check that correct email content is sent for Playtester.
            email_manager.send_role_notification_email(
                self.editor_id, self.new_user_id, rights_domain.ROLE_VIEWER,
                self.exploration.id, self.exploration.title)

            messages = self._get_sent_email_messages(self.NEW_USER_EMAIL)
            self.assertEqual(len(messages), 1)

            self.assertEqual(messages[0].html, expected_email_html_body)
            self.assertEqual(messages[0].body, expected_email_text_body)

    def test_correct_undefined_role_raises_an_exception(self) -> None:
        with self.can_send_emails_ctx, self.can_send_editor_role_email_ctx:
            # Check that an exception is raised when an invalid
            # role is supplied.
            with self.assertRaisesRegex(Exception, 'Invalid role'):
                email_manager.send_role_notification_email(
                    self.editor_id, self.new_user_id, rights_domain.ROLE_NONE,
                    self.exploration.id, self.exploration.title)


class SignupEmailTests(test_utils.EmailTestBase):
    """Test that signup-email sending functionality works as expected."""

    def setUp(self) -> None:
<<<<<<< HEAD
        super(SignupEmailTests, self).setUp()
=======
        super().setUp()  # type: ignore[no-untyped-call]
>>>>>>> 3e32777e

        self.signup(self.CURRICULUM_ADMIN_EMAIL, self.CURRICULUM_ADMIN_USERNAME)
        self.admin_id = self.get_user_id_from_email(self.CURRICULUM_ADMIN_EMAIL)
        self.set_curriculum_admins([self.CURRICULUM_ADMIN_USERNAME])

        self.new_footer = (
            'Unsubscribe from emails at your '
            '<a href="https://www.site.com/prefs">Preferences page</a>.')
        self.new_email_content = {
            'subject': 'Welcome!',
            'html_body': (
                'Here is some HTML text.<br>'
                'With a <b>bold</b> bit and an <i>italic</i> bit.<br>')
        }

        self.expected_text_email_content = (
            'Hi editor,\n'
            '\n'
            'Here is some HTML text.\n'
            'With a bold bit and an italic bit.\n'
            '\n'
            '\n'
            'Unsubscribe from emails at your Preferences page.')
        self.expected_html_email_content = (
            'Hi editor,<br>'
            '<br>'
            'Here is some HTML text.<br>'
            'With a <b>bold</b> bit and an <i>italic</i> bit.<br>'
            '<br>'
            '<br>'
            'Unsubscribe from emails at your '
            '<a href="https://www.site.com/prefs">Preferences page</a>.')

    def test_email_not_sent_if_config_does_not_permit_it(self) -> None:
        with self.swap(feconf, 'CAN_SEND_EMAILS', False):
            config_services.set_property(
                self.admin_id, email_manager.EMAIL_FOOTER.name,
                self.new_footer)
            config_services.set_property(
                self.admin_id, email_manager.SIGNUP_EMAIL_CONTENT.name,
                self.new_email_content)

            self.login(self.EDITOR_EMAIL)
            self.get_html_response(feconf.SIGNUP_URL + '?return_url=/')
            csrf_token = self.get_new_csrf_token()

            self.post_json(
                feconf.SIGNUP_DATA_URL, {
                    'agreed_to_terms': True,
                    'username': self.EDITOR_USERNAME,
                    'default_dashboard': constants.DASHBOARD_TYPE_LEARNER
                }, csrf_token=csrf_token)

            # Check that no email was sent.
            messages = self._get_sent_email_messages(self.EDITOR_EMAIL)
            self.assertEqual(0, len(messages))

    def test_email_not_sent_if_content_config_is_not_modified(self) -> None:
        can_send_emails_ctx = self.swap(feconf, 'CAN_SEND_EMAILS', True)

        log_new_error_counter = test_utils.CallCounter(logging.error)
        log_new_error_ctx = self.swap(
            logging, 'error', log_new_error_counter)

        with self.capture_logging(min_level=logging.ERROR) as logs:
            with can_send_emails_ctx, log_new_error_ctx:
                self.assertEqual(log_new_error_counter.times_called, 0)

                self.login(self.EDITOR_EMAIL)
                self.get_html_response(feconf.SIGNUP_URL + '?return_url=/')
                csrf_token = self.get_new_csrf_token()

                # No user-facing error should surface.
                self.post_json(
                    feconf.SIGNUP_DATA_URL, {
                        'agreed_to_terms': True,
                        'username': self.EDITOR_USERNAME,
                        'default_dashboard': constants.DASHBOARD_TYPE_LEARNER
                    }, csrf_token=csrf_token)

                # However, an error should be recorded in the logs.
                self.assertEqual(log_new_error_counter.times_called, 1)
                self.assertEqual(
                    logs[0],
                    'Please ensure that the value for the admin config '
                    'property SIGNUP_EMAIL_CONTENT is set, before allowing '
                    'post-signup emails to be sent.')

                # Check that no email was sent.
                messages = self._get_sent_email_messages(self.EDITOR_EMAIL)
                self.assertEqual(0, len(messages))

    def test_email_not_sent_if_content_config_is_partially_modified(
        self
    ) -> None:
        can_send_emails_ctx = self.swap(feconf, 'CAN_SEND_EMAILS', True)

        config_services.set_property(
            self.admin_id, email_manager.SIGNUP_EMAIL_CONTENT.name, {
                'subject': (
                    email_manager.SIGNUP_EMAIL_CONTENT.default_value[
                        'subject']),
                'html_body': 'New HTML body.',
            })

        log_new_error_counter = test_utils.CallCounter(logging.error)
        log_new_error_ctx = self.swap(
            logging, 'error', log_new_error_counter)

        with self.capture_logging(min_level=logging.ERROR) as logs:
            with can_send_emails_ctx, log_new_error_ctx:
                self.assertEqual(log_new_error_counter.times_called, 0)

                self.login(self.EDITOR_EMAIL)
                self.get_html_response(feconf.SIGNUP_URL + '?return_url=/')
                csrf_token = self.get_new_csrf_token()

                # No user-facing error should surface.
                self.post_json(
                    feconf.SIGNUP_DATA_URL, {
                        'agreed_to_terms': True,
                        'username': self.EDITOR_USERNAME,
                        'default_dashboard': constants.DASHBOARD_TYPE_LEARNER
                    }, csrf_token=csrf_token)

                # However, an error should be recorded in the logs.
                self.assertEqual(log_new_error_counter.times_called, 1)
                self.assertEqual(
                    logs[0],
                    'Please ensure that the value for the admin config '
                    'property SIGNUP_EMAIL_CONTENT is set, before allowing '
                    'post-signup emails to be sent.')

                # Check that no email was sent.
                messages = self._get_sent_email_messages(self.EDITOR_EMAIL)
                self.assertEqual(0, len(messages))

    def test_email_with_bad_content_is_not_sent(self) -> None:
        can_send_emails_ctx = self.swap(feconf, 'CAN_SEND_EMAILS', True)

        config_services.set_property(
            self.admin_id, email_manager.SIGNUP_EMAIL_CONTENT.name, {
                'subject': 'New email subject',
                'html_body': 'New HTML body.<script>alert(3);</script>',
            })

        log_new_error_counter = test_utils.CallCounter(logging.error)
        log_new_error_ctx = self.swap(
            logging, 'error', log_new_error_counter)

        with self.capture_logging(min_level=logging.ERROR) as logs:
            with can_send_emails_ctx, log_new_error_ctx:
                self.assertEqual(log_new_error_counter.times_called, 0)

                self.login(self.EDITOR_EMAIL)
                self.get_html_response(feconf.SIGNUP_URL + '?return_url=/')
                csrf_token = self.get_new_csrf_token()

                # No user-facing error should surface.
                self.post_json(
                    feconf.SIGNUP_DATA_URL, {
                        'agreed_to_terms': True,
                        'username': self.EDITOR_USERNAME,
                        'default_dashboard': constants.DASHBOARD_TYPE_LEARNER
                    }, csrf_token=csrf_token)

                # However, an error should be recorded in the logs.
                self.assertEqual(log_new_error_counter.times_called, 1)
                self.assertTrue(logs[0].startswith(
                    'Original email HTML body does not match cleaned HTML body')
                )

                # Check that no email was sent.
                messages = self._get_sent_email_messages(self.EDITOR_EMAIL)
                self.assertEqual(0, len(messages))

    def test_contents_of_signup_email_are_correct(self) -> None:
        with self.swap(feconf, 'CAN_SEND_EMAILS', True):
            config_services.set_property(
                self.admin_id, email_manager.EMAIL_FOOTER.name,
                self.new_footer)
            config_services.set_property(
                self.admin_id, email_manager.SIGNUP_EMAIL_CONTENT.name,
                self.new_email_content)
            config_services.set_property(
                self.admin_id, email_manager.EMAIL_SENDER_NAME.name,
                'Email Sender')

            self.login(self.EDITOR_EMAIL)
            self.get_html_response(feconf.SIGNUP_URL + '?return_url=/')
            csrf_token = self.get_new_csrf_token()

            self.post_json(
                feconf.SIGNUP_DATA_URL, {
                    'agreed_to_terms': True,
                    'username': self.EDITOR_USERNAME,
                    'default_dashboard': constants.DASHBOARD_TYPE_LEARNER
                }, csrf_token=csrf_token)

            # Check that an email was sent with the correct content.
            messages = self._get_sent_email_messages(self.EDITOR_EMAIL)
            self.assertEqual(1, len(messages))

            self.assertEqual(
                messages[0].sender,
                'Email Sender <%s>' % feconf.NOREPLY_EMAIL_ADDRESS)
            self.assertEqual(messages[0].to, [self.EDITOR_EMAIL])
            self.assertEqual(messages[0].subject, 'Welcome!')
            self.assertEqual(messages[0].body, self.expected_text_email_content)
            self.assertEqual(messages[0].html, self.expected_html_email_content)

    def test_email_only_sent_once_for_repeated_signups_by_same_user(
        self
    ) -> None:
        with self.swap(feconf, 'CAN_SEND_EMAILS', True):
            config_services.set_property(
                self.admin_id, email_manager.EMAIL_FOOTER.name,
                self.new_footer)
            config_services.set_property(
                self.admin_id, email_manager.SIGNUP_EMAIL_CONTENT.name,
                self.new_email_content)

            self.login(self.EDITOR_EMAIL)
            self.get_html_response(feconf.SIGNUP_URL + '?return_url=/')
            csrf_token = self.get_new_csrf_token()

            self.post_json(
                feconf.SIGNUP_DATA_URL, {
                    'agreed_to_terms': True,
                    'username': self.EDITOR_USERNAME,
                    'default_dashboard': constants.DASHBOARD_TYPE_LEARNER
                }, csrf_token=csrf_token)

            # Check that an email was sent.
            messages = self._get_sent_email_messages(self.EDITOR_EMAIL)
            self.assertEqual(1, len(messages))

            # Send a second POST request.
            self.post_json(
                feconf.SIGNUP_DATA_URL, {
                    'agreed_to_terms': True,
                    'username': self.EDITOR_USERNAME,
                    'default_dashboard': constants.DASHBOARD_TYPE_LEARNER
                }, csrf_token=csrf_token)

            # Check that no new email was sent.
            messages = self._get_sent_email_messages(self.EDITOR_EMAIL)
            self.assertEqual(1, len(messages))

    def test_email_only_sent_if_signup_was_successful(self) -> None:
        with self.swap(feconf, 'CAN_SEND_EMAILS', True):
            config_services.set_property(
                self.admin_id, email_manager.EMAIL_FOOTER.name,
                self.new_footer)
            config_services.set_property(
                self.admin_id, email_manager.SIGNUP_EMAIL_CONTENT.name,
                self.new_email_content)

            self.login(self.EDITOR_EMAIL)
            self.get_html_response(feconf.SIGNUP_URL + '?return_url=/')
            csrf_token = self.get_new_csrf_token()

            self.post_json(
                feconf.SIGNUP_DATA_URL,
                {
                    'agreed_to_terms': True,
                    'username': 'BadUsername!!!',
                    'default_dashboard': constants.DASHBOARD_TYPE_LEARNER
                },
                csrf_token=csrf_token, expected_status_int=400)

            # Check that no email was sent.
            messages = self._get_sent_email_messages(self.EDITOR_EMAIL)
            self.assertEqual(0, len(messages))

            # Redo the signup process with a good username.
            self.post_json(
                feconf.SIGNUP_DATA_URL, {
                    'agreed_to_terms': True,
                    'username': self.EDITOR_USERNAME,
                    'default_dashboard': constants.DASHBOARD_TYPE_LEARNER
                }, csrf_token=csrf_token)

            # Check that a new email was sent.
            messages = self._get_sent_email_messages(self.EDITOR_EMAIL)
            self.assertEqual(1, len(messages))

    def test_record_of_sent_email_is_written_to_datastore(self) -> None:
        with self.swap(feconf, 'CAN_SEND_EMAILS', True):
            config_services.set_property(
                self.admin_id, email_manager.EMAIL_FOOTER.name,
                self.new_footer)
            config_services.set_property(
                self.admin_id, email_manager.SIGNUP_EMAIL_CONTENT.name,
                self.new_email_content)
            config_services.set_property(
                self.admin_id, email_manager.EMAIL_SENDER_NAME.name,
                'Email Sender')

            all_models: Sequence[
                email_models.SentEmailModel
            ] = email_models.SentEmailModel.get_all().fetch()
            self.assertEqual(len(all_models), 0)

            self.login(self.EDITOR_EMAIL)
            self.get_html_response(feconf.SIGNUP_URL + '?return_url=/')
            csrf_token = self.get_new_csrf_token()

            self.post_json(
                feconf.SIGNUP_DATA_URL, {
                    'agreed_to_terms': True,
                    'username': self.EDITOR_USERNAME,
                    'default_dashboard': constants.DASHBOARD_TYPE_LEARNER
                }, csrf_token=csrf_token)

            # Check that a new email was sent.
            messages = self._get_sent_email_messages(self.EDITOR_EMAIL)
            self.assertEqual(1, len(messages))

            # Check that the content of this email was recorded in
            # SentEmailModel.
            all_models = email_models.SentEmailModel.get_all().fetch()
            self.assertEqual(len(all_models), 1)

            # Check that the contents of the model are correct.
            sent_email_model = all_models[0]

            self.assertEqual(
                sent_email_model.recipient_id,
                self.get_user_id_from_email(self.EDITOR_EMAIL))
            self.assertEqual(
                sent_email_model.recipient_email, self.EDITOR_EMAIL)
            self.assertEqual(
                sent_email_model.sender_id, feconf.SYSTEM_COMMITTER_ID)
            self.assertEqual(
                sent_email_model.sender_email,
                'Email Sender <%s>' % feconf.NOREPLY_EMAIL_ADDRESS)
            self.assertEqual(
                sent_email_model.intent, feconf.EMAIL_INTENT_SIGNUP)
            self.assertEqual(sent_email_model.subject, 'Welcome!')
            self.assertEqual(
                sent_email_model.html_body, self.expected_html_email_content)


class DuplicateEmailTests(test_utils.EmailTestBase):
    """Test that duplicate emails are not sent."""

    def setUp(self) -> None:
<<<<<<< HEAD
        super(DuplicateEmailTests, self).setUp()
=======
        super().setUp()  # type: ignore[no-untyped-call]
>>>>>>> 3e32777e

        self.signup(self.NEW_USER_EMAIL, self.NEW_USER_USERNAME)
        self.new_user_id = self.get_user_id_from_email(self.NEW_USER_EMAIL)

        self.signup(self.CURRICULUM_ADMIN_EMAIL, self.CURRICULUM_ADMIN_USERNAME)
        self.admin_id = self.get_user_id_from_email(self.CURRICULUM_ADMIN_EMAIL)
        self.set_curriculum_admins([self.CURRICULUM_ADMIN_USERNAME])

        self.new_footer = (
            'You can change your email preferences via the '
            '<a href="http://localhost:8181/preferences">Preferences</a> page.')
        self.new_email_subject = 'THIS IS A PLACEHOLDER.'
        self.new_email_html_body = 'Hi %s,<br><br>%s<br><br>%s' % (
            self.NEW_USER_USERNAME,
            'THIS IS A <b>PLACEHOLDER</b> AND SHOULD BE REPLACED.',
            self.new_footer)

        def _generate_hash_for_tests(
            unused_cls: Type[test_utils.TestBase],
            unused_recipient_id: str,
            unused_email_subject: str,
            unused_email_body: str
        ) -> str:
            """Returns the generated hash for tests."""
            return 'Email Hash'

        self.generate_hash_ctx = self.swap(
            email_models.SentEmailModel, '_generate_hash',
            types.MethodType(
                _generate_hash_for_tests, email_models.SentEmailModel))

    def test_send_email_does_not_resend_if_same_hash_exists(self) -> None:
        can_send_emails_ctx = self.swap(
            feconf, 'CAN_SEND_EMAILS', True)

        duplicate_email_ctx = self.swap(
            feconf, 'DUPLICATE_EMAIL_INTERVAL_MINS', 1000)

        log_new_error_counter = test_utils.CallCounter(logging.error)
        log_new_error_ctx = self.swap(
            logging, 'error', log_new_error_counter)

        with self.capture_logging(min_level=logging.ERROR) as logs:
            with can_send_emails_ctx, duplicate_email_ctx, log_new_error_ctx:
                all_models: Sequence[
                    email_models.SentEmailModel
                ] = email_models.SentEmailModel.get_all().fetch()
                self.assertEqual(len(all_models), 0)

                cleaned_html_body = html_cleaner.clean(self.new_email_html_body)
                raw_plaintext_body = cleaned_html_body.replace(
                    '<br/>', '\n').replace('<br>', '\n').replace(
                        '<li>', '<li>- ').replace('</p><p>', '</p>\n<p>')
                cleaned_plaintext_body = html_cleaner.strip_html_tags(
                    raw_plaintext_body)
                email_models.SentEmailModel.create(
                    self.new_user_id, self.NEW_USER_EMAIL,
                    feconf.SYSTEM_COMMITTER_ID, feconf.SYSTEM_EMAIL_ADDRESS,
                    feconf.EMAIL_INTENT_SIGNUP, self.new_email_subject,
                    cleaned_plaintext_body, datetime.datetime.utcnow())

                # Check that the content of this email was recorded in
                # SentEmailModel.
                all_models = email_models.SentEmailModel.get_all().fetch()
                self.assertEqual(len(all_models), 1)

                email_manager.send_post_signup_email(
                    self.new_user_id, test_for_duplicate_email=True)

                # An error should be recorded in the logs.
                self.assertEqual(log_new_error_counter.times_called, 1)
                self.assertRegex(logs[0], 'Duplicate email')

                # Check that a new email was not sent.
                messages = self._get_sent_email_messages(self.NEW_USER_EMAIL)
                self.assertEqual(0, len(messages))

                # Check that the content of this email was not recorded in
                # SentEmailModel.
                all_models = email_models.SentEmailModel.get_all().fetch()
                self.assertEqual(len(all_models), 1)

    def test_send_email_does_not_resend_within_duplicate_interval(self) -> None:
        can_send_emails_ctx = self.swap(
            feconf, 'CAN_SEND_EMAILS', True)

        duplicate_email_ctx = self.swap(
            feconf, 'DUPLICATE_EMAIL_INTERVAL_MINS', 2)

        log_new_error_counter = test_utils.CallCounter(logging.error)
        log_new_error_ctx = self.swap(
            logging, 'error', log_new_error_counter)

        with self.capture_logging(min_level=logging.ERROR) as logs:
            with can_send_emails_ctx, duplicate_email_ctx, log_new_error_ctx:
                config_services.set_property(
                    self.admin_id, email_manager.EMAIL_SENDER_NAME.name,
                    'Email Sender')

                all_models: Sequence[
                    email_models.SentEmailModel
                ] = email_models.SentEmailModel.get_all().fetch()
                self.assertEqual(len(all_models), 0)

                email_manager._send_email(  # pylint: disable=protected-access
                    self.new_user_id, feconf.SYSTEM_COMMITTER_ID,
                    feconf.EMAIL_INTENT_SIGNUP, 'Email Subject', 'Email Body',
                    feconf.SYSTEM_EMAIL_ADDRESS)

                # Check that a new email was sent.
                messages = self._get_sent_email_messages(self.NEW_USER_EMAIL)
                self.assertEqual(1, len(messages))

                # Check that the content of this email was recorded in
                # SentEmailModel.
                all_models = email_models.SentEmailModel.get_all().fetch()
                self.assertEqual(len(all_models), 1)

                # No error should be recorded in the logs.
                self.assertEqual(log_new_error_counter.times_called, 0)

                email_manager._send_email(  # pylint: disable=protected-access
                    self.new_user_id, feconf.SYSTEM_COMMITTER_ID,
                    feconf.EMAIL_INTENT_SIGNUP, 'Email Subject', 'Email Body',
                    feconf.SYSTEM_EMAIL_ADDRESS)

                # An error should be recorded in the logs.
                self.assertEqual(log_new_error_counter.times_called, 1)
                self.assertRegex(logs[0], 'Duplicate email')

                # Check that a new email was not sent.
                messages = self._get_sent_email_messages(self.NEW_USER_EMAIL)
                self.assertEqual(1, len(messages))

                # Check that the content of this email was not recorded in
                # SentEmailModel.
                all_models = email_models.SentEmailModel.get_all().fetch()
                self.assertEqual(len(all_models), 1)

    def test_sending_email_with_different_recipient_but_same_hash(self) -> None:
        """Hash for both messages is same but recipients are different."""
        can_send_emails_ctx = self.swap(
            feconf, 'CAN_SEND_EMAILS', True)

        duplicate_email_ctx = self.swap(
            feconf, 'DUPLICATE_EMAIL_INTERVAL_MINS', 2)

        with can_send_emails_ctx, duplicate_email_ctx, self.generate_hash_ctx:
            all_models: Sequence[
                email_models.SentEmailModel
            ] = email_models.SentEmailModel.get_all().fetch()
            self.assertEqual(len(all_models), 0)

            email_models.SentEmailModel.create(
                'recipient_id', self.NEW_USER_EMAIL,
                feconf.SYSTEM_COMMITTER_ID, feconf.SYSTEM_EMAIL_ADDRESS,
                feconf.EMAIL_INTENT_SIGNUP, self.new_email_subject,
                self.new_email_html_body, datetime.datetime.utcnow())

            # Check that the content of this email was recorded in
            # SentEmailModel.
            all_models = email_models.SentEmailModel.get_all().fetch()
            self.assertEqual(len(all_models), 1)

            email_manager.send_post_signup_email(
                self.new_user_id, test_for_duplicate_email=True)

            # Check that a new email was sent.
            messages = self._get_sent_email_messages(self.NEW_USER_EMAIL)
            self.assertEqual(1, len(messages))

            # Check that the content of this email was recorded in
            # SentEmailModel.
            all_models = email_models.SentEmailModel.get_all().fetch()
            self.assertEqual(len(all_models), 2)

            # Check that the contents of the model are correct.
            sent_email_model1 = all_models[0]
            sent_email_model2 = all_models[1]

            self.assertEqual(
                sent_email_model1.email_hash, sent_email_model2.email_hash)
            self.assertNotEqual(
                sent_email_model1.recipient_id, sent_email_model2.recipient_id)
            self.assertEqual(
                sent_email_model1.subject, sent_email_model2.subject)
            self.assertEqual(
                sent_email_model1.html_body, sent_email_model2.html_body)

    def test_sending_email_with_different_subject_but_same_hash(self) -> None:
        """Hash for both messages is same but subjects are different."""
        can_send_emails_ctx = self.swap(
            feconf, 'CAN_SEND_EMAILS', True)

        duplicate_email_ctx = self.swap(
            feconf, 'DUPLICATE_EMAIL_INTERVAL_MINS', 2)

        with can_send_emails_ctx, duplicate_email_ctx, self.generate_hash_ctx:
            all_models: Sequence[
                email_models.SentEmailModel
            ] = email_models.SentEmailModel.get_all().fetch()
            self.assertEqual(len(all_models), 0)

            email_models.SentEmailModel.create(
                self.new_user_id, self.NEW_USER_EMAIL,
                feconf.SYSTEM_COMMITTER_ID, feconf.SYSTEM_EMAIL_ADDRESS,
                feconf.EMAIL_INTENT_SIGNUP, '%s%s' % (
                    self.new_email_subject, 1), self.new_email_html_body,
                datetime.datetime.utcnow())

            # Check that the content of this email was recorded in
            # SentEmailModel.
            all_models = email_models.SentEmailModel.get_all().fetch()
            self.assertEqual(len(all_models), 1)

            email_manager.send_post_signup_email(
                self.new_user_id, test_for_duplicate_email=True)

            # Check that a new email was sent.
            messages = self._get_sent_email_messages(self.NEW_USER_EMAIL)
            self.assertEqual(1, len(messages))

            # Check that the content of this email was recorded in
            # SentEmailModel.
            all_models = email_models.SentEmailModel.get_all().fetch()
            self.assertEqual(len(all_models), 2)

            # Check that the contents of the model are correct.
            sent_email_model1 = all_models[0]
            sent_email_model2 = all_models[1]

            self.assertEqual(
                sent_email_model1.email_hash, sent_email_model2.email_hash)
            self.assertEqual(
                sent_email_model1.recipient_id, sent_email_model2.recipient_id)
            self.assertNotEqual(
                sent_email_model1.subject, sent_email_model2.subject)
            self.assertEqual(
                sent_email_model1.html_body, sent_email_model2.html_body)

    def test_sending_email_with_different_body_but_same_hash(self) -> None:
        """Hash for both messages is same but body is different."""
        can_send_emails_ctx = self.swap(
            feconf, 'CAN_SEND_EMAILS', True)

        duplicate_email_ctx = self.swap(
            feconf, 'DUPLICATE_EMAIL_INTERVAL_MINS', 2)

        with can_send_emails_ctx, duplicate_email_ctx, self.generate_hash_ctx:
            all_models: Sequence[
                email_models.SentEmailModel
            ] = email_models.SentEmailModel.get_all().fetch()
            self.assertEqual(len(all_models), 0)

            email_models.SentEmailModel.create(
                self.new_user_id, self.NEW_USER_EMAIL,
                feconf.SYSTEM_COMMITTER_ID, feconf.SYSTEM_EMAIL_ADDRESS,
                feconf.EMAIL_INTENT_SIGNUP, self.new_email_subject,
                '%s%s' % (self.new_email_html_body, 1),
                datetime.datetime.utcnow())

            # Check that the content of this email was recorded in
            # SentEmailModel.
            all_models = email_models.SentEmailModel.get_all().fetch()
            self.assertEqual(len(all_models), 1)

            email_manager.send_post_signup_email(
                self.new_user_id, test_for_duplicate_email=True)

            # Check that a new email was sent.
            messages = self._get_sent_email_messages(self.NEW_USER_EMAIL)
            self.assertEqual(1, len(messages))

            # Check that the content of this email was recorded in
            # SentEmailModel.
            all_models = email_models.SentEmailModel.get_all().fetch()
            self.assertEqual(len(all_models), 2)

            # Check that the contents of the model are correct.
            sent_email_model1 = all_models[0]
            sent_email_model2 = all_models[1]

            self.assertEqual(
                sent_email_model1.email_hash, sent_email_model2.email_hash)
            self.assertEqual(
                sent_email_model1.recipient_id, sent_email_model2.recipient_id)
            self.assertEqual(
                sent_email_model1.subject, sent_email_model2.subject)
            self.assertNotEqual(
                sent_email_model1.html_body, sent_email_model2.html_body)

    def test_duplicate_emails_are_sent_after_some_time_has_elapsed(
        self
    ) -> None:
        can_send_emails_ctx = self.swap(
            feconf, 'CAN_SEND_EMAILS', True)

        duplicate_email_ctx = self.swap(
            feconf, 'DUPLICATE_EMAIL_INTERVAL_MINS', 2)

        with can_send_emails_ctx, duplicate_email_ctx:
            all_models: Sequence[
                email_models.SentEmailModel
            ] = email_models.SentEmailModel.get_all().fetch()
            self.assertEqual(len(all_models), 0)

            email_sent_time = (
                datetime.datetime.utcnow() - datetime.timedelta(minutes=4))

            email_models.SentEmailModel.create(
                self.new_user_id, self.NEW_USER_EMAIL,
                feconf.SYSTEM_COMMITTER_ID, feconf.SYSTEM_EMAIL_ADDRESS,
                feconf.EMAIL_INTENT_SIGNUP, self.new_email_subject,
                self.new_email_html_body, email_sent_time)

            # Check that the content of this email was recorded in
            # SentEmailModel.
            all_models = email_models.SentEmailModel.get_all().fetch()
            self.assertEqual(len(all_models), 1)

            email_sent_time = (
                datetime.datetime.utcnow() - datetime.timedelta(minutes=2))

            email_models.SentEmailModel.create(
                self.new_user_id, self.NEW_USER_EMAIL,
                feconf.SYSTEM_COMMITTER_ID, feconf.SYSTEM_EMAIL_ADDRESS,
                feconf.EMAIL_INTENT_SIGNUP, self.new_email_subject,
                self.new_email_html_body, email_sent_time)

            # Check that the content of this email was recorded in
            # SentEmailModel.
            all_models = email_models.SentEmailModel.get_all().fetch()
            self.assertEqual(len(all_models), 2)

            email_manager.send_post_signup_email(
                self.new_user_id, test_for_duplicate_email=True)

            # Check that a new email was sent.
            messages = self._get_sent_email_messages(self.NEW_USER_EMAIL)
            self.assertEqual(1, len(messages))

            # Check that the content of this email was recorded in
            # SentEmailModel.
            all_models = email_models.SentEmailModel.get_all().fetch()
            self.assertEqual(len(all_models), 3)

            # Check that the contents of the model are correct.
            sent_email_model1 = all_models[0]
            sent_email_model2 = all_models[1]
            sent_email_model3 = all_models[2]

            self.assertEqual(
                sent_email_model1.email_hash, sent_email_model2.email_hash)
            self.assertEqual(
                sent_email_model1.email_hash, sent_email_model3.email_hash)


class FeedbackMessageBatchEmailTests(test_utils.EmailTestBase):

    def setUp(self) -> None:
<<<<<<< HEAD
        super(FeedbackMessageBatchEmailTests, self).setUp()
=======
        super().setUp()  # type: ignore[no-untyped-call]
>>>>>>> 3e32777e

        self.signup(self.EDITOR_EMAIL, self.EDITOR_USERNAME)
        self.editor_id = self.get_user_id_from_email(self.EDITOR_EMAIL)

        self.exploration = self.save_new_default_exploration(
            'A', self.editor_id, title='Title')

        self.expected_email_subject = (
            'You\'ve received 3 new messages on your explorations')

        self.can_send_emails_ctx = self.swap(feconf, 'CAN_SEND_EMAILS', True)
        self.can_not_send_emails_ctx = self.swap(
            feconf, 'CAN_SEND_EMAILS', False)
        self.can_send_feedback_email_ctx = self.swap(
            feconf, 'CAN_SEND_FEEDBACK_MESSAGE_EMAILS', True)
        self.can_not_send_feedback_email_ctx = self.swap(
            feconf, 'CAN_SEND_FEEDBACK_MESSAGE_EMAILS', False)

    def test_email_not_sent_if_can_send_emails_is_false(self) -> None:
        feedback_messages: Dict[str, email_manager.FeedbackMessagesDict] = {
            self.exploration.id: {
                'title': self.exploration.title,
                'messages': ['Message 1.1', 'Message 1.2', 'Message 1.3']}
        }
        with self.can_not_send_emails_ctx:
            email_manager.send_feedback_message_email(
                self.editor_id, feedback_messages)

        # Check that email is not sent.
        messages = self._get_sent_email_messages(self.EDITOR_EMAIL)
        self.assertEqual(len(messages), 0)

    def test_email_not_sent_if_can_send_feedback_message_emails_is_false(
        self
    ) -> None:
        feedback_messages: Dict[str, email_manager.FeedbackMessagesDict] = {
            self.exploration.id: {
                'title': self.exploration.title,
                'messages': ['Message 1.1', 'Message 1.2', 'Message 1.3']}
        }
        with self.can_send_emails_ctx, self.can_not_send_feedback_email_ctx:
            email_manager.send_feedback_message_email(
                self.editor_id, feedback_messages)

        # Check that email is not sent.
        messages = self._get_sent_email_messages(self.EDITOR_EMAIL)
        self.assertEqual(len(messages), 0)

    def test_that_email_not_sent_if_feedback_messages_are_empty(self) -> None:
        feedback_messages: Dict[str, email_manager.FeedbackMessagesDict] = {}
        with self.can_send_emails_ctx, self.can_send_feedback_email_ctx:
            email_manager.send_feedback_message_email(
                self.editor_id, feedback_messages)

        # Check that email is not sent.
        messages = self._get_sent_email_messages(self.EDITOR_EMAIL)
        self.assertEqual(len(messages), 0)

    def test_correct_email_body_is_sent(self) -> None:
        expected_email_html_body = (
            'Hi editor,<br>'
            '<br>'
            'You\'ve received 3 new messages on your Oppia explorations:<br>'
            '<ul>'
            '<li><a href="https://www.oppia.org/create/A#/feedback">Title</a>:'
            '<br>'
            '<ul><li>Message 1.1<br></li>'
            '<li>Message 1.2<br></li>'
            '<li>Message 1.3<br></li>'
            '</ul></li></ul>'
            'You can view and reply to your messages from your '
            '<a href="https://www.oppia.org/creator-dashboard">dashboard</a>.'
            '<br>'
            '<br>Thanks, and happy teaching!<br>'
            '<br>'
            'Best wishes,<br>'
            'The Oppia Team<br>'
            '<br>'
            'You can change your email preferences via the '
            '<a href="http://localhost:8181/preferences">Preferences</a> page.')

        expected_email_text_body = (
            'Hi editor,\n'
            '\n'
            'You\'ve received 3 new messages on your Oppia explorations:\n'
            '- Title:\n'
            '- Message 1.1\n'
            '- Message 1.2\n'
            '- Message 1.3\n'
            'You can view and reply to your messages from your dashboard.\n'
            '\n'
            'Thanks, and happy teaching!\n'
            '\n'
            'Best wishes,\n'
            'The Oppia Team\n'
            '\n'
            'You can change your email preferences via the Preferences page.')

        feedback_messages: Dict[str, email_manager.FeedbackMessagesDict] = {
            self.exploration.id: {
                'title': self.exploration.title,
                'messages': ['Message 1.1', 'Message 1.2', 'Message 1.3']}
        }

        with self.can_send_emails_ctx, self.can_send_feedback_email_ctx:
            email_manager.send_feedback_message_email(
                self.editor_id, feedback_messages)

            # Check that email body is correct.
            messages = self._get_sent_email_messages(self.EDITOR_EMAIL)
            self.assertEqual(len(messages), 1)
            self.assertEqual(messages[0].html, expected_email_html_body)
            self.assertEqual(messages[0].body, expected_email_text_body)

            # Check that email model is correct.
            all_models: Sequence[
                email_models.SentEmailModel
            ] = email_models.SentEmailModel.get_all().fetch()
            self.assertEqual(len(all_models), 1)

            sent_email_model = all_models[0]
            self.assertEqual(sent_email_model.recipient_id, self.editor_id)
            self.assertEqual(
                sent_email_model.recipient_email, self.EDITOR_EMAIL)
            self.assertEqual(
                sent_email_model.sender_id, feconf.SYSTEM_COMMITTER_ID)
            self.assertEqual(
                sent_email_model.sender_email,
                'Site Admin <%s>' % feconf.NOREPLY_EMAIL_ADDRESS)
            self.assertEqual(
                sent_email_model.intent,
                feconf.EMAIL_INTENT_FEEDBACK_MESSAGE_NOTIFICATION)
            self.assertEqual(
                sent_email_model.subject, self.expected_email_subject)


class SuggestionEmailTests(test_utils.EmailTestBase):
    def setUp(self) -> None:
<<<<<<< HEAD
        super(SuggestionEmailTests, self).setUp()
=======
        super().setUp()  # type: ignore[no-untyped-call]
>>>>>>> 3e32777e

        self.signup(self.EDITOR_EMAIL, self.EDITOR_USERNAME)
        self.editor_id = self.get_user_id_from_email(self.EDITOR_EMAIL)

        self.signup(self.NEW_USER_EMAIL, self.NEW_USER_USERNAME)
        self.new_user_id = self.get_user_id_from_email(self.NEW_USER_EMAIL)

        self.exploration = self.save_new_default_exploration(
            'A', self.editor_id, title='Title')
        self.recipient_list = [self.editor_id]

        self.can_send_emails_ctx = self.swap(
            feconf, 'CAN_SEND_EMAILS', True)
        self.can_not_send_emails_ctx = self.swap(
            feconf, 'CAN_SEND_EMAILS', False)
        self.can_send_feedback_email_ctx = self.swap(
            feconf, 'CAN_SEND_FEEDBACK_MESSAGE_EMAILS', True)
        self.can_not_send_feedback_email_ctx = self.swap(
            feconf, 'CAN_SEND_FEEDBACK_MESSAGE_EMAILS', False)

    def test_that_email_not_sent_if_can_send_emails_is_false(self) -> None:
        with self.can_not_send_emails_ctx:
            email_manager.send_suggestion_email(
                self.exploration.title, self.exploration.id, self.new_user_id,
                self.recipient_list)

        # Check that email is not sent.
        messages = self._get_sent_email_messages(
            self.EDITOR_EMAIL)
        self.assertEqual(len(messages), 0)

    def test_email_not_sent_if_can_send_feedback_message_emails_is_false(
        self
    ) -> None:
        with self.can_send_emails_ctx, self.can_not_send_feedback_email_ctx:
            email_manager.send_suggestion_email(
                self.exploration.title, self.exploration.id, self.new_user_id,
                self.recipient_list)

        # Check that email is not sent.
        messages = self._get_sent_email_messages(
            self.EDITOR_EMAIL)
        self.assertEqual(len(messages), 0)

    def test_that_suggestion_emails_are_correct(self) -> None:
        expected_email_subject = 'New suggestion for "Title"'

        expected_email_html_body = (
            'Hi editor,<br>'
            'newuser has submitted a new suggestion for your Oppia '
            'exploration, '
            '<a href="https://www.oppia.org/create/A">"Title"</a>.<br>'
            'You can accept or reject this suggestion by visiting the '
            '<a href="https://www.oppia.org/create/A#/feedback">'
            'feedback page</a> '
            'for your exploration.<br>'
            '<br>'
            'Thanks!<br>'
            '- The Oppia Team<br>'
            '<br>'
            'You can change your email preferences via the '
            '<a href="http://localhost:8181/preferences">Preferences</a> page.')

        expected_email_text_body = (
            'Hi editor,\n'
            'newuser has submitted a new suggestion for your Oppia '
            'exploration, "Title".\n'
            'You can accept or reject this suggestion by visiting the '
            'feedback page for your exploration.\n'
            '\n'
            'Thanks!\n'
            '- The Oppia Team\n'
            '\n'
            'You can change your email preferences via the Preferences page.')

        with self.can_send_emails_ctx, self.can_send_feedback_email_ctx:
            email_manager.send_suggestion_email(
                self.exploration.title, self.exploration.id, self.new_user_id,
                self.recipient_list)

            # Make sure correct email is sent.
            messages = self._get_sent_email_messages(self.EDITOR_EMAIL)
            self.assertEqual(len(messages), 1)
            self.assertEqual(messages[0].html, expected_email_html_body)
            self.assertEqual(messages[0].body, expected_email_text_body)

            # Make sure correct email model is stored.
            all_models: Sequence[
                email_models.SentEmailModel
            ] = email_models.SentEmailModel.get_all().fetch()
            sent_email_model = all_models[0]
            self.assertEqual(sent_email_model.subject, expected_email_subject)
            self.assertEqual(sent_email_model.recipient_id, self.editor_id)
            self.assertEqual(
                sent_email_model.recipient_email, self.EDITOR_EMAIL)
            self.assertEqual(
                sent_email_model.sender_id, feconf.SYSTEM_COMMITTER_ID)
            self.assertEqual(
                sent_email_model.sender_email,
                'Site Admin <%s>' % feconf.NOREPLY_EMAIL_ADDRESS)
            self.assertEqual(
                sent_email_model.intent,
                feconf.EMAIL_INTENT_SUGGESTION_NOTIFICATION)


class SubscriptionEmailTests(test_utils.EmailTestBase):
    def setUp(self) -> None:
<<<<<<< HEAD
        super(SubscriptionEmailTests, self).setUp()
=======
        super().setUp()  # type: ignore[no-untyped-call]
>>>>>>> 3e32777e

        self.signup(self.EDITOR_EMAIL, self.EDITOR_USERNAME)
        self.editor_id = self.get_user_id_from_email(self.EDITOR_EMAIL)

        self.signup(self.NEW_USER_EMAIL, self.NEW_USER_USERNAME)
        self.new_user_id = self.get_user_id_from_email(self.NEW_USER_EMAIL)

        self.exploration = self.save_new_default_exploration(
            'A', self.editor_id, title='Title')
        subscription_services.subscribe_to_creator(
            self.new_user_id, self.editor_id)

        self.can_send_emails_ctx = self.swap(
            feconf, 'CAN_SEND_EMAILS', True)
        self.can_not_send_emails_ctx = self.swap(
            feconf, 'CAN_SEND_EMAILS', False)
        self.can_send_subscription_email_ctx = self.swap(
            feconf, 'CAN_SEND_SUBSCRIPTION_EMAILS', True)
        self.can_not_send_subscription_email_ctx = self.swap(
            feconf, 'CAN_SEND_SUBSCRIPTION_EMAILS', False)

    def test_that_email_not_sent_if_can_send_emails_is_false(self) -> None:
        with self.can_not_send_emails_ctx:
            email_manager.send_emails_to_subscribers(
                self.editor_id, self.exploration.id, self.exploration.title)

        messages = self._get_sent_email_messages(self.NEW_USER_EMAIL)
        self.assertEqual(len(messages), 0)

    def test_that_email_not_sent_if_can_send_subscription_emails_is_false(
        self
    ) -> None:
        with self.can_send_emails_ctx, self.can_not_send_subscription_email_ctx:
            email_manager.send_emails_to_subscribers(
                self.editor_id, self.exploration.id, self.exploration.title)

        messages = self._get_sent_email_messages(self.NEW_USER_EMAIL)
        self.assertEqual(len(messages), 0)

    def test_that_subscription_emails_are_correct(self) -> None:
        expected_email_subject = 'editor has published a new exploration!'

        expected_email_html_body = (
            'Hi newuser,<br>'
            '<br>'
            'editor has published a new exploration! You can play it here: '
            '<a href="https://www.oppia.org/explore/A">Title</a><br>'
            '<br>'
            'Thanks, and happy learning!<br>'
            '<br>'
            'Best wishes,<br>'
            '- The Oppia Team<br>'
            '<br>'
            'You can change your email preferences via the '
            '<a href="http://localhost:8181/preferences">Preferences</a> page.')

        expected_email_text_body = (
            'Hi newuser,\n'
            '\n'
            'editor has published a new exploration! You can play it here: '
            'Title\n'
            '\n'
            'Thanks, and happy learning!\n'
            '\n'
            'Best wishes,\n'
            '- The Oppia Team\n'
            '\n'
            'You can change your email preferences via the Preferences page.')

        with self.can_send_emails_ctx, self.can_send_subscription_email_ctx:
            email_manager.send_emails_to_subscribers(
                self.editor_id, self.exploration.id, self.exploration.title)

            # Make sure correct email is sent.
            messages = self._get_sent_email_messages(self.NEW_USER_EMAIL)
            self.assertEqual(len(messages), 1)
            self.assertEqual(messages[0].html, expected_email_html_body)
            self.assertEqual(messages[0].body, expected_email_text_body)

            # Make sure correct email model is stored.
            all_models: Sequence[
                email_models.SentEmailModel
            ] = email_models.SentEmailModel.get_all().fetch()
            sent_email_model = all_models[0]
            self.assertEqual(sent_email_model.subject, expected_email_subject)
            self.assertEqual(sent_email_model.recipient_id, self.new_user_id)
            self.assertEqual(
                sent_email_model.recipient_email, self.NEW_USER_EMAIL)
            self.assertEqual(
                sent_email_model.sender_id, feconf.SYSTEM_COMMITTER_ID)
            self.assertEqual(
                sent_email_model.sender_email,
                'Site Admin <%s>' % feconf.NOREPLY_EMAIL_ADDRESS)
            self.assertEqual(
                sent_email_model.intent,
                feconf.EMAIL_INTENT_SUBSCRIPTION_NOTIFICATION)


class FeedbackMessageInstantEmailTests(test_utils.EmailTestBase):
    def setUp(self) -> None:
<<<<<<< HEAD
        super(FeedbackMessageInstantEmailTests, self).setUp()
=======
        super().setUp()  # type: ignore[no-untyped-call]
>>>>>>> 3e32777e

        self.signup(self.EDITOR_EMAIL, self.EDITOR_USERNAME)
        self.editor_id = self.get_user_id_from_email(self.EDITOR_EMAIL)

        self.signup(self.NEW_USER_EMAIL, self.NEW_USER_USERNAME)
        self.new_user_id = self.get_user_id_from_email(self.NEW_USER_EMAIL)

        self.exploration = self.save_new_default_exploration(
            'A', self.editor_id, title='Title')
        self.recipient_list = [self.editor_id]

        self.can_send_emails_ctx = self.swap(
            feconf, 'CAN_SEND_EMAILS', True)
        self.can_not_send_emails_ctx = self.swap(
            feconf, 'CAN_SEND_EMAILS', False)
        self.can_send_feedback_email_ctx = self.swap(
            feconf, 'CAN_SEND_FEEDBACK_MESSAGE_EMAILS', True)
        self.can_not_send_feedback_email_ctx = self.swap(
            feconf, 'CAN_SEND_FEEDBACK_MESSAGE_EMAILS', False)

    def test_email_not_sent_if_can_send_emails_is_false(self) -> None:
        with self.can_not_send_emails_ctx:
            email_manager.send_instant_feedback_message_email(
                self.new_user_id, self.editor_id, 'editor message',
                'New Oppia message in "a subject"', self.exploration.title,
                self.exploration.id, 'a subject')

        # Make sure correct email is sent.
        messages = self._get_sent_email_messages(self.NEW_USER_EMAIL)
        self.assertEqual(len(messages), 0)

    def test_email_not_sent_if_can_send_feedback_message_emails_is_false(
        self
    ) -> None:
        with self.can_send_emails_ctx, self.can_not_send_feedback_email_ctx:
            email_manager.send_instant_feedback_message_email(
                self.new_user_id, self.editor_id, 'editor message',
                'New Oppia message in "a subject"', self.exploration.title,
                self.exploration.id, 'a subject')

        # Make sure correct email is sent.
        messages = self._get_sent_email_messages(self.NEW_USER_EMAIL)
        self.assertEqual(len(messages), 0)

    def test_that_feedback_message_emails_are_correct(self) -> None:
        expected_email_subject = 'New Oppia message in "a subject"'

        expected_email_html_body = (
            'Hi newuser,<br><br>'
            'New update to thread "a subject" on '
            '<a href="https://www.oppia.org/create/A#/feedback">Title</a>:<br>'
            '<ul><li>editor: editor message<br></li></ul>'
            '(You received this message because you are a '
            'participant in this thread.)<br><br>'
            'Best wishes,<br>'
            'The Oppia team<br>'
            '<br>'
            'You can change your email preferences via the '
            '<a href="http://localhost:8181/preferences">Preferences</a> page.')

        expected_email_text_body = (
            'Hi newuser,\n'
            '\n'
            'New update to thread "a subject" on Title:\n'
            '- editor: editor message\n'
            '(You received this message because you are a'
            ' participant in this thread.)\n'
            '\n'
            'Best wishes,\n'
            'The Oppia team\n'
            '\n'
            'You can change your email preferences via the Preferences page.')

        with self.can_send_emails_ctx, self.can_send_feedback_email_ctx:
            email_manager.send_instant_feedback_message_email(
                self.new_user_id, self.editor_id, 'editor message',
                'New Oppia message in "a subject"', self.exploration.title,
                self.exploration.id, 'a subject')

            # Make sure correct email is sent.
            messages = self._get_sent_email_messages(
                self.NEW_USER_EMAIL)
            self.assertEqual(len(messages), 1)
            self.assertEqual(messages[0].html, expected_email_html_body)
            self.assertEqual(messages[0].body, expected_email_text_body)

            # Make sure correct email model is stored.
            all_models: Sequence[
                email_models.SentEmailModel
            ] = email_models.SentEmailModel.get_all().fetch()
            sent_email_model = all_models[0]
            self.assertEqual(sent_email_model.subject, expected_email_subject)
            self.assertEqual(sent_email_model.recipient_id, self.new_user_id)
            self.assertEqual(
                sent_email_model.recipient_email, self.NEW_USER_EMAIL)
            self.assertEqual(
                sent_email_model.sender_id, feconf.SYSTEM_COMMITTER_ID)
            self.assertEqual(
                sent_email_model.sender_email,
                'Site Admin <%s>' % feconf.NOREPLY_EMAIL_ADDRESS)
            self.assertEqual(
                sent_email_model.intent,
                feconf.EMAIL_INTENT_FEEDBACK_MESSAGE_NOTIFICATION)


class FlagExplorationEmailTest(test_utils.EmailTestBase):
    """Test that emails are sent to moderators when explorations are flagged."""

    def setUp(self) -> None:
<<<<<<< HEAD
        super(FlagExplorationEmailTest, self).setUp()
=======
        super().setUp()  # type: ignore[no-untyped-call]
>>>>>>> 3e32777e

        self.signup(self.EDITOR_EMAIL, self.EDITOR_USERNAME)
        self.editor_id = self.get_user_id_from_email(self.EDITOR_EMAIL)

        self.signup(self.NEW_USER_EMAIL, self.NEW_USER_USERNAME)
        self.new_user_id = self.get_user_id_from_email(self.NEW_USER_EMAIL)

        self.signup(self.MODERATOR_EMAIL, self.MODERATOR_USERNAME)
        self.moderator_id = self.get_user_id_from_email(self.MODERATOR_EMAIL)

        self.moderator2_email = 'moderator2@example.com'
        self.moderator2_username = 'moderator2'
        self.signup(self.moderator2_email, self.moderator2_username)
        self.moderator2_id = self.get_user_id_from_email(self.moderator2_email)

        self.set_moderators([self.moderator2_username, self.MODERATOR_USERNAME])

        self.exploration = self.save_new_default_exploration(
            'A', self.editor_id, title='Title')
        self.owner_ids = [self.editor_id]

        self.report_text = 'AD'

        self.can_send_emails_ctx = self.swap(feconf, 'CAN_SEND_EMAILS', True)
        self.can_not_send_emails_ctx = self.swap(
            feconf, 'CAN_SEND_EMAILS', False)

    def test_that_email_not_sent_if_can_send_emails_is_false(self) -> None:
        with self.can_not_send_emails_ctx:
            email_manager.send_flag_exploration_email(
                self.exploration.title, self.exploration.id, self.new_user_id,
                self.report_text)

        # Make sure correct email is sent.
        messages = self._get_sent_email_messages(self.MODERATOR_EMAIL)
        self.assertEqual(len(messages), 0)

    def test_that_flag_exploration_emails_are_correct(self) -> None:
        expected_email_subject = 'Exploration flagged by user: "Title"'

        expected_email_html_body = (
            'Hello Moderator,<br>'
            'newuser has flagged exploration "Title" on the following '
            'grounds: <br>'
            'AD .<br>'
            'You can modify the exploration by clicking '
            '<a href="https://www.oppia.org/create/A">'
            'here</a>.<br>'
            '<br>'
            'Thanks!<br>'
            '- The Oppia Team<br>'
            '<br>'
            'You can change your email preferences via the '
            '<a href="http://localhost:8181/preferences">Preferences</a> page.')

        expected_email_text_body = (
            'Hello Moderator,\n'
            'newuser has flagged exploration "Title" on the following '
            'grounds: \n'
            'AD .\n'
            'You can modify the exploration by clicking here.\n'
            '\n'
            'Thanks!\n'
            '- The Oppia Team\n'
            '\n'
            'You can change your email preferences via the Preferences page.')

        with self.can_send_emails_ctx:
            email_manager.send_flag_exploration_email(
                self.exploration.title, self.exploration.id, self.new_user_id,
                self.report_text)

            # Make sure correct email is sent.
            messages = self._get_sent_email_messages(self.MODERATOR_EMAIL)
            self.assertEqual(len(messages), 1)
            self.assertEqual(messages[0].html, expected_email_html_body)
            self.assertEqual(messages[0].body, expected_email_text_body)

            # Make sure correct email is sent to multiple moderators.
            messages = self._get_sent_email_messages(self.moderator2_email)
            self.assertEqual(len(messages), 1)
            self.assertEqual(messages[0].html, expected_email_html_body)
            self.assertEqual(messages[0].body, expected_email_text_body)

            # Make sure correct email models are stored.
            all_models: Sequence[
                email_models.SentEmailModel
            ] = email_models.SentEmailModel.get_all().fetch()
            sent_email_model = next(
                m for m in all_models if m.recipient_id == self.moderator_id)
            self.assertEqual(sent_email_model.subject, expected_email_subject)
            self.assertEqual(
                sent_email_model.recipient_email, self.MODERATOR_EMAIL)
            self.assertEqual(
                sent_email_model.sender_id, feconf.SYSTEM_COMMITTER_ID)
            self.assertEqual(
                sent_email_model.sender_email,
                'Site Admin <%s>' % feconf.NOREPLY_EMAIL_ADDRESS)
            self.assertEqual(
                sent_email_model.intent, feconf.EMAIL_INTENT_REPORT_BAD_CONTENT)
            sent_email_model = next(
                m for m in all_models if m.recipient_id == self.moderator2_id)
            self.assertEqual(sent_email_model.subject, expected_email_subject)
            self.assertEqual(
                sent_email_model.recipient_email, self.moderator2_email)
            self.assertEqual(
                sent_email_model.sender_id, feconf.SYSTEM_COMMITTER_ID)
            self.assertEqual(
                sent_email_model.sender_email,
                'Site Admin <%s>' % feconf.NOREPLY_EMAIL_ADDRESS)
            self.assertEqual(
                sent_email_model.intent, feconf.EMAIL_INTENT_REPORT_BAD_CONTENT)


class OnboardingReviewerInstantEmailTests(test_utils.EmailTestBase):
    """Test that correct email is sent while onboarding reviewers."""

    REVIEWER_USERNAME: Final = 'reviewer'
    REVIEWER_EMAIL: Final = 'reviewer@example.com'

    def setUp(self) -> None:
<<<<<<< HEAD
        super(OnboardingReviewerInstantEmailTests, self).setUp()
=======
        super().setUp()  # type: ignore[no-untyped-call]
>>>>>>> 3e32777e
        self.signup(self.REVIEWER_EMAIL, self.REVIEWER_USERNAME)
        self.reviewer_id = self.get_user_id_from_email(self.REVIEWER_EMAIL)
        user_services.update_email_preferences(
            self.reviewer_id, True, False, False, False)
        self.can_send_emails_ctx = self.swap(feconf, 'CAN_SEND_EMAILS', True)
        self.can_not_send_emails_ctx = self.swap(
            feconf, 'CAN_SEND_EMAILS', False)

    def test_that_email_not_sent_if_can_send_emails_is_false(self) -> None:
        with self.can_not_send_emails_ctx:
            email_manager.send_mail_to_onboard_new_reviewers(
                self.reviewer_id, 'Algebra')

        # Make sure correct email is sent.
        messages = self._get_sent_email_messages(self.REVIEWER_EMAIL)
        self.assertEqual(len(messages), 0)

    def test_that_correct_completion_email_is_sent(self) -> None:
        expected_email_subject = 'Invitation to review suggestions'
        expected_email_html_body = (
            'Hi reviewer,<br><br>'
            'Thank you for actively contributing high-quality suggestions for '
            'Oppia\'s lessons in Algebra, and for helping to make these lessons'
            ' better for students around the world!<br><br>'
            'In recognition of your contributions, we would like to invite you'
            ' to become one of Oppia\'s reviewers. As a reviewer, you will be '
            'able to review suggestions in Algebra, and contribute to helping '
            'ensure that any edits made to lessons preserve the lessons\' '
            'quality and are beneficial for students.<br><br>'
            'If you\'d like to help out as a reviewer, please visit your '
            '<a href="https://www.oppia.org/creator-dashboard/">dashboard</a>. '
            'and set your review preferences accordingly. Note that, if you '
            'accept,you will receive occasional emails inviting you to review '
            'incoming suggestions by others.<br><br>'
            'Again, thank you for your contributions to the Oppia '
            'community!<br>'
            '- The Oppia Team<br>'
            '<br>'
            'You can change your email preferences via the '
            '<a href="http://localhost:8181/preferences">Preferences</a> page.')

        with self.can_send_emails_ctx:
            email_manager.send_mail_to_onboard_new_reviewers(
                self.reviewer_id, 'Algebra')

            # Make sure correct email is sent.
            messages = self._get_sent_email_messages(self.REVIEWER_EMAIL)
            self.assertEqual(len(messages), 1)
            self.assertEqual(messages[0].html, expected_email_html_body)

            # Make sure correct email model is stored.
            all_models: Sequence[
                email_models.SentEmailModel
            ] = email_models.SentEmailModel.get_all().fetch()
            sent_email_model = all_models[0]
            self.assertEqual(sent_email_model.subject, expected_email_subject)
            self.assertEqual(sent_email_model.recipient_id, self.reviewer_id)
            self.assertEqual(
                sent_email_model.recipient_email, self.REVIEWER_EMAIL)
            self.assertEqual(
                sent_email_model.sender_id, feconf.SYSTEM_COMMITTER_ID)
            self.assertEqual(
                sent_email_model.sender_email,
                'Site Admin <%s>' % feconf.NOREPLY_EMAIL_ADDRESS)
            self.assertEqual(
                sent_email_model.intent, feconf.EMAIL_INTENT_ONBOARD_REVIEWER)


class NotifyReviewerInstantEmailTests(test_utils.EmailTestBase):
    """Test that correct email is sent while notifying reviewers."""

    REVIEWER_USERNAME: Final = 'reviewer'
    REVIEWER_EMAIL: Final = 'reviewer@example.com'

    def setUp(self) -> None:
<<<<<<< HEAD
        super(NotifyReviewerInstantEmailTests, self).setUp()
=======
        super().setUp()  # type: ignore[no-untyped-call]
>>>>>>> 3e32777e
        self.signup(self.REVIEWER_EMAIL, self.REVIEWER_USERNAME)
        self.reviewer_id = self.get_user_id_from_email(self.REVIEWER_EMAIL)
        user_services.update_email_preferences(
            self.reviewer_id, True, False, False, False)
        self.can_send_emails_ctx = self.swap(feconf, 'CAN_SEND_EMAILS', True)
        self.can_not_send_emails_ctx = self.swap(
            feconf, 'CAN_SEND_EMAILS', False)

    def test_that_email_not_sent_if_can_send_emails_is_false(self) -> None:
        with self.can_not_send_emails_ctx:
            email_manager.send_mail_to_notify_users_to_review(
                self.reviewer_id, 'Algebra')

        messages = self._get_sent_email_messages(
            self.REVIEWER_EMAIL)
        self.assertEqual(len(messages), 0)

    def test_that_correct_completion_email_is_sent(self) -> None:
        expected_email_subject = 'Notification to review suggestions'
        expected_email_html_body = (
            'Hi reviewer,<br><br>'
            'Just a heads-up that there are new suggestions to '
            'review in Algebra, which you are registered as a reviewer for.'
            '<br><br>Please take a look at and accept/reject these suggestions '
            'at your earliest convenience. You can visit your '
            '<a href="https://www.oppia.org/creator-dashboard/">dashboard</a> '
            'to view the list of suggestions that need a review.<br><br>'
            'Thank you for helping improve Oppia\'s lessons!'
            '- The Oppia Team<br>'
            '<br>'
            'You can change your email preferences via the '
            '<a href="http://localhost:8181/preferences">Preferences</a> page.')

        with self.can_send_emails_ctx:
            email_manager.send_mail_to_notify_users_to_review(
                self.reviewer_id, 'Algebra')

            # Make sure correct email is sent.
            messages = self._get_sent_email_messages(self.REVIEWER_EMAIL)
            self.assertEqual(len(messages), 1)
            self.assertEqual(messages[0].html, expected_email_html_body)

            # Make sure correct email model is stored.
            all_models: Sequence[email_models.SentEmailModel] = (
                email_models.SentEmailModel.get_all().fetch()
            )
            sent_email_model = all_models[0]
            self.assertEqual(sent_email_model.subject, expected_email_subject)
            self.assertEqual(sent_email_model.recipient_id, self.reviewer_id)
            self.assertEqual(
                sent_email_model.recipient_email, self.REVIEWER_EMAIL)
            self.assertEqual(
                sent_email_model.sender_id, feconf.SYSTEM_COMMITTER_ID)
            self.assertEqual(
                sent_email_model.sender_email,
                'Site Admin <%s>' % feconf.NOREPLY_EMAIL_ADDRESS)
            self.assertEqual(
                sent_email_model.intent,
                feconf.EMAIL_INTENT_REVIEW_CREATOR_DASHBOARD_SUGGESTIONS)


class NotifyContributionDashboardReviewersEmailTests(test_utils.EmailTestBase):
    """Tests the send_mail_to_notify_contributor_dashboard_reviewers method,
    which sends an email to reviewers with information regarding the suggestions
    that have waited the longest for review.
    """

    target_id: str = 'exp1'
    skill_id: str = 'skill_123456'
    mocked_review_submission_datetime: datetime.datetime = (
        datetime.datetime(2020, 6, 15, 5)
    )
    AUTHOR_USERNAME: Final = 'author'
    AUTHOR_EMAIL: Final = 'author@example.com'
    REVIEWER_1_USERNAME: Final = 'reviewer1'
    REVIEWER_1_EMAIL: Final = 'reviewer1@community.org'
    REVIEWER_2_USERNAME: Final = 'reviewer2'
    REVIEWER_2_EMAIL: Final = 'reviewer2@community.org'

    def _create_translation_suggestion_in_lang_with_html_and_datetime(
        self,
        language_code: str,
        translation_html: str,
        submission_datetime: datetime.datetime
    ) -> suggestion_registry.BaseSuggestion:
        """Creates a translation suggestion in the given language_code with the
        given translation html and submission datetime.
        """
        add_translation_change_dict = {
            'cmd': exp_domain.CMD_ADD_WRITTEN_TRANSLATION,
            'state_name': feconf.DEFAULT_INIT_STATE_NAME,
            'content_id': feconf.DEFAULT_NEW_STATE_CONTENT_ID,
            'language_code': language_code,
            'content_html': feconf.DEFAULT_INIT_STATE_CONTENT_STR,
            'translation_html': translation_html,
            'data_format': 'html'
        }

        translation_suggestion = suggestion_services.create_suggestion(  # type: ignore[no-untyped-call]
            feconf.SUGGESTION_TYPE_TRANSLATE_CONTENT,
            feconf.ENTITY_TYPE_EXPLORATION,
            self.target_id, feconf.CURRENT_STATE_SCHEMA_VERSION,
            self.author_id, add_translation_change_dict,
            'test description')

        translation_suggestion.last_updated = submission_datetime
        # The return type of this method is assumed as Any type by MyPy.
        # Because the functions that are used in this method are not type
        # annotated yet. Once the required functions are annotated, MyPy
        # will automatically ask to remove the ignore by throwing an
        # error like: 'unused 'type: ignore' comment'.
        return translation_suggestion  # type: ignore[no-any-return]

    def _create_question_suggestion_with_question_html_and_datetime(
        self,
        question_html: str,
        submission_datetime: datetime.datetime
    ) -> suggestion_registry.BaseSuggestion:
        """Creates a question suggestion with the given question html and
        submission datetime.
        """
        with self.swap(
            feconf, 'DEFAULT_INIT_STATE_CONTENT_STR', question_html):
            add_question_change_dict = {
                'cmd': (
                    question_domain
                    .CMD_CREATE_NEW_FULLY_SPECIFIED_QUESTION),
                'question_dict': {
                    'question_state_data': self._create_valid_question_data(
                        'default_state').to_dict(),
                    'language_code': constants.DEFAULT_LANGUAGE_CODE,
                    'question_state_data_schema_version': (
                        feconf.CURRENT_STATE_SCHEMA_VERSION),
                    'linked_skill_ids': ['skill_1'],
                    'inapplicable_skill_misconception_ids': ['skillid12345-1']
                },
                'skill_id': self.skill_id,
                'skill_difficulty': 0.3
            }

        question_suggestion = suggestion_services.create_suggestion(  # type: ignore[no-untyped-call]
            feconf.SUGGESTION_TYPE_ADD_QUESTION,
            feconf.ENTITY_TYPE_SKILL,
            self.skill_id, feconf.CURRENT_STATE_SCHEMA_VERSION,
            self.author_id, add_question_change_dict,
            'test description')

        question_suggestion.last_updated = submission_datetime
        # The return type of this method is assumed as Any type by MyPy.
        # Because the functions that are used in this method are not type
        # annotated yet. Once the required functions are annotated, MyPy
        # will automatically ask to remove the ignore by throwing an
        # error like: 'unused 'type: ignore' comment'.
        return question_suggestion  # type: ignore[no-any-return]

    def _create_reviewable_suggestion_email_infos_from_suggestions(
        self,
        suggestions: List[suggestion_registry.BaseSuggestion]
    ) -> List[suggestion_registry.ReviewableSuggestionEmailInfo]:
        """Creates a list of ReviewableSuggestionEmailInfo objects from
        the given suggestions.
        """

        return [
            (
                suggestion_services  # type: ignore[no-untyped-call]
                .create_reviewable_suggestion_email_info_from_suggestion(
                    suggestion)
            ) for suggestion in suggestions
        ]

    def _assert_email_data_stored_in_sent_email_model_is_correct(
        self,
        expected_email_html_body: str,
        reviewer_id: Optional[str],
        reviewer_email: str
    ) -> None:
        """Asserts that the created sent email model from the sent email
        contains the right information.
        """
        sent_email_models: Sequence[
            email_models.SentEmailModel
        ] = email_models.SentEmailModel.get_all().filter(
            email_models.SentEmailModel.recipient_id == reviewer_id).fetch()
        self.assertEqual(len(sent_email_models), 1)
        sent_email_model = sent_email_models[0]
        self.assertEqual(
            sent_email_model.subject,
            email_manager
            .CONTRIBUTOR_DASHBOARD_REVIEWER_NOTIFICATION_EMAIL_DATA[
                'email_subject'])
        self.assertEqual(
            sent_email_model.recipient_id, reviewer_id)
        self.assertEqual(
            sent_email_model.recipient_email, reviewer_email)
        self.assertEqual(
            sent_email_model.html_body, expected_email_html_body)
        self.assertEqual(
            sent_email_model.sender_id, feconf.SYSTEM_COMMITTER_ID)
        self.assertEqual(
            sent_email_model.sender_email,
            'Site Admin <%s>' % feconf.NOREPLY_EMAIL_ADDRESS)
        self.assertEqual(
            sent_email_model.intent,
            feconf.EMAIL_INTENT_REVIEW_CONTRIBUTOR_DASHBOARD_SUGGESTIONS)

    def _mock_logging_info(self, msg: str, *args: str) -> None:
        """Mocks logging.info() by appending the log message to the logged info
        list.
        """
        self.logged_info.append(msg % args)

    def setUp(self) -> None:
<<<<<<< HEAD
        super(NotifyContributionDashboardReviewersEmailTests, self).setUp()
=======
        super().setUp()  # type: ignore[no-untyped-call]
>>>>>>> 3e32777e
        self.signup(self.AUTHOR_EMAIL, self.AUTHOR_USERNAME)
        self.author_id = self.get_user_id_from_email(self.AUTHOR_EMAIL)
        self.signup(self.REVIEWER_1_EMAIL, self.REVIEWER_1_USERNAME)
        self.reviewer_1_id = self.get_user_id_from_email(self.REVIEWER_1_EMAIL)
        user_services.update_email_preferences(
            self.reviewer_1_id, True, False, False, False)
        self.signup(self.REVIEWER_2_EMAIL, self.REVIEWER_2_USERNAME)
        self.reviewer_2_id = self.get_user_id_from_email(self.REVIEWER_2_EMAIL)
        user_services.update_email_preferences(
            self.reviewer_2_id, True, False, False, False)

        self.can_send_emails_ctx = self.swap(feconf, 'CAN_SEND_EMAILS', True)
        self.cannot_send_emails_ctx = self.swap(
            feconf, 'CAN_SEND_EMAILS', False)
        self.log_new_error_counter = test_utils.CallCounter(
            logging.error)
        self.log_new_error_ctx = self.swap(
            logging, 'error', self.log_new_error_counter)
        self.logged_info: List[str] = []
        self.log_new_info_ctx = self.swap(
            logging, 'info', self._mock_logging_info)

        self.save_new_valid_exploration(self.target_id, self.author_id)
        self.save_new_skill(self.skill_id, self.author_id)
        question_suggestion = (
            self._create_question_suggestion_with_question_html_and_datetime(
                '<p>What is the meaning of life?</p>',
                self.mocked_review_submission_datetime))
        self.reviewable_suggestion_email_info = (
            suggestion_services  # type: ignore[no-untyped-call]
            .create_reviewable_suggestion_email_info_from_suggestion(
                question_suggestion))

    def test_email_not_sent_if_can_send_emails_is_false(self) -> None:
        config_services.set_property(
            'committer_id',
            'contributor_dashboard_reviewer_emails_is_enabled', True)

        with self.capture_logging(min_level=logging.ERROR) as logs:
            with self.cannot_send_emails_ctx, self.log_new_error_ctx:
                email_manager.send_mail_to_notify_contributor_dashboard_reviewers(  # pylint: disable=line-too-long
                    [self.reviewer_1_id],
                    [[self.reviewable_suggestion_email_info]]
                )

            messages = self._get_all_sent_email_messages()
            self.assertEqual(len(messages), 0)
            self.assertEqual(self.log_new_error_counter.times_called, 1)
            self.assertEqual(
                logs[0], 'This app cannot send emails to users.')

    def test_email_not_sent_if_reviewer_notifications_is_disabled(self) -> None:
        config_services.set_property(
            'committer_id',
            'contributor_dashboard_reviewer_emails_is_enabled', False)

        with self.capture_logging(min_level=logging.ERROR) as logs:
            with self.can_send_emails_ctx, self.log_new_error_ctx:
                email_manager.send_mail_to_notify_contributor_dashboard_reviewers(  # pylint: disable=line-too-long
                    [self.reviewer_1_id],
                    [[self.reviewable_suggestion_email_info]]
                )

            messages = self._get_all_sent_email_messages()
            self.assertEqual(len(messages), 0)
            self.assertEqual(self.log_new_error_counter.times_called, 1)
            self.assertEqual(
                logs[0],
                'The "contributor_dashboard_reviewer_emails_is_enabled" '
                'property must be enabled on the admin config page in order '
                'to send reviewers the emails.')

    def test_email_not_sent_if_reviewer_email_does_not_exist(self) -> None:
        config_services.set_property(
            'committer_id',
            'contributor_dashboard_reviewer_emails_is_enabled', True)

        with self.capture_logging(min_level=logging.ERROR) as logs:
            with self.can_send_emails_ctx, self.log_new_error_ctx:
                email_manager.send_mail_to_notify_contributor_dashboard_reviewers(  # pylint: disable=line-too-long
                    ['reviewer_id_with_no_email'],
                    [[self.reviewable_suggestion_email_info]]
                )

            messages = self._get_all_sent_email_messages()
            self.assertEqual(len(messages), 0)
            self.assertEqual(self.log_new_error_counter.times_called, 1)
            self.assertEqual(
                logs[0],
                'There was no email for the given reviewer id: '
                'reviewer_id_with_no_email.')

    def test_email_not_sent_if_no_reviewers_to_notify(self) -> None:
        config_services.set_property(
            'committer_id',
            'contributor_dashboard_reviewer_emails_is_enabled', True)

        with self.capture_logging(min_level=logging.ERROR) as logs:
            with self.can_send_emails_ctx, self.log_new_error_ctx:
                email_manager.send_mail_to_notify_contributor_dashboard_reviewers(  # pylint: disable=line-too-long
                    [], [[self.reviewable_suggestion_email_info]]
                )

            messages = self._get_all_sent_email_messages()
            self.assertEqual(len(messages), 0)
            self.assertEqual(self.log_new_error_counter.times_called, 1)
            self.assertEqual(
                logs[0],
                'No Contributor Dashboard reviewers to notify.')

    def test_email_not_sent_if_no_suggestions_to_notify_the_reviewer_about(
        self
    ) -> None:
        config_services.set_property(
            'committer_id',
            'contributor_dashboard_reviewer_emails_is_enabled', True)

        with self.can_send_emails_ctx, self.log_new_info_ctx:
            email_manager.send_mail_to_notify_contributor_dashboard_reviewers(
                [self.reviewer_1_id], [[]]
            )

        messages = self._get_all_sent_email_messages()
        self.assertEqual(len(messages), 0)
        self.assertEqual(
            self.logged_info[0],
            'There were no suggestions to recommend to the reviewer with user '
            'id: %s.' % self.reviewer_1_id)

    def test_email_sent_to_reviewer_with_question_waiting_a_day_for_review(
        self
    ) -> None:
        config_services.set_property(
            'committer_id',
            'contributor_dashboard_reviewer_emails_is_enabled', True)
        question_suggestion = (
            self._create_question_suggestion_with_question_html_and_datetime(
                '<p>What is the meaning of life?</p>',
                self.mocked_review_submission_datetime))
        reviewable_suggestion_email_info = (
            suggestion_services  # type: ignore[no-untyped-call]
            .create_reviewable_suggestion_email_info_from_suggestion(
                question_suggestion))
        review_wait_time = 1
        mocked_datetime_for_utcnow = (
            reviewable_suggestion_email_info.submission_datetime +
            datetime.timedelta(days=review_wait_time))
        expected_email_html_body = (
            'Hi reviewer1,'
            '<br><br>'
            'There are new review opportunities that we think you might be '
            'interested in on the <a href="%s%s">Contributor Dashboard</a>. '
            'Here are some examples of contributions that have been waiting '
            'the longest for review:<br><br>'
            '<ul>'
            '<li>The following question suggestion was submitted for review 1 '
            'day ago:'
            '<br>What is the meaning of life?</li><br>'
            '</ul><br>'
            'Please take some time to review any of the above contributions '
            '(if they still need a review) or any other contributions on the '
            'dashboard. We appreciate your help!'
            '<br><br>'
            'Thanks again, and happy reviewing!<br>'
            '- The Oppia Contributor Dashboard Team'
            '<br><br>%s' % (
                feconf.OPPIA_SITE_URL, feconf.CONTRIBUTOR_DASHBOARD_URL,
                email_manager.EMAIL_FOOTER.value))

        with self.can_send_emails_ctx, self.log_new_error_ctx:
            with self.mock_datetime_utcnow(mocked_datetime_for_utcnow):
                (
                    email_manager
                    .send_mail_to_notify_contributor_dashboard_reviewers(
                        [self.reviewer_1_id],
                        [[reviewable_suggestion_email_info]])
                )

        # Make sure correct email is sent.
        messages = self._get_sent_email_messages(self.REVIEWER_1_EMAIL)
        self.assertEqual(len(messages), 1)
        self.assertEqual(messages[0].html, expected_email_html_body)

        # Make sure correct email model is stored.
        self._assert_email_data_stored_in_sent_email_model_is_correct(
            expected_email_html_body, self.reviewer_1_id,
            self.REVIEWER_1_EMAIL)

    def test_email_sent_to_reviewer_with_question_waiting_days_for_review(
        self
    ) -> None:
        config_services.set_property(
            'committer_id',
            'contributor_dashboard_reviewer_emails_is_enabled', True)
        question_suggestion = (
            self._create_question_suggestion_with_question_html_and_datetime(
                '<p>What is the meaning of life?</p>',
                self.mocked_review_submission_datetime))
        reviewable_suggestion_email_info = (
            suggestion_services  # type: ignore[no-untyped-call]
            .create_reviewable_suggestion_email_info_from_suggestion(
                question_suggestion))
        review_wait_time = 5
        mocked_datetime_for_utcnow = (
            reviewable_suggestion_email_info.submission_datetime +
            datetime.timedelta(days=review_wait_time))
        expected_email_html_body = (
            'Hi reviewer1,'
            '<br><br>'
            'There are new review opportunities that we think you might be '
            'interested in on the <a href="%s%s">Contributor Dashboard</a>. '
            'Here are some examples of contributions that have been waiting '
            'the longest for review:<br><br>'
            '<ul>'
            '<li>The following question suggestion was submitted for review 5 '
            'days ago:'
            '<br>What is the meaning of life?</li><br>'
            '</ul><br>'
            'Please take some time to review any of the above contributions '
            '(if they still need a review) or any other contributions on the '
            'dashboard. We appreciate your help!'
            '<br><br>'
            'Thanks again, and happy reviewing!<br>'
            '- The Oppia Contributor Dashboard Team'
            '<br><br>%s' % (
                feconf.OPPIA_SITE_URL, feconf.CONTRIBUTOR_DASHBOARD_URL,
                email_manager.EMAIL_FOOTER.value))

        with self.can_send_emails_ctx, self.log_new_error_ctx:
            with self.mock_datetime_utcnow(mocked_datetime_for_utcnow):
                (
                    email_manager
                    .send_mail_to_notify_contributor_dashboard_reviewers(
                        [self.reviewer_1_id],
                        [[reviewable_suggestion_email_info]])
                )

        # Make sure correct email is sent.
        messages = self._get_sent_email_messages(self.REVIEWER_1_EMAIL)
        self.assertEqual(len(messages), 1)
        self.assertEqual(messages[0].html, expected_email_html_body)

        # Make sure correct email model is stored.
        self._assert_email_data_stored_in_sent_email_model_is_correct(
            expected_email_html_body, self.reviewer_1_id,
            self.REVIEWER_1_EMAIL)

    def test_email_sent_to_reviewer_with_question_waiting_an_hour_for_review(
        self
    ) -> None:
        config_services.set_property(
            'committer_id',
            'contributor_dashboard_reviewer_emails_is_enabled', True)
        question_suggestion = (
            self._create_question_suggestion_with_question_html_and_datetime(
                '<p>What is the meaning of life?</p>',
                self.mocked_review_submission_datetime))
        reviewable_suggestion_email_info = (
            suggestion_services  # type: ignore[no-untyped-call]
            .create_reviewable_suggestion_email_info_from_suggestion(
                question_suggestion))
        review_wait_time = 1
        mocked_datetime_for_utcnow = (
            reviewable_suggestion_email_info.submission_datetime +
            datetime.timedelta(hours=review_wait_time))
        expected_email_html_body = (
            'Hi reviewer1,'
            '<br><br>'
            'There are new review opportunities that we think you might be '
            'interested in on the <a href="%s%s">Contributor Dashboard</a>. '
            'Here are some examples of contributions that have been waiting '
            'the longest for review:<br><br>'
            '<ul>'
            '<li>The following question suggestion was submitted for review 1 '
            'hour ago:'
            '<br>What is the meaning of life?</li><br>'
            '</ul><br>'
            'Please take some time to review any of the above contributions '
            '(if they still need a review) or any other contributions on the '
            'dashboard. We appreciate your help!'
            '<br><br>'
            'Thanks again, and happy reviewing!<br>'
            '- The Oppia Contributor Dashboard Team'
            '<br><br>%s' % (
                feconf.OPPIA_SITE_URL, feconf.CONTRIBUTOR_DASHBOARD_URL,
                email_manager.EMAIL_FOOTER.value))

        with self.can_send_emails_ctx, self.log_new_error_ctx:
            with self.mock_datetime_utcnow(mocked_datetime_for_utcnow):
                (
                    email_manager
                    .send_mail_to_notify_contributor_dashboard_reviewers(
                        [self.reviewer_1_id],
                        [[reviewable_suggestion_email_info]])
                )

        # Make sure correct email is sent.
        messages = self._get_sent_email_messages(self.REVIEWER_1_EMAIL)
        self.assertEqual(len(messages), 1)
        self.assertEqual(
            messages[0].html, expected_email_html_body)

        # Make sure correct email model is stored.
        self._assert_email_data_stored_in_sent_email_model_is_correct(
            expected_email_html_body, self.reviewer_1_id,
            self.REVIEWER_1_EMAIL)

    def test_email_sent_to_reviewer_with_question_waiting_hours_for_review(
        self
    ) -> None:
        config_services.set_property(
            'committer_id',
            'contributor_dashboard_reviewer_emails_is_enabled', True)
        question_suggestion = (
            self._create_question_suggestion_with_question_html_and_datetime(
                '<p>What is the meaning of life?</p>',
                self.mocked_review_submission_datetime))
        reviewable_suggestion_email_info = (
            suggestion_services  # type: ignore[no-untyped-call]
            .create_reviewable_suggestion_email_info_from_suggestion(
                question_suggestion))
        review_wait_time = 5
        mocked_datetime_for_utcnow = (
            reviewable_suggestion_email_info.submission_datetime +
            datetime.timedelta(hours=review_wait_time))
        expected_email_html_body = (
            'Hi reviewer1,'
            '<br><br>'
            'There are new review opportunities that we think you might be '
            'interested in on the <a href="%s%s">Contributor Dashboard</a>. '
            'Here are some examples of contributions that have been waiting '
            'the longest for review:<br><br>'
            '<ul>'
            '<li>The following question suggestion was submitted for review 5 '
            'hours ago:'
            '<br>What is the meaning of life?</li><br>'
            '</ul><br>'
            'Please take some time to review any of the above contributions '
            '(if they still need a review) or any other contributions on the '
            'dashboard. We appreciate your help!'
            '<br><br>'
            'Thanks again, and happy reviewing!<br>'
            '- The Oppia Contributor Dashboard Team'
            '<br><br>%s' % (
                feconf.OPPIA_SITE_URL, feconf.CONTRIBUTOR_DASHBOARD_URL,
                email_manager.EMAIL_FOOTER.value))

        with self.can_send_emails_ctx, self.log_new_error_ctx:
            with self.mock_datetime_utcnow(mocked_datetime_for_utcnow):
                (
                    email_manager
                    .send_mail_to_notify_contributor_dashboard_reviewers(
                        [self.reviewer_1_id],
                        [[reviewable_suggestion_email_info]])
                )

        # Make sure correct email is sent.
        messages = self._get_sent_email_messages(self.REVIEWER_1_EMAIL)
        self.assertEqual(len(messages), 1)
        self.assertEqual(
            messages[0].html, expected_email_html_body)

        # Make sure correct email model is stored.
        self._assert_email_data_stored_in_sent_email_model_is_correct(
            expected_email_html_body, self.reviewer_1_id,
            self.REVIEWER_1_EMAIL)

    def test_email_sent_to_reviewer_with_question_waiting_a_minute_for_review(
        self
    ) -> None:
        config_services.set_property(
            'committer_id',
            'contributor_dashboard_reviewer_emails_is_enabled', True)
        question_suggestion = (
            self._create_question_suggestion_with_question_html_and_datetime(
                '<p>What is the meaning of life?</p>',
                self.mocked_review_submission_datetime))
        reviewable_suggestion_email_info = (
            suggestion_services  # type: ignore[no-untyped-call]
            .create_reviewable_suggestion_email_info_from_suggestion(
                question_suggestion))
        review_wait_time = 1
        mocked_datetime_for_utcnow = (
            reviewable_suggestion_email_info.submission_datetime +
            datetime.timedelta(minutes=review_wait_time))
        expected_email_html_body = (
            'Hi reviewer1,'
            '<br><br>'
            'There are new review opportunities that we think you might be '
            'interested in on the <a href="%s%s">Contributor Dashboard</a>. '
            'Here are some examples of contributions that have been waiting '
            'the longest for review:<br><br>'
            '<ul>'
            '<li>The following question suggestion was submitted for review 1 '
            'minute ago:'
            '<br>What is the meaning of life?</li><br>'
            '</ul><br>'
            'Please take some time to review any of the above contributions '
            '(if they still need a review) or any other contributions on the '
            'dashboard. We appreciate your help!'
            '<br><br>'
            'Thanks again, and happy reviewing!<br>'
            '- The Oppia Contributor Dashboard Team'
            '<br><br>%s' % (
                feconf.OPPIA_SITE_URL, feconf.CONTRIBUTOR_DASHBOARD_URL,
                email_manager.EMAIL_FOOTER.value))

        with self.can_send_emails_ctx, self.log_new_error_ctx:
            with self.mock_datetime_utcnow(mocked_datetime_for_utcnow):
                (
                    email_manager
                    .send_mail_to_notify_contributor_dashboard_reviewers(
                        [self.reviewer_1_id],
                        [[reviewable_suggestion_email_info]])
                )

        # Make sure correct email is sent.
        messages = self._get_sent_email_messages(self.REVIEWER_1_EMAIL)
        self.assertEqual(len(messages), 1)
        self.assertEqual(messages[0].html, expected_email_html_body)

        # Make sure correct email model is stored.
        self._assert_email_data_stored_in_sent_email_model_is_correct(
            expected_email_html_body, self.reviewer_1_id,
            self.REVIEWER_1_EMAIL)

    def test_email_sent_to_reviewer_with_question_waiting_minutes_for_review(
        self
    ) -> None:
        config_services.set_property(
            'committer_id',
            'contributor_dashboard_reviewer_emails_is_enabled', True)
        question_suggestion = (
            self._create_question_suggestion_with_question_html_and_datetime(
                '<p>What is the meaning of life?</p>',
                self.mocked_review_submission_datetime))
        reviewable_suggestion_email_info = (
            suggestion_services  # type: ignore[no-untyped-call]
            .create_reviewable_suggestion_email_info_from_suggestion(
                question_suggestion))
        review_wait_time = 5
        mocked_datetime_for_utcnow = (
            reviewable_suggestion_email_info.submission_datetime +
            datetime.timedelta(minutes=review_wait_time))
        expected_email_html_body = (
            'Hi reviewer1,'
            '<br><br>'
            'There are new review opportunities that we think you might be '
            'interested in on the <a href="%s%s">Contributor Dashboard</a>. '
            'Here are some examples of contributions that have been waiting '
            'the longest for review:<br><br>'
            '<ul>'
            '<li>The following question suggestion was submitted for review 5 '
            'minutes ago:'
            '<br>What is the meaning of life?</li><br>'
            '</ul><br>'
            'Please take some time to review any of the above contributions '
            '(if they still need a review) or any other contributions on the '
            'dashboard. We appreciate your help!'
            '<br><br>'
            'Thanks again, and happy reviewing!<br>'
            '- The Oppia Contributor Dashboard Team'
            '<br><br>%s' % (
                feconf.OPPIA_SITE_URL, feconf.CONTRIBUTOR_DASHBOARD_URL,
                email_manager.EMAIL_FOOTER.value))

        with self.can_send_emails_ctx, self.log_new_error_ctx:
            with self.mock_datetime_utcnow(mocked_datetime_for_utcnow):
                (
                    email_manager
                    .send_mail_to_notify_contributor_dashboard_reviewers(
                        [self.reviewer_1_id],
                        [[reviewable_suggestion_email_info]])
                )

        # Make sure correct email is sent.
        messages = self._get_sent_email_messages(self.REVIEWER_1_EMAIL)
        self.assertEqual(len(messages), 1)
        self.assertEqual(messages[0].html, expected_email_html_body)

        # Make sure correct email model is stored.
        self._assert_email_data_stored_in_sent_email_model_is_correct(
            expected_email_html_body, self.reviewer_1_id,
            self.REVIEWER_1_EMAIL)

    def test_email_sent_to_reviewer_with_question_waiting_seconds_for_review(
        self
    ) -> None:
        config_services.set_property(
            'committer_id',
            'contributor_dashboard_reviewer_emails_is_enabled', True)
        question_suggestion = (
            self._create_question_suggestion_with_question_html_and_datetime(
                '<p>What is the meaning of life?</p>',
                self.mocked_review_submission_datetime))
        reviewable_suggestion_email_info = (
            suggestion_services  # type: ignore[no-untyped-call]
            .create_reviewable_suggestion_email_info_from_suggestion(
                question_suggestion))
        review_wait_time = 5
        mocked_datetime_for_utcnow = (
            reviewable_suggestion_email_info.submission_datetime +
            datetime.timedelta(seconds=review_wait_time))
        expected_email_html_body = (
            'Hi reviewer1,'
            '<br><br>'
            'There are new review opportunities that we think you might be '
            'interested in on the <a href="%s%s">Contributor Dashboard</a>. '
            'Here are some examples of contributions that have been waiting '
            'the longest for review:<br><br>'
            '<ul>'
            '<li>The following question suggestion was submitted for review 1 '
            'minute ago:'
            '<br>What is the meaning of life?</li><br>'
            '</ul><br>'
            'Please take some time to review any of the above contributions '
            '(if they still need a review) or any other contributions on the '
            'dashboard. We appreciate your help!'
            '<br><br>'
            'Thanks again, and happy reviewing!<br>'
            '- The Oppia Contributor Dashboard Team'
            '<br><br>%s' % (
                feconf.OPPIA_SITE_URL, feconf.CONTRIBUTOR_DASHBOARD_URL,
                email_manager.EMAIL_FOOTER.value))

        with self.can_send_emails_ctx, self.log_new_error_ctx:
            with self.mock_datetime_utcnow(mocked_datetime_for_utcnow):
                (
                    email_manager
                    .send_mail_to_notify_contributor_dashboard_reviewers(
                        [self.reviewer_1_id],
                        [[reviewable_suggestion_email_info]])
                )

        # Make sure correct email is sent.
        messages = self._get_sent_email_messages(self.REVIEWER_1_EMAIL)
        self.assertEqual(len(messages), 1)
        self.assertEqual(messages[0].html, expected_email_html_body)

        # Make sure correct email model is stored.
        self._assert_email_data_stored_in_sent_email_model_is_correct(
            expected_email_html_body, self.reviewer_1_id,
            self.REVIEWER_1_EMAIL)

    def test_email_sent_to_reviewer_with_multi_questions_waiting_for_a_review(
        self
    ) -> None:
        config_services.set_property(
            'committer_id',
            'contributor_dashboard_reviewer_emails_is_enabled', True)
        mocked_datetime_for_utcnow = (
            self.mocked_review_submission_datetime + datetime.timedelta(
                days=1, hours=1))
        # Question suggestion 1 has waited 1 day for review.
        question_suggestion_1 = (
            self._create_question_suggestion_with_question_html_and_datetime(
                '<p>Question 1</p>',
                self.mocked_review_submission_datetime + datetime.timedelta(
                    hours=1)))
        # Question suggestion 2 has waited 1 hour for review.
        question_suggestion_2 = (
            self._create_question_suggestion_with_question_html_and_datetime(
                '<p>Question 2</p>',
                self.mocked_review_submission_datetime + datetime.timedelta(
                    days=1)))
        reviewable_suggestion_email_infos = (
            self._create_reviewable_suggestion_email_infos_from_suggestions(
                [question_suggestion_1, question_suggestion_2]))
        expected_email_html_body = (
            'Hi reviewer1,'
            '<br><br>'
            'There are new review opportunities that we think you might be '
            'interested in on the <a href="%s%s">Contributor Dashboard</a>. '
            'Here are some examples of contributions that have been waiting '
            'the longest for review:<br><br>'
            '<ul>'
            '<li>The following question suggestion was submitted for review 1 '
            'day ago:'
            '<br>Question 1</li><br>'
            '<li>The following question suggestion was submitted for review 1 '
            'hour ago:'
            '<br>Question 2</li><br>'
            '</ul><br>'
            'Please take some time to review any of the above contributions '
            '(if they still need a review) or any other contributions on the '
            'dashboard. We appreciate your help!'
            '<br><br>'
            'Thanks again, and happy reviewing!<br>'
            '- The Oppia Contributor Dashboard Team'
            '<br><br>%s' % (
                feconf.OPPIA_SITE_URL, feconf.CONTRIBUTOR_DASHBOARD_URL,
                email_manager.EMAIL_FOOTER.value))

        with self.can_send_emails_ctx, self.log_new_error_ctx:
            with self.mock_datetime_utcnow(mocked_datetime_for_utcnow):
                (
                    email_manager
                    .send_mail_to_notify_contributor_dashboard_reviewers(
                        [self.reviewer_1_id],
                        [reviewable_suggestion_email_infos])
                )

        # Make sure correct email is sent.
        messages = self._get_sent_email_messages(self.REVIEWER_1_EMAIL)
        self.assertEqual(len(messages), 1)
        self.assertEqual(messages[0].html, expected_email_html_body)

        # Make sure correct email model is stored.
        self._assert_email_data_stored_in_sent_email_model_is_correct(
            expected_email_html_body, self.reviewer_1_id,
            self.REVIEWER_1_EMAIL)

    def test_email_sent_to_multi_reviewers_with_multi_question_suggestions(
        self
    ) -> None:
        config_services.set_property(
            'committer_id',
            'contributor_dashboard_reviewer_emails_is_enabled', True)
        mocked_datetime_for_utcnow = (
            self.mocked_review_submission_datetime + datetime.timedelta(
                days=1, hours=1, minutes=1))
        # Question suggestion 1 has waited 1 day for review.
        question_suggestion_1 = (
            self._create_question_suggestion_with_question_html_and_datetime(
                '<p>Question 1 for reviewer 1</p>',
                self.mocked_review_submission_datetime + datetime.timedelta(
                    hours=1, minutes=1)))
        # Question suggestion 2 has waited 1 hour for review.
        question_suggestion_2 = (
            self._create_question_suggestion_with_question_html_and_datetime(
                '<p>Question 2 for reviewer 1</p>',
                self.mocked_review_submission_datetime + datetime.timedelta(
                    days=1, minutes=1)))
        # Question suggestion 3 has waited 1 minute for review.
        question_suggestion_3 = (
            self._create_question_suggestion_with_question_html_and_datetime(
                '<p>Question 1 for reviewer 2</p>',
                self.mocked_review_submission_datetime + datetime.timedelta(
                    days=1, hours=1)))
        # Question suggestion 4 has waited 1 minute for review.
        question_suggestion_4 = (
            self._create_question_suggestion_with_question_html_and_datetime(
                '<p>Question 2 for reviewer 2</p>',
                self.mocked_review_submission_datetime + datetime.timedelta(
                    days=1, hours=1)))
        reviewer_1_suggestion_email_infos = (
            self._create_reviewable_suggestion_email_infos_from_suggestions(
                [question_suggestion_1, question_suggestion_2]))
        reviewer_2_suggestion_email_infos = (
            self._create_reviewable_suggestion_email_infos_from_suggestions(
                [question_suggestion_3, question_suggestion_4]))
        expected_email_html_body_reviewer_1 = (
            'Hi reviewer1,'
            '<br><br>'
            'There are new review opportunities that we think you might be '
            'interested in on the <a href="%s%s">Contributor Dashboard</a>. '
            'Here are some examples of contributions that have been waiting '
            'the longest for review:<br><br>'
            '<ul>'
            '<li>The following question suggestion was submitted for review 1 '
            'day ago:'
            '<br>Question 1 for reviewer 1</li><br>'
            '<li>The following question suggestion was submitted for review 1 '
            'hour ago:'
            '<br>Question 2 for reviewer 1</li><br>'
            '</ul><br>'
            'Please take some time to review any of the above contributions '
            '(if they still need a review) or any other contributions on the '
            'dashboard. We appreciate your help!'
            '<br><br>'
            'Thanks again, and happy reviewing!<br>'
            '- The Oppia Contributor Dashboard Team'
            '<br><br>%s' % (
                feconf.OPPIA_SITE_URL, feconf.CONTRIBUTOR_DASHBOARD_URL,
                email_manager.EMAIL_FOOTER.value)
        )
        expected_email_html_body_reviewer_2 = (
            'Hi reviewer2,'
            '<br><br>'
            'There are new review opportunities that we think you might be '
            'interested in on the <a href="%s%s">Contributor Dashboard</a>. '
            'Here are some examples of contributions that have been waiting '
            'the longest for review:<br><br>'
            '<ul>'
            '<li>The following question suggestion was submitted for review 1 '
            'minute ago:'
            '<br>Question 1 for reviewer 2</li><br>'
            '<li>The following question suggestion was submitted for review 1 '
            'minute ago:'
            '<br>Question 2 for reviewer 2</li><br>'
            '</ul><br>'
            'Please take some time to review any of the above contributions '
            '(if they still need a review) or any other contributions on the '
            'dashboard. We appreciate your help!'
            '<br><br>'
            'Thanks again, and happy reviewing!<br>'
            '- The Oppia Contributor Dashboard Team'
            '<br><br>%s' % (
                feconf.OPPIA_SITE_URL, feconf.CONTRIBUTOR_DASHBOARD_URL,
                email_manager.EMAIL_FOOTER.value))

        with self.can_send_emails_ctx, self.log_new_error_ctx:
            with self.mock_datetime_utcnow(mocked_datetime_for_utcnow):
                (
                    email_manager
                    .send_mail_to_notify_contributor_dashboard_reviewers(
                        [self.reviewer_1_id, self.reviewer_2_id],
                        [
                            reviewer_1_suggestion_email_infos,
                            reviewer_2_suggestion_email_infos
                        ])
                )

        # Make sure correct emails are sent.
        messages = self._get_sent_email_messages(self.REVIEWER_1_EMAIL)
        self.assertEqual(len(messages), 1)
        self.assertEqual(messages[0].html, expected_email_html_body_reviewer_1)
        messages = self._get_sent_email_messages(self.REVIEWER_2_EMAIL)
        self.assertEqual(len(messages), 1)
        self.assertEqual(messages[0].html, expected_email_html_body_reviewer_2)

        # Make sure correct email models are stored.
        self._assert_email_data_stored_in_sent_email_model_is_correct(
            expected_email_html_body_reviewer_1, self.reviewer_1_id,
            self.REVIEWER_1_EMAIL)
        self._assert_email_data_stored_in_sent_email_model_is_correct(
            expected_email_html_body_reviewer_2, self.reviewer_2_id,
            self.REVIEWER_2_EMAIL)

    def test_email_sent_to_reviewer_with_translation_waiting_a_day_for_review(
        self
    ) -> None:
        config_services.set_property(
            'committer_id',
            'contributor_dashboard_reviewer_emails_is_enabled', True)
        translation_suggestion = (
            self._create_translation_suggestion_in_lang_with_html_and_datetime(
                'hi', '<p>Sample translation</p>',
                self.mocked_review_submission_datetime))
        reviewable_suggestion_email_info = (
            suggestion_services  # type: ignore[no-untyped-call]
            .create_reviewable_suggestion_email_info_from_suggestion(
                translation_suggestion))
        review_wait_time = 1
        reviewable_suggestion_email_info.submission_datetime = (
            self.mocked_review_submission_datetime)
        mocked_datetime_for_utcnow = (
            reviewable_suggestion_email_info.submission_datetime +
            datetime.timedelta(days=review_wait_time))
        expected_email_html_body = (
            'Hi reviewer1,'
            '<br><br>'
            'There are new review opportunities that we think you might be '
            'interested in on the <a href="%s%s">Contributor Dashboard</a>. '
            'Here are some examples of contributions that have been waiting '
            'the longest for review:<br><br>'
            '<ul>'
            '<li>The following हिन्दी (Hindi) translation suggestion was '
            'submitted for review 1 day ago:'
            '<br>Sample translation</li><br>'
            '</ul><br>'
            'Please take some time to review any of the above contributions '
            '(if they still need a review) or any other contributions on the '
            'dashboard. We appreciate your help!'
            '<br><br>'
            'Thanks again, and happy reviewing!<br>'
            '- The Oppia Contributor Dashboard Team'
            '<br><br>%s' % (
                feconf.OPPIA_SITE_URL, feconf.CONTRIBUTOR_DASHBOARD_URL,
                email_manager.EMAIL_FOOTER.value))

        with self.can_send_emails_ctx, self.log_new_error_ctx:
            with self.mock_datetime_utcnow(mocked_datetime_for_utcnow):
                (
                    email_manager
                    .send_mail_to_notify_contributor_dashboard_reviewers(
                        [self.reviewer_1_id],
                        [[reviewable_suggestion_email_info]])
                )

        # Make sure correct email is sent.
        messages = self._get_sent_email_messages(self.REVIEWER_1_EMAIL)
        self.assertEqual(len(messages), 1)
        self.assertEqual(messages[0].html, expected_email_html_body)

        self._assert_email_data_stored_in_sent_email_model_is_correct(
            expected_email_html_body, self.reviewer_1_id,
            self.REVIEWER_1_EMAIL)

    def test_email_sent_to_reviewer_with_translation_waiting_days_for_review(
        self
    ) -> None:
        config_services.set_property(
            'committer_id',
            'contributor_dashboard_reviewer_emails_is_enabled', True)
        translation_suggestion = (
            self._create_translation_suggestion_in_lang_with_html_and_datetime(
                'hi', '<p>Sample translation</p>',
                self.mocked_review_submission_datetime))
        reviewable_suggestion_email_info = (
            suggestion_services  # type: ignore[no-untyped-call]
            .create_reviewable_suggestion_email_info_from_suggestion(
                translation_suggestion))
        review_wait_time = 5
        mocked_datetime_for_utcnow = (
            reviewable_suggestion_email_info.submission_datetime +
            datetime.timedelta(days=review_wait_time))
        expected_email_html_body = (
            'Hi reviewer1,'
            '<br><br>'
            'There are new review opportunities that we think you might be '
            'interested in on the <a href="%s%s">Contributor Dashboard</a>. '
            'Here are some examples of contributions that have been waiting '
            'the longest for review:<br><br>'
            '<ul>'
            '<li>The following हिन्दी (Hindi) translation suggestion was '
            'submitted for review 5 days ago:'
            '<br>Sample translation</li><br>'
            '</ul><br>'
            'Please take some time to review any of the above contributions '
            '(if they still need a review) or any other contributions on the '
            'dashboard. We appreciate your help!'
            '<br><br>'
            'Thanks again, and happy reviewing!<br>'
            '- The Oppia Contributor Dashboard Team'
            '<br><br>%s' % (
                feconf.OPPIA_SITE_URL, feconf.CONTRIBUTOR_DASHBOARD_URL,
                email_manager.EMAIL_FOOTER.value))

        with self.can_send_emails_ctx, self.log_new_error_ctx:
            with self.mock_datetime_utcnow(mocked_datetime_for_utcnow):
                (
                    email_manager
                    .send_mail_to_notify_contributor_dashboard_reviewers(
                        [self.reviewer_1_id],
                        [[reviewable_suggestion_email_info]])
                )

        # Make sure correct email is sent.
        messages = self._get_sent_email_messages(self.REVIEWER_1_EMAIL)
        self.assertEqual(len(messages), 1)
        self.assertEqual(messages[0].html, expected_email_html_body)

        # Make sure correct email model is stored.
        self._assert_email_data_stored_in_sent_email_model_is_correct(
            expected_email_html_body, self.reviewer_1_id,
            self.REVIEWER_1_EMAIL)

    def test_email_sent_to_reviewer_with_translation_waiting_an_hour_for_review(
        self
    ) -> None:
        config_services.set_property(
            'committer_id',
            'contributor_dashboard_reviewer_emails_is_enabled', True)
        translation_suggestion = (
            self._create_translation_suggestion_in_lang_with_html_and_datetime(
                'hi', '<p>Sample translation</p>',
                self.mocked_review_submission_datetime))
        reviewable_suggestion_email_info = (
            suggestion_services  # type: ignore[no-untyped-call]
            .create_reviewable_suggestion_email_info_from_suggestion(
                translation_suggestion))
        review_wait_time = 1
        reviewable_suggestion_email_info.submission_datetime = (
            self.mocked_review_submission_datetime)
        mocked_datetime_for_utcnow = (
            reviewable_suggestion_email_info.submission_datetime +
            datetime.timedelta(hours=review_wait_time))
        expected_email_html_body = (
            'Hi reviewer1,'
            '<br><br>'
            'There are new review opportunities that we think you might be '
            'interested in on the <a href="%s%s">Contributor Dashboard</a>. '
            'Here are some examples of contributions that have been waiting '
            'the longest for review:<br><br>'
            '<ul>'
            '<li>The following हिन्दी (Hindi) translation suggestion was '
            'submitted for review 1 hour ago:'
            '<br>Sample translation</li><br>'
            '</ul><br>'
            'Please take some time to review any of the above contributions '
            '(if they still need a review) or any other contributions on the '
            'dashboard. We appreciate your help!'
            '<br><br>'
            'Thanks again, and happy reviewing!<br>'
            '- The Oppia Contributor Dashboard Team'
            '<br><br>%s' % (
                feconf.OPPIA_SITE_URL, feconf.CONTRIBUTOR_DASHBOARD_URL,
                email_manager.EMAIL_FOOTER.value))

        with self.can_send_emails_ctx, self.log_new_error_ctx:
            with self.mock_datetime_utcnow(mocked_datetime_for_utcnow):
                (
                    email_manager
                    .send_mail_to_notify_contributor_dashboard_reviewers(
                        [self.reviewer_1_id],
                        [[reviewable_suggestion_email_info]])
                )

        # Make sure correct email is sent.
        messages = self._get_sent_email_messages(self.REVIEWER_1_EMAIL)
        self.assertEqual(len(messages), 1)
        self.assertEqual(messages[0].html, expected_email_html_body)

        # Make sure correct email model is stored.
        self._assert_email_data_stored_in_sent_email_model_is_correct(
            expected_email_html_body, self.reviewer_1_id,
            self.REVIEWER_1_EMAIL)

    def test_email_sent_to_reviewer_with_translation_waiting_hours_for_review(
        self
    ) -> None:
        config_services.set_property(
            'committer_id',
            'contributor_dashboard_reviewer_emails_is_enabled', True)
        translation_suggestion = (
            self._create_translation_suggestion_in_lang_with_html_and_datetime(
                'hi', '<p>Sample translation</p>',
                self.mocked_review_submission_datetime))
        reviewable_suggestion_email_info = (
            suggestion_services  # type: ignore[no-untyped-call]
            .create_reviewable_suggestion_email_info_from_suggestion(
                translation_suggestion))
        review_wait_time = 5
        reviewable_suggestion_email_info.submission_datetime = (
            self.mocked_review_submission_datetime)
        mocked_datetime_for_utcnow = (
            reviewable_suggestion_email_info.submission_datetime +
            datetime.timedelta(hours=review_wait_time))
        expected_email_html_body = (
            'Hi reviewer1,'
            '<br><br>'
            'There are new review opportunities that we think you might be '
            'interested in on the <a href="%s%s">Contributor Dashboard</a>. '
            'Here are some examples of contributions that have been waiting '
            'the longest for review:<br><br>'
            '<ul>'
            '<li>The following हिन्दी (Hindi) translation suggestion was '
            'submitted for review 5 hours ago:'
            '<br>Sample translation</li><br>'
            '</ul><br>'
            'Please take some time to review any of the above contributions '
            '(if they still need a review) or any other contributions on the '
            'dashboard. We appreciate your help!'
            '<br><br>'
            'Thanks again, and happy reviewing!<br>'
            '- The Oppia Contributor Dashboard Team'
            '<br><br>%s' % (
                feconf.OPPIA_SITE_URL, feconf.CONTRIBUTOR_DASHBOARD_URL,
                email_manager.EMAIL_FOOTER.value))

        with self.can_send_emails_ctx, self.log_new_error_ctx:
            with self.mock_datetime_utcnow(mocked_datetime_for_utcnow):
                (
                    email_manager
                    .send_mail_to_notify_contributor_dashboard_reviewers(
                        [self.reviewer_1_id],
                        [[reviewable_suggestion_email_info]])
                )

        # Make sure correct email is sent.
        messages = self._get_sent_email_messages(self.REVIEWER_1_EMAIL)
        self.assertEqual(len(messages), 1)
        self.assertEqual(messages[0].html, expected_email_html_body)

        # Make sure correct email model is stored.
        self._assert_email_data_stored_in_sent_email_model_is_correct(
            expected_email_html_body, self.reviewer_1_id,
            self.REVIEWER_1_EMAIL)

    def test_email_sent_to_reviewer_with_translation_waiting_a_min_for_review(
        self
    ) -> None:
        config_services.set_property(
            'committer_id',
            'contributor_dashboard_reviewer_emails_is_enabled', True)
        translation_suggestion = (
            self._create_translation_suggestion_in_lang_with_html_and_datetime(
                'hi', '<p>Sample translation</p>',
                self.mocked_review_submission_datetime))
        reviewable_suggestion_email_info = (
            suggestion_services  # type: ignore[no-untyped-call]
            .create_reviewable_suggestion_email_info_from_suggestion(
                translation_suggestion))
        review_wait_time = 1
        reviewable_suggestion_email_info.submission_datetime = (
            self.mocked_review_submission_datetime)
        mocked_datetime_for_utcnow = (
            reviewable_suggestion_email_info.submission_datetime +
            datetime.timedelta(minutes=review_wait_time))
        expected_email_html_body = (
            'Hi reviewer1,'
            '<br><br>'
            'There are new review opportunities that we think you might be '
            'interested in on the <a href="%s%s">Contributor Dashboard</a>. '
            'Here are some examples of contributions that have been waiting '
            'the longest for review:<br><br>'
            '<ul>'
            '<li>The following हिन्दी (Hindi) translation suggestion was '
            'submitted for review 1 minute ago:'
            '<br>Sample translation</li><br>'
            '</ul><br>'
            'Please take some time to review any of the above contributions '
            '(if they still need a review) or any other contributions on the '
            'dashboard. We appreciate your help!'
            '<br><br>'
            'Thanks again, and happy reviewing!<br>'
            '- The Oppia Contributor Dashboard Team'
            '<br><br>%s' % (
                feconf.OPPIA_SITE_URL, feconf.CONTRIBUTOR_DASHBOARD_URL,
                email_manager.EMAIL_FOOTER.value))

        with self.can_send_emails_ctx, self.log_new_error_ctx:
            with self.mock_datetime_utcnow(mocked_datetime_for_utcnow):
                (
                    email_manager
                    .send_mail_to_notify_contributor_dashboard_reviewers(
                        [self.reviewer_1_id],
                        [[reviewable_suggestion_email_info]])
                )

        # Make sure correct email is sent.
        messages = self._get_sent_email_messages(self.REVIEWER_1_EMAIL)
        self.assertEqual(len(messages), 1)
        self.assertEqual(messages[0].html, expected_email_html_body)

        # Make sure correct email model is stored.
        self._assert_email_data_stored_in_sent_email_model_is_correct(
            expected_email_html_body, self.reviewer_1_id,
            self.REVIEWER_1_EMAIL)

    def test_email_sent_to_reviewer_with_translation_waiting_mins_for_review(
        self
    ) -> None:
        config_services.set_property(
            'committer_id',
            'contributor_dashboard_reviewer_emails_is_enabled', True)
        translation_suggestion = (
            self._create_translation_suggestion_in_lang_with_html_and_datetime(
                'hi', '<p>Sample translation</p>',
                self.mocked_review_submission_datetime))
        reviewable_suggestion_email_info = (
            suggestion_services  # type: ignore[no-untyped-call]
            .create_reviewable_suggestion_email_info_from_suggestion(
                translation_suggestion))
        review_wait_time = 5
        reviewable_suggestion_email_info.submission_datetime = (
            self.mocked_review_submission_datetime)
        mocked_datetime_for_utcnow = (
            reviewable_suggestion_email_info.submission_datetime +
            datetime.timedelta(minutes=review_wait_time))
        expected_email_html_body = (
            'Hi reviewer1,'
            '<br><br>'
            'There are new review opportunities that we think you might be '
            'interested in on the <a href="%s%s">Contributor Dashboard</a>. '
            'Here are some examples of contributions that have been waiting '
            'the longest for review:<br><br>'
            '<ul>'
            '<li>The following हिन्दी (Hindi) translation suggestion was '
            'submitted for review 5 minutes ago:'
            '<br>Sample translation</li><br>'
            '</ul><br>'
            'Please take some time to review any of the above contributions '
            '(if they still need a review) or any other contributions on the '
            'dashboard. We appreciate your help!'
            '<br><br>'
            'Thanks again, and happy reviewing!<br>'
            '- The Oppia Contributor Dashboard Team'
            '<br><br>%s' % (
                feconf.OPPIA_SITE_URL, feconf.CONTRIBUTOR_DASHBOARD_URL,
                email_manager.EMAIL_FOOTER.value))

        with self.can_send_emails_ctx, self.log_new_error_ctx:
            with self.mock_datetime_utcnow(mocked_datetime_for_utcnow):
                (
                    email_manager
                    .send_mail_to_notify_contributor_dashboard_reviewers(
                        [self.reviewer_1_id],
                        [[reviewable_suggestion_email_info]])
                )

        # Make sure correct email is sent.
        messages = self._get_sent_email_messages(self.REVIEWER_1_EMAIL)
        self.assertEqual(len(messages), 1)
        self.assertEqual(messages[0].html, expected_email_html_body)

        # Make sure correct email model is stored.
        self._assert_email_data_stored_in_sent_email_model_is_correct(
            expected_email_html_body, self.reviewer_1_id,
            self.REVIEWER_1_EMAIL)

    def test_email_sent_to_reviewer_with_translation_waiting_secs_for_review(
        self
    ) -> None:
        config_services.set_property(
            'committer_id',
            'contributor_dashboard_reviewer_emails_is_enabled', True)
        translation_suggestion = (
            self._create_translation_suggestion_in_lang_with_html_and_datetime(
                'hi', '<p>Sample translation</p>',
                self.mocked_review_submission_datetime))
        reviewable_suggestion_email_info = (
            suggestion_services  # type: ignore[no-untyped-call]
            .create_reviewable_suggestion_email_info_from_suggestion(
                translation_suggestion))
        review_wait_time = 1
        reviewable_suggestion_email_info.submission_datetime = (
            self.mocked_review_submission_datetime)
        mocked_datetime_for_utcnow = (
            reviewable_suggestion_email_info.submission_datetime +
            datetime.timedelta(seconds=review_wait_time))
        expected_email_html_body = (
            'Hi reviewer1,'
            '<br><br>'
            'There are new review opportunities that we think you might be '
            'interested in on the <a href="%s%s">Contributor Dashboard</a>. '
            'Here are some examples of contributions that have been waiting '
            'the longest for review:<br><br>'
            '<ul>'
            '<li>The following हिन्दी (Hindi) translation suggestion was '
            'submitted for review 1 minute ago:'
            '<br>Sample translation</li><br>'
            '</ul><br>'
            'Please take some time to review any of the above contributions '
            '(if they still need a review) or any other contributions on the '
            'dashboard. We appreciate your help!'
            '<br><br>'
            'Thanks again, and happy reviewing!<br>'
            '- The Oppia Contributor Dashboard Team'
            '<br><br>%s' % (
                feconf.OPPIA_SITE_URL, feconf.CONTRIBUTOR_DASHBOARD_URL,
                email_manager.EMAIL_FOOTER.value))

        with self.can_send_emails_ctx, self.log_new_error_ctx:
            with self.mock_datetime_utcnow(mocked_datetime_for_utcnow):
                (
                    email_manager
                    .send_mail_to_notify_contributor_dashboard_reviewers(
                        [self.reviewer_1_id],
                        [[reviewable_suggestion_email_info]])
                )

        # Make sure correct email is sent.
        messages = self._get_sent_email_messages(self.REVIEWER_1_EMAIL)
        self.assertEqual(len(messages), 1)
        self.assertEqual(messages[0].html, expected_email_html_body)

        # Make sure correct email model is stored.
        self._assert_email_data_stored_in_sent_email_model_is_correct(
            expected_email_html_body, self.reviewer_1_id,
            self.REVIEWER_1_EMAIL)

    def test_email_sent_to_reviewer_with_multi_translation_waiting_for_review(
        self
    ) -> None:
        config_services.set_property(
            'committer_id',
            'contributor_dashboard_reviewer_emails_is_enabled', True)
        mocked_datetime_for_utcnow = (
            self.mocked_review_submission_datetime + datetime.timedelta(
                days=1, hours=1))
        # Translation suggestion 1 has waited 1 day for review.
        translation_suggestion_1 = (
            self._create_translation_suggestion_in_lang_with_html_and_datetime(
                'en', '<p>Translation 1</p>',
                self.mocked_review_submission_datetime + datetime.timedelta(
                    hours=1)))
        # Translation suggestion 2 has waited 1 hour for review.
        translation_suggestion_2 = (
            self._create_translation_suggestion_in_lang_with_html_and_datetime(
                'fr', '<p>Translation 2</p>',
                self.mocked_review_submission_datetime + datetime.timedelta(
                    days=1)))
        reviewable_suggestion_email_infos = (
            self._create_reviewable_suggestion_email_infos_from_suggestions(
                [translation_suggestion_1, translation_suggestion_2]))
        expected_email_html_body = (
            'Hi reviewer1,'
            '<br><br>'
            'There are new review opportunities that we think you might be '
            'interested in on the <a href="%s%s">Contributor Dashboard</a>. '
            'Here are some examples of contributions that have been waiting '
            'the longest for review:<br><br>'
            '<ul>'
            '<li>The following English translation suggestion was submitted '
            'for review 1 day ago:'
            '<br>Translation 1</li><br>'
            '<li>The following français (French) translation suggestion was '
            'submitted for review 1 hour ago:'
            '<br>Translation 2</li><br>'
            '</ul><br>'
            'Please take some time to review any of the above contributions '
            '(if they still need a review) or any other contributions on the '
            'dashboard. We appreciate your help!'
            '<br><br>'
            'Thanks again, and happy reviewing!<br>'
            '- The Oppia Contributor Dashboard Team'
            '<br><br>%s' % (
                feconf.OPPIA_SITE_URL, feconf.CONTRIBUTOR_DASHBOARD_URL,
                email_manager.EMAIL_FOOTER.value))

        with self.can_send_emails_ctx, self.log_new_error_ctx:
            with self.mock_datetime_utcnow(mocked_datetime_for_utcnow):
                (
                    email_manager
                    .send_mail_to_notify_contributor_dashboard_reviewers(
                        [self.reviewer_1_id],
                        [reviewable_suggestion_email_infos])
                )

        # Make sure correct email is sent.
        messages = self._get_sent_email_messages(self.REVIEWER_1_EMAIL)
        self.assertEqual(len(messages), 1)
        self.assertEqual(messages[0].html, expected_email_html_body)

        # Make sure correct email model is stored.
        self._assert_email_data_stored_in_sent_email_model_is_correct(
            expected_email_html_body, self.reviewer_1_id,
            self.REVIEWER_1_EMAIL)

    def test_email_sent_to_multi_reviewers_with_multi_translations_suggestions(
        self
    ) -> None:
        config_services.set_property(
            'committer_id',
            'contributor_dashboard_reviewer_emails_is_enabled', True)
        mocked_datetime_for_utcnow = (
            self.mocked_review_submission_datetime + datetime.timedelta(
                days=1, hours=1, minutes=1))
        # Translation suggestion 1 has waited 1 day for review.
        translation_suggestion_1 = (
            self._create_translation_suggestion_in_lang_with_html_and_datetime(
                'en', '<p>Translation 1 for reviewer 1</p>',
                self.mocked_review_submission_datetime + datetime.timedelta(
                    hours=1, minutes=1)))
        # Translation suggestion 2 has waited 1 hour for review.
        translation_suggestion_2 = (
            self._create_translation_suggestion_in_lang_with_html_and_datetime(
                'fr', '<p>Translation 2 for reviewer 1</p>',
                self.mocked_review_submission_datetime + datetime.timedelta(
                    days=1, minutes=1)))
        # Translation suggestion 3 has waited 1 minute for review.
        translation_suggestion_3 = (
            self._create_translation_suggestion_in_lang_with_html_and_datetime(
                'hi', '<p>Translation 1 for reviewer 2</p>',
                self.mocked_review_submission_datetime + datetime.timedelta(
                    days=1, hours=1)))
        # Translation suggestion 4 has waited 1 minute for review.
        translation_suggestion_4 = (
            self._create_translation_suggestion_in_lang_with_html_and_datetime(
                'fr', '<p>Translation 2 for reviewer 2</p>',
                self.mocked_review_submission_datetime + datetime.timedelta(
                    days=1, hours=1)))
        reviewer_1_suggestion_email_infos = (
            self._create_reviewable_suggestion_email_infos_from_suggestions(
                [translation_suggestion_1, translation_suggestion_2]))
        reviewer_2_suggestion_email_infos = (
            self._create_reviewable_suggestion_email_infos_from_suggestions(
                [translation_suggestion_3, translation_suggestion_4]))
        expected_email_html_body_reviewer_1 = (
            'Hi reviewer1,'
            '<br><br>'
            'There are new review opportunities that we think you might be '
            'interested in on the <a href="%s%s">Contributor Dashboard</a>. '
            'Here are some examples of contributions that have been waiting '
            'the longest for review:<br><br>'
            '<ul>'
            '<li>The following English translation suggestion was submitted '
            'for review 1 day ago:'
            '<br>Translation 1 for reviewer 1</li><br>'
            '<li>The following français (French) translation suggestion was '
            'submitted for review 1 hour ago:'
            '<br>Translation 2 for reviewer 1</li><br>'
            '</ul><br>'
            'Please take some time to review any of the above contributions '
            '(if they still need a review) or any other contributions on the '
            'dashboard. We appreciate your help!'
            '<br><br>'
            'Thanks again, and happy reviewing!<br>'
            '- The Oppia Contributor Dashboard Team'
            '<br><br>%s' % (
                feconf.OPPIA_SITE_URL, feconf.CONTRIBUTOR_DASHBOARD_URL,
                email_manager.EMAIL_FOOTER.value)
        )
        expected_email_html_body_reviewer_2 = (
            'Hi reviewer2,'
            '<br><br>'
            'There are new review opportunities that we think you might be '
            'interested in on the <a href="%s%s">Contributor Dashboard</a>. '
            'Here are some examples of contributions that have been waiting '
            'the longest for review:<br><br>'
            '<ul>'
            '<li>The following हिन्दी (Hindi) translation suggestion was '
            'submitted for review 1 minute ago:'
            '<br>Translation 1 for reviewer 2</li><br>'
            '<li>The following français (French) translation suggestion was '
            'submitted for review 1 minute ago:'
            '<br>Translation 2 for reviewer 2</li><br>'
            '</ul><br>'
            'Please take some time to review any of the above contributions '
            '(if they still need a review) or any other contributions on the '
            'dashboard. We appreciate your help!'
            '<br><br>'
            'Thanks again, and happy reviewing!<br>'
            '- The Oppia Contributor Dashboard Team'
            '<br><br>%s' % (
                feconf.OPPIA_SITE_URL, feconf.CONTRIBUTOR_DASHBOARD_URL,
                email_manager.EMAIL_FOOTER.value))

        with self.can_send_emails_ctx, self.log_new_error_ctx:
            with self.mock_datetime_utcnow(mocked_datetime_for_utcnow):
                (
                    email_manager
                    .send_mail_to_notify_contributor_dashboard_reviewers(
                        [self.reviewer_1_id, self.reviewer_2_id],
                        [
                            reviewer_1_suggestion_email_infos,
                            reviewer_2_suggestion_email_infos
                        ])
                )

        # Make sure correct emails are sent.
        messages = self._get_sent_email_messages(self.REVIEWER_1_EMAIL)
        self.assertEqual(len(messages), 1)
        self.assertEqual(messages[0].html, expected_email_html_body_reviewer_1)
        messages = self._get_sent_email_messages(self.REVIEWER_2_EMAIL)
        self.assertEqual(len(messages), 1)
        self.assertEqual(messages[0].html, expected_email_html_body_reviewer_2)

        # Make sure correct email models are stored.
        self._assert_email_data_stored_in_sent_email_model_is_correct(
            expected_email_html_body_reviewer_1, self.reviewer_1_id,
            self.REVIEWER_1_EMAIL)
        self._assert_email_data_stored_in_sent_email_model_is_correct(
            expected_email_html_body_reviewer_2, self.reviewer_2_id,
            self.REVIEWER_2_EMAIL)

    def test_email_sent_to_multi_reviewers_with_multi_suggestions_waiting(
        self
    ) -> None:
        config_services.set_property(
            'committer_id',
            'contributor_dashboard_reviewer_emails_is_enabled', True)
        mocked_datetime_for_utcnow = (
            self.mocked_review_submission_datetime + datetime.timedelta(
                days=1, hours=1, minutes=1))
        # Suggestion 1 has waited 1 day for review.
        suggestion_1 = (
            self._create_translation_suggestion_in_lang_with_html_and_datetime(
                'en', '<p>Translation 1</p>',
                self.mocked_review_submission_datetime + datetime.timedelta(
                    hours=1, minutes=1)))
        # Suggestion 2 has waited 1 hour for review.
        suggestion_2 = (
            self._create_question_suggestion_with_question_html_and_datetime(
                '<p>Question 1</p>',
                self.mocked_review_submission_datetime + datetime.timedelta(
                    days=1, minutes=1)))
        # Suggestion 3 has waited 1 minute for review.
        suggestion_3 = (
            self._create_translation_suggestion_in_lang_with_html_and_datetime(
                'fr', '<p>Translation 2</p>',
                self.mocked_review_submission_datetime + datetime.timedelta(
                    days=1, hours=1)))
        # Suggestion 4 has waited 1 minute for review.
        suggestion_4 = (
            self._create_question_suggestion_with_question_html_and_datetime(
                '<p>Question 2</p>',
                self.mocked_review_submission_datetime + datetime.timedelta(
                    days=1, hours=1)))
        reviewer_1_suggestion_email_infos = (
            self._create_reviewable_suggestion_email_infos_from_suggestions(
                [suggestion_1, suggestion_2]))
        reviewer_2_suggestion_email_infos = (
            self._create_reviewable_suggestion_email_infos_from_suggestions(
                [suggestion_3, suggestion_4]))
        expected_email_html_body_reviewer_1 = (
            'Hi reviewer1,'
            '<br><br>'
            'There are new review opportunities that we think you might be '
            'interested in on the <a href="%s%s">Contributor Dashboard</a>. '
            'Here are some examples of contributions that have been waiting '
            'the longest for review:<br><br>'
            '<ul>'
            '<li>The following English translation suggestion was submitted '
            'for review 1 day ago:'
            '<br>Translation 1</li><br>'
            '<li>The following question suggestion was submitted for '
            'review 1 hour ago:'
            '<br>Question 1</li><br>'
            '</ul><br>'
            'Please take some time to review any of the above contributions '
            '(if they still need a review) or any other contributions on the '
            'dashboard. We appreciate your help!'
            '<br><br>'
            'Thanks again, and happy reviewing!<br>'
            '- The Oppia Contributor Dashboard Team'
            '<br><br>%s' % (
                feconf.OPPIA_SITE_URL, feconf.CONTRIBUTOR_DASHBOARD_URL,
                email_manager.EMAIL_FOOTER.value)
        )
        expected_email_html_body_reviewer_2 = (
            'Hi reviewer2,'
            '<br><br>'
            'There are new review opportunities that we think you might be '
            'interested in on the <a href="%s%s">Contributor Dashboard</a>. '
            'Here are some examples of contributions that have been waiting '
            'the longest for review:<br><br>'
            '<ul>'
            '<li>The following français (French) translation suggestion was '
             'submitted for review 1 minute ago:'
            '<br>Translation 2</li><br>'
            '<li>The following question suggestion was submitted for '
            'review 1 minute ago:'
            '<br>Question 2</li><br>'
            '</ul><br>'
            'Please take some time to review any of the above contributions '
            '(if they still need a review) or any other contributions on the '
            'dashboard. We appreciate your help!'
            '<br><br>'
            'Thanks again, and happy reviewing!<br>'
            '- The Oppia Contributor Dashboard Team'
            '<br><br>%s' % (
                feconf.OPPIA_SITE_URL, feconf.CONTRIBUTOR_DASHBOARD_URL,
                email_manager.EMAIL_FOOTER.value))

        with self.can_send_emails_ctx, self.log_new_error_ctx:
            with self.mock_datetime_utcnow(mocked_datetime_for_utcnow):
                (
                    email_manager
                    .send_mail_to_notify_contributor_dashboard_reviewers(
                        [self.reviewer_1_id, self.reviewer_2_id],
                        [
                            reviewer_1_suggestion_email_infos,
                            reviewer_2_suggestion_email_infos
                        ])
                )

        # Make sure correct emails are sent.
        messages = self._get_sent_email_messages(self.REVIEWER_1_EMAIL)
        self.assertEqual(len(messages), 1)
        self.assertEqual(messages[0].html, expected_email_html_body_reviewer_1)
        messages = self._get_sent_email_messages(self.REVIEWER_2_EMAIL)
        self.assertEqual(len(messages), 1)
        self.assertEqual(messages[0].html, expected_email_html_body_reviewer_2)

        # Make sure correct email models are stored.
        self._assert_email_data_stored_in_sent_email_model_is_correct(
            expected_email_html_body_reviewer_1, self.reviewer_1_id,
            self.REVIEWER_1_EMAIL)
        self._assert_email_data_stored_in_sent_email_model_is_correct(
            expected_email_html_body_reviewer_2, self.reviewer_2_id,
            self.REVIEWER_2_EMAIL)


class NotifyAdminsSuggestionsWaitingTooLongForReviewEmailTests(
        test_utils.EmailTestBase):
    """Tests the send_mail_to_notify_admins_suggestions_waiting_long method,
    which sends an email to admins with information regarding the suggestions
    that have waited longer than
    suggestion_models.SUGGESTION_REVIEW_WAIT_TIME_THRESHOLD_IN_DAYS days for
    review on the Contributor Dashboard.
    """

    target_id: str = 'exp1'
    skill_id: str = 'skill_123456'
    mocked_review_submission_datetime: datetime.datetime = (
        datetime.datetime(2020, 6, 15, 5)
    )
    AUTHOR_USERNAME: Final = 'author'
    AUTHOR_EMAIL: Final = 'author@example.com'
    CURRICULUM_ADMIN_1_USERNAME: Final = 'user1'
    CURRICULUM_ADMIN_1_EMAIL: Final = 'user1@community.org'
    CURRICULUM_ADMIN_2_USERNAME: Final = 'user2'
    CURRICULUM_ADMIN_2_EMAIL: Final = 'user2@community.org'

    def _create_translation_suggestion_in_lang_with_html_and_datetime(
        self,
        language_code: str,
        translation_html: str,
        submission_datetime: datetime.datetime
    ) -> suggestion_registry.BaseSuggestion:
        """Creates a translation suggestion in the given language_code with the
        given translation html and submission datetime.
        """
        add_translation_change_dict = {
            'cmd': exp_domain.CMD_ADD_WRITTEN_TRANSLATION,
            'state_name': feconf.DEFAULT_INIT_STATE_NAME,
            'content_id': feconf.DEFAULT_NEW_STATE_CONTENT_ID,
            'language_code': language_code,
            'content_html': feconf.DEFAULT_INIT_STATE_CONTENT_STR,
            'translation_html': translation_html,
            'data_format': 'html'
        }

        with self.mock_datetime_utcnow(submission_datetime):
            translation_suggestion = suggestion_services.create_suggestion(  # type: ignore[no-untyped-call]
                feconf.SUGGESTION_TYPE_TRANSLATE_CONTENT,
                feconf.ENTITY_TYPE_EXPLORATION,
                self.target_id, feconf.CURRENT_STATE_SCHEMA_VERSION,
                self.author_id, add_translation_change_dict,
                'test description')

        # The return type of this method is assumed as Any type by MyPy.
        # Because the functions that are used in this method are not type
        # annotated yet. Once the required functions are annotated, MyPy
        # will automatically ask to remove the ignore by throwing an
        # error like: 'unused 'type: ignore' comment'.
        return translation_suggestion  # type: ignore[no-any-return]

    def _create_question_suggestion_with_question_html_and_datetime(
        self,
        question_html: str,
        submission_datetime: datetime.datetime
    ) -> suggestion_registry.BaseSuggestion:
        """Creates a question suggestion with the given question html and
        submission datetime.
        """
        with self.swap(
            feconf, 'DEFAULT_INIT_STATE_CONTENT_STR', question_html):
            add_question_change_dict = {
                'cmd': (
                    question_domain
                    .CMD_CREATE_NEW_FULLY_SPECIFIED_QUESTION),
                'question_dict': {
                    'question_state_data': self._create_valid_question_data(
                        'default_state').to_dict(),
                    'language_code': constants.DEFAULT_LANGUAGE_CODE,
                    'question_state_data_schema_version': (
                        feconf.CURRENT_STATE_SCHEMA_VERSION),
                    'linked_skill_ids': ['skill_1'],
                    'inapplicable_skill_misconception_ids': ['skillid12345-1']
                },
                'skill_id': self.skill_id,
                'skill_difficulty': 0.3
            }

        with self.mock_datetime_utcnow(submission_datetime):
            question_suggestion = suggestion_services.create_suggestion(  # type: ignore[no-untyped-call]
                feconf.SUGGESTION_TYPE_ADD_QUESTION,
                feconf.ENTITY_TYPE_SKILL,
                self.skill_id, feconf.CURRENT_STATE_SCHEMA_VERSION,
                self.author_id, add_question_change_dict,
                'test description')

        # The return type of this method is assumed as Any type by MyPy.
        # Because the functions that are used in this method are not type
        # annotated yet. Once the required functions are annotated, MyPy
        # will automatically ask to remove the ignore by throwing an
        # error like: 'unused 'type: ignore' comment'.
        return question_suggestion  # type: ignore[no-any-return]

    def _create_reviewable_suggestion_email_infos_from_suggestions(
        self, suggestions: List[suggestion_registry.BaseSuggestion]
    ) -> List[suggestion_registry.ReviewableSuggestionEmailInfo]:
        """Creates a list of ReviewableSuggestionEmailInfo objects from
        the given suggestions.
        """

        return [
            (
                suggestion_services  # type: ignore[no-untyped-call]
                .create_reviewable_suggestion_email_info_from_suggestion(
                    suggestion)
            ) for suggestion in suggestions
        ]

    def _assert_email_data_stored_in_sent_email_model_is_correct(
        self,
        expected_email_html_body: str,
        admin_id: Optional[str],
        admin_email: str
    ) -> None:
        """Asserts that the created sent email model from the sent email
        contains the right information.
        """
        sent_email_models: Sequence[
            email_models.SentEmailModel
        ] = email_models.SentEmailModel.get_all().filter(
            email_models.SentEmailModel.recipient_id == admin_id).fetch()
        self.assertEqual(len(sent_email_models), 1)
        sent_email_model = sent_email_models[0]
        self.assertEqual(
            sent_email_model.subject, (
                email_manager
                .ADMIN_NOTIFICATION_FOR_SUGGESTIONS_NEEDING_REVIEW_EMAIL_DATA[
                    'email_subject']
            ))
        self.assertEqual(
            sent_email_model.recipient_id, admin_id)
        self.assertEqual(
            sent_email_model.recipient_email, admin_email)
        self.assertEqual(
            sent_email_model.html_body, expected_email_html_body)
        self.assertEqual(
            sent_email_model.sender_id, feconf.SYSTEM_COMMITTER_ID)
        self.assertEqual(
            sent_email_model.sender_email,
            'Site Admin <%s>' % feconf.NOREPLY_EMAIL_ADDRESS)
        self.assertEqual(
            sent_email_model.intent,
            feconf.EMAIL_INTENT_ADDRESS_CONTRIBUTOR_DASHBOARD_SUGGESTIONS)

    def _mock_logging_info(self, msg: str, *args: str) -> None:
        """Mocks logging.info() by appending the log message to the logged info
        list.
        """
        self.logged_info.append(msg % args)

    def setUp(self) -> None:
<<<<<<< HEAD
        super(
            NotifyAdminsSuggestionsWaitingTooLongForReviewEmailTests,
            self).setUp()
=======
        super().setUp() # type: ignore[no-untyped-call]
>>>>>>> 3e32777e
        self.signup(self.AUTHOR_EMAIL, self.AUTHOR_USERNAME)
        self.author_id = self.get_user_id_from_email(self.AUTHOR_EMAIL)
        self.signup(
            self.CURRICULUM_ADMIN_1_EMAIL, self.CURRICULUM_ADMIN_1_USERNAME)
        self.admin_1_id = self.get_user_id_from_email(
            self.CURRICULUM_ADMIN_1_EMAIL)
        self.signup(
            self.CURRICULUM_ADMIN_2_EMAIL, self.CURRICULUM_ADMIN_2_USERNAME)
        self.admin_2_id = self.get_user_id_from_email(
            self.CURRICULUM_ADMIN_2_EMAIL)

        self.can_send_emails_ctx = self.swap(feconf, 'CAN_SEND_EMAILS', True)
        self.cannot_send_emails_ctx = self.swap(
            feconf, 'CAN_SEND_EMAILS', False)
        self.log_new_error_counter = test_utils.CallCounter(
            logging.error)
        self.log_new_error_ctx = self.swap(
            logging, 'error', self.log_new_error_counter)
        self.logged_info: List[str] = []
        self.log_new_info_ctx = self.swap(
            logging, 'info', self._mock_logging_info)

        self.save_new_valid_exploration(self.target_id, self.author_id)
        self.save_new_skill(self.skill_id, self.author_id)
        question_suggestion = (
            self._create_question_suggestion_with_question_html_and_datetime(
                '<p>What is the meaning of life?</p>',
                self.mocked_review_submission_datetime))
        self.reviewable_suggestion_email_info = (
            suggestion_services  # type: ignore[no-untyped-call]
            .create_reviewable_suggestion_email_info_from_suggestion(
                question_suggestion))

    def test_email_not_sent_if_can_send_emails_is_false(self) -> None:
        config_services.set_property(
            'committer_id',
            'notify_admins_suggestions_waiting_too_long_is_enabled', True)

        with self.capture_logging(min_level=logging.ERROR) as logs:
            with self.cannot_send_emails_ctx, self.log_new_error_ctx:
                with self.swap(
                    suggestion_models,
                    'SUGGESTION_REVIEW_WAIT_TIME_THRESHOLD_IN_DAYS', 0):
                    (
                        email_manager
                        .send_mail_to_notify_admins_suggestions_waiting_long(
                            [self.admin_1_id],
                            [],
                            [],
                            [self.reviewable_suggestion_email_info])
                    )

            messages = self._get_all_sent_email_messages()
            self.assertEqual(len(messages), 0)
            self.assertEqual(self.log_new_error_counter.times_called, 1)
            self.assertEqual(
                logs[0], 'This app cannot send emails to users.')

    def test_email_not_sent_if_notifying_admins_about_suggestions_is_disabled(
        self
    ) -> None:
        config_services.set_property(
            'committer_id',
            'notify_admins_suggestions_waiting_too_long_is_enabled', False)

        with self.capture_logging(min_level=logging.ERROR) as logs:
            with self.can_send_emails_ctx, self.log_new_error_ctx:
                with self.swap(
                    suggestion_models,
                    'SUGGESTION_REVIEW_WAIT_TIME_THRESHOLD_IN_DAYS', 0):
                    (
                        email_manager
                        .send_mail_to_notify_admins_suggestions_waiting_long(
                            [self.admin_1_id], [], [],
                            [self.reviewable_suggestion_email_info])
                    )

            messages = self._get_all_sent_email_messages()
            self.assertEqual(len(messages), 0)
            self.assertEqual(self.log_new_error_counter.times_called, 1)
            self.assertEqual(
                logs[0],
                'The "notify_admins_suggestions_waiting_too_long" property '
                'must be enabled on the admin config page in order to send '
                'admins the emails.')

    def test_email_not_sent_if_admin_email_does_not_exist(self) -> None:
        config_services.set_property(
            'committer_id',
            'notify_admins_suggestions_waiting_too_long_is_enabled', True)

        with self.capture_logging(min_level=logging.ERROR) as logs:
            with self.can_send_emails_ctx, self.log_new_error_ctx:
                with self.swap(
                    suggestion_models,
                    'SUGGESTION_REVIEW_WAIT_TIME_THRESHOLD_IN_DAYS', 0):
                    (
                        email_manager
                        .send_mail_to_notify_admins_suggestions_waiting_long(
                            ['admin_id_without_email'], [], [],
                            [self.reviewable_suggestion_email_info])
                    )

            messages = self._get_all_sent_email_messages()
            self.assertEqual(len(messages), 0)
            self.assertEqual(self.log_new_error_counter.times_called, 1)
            self.assertEqual(
                logs[0],
                'There was no email for the given admin id: '
                'admin_id_without_email.'
            )

    def test_email_not_sent_if_no_admins_to_notify(self) -> None:
        config_services.set_property(
            'committer_id',
            'notify_admins_suggestions_waiting_too_long_is_enabled', True)

        with self.capture_logging(min_level=logging.ERROR) as logs:
            with self.can_send_emails_ctx, self.log_new_error_ctx:
                with self.swap(
                    suggestion_models,
                    'SUGGESTION_REVIEW_WAIT_TIME_THRESHOLD_IN_DAYS', 0):
                    (
                        email_manager
                        .send_mail_to_notify_admins_suggestions_waiting_long(
                            [], [], [], [self.reviewable_suggestion_email_info])
                    )

            messages = self._get_all_sent_email_messages()
            self.assertEqual(len(messages), 0)
            self.assertEqual(self.log_new_error_counter.times_called, 1)
            self.assertEqual(
                logs[0], 'There were no admins to notify.')

    def test_email_not_sent_if_no_suggestions_to_notify_the_admin_about(
        self
    ) -> None:
        config_services.set_property(
            'committer_id',
            'notify_admins_suggestions_waiting_too_long_is_enabled', True)

        with self.can_send_emails_ctx, self.log_new_info_ctx:
            with self.swap(
                suggestion_models,
                'SUGGESTION_REVIEW_WAIT_TIME_THRESHOLD_IN_DAYS', 0):
                (
                    email_manager
                    .send_mail_to_notify_admins_suggestions_waiting_long(
                        [self.admin_1_id], [], [], [])
                )

        messages = self._get_all_sent_email_messages()
        self.assertEqual(len(messages), 0)
        self.assertEqual(
            self.logged_info[0],
            'There were no Contributor Dashboard suggestions that were waiting '
            'too long for a review.')

    def test_email_sent_to_admin_if_question_has_waited_too_long_for_a_review(
        self
    ) -> None:
        config_services.set_property(
            'committer_id',
            'notify_admins_suggestions_waiting_too_long_is_enabled', True)
        question_suggestion = (
            self._create_question_suggestion_with_question_html_and_datetime(
                '<p>What is the meaning of life?</p>',
                self.mocked_review_submission_datetime))
        reviewable_suggestion_email_info = (
            suggestion_services  # type: ignore[no-untyped-call]
            .create_reviewable_suggestion_email_info_from_suggestion(
                question_suggestion))
        review_wait_time = 5
        mocked_datetime_for_utcnow = (
            reviewable_suggestion_email_info.submission_datetime +
            datetime.timedelta(days=review_wait_time))
        expected_email_html_body = (
            'Hi user1,'
            '<br><br>'
            'There are suggestions on the '
            '<a href="%s%s">Contributor Dashboard</a> that have been waiting '
            'for more than 0 days for review. Please take a look at the '
            'suggestions mentioned below and help them get reviewed by going '
            'to the <a href="%s%s#/roles">admin roles page</a> and either:'
            '<br><br><ul>'
            '<li>Add more reviewers to the suggestion types that have '
            'suggestions waiting too long for a review</li><br>'
            '<li>Find the existing reviewers and email reviewers directly '
            'about the suggestions waiting for a review</li><br>'
            '</ul><br>'
            'Here are the suggestions that have been waiting too long for a '
            'review:'
            '<br><br>'
            '<ul>'
            '<li>The following question suggestion was submitted for review 5 '
            'days ago:'
            '<br>What is the meaning of life?</li><br>'
            '</ul><br>'
            'Thanks so much - we appreciate your help!<br>'
            'Best Wishes!<br><br>'
            '- The Oppia Contributor Dashboard Team' % (
                feconf.OPPIA_SITE_URL, feconf.CONTRIBUTOR_DASHBOARD_URL,
                feconf.OPPIA_SITE_URL, feconf.ADMIN_URL)
        )

        with self.can_send_emails_ctx, self.log_new_error_ctx:
            with self.swap(
                suggestion_models,
                'SUGGESTION_REVIEW_WAIT_TIME_THRESHOLD_IN_DAYS', 0):
                with self.mock_datetime_utcnow(mocked_datetime_for_utcnow):
                    (
                        email_manager
                        .send_mail_to_notify_admins_suggestions_waiting_long(
                            [self.admin_1_id], [], [],
                            [reviewable_suggestion_email_info])
                    )

        # Make sure correct email is sent.
        messages = self._get_sent_email_messages(self.CURRICULUM_ADMIN_1_EMAIL)
        self.assertEqual(len(messages), 1)
        self.assertEqual(messages[0].html, expected_email_html_body)

        # Make sure correct email model is stored.
        self._assert_email_data_stored_in_sent_email_model_is_correct(
            expected_email_html_body, self.admin_1_id,
            self.CURRICULUM_ADMIN_1_EMAIL)

    def test_email_sent_to_admin_if_multiple_questions_have_waited_for_review(
        self
    ) -> None:
        config_services.set_property(
            'committer_id',
            'notify_admins_suggestions_waiting_too_long_is_enabled', True)
        mocked_datetime_for_utcnow = (
            self.mocked_review_submission_datetime + datetime.timedelta(
                days=2, hours=1))
        question_suggestion_1 = (
            self._create_question_suggestion_with_question_html_and_datetime(
                '<p>Question 1</p>',
                self.mocked_review_submission_datetime))
        # Question suggestion 2 has waited slighlty less time than question
        # suggestion 1 so that the question suggestions are not
        # indistinguishable in terms of review wait time.
        question_suggestion_2 = (
            self._create_question_suggestion_with_question_html_and_datetime(
                '<p>Question 2</p>',
                self.mocked_review_submission_datetime + datetime.timedelta(
                    hours=1)))
        reviewable_suggestion_email_infos = (
            self._create_reviewable_suggestion_email_infos_from_suggestions(
                [question_suggestion_1, question_suggestion_2]))
        expected_email_html_body = (
            'Hi user1,'
            '<br><br>'
            'There are suggestions on the '
            '<a href="%s%s">Contributor Dashboard</a> that have been waiting '
            'for more than 0 days for review. Please take a look at the '
            'suggestions mentioned below and help them get reviewed by going '
            'to the <a href="%s%s#/roles">admin roles page</a> and either:'
            '<br><br><ul>'
            '<li>Add more reviewers to the suggestion types that have '
            'suggestions waiting too long for a review</li><br>'
            '<li>Find the existing reviewers and email reviewers directly '
            'about the suggestions waiting for a review</li><br>'
            '</ul><br>'
            'Here are the suggestions that have been waiting too long for a '
            'review:'
            '<br><br>'
            '<ul>'
            '<li>The following question suggestion was submitted for review 2 '
            'days ago:'
            '<br>Question 1</li><br>'
            '<li>The following question suggestion was submitted for review 2 '
            'days ago:'
            '<br>Question 2</li><br>'
            '</ul><br>'
            'Thanks so much - we appreciate your help!<br>'
            'Best Wishes!<br><br>'
            '- The Oppia Contributor Dashboard Team' % (
                feconf.OPPIA_SITE_URL, feconf.CONTRIBUTOR_DASHBOARD_URL,
                feconf.OPPIA_SITE_URL, feconf.ADMIN_URL)
        )

        with self.can_send_emails_ctx, self.log_new_error_ctx:
            with self.swap(
                suggestion_models,
                'SUGGESTION_REVIEW_WAIT_TIME_THRESHOLD_IN_DAYS', 0):
                with self.mock_datetime_utcnow(mocked_datetime_for_utcnow):
                    (
                        email_manager
                        .send_mail_to_notify_admins_suggestions_waiting_long(
                            [self.admin_1_id], [], [],
                            reviewable_suggestion_email_infos)
                    )

        # Make sure correct email is sent.
        messages = self._get_sent_email_messages(self.CURRICULUM_ADMIN_1_EMAIL)
        self.assertEqual(len(messages), 1)
        self.assertEqual(messages[0].html, expected_email_html_body)

        # Make sure correct email model is stored.
        self._assert_email_data_stored_in_sent_email_model_is_correct(
            expected_email_html_body, self.admin_1_id,
            self.CURRICULUM_ADMIN_1_EMAIL)

    def test_email_sent_to_admin_if_translation_has_waited_too_long_for_review(
        self
    ) -> None:
        config_services.set_property(
            'committer_id',
            'notify_admins_suggestions_waiting_too_long_is_enabled', True)
        translation_suggestion = (
            self._create_translation_suggestion_in_lang_with_html_and_datetime(
                'hi', '<p>Sample translation</p>',
                self.mocked_review_submission_datetime))
        reviewable_suggestion_email_info = (
            suggestion_services  # type: ignore[no-untyped-call]
            .create_reviewable_suggestion_email_info_from_suggestion(
                translation_suggestion))
        review_wait_time = 5
        mocked_datetime_for_utcnow = (
            reviewable_suggestion_email_info.submission_datetime +
            datetime.timedelta(days=review_wait_time))
        expected_email_html_body = (
            'Hi user1,'
            '<br><br>'
            'There are suggestions on the '
            '<a href="%s%s">Contributor Dashboard</a> that have been waiting '
            'for more than 0 days for review. Please take a look at the '
            'suggestions mentioned below and help them get reviewed by going '
            'to the <a href="%s%s#/roles">admin roles page</a> and either:'
            '<br><br><ul>'
            '<li>Add more reviewers to the suggestion types that have '
            'suggestions waiting too long for a review</li><br>'
            '<li>Find the existing reviewers and email reviewers directly '
            'about the suggestions waiting for a review</li><br>'
            '</ul><br>'
            'Here are the suggestions that have been waiting too long for a '
            'review:'
            '<br><br>'
            '<ul>'
            '<li>The following हिन्दी (Hindi) translation suggestion was '
            'submitted for review 5 days ago:'
            '<br>Sample translation</li><br>'
            '</ul><br>'
            'Thanks so much - we appreciate your help!<br>'
            'Best Wishes!<br><br>'
            '- The Oppia Contributor Dashboard Team' % (
                feconf.OPPIA_SITE_URL, feconf.CONTRIBUTOR_DASHBOARD_URL,
                feconf.OPPIA_SITE_URL, feconf.ADMIN_URL)
        )

        with self.can_send_emails_ctx, self.log_new_error_ctx:
            with self.swap(
                suggestion_models,
                'SUGGESTION_REVIEW_WAIT_TIME_THRESHOLD_IN_DAYS', 0):
                with self.mock_datetime_utcnow(mocked_datetime_for_utcnow):
                    (
                        email_manager
                        .send_mail_to_notify_admins_suggestions_waiting_long(
                            [self.admin_1_id], [], [],
                            [reviewable_suggestion_email_info])
                    )

        # Make sure correct email is sent.
        messages = self._get_sent_email_messages(self.CURRICULUM_ADMIN_1_EMAIL)
        self.assertEqual(len(messages), 1)
        self.assertEqual(messages[0].html, expected_email_html_body)

        # Make sure correct email model is stored.
        self._assert_email_data_stored_in_sent_email_model_is_correct(
            expected_email_html_body, self.admin_1_id,
            self.CURRICULUM_ADMIN_1_EMAIL)

    def test_email_sent_to_admin_if_multi_translations_have_waited_for_review(
        self
    ) -> None:
        config_services.set_property(
            'committer_id',
            'notify_admins_suggestions_waiting_too_long_is_enabled', True)
        mocked_datetime_for_utcnow = (
            self.mocked_review_submission_datetime + datetime.timedelta(
                days=2, hours=1))
        translation_suggestion_1 = (
            self._create_translation_suggestion_in_lang_with_html_and_datetime(
                'en', '<p>Translation 1</p>',
                self.mocked_review_submission_datetime))
        # Translation suggestion 2 has waited slighlty less time than
        # translation suggestion 1 so that the translation suggestions are not
        # indistinguishable in terms of review wait time.
        translation_suggestion_2 = (
            self._create_translation_suggestion_in_lang_with_html_and_datetime(
                'fr', '<p>Translation 2</p>',
                self.mocked_review_submission_datetime + datetime.timedelta(
                    hours=1)))
        reviewable_suggestion_email_infos = (
            self._create_reviewable_suggestion_email_infos_from_suggestions(
                [translation_suggestion_1, translation_suggestion_2]))
        expected_email_html_body = (
            'Hi user1,'
            '<br><br>'
            'There are suggestions on the '
            '<a href="%s%s">Contributor Dashboard</a> that have been waiting '
            'for more than 0 days for review. Please take a look at the '
            'suggestions mentioned below and help them get reviewed by going '
            'to the <a href="%s%s#/roles">admin roles page</a> and either:'
            '<br><br><ul>'
            '<li>Add more reviewers to the suggestion types that have '
            'suggestions waiting too long for a review</li><br>'
            '<li>Find the existing reviewers and email reviewers directly '
            'about the suggestions waiting for a review</li><br>'
            '</ul><br>'
            'Here are the suggestions that have been waiting too long for a '
            'review:'
            '<br><br>'
            '<ul>'
            '<li>The following English translation suggestion was submitted '
            'for review 2 days ago:'
            '<br>Translation 1</li><br>'
            '<li>The following français (French) translation suggestion was '
            'submitted for review 2 days ago:'
            '<br>Translation 2</li><br>'
            '</ul><br>'
            'Thanks so much - we appreciate your help!<br>'
            'Best Wishes!<br><br>'
            '- The Oppia Contributor Dashboard Team' % (
                feconf.OPPIA_SITE_URL, feconf.CONTRIBUTOR_DASHBOARD_URL,
                feconf.OPPIA_SITE_URL, feconf.ADMIN_URL)
        )

        with self.can_send_emails_ctx, self.log_new_error_ctx:
            with self.swap(
                suggestion_models,
                'SUGGESTION_REVIEW_WAIT_TIME_THRESHOLD_IN_DAYS', 0):
                with self.mock_datetime_utcnow(mocked_datetime_for_utcnow):
                    (
                        email_manager
                        .send_mail_to_notify_admins_suggestions_waiting_long(
                            [self.admin_1_id], [], [],
                            reviewable_suggestion_email_infos)
                    )

        # Make sure correct email is sent.
        messages = self._get_sent_email_messages(self.CURRICULUM_ADMIN_1_EMAIL)
        self.assertEqual(len(messages), 1)
        self.assertEqual(messages[0].html, expected_email_html_body)

        # Make sure correct email model is stored.
        self._assert_email_data_stored_in_sent_email_model_is_correct(
            expected_email_html_body, self.admin_1_id,
            self.CURRICULUM_ADMIN_1_EMAIL)

    def test_email_sent_to_admin_if_multi_suggestion_types_waiting_for_review(
        self
    ) -> None:
        config_services.set_property(
            'committer_id',
            'notify_admins_suggestions_waiting_too_long_is_enabled', True)
        mocked_datetime_for_utcnow = (
            self.mocked_review_submission_datetime + datetime.timedelta(
                days=2, hours=1, minutes=5))
        suggestion_1 = (
            self._create_translation_suggestion_in_lang_with_html_and_datetime(
                'en', '<p>Translation 1</p>',
                self.mocked_review_submission_datetime))
        # Suggestion 2 has waited slighlty less time than suggestion 1 so that
        # the suggestions are not indistinguishable in terms of review wait
        # time.
        suggestion_2 = (
            self._create_translation_suggestion_in_lang_with_html_and_datetime(
                'fr', '<p>Translation 2</p>',
                self.mocked_review_submission_datetime + datetime.timedelta(
                    minutes=5)))
        # Similarly, suggestion 3 has waited less than both suggestion 1 and
        # suggestion 2 so that the suggestions are not indistinguishable in
        # terms of review wait time.
        suggestion_3 = (
            self._create_question_suggestion_with_question_html_and_datetime(
                '<p>Question 1</p>',
                self.mocked_review_submission_datetime + datetime.timedelta(
                    hours=1)))
        reviewable_suggestion_email_infos = (
            self._create_reviewable_suggestion_email_infos_from_suggestions(
                [suggestion_1, suggestion_2, suggestion_3]))
        expected_email_html_body = (
            'Hi user1,'
            '<br><br>'
            'There are suggestions on the '
            '<a href="%s%s">Contributor Dashboard</a> that have been waiting '
            'for more than 0 days for review. Please take a look at the '
            'suggestions mentioned below and help them get reviewed by going '
            'to the <a href="%s%s#/roles">admin roles page</a> and either:'
            '<br><br><ul>'
            '<li>Add more reviewers to the suggestion types that have '
            'suggestions waiting too long for a review</li><br>'
            '<li>Find the existing reviewers and email reviewers directly '
            'about the suggestions waiting for a review</li><br>'
            '</ul><br>'
            'Here are the suggestions that have been waiting too long for a '
            'review:'
            '<br><br>'
            '<ul>'
            '<li>The following English translation suggestion was submitted '
            'for review 2 days ago:'
            '<br>Translation 1</li><br>'
            '<li>The following français (French) translation suggestion was '
            'submitted for review 2 days ago:'
            '<br>Translation 2</li><br>'
            '</ul><br>'
            'Thanks so much - we appreciate your help!<br>'
            'Best Wishes!<br><br>'
            '- The Oppia Contributor Dashboard Team' % (
                feconf.OPPIA_SITE_URL, feconf.CONTRIBUTOR_DASHBOARD_URL,
                feconf.OPPIA_SITE_URL, feconf.ADMIN_URL)
        )

        with self.can_send_emails_ctx, self.log_new_error_ctx:
            with self.swap(
                suggestion_models,
                'SUGGESTION_REVIEW_WAIT_TIME_THRESHOLD_IN_DAYS', 0):
                with self.mock_datetime_utcnow(mocked_datetime_for_utcnow):
                    (
                        email_manager
                        .send_mail_to_notify_admins_suggestions_waiting_long(
                            [self.admin_1_id], [], [],
                            reviewable_suggestion_email_infos)
                    )

        # Make sure correct email is sent.
        messages = self._get_sent_email_messages(self.CURRICULUM_ADMIN_1_EMAIL)
        messages.sort(key=lambda m: m.html)
        self.assertEqual(len(messages), 2)
        self.assertEqual(messages[0].html, expected_email_html_body)

        # Make sure correct email model is stored.
        sent_email_models: Sequence[
            email_models.SentEmailModel
        ] = email_models.SentEmailModel.get_all().filter(
            email_models.SentEmailModel.recipient_id == self.admin_1_id).fetch()
        self.assertEqual(len(sent_email_models), 2)
        # Here, we are narrowing down the type of 'sent_email_models' from
        # Sequence to List. Because Sequence is a broader type and it does not
        # contain extra methods (e.g: .sort()), and below we are using .sort()
        # method by assuming that 'sent_email_models' is an instance of list.
        # So, to avoid error we used assertion here.
        assert isinstance(sent_email_models, list)
        email_sort_fn: Callable[[email_models.SentEmailModel], str] = (
            lambda m: m.html_body if isinstance(m.html_body, str) else ''
        )
        sent_email_models.sort(key=email_sort_fn)
        sent_email_model = sent_email_models[0]
        self.assertEqual(
            sent_email_model.subject,
            email_manager
            .ADMIN_NOTIFICATION_FOR_SUGGESTIONS_NEEDING_REVIEW_EMAIL_DATA[
                'email_subject'])
        self.assertEqual(
            sent_email_model.recipient_id, self.admin_1_id)
        self.assertEqual(
            sent_email_model.recipient_email, self.CURRICULUM_ADMIN_1_EMAIL)
        self.assertEqual(
            sent_email_model.html_body, expected_email_html_body)
        self.assertEqual(
            sent_email_model.sender_id, feconf.SYSTEM_COMMITTER_ID)
        self.assertEqual(
            sent_email_model.sender_email,
            'Site Admin <%s>' % feconf.NOREPLY_EMAIL_ADDRESS)
        self.assertEqual(
            sent_email_model.intent,
            feconf.EMAIL_INTENT_ADDRESS_CONTRIBUTOR_DASHBOARD_SUGGESTIONS)

    def test_email_sent_to_multiple_admins(self) -> None:
        config_services.set_property(
            'committer_id',
            'notify_admins_suggestions_waiting_too_long_is_enabled', True)
        question_suggestion = (
            self._create_question_suggestion_with_question_html_and_datetime(
                '<p>What is the meaning of life?</p>',
                self.mocked_review_submission_datetime))
        reviewable_suggestion_email_info = (
            suggestion_services  # type: ignore[no-untyped-call]
            .create_reviewable_suggestion_email_info_from_suggestion(
                question_suggestion))
        review_wait_time = 5
        mocked_datetime_for_utcnow = (
            reviewable_suggestion_email_info.submission_datetime +
            datetime.timedelta(days=review_wait_time))
        expected_email_html_body_admin_1 = (
            'Hi user1,'
            '<br><br>'
            'There are suggestions on the '
            '<a href="%s%s">Contributor Dashboard</a> that have been waiting '
            'for more than 0 days for review. Please take a look at the '
            'suggestions mentioned below and help them get reviewed by going '
            'to the <a href="%s%s#/roles">admin roles page</a> and either:'
            '<br><br><ul>'
            '<li>Add more reviewers to the suggestion types that have '
            'suggestions waiting too long for a review</li><br>'
            '<li>Find the existing reviewers and email reviewers directly '
            'about the suggestions waiting for a review</li><br>'
            '</ul><br>'
            'Here are the suggestions that have been waiting too long for a '
            'review:'
            '<br><br>'
            '<ul>'
            '<li>The following question suggestion was submitted for review 5 '
            'days ago:'
            '<br>What is the meaning of life?</li><br>'
            '</ul><br>'
            'Thanks so much - we appreciate your help!<br>'
            'Best Wishes!<br><br>'
            '- The Oppia Contributor Dashboard Team' % (
                feconf.OPPIA_SITE_URL, feconf.CONTRIBUTOR_DASHBOARD_URL,
                feconf.OPPIA_SITE_URL, feconf.ADMIN_URL)
        )
        expected_email_html_body_admin_2 = (
            'Hi user2,'
            '<br><br>'
            'There are suggestions on the '
            '<a href="%s%s">Contributor Dashboard</a> that have been waiting '
            'for more than 0 days for review. Please take a look at the '
            'suggestions mentioned below and help them get reviewed by going '
            'to the <a href="%s%s#/roles">admin roles page</a> and either:'
            '<br><br><ul>'
            '<li>Add more reviewers to the suggestion types that have '
            'suggestions waiting too long for a review</li><br>'
            '<li>Find the existing reviewers and email reviewers directly '
            'about the suggestions waiting for a review</li><br>'
            '</ul><br>'
            'Here are the suggestions that have been waiting too long for a '
            'review:'
            '<br><br>'
            '<ul>'
            '<li>The following question suggestion was submitted for review 5 '
            'days ago:'
            '<br>What is the meaning of life?</li><br>'
            '</ul><br>'
            'Thanks so much - we appreciate your help!<br>'
            'Best Wishes!<br><br>'
            '- The Oppia Contributor Dashboard Team' % (
                feconf.OPPIA_SITE_URL, feconf.CONTRIBUTOR_DASHBOARD_URL,
                feconf.OPPIA_SITE_URL, feconf.ADMIN_URL))

        with self.can_send_emails_ctx, self.log_new_error_ctx:
            with self.swap(
                suggestion_models,
                'SUGGESTION_REVIEW_WAIT_TIME_THRESHOLD_IN_DAYS', 0):
                with self.mock_datetime_utcnow(mocked_datetime_for_utcnow):
                    (
                        email_manager
                        .send_mail_to_notify_admins_suggestions_waiting_long(
                            [self.admin_1_id, self.admin_2_id], [], [],
                            [reviewable_suggestion_email_info])
                    )

        # Make sure correct emails are sent.
        messages = self._get_sent_email_messages(self.CURRICULUM_ADMIN_1_EMAIL)
        self.assertEqual(len(messages), 1)
        self.assertEqual(messages[0].html, expected_email_html_body_admin_1)
        messages = self._get_sent_email_messages(self.CURRICULUM_ADMIN_2_EMAIL)
        self.assertEqual(len(messages), 1)
        self.assertEqual(messages[0].html, expected_email_html_body_admin_2)

        # Make sure correct email models are stored.
        self._assert_email_data_stored_in_sent_email_model_is_correct(
            expected_email_html_body_admin_1, self.admin_1_id,
            self.CURRICULUM_ADMIN_1_EMAIL)
        self._assert_email_data_stored_in_sent_email_model_is_correct(
            expected_email_html_body_admin_2, self.admin_2_id,
            self.CURRICULUM_ADMIN_2_EMAIL)


class NotifyAdminsContributorDashboardReviewersNeededTests(
        test_utils.EmailTestBase):
    """Test emailing admins that Contributor Dashboard reviewers are needed in
    specific suggestion types.
    """

    CURRICULUM_ADMIN_1_USERNAME: Final = 'user1'
    CURRICULUM_ADMIN_1_EMAIL: Final = 'user1@community.org'
    CURRICULUM_ADMIN_2_USERNAME: Final = 'user2'
    CURRICULUM_ADMIN_2_EMAIL: Final = 'user2@community.org'
    AUTHOR_EMAIL: Final = 'author@example.com'
    target_id: str = 'exp1'
    skill_id: str = 'skill_123456'

    def _create_translation_suggestion_with_language_code(
        self, language_code: str
    ) -> suggestion_registry.BaseSuggestion:
        """Creates a translation suggestion in the given language_code."""
        add_translation_change_dict = {
            'cmd': exp_domain.CMD_ADD_WRITTEN_TRANSLATION,
            'state_name': feconf.DEFAULT_INIT_STATE_NAME,
            'content_id': feconf.DEFAULT_NEW_STATE_CONTENT_ID,
            'language_code': language_code,
            'content_html': feconf.DEFAULT_INIT_STATE_CONTENT_STR,
            'translation_html': '<p>This is the translated content.</p>',
            'data_format': 'html'
        }

        # The return type of this method is assumed as Any type by MyPy.
        # Because the functions that are used in this method are not type
        # annotated yet. Once the required functions are annotated, MyPy
        # will automatically ask to remove the ignore by throwing an
        # error like: 'unused 'type: ignore' comment'.
        return suggestion_services.create_suggestion(  # type: ignore[no-any-return, no-untyped-call]
            feconf.SUGGESTION_TYPE_TRANSLATE_CONTENT,
            feconf.ENTITY_TYPE_EXPLORATION,
            self.target_id, feconf.CURRENT_STATE_SCHEMA_VERSION,
            self.author_id, add_translation_change_dict,
            'test description'
        )

    def _create_question_suggestion(self) -> suggestion_registry.BaseSuggestion:
        """Creates a question suggestion."""
        add_question_change_dict = {
            'cmd': question_domain.CMD_CREATE_NEW_FULLY_SPECIFIED_QUESTION,
            'question_dict': {
                'question_state_data': self._create_valid_question_data(
                    'default_state').to_dict(),
                'language_code': constants.DEFAULT_LANGUAGE_CODE,
                'question_state_data_schema_version': (
                    feconf.CURRENT_STATE_SCHEMA_VERSION),
                'linked_skill_ids': ['skill_1'],
                'inapplicable_skill_misconception_ids': ['skillid12345-1']
            },
            'skill_id': self.skill_id,
            'skill_difficulty': 0.3
        }

        # The return type of this method is assumed as Any type by MyPy.
        # Because the functions that are used in this method are not type
        # annotated yet. Once the required functions are annotated, MyPy
        # will automatically ask to remove the ignore by throwing an
        # error like: 'unused 'type: ignore' comment'.
        return suggestion_services.create_suggestion(  # type: ignore[no-any-return, no-untyped-call]
            feconf.SUGGESTION_TYPE_ADD_QUESTION,
            feconf.ENTITY_TYPE_SKILL,
            self.skill_id, feconf.CURRENT_STATE_SCHEMA_VERSION,
            self.author_id, add_question_change_dict,
            'test description'
        )

    def _assert_email_data_stored_in_sent_email_model_is_correct(
        self,
        expected_email_html_body: str,
        admin_id: Optional[str],
        admin_email: str
    ) -> None:
        """Asserts that the sent email model that was created from the email
        that was sent contains the right information.
        """
        sent_email_models: Sequence[
            email_models.SentEmailModel
        ] = email_models.SentEmailModel.get_all().filter(
            email_models.SentEmailModel.recipient_id == admin_id).fetch()
        self.assertEqual(len(sent_email_models), 1)
        sent_email_model = sent_email_models[0]
        self.assertEqual(
            sent_email_model.subject,
            email_manager.ADMIN_NOTIFICATION_FOR_REVIEWER_SHORTAGE_EMAIL_DATA[
                'email_subject'])
        self.assertEqual(
            sent_email_model.recipient_id, admin_id)
        self.assertEqual(
            sent_email_model.recipient_email, admin_email)
        self.assertEqual(
            sent_email_model.html_body, expected_email_html_body)
        self.assertEqual(
            sent_email_model.sender_id, feconf.SYSTEM_COMMITTER_ID)
        self.assertEqual(
            sent_email_model.sender_email,
            'Site Admin <%s>' % feconf.NOREPLY_EMAIL_ADDRESS)
        self.assertEqual(
            sent_email_model.intent,
            feconf.EMAIL_INTENT_ADD_CONTRIBUTOR_DASHBOARD_REVIEWERS)

    def _mock_logging_info(self, msg: str, *args: str) -> None:
        """Mocks logging.info() by appending the log message to the logged info
        list.
        """
        self.logged_info.append(msg % args)

    def setUp(self) -> None:
<<<<<<< HEAD
        super(
            NotifyAdminsContributorDashboardReviewersNeededTests,
            self).setUp()
=======
        super().setUp() # type: ignore[no-untyped-call]
>>>>>>> 3e32777e
        self.signup(self.AUTHOR_EMAIL, 'author')
        self.author_id = self.get_user_id_from_email(self.AUTHOR_EMAIL)
        self.signup(
            self.CURRICULUM_ADMIN_1_EMAIL, self.CURRICULUM_ADMIN_1_USERNAME)
        self.admin_1_id = self.get_user_id_from_email(
            self.CURRICULUM_ADMIN_1_EMAIL)
        self.signup(
            self.CURRICULUM_ADMIN_2_EMAIL, self.CURRICULUM_ADMIN_2_USERNAME)
        self.admin_2_id = self.get_user_id_from_email(
            self.CURRICULUM_ADMIN_2_EMAIL)

        self.save_new_valid_exploration(self.target_id, self.author_id)
        self.save_new_skill(self.skill_id, self.author_id)

        self.can_send_emails_ctx = self.swap(feconf, 'CAN_SEND_EMAILS', True)
        self.cannot_send_emails_ctx = self.swap(
            feconf, 'CAN_SEND_EMAILS', False)
        self.log_new_error_counter = test_utils.CallCounter(
            logging.error)
        self.log_new_error_ctx = self.swap(
            logging, 'error', self.log_new_error_counter)
        self.logged_info: List[str] = []
        self.log_new_info_ctx = self.swap(
            logging, 'info', self._mock_logging_info)

        self.suggestion_types_needing_reviewers: Dict[str, Set[str]] = {
            feconf.SUGGESTION_TYPE_ADD_QUESTION: set()
        }

    def test_email_not_sent_if_can_send_emails_is_false(self) -> None:
        config_services.set_property(
            'committer_id',
            'enable_admin_notifications_for_reviewer_shortage', True)

        with self.capture_logging(min_level=logging.ERROR) as logs:
            with self.cannot_send_emails_ctx, self.log_new_error_ctx:
                email_manager.send_mail_to_notify_admins_that_reviewers_are_needed(  # pylint: disable=line-too-long
                    [self.admin_1_id], [], [],
                    self.suggestion_types_needing_reviewers)

            messages = self._get_all_sent_email_messages()
            self.assertEqual(len(messages), 0)
            self.assertEqual(self.log_new_error_counter.times_called, 1)
            self.assertEqual(
                logs[0], 'This app cannot send emails to users.')

    def test_email_not_sent_if_notifying_admins_reviewers_needed_is_disabled(
        self
    ) -> None:
        config_services.set_property(
            'committer_id',
            'enable_admin_notifications_for_reviewer_shortage', False)

        with self.capture_logging(min_level=logging.ERROR) as logs:
            with self.can_send_emails_ctx, self.log_new_error_ctx:
                email_manager.send_mail_to_notify_admins_that_reviewers_are_needed(  # pylint: disable=line-too-long
                    [self.admin_1_id], [], [],
                    self.suggestion_types_needing_reviewers)

            messages = self._get_all_sent_email_messages()
            self.assertEqual(len(messages), 0)
            self.assertEqual(self.log_new_error_counter.times_called, 1)
            self.assertEqual(
                logs[0],
                'The "enable_admin_notifications_for_reviewer_shortage" '
                'property must be enabled on the admin config page in order to '
                'send admins the emails.')

    def test_email_not_sent_if_no_admins_to_notify(self) -> None:
        config_services.set_property(
            'committer_id',
            'enable_admin_notifications_for_reviewer_shortage', True)

        with self.capture_logging(min_level=logging.ERROR) as logs:
            with self.can_send_emails_ctx, self.log_new_error_ctx:
                email_manager.send_mail_to_notify_admins_that_reviewers_are_needed(  # pylint: disable=line-too-long
                    [], [], [],
                    self.suggestion_types_needing_reviewers)

            messages = self._get_all_sent_email_messages()
            self.assertEqual(len(messages), 0)
            self.assertEqual(self.log_new_error_counter.times_called, 1)
            self.assertEqual(
                logs[0], 'There were no admins to notify.')

    def test_email_not_sent_if_no_suggestion_types_that_need_reviewers(
        self
    ) -> None:
        config_services.set_property(
            'committer_id',
            'enable_admin_notifications_for_reviewer_shortage', True)

        with self.can_send_emails_ctx, self.log_new_info_ctx:
            email_manager.send_mail_to_notify_admins_that_reviewers_are_needed(
                [self.admin_1_id], [], [], {})

        messages = self._get_all_sent_email_messages()
        self.assertEqual(len(messages), 0)
        self.assertEqual(
            self.logged_info[0],
            'There were no suggestion types that needed more reviewers on the '
            'Contributor Dashboard.')

    def test_email_not_sent_if_admin_email_does_not_exist(self) -> None:
        config_services.set_property(
            'committer_id',
            'enable_admin_notifications_for_reviewer_shortage', True)

        with self.capture_logging(min_level=logging.ERROR) as logs:
            with self.can_send_emails_ctx, self.log_new_error_ctx:
                email_manager.send_mail_to_notify_admins_that_reviewers_are_needed(  # pylint: disable=line-too-long
                    ['admin_id_without_email'], [], [],
                    self.suggestion_types_needing_reviewers)

            messages = self._get_all_sent_email_messages()
            self.assertEqual(len(messages), 0)
            self.assertEqual(self.log_new_error_counter.times_called, 1)
            self.assertEqual(
                logs[0],
                'There was no email for the given admin id: '
                'admin_id_without_email.'
            )

    def test_email_sent_to_admin_if_question_suggestions_need_reviewers(
        self
    ) -> None:
        config_services.set_property(
            'committer_id',
            'enable_admin_notifications_for_reviewer_shortage', True)
        self._create_question_suggestion()
        suggestion_types_needing_reviewers = (
            suggestion_services.get_suggestion_types_that_need_reviewers())   # type: ignore[no-untyped-call]
        self.assertDictEqual(
            suggestion_types_needing_reviewers,
            {feconf.SUGGESTION_TYPE_ADD_QUESTION: {}})
        expected_email_html_body = (
            'Hi user1,'
            '<br><br>'
            'In the <a href="%s%s#/roles">admin roles page,</a> please add '
            'reviewers to the Contributor Dashboard community by entering '
            'their username(s) and allow reviewing for the suggestion types '
            'that need more reviewers bolded below.'
            '<br><br>'
            'There have been <b>question suggestions</b> created on the '
            '<a href="%s%s">Contributor Dashboard page</a> where there are not '
            'enough reviewers.'
            '<br><br>'
            'Thanks so much - we appreciate your help!<br><br>'
            'Best Wishes!<br>'
            '- The Oppia Contributor Dashboard Team' % (
                feconf.OPPIA_SITE_URL, feconf.ADMIN_URL, feconf.OPPIA_SITE_URL,
                feconf.CONTRIBUTOR_DASHBOARD_URL)
        )

        with self.can_send_emails_ctx:
            email_manager.send_mail_to_notify_admins_that_reviewers_are_needed(
                [self.admin_1_id], [], [],
                self.suggestion_types_needing_reviewers)

        # Make sure correct email is sent.
        messages = self._get_sent_email_messages(self.CURRICULUM_ADMIN_1_EMAIL)
        self.assertEqual(len(messages), 1)
        self.assertEqual(messages[0].html, expected_email_html_body)

        # Make sure correct email model is stored.
        self._assert_email_data_stored_in_sent_email_model_is_correct(
            expected_email_html_body, self.admin_1_id,
            self.CURRICULUM_ADMIN_1_EMAIL)

    def test_email_sent_to_admins_if_question_suggestions_need_reviewers(
        self
    ) -> None:
        config_services.set_property(
            'committer_id',
            'enable_admin_notifications_for_reviewer_shortage', True)
        self._create_question_suggestion()
        suggestion_types_needing_reviewers = (
            suggestion_services.get_suggestion_types_that_need_reviewers())   # type: ignore[no-untyped-call]
        self.assertDictEqual(
            suggestion_types_needing_reviewers,
            {feconf.SUGGESTION_TYPE_ADD_QUESTION: {}})
        expected_email_html_body_for_admin_1 = (
            'Hi user1,'
            '<br><br>'
            'In the <a href="%s%s#/roles">admin roles page,</a> please add '
            'reviewers to the Contributor Dashboard community by entering '
            'their username(s) and allow reviewing for the suggestion types '
            'that need more reviewers bolded below.'
            '<br><br>'
            'There have been <b>question suggestions</b> created on the '
            '<a href="%s%s">Contributor Dashboard page</a> where there are not '
            'enough reviewers.'
            '<br><br>'
            'Thanks so much - we appreciate your help!<br><br>'
            'Best Wishes!<br>'
            '- The Oppia Contributor Dashboard Team' % (
                feconf.OPPIA_SITE_URL, feconf.ADMIN_URL, feconf.OPPIA_SITE_URL,
                feconf.CONTRIBUTOR_DASHBOARD_URL)
        )
        expected_email_html_body_for_admin_2 = (
            'Hi user2,'
            '<br><br>'
            'In the <a href="%s%s#/roles">admin roles page,</a> please add '
            'reviewers to the Contributor Dashboard community by entering '
            'their username(s) and allow reviewing for the suggestion types '
            'that need more reviewers bolded below.'
            '<br><br>'
            'There have been <b>question suggestions</b> created on the '
            '<a href="%s%s">Contributor Dashboard page</a> where there are not '
            'enough reviewers.'
            '<br><br>'
            'Thanks so much - we appreciate your help!<br><br>'
            'Best Wishes!<br>'
            '- The Oppia Contributor Dashboard Team' % (
                feconf.OPPIA_SITE_URL, feconf.ADMIN_URL, feconf.OPPIA_SITE_URL,
                feconf.CONTRIBUTOR_DASHBOARD_URL)
        )

        with self.can_send_emails_ctx:
            email_manager.send_mail_to_notify_admins_that_reviewers_are_needed(
                [self.admin_1_id, self.admin_2_id], [], [],
                suggestion_types_needing_reviewers)

        # Make sure correct emails are sent.
        messages = self._get_sent_email_messages(self.CURRICULUM_ADMIN_1_EMAIL)
        self.assertEqual(len(messages), 1)
        self.assertEqual(messages[0].html, expected_email_html_body_for_admin_1)
        messages = self._get_sent_email_messages(self.CURRICULUM_ADMIN_2_EMAIL)
        self.assertEqual(len(messages), 1)
        self.assertEqual(messages[0].html, expected_email_html_body_for_admin_2)

        # Make sure correct email models are stored.
        self._assert_email_data_stored_in_sent_email_model_is_correct(
            expected_email_html_body_for_admin_1, self.admin_1_id,
            self.CURRICULUM_ADMIN_1_EMAIL)
        self._assert_email_data_stored_in_sent_email_model_is_correct(
            expected_email_html_body_for_admin_2, self.admin_2_id,
            self.CURRICULUM_ADMIN_2_EMAIL)

    def test_admin_email_sent_if_translations_need_reviewers_for_one_lang(
        self
    ) -> None:
        config_services.set_property(
            'committer_id',
            'enable_admin_notifications_for_reviewer_shortage', True)
        self._create_translation_suggestion_with_language_code('hi')
        suggestion_types_needing_reviewers = (
            suggestion_services.get_suggestion_types_that_need_reviewers())   # type: ignore[no-untyped-call]
        self.assertDictEqual(
            suggestion_types_needing_reviewers,
            {feconf.SUGGESTION_TYPE_TRANSLATE_CONTENT: {'hi'}})
        expected_email_html_body = (
            'Hi user1,'
            '<br><br>'
            'In the <a href="%s%s#/roles">admin roles page,</a> please add '
            'reviewers to the Contributor Dashboard community by entering '
            'their username(s) and allow reviewing for the suggestion types '
            'that need more reviewers bolded below.'
            '<br><br>'
            'There have been <b>हिन्दी (Hindi) translation suggestions</b> '
            'created on the <a href="%s%s">Contributor Dashboard page</a> where'
            ' there are not enough reviewers.<br><br>'
            'Thanks so much - we appreciate your help!<br><br>'
            'Best Wishes!<br>'
            '- The Oppia Contributor Dashboard Team' % (
                feconf.OPPIA_SITE_URL, feconf.ADMIN_URL, feconf.OPPIA_SITE_URL,
                feconf.CONTRIBUTOR_DASHBOARD_URL)
        )

        with self.can_send_emails_ctx:
            email_manager.send_mail_to_notify_admins_that_reviewers_are_needed(
                [self.admin_1_id], [], [],
                suggestion_types_needing_reviewers)

        # Make sure correct email is sent.
        messages = self._get_sent_email_messages(self.CURRICULUM_ADMIN_1_EMAIL)
        self.assertEqual(len(messages), 1)
        self.assertEqual(messages[0].html, expected_email_html_body)

        # Make sure correct email model is stored.
        self._assert_email_data_stored_in_sent_email_model_is_correct(
            expected_email_html_body, self.admin_1_id,
            self.CURRICULUM_ADMIN_1_EMAIL)

    def test_admin_emails_sent_if_translations_need_reviewers_for_one_lang(
        self
    ) -> None:
        config_services.set_property(
            'committer_id',
            'enable_admin_notifications_for_reviewer_shortage', True)
        self._create_translation_suggestion_with_language_code('hi')
        suggestion_types_needing_reviewers = (
            suggestion_services.get_suggestion_types_that_need_reviewers())   # type: ignore[no-untyped-call]
        self.assertDictEqual(
            suggestion_types_needing_reviewers,
            {feconf.SUGGESTION_TYPE_TRANSLATE_CONTENT: {'hi'}})
        expected_email_html_body_for_admin_1 = (
            'Hi user1,'
            '<br><br>'
            'In the <a href="%s%s#/roles">admin roles page,</a> please add '
            'reviewers to the Contributor Dashboard community by entering '
            'their username(s) and allow reviewing for the suggestion types '
            'that need more reviewers bolded below.'
            '<br><br>'
            'There have been <b>हिन्दी (Hindi) translation suggestions</b> '
            'created on the <a href="%s%s">Contributor Dashboard page</a> where'
            ' there are not enough reviewers.<br><br>'
            'Thanks so much - we appreciate your help!<br><br>'
            'Best Wishes!<br>'
            '- The Oppia Contributor Dashboard Team' % (
                feconf.OPPIA_SITE_URL, feconf.ADMIN_URL, feconf.OPPIA_SITE_URL,
                feconf.CONTRIBUTOR_DASHBOARD_URL)
        )
        expected_email_html_body_for_admin_2 = (
            'Hi user2,'
            '<br><br>'
            'In the <a href="%s%s#/roles">admin roles page,</a> please add '
            'reviewers to the Contributor Dashboard community by entering '
            'their username(s) and allow reviewing for the suggestion types '
            'that need more reviewers bolded below.'
            '<br><br>'
            'There have been <b>हिन्दी (Hindi) translation suggestions</b> '
            'created on the <a href="%s%s">Contributor Dashboard page</a> where'
            ' there are not enough reviewers.<br><br>'
            'Thanks so much - we appreciate your help!<br><br>'
            'Best Wishes!<br>'
            '- The Oppia Contributor Dashboard Team' % (
                feconf.OPPIA_SITE_URL, feconf.ADMIN_URL, feconf.OPPIA_SITE_URL,
                feconf.CONTRIBUTOR_DASHBOARD_URL)
        )

        with self.can_send_emails_ctx:
            email_manager.send_mail_to_notify_admins_that_reviewers_are_needed(
                [self.admin_1_id, self.admin_2_id], [], [],
                suggestion_types_needing_reviewers)

        # Make sure correct emails are sent.
        messages = self._get_sent_email_messages(self.CURRICULUM_ADMIN_1_EMAIL)
        self.assertEqual(len(messages), 1)
        self.assertEqual(messages[0].html, expected_email_html_body_for_admin_1)
        messages = self._get_sent_email_messages(self.CURRICULUM_ADMIN_2_EMAIL)
        self.assertEqual(len(messages), 1)
        self.assertEqual(messages[0].html, expected_email_html_body_for_admin_2)

        # Make sure correct email models are stored.
        self._assert_email_data_stored_in_sent_email_model_is_correct(
            expected_email_html_body_for_admin_1, self.admin_1_id,
            self.CURRICULUM_ADMIN_1_EMAIL)
        self._assert_email_data_stored_in_sent_email_model_is_correct(
            expected_email_html_body_for_admin_2, self.admin_2_id,
            self.CURRICULUM_ADMIN_2_EMAIL)

    def test_admin_email_sent_if_translations_need_reviewers_for_multi_lang(
        self
    ) -> None:
        config_services.set_property(
            'committer_id',
            'enable_admin_notifications_for_reviewer_shortage', True)
        self._create_translation_suggestion_with_language_code('fr')
        self._create_translation_suggestion_with_language_code('hi')
        suggestion_types_needing_reviewers = (
            suggestion_services.get_suggestion_types_that_need_reviewers())   # type: ignore[no-untyped-call]
        self.assertDictEqual(
            suggestion_types_needing_reviewers,
            {feconf.SUGGESTION_TYPE_TRANSLATE_CONTENT: {
                'fr', 'hi'}})
        expected_email_html_body = (
            'Hi user1,'
            '<br><br>'
            'In the <a href="%s%s#/roles">admin roles page,</a> please add '
            'reviewers to the Contributor Dashboard community by entering '
            'their username(s) and allow reviewing for the suggestion types '
            'that need more reviewers bolded below.'
            '<br><br>'
            'There have been <b>translation suggestions</b> created on the '
            '<a href="%s%s">Contributor Dashboard page</a> in languages where '
            'there are not enough reviewers. The languages that need more '
            'reviewers are:'
            '<br><ul>'
            '<li><b>français (French)</b></li><br>'
            '<li><b>हिन्दी (Hindi)</b></li><br>'
            '</ul><br>'
            'Thanks so much - we appreciate your help!<br><br>'
            'Best Wishes!<br>'
            '- The Oppia Contributor Dashboard Team' % (
                feconf.OPPIA_SITE_URL, feconf.ADMIN_URL, feconf.OPPIA_SITE_URL,
                feconf.CONTRIBUTOR_DASHBOARD_URL)
        )

        with self.can_send_emails_ctx:
            email_manager.send_mail_to_notify_admins_that_reviewers_are_needed(
                [self.admin_1_id], [], [],
                suggestion_types_needing_reviewers)

        # Make sure correct email is sent.
        messages = self._get_sent_email_messages(self.CURRICULUM_ADMIN_1_EMAIL)
        self.assertEqual(len(messages), 1)
        self.assertEqual(messages[0].html, expected_email_html_body)

        # Make sure correct email model is stored.
        self._assert_email_data_stored_in_sent_email_model_is_correct(
            expected_email_html_body, self.admin_1_id,
            self.CURRICULUM_ADMIN_1_EMAIL)

    def test_admin_emails_sent_if_translations_need_reviewers_for_multi_lang(
        self
    ) -> None:
        config_services.set_property(
            'committer_id',
            'enable_admin_notifications_for_reviewer_shortage', True)
        self._create_translation_suggestion_with_language_code('fr')
        self._create_translation_suggestion_with_language_code('hi')
        suggestion_types_needing_reviewers = (
            suggestion_services.get_suggestion_types_that_need_reviewers())   # type: ignore[no-untyped-call]
        self.assertDictEqual(
            suggestion_types_needing_reviewers,
            {feconf.SUGGESTION_TYPE_TRANSLATE_CONTENT: {
                'fr', 'hi'}})
        expected_email_html_body_for_admin_1 = (
            'Hi user1,'
            '<br><br>'
            'In the <a href="%s%s#/roles">admin roles page,</a> please add '
            'reviewers to the Contributor Dashboard community by entering '
            'their username(s) and allow reviewing for the suggestion types '
            'that need more reviewers bolded below.'
            '<br><br>'
            'There have been <b>translation suggestions</b> created on the '
            '<a href="%s%s">Contributor Dashboard page</a> in languages where '
            'there are not enough reviewers. The languages that need more '
            'reviewers are:'
            '<br><ul>'
            '<li><b>français (French)</b></li><br>'
            '<li><b>हिन्दी (Hindi)</b></li><br>'
            '</ul><br>'
            'Thanks so much - we appreciate your help!<br><br>'
            'Best Wishes!<br>'
            '- The Oppia Contributor Dashboard Team' % (
                feconf.OPPIA_SITE_URL, feconf.ADMIN_URL, feconf.OPPIA_SITE_URL,
                feconf.CONTRIBUTOR_DASHBOARD_URL)
        )
        expected_email_html_body_for_admin_2 = (
            'Hi user2,'
            '<br><br>'
            'In the <a href="%s%s#/roles">admin roles page,</a> please add '
            'reviewers to the Contributor Dashboard community by entering '
            'their username(s) and allow reviewing for the suggestion types '
            'that need more reviewers bolded below.'
            '<br><br>'
            'There have been <b>translation suggestions</b> created on the '
            '<a href="%s%s">Contributor Dashboard page</a> in languages where '
            'there are not enough reviewers. The languages that need more '
            'reviewers are:'
            '<br><ul>'
            '<li><b>français (French)</b></li><br>'
            '<li><b>हिन्दी (Hindi)</b></li><br>'
            '</ul><br>'
            'Thanks so much - we appreciate your help!<br><br>'
            'Best Wishes!<br>'
            '- The Oppia Contributor Dashboard Team' % (
                feconf.OPPIA_SITE_URL, feconf.ADMIN_URL, feconf.OPPIA_SITE_URL,
                feconf.CONTRIBUTOR_DASHBOARD_URL)
        )

        with self.can_send_emails_ctx:
            email_manager.send_mail_to_notify_admins_that_reviewers_are_needed(
                [self.admin_1_id, self.admin_2_id], [], [],
                suggestion_types_needing_reviewers)

        # Make sure correct emails are sent.
        messages = self._get_sent_email_messages(self.CURRICULUM_ADMIN_1_EMAIL)
        self.assertEqual(len(messages), 1)
        self.assertEqual(messages[0].html, expected_email_html_body_for_admin_1)
        messages = self._get_sent_email_messages(self.CURRICULUM_ADMIN_2_EMAIL)
        self.assertEqual(len(messages), 1)
        self.assertEqual(messages[0].html, expected_email_html_body_for_admin_2)

        # Make sure correct email models are stored.
        self._assert_email_data_stored_in_sent_email_model_is_correct(
            expected_email_html_body_for_admin_1, self.admin_1_id,
            self.CURRICULUM_ADMIN_1_EMAIL)
        self._assert_email_data_stored_in_sent_email_model_is_correct(
            expected_email_html_body_for_admin_2, self.admin_2_id,
            self.CURRICULUM_ADMIN_2_EMAIL)

    def test_email_sent_to_admins_if_mutli_suggestion_types_needing_reviewers(
        self
    ) -> None:
        config_services.set_property(
            'committer_id',
            'enable_admin_notifications_for_reviewer_shortage', True)
        self._create_translation_suggestion_with_language_code('fr')
        self._create_translation_suggestion_with_language_code('hi')
        self._create_question_suggestion()
        suggestion_types_needing_reviewers = (
            suggestion_services.get_suggestion_types_that_need_reviewers())   # type: ignore[no-untyped-call]
        self.assertDictEqual(
            suggestion_types_needing_reviewers,
            {
                feconf.SUGGESTION_TYPE_TRANSLATE_CONTENT: {
                    'fr', 'hi'},
                feconf.SUGGESTION_TYPE_ADD_QUESTION: {}
            })
        expected_email_html_body_for_admin_1 = (
            'Hi user1,'
            '<br><br>'
            'In the <a href="%s%s#/roles">admin roles page,</a> please add '
            'reviewers to the Contributor Dashboard community by entering '
            'their username(s) and allow reviewing for the suggestion types '
            'that need more reviewers bolded below.'
            '<br><br>'
            'There have been <b>translation suggestions</b> created on the '
            '<a href="%s%s">Contributor Dashboard page</a> in languages where '
            'there are not enough reviewers. The languages that need more '
            'reviewers are:'
            '<br><ul>'
            '<li><b>français (French)</b></li><br>'
            '<li><b>हिन्दी (Hindi)</b></li><br>'
            '</ul><br>'
            'Thanks so much - we appreciate your help!<br><br>'
            'Best Wishes!<br>'
            '- The Oppia Contributor Dashboard Team' % (
                feconf.OPPIA_SITE_URL, feconf.ADMIN_URL, feconf.OPPIA_SITE_URL,
                feconf.CONTRIBUTOR_DASHBOARD_URL)
        )
        expected_email_html_body_for_admin_2 = (
            'Hi user2,'
            '<br><br>'
            'In the <a href="%s%s#/roles">admin roles page,</a> please add '
            'reviewers to the Contributor Dashboard community by entering '
            'their username(s) and allow reviewing for the suggestion types '
            'that need more reviewers bolded below.'
            '<br><br>'
            'There have been <b>translation suggestions</b> created on the '
            '<a href="%s%s">Contributor Dashboard page</a> in languages where '
            'there are not enough reviewers. The languages that need more '
            'reviewers are:'
            '<br><ul>'
            '<li><b>français (French)</b></li><br>'
            '<li><b>हिन्दी (Hindi)</b></li><br>'
            '</ul><br>'
            'Thanks so much - we appreciate your help!<br><br>'
            'Best Wishes!<br>'
            '- The Oppia Contributor Dashboard Team' % (
                feconf.OPPIA_SITE_URL, feconf.ADMIN_URL, feconf.OPPIA_SITE_URL,
                feconf.CONTRIBUTOR_DASHBOARD_URL)
        )

        with self.can_send_emails_ctx:
            email_manager.send_mail_to_notify_admins_that_reviewers_are_needed(
                [self.admin_1_id], [self.admin_2_id], [],
                suggestion_types_needing_reviewers)

        # Make sure correct emails are sent.
        messages = self._get_sent_email_messages(self.CURRICULUM_ADMIN_1_EMAIL)
        messages.sort(key=lambda m: m.html)
        self.assertEqual(len(messages), 2)
        self.assertEqual(messages[1].html, expected_email_html_body_for_admin_1)
        messages = self._get_sent_email_messages(self.CURRICULUM_ADMIN_2_EMAIL)
        self.assertEqual(len(messages), 1)
        self.assertEqual(messages[0].html, expected_email_html_body_for_admin_2)

        # Make sure correct email models are stored.
        sent_email_models: Sequence[
            email_models.SentEmailModel
        ] = email_models.SentEmailModel.get_all().filter(
            email_models.SentEmailModel.recipient_id == self.admin_1_id).fetch()
        # Here, we are narrowing down the type of 'sent_email_models' from
        # Sequence to List. Because Sequence is a broader type and it does not
        # contain extra methods (e.g: .sort()), and below we are using .sort()
        # method by assuming that 'sent_email_models' is an instance of list.
        # So, to avoid error we used assertion here.
        assert isinstance(sent_email_models, list)
        self.assertEqual(len(sent_email_models), 2)
        email_sort_fn: Callable[[email_models.SentEmailModel], str] = (
            lambda m: m.html_body if isinstance(m.html_body, str) else ''
        )
        sent_email_models.sort(key=email_sort_fn)
        sent_email_model = sent_email_models[1]
        self.assertEqual(
            sent_email_model.subject,
            email_manager.ADMIN_NOTIFICATION_FOR_REVIEWER_SHORTAGE_EMAIL_DATA[
                'email_subject'])
        self.assertEqual(
            sent_email_model.recipient_id, self.admin_1_id)
        self.assertEqual(
            sent_email_model.recipient_email, self.CURRICULUM_ADMIN_1_EMAIL)
        self.assertEqual(
            sent_email_model.html_body, expected_email_html_body_for_admin_1)
        self.assertEqual(
            sent_email_model.sender_id, feconf.SYSTEM_COMMITTER_ID)
        self.assertEqual(
            sent_email_model.sender_email,
            'Site Admin <%s>' % feconf.NOREPLY_EMAIL_ADDRESS)
        self.assertEqual(
            sent_email_model.intent,
            feconf.EMAIL_INTENT_ADD_CONTRIBUTOR_DASHBOARD_REVIEWERS)

        self._assert_email_data_stored_in_sent_email_model_is_correct(
            expected_email_html_body_for_admin_2, self.admin_2_id,
            self.CURRICULUM_ADMIN_2_EMAIL)


class QueryStatusNotificationEmailTests(test_utils.EmailTestBase):
    """Test that email is send to submitter when query has completed
    or failed.
    """

    SUBMITTER_USERNAME: Final = 'submit'
    SUBMITTER_EMAIL: Final = 'submit@example.com'
    SENDER_USERNAME: Final = 'sender'
    SENDER_EMAIL: Final = 'sender@example.com'
    RECIPIENT_A_EMAIL: Final = 'a@example.com'
    RECIPIENT_A_USERNAME: Final = 'usera'
    RECIPIENT_B_EMAIL: Final = 'b@example.com'
    RECIPIENT_B_USERNAME: Final = 'userb'

    def setUp(self) -> None:
<<<<<<< HEAD
        super(QueryStatusNotificationEmailTests, self).setUp()
=======
        super().setUp()   # type: ignore[no-untyped-call]
>>>>>>> 3e32777e
        self.signup(self.SUBMITTER_EMAIL, self.SUBMITTER_USERNAME)
        self.submitter_id = self.get_user_id_from_email(self.SUBMITTER_EMAIL)
        self.signup(self.SENDER_EMAIL, self.SENDER_USERNAME)
        self.sender_id = self.get_user_id_from_email(self.SENDER_EMAIL)
        self.can_send_emails_ctx = self.swap(feconf, 'CAN_SEND_EMAILS', True)
        self.signup(self.RECIPIENT_A_EMAIL, self.RECIPIENT_A_USERNAME)
        self.signup(self.RECIPIENT_B_EMAIL, self.RECIPIENT_B_USERNAME)
        self.set_curriculum_admins([self.SENDER_USERNAME, ])
        self.recipient_a_id = self.get_user_id_from_email(
            self.RECIPIENT_A_EMAIL)
        self.recipient_b_id = self.get_user_id_from_email(
            self.RECIPIENT_B_EMAIL)
        self.recipient_ids = [self.recipient_a_id, self.recipient_b_id]

    def test_that_correct_completion_email_is_sent(self) -> None:
        query_id = 'qid'
        expected_email_subject = 'Query qid has successfully completed'
        expected_email_html_body = (
            'Hi submit,<br>'
            'Your query with id qid has succesfully completed its '
            'execution. Visit the result page '
            '<a href="https://www.oppia.org/emaildashboardresult/qid">here</a> '
            'to see result of your query.<br><br>'
            'Thanks!<br>'
            '<br>'
            'Best wishes,<br>'
            'The Oppia Team<br>'
            '<br>'
            'You can change your email preferences via the '
            '<a href="http://localhost:8181/preferences">Preferences</a> page.')

        expected_email_text_body = (
            'Hi submit,\n'
            'Your query with id qid has succesfully completed its '
            'execution. Visit the result page here '
            'to see result of your query.\n\n'
            'Thanks!\n'
            '\n'
            'Best wishes,\n'
            'The Oppia Team\n'
            '\n'
            'You can change your email preferences via the Preferences page.')

        with self.can_send_emails_ctx:
            email_manager.send_query_completion_email(
                self.submitter_id, query_id)

            # Make sure correct email is sent.
            messages = self._get_sent_email_messages(
                self.SUBMITTER_EMAIL)
            self.assertEqual(len(messages), 1)
            self.assertEqual(messages[0].html, expected_email_html_body)
            self.assertEqual(messages[0].body, expected_email_text_body)

            # Make sure correct email model is stored.
            all_models: Sequence[
                email_models.SentEmailModel
            ] = email_models.SentEmailModel.get_all().fetch()
            sent_email_model = all_models[0]
            self.assertEqual(
                sent_email_model.subject, expected_email_subject)
            self.assertEqual(
                sent_email_model.recipient_id, self.submitter_id)
            self.assertEqual(
                sent_email_model.recipient_email, self.SUBMITTER_EMAIL)
            self.assertEqual(
                sent_email_model.sender_id, feconf.SYSTEM_COMMITTER_ID)
            self.assertEqual(
                sent_email_model.sender_email,
                'Site Admin <%s>' % feconf.NOREPLY_EMAIL_ADDRESS)
            self.assertEqual(
                sent_email_model.intent,
                feconf.EMAIL_INTENT_QUERY_STATUS_NOTIFICATION)

    def test_that_correct_failure_email_is_sent(self) -> None:
        query_id = 'qid'
        query_params = {
            'key1': 'val1',
            'key2': 'val2'
        }

        expected_email_subject = 'Query qid has failed'

        expected_email_html_body = (
            'Hi submit,<br>'
            'Your query with id qid has failed due to error '
            'during execution. '
            'Please check the query parameters and submit query again.<br><br>'
            'Thanks!<br>'
            '<br>'
            'Best wishes,<br>'
            'The Oppia Team<br>'
            '<br>'
            'You can change your email preferences via the '
            '<a href="http://localhost:8181/preferences">Preferences</a> page.')

        expected_email_text_body = (
            'Hi submit,\n'
            'Your query with id qid has failed due to error '
            'during execution. '
            'Please check the query parameters and submit query again.\n\n'
            'Thanks!\n'
            '\n'
            'Best wishes,\n'
            'The Oppia Team\n'
            '\n'
            'You can change your email preferences via the Preferences page.')

        expected_admin_email_text_body = (
            '(Sent from dev-project-id)\n\n'
            'Query job with qid query id has failed in its execution.\n'
            'Query parameters:\n\n'
            'key1: val1\n'
            'key2: val2\n')

        with self.can_send_emails_ctx:
            email_manager.send_query_failure_email(
                self.submitter_id, query_id, query_params)

            # Make sure correct email is sent.
            messages = self._get_sent_email_messages(
                self.SUBMITTER_EMAIL)
            self.assertEqual(len(messages), 1)
            self.assertEqual(messages[0].html, expected_email_html_body)
            self.assertEqual(messages[0].body, expected_email_text_body)

            # Make sure correct email model is stored.
            all_models: Sequence[
                email_models.SentEmailModel
            ] = email_models.SentEmailModel.get_all().fetch()
            sent_email_model = all_models[0]
            self.assertEqual(
                sent_email_model.subject, expected_email_subject)
            self.assertEqual(
                sent_email_model.recipient_id, self.submitter_id)
            self.assertEqual(
                sent_email_model.recipient_email, self.SUBMITTER_EMAIL)
            self.assertEqual(
                sent_email_model.sender_id, feconf.SYSTEM_COMMITTER_ID)
            self.assertEqual(
                sent_email_model.sender_email,
                'Site Admin <%s>' % feconf.NOREPLY_EMAIL_ADDRESS)
            self.assertEqual(
                sent_email_model.intent,
                feconf.EMAIL_INTENT_QUERY_STATUS_NOTIFICATION)

            # Make sure that correct email is sent to admin.
            admin_messages = self._get_sent_email_messages(
                feconf.ADMIN_EMAIL_ADDRESS)
            self.assertEqual(len(admin_messages), 1)
            self.assertEqual(
                admin_messages[0].body, expected_admin_email_text_body)

    def test_send_user_query_email(self) -> None:
        email_subject = 'Bulk Email User Query Subject'
        email_body = 'Bulk Email User Query Body'
        email_intent = feconf.BULK_EMAIL_INTENT_CREATE_EXPLORATION
        with self.can_send_emails_ctx:
            email_manager.send_user_query_email(
                self.sender_id, self.recipient_ids,
                email_subject,
                email_body,
                email_intent)
            messages_a = self._get_sent_email_messages(
                self.RECIPIENT_A_EMAIL)
            self.assertEqual(len(messages_a), 1)

            messages_b = self._get_sent_email_messages(
                self.RECIPIENT_B_EMAIL)
            self.assertEqual(len(messages_b), 1)

            # Make sure correct email model is stored.
            all_models: Sequence[
                email_models.BulkEmailModel
            ] = email_models.BulkEmailModel.get_all().fetch()
            self.assertEqual(len(all_models), 1)
            sent_email_model = all_models[0]
            self.assertEqual(
                sent_email_model.subject, email_subject)
            self.assertEqual(
                sent_email_model.sender_id, self.sender_id)
            self.assertEqual(
                sent_email_model.sender_email,
                '%s <%s>' % (self.SENDER_USERNAME, self.SENDER_EMAIL))
            self.assertEqual(
                sent_email_model.intent,
                email_intent)


class VoiceoverApplicationEmailUnitTest(test_utils.EmailTestBase):
    """Unit test related to voiceover application emails."""

    APPLICANT_USERNAME: Final = 'applicant'
    APPLICANT_EMAIL: Final = 'applicant@example.com'

    def setUp(self) -> None:
<<<<<<< HEAD
        super(VoiceoverApplicationEmailUnitTest, self).setUp()
=======
        super().setUp()   # type: ignore[no-untyped-call]
>>>>>>> 3e32777e
        self.signup(self.APPLICANT_EMAIL, self.APPLICANT_USERNAME)
        self.applicant_id = self.get_user_id_from_email(self.APPLICANT_EMAIL)
        user_services.update_email_preferences(
            self.applicant_id, True, False, False, False)
        self.can_send_emails_ctx = self.swap(feconf, 'CAN_SEND_EMAILS', True)
        self.can_not_send_emails_ctx = self.swap(
            feconf, 'CAN_SEND_EMAILS', False)

    def test_that_email_not_sent_if_can_send_emails_is_false(self) -> None:
        with self.can_not_send_emails_ctx:
            email_manager.send_accepted_voiceover_application_email(
                self.applicant_id, 'Lesson to voiceover', 'en')

        messages = self._get_sent_email_messages(
            self.APPLICANT_EMAIL)
        self.assertEqual(len(messages), 0)

    def test_that_correct_accepted_voiceover_application_email_is_sent(
        self
    ) -> None:
        expected_email_subject = (
            '[Accepted] Updates on submitted voiceover application')
        expected_email_html_body = (
            'Hi applicant,<br><br>'
            'Congratulations! Your voiceover application for '
            '"Lesson to voiceover" lesson got accepted and you have been '
            'assigned with a voice artist role in the lesson. Now you will be '
            'able to add voiceovers to the lesson in English '
            'language.'
            '<br><br>You can check the wiki page to learn'
            '<a href="https://github.com/oppia/oppia/wiki/'
            'Instructions-for-voice-artists">how to voiceover a lesson</a>'
            '<br><br>'
            'Thank you for helping improve Oppia\'s lessons!'
            '- The Oppia Team<br>'
            '<br>'
            'You can change your email preferences via the '
            '<a href="http://localhost:8181/preferences">Preferences</a> page.')

        with self.can_send_emails_ctx:
            email_manager.send_accepted_voiceover_application_email(
                self.applicant_id, 'Lesson to voiceover', 'en')

            # Make sure correct email is sent.
            messages = self._get_sent_email_messages(
                self.APPLICANT_EMAIL)
            self.assertEqual(len(messages), 1)
            self.assertEqual(messages[0].html, expected_email_html_body)

            # Make sure correct email model is stored.
            all_models: Sequence[
                email_models.SentEmailModel
            ] = email_models.SentEmailModel.get_all().fetch()
            sent_email_model = all_models[0]
            self.assertEqual(
                sent_email_model.subject, expected_email_subject)
            self.assertEqual(
                sent_email_model.recipient_id, self.applicant_id)
            self.assertEqual(
                sent_email_model.recipient_email, self.APPLICANT_EMAIL)
            self.assertEqual(
                sent_email_model.sender_id, feconf.SYSTEM_COMMITTER_ID)
            self.assertEqual(
                sent_email_model.sender_email,
                'Site Admin <%s>' % feconf.NOREPLY_EMAIL_ADDRESS)
            self.assertEqual(
                sent_email_model.intent,
                feconf.EMAIL_INTENT_VOICEOVER_APPLICATION_UPDATES)

    def test_that_correct_rejected_voiceover_application_email_is_sent(
        self
    ) -> None:
        expected_email_subject = 'Updates on submitted voiceover application'
        expected_email_html_body = (
            'Hi applicant,<br><br>'
            'Your voiceover application for "Lesson to voiceover" lesson in '
            'language English got rejected and the reviewer has left a message.'
            '<br><br>Review message: A rejection message!<br><br>'
            'You can create a new voiceover application through the'
            '<a href="https://oppia.org/contributor-dashboard">'
            'contributor dashboard</a> page.<br><br>'
            '- The Oppia Team<br>'
            '<br>'
            'You can change your email preferences via the '
            '<a href="http://localhost:8181/preferences">Preferences</a> page.')

        with self.can_send_emails_ctx:
            email_manager.send_rejected_voiceover_application_email(
                self.applicant_id, 'Lesson to voiceover', 'en',
                'A rejection message!')

            # Make sure correct email is sent.
            messages = self._get_sent_email_messages(
                self.APPLICANT_EMAIL)
            self.assertEqual(len(messages), 1)
            self.assertEqual(messages[0].html, expected_email_html_body)

            # Make sure correct email model is stored.
            all_models: Sequence[
                email_models.SentEmailModel
            ] = email_models.SentEmailModel.get_all().fetch()
            sent_email_model = all_models[0]
            self.assertEqual(
                sent_email_model.subject, expected_email_subject)
            self.assertEqual(
                sent_email_model.recipient_id, self.applicant_id)
            self.assertEqual(
                sent_email_model.recipient_email, self.APPLICANT_EMAIL)
            self.assertEqual(
                sent_email_model.sender_id, feconf.SYSTEM_COMMITTER_ID)
            self.assertEqual(
                sent_email_model.sender_email,
                'Site Admin <%s>' % feconf.NOREPLY_EMAIL_ADDRESS)
            self.assertEqual(
                sent_email_model.intent,
                feconf.EMAIL_INTENT_VOICEOVER_APPLICATION_UPDATES)

    def test_can_send_emails_is_false_logs_error(self) -> None:
        """When feconf.CAN_SEND_EMAILS is false,
        send_rejected_voiceover_application_email(*args) should log an error.
        """
        observed_log_messages = []

        def _mock_logging_function(msg: str, *args: str) -> None:
            """Mocks logging.error()."""
            observed_log_messages.append(msg % args)

        with self.swap(logging, 'error', _mock_logging_function):
            email_manager.send_rejected_voiceover_application_email(
                self.applicant_id, 'Lesson to voiceover', 'en',
                'A rejection message!')

            expected_log_message = 'This app cannot send emails to users.'
            self.assertEqual(
                observed_log_messages, [expected_log_message])


class AccountDeletionEmailUnitTest(test_utils.EmailTestBase):
    """Unit test related to account deletion application emails."""

    APPLICANT_USERNAME: Final = 'applicant'
    APPLICANT_EMAIL: Final = 'applicant@example.com'

    def setUp(self) -> None:
<<<<<<< HEAD
        super(AccountDeletionEmailUnitTest, self).setUp()
=======
        super().setUp()   # type: ignore[no-untyped-call]
>>>>>>> 3e32777e
        self.signup(self.APPLICANT_EMAIL, self.APPLICANT_USERNAME)
        self.applicant_id = self.get_user_id_from_email(self.APPLICANT_EMAIL)
        self.can_send_emails_ctx = self.swap(feconf, 'CAN_SEND_EMAILS', True)
        self.can_not_send_emails_ctx = self.swap(
            feconf, 'CAN_SEND_EMAILS', False)

    def test_that_email_not_sent_if_can_send_emails_is_false(self) -> None:
        with self.can_not_send_emails_ctx:
            email_manager.send_account_deleted_email(
                self.applicant_id, self.APPLICANT_EMAIL)

        messages = self._get_sent_email_messages(
            self.APPLICANT_EMAIL)
        self.assertEqual(len(messages), 0)

    def test_account_deletion_failed_email_is_sent_correctly(self) -> None:
        dummy_admin_address = 'admin@system.com'

        admin_email_ctx = self.swap(
            feconf, 'ADMIN_EMAIL_ADDRESS', dummy_admin_address)

        with self.can_send_emails_ctx, admin_email_ctx:
            # Make sure there are no emails already sent.
            messages = self._get_sent_email_messages(
                feconf.ADMIN_EMAIL_ADDRESS)
            self.assertEqual(messages, [])

            # Send an account deletion failed email to admin.
            email_manager.send_account_deletion_failed_email(
                self.applicant_id, self.APPLICANT_EMAIL
            )

            # Make sure emails are sent.
            messages = self._get_sent_email_messages(
                feconf.ADMIN_EMAIL_ADDRESS)
            self.assertEqual(len(messages), 1)
            self.assertEqual(messages[0].to, ['admin@system.com'])
            self.assertEqual(
                messages[0].subject,
                'WIPEOUT: Account deletion failed'
            )
            self.assertIn(
                'The Wipeout process failed for the user with ID \'%s\' and '
                'email \'%s\'.' % (self.applicant_id, self.APPLICANT_EMAIL),
                messages[0].html
            )

    def test_that_correct_account_deleted_email_is_sent(self) -> None:
        expected_email_subject = 'Account deleted'
        expected_email_html_body = (
            'Hi applicant@example.com,<br><br>'
            'Your account was successfully deleted.<br><br>'
            '- The Oppia Team')

        with self.can_send_emails_ctx:
            email_manager.send_account_deleted_email(
                self.applicant_id, self.APPLICANT_EMAIL)

            # Make sure correct email is sent.
            messages = self._get_sent_email_messages(
                self.APPLICANT_EMAIL)
            self.assertEqual(len(messages), 1)
            self.assertEqual(messages[0].html, expected_email_html_body)

            # Make sure correct email model is stored.
            all_models: Sequence[
                email_models.SentEmailModel
            ] = email_models.SentEmailModel.get_all().fetch()
            sent_email_model = all_models[0]
            self.assertEqual(
                sent_email_model.subject, expected_email_subject)
            self.assertEqual(
                sent_email_model.recipient_id, self.applicant_id)
            self.assertEqual(
                sent_email_model.recipient_email, self.APPLICANT_EMAIL)
            self.assertEqual(
                sent_email_model.sender_id, feconf.SYSTEM_COMMITTER_ID)
            self.assertEqual(
                sent_email_model.sender_email,
                'Site Admin <%s>' % feconf.NOREPLY_EMAIL_ADDRESS)
            self.assertEqual(
                sent_email_model.intent, feconf.EMAIL_INTENT_ACCOUNT_DELETED)


class BulkEmailsTests(test_utils.EmailTestBase):
    SENDER_EMAIL: Final = 'sender@example.com'
    SENDER_USERNAME: Final = 'sender'
    FAKE_SENDER_EMAIL: Final = 'fake@example.com'
    FAKE_SENDER_USERNAME: Final = 'fake'
    RECIPIENT_A_EMAIL: Final = 'a@example.com'
    RECIPIENT_A_USERNAME: Final = 'usera'
    RECIPIENT_B_EMAIL: Final = 'b@example.com'
    RECIPIENT_B_USERNAME: Final = 'userb'

    def setUp(self) -> None:
<<<<<<< HEAD
        super(BulkEmailsTests, self).setUp()
=======
        super().setUp()   # type: ignore[no-untyped-call]
>>>>>>> 3e32777e
        # SENDER is authorised sender.
        # FAKE_SENDER is unauthorised sender.
        # A and B are recipients.
        self.signup(self.SENDER_EMAIL, self.SENDER_USERNAME)
        self.sender_id = self.get_user_id_from_email(self.SENDER_EMAIL)
        self.signup(self.FAKE_SENDER_EMAIL, self.FAKE_SENDER_USERNAME)
        self.fake_sender_id = self.get_user_id_from_email(
            self.FAKE_SENDER_EMAIL)
        self.signup(self.RECIPIENT_A_EMAIL, self.RECIPIENT_A_USERNAME)
        self.signup(self.RECIPIENT_B_EMAIL, self.RECIPIENT_B_USERNAME)
        self.recipient_a_id = self.get_user_id_from_email(
            self.RECIPIENT_A_EMAIL)
        self.recipient_b_id = self.get_user_id_from_email(
            self.RECIPIENT_B_EMAIL)
        self.recipient_ids = [self.recipient_a_id, self.recipient_b_id]

        self.set_curriculum_admins([self.SENDER_USERNAME])
        self.can_send_emails_ctx = self.swap(feconf, 'CAN_SEND_EMAILS', True)

    def test_that_correct_email_is_sent(self) -> None:
        email_subject = 'Dummy subject'
        email_html_body = 'Dummy email body.<br>'
        email_text_body = 'Dummy email body.\n'

        with self.can_send_emails_ctx:
            email_manager.send_user_query_email(
                self.sender_id, self.recipient_ids, email_subject,
                email_html_body, feconf.BULK_EMAIL_INTENT_CREATE_EXPLORATION)

        messages_a = self._get_sent_email_messages(
            self.RECIPIENT_A_EMAIL)
        self.assertEqual(len(messages_a), 1)
        self.assertEqual(messages_a[0].html, email_html_body)
        self.assertEqual(messages_a[0].body, email_text_body)

        messages_b = self._get_sent_email_messages(
            self.RECIPIENT_B_EMAIL)
        self.assertEqual(len(messages_b), 1)
        self.assertEqual(messages_b[0].html, email_html_body)
        self.assertEqual(messages_b[0].body, email_text_body)

        # Make sure correct email model is stored.
        all_models: Sequence[
                email_models.SentEmailModel
            ] = email_models.BulkEmailModel.get_all().fetch()
        self.assertEqual(len(all_models), 1)
        sent_email_model = all_models[0]
        self.assertEqual(
            sent_email_model.subject, email_subject)
        self.assertEqual(
            sent_email_model.html_body, email_html_body)
        self.assertEqual(
            sent_email_model.sender_id, self.sender_id)
        self.assertEqual(
            sent_email_model.sender_email,
            '%s <%s>' % (self.SENDER_USERNAME, self.SENDER_EMAIL))
        self.assertEqual(
            sent_email_model.intent,
            feconf.BULK_EMAIL_INTENT_CREATE_EXPLORATION)

    def test_email_not_sent_if_original_html_not_matches_cleaned_html(
        self
    ) -> None:
        email_subject = 'Dummy Email Subject'
        email_html_body = 'Dummy email body.<td>'

        with self.can_send_emails_ctx:
            email_manager.send_user_query_email(
                self.sender_id, self.recipient_ids,
                email_subject, email_html_body,
                feconf.BULK_EMAIL_INTENT_CREATE_EXPLORATION)

        # Check that no email was sent.
        messages_a = self._get_sent_email_messages(
            self.RECIPIENT_A_EMAIL)
        self.assertEqual(len(messages_a), 0)

        messages_b = self._get_sent_email_messages(
            self.RECIPIENT_B_EMAIL)
        self.assertEqual(len(messages_b), 0)

    def test_that_exception_is_raised_for_unauthorised_sender(self) -> None:
        with self.can_send_emails_ctx, (
            self.assertRaisesRegex(
                Exception, 'Invalid sender_id for email')):
            email_manager.send_user_query_email(
                self.fake_sender_id, self.recipient_ids, 'email_subject',
                'email_html_body', feconf.BULK_EMAIL_INTENT_MARKETING)

        messages_a = self._get_sent_email_messages(
            self.RECIPIENT_A_EMAIL)
        self.assertEqual(len(messages_a), 0)

        messages_b = self._get_sent_email_messages(
            self.RECIPIENT_B_EMAIL)
        self.assertEqual(len(messages_b), 0)

        all_models: Sequence[
            email_models.BulkEmailModel
        ] = email_models.BulkEmailModel.get_all().fetch()
        self.assertEqual(len(all_models), 0)

    def test_that_test_email_is_sent_for_bulk_emails(self) -> None:
        email_subject = 'Test Subject'
        email_body = 'Test Body'
        with self.can_send_emails_ctx:
            email_manager.send_test_email_for_bulk_emails(
                self.sender_id, email_subject, email_body
            )
        messages = self._get_sent_email_messages(self.SENDER_EMAIL)
        self.assertEqual(len(messages), 1)


class EmailPreferencesTests(test_utils.EmailTestBase):

    def test_can_users_receive_thread_email(self) -> None:
        gae_ids = ('someUser1', 'someUser2')
        exp_id = 'someExploration'
        usernames = ('username1', 'username2')
        emails = ('user1@example.com', 'user2@example.com')

        user_ids = []
        for user_id, username, user_email in zip(gae_ids, usernames, emails):
            user_settings = user_services.create_new_user(user_id, user_email)
            user_ids.append(user_settings.user_id)
            user_services.set_username(user_settings.user_id, username)

        # Both users can receive all emails in default setting.
        self.assertListEqual(email_manager.can_users_receive_thread_email(
            user_ids, exp_id, True), [True, True])
        self.assertTrue(email_manager.can_users_receive_thread_email(
            user_ids, exp_id, False), msg=[True, True])

        # First user have muted feedback notifications for this exploration,
        # therefore he should receive only suggestion emails.
        user_services.set_email_preferences_for_exploration(
            user_ids[0], exp_id, mute_feedback_notifications=True)
        self.assertListEqual(email_manager.can_users_receive_thread_email(
            user_ids, exp_id, True), [True, True])
        self.assertListEqual(email_manager.can_users_receive_thread_email(
            user_ids, exp_id, False), [False, True])

        # Second user have muted suggestion notifications for this exploration,
        # therefore he should receive only feedback emails.
        user_services.set_email_preferences_for_exploration(
            user_ids[1], exp_id, mute_suggestion_notifications=True)
        self.assertListEqual(email_manager.can_users_receive_thread_email(
            user_ids, exp_id, True), [True, False])
        self.assertListEqual(email_manager.can_users_receive_thread_email(
            user_ids, exp_id, False), [False, True])

        # Both users have disabled all emails globally, therefore they
        # should not receive any emails.
        for user_id in user_ids:
            user_services.update_email_preferences(
                user_id, True, True, False, True)

        self.assertListEqual(email_manager.can_users_receive_thread_email(
            user_ids, exp_id, True), [False, False])
        self.assertTrue(email_manager.can_users_receive_thread_email(
            user_ids, exp_id, False), msg=[False, False])

        # Both users have unmuted feedback/suggestion emails for this
        # exploration, but all emails are still disabled globally,
        # therefore they should not receive any emails.
        user_services.set_email_preferences_for_exploration(
            user_ids[0], exp_id, mute_feedback_notifications=False)
        user_services.set_email_preferences_for_exploration(
            user_ids[1], exp_id, mute_suggestion_notifications=False)
        user_services.update_email_preferences(
            user_id, True, True, False, True)
        self.assertListEqual(email_manager.can_users_receive_thread_email(
            user_ids, exp_id, True), [False, False])
        self.assertTrue(email_manager.can_users_receive_thread_email(
            user_ids, exp_id, False), msg=[False, False])

        # Both user have enabled all emails globally, therefore they should
        # receive all emails.
        for user_id in user_ids:
            user_services.update_email_preferences(
                user_id, True, True, True, True)

        self.assertListEqual(email_manager.can_users_receive_thread_email(
            user_ids, exp_id, True), [True, True])
        self.assertTrue(email_manager.can_users_receive_thread_email(
            user_ids, exp_id, False), msg=[True, True])


class ModeratorActionEmailsTests(test_utils.EmailTestBase):
    RECIPIENT_EMAIL: Final = 'a@example.com'
    RECIPIENT_USERNAME: Final = 'usera'

    def setUp(self) -> None:
<<<<<<< HEAD
        super(ModeratorActionEmailsTests, self).setUp()
=======
        super().setUp()   # type: ignore[no-untyped-call]
>>>>>>> 3e32777e
        self.signup(self.MODERATOR_EMAIL, self.MODERATOR_USERNAME)
        self.moderator_id = self.get_user_id_from_email(self.MODERATOR_EMAIL)
        self.set_moderators([self.MODERATOR_USERNAME])
        self.signup(self.RECIPIENT_EMAIL, self.RECIPIENT_USERNAME)
        self.recipient_id = self.get_user_id_from_email(
            self.RECIPIENT_EMAIL)
        self.can_send_emails_ctx = self.swap(
            feconf, 'CAN_SEND_EMAILS', True)
        self.can_not_send_emails_ctx = self.swap(
            feconf, 'CAN_SEND_EMAILS', False)
        self.can_send_email_moderator_action_ctx = self.swap(
            feconf, 'REQUIRE_EMAIL_ON_MODERATOR_ACTION', True)

    def test_exception_raised_if_email_on_moderator_action_is_false(
        self
    ) -> None:
        with self.assertRaisesRegex(
            Exception,
            'For moderator emails to be sent, please ensure that '
            'REQUIRE_EMAIL_ON_MODERATOR_ACTION is set to True.'):
            email_manager.require_moderator_email_prereqs_are_satisfied()

    def test_exception_raised_if_can_send_emails_is_false(self) -> None:
        with self.can_send_email_moderator_action_ctx, self.assertRaisesRegex(
            Exception,
            'For moderator emails to be sent, please ensure that '
            'CAN_SEND_EMAILS is set to True.'):
            email_manager.require_moderator_email_prereqs_are_satisfied()

    def test_correct_email_draft_received_on_exploration_unpublish(
        self
    ) -> None:
        expected_draft_text_body = (
            'I\'m writing to inform you that '
            'I have unpublished the above exploration.')
        with self.can_send_emails_ctx, self.can_send_email_moderator_action_ctx:
            d_text = email_manager.get_moderator_unpublish_exploration_email()
            self.assertEqual(d_text, expected_draft_text_body)

    def test_blank_draft_received_exploration_unpublish_exception_raised(
        self
    ) -> None:
        expected_draft_text_body = ''
        with self.can_not_send_emails_ctx:
            d_text = email_manager.get_moderator_unpublish_exploration_email()
            self.assertEqual(d_text, expected_draft_text_body)

    def test_correct_moderator_action_email_sent(self) -> None:
        email_intent = 'unpublish_exploration'
        exploration_title = 'Title'
        email_html_body = 'Dummy email body.<br>'
        with self.can_send_emails_ctx, (
            self.can_send_email_moderator_action_ctx):
            email_manager.send_moderator_action_email(
                self.moderator_id, self.recipient_id,
                email_intent, exploration_title, email_html_body)
        messages = self._get_sent_email_messages(
            self.RECIPIENT_EMAIL)
        self.assertEqual(len(messages), 1)


class ContributionReviewerEmailTest(test_utils.EmailTestBase):
    """Test for assignment and removal of contribution reviewers."""

    TRANSLATION_REVIEWER_EMAIL: Final = 'translationreviewer@example.com'
    VOICEOVER_REVIEWER_EMAIL: Final = 'voiceoverreviewer@example.com'
    QUESTION_REVIEWER_EMAIL: Final = 'questionreviewer@example.com'

    def setUp(self) -> None:
<<<<<<< HEAD
        super(ContributionReviewerEmailTest, self).setUp()
=======
        super().setUp()   # type: ignore[no-untyped-call]
>>>>>>> 3e32777e
        self.signup(self.CURRICULUM_ADMIN_EMAIL, self.CURRICULUM_ADMIN_USERNAME)
        self.signup(self.TRANSLATION_REVIEWER_EMAIL, 'translator')
        self.signup(self.VOICEOVER_REVIEWER_EMAIL, 'voiceartist')
        self.signup(self.QUESTION_REVIEWER_EMAIL, 'question')

        self.translation_reviewer_id = self.get_user_id_from_email(
            self.TRANSLATION_REVIEWER_EMAIL)
        user_services.update_email_preferences(
            self.translation_reviewer_id, True, False, False, False)
        self.voiceover_reviewer_id = self.get_user_id_from_email(
            self.VOICEOVER_REVIEWER_EMAIL)
        user_services.update_email_preferences(
            self.voiceover_reviewer_id, True, False, False, False)
        self.question_reviewer_id = self.get_user_id_from_email(
            self.QUESTION_REVIEWER_EMAIL)
        user_services.update_email_preferences(
            self.question_reviewer_id, True, False, False, False)

        self.can_send_emails_ctx = self.swap(
            feconf, 'CAN_SEND_EMAILS', True)
        self.can_not_send_emails_ctx = self.swap(
            feconf, 'CAN_SEND_EMAILS', False)

    def test_assign_translation_reviewer_email_for_can_send_emails_is_false(
        self
    ) -> None:
        with self.can_not_send_emails_ctx:
            email_manager.send_email_to_new_contribution_reviewer(
                self.translation_reviewer_id,
                constants.CONTRIBUTION_RIGHT_CATEGORY_REVIEW_TRANSLATION,
                language_code='hi')

        messages = self._get_sent_email_messages(
            self.TRANSLATION_REVIEWER_EMAIL)
        self.assertEqual(len(messages), 0)

    def test_assign_translation_reviewer_email_for_invalid_review_category(
        self
    ) -> None:
        with self.assertRaisesRegex(Exception, 'Invalid review_category'):
            email_manager.send_email_to_new_contribution_reviewer(
                self.translation_reviewer_id, 'invalid_category')

    def test_schema_of_new_reviewer_email_data_constant(self) -> None:
        self.assertEqual(sorted(email_manager.NEW_REVIEWER_EMAIL_DATA.keys()), [
            constants.CONTRIBUTION_RIGHT_CATEGORY_REVIEW_QUESTION,
            constants.CONTRIBUTION_RIGHT_CATEGORY_REVIEW_TRANSLATION,
            constants.CONTRIBUTION_RIGHT_CATEGORY_REVIEW_VOICEOVER])
        for category_details in email_manager.NEW_REVIEWER_EMAIL_DATA.values():
            self.assertEqual(len(category_details), 4)
            self.assertTrue(
                'description' in category_details or (
                    'description_template' in category_details))
            self.assertTrue('review_category' in category_details)
            self.assertTrue(
                'rights_message' in category_details or (
                    'rights_message_template' in category_details))
            self.assertTrue('to_check' in category_details)

    def test_send_assigned_translation_reviewer_email(self) -> None:
        expected_email_subject = (
            'You have been invited to review Oppia translations')
        expected_email_html_body = (
            'Hi translator,<br><br>'
            'This is to let you know that the Oppia team has added you as a '
            'reviewer for हिन्दी (hindi) language translations. This allows you'
            ' to review translation suggestions made by contributors in the '
            'हिन्दी (hindi) language.<br><br>'
            'You can check the translation suggestions waiting for review in '
            'the <a href="https://www.oppia.org/contributor-dashboard">'
            'Contributor Dashboard</a>.<br><br>'
            'Thanks, and happy contributing!<br><br>'
            'Best wishes,<br>'
            'The Oppia Community')

        with self.can_send_emails_ctx:
            email_manager.send_email_to_new_contribution_reviewer(
                self.translation_reviewer_id,
                constants.CONTRIBUTION_RIGHT_CATEGORY_REVIEW_TRANSLATION,
                language_code='hi')

            # Make sure correct email is sent.
            messages = self._get_sent_email_messages(
                self.TRANSLATION_REVIEWER_EMAIL)
            self.assertEqual(len(messages), 1)
            self.assertEqual(messages[0].html, expected_email_html_body)

            # Make sure correct email model is stored.
            all_models: Sequence[
                email_models.SentEmailModel
            ] = email_models.SentEmailModel.get_all().fetch()
            sent_email_model = all_models[0]
            self.assertEqual(
                sent_email_model.subject, expected_email_subject)
            self.assertEqual(
                sent_email_model.recipient_id, self.translation_reviewer_id)
            self.assertEqual(
                sent_email_model.recipient_email,
                self.TRANSLATION_REVIEWER_EMAIL)
            self.assertEqual(
                sent_email_model.sender_id, feconf.SYSTEM_COMMITTER_ID)
            self.assertEqual(
                sent_email_model.sender_email,
                'Site Admin <%s>' % feconf.NOREPLY_EMAIL_ADDRESS)
            self.assertEqual(
                sent_email_model.intent, feconf.EMAIL_INTENT_ONBOARD_REVIEWER)

    def test_send_assigned_voiceover_reviewer_email(self) -> None:
        expected_email_subject = (
            'You have been invited to review Oppia voiceovers')
        expected_email_html_body = (
            'Hi voiceartist,<br><br>'
            'This is to let you know that the Oppia team has added you as a '
            'reviewer for हिन्दी (hindi) language voiceovers. This allows you '
            'to review voiceover applications made by contributors in the '
            'हिन्दी (hindi) language.<br><br>'
            'You can check the voiceover applications waiting for review in '
            'the <a href="https://www.oppia.org/contributor-dashboard">'
            'Contributor Dashboard</a>.<br><br>'
            'Thanks, and happy contributing!<br><br>'
            'Best wishes,<br>'
            'The Oppia Community')

        with self.can_send_emails_ctx:
            email_manager.send_email_to_new_contribution_reviewer(
                self.voiceover_reviewer_id,
                constants.CONTRIBUTION_RIGHT_CATEGORY_REVIEW_VOICEOVER,
                language_code='hi')

            # Make sure correct email is sent.
            messages = self._get_sent_email_messages(
                self.VOICEOVER_REVIEWER_EMAIL)
            self.assertEqual(len(messages), 1)
            self.assertEqual(messages[0].html, expected_email_html_body)

            # Make sure correct email model is stored.
            all_models: Sequence[
                email_models.SentEmailModel
            ] = email_models.SentEmailModel.get_all().fetch()
            sent_email_model = all_models[0]
            self.assertEqual(
                sent_email_model.subject, expected_email_subject)
            self.assertEqual(
                sent_email_model.recipient_id, self.voiceover_reviewer_id)
            self.assertEqual(
                sent_email_model.recipient_email,
                self.VOICEOVER_REVIEWER_EMAIL)
            self.assertEqual(
                sent_email_model.sender_id, feconf.SYSTEM_COMMITTER_ID)
            self.assertEqual(
                sent_email_model.sender_email,
                'Site Admin <%s>' % feconf.NOREPLY_EMAIL_ADDRESS)
            self.assertEqual(
                sent_email_model.intent, feconf.EMAIL_INTENT_ONBOARD_REVIEWER)

    def test_send_assigned_question_reviewer_email(self) -> None:
        expected_email_subject = (
            'You have been invited to review Oppia questions')
        expected_email_html_body = (
            'Hi question,<br><br>'
            'This is to let you know that the Oppia team has added you as a '
            'reviewer for questions. This allows you to review question '
            'suggestions made by contributors.<br><br>'
            'You can check the question suggestions waiting for review in the '
            '<a href="https://www.oppia.org/contributor-dashboard">'
            'Contributor Dashboard</a>.<br><br>'
            'Thanks, and happy contributing!<br><br>'
            'Best wishes,<br>'
            'The Oppia Community')

        with self.can_send_emails_ctx:
            email_manager.send_email_to_new_contribution_reviewer(
                self.question_reviewer_id,
                constants.CONTRIBUTION_RIGHT_CATEGORY_REVIEW_QUESTION,
                language_code='hi')

            # Make sure correct email is sent.
            messages = self._get_sent_email_messages(
                self.QUESTION_REVIEWER_EMAIL)
            self.assertEqual(len(messages), 1)
            self.assertEqual(messages[0].html, expected_email_html_body)

            # Make sure correct email model is stored.
            all_models: Sequence[
                email_models.SentEmailModel
            ] = email_models.SentEmailModel.get_all().fetch()
            sent_email_model = all_models[0]
            self.assertEqual(
                sent_email_model.subject, expected_email_subject)
            self.assertEqual(
                sent_email_model.recipient_id, self.question_reviewer_id)
            self.assertEqual(
                sent_email_model.recipient_email, self.QUESTION_REVIEWER_EMAIL)
            self.assertEqual(
                sent_email_model.sender_id, feconf.SYSTEM_COMMITTER_ID)
            self.assertEqual(
                sent_email_model.sender_email,
                'Site Admin <%s>' % feconf.NOREPLY_EMAIL_ADDRESS)
            self.assertEqual(
                sent_email_model.intent, feconf.EMAIL_INTENT_ONBOARD_REVIEWER)

    def test_email_is_not_sent_can_send_emails_is_false(self) -> None:
        with self.can_not_send_emails_ctx:
            email_manager.send_email_to_removed_contribution_reviewer(
                self.translation_reviewer_id,
                constants.CONTRIBUTION_RIGHT_CATEGORY_REVIEW_TRANSLATION,
                language_code='hi')

        messages = self._get_sent_email_messages(
            self.TRANSLATION_REVIEWER_EMAIL)
        self.assertEqual(len(messages), 0)

    def test_remove_translation_reviewer_email_for_invalid_review_category(
        self
    ) -> None:
        with self.assertRaisesRegex(Exception, 'Invalid review_category'):
            email_manager.send_email_to_removed_contribution_reviewer(
                self.translation_reviewer_id, 'invalid_category')

    def test_schema_of_removed_reviewer_email_data_constant(self) -> None:
        self.assertEqual(
            sorted(email_manager.REMOVED_REVIEWER_EMAIL_DATA.keys()), [
                constants.CONTRIBUTION_RIGHT_CATEGORY_REVIEW_QUESTION,
                constants.CONTRIBUTION_RIGHT_CATEGORY_REVIEW_TRANSLATION,
                constants.CONTRIBUTION_RIGHT_CATEGORY_REVIEW_VOICEOVER])
        for category_details in (
                email_manager.REMOVED_REVIEWER_EMAIL_DATA.values()):
            self.assertEqual(len(category_details), 4)
            self.assertTrue(
                'role_description' in category_details or (
                    'role_description_template' in category_details))
            self.assertTrue('review_category' in category_details)
            self.assertTrue(
                'rights_message' in category_details or (
                    'rights_message_template' in category_details))
            self.assertTrue('contribution_allowed' in category_details)

    def test_send_removed_translation_reviewer_email(self) -> None:
        expected_email_subject = (
            'You have been unassigned as a translation reviewer')
        expected_email_html_body = (
            'Hi translator,<br><br>'
            'The Oppia team has removed you from the translation reviewer role '
            'in the हिन्दी (hindi) language. You won\'t be able to review '
            'translation suggestions made by contributors in the हिन्दी (hindi)'
            ' language any more, but you can still contribute translations '
            'through the <a href="https://www.oppia.org/contributor-dashboard">'
            'Contributor Dashboard</a>.<br><br>'
            'Thanks, and happy contributing!<br><br>'
            'Best wishes,<br>'
            'The Oppia Community')

        with self.can_send_emails_ctx:
            email_manager.send_email_to_removed_contribution_reviewer(
                self.translation_reviewer_id,
                constants.CONTRIBUTION_RIGHT_CATEGORY_REVIEW_TRANSLATION,
                language_code='hi')

            # Make sure correct email is sent.
            messages = self._get_sent_email_messages(
                self.TRANSLATION_REVIEWER_EMAIL)
            self.assertEqual(len(messages), 1)
            self.assertEqual(messages[0].html, expected_email_html_body)

            # Make sure correct email model is stored.
            all_models: Sequence[
                email_models.SentEmailModel
            ] = email_models.SentEmailModel.get_all().fetch()
            sent_email_model = all_models[0]
            self.assertEqual(
                sent_email_model.subject, expected_email_subject)
            self.assertEqual(
                sent_email_model.recipient_id, self.translation_reviewer_id)
            self.assertEqual(
                sent_email_model.recipient_email,
                self.TRANSLATION_REVIEWER_EMAIL)
            self.assertEqual(
                sent_email_model.sender_id, feconf.SYSTEM_COMMITTER_ID)
            self.assertEqual(
                sent_email_model.sender_email,
                'Site Admin <%s>' % feconf.NOREPLY_EMAIL_ADDRESS)
            self.assertEqual(
                sent_email_model.intent, feconf.EMAIL_INTENT_REMOVE_REVIEWER)

    def test_send_removed_voiceover_reviewer_email(self) -> None:
        expected_email_subject = (
            'You have been unassigned as a voiceover reviewer')
        expected_email_html_body = (
            'Hi voiceartist,<br><br>'
            'The Oppia team has removed you from the voiceover reviewer role '
            'in the हिन्दी (hindi) language. You won\'t be able to review '
            'voiceover applications made by contributors in the हिन्दी (hindi)'
            ' language any more, but you can still contribute voiceovers '
            'through the <a href="https://www.oppia.org/contributor-dashboard">'
            'Contributor Dashboard</a>.<br><br>'
            'Thanks, and happy contributing!<br><br>'
            'Best wishes,<br>'
            'The Oppia Community')

        with self.can_send_emails_ctx:
            email_manager.send_email_to_removed_contribution_reviewer(
                self.voiceover_reviewer_id,
                constants.CONTRIBUTION_RIGHT_CATEGORY_REVIEW_VOICEOVER,
                language_code='hi')

            # Make sure correct email is sent.
            messages = self._get_sent_email_messages(
                self.VOICEOVER_REVIEWER_EMAIL)
            self.assertEqual(len(messages), 1)
            self.assertEqual(messages[0].html, expected_email_html_body)

            # Make sure correct email model is stored.
            all_models: Sequence[
                email_models.SentEmailModel
            ] = email_models.SentEmailModel.get_all().fetch()
            sent_email_model = all_models[0]
            self.assertEqual(
                sent_email_model.subject, expected_email_subject)
            self.assertEqual(
                sent_email_model.recipient_id, self.voiceover_reviewer_id)
            self.assertEqual(
                sent_email_model.recipient_email, self.VOICEOVER_REVIEWER_EMAIL)
            self.assertEqual(
                sent_email_model.sender_id, feconf.SYSTEM_COMMITTER_ID)
            self.assertEqual(
                sent_email_model.sender_email,
                'Site Admin <%s>' % feconf.NOREPLY_EMAIL_ADDRESS)
            self.assertEqual(
                sent_email_model.intent, feconf.EMAIL_INTENT_REMOVE_REVIEWER)

    def test_send_removed_question_reviewer_email(self) -> None:
        expected_email_subject = (
            'You have been unassigned as a question reviewer')
        expected_email_html_body = (
            'Hi question,<br><br>'
            'The Oppia team has removed you from the question reviewer role. '
            'You won\'t be able to review question suggestions made by '
            'contributors any more, but you can still contribute questions '
            'through the <a href="https://www.oppia.org/contributor-dashboard">'
            'Contributor Dashboard</a>.<br><br>'
            'Thanks, and happy contributing!<br><br>'
            'Best wishes,<br>'
            'The Oppia Community')

        with self.can_send_emails_ctx:
            email_manager.send_email_to_removed_contribution_reviewer(
                self.question_reviewer_id,
                constants.CONTRIBUTION_RIGHT_CATEGORY_REVIEW_QUESTION,
                language_code='hi')

            # Make sure correct email is sent.
            messages = self._get_sent_email_messages(
                self.QUESTION_REVIEWER_EMAIL)
            self.assertEqual(len(messages), 1)
            self.assertEqual(messages[0].html, expected_email_html_body)

            # Make sure correct email model is stored.
            all_models: Sequence[
                email_models.SentEmailModel
            ] = email_models.SentEmailModel.get_all().fetch()
            sent_email_model = all_models[0]
            self.assertEqual(
                sent_email_model.subject, expected_email_subject)
            self.assertEqual(
                sent_email_model.recipient_id, self.question_reviewer_id)
            self.assertEqual(
                sent_email_model.recipient_email, self.QUESTION_REVIEWER_EMAIL)
            self.assertEqual(
                sent_email_model.sender_id, feconf.SYSTEM_COMMITTER_ID)
            self.assertEqual(
                sent_email_model.sender_email,
                'Site Admin <%s>' % feconf.NOREPLY_EMAIL_ADDRESS)
            self.assertEqual(
                sent_email_model.intent, feconf.EMAIL_INTENT_REMOVE_REVIEWER)


class NotMergeableChangesEmailUnitTest(test_utils.EmailTestBase):
    """Unit test related to not mergeable change list emails sent to admin."""

    dummy_admin_address: str = 'admin@system.com'

    def setUp(self) -> None:
<<<<<<< HEAD
        super(NotMergeableChangesEmailUnitTest, self).setUp()
=======
        super().setUp()   # type: ignore[no-untyped-call]
>>>>>>> 3e32777e
        self.can_send_emails_ctx = self.swap(feconf, 'CAN_SEND_EMAILS', True)
        self.admin_email_ctx = self.swap(
            feconf, 'ADMIN_EMAIL_ADDRESS', self.dummy_admin_address)

    def test_not_mergeable_change_list_email_is_sent_correctly(self) -> None:
        with self.can_send_emails_ctx, self.admin_email_ctx:
            # Make sure there are no emails already sent.
            messages = self._get_sent_email_messages(
                feconf.ADMIN_EMAIL_ADDRESS)
            self.assertEqual(messages, [])

            # Send an account deletion failed email to admin.
            email_manager.send_not_mergeable_change_list_to_admin_for_review(
                'testExploration', 1, 2, {'field1': 'value1'}
            )

            # Make sure emails are sent.
            messages = self._get_sent_email_messages(
                feconf.ADMIN_EMAIL_ADDRESS)
            self.assertEqual(len(messages), 1)
            self.assertEqual(messages[0].to, ['admin@system.com'])
            self.assertEqual(
                messages[0].subject,
                'Some changes were rejected due to a conflict'
            )
            self.assertIn(
                'Hi Admin,<br><br>'
                'Some draft changes were rejected in exploration '
                'testExploration because the changes were conflicting and '
                'could not be saved. Please see the '
                'rejected change list below:<br>'
                'Discarded change list: {\'field1\': \'value1\'} <br><br>'
                'Frontend Version: 1<br>'
                'Backend Version: 2<br><br>'
                'Thanks!',
                messages[0].html
            )<|MERGE_RESOLUTION|>--- conflicted
+++ resolved
@@ -54,11 +54,7 @@
     """
 
     def setUp(self) -> None:
-<<<<<<< HEAD
-        super(FailedMLTest, self).setUp()
-=======
         super().setUp()  # type: ignore[no-untyped-call]
->>>>>>> 3e32777e
         self.can_send_emails_ctx = self.swap(
             feconf, 'CAN_SEND_EMAILS', True)
         self.can_send_feedback_email_ctx = self.swap(
@@ -233,11 +229,7 @@
     EXPLORATION_TITLE: Final = 'Title'
 
     def setUp(self) -> None:
-<<<<<<< HEAD
-        super(ExplorationMembershipEmailTests, self).setUp()
-=======
         super().setUp()  # type: ignore[no-untyped-call]
->>>>>>> 3e32777e
 
         self.signup(self.EDITOR_EMAIL, self.EDITOR_USERNAME)
         self.editor_id = self.get_user_id_from_email(self.EDITOR_EMAIL)
@@ -583,11 +575,7 @@
     """Test that signup-email sending functionality works as expected."""
 
     def setUp(self) -> None:
-<<<<<<< HEAD
-        super(SignupEmailTests, self).setUp()
-=======
         super().setUp()  # type: ignore[no-untyped-call]
->>>>>>> 3e32777e
 
         self.signup(self.CURRICULUM_ADMIN_EMAIL, self.CURRICULUM_ADMIN_USERNAME)
         self.admin_id = self.get_user_id_from_email(self.CURRICULUM_ADMIN_EMAIL)
@@ -936,11 +924,7 @@
     """Test that duplicate emails are not sent."""
 
     def setUp(self) -> None:
-<<<<<<< HEAD
-        super(DuplicateEmailTests, self).setUp()
-=======
         super().setUp()  # type: ignore[no-untyped-call]
->>>>>>> 3e32777e
 
         self.signup(self.NEW_USER_EMAIL, self.NEW_USER_USERNAME)
         self.new_user_id = self.get_user_id_from_email(self.NEW_USER_EMAIL)
@@ -1301,11 +1285,7 @@
 class FeedbackMessageBatchEmailTests(test_utils.EmailTestBase):
 
     def setUp(self) -> None:
-<<<<<<< HEAD
-        super(FeedbackMessageBatchEmailTests, self).setUp()
-=======
         super().setUp()  # type: ignore[no-untyped-call]
->>>>>>> 3e32777e
 
         self.signup(self.EDITOR_EMAIL, self.EDITOR_USERNAME)
         self.editor_id = self.get_user_id_from_email(self.EDITOR_EMAIL)
@@ -1444,11 +1424,7 @@
 
 class SuggestionEmailTests(test_utils.EmailTestBase):
     def setUp(self) -> None:
-<<<<<<< HEAD
-        super(SuggestionEmailTests, self).setUp()
-=======
         super().setUp()  # type: ignore[no-untyped-call]
->>>>>>> 3e32777e
 
         self.signup(self.EDITOR_EMAIL, self.EDITOR_USERNAME)
         self.editor_id = self.get_user_id_from_email(self.EDITOR_EMAIL)
@@ -1556,11 +1532,7 @@
 
 class SubscriptionEmailTests(test_utils.EmailTestBase):
     def setUp(self) -> None:
-<<<<<<< HEAD
-        super(SubscriptionEmailTests, self).setUp()
-=======
         super().setUp()  # type: ignore[no-untyped-call]
->>>>>>> 3e32777e
 
         self.signup(self.EDITOR_EMAIL, self.EDITOR_USERNAME)
         self.editor_id = self.get_user_id_from_email(self.EDITOR_EMAIL)
@@ -1661,11 +1633,7 @@
 
 class FeedbackMessageInstantEmailTests(test_utils.EmailTestBase):
     def setUp(self) -> None:
-<<<<<<< HEAD
-        super(FeedbackMessageInstantEmailTests, self).setUp()
-=======
         super().setUp()  # type: ignore[no-untyped-call]
->>>>>>> 3e32777e
 
         self.signup(self.EDITOR_EMAIL, self.EDITOR_USERNAME)
         self.editor_id = self.get_user_id_from_email(self.EDITOR_EMAIL)
@@ -1775,11 +1743,7 @@
     """Test that emails are sent to moderators when explorations are flagged."""
 
     def setUp(self) -> None:
-<<<<<<< HEAD
-        super(FlagExplorationEmailTest, self).setUp()
-=======
         super().setUp()  # type: ignore[no-untyped-call]
->>>>>>> 3e32777e
 
         self.signup(self.EDITOR_EMAIL, self.EDITOR_USERNAME)
         self.editor_id = self.get_user_id_from_email(self.EDITOR_EMAIL)
@@ -1901,11 +1865,7 @@
     REVIEWER_EMAIL: Final = 'reviewer@example.com'
 
     def setUp(self) -> None:
-<<<<<<< HEAD
-        super(OnboardingReviewerInstantEmailTests, self).setUp()
-=======
         super().setUp()  # type: ignore[no-untyped-call]
->>>>>>> 3e32777e
         self.signup(self.REVIEWER_EMAIL, self.REVIEWER_USERNAME)
         self.reviewer_id = self.get_user_id_from_email(self.REVIEWER_EMAIL)
         user_services.update_email_preferences(
@@ -1981,11 +1941,7 @@
     REVIEWER_EMAIL: Final = 'reviewer@example.com'
 
     def setUp(self) -> None:
-<<<<<<< HEAD
-        super(NotifyReviewerInstantEmailTests, self).setUp()
-=======
         super().setUp()  # type: ignore[no-untyped-call]
->>>>>>> 3e32777e
         self.signup(self.REVIEWER_EMAIL, self.REVIEWER_USERNAME)
         self.reviewer_id = self.get_user_id_from_email(self.REVIEWER_EMAIL)
         user_services.update_email_preferences(
@@ -2199,11 +2155,7 @@
         self.logged_info.append(msg % args)
 
     def setUp(self) -> None:
-<<<<<<< HEAD
-        super(NotifyContributionDashboardReviewersEmailTests, self).setUp()
-=======
         super().setUp()  # type: ignore[no-untyped-call]
->>>>>>> 3e32777e
         self.signup(self.AUTHOR_EMAIL, self.AUTHOR_USERNAME)
         self.author_id = self.get_user_id_from_email(self.AUTHOR_EMAIL)
         self.signup(self.REVIEWER_1_EMAIL, self.REVIEWER_1_USERNAME)
@@ -3815,13 +3767,7 @@
         self.logged_info.append(msg % args)
 
     def setUp(self) -> None:
-<<<<<<< HEAD
-        super(
-            NotifyAdminsSuggestionsWaitingTooLongForReviewEmailTests,
-            self).setUp()
-=======
         super().setUp() # type: ignore[no-untyped-call]
->>>>>>> 3e32777e
         self.signup(self.AUTHOR_EMAIL, self.AUTHOR_USERNAME)
         self.author_id = self.get_user_id_from_email(self.AUTHOR_EMAIL)
         self.signup(
@@ -4606,13 +4552,7 @@
         self.logged_info.append(msg % args)
 
     def setUp(self) -> None:
-<<<<<<< HEAD
-        super(
-            NotifyAdminsContributorDashboardReviewersNeededTests,
-            self).setUp()
-=======
         super().setUp() # type: ignore[no-untyped-call]
->>>>>>> 3e32777e
         self.signup(self.AUTHOR_EMAIL, 'author')
         self.author_id = self.get_user_id_from_email(self.AUTHOR_EMAIL)
         self.signup(
@@ -5230,11 +5170,7 @@
     RECIPIENT_B_USERNAME: Final = 'userb'
 
     def setUp(self) -> None:
-<<<<<<< HEAD
-        super(QueryStatusNotificationEmailTests, self).setUp()
-=======
         super().setUp()   # type: ignore[no-untyped-call]
->>>>>>> 3e32777e
         self.signup(self.SUBMITTER_EMAIL, self.SUBMITTER_USERNAME)
         self.submitter_id = self.get_user_id_from_email(self.SUBMITTER_EMAIL)
         self.signup(self.SENDER_EMAIL, self.SENDER_USERNAME)
@@ -5431,11 +5367,7 @@
     APPLICANT_EMAIL: Final = 'applicant@example.com'
 
     def setUp(self) -> None:
-<<<<<<< HEAD
-        super(VoiceoverApplicationEmailUnitTest, self).setUp()
-=======
         super().setUp()   # type: ignore[no-untyped-call]
->>>>>>> 3e32777e
         self.signup(self.APPLICANT_EMAIL, self.APPLICANT_USERNAME)
         self.applicant_id = self.get_user_id_from_email(self.APPLICANT_EMAIL)
         user_services.update_email_preferences(
@@ -5580,11 +5512,7 @@
     APPLICANT_EMAIL: Final = 'applicant@example.com'
 
     def setUp(self) -> None:
-<<<<<<< HEAD
-        super(AccountDeletionEmailUnitTest, self).setUp()
-=======
         super().setUp()   # type: ignore[no-untyped-call]
->>>>>>> 3e32777e
         self.signup(self.APPLICANT_EMAIL, self.APPLICANT_USERNAME)
         self.applicant_id = self.get_user_id_from_email(self.APPLICANT_EMAIL)
         self.can_send_emails_ctx = self.swap(feconf, 'CAN_SEND_EMAILS', True)
@@ -5680,11 +5608,7 @@
     RECIPIENT_B_USERNAME: Final = 'userb'
 
     def setUp(self) -> None:
-<<<<<<< HEAD
-        super(BulkEmailsTests, self).setUp()
-=======
         super().setUp()   # type: ignore[no-untyped-call]
->>>>>>> 3e32777e
         # SENDER is authorised sender.
         # FAKE_SENDER is unauthorised sender.
         # A and B are recipients.
@@ -5878,11 +5802,7 @@
     RECIPIENT_USERNAME: Final = 'usera'
 
     def setUp(self) -> None:
-<<<<<<< HEAD
-        super(ModeratorActionEmailsTests, self).setUp()
-=======
         super().setUp()   # type: ignore[no-untyped-call]
->>>>>>> 3e32777e
         self.signup(self.MODERATOR_EMAIL, self.MODERATOR_USERNAME)
         self.moderator_id = self.get_user_id_from_email(self.MODERATOR_EMAIL)
         self.set_moderators([self.MODERATOR_USERNAME])
@@ -5952,11 +5872,7 @@
     QUESTION_REVIEWER_EMAIL: Final = 'questionreviewer@example.com'
 
     def setUp(self) -> None:
-<<<<<<< HEAD
-        super(ContributionReviewerEmailTest, self).setUp()
-=======
         super().setUp()   # type: ignore[no-untyped-call]
->>>>>>> 3e32777e
         self.signup(self.CURRICULUM_ADMIN_EMAIL, self.CURRICULUM_ADMIN_USERNAME)
         self.signup(self.TRANSLATION_REVIEWER_EMAIL, 'translator')
         self.signup(self.VOICEOVER_REVIEWER_EMAIL, 'voiceartist')
@@ -6339,11 +6255,7 @@
     dummy_admin_address: str = 'admin@system.com'
 
     def setUp(self) -> None:
-<<<<<<< HEAD
-        super(NotMergeableChangesEmailUnitTest, self).setUp()
-=======
         super().setUp()   # type: ignore[no-untyped-call]
->>>>>>> 3e32777e
         self.can_send_emails_ctx = self.swap(feconf, 'CAN_SEND_EMAILS', True)
         self.admin_email_ctx = self.swap(
             feconf, 'ADMIN_EMAIL_ADDRESS', self.dummy_admin_address)
