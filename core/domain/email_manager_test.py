--- conflicted
+++ resolved
@@ -2288,20 +2288,6 @@
             }
         }
 
-<<<<<<< HEAD
-        with self.can_send_emails_ctx, self.can_send_reviewer_emails_ctx:
-            with self.log_new_error_ctx:
-                with self.swap(
-                    email_manager,
-                    'NOTIFY_CONTRIBUTOR_DASHBOARD_REVIEWERS_EMAIL_INFO',
-                    mocked_email_info_dict):
-                    (
-                        email_manager
-                        .send_mail_to_notify_contributor_dashboard_reviewers(
-                            [self.reviewer_1_id],
-                            [[self.reviewable_suggestion_email_info]])
-                    )
-=======
         with self.can_send_emails_ctx, self.log_new_error_ctx:
             with self.swap(
                 email_manager,
@@ -2316,7 +2302,6 @@
                         [self.reviewer_1_id],
                         [[self.reviewable_suggestion_email_info]])
                 )
->>>>>>> 7d1bfb38
 
         messages = self._get_all_sent_email_messages()
         self.assertEqual(len(messages), 0)
@@ -3501,7 +3486,7 @@
 
     expected_email_body_template = (
         'Hi %s,<br><br>'
-        'In the <a href="https://www.oppia.org/admin#/roles">admin '
+        'In the <a href="%s%s#/roles">admin '
         'roles page,</a> please add reviewers to the Contributor Dashboard '
         'Community by entering their username(s) and allow reviewing for the '
         'suggestion types that need more reviewers bolded below.'
@@ -3517,9 +3502,10 @@
         """
         return (
             'There have been <b>quesiton suggestions</b> created on the '
-            '<a href="https://www.oppia.org/contributor-dashboard">Contributor '
+            '<a href="%s%s">Contributor '
             'Dashboard page</a> where there are not enough '
-            'reviewers')
+            'reviewers' % (
+                feconf.OPPIA_SITE_URL, feconf.CONTRIBUTOR_DASHBOARD_URL))
 
     def _create_expected_html_if_translation_reviewers_needed(
             self, languages):
@@ -3530,10 +3516,12 @@
             '<li><b>%s</b></li>' % language for language in languages]
         return (
             'There have been <b>translation suggestions</b> created on the '
-            '<a href="https://www.oppia.org/contributor-dashboard">Contributor '
+            '<a href="%s%s">Contributor '
             'Dashboard page</a> in languages where there are not enough '
             'reviewers. The languages that need more reviewers are:'
-            '<br>%s<br>' % ''.join(languages_html_list))
+            '<br>%s<br>' % (
+                feconf.OPPIA_SITE_URL, feconf.CONTRIBUTOR_DASHBOARD_URL,
+                ''.join(languages_html_list)))
 
     def _assert_community_contribution_stats_model_is_in_default_state(
             self, community_contribution_stats_model):
@@ -3598,10 +3586,6 @@
         self.can_send_emails_ctx = self.swap(feconf, 'CAN_SEND_EMAILS', True)
         self.cannot_send_emails_ctx = self.swap(
             feconf, 'CAN_SEND_EMAILS', False)
-        self.can_send_admin_emails_ctx = self.swap(
-            config_domain, 'NOTIFY_ADMINS_REVIEWERS_NEEDED_IS_ENABLED', True)
-        self.cannot_send_admin_emails_ctx = self.swap(
-            config_domain, 'NOTIFY_ADMINS_REVIEWERS_NEEDED_IS_ENABLED', False)
         self.logged_errors = []
         self.log_new_error_counter = test_utils.CallCounter(
             self._log_error_for_tests)
@@ -3616,31 +3600,34 @@
     def test_email_not_sent_if_email_html_is_malformatted(self):
         # Change the email body template to have malformatted html.
         mocked_email_info_dict = {
-            'email_body_template': '</p>Hi %s%s',
+            'email_body_template': '</p>Hi %s%s%s%s',
             'email_subject': 'Reviewers Needed for Contributor Dashboard',
             'suggestion_types_need_reviewers_template': {
                 suggestion_models.SUGGESTION_TYPE_TRANSLATE_CONTENT: (
                     'There have been <b>translation suggestions</b> created on the '
-                    '<a href="https://www.oppia.org/contributor-dashboard">Contributor '
+                    '<a href=%s%s">Contributor '
                     'Dashboard page</a> in languages where there are not enough '
                     'reviewers. The languages that need more reviewers are:'
                     '<br>%s<br>'),
                 suggestion_models.SUGGESTION_TYPE_ADD_QUESTION: (
                     'There have been <b>quesiton suggestions</b> created on the '
-                    '<a href="https://www.oppia.org/contributor-dashboard">Contributor '
+                    '<a href="%s%s">Contributor '
                     'Dashboard page</a> where there are not enough '
-                    'reviewers')
+                    'reviewers' % (
+                        feconf.OPPIA_SITE_URL, feconf.CONTRIBUTOR_DASHBOARD_URL))
             }
         }
 
-        with self.can_send_emails_ctx, self.can_send_admin_emails_ctx:
-            with self.log_new_error_ctx:
-                with self.swap(
-                    email_manager, 'NOTIFY_ADMINS_REVIEWERS_NEEDED_EMAIL_INFO',
-                    mocked_email_info_dict):
-                    email_manager.send_mail_to_notify_admins_reviewers_needed(
-                        [self.admin_1_id],
-                        self.suggestion_types_need_reviewers)
+        with self.can_send_emails_ctx, self.log_new_error_ctx:
+            with self.swap(
+                email_manager, 'NOTIFY_ADMINS_REVIEWERS_NEEDED_EMAIL_INFO',
+                mocked_email_info_dict):
+                config_services.set_property(
+                    'committer_id',
+                    'notify_admins_reviewers_needed_is_enabled', True)
+                email_manager.send_mail_to_notify_admins_reviewers_needed(
+                    [self.admin_1_id],
+                    self.suggestion_types_need_reviewers)
 
         messages = self._get_all_sent_email_messages()
         self.assertEqual(len(messages), 0)
@@ -3650,12 +3637,12 @@
 
     def test_email_not_sent_if_can_send_emails_is_false(self):
 
-        with self.cannot_send_emails_ctx:
-            with self.can_send_admin_emails_ctx:
-                with self.log_new_error_ctx:
-                    email_manager.send_mail_to_notify_admins_reviewers_needed(
-                        [self.admin_1_id],
-                        self.suggestion_types_need_reviewers)
+        with self.cannot_send_emails_ctx, self.log_new_error_ctx:
+            config_services.set_property(
+                'committer_id',
+                'notify_admins_reviewers_needed_is_enabled', True)
+            email_manager.send_mail_to_notify_admins_reviewers_needed(
+                [self.admin_1_id], self.suggestion_types_need_reviewers)
 
         messages = self._get_all_sent_email_messages()
         self.assertEqual(len(messages), 0)
@@ -3663,14 +3650,14 @@
         self.assertEqual(
             self.logged_errors[0], 'This app cannot send emails to users.')
 
-    def test_email_not_sent_if_reviewer_notifications_is_not_enabled(self):
-
-        with self.can_send_emails_ctx:
-            with self.cannot_send_admin_emails_ctx:
-                with self.log_new_error_ctx:
-                    email_manager.send_mail_to_notify_admins_reviewers_needed(
-                        [self.admin_1_id],
-                        self.suggestion_types_need_reviewers)
+    def test_email_not_sent_if_notifying_admins_reviewers_needed_is_not_enabled(
+            self):
+        with self.can_send_emails_ctx, self.log_new_error_ctx:
+            config_services.set_property(
+                'committer_id',
+                'notify_admins_reviewers_needed_is_enabled', False)
+            email_manager.send_mail_to_notify_admins_reviewers_needed(
+                [self.admin_1_id], self.suggestion_types_need_reviewers)
 
         messages = self._get_all_sent_email_messages()
         self.assertEqual(len(messages), 0)
@@ -3683,11 +3670,12 @@
 
     def test_email_not_sent_if_no_admins_to_notify(self):
 
-        with self.can_send_emails_ctx:
-            with self.can_send_admin_emails_ctx:
-                with self.log_new_error_ctx:
-                    email_manager.send_mail_to_notify_admins_reviewers_needed(
-                        [], self.suggestion_types_need_reviewers)
+        with self.can_send_emails_ctx, self.log_new_error_ctx:
+            config_services.set_property(
+                'committer_id',
+                'notify_admins_reviewers_needed_is_enabled', True)
+            email_manager.send_mail_to_notify_admins_reviewers_needed(
+                [], self.suggestion_types_need_reviewers)
 
         messages = self._get_all_sent_email_messages()
         self.assertEqual(len(messages), 0)
@@ -3700,11 +3688,12 @@
     def test_email_not_sent_if_no_suggestion_types_that_need_reviewers(
             self):
 
-        with self.can_send_emails_ctx:
-            with self.can_send_admin_emails_ctx:
-                with self.log_new_error_ctx:
-                    email_manager.send_mail_to_notify_admins_reviewers_needed(
-                        [self.admin_1_id], {})
+        with self.can_send_emails_ctx, self.log_new_error_ctx:
+            config_services.set_property(
+                'committer_id',
+                'notify_admins_reviewers_needed_is_enabled', True)
+            email_manager.send_mail_to_notify_admins_reviewers_needed(
+                [self.admin_1_id], {})
 
         messages = self._get_all_sent_email_messages()
         self.assertEqual(len(messages), 0)
@@ -3716,12 +3705,13 @@
 
     def test_email_not_sent_if_admin_email_does_not_exist(self):
 
-        with self.can_send_emails_ctx:
-            with self.can_send_admin_emails_ctx:
-                with self.log_new_error_ctx:
-                    email_manager.send_mail_to_notify_admins_reviewers_needed(
-                        ['admin_id_without_email'],
-                        self.suggestion_types_need_reviewers)
+        with self.can_send_emails_ctx, self.log_new_error_ctx:
+            config_services.set_property(
+                'committer_id',
+                'notify_admins_reviewers_needed_is_enabled', True)
+            email_manager.send_mail_to_notify_admins_reviewers_needed(
+                ['admin_id_without_email'],
+                self.suggestion_types_need_reviewers)
 
         messages = self._get_all_sent_email_messages()
         self.assertEqual(len(messages), 0)
@@ -3748,12 +3738,15 @@
             self._create_expected_html_if_question_reviewers_needed())
         expected_email_html_body = (
             self.expected_email_body_template % (
-                self.ADMIN_1_USERNAME,
+                self.ADMIN_1_USERNAME, feconf.OPPIA_SITE_URL, feconf.ADMIN_URL,
                 expected_html_for_suggestion_types_need_reviewers))
 
-        with self.can_send_emails_ctx, self.can_send_admin_emails_ctx:
+        with self.can_send_emails_ctx:
+            config_services.set_property(
+                'committer_id',
+                'notify_admins_reviewers_needed_is_enabled', True)
             email_manager.send_mail_to_notify_admins_reviewers_needed(
-                [self.admin_1_id], suggestion_types_need_reviewers)
+                [self.admin_1_id], self.suggestion_types_need_reviewers)
 
         # Make sure correct email is sent.
         messages = self._get_sent_email_messages(self.ADMIN_1_EMAIL)
@@ -3782,14 +3775,17 @@
             self._create_expected_html_if_question_reviewers_needed())
         expected_email_html_body_for_admin_1 = (
             self.expected_email_body_template % (
-                self.ADMIN_1_USERNAME,
+                self.ADMIN_1_USERNAME, feconf.OPPIA_SITE_URL, feconf.ADMIN_URL,
                 expected_html_for_suggestion_types_need_reviewers))
         expected_email_html_body_for_admin_2 = (
             self.expected_email_body_template % (
-                self.ADMIN_2_USERNAME,
+                self.ADMIN_2_USERNAME, feconf.OPPIA_SITE_URL, feconf.ADMIN_URL,
                 expected_html_for_suggestion_types_need_reviewers))
 
-        with self.can_send_emails_ctx, self.can_send_admin_emails_ctx:
+        with self.can_send_emails_ctx:
+            config_services.set_property(
+                'committer_id',
+                'notify_admins_reviewers_needed_is_enabled', True)
             email_manager.send_mail_to_notify_admins_reviewers_needed(
                 [self.admin_1_id, self.admin_2_id],
                 suggestion_types_need_reviewers)
@@ -3831,10 +3827,13 @@
                 [self.sample_language]))
         expected_email_html_body = (
             self.expected_email_body_template % (
-                self.ADMIN_1_USERNAME,
+                self.ADMIN_1_USERNAME, feconf.OPPIA_SITE_URL, feconf.ADMIN_URL,
                 expected_html_for_suggestion_types_need_reviewers))
 
-        with self.can_send_emails_ctx, self.can_send_admin_emails_ctx:
+        with self.can_send_emails_ctx:
+            config_services.set_property(
+                'committer_id',
+                'notify_admins_reviewers_needed_is_enabled', True)
             email_manager.send_mail_to_notify_admins_reviewers_needed(
                 [self.admin_1_id], suggestion_types_need_reviewers)
 
@@ -3869,14 +3868,17 @@
         )
         expected_email_html_body_for_admin_1 = (
             self.expected_email_body_template % (
-                self.ADMIN_1_USERNAME,
+                self.ADMIN_1_USERNAME, feconf.OPPIA_SITE_URL, feconf.ADMIN_URL,
                 expected_html_for_suggestion_types_need_reviewers))
         expected_email_html_body_for_admin_2 = (
             self.expected_email_body_template % (
-                self.ADMIN_2_USERNAME,
+                self.ADMIN_2_USERNAME, feconf.OPPIA_SITE_URL, feconf.ADMIN_URL,
                 expected_html_for_suggestion_types_need_reviewers))
 
-        with self.can_send_emails_ctx, self.can_send_admin_emails_ctx:
+        with self.can_send_emails_ctx:
+            config_services.set_property(
+                'committer_id',
+                'notify_admins_reviewers_needed_is_enabled', True)
             email_manager.send_mail_to_notify_admins_reviewers_needed(
                 [self.admin_1_id, self.admin_2_id],
                 suggestion_types_need_reviewers)
@@ -3918,13 +3920,15 @@
                 ['French', 'Hindi']))
         expected_email_html_body = (
             self.expected_email_body_template % (
-                self.ADMIN_1_USERNAME,
+                self.ADMIN_1_USERNAME, feconf.OPPIA_SITE_URL, feconf.ADMIN_URL,
                 expected_html_for_suggestion_types_need_reviewers))
 
-        with self.can_send_emails_ctx, self.can_send_admin_emails_ctx:
+        with self.can_send_emails_ctx:
+            config_services.set_property(
+                'committer_id',
+                'notify_admins_reviewers_needed_is_enabled', True)
             email_manager.send_mail_to_notify_admins_reviewers_needed(
-                [self.admin_1_id],
-                suggestion_types_need_reviewers)
+                [self.admin_1_id], suggestion_types_need_reviewers)
 
         # Make sure correct email is sent.
         messages = self._get_sent_email_messages(self.ADMIN_1_EMAIL)
@@ -3955,14 +3959,17 @@
                 ['French', 'Hindi']))
         expected_email_html_body_for_admin_1 = (
             self.expected_email_body_template % (
-                self.ADMIN_1_USERNAME,
+                self.ADMIN_1_USERNAME, feconf.OPPIA_SITE_URL, feconf.ADMIN_URL,
                 expected_html_for_suggestion_types_need_reviewers))
         expected_email_html_body_for_admin_2 = (
             self.expected_email_body_template % (
-                self.ADMIN_2_USERNAME,
+                self.ADMIN_2_USERNAME, feconf.OPPIA_SITE_URL, feconf.ADMIN_URL,
                 expected_html_for_suggestion_types_need_reviewers))
 
-        with self.can_send_emails_ctx, self.can_send_admin_emails_ctx:
+        with self.can_send_emails_ctx:
+            config_services.set_property(
+                'committer_id',
+                'notify_admins_reviewers_needed_is_enabled', True)
             email_manager.send_mail_to_notify_admins_reviewers_needed(
                 [self.admin_1_id, self.admin_2_id],
                 suggestion_types_need_reviewers)
@@ -4010,14 +4017,17 @@
         )
         expected_email_html_body_for_admin_1 = (
             self.expected_email_body_template % (
-                self.ADMIN_1_USERNAME,
+                self.ADMIN_1_USERNAME, feconf.OPPIA_SITE_URL, feconf.ADMIN_URL,
                 expected_html_for_suggestion_types_need_reviewers))
         expected_email_html_body_for_admin_2 = (
             self.expected_email_body_template % (
-                self.ADMIN_2_USERNAME,
+                self.ADMIN_2_USERNAME, feconf.OPPIA_SITE_URL, feconf.ADMIN_URL,
                 expected_html_for_suggestion_types_need_reviewers))
 
-        with self.can_send_emails_ctx, self.can_send_admin_emails_ctx:
+        with self.can_send_emails_ctx:
+            config_services.set_property(
+                'committer_id',
+                'notify_admins_reviewers_needed_is_enabled', True)
             email_manager.send_mail_to_notify_admins_reviewers_needed(
                 [self.admin_1_id, self.admin_2_id],
                 suggestion_types_need_reviewers)
