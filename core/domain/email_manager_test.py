--- conflicted
+++ resolved
@@ -2067,11 +2067,8 @@
                     question_domain
                     .CMD_CREATE_NEW_FULLY_SPECIFIED_QUESTION),
                 'question_dict': {
-<<<<<<< HEAD
-=======
                     'id': 'test_id',
                     'version': 12,
->>>>>>> 9bb957e1
                     'question_state_data': self._create_valid_question_data(
                         'default_state').to_dict(),
                     'language_code': constants.DEFAULT_LANGUAGE_CODE,
@@ -3676,11 +3673,8 @@
                     question_domain
                     .CMD_CREATE_NEW_FULLY_SPECIFIED_QUESTION),
                 'question_dict': {
-<<<<<<< HEAD
-=======
                     'id': 'test_id',
                     'version': 12,
->>>>>>> 9bb957e1
                     'question_state_data': self._create_valid_question_data(
                         'default_state').to_dict(),
                     'language_code': constants.DEFAULT_LANGUAGE_CODE,
@@ -4477,11 +4471,8 @@
         ] = {
             'cmd': question_domain.CMD_CREATE_NEW_FULLY_SPECIFIED_QUESTION,
             'question_dict': {
-<<<<<<< HEAD
-=======
                 'id': 'test_id',
                 'version': 12,
->>>>>>> 9bb957e1
                 'question_state_data': self._create_valid_question_data(
                     'default_state').to_dict(),
                 'language_code': constants.DEFAULT_LANGUAGE_CODE,
