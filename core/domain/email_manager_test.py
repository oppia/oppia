# Copyright 2014 The Oppia Authors. All Rights Reserved.
#
# Licensed under the Apache License, Version 2.0 (the "License");
# you may not use this file except in compliance with the License.
# You may obtain a copy of the License at
#
#      http://www.apache.org/licenses/LICENSE-2.0
#
# Unless required by applicable law or agreed to in writing, software
# distributed under the License is distributed on an "AS-IS" BASIS,
# WITHOUT WARRANTIES OR CONDITIONS OF ANY KIND, either express or implied.
# See the License for the specific language governing permissions and
# limitations under the License.

"""Tests for methods relating to sending emails."""
from __future__ import absolute_import  # pylint: disable=import-only-modules
from __future__ import unicode_literals  # pylint: disable=import-only-modules

import datetime
import types

from core.domain import config_domain
from core.domain import config_services
from core.domain import email_manager
from core.domain import html_cleaner
from core.domain import rights_manager
from core.domain import subscription_services
from core.domain import user_services
from core.platform import models
from core.tests import test_utils
import feconf
import python_utils

(email_models,) = models.Registry.import_models([models.NAMES.email])


class FailedMLTest(test_utils.GenericTestBase):
    """Test that email functionality for sending failed ML Job emails
    works.
    """

    def setUp(self):
        super(FailedMLTest, self).setUp()
        self.can_send_emails_ctx = self.swap(
            feconf, 'CAN_SEND_EMAILS', True)
        self.can_send_feedback_email_ctx = self.swap(
            feconf, 'CAN_SEND_FEEDBACK_MESSAGE_EMAILS', True)
        self.login(self.ADMIN_EMAIL, is_super_admin=True)
        config_property = config_domain.Registry.get_config_property(
            'notification_emails_for_failed_tasks')
        config_property.set_value(
            'committer_id', ['moderator@example.com'])

    def test_send_failed_ml_email(self):
        with self.can_send_emails_ctx, self.can_send_feedback_email_ctx:
            # Make sure there are no emails already sent.
            messages = self.mail_stub.get_sent_messages(
                to=feconf.ADMIN_EMAIL_ADDRESS)
            self.assertEqual(len(messages), 0)
            messages = self.mail_stub.get_sent_messages(
                to='moderator@example.com')
            self.assertEqual(len(messages), 0)

            # Send job failure email with mock Job ID.
            email_manager.send_job_failure_email('123ABC')

            # Make sure emails are sent.
            messages = self.mail_stub.get_sent_messages(
                to=feconf.ADMIN_EMAIL_ADDRESS)
            expected_subject = 'Failed ML Job'
            self.assertEqual(len(messages), 1)
            self.assertEqual(messages[0].subject.decode(), expected_subject)
            messages = self.mail_stub.get_sent_messages(
                to='moderator@example.com')
            self.assertEqual(len(messages), 1)
            self.assertEqual(messages[0].subject.decode(), expected_subject)


class EmailToAdminTest(test_utils.GenericTestBase):
    """Test that emails are correctly sent to the admin."""

    def test_email_to_admin_is_sent_correctly(self):
        dummy_system_name = 'DUMMY_SYSTEM_NAME'
        dummy_system_address = 'dummy@system.com'
        dummy_admin_address = 'admin@system.com'

        send_email_ctx = self.swap(feconf, 'CAN_SEND_EMAILS', True)
        system_name_ctx = self.swap(
            feconf, 'SYSTEM_EMAIL_NAME', dummy_system_name)
        system_email_ctx = self.swap(
            feconf, 'SYSTEM_EMAIL_ADDRESS', dummy_system_address)
        admin_email_ctx = self.swap(
            feconf, 'ADMIN_EMAIL_ADDRESS', dummy_admin_address)

        with send_email_ctx, system_name_ctx, system_email_ctx, admin_email_ctx:
            # Make sure there are no emails already sent.
            messages = self.mail_stub.get_sent_messages(
                to=feconf.ADMIN_EMAIL_ADDRESS)
            self.assertEqual(len(messages), 0)

            # Send an email to the admin.
            email_manager.send_mail_to_admin('Dummy Subject', 'Dummy Body')

            # Make sure emails are sent.
            messages = self.mail_stub.get_sent_messages(
                to=feconf.ADMIN_EMAIL_ADDRESS)
            self.assertEqual(len(messages), 1)
            self.assertEqual(
                messages[0].sender, 'DUMMY_SYSTEM_NAME <dummy@system.com>')
            self.assertEqual(messages[0].to, 'admin@system.com')
            self.assertEqual(messages[0].subject.decode(), 'Dummy Subject')
            self.assertIn('Dummy Body', messages[0].html.decode())


class EmailRightsTest(test_utils.GenericTestBase):
    """Test that only certain users can send certain types of emails."""

    def setUp(self):
        super(EmailRightsTest, self).setUp()
        self.signup(self.EDITOR_EMAIL, self.EDITOR_USERNAME)
        self.editor_id = self.get_user_id_from_email(self.EDITOR_EMAIL)

        self.signup(self.MODERATOR_EMAIL, self.MODERATOR_USERNAME)
        self.moderator_id = self.get_user_id_from_email(self.MODERATOR_EMAIL)
        self.set_moderators([self.MODERATOR_USERNAME])

        self.signup(self.ADMIN_EMAIL, self.ADMIN_USERNAME)
        self.admin_id = self.get_user_id_from_email(self.ADMIN_EMAIL)
        self.set_admins([self.ADMIN_USERNAME])

    def test_sender_id_validation(self):
        sender_ids_to_test = [
            feconf.SYSTEM_COMMITTER_ID, self.admin_id, self.moderator_id,
            self.editor_id]

        # These are given in the order of user_ids_to_test.
        expected_validation_results = {
            feconf.EMAIL_INTENT_SIGNUP: (True, False, False, False),
            feconf.EMAIL_INTENT_DAILY_BATCH: (True, False, False, False),
            feconf.EMAIL_INTENT_MARKETING: (True, True, False, False),
            feconf.EMAIL_INTENT_UNPUBLISH_EXPLORATION: (
                True, True, True, False),
            feconf.EMAIL_INTENT_DELETE_EXPLORATION: (
                True, True, True, False),
        }

        # pylint: disable=protected-access
        for intent in expected_validation_results:
            for ind, sender_id in enumerate(sender_ids_to_test):
                if expected_validation_results[intent][ind]:
                    email_manager._require_sender_id_is_valid(
                        intent, sender_id)
                else:
                    with self.assertRaisesRegexp(
                        Exception, 'Invalid sender_id'
                        ):
                        email_manager._require_sender_id_is_valid(
                            intent, sender_id)

        # Also test null and invalid intent strings.
        with self.assertRaisesRegexp(Exception, 'Invalid email intent string'):
            email_manager._require_sender_id_is_valid(
                '', feconf.SYSTEM_COMMITTER_ID)
        with self.assertRaisesRegexp(Exception, 'Invalid email intent string'):
            email_manager._require_sender_id_is_valid(
                '', self.admin_id)
        with self.assertRaisesRegexp(Exception, 'Invalid email intent string'):
            email_manager._require_sender_id_is_valid(
                'invalid_intent', feconf.SYSTEM_COMMITTER_ID)
        with self.assertRaisesRegexp(Exception, 'Invalid email intent string'):
            email_manager._require_sender_id_is_valid(
                'invalid_intent', self.admin_id)
        # pylint: enable=protected-access


class ExplorationMembershipEmailTests(test_utils.GenericTestBase):
    """Tests that sending exploration membership email works as expected."""

    EXPLORATION_TITLE = 'Title'

    def setUp(self):
        super(ExplorationMembershipEmailTests, self).setUp()

        self.signup(self.EDITOR_EMAIL, self.EDITOR_USERNAME)
        self.editor_id = self.get_user_id_from_email(self.EDITOR_EMAIL)

        self.signup(self.NEW_USER_EMAIL, self.NEW_USER_USERNAME)
        self.new_user_id = self.get_user_id_from_email(self.NEW_USER_EMAIL)

        self.exploration = self.save_new_default_exploration(
            'A', self.editor_id, title=self.EXPLORATION_TITLE)

        self.expected_email_subject = (
            '%s - invitation to collaborate') % self.EXPLORATION_TITLE

        self.can_send_emails_ctx = self.swap(
            feconf, 'CAN_SEND_EMAILS', True)
        self.can_not_send_emails_ctx = self.swap(
            feconf, 'CAN_SEND_EMAILS', False)
        self.can_send_editor_role_email_ctx = self.swap(
            feconf, 'CAN_SEND_EDITOR_ROLE_EMAILS', True)
        self.can_not_send_editor_role_email_ctx = self.swap(
            feconf, 'CAN_SEND_EDITOR_ROLE_EMAILS', False)

    def test_role_email_is_sent_when_editor_assigns_role(self):
        with self.can_send_emails_ctx, self.can_send_editor_role_email_ctx:
            self.login(self.EDITOR_EMAIL)

            csrf_token = self.get_new_csrf_token()
            self.put_json('%s/%s' % (
                feconf.EXPLORATION_RIGHTS_PREFIX, self.exploration.id), {
                    'version': self.exploration.version,
                    'new_member_username': self.NEW_USER_USERNAME,
                    'new_member_role': rights_manager.ROLE_EDITOR,
                }, csrf_token=csrf_token)

            messages = self.mail_stub.get_sent_messages(to=self.NEW_USER_EMAIL)
            self.assertEqual(len(messages), 1)

    def test_email_is_not_sent_if_recipient_has_declined_such_emails(self):
        user_services.update_email_preferences(
            self.new_user_id, True, False, False, False)

        with self.can_send_emails_ctx, self.can_send_editor_role_email_ctx:
            email_manager.send_role_notification_email(
                self.editor_id, self.new_user_id, rights_manager.ROLE_OWNER,
                self.exploration.id, self.exploration.title)

            messages = self.mail_stub.get_sent_messages(to=self.NEW_USER_EMAIL)
            self.assertEqual(len(messages), 0)

    def test_that_email_not_sent_if_can_send_emails_is_false(self):
        with self.can_not_send_emails_ctx:
            email_manager.send_role_notification_email(
                self.editor_id, self.new_user_id, rights_manager.ROLE_OWNER,
                self.exploration.id, self.exploration.title)
            messages = self.mail_stub.get_sent_messages(to=self.NEW_USER_EMAIL)
            self.assertEqual(len(messages), 0)

    def test_that_email_not_sent_if_can_send_editor_role_emails_is_false(self):
        with self.can_send_emails_ctx, self.can_not_send_editor_role_email_ctx:
            email_manager.send_role_notification_email(
                self.editor_id, self.new_user_id, rights_manager.ROLE_EDITOR,
                self.exploration.id, self.exploration.title)
            messages = self.mail_stub.get_sent_messages(to=self.NEW_USER_EMAIL)
            self.assertEqual(len(messages), 0)

    def test_role_emails_sent_are_correct(self):
        with self.can_send_emails_ctx, self.can_send_editor_role_email_ctx:
            email_manager.send_role_notification_email(
                self.editor_id, self.new_user_id, rights_manager.ROLE_VIEWER,
                self.exploration.id, self.exploration.title)

            messages = self.mail_stub.get_sent_messages(to=self.NEW_USER_EMAIL)
            self.assertEqual(len(messages), 1)

            all_models = email_models.SentEmailModel.get_all().fetch()
            self.assertEqual(len(all_models), 1)

            sent_email_model = all_models[0]

            # Check that email details are correct.
            self.assertEqual(
                sent_email_model.recipient_id,
                self.new_user_id)
            self.assertEqual(
                sent_email_model.recipient_email, self.NEW_USER_EMAIL)
            self.assertEqual(
                sent_email_model.sender_id, feconf.SYSTEM_COMMITTER_ID)
            self.assertEqual(
                sent_email_model.sender_email,
                '%s <%s>' % (
                    self.EDITOR_USERNAME, feconf.NOREPLY_EMAIL_ADDRESS))
            self.assertEqual(
                sent_email_model.intent,
                feconf.EMAIL_INTENT_EDITOR_ROLE_NOTIFICATION)
            self.assertEqual(
                sent_email_model.subject,
                self.expected_email_subject)

    def test_correct_rights_are_written_in_manager_role_email_body(self):
        expected_email_html_body = (
            'Hi newuser,<br>'
            '<br>'
            '<b>editor</b> has granted you manager rights to their '
            'exploration, '
            '"<a href="https://www.oppia.org/create/A">Title</a>", '
            'on Oppia.org.<br>'
            '<br>'
            'This allows you to:<br>'
            '<ul>'
            '<li>Change the exploration permissions</li><br>'
            '<li>Edit the exploration</li><br>'
            '<li>View and playtest the exploration</li><br>'
            '</ul>'
            'You can find the exploration '
            '<a href="https://www.oppia.org/create/A">here</a>.<br>'
            '<br>'
            'Thanks, and happy collaborating!<br>'
            '<br>'
            'Best wishes,<br>'
            'The Oppia Team<br>'
            '<br>'
            'You can change your email preferences via the '
            '<a href="https://www.example.com">Preferences</a> page.')

        expected_email_text_body = (
            'Hi newuser,\n'
            '\n'
            'editor has granted you manager rights to their '
            'exploration, "Title", on Oppia.org.\n'
            '\n'
            'This allows you to:\n'
            '- Change the exploration permissions\n'
            '- Edit the exploration\n'
            '- View and playtest the exploration\n'
            'You can find the exploration here.\n'
            '\n'
            'Thanks, and happy collaborating!\n'
            '\n'
            'Best wishes,\n'
            'The Oppia Team\n'
            '\n'
            'You can change your email preferences via the Preferences page.')

        with self.can_send_emails_ctx, self.can_send_editor_role_email_ctx:
            # Check that correct email content is sent for Manager.
            email_manager.send_role_notification_email(
                self.editor_id, self.new_user_id, rights_manager.ROLE_OWNER,
                self.exploration.id, self.exploration.title)

            messages = self.mail_stub.get_sent_messages(to=self.NEW_USER_EMAIL)
            self.assertEqual(len(messages), 1)

            self.assertEqual(
                messages[0].html.decode(),
                expected_email_html_body)
            self.assertEqual(
                messages[0].body.decode(),
                expected_email_text_body)

    def test_correct_rights_are_written_in_editor_role_email_body(self):
        expected_email_html_body = (
            'Hi newuser,<br>'
            '<br>'
            '<b>editor</b> has granted you editor rights to their '
            'exploration, '
            '"<a href="https://www.oppia.org/create/A">Title</a>"'
            ', on Oppia.org.<br>'
            '<br>'
            'This allows you to:<br>'
            '<ul>'
            '<li>Edit the exploration</li><br>'
            '<li>View and playtest the exploration</li><br>'
            '</ul>'
            'You can find the exploration '
            '<a href="https://www.oppia.org/create/A">here</a>.<br>'
            '<br>'
            'Thanks, and happy collaborating!<br>'
            '<br>'
            'Best wishes,<br>'
            'The Oppia Team<br>'
            '<br>'
            'You can change your email preferences via the '
            '<a href="https://www.example.com">Preferences</a> page.')

        expected_email_text_body = (
            'Hi newuser,\n'
            '\n'
            'editor has granted you editor rights to their '
            'exploration, "Title", on Oppia.org.\n'
            '\n'
            'This allows you to:\n'
            '- Edit the exploration\n'
            '- View and playtest the exploration\n'
            'You can find the exploration here.\n'
            '\n'
            'Thanks, and happy collaborating!\n'
            '\n'
            'Best wishes,\n'
            'The Oppia Team\n'
            '\n'
            'You can change your email preferences via the Preferences page.')

        with self.can_send_emails_ctx, self.can_send_editor_role_email_ctx:
            # Check that correct email content is sent for Editor.
            email_manager.send_role_notification_email(
                self.editor_id, self.new_user_id, rights_manager.ROLE_EDITOR,
                self.exploration.id, self.exploration.title)

            messages = self.mail_stub.get_sent_messages(to=self.NEW_USER_EMAIL)
            self.assertEqual(len(messages), 1)

            self.assertEqual(
                messages[0].html.decode(),
                expected_email_html_body)
            self.assertEqual(
                messages[0].body.decode(),
                expected_email_text_body)

    def test_correct_rights_are_written_in_voice_artist_role_email_body(self):
        expected_email_html_body = (
            'Hi newuser,<br>'
            '<br>'
            '<b>editor</b> has granted you voice artist rights to their '
            'exploration, '
            '"<a href="https://www.oppia.org/create/A">Title</a>"'
            ', on Oppia.org.<br>'
            '<br>'
            'This allows you to:<br>'
            '<ul>'
            '<li>Voiceover the exploration</li><br>'
            '<li>View and playtest the exploration</li><br>'
            '</ul>'
            'You can find the exploration '
            '<a href="https://www.oppia.org/create/A">here</a>.<br>'
            '<br>'
            'Thanks, and happy collaborating!<br>'
            '<br>'
            'Best wishes,<br>'
            'The Oppia Team<br>'
            '<br>'
            'You can change your email preferences via the '
            '<a href="https://www.example.com">Preferences</a> page.')

        expected_email_text_body = (
            'Hi newuser,\n'
            '\n'
            'editor has granted you voice artist rights to their '
            'exploration, "Title", on Oppia.org.\n'
            '\n'
            'This allows you to:\n'
            '- Voiceover the exploration\n'
            '- View and playtest the exploration\n'
            'You can find the exploration here.\n'
            '\n'
            'Thanks, and happy collaborating!\n'
            '\n'
            'Best wishes,\n'
            'The Oppia Team\n'
            '\n'
            'You can change your email preferences via the Preferences page.')

        with self.can_send_emails_ctx, self.can_send_editor_role_email_ctx:
            # Check that correct email content is sent for Voice Artist.
            email_manager.send_role_notification_email(
                self.editor_id, self.new_user_id,
                rights_manager.ROLE_VOICE_ARTIST, self.exploration.id,
                self.exploration.title)

            messages = self.mail_stub.get_sent_messages(to=self.NEW_USER_EMAIL)
            self.assertEqual(len(messages), 1)

            self.assertEqual(
                messages[0].html.decode(),
                expected_email_html_body)
            self.assertEqual(
                messages[0].body.decode(),
                expected_email_text_body)

    def test_correct_rights_are_written_in_playtester_role_email_body(self):
        expected_email_html_body = (
            'Hi newuser,<br>'
            '<br>'
            '<b>editor</b> has granted you playtest access to their '
            'exploration, '
            '"<a href="https://www.oppia.org/create/A">Title</a>"'
            ', on Oppia.org.<br>'
            '<br>'
            'This allows you to:<br>'
            '<ul>'
            '<li>View and playtest the exploration</li><br>'
            '</ul>'
            'You can find the exploration '
            '<a href="https://www.oppia.org/create/A">here</a>.<br>'
            '<br>'
            'Thanks, and happy collaborating!<br>'
            '<br>'
            'Best wishes,<br>'
            'The Oppia Team<br>'
            '<br>'
            'You can change your email preferences via the '
            '<a href="https://www.example.com">Preferences</a> page.')

        expected_email_text_body = (
            'Hi newuser,\n'
            '\n'
            'editor has granted you playtest access to their '
            'exploration, "Title", on Oppia.org.\n'
            '\n'
            'This allows you to:\n'
            '- View and playtest the exploration\n'
            'You can find the exploration here.\n'
            '\n'
            'Thanks, and happy collaborating!\n'
            '\n'
            'Best wishes,\n'
            'The Oppia Team\n'
            '\n'
            'You can change your email preferences via the Preferences page.')

        with self.can_send_emails_ctx, self.can_send_editor_role_email_ctx:
            # Check that correct email content is sent for Playtester.
            email_manager.send_role_notification_email(
                self.editor_id, self.new_user_id, rights_manager.ROLE_VIEWER,
                self.exploration.id, self.exploration.title)

            messages = self.mail_stub.get_sent_messages(to=self.NEW_USER_EMAIL)
            self.assertEqual(len(messages), 1)

            self.assertEqual(
                messages[0].html.decode(),
                expected_email_html_body)
            self.assertEqual(
                messages[0].body.decode(),
                expected_email_text_body)

    def test_correct_undefined_role_raises_an_exception(self):
        with self.can_send_emails_ctx, self.can_send_editor_role_email_ctx:
            # Check that an exception is raised when an invalid
            # role is supplied.
            with self.assertRaisesRegexp(Exception, 'Invalid role'):
                email_manager.send_role_notification_email(
                    self.editor_id, self.new_user_id, rights_manager.ROLE_NONE,
                    self.exploration.id, self.exploration.title)


class SignupEmailTests(test_utils.GenericTestBase):
    """Test that signup-email sending functionality works as expected."""

    def setUp(self):
        super(SignupEmailTests, self).setUp()

        self.signup(self.ADMIN_EMAIL, self.ADMIN_USERNAME)
        self.admin_id = self.get_user_id_from_email(self.ADMIN_EMAIL)
        self.set_admins([self.ADMIN_USERNAME])

        self.new_footer = (
            'Unsubscribe from emails at your '
            '<a href="https://www.site.com/prefs">Preferences page</a>.')
        self.new_email_content = {
            'subject': 'Welcome!',
            'html_body': (
                'Here is some HTML text.<br>'
                'With a <b>bold</b> bit and an <i>italic</i> bit.<br>')
        }

        self.expected_text_email_content = (
            'Hi editor,\n'
            '\n'
            'Here is some HTML text.\n'
            'With a bold bit and an italic bit.\n'
            '\n'
            '\n'
            'Unsubscribe from emails at your Preferences page.')
        self.expected_html_email_content = (
            'Hi editor,<br>'
            '<br>'
            'Here is some HTML text.<br>'
            'With a <b>bold</b> bit and an <i>italic</i> bit.<br>'
            '<br>'
            '<br>'
            'Unsubscribe from emails at your '
            '<a href="https://www.site.com/prefs">Preferences page</a>.')

    def test_email_not_sent_if_config_does_not_permit_it(self):
        with self.swap(feconf, 'CAN_SEND_EMAILS', False):
            config_services.set_property(
                self.admin_id, email_manager.EMAIL_FOOTER.name,
                self.new_footer)
            config_services.set_property(
                self.admin_id, email_manager.SIGNUP_EMAIL_CONTENT.name,
                self.new_email_content)

            self.login(self.EDITOR_EMAIL)
            csrf_token = self.get_new_csrf_token()

            self.post_json(
                feconf.SIGNUP_DATA_URL, {
                    'agreed_to_terms': True,
                    'username': self.EDITOR_USERNAME
                }, csrf_token=csrf_token)

            # Check that no email was sent.
            messages = self.mail_stub.get_sent_messages(to=self.EDITOR_EMAIL)
            self.assertEqual(0, len(messages))

    def test_email_not_sent_if_content_config_is_not_modified(self):
        can_send_emails_ctx = self.swap(
            feconf, 'CAN_SEND_EMAILS', True)

        logged_errors = []

        def _log_error_for_tests(error_message):
            """Appends the error message to the logged errors list."""
            logged_errors.append(error_message)

        log_new_error_counter = test_utils.CallCounter(_log_error_for_tests)
        log_new_error_ctx = self.swap(
            email_manager, 'log_new_error', log_new_error_counter)

        with can_send_emails_ctx, log_new_error_ctx:
            self.assertEqual(log_new_error_counter.times_called, 0)

            self.login(self.EDITOR_EMAIL)
            csrf_token = self.get_new_csrf_token()

            # No user-facing error should surface.
            self.post_json(
                feconf.SIGNUP_DATA_URL, {
                    'agreed_to_terms': True,
                    'username': self.EDITOR_USERNAME
                }, csrf_token=csrf_token)

            # However, an error should be recorded in the logs.
            self.assertEqual(log_new_error_counter.times_called, 1)
            self.assertEqual(
                logged_errors[0],
                'Please ensure that the value for the admin config property '
                'SIGNUP_EMAIL_CONTENT is set, before allowing post-signup '
                'emails to be sent.')

            # Check that no email was sent.
            messages = self.mail_stub.get_sent_messages(to=self.EDITOR_EMAIL)
            self.assertEqual(0, len(messages))

    def test_email_not_sent_if_content_config_is_partially_modified(self):
        can_send_emails_ctx = self.swap(
            feconf, 'CAN_SEND_EMAILS', True)

        config_services.set_property(
            self.admin_id, email_manager.SIGNUP_EMAIL_CONTENT.name, {
                'subject': (
                    email_manager.SIGNUP_EMAIL_CONTENT.default_value[
                        'subject']),
                'html_body': 'New HTML body.',
            })

        logged_errors = []

        def _log_error_for_tests(error_message):
            """Appends the error message to the logged errors list."""
            logged_errors.append(error_message)

        log_new_error_counter = test_utils.CallCounter(_log_error_for_tests)
        log_new_error_ctx = self.swap(
            email_manager, 'log_new_error', log_new_error_counter)

        with can_send_emails_ctx, log_new_error_ctx:
            self.assertEqual(log_new_error_counter.times_called, 0)

            self.login(self.EDITOR_EMAIL)
            csrf_token = self.get_new_csrf_token()

            # No user-facing error should surface.
            self.post_json(
                feconf.SIGNUP_DATA_URL, {
                    'agreed_to_terms': True,
                    'username': self.EDITOR_USERNAME
                }, csrf_token=csrf_token)

            # However, an error should be recorded in the logs.
            self.assertEqual(log_new_error_counter.times_called, 1)
            self.assertEqual(
                logged_errors[0],
                'Please ensure that the value for the admin config property '
                'SIGNUP_EMAIL_CONTENT is set, before allowing post-signup '
                'emails to be sent.')

            # Check that no email was sent.
            messages = self.mail_stub.get_sent_messages(to=self.EDITOR_EMAIL)
            self.assertEqual(0, len(messages))

    def test_email_with_bad_content_is_not_sent(self):
        can_send_emails_ctx = self.swap(
            feconf, 'CAN_SEND_EMAILS', True)

        config_services.set_property(
            self.admin_id, email_manager.SIGNUP_EMAIL_CONTENT.name, {
                'subject': 'New email subject',
                'html_body': 'New HTML body.<script>alert(3);</script>',
            })

        logged_errors = []

        def _log_error_for_tests(error_message):
            """Appends the error message to the logged errors list."""
            logged_errors.append(error_message)

        log_new_error_counter = test_utils.CallCounter(_log_error_for_tests)
        log_new_error_ctx = self.swap(
            email_manager, 'log_new_error', log_new_error_counter)

        with can_send_emails_ctx, log_new_error_ctx:
            self.assertEqual(log_new_error_counter.times_called, 0)

            self.login(self.EDITOR_EMAIL)
            csrf_token = self.get_new_csrf_token()

            # No user-facing error should surface.
            self.post_json(
                feconf.SIGNUP_DATA_URL, {
                    'agreed_to_terms': True,
                    'username': self.EDITOR_USERNAME
                }, csrf_token=csrf_token)

            # However, an error should be recorded in the logs.
            self.assertEqual(log_new_error_counter.times_called, 1)
            self.assertTrue(logged_errors[0].startswith(
                'Original email HTML body does not match cleaned HTML body'))

            # Check that no email was sent.
            messages = self.mail_stub.get_sent_messages(to=self.EDITOR_EMAIL)
            self.assertEqual(0, len(messages))

    def test_contents_of_signup_email_are_correct(self):
        with self.swap(feconf, 'CAN_SEND_EMAILS', True):
            config_services.set_property(
                self.admin_id, email_manager.EMAIL_FOOTER.name,
                self.new_footer)
            config_services.set_property(
                self.admin_id, email_manager.SIGNUP_EMAIL_CONTENT.name,
                self.new_email_content)
            config_services.set_property(
                self.admin_id, email_manager.EMAIL_SENDER_NAME.name,
                'Email Sender')

            self.login(self.EDITOR_EMAIL)
            csrf_token = self.get_new_csrf_token()

            self.post_json(
                feconf.SIGNUP_DATA_URL, {
                    'agreed_to_terms': True,
                    'username': self.EDITOR_USERNAME
                }, csrf_token=csrf_token)

            # Check that an email was sent with the correct content.
            messages = self.mail_stub.get_sent_messages(to=self.EDITOR_EMAIL)
            self.assertEqual(1, len(messages))

            self.assertEqual(
                messages[0].sender,
                'Email Sender <%s>' % feconf.NOREPLY_EMAIL_ADDRESS)
            self.assertEqual(messages[0].to, self.EDITOR_EMAIL)
            self.assertEqual(messages[0].subject, 'Welcome!')
            self.assertEqual(
                messages[0].body.decode(), self.expected_text_email_content)
            self.assertEqual(
                messages[0].html.decode(), self.expected_html_email_content)

    def test_email_only_sent_once_for_repeated_signups_by_same_user(self):
        with self.swap(feconf, 'CAN_SEND_EMAILS', True):
            config_services.set_property(
                self.admin_id, email_manager.EMAIL_FOOTER.name,
                self.new_footer)
            config_services.set_property(
                self.admin_id, email_manager.SIGNUP_EMAIL_CONTENT.name,
                self.new_email_content)

            self.login(self.EDITOR_EMAIL)
            csrf_token = self.get_new_csrf_token()

            self.post_json(
                feconf.SIGNUP_DATA_URL, {
                    'agreed_to_terms': True,
                    'username': self.EDITOR_USERNAME
                }, csrf_token=csrf_token)

            # Check that an email was sent.
            messages = self.mail_stub.get_sent_messages(to=self.EDITOR_EMAIL)
            self.assertEqual(1, len(messages))

            # Send a second POST request.
            self.post_json(
                feconf.SIGNUP_DATA_URL, {
                    'agreed_to_terms': True,
                    'username': self.EDITOR_USERNAME
                }, csrf_token=csrf_token)

            # Check that no new email was sent.
            messages = self.mail_stub.get_sent_messages(to=self.EDITOR_EMAIL)
            self.assertEqual(1, len(messages))

    def test_email_only_sent_if_signup_was_successful(self):
        with self.swap(feconf, 'CAN_SEND_EMAILS', True):
            config_services.set_property(
                self.admin_id, email_manager.EMAIL_FOOTER.name,
                self.new_footer)
            config_services.set_property(
                self.admin_id, email_manager.SIGNUP_EMAIL_CONTENT.name,
                self.new_email_content)

            self.login(self.EDITOR_EMAIL)
            csrf_token = self.get_new_csrf_token()

            self.post_json(
                feconf.SIGNUP_DATA_URL,
                {
                    'agreed_to_terms': True,
                    'username': 'BadUsername!!!'
                },
                csrf_token=csrf_token, expected_status_int=400)

            # Check that no email was sent.
            messages = self.mail_stub.get_sent_messages(to=self.EDITOR_EMAIL)
            self.assertEqual(0, len(messages))

            # Redo the signup process with a good username.
            self.post_json(
                feconf.SIGNUP_DATA_URL, {
                    'agreed_to_terms': True,
                    'username': self.EDITOR_USERNAME
                }, csrf_token=csrf_token)

            # Check that a new email was sent.
            messages = self.mail_stub.get_sent_messages(to=self.EDITOR_EMAIL)
            self.assertEqual(1, len(messages))

    def test_record_of_sent_email_is_written_to_datastore(self):
        with self.swap(feconf, 'CAN_SEND_EMAILS', True):
            config_services.set_property(
                self.admin_id, email_manager.EMAIL_FOOTER.name,
                self.new_footer)
            config_services.set_property(
                self.admin_id, email_manager.SIGNUP_EMAIL_CONTENT.name,
                self.new_email_content)
            config_services.set_property(
                self.admin_id, email_manager.EMAIL_SENDER_NAME.name,
                'Email Sender')

            all_models = email_models.SentEmailModel.get_all().fetch()
            self.assertEqual(len(all_models), 0)

            self.login(self.EDITOR_EMAIL)
            csrf_token = self.get_new_csrf_token()

            self.post_json(
                feconf.SIGNUP_DATA_URL, {
                    'agreed_to_terms': True,
                    'username': self.EDITOR_USERNAME
                }, csrf_token=csrf_token)

            # Check that a new email was sent.
            messages = self.mail_stub.get_sent_messages(to=self.EDITOR_EMAIL)
            self.assertEqual(1, len(messages))

            # Check that the content of this email was recorded in
            # SentEmailModel.
            all_models = email_models.SentEmailModel.get_all().fetch()
            self.assertEqual(len(all_models), 1)

            # Check that the contents of the model are correct.
            sent_email_model = all_models[0]

            self.assertEqual(
                sent_email_model.recipient_id,
                self.get_user_id_from_email(self.EDITOR_EMAIL))
            self.assertEqual(
                sent_email_model.recipient_email, self.EDITOR_EMAIL)
            self.assertEqual(
                sent_email_model.sender_id, feconf.SYSTEM_COMMITTER_ID)
            self.assertEqual(
                sent_email_model.sender_email,
                'Email Sender <%s>' % feconf.NOREPLY_EMAIL_ADDRESS)
            self.assertEqual(
                sent_email_model.intent, feconf.EMAIL_INTENT_SIGNUP)
            self.assertEqual(
                sent_email_model.subject, 'Welcome!')
            self.assertEqual(
                sent_email_model.html_body, self.expected_html_email_content)


class DuplicateEmailTests(test_utils.GenericTestBase):
    """Test that duplicate emails are not sent."""

    def setUp(self):
        super(DuplicateEmailTests, self).setUp()

        self.signup(self.NEW_USER_EMAIL, self.NEW_USER_USERNAME)
        self.new_user_id = self.get_user_id_from_email(self.NEW_USER_EMAIL)

        self.signup(self.ADMIN_EMAIL, self.ADMIN_USERNAME)
        self.admin_id = self.get_user_id_from_email(self.ADMIN_EMAIL)
        self.set_admins([self.ADMIN_USERNAME])

        self.new_footer = (
            'You can change your email preferences via the '
            '<a href="https://www.example.com">Preferences</a> page.')
        self.new_email_subject = 'THIS IS A PLACEHOLDER.'
        self.new_email_html_body = 'Hi %s,<br><br>%s<br><br>%s' % (
            self.NEW_USER_USERNAME,
            'THIS IS A <b>PLACEHOLDER</b> AND SHOULD BE REPLACED.',
            self.new_footer)

        def _generate_hash_for_tests(
                unused_cls, unused_recipient_id, unused_email_subject,
                unused_email_body):
            """Returns the generated hash for tests."""
            return 'Email Hash'

        self.generate_hash_ctx = self.swap(
            email_models.SentEmailModel, '_generate_hash',
            types.MethodType(
                _generate_hash_for_tests,
                email_models.SentEmailModel))

    def test_send_email_does_not_resend_if_same_hash_exists(self):
        can_send_emails_ctx = self.swap(
            feconf, 'CAN_SEND_EMAILS', True)

        duplicate_email_ctx = self.swap(
            feconf, 'DUPLICATE_EMAIL_INTERVAL_MINS', 1000)

        logged_errors = []

        def _log_error_for_tests(error_message):
            """Appends the error message to the logged errors list."""
            logged_errors.append(error_message)

        log_new_error_counter = test_utils.CallCounter(_log_error_for_tests)
        log_new_error_ctx = self.swap(
            email_manager, 'log_new_error', log_new_error_counter)

        with can_send_emails_ctx, duplicate_email_ctx, log_new_error_ctx:
            all_models = email_models.SentEmailModel.get_all().fetch()
            self.assertEqual(len(all_models), 0)

            cleaned_html_body = html_cleaner.clean(self.new_email_html_body)
            raw_plaintext_body = cleaned_html_body.replace(
                '<br/>', '\n').replace('<br>', '\n').replace(
                    '<li>', '<li>- ').replace('</p><p>', '</p>\n<p>')
            cleaned_plaintext_body = html_cleaner.strip_html_tags(
                raw_plaintext_body)
            email_models.SentEmailModel.create(
                self.new_user_id, self.NEW_USER_EMAIL,
                feconf.SYSTEM_COMMITTER_ID, feconf.SYSTEM_EMAIL_ADDRESS,
                feconf.EMAIL_INTENT_SIGNUP, self.new_email_subject,
                cleaned_plaintext_body, datetime.datetime.utcnow())

            # Check that the content of this email was recorded in
            # SentEmailModel.
            all_models = email_models.SentEmailModel.get_all().fetch()
            self.assertEqual(len(all_models), 1)

            email_manager.send_post_signup_email(
                self.new_user_id, test_for_duplicate_email=True)

            # An error should be recorded in the logs.
            self.assertEqual(log_new_error_counter.times_called, 1)
            self.assertRegexpMatches(logged_errors[0], 'Duplicate email')

            # Check that a new email was not sent.
            messages = self.mail_stub.get_sent_messages(to=self.NEW_USER_EMAIL)
            self.assertEqual(0, len(messages))

            # Check that the content of this email was not recorded in
            # SentEmailModel.
            all_models = email_models.SentEmailModel.get_all().fetch()
            self.assertEqual(len(all_models), 1)

    def test_send_email_does_not_resend_within_duplicate_interval(self):
        can_send_emails_ctx = self.swap(
            feconf, 'CAN_SEND_EMAILS', True)

        duplicate_email_ctx = self.swap(
            feconf, 'DUPLICATE_EMAIL_INTERVAL_MINS', 2)

        logged_errors = []

        def _log_error_for_tests(error_message):
            """Appends the error message to the logged errors list."""
            logged_errors.append(error_message)

        log_new_error_counter = test_utils.CallCounter(_log_error_for_tests)
        log_new_error_ctx = self.swap(
            email_manager, 'log_new_error', log_new_error_counter)

        with can_send_emails_ctx, duplicate_email_ctx, log_new_error_ctx:
            config_services.set_property(
                self.admin_id, email_manager.EMAIL_SENDER_NAME.name,
                'Email Sender')

            all_models = email_models.SentEmailModel.get_all().fetch()
            self.assertEqual(len(all_models), 0)

            # pylint: disable=protected-access
            email_manager._send_email(
                self.new_user_id, feconf.SYSTEM_COMMITTER_ID,
                feconf.EMAIL_INTENT_SIGNUP, 'Email Subject', 'Email Body',
                feconf.SYSTEM_EMAIL_ADDRESS)

            # Check that a new email was sent.
            messages = self.mail_stub.get_sent_messages(to=self.NEW_USER_EMAIL)
            self.assertEqual(1, len(messages))

            # Check that the content of this email was recorded in
            # SentEmailModel.
            all_models = email_models.SentEmailModel.get_all().fetch()
            self.assertEqual(len(all_models), 1)

            # No error should be recorded in the logs.
            self.assertEqual(log_new_error_counter.times_called, 0)

            email_manager._send_email(
                self.new_user_id, feconf.SYSTEM_COMMITTER_ID,
                feconf.EMAIL_INTENT_SIGNUP, 'Email Subject', 'Email Body',
                feconf.SYSTEM_EMAIL_ADDRESS)
            # pylint: enable=protected-access

            # An error should be recorded in the logs.
            self.assertEqual(log_new_error_counter.times_called, 1)
            self.assertRegexpMatches(logged_errors[0], 'Duplicate email')

            # Check that a new email was not sent.
            messages = self.mail_stub.get_sent_messages(to=self.NEW_USER_EMAIL)
            self.assertEqual(1, len(messages))

            # Check that the content of this email was not recorded in
            # SentEmailModel.
            all_models = email_models.SentEmailModel.get_all().fetch()
            self.assertEqual(len(all_models), 1)

    def test_sending_email_with_different_recipient_but_same_hash(self):
        """Hash for both messages is same but recipients are different."""
        can_send_emails_ctx = self.swap(
            feconf, 'CAN_SEND_EMAILS', True)

        duplicate_email_ctx = self.swap(
            feconf, 'DUPLICATE_EMAIL_INTERVAL_MINS', 2)

        with can_send_emails_ctx, duplicate_email_ctx, self.generate_hash_ctx:
            all_models = email_models.SentEmailModel.get_all().fetch()
            self.assertEqual(len(all_models), 0)

            email_models.SentEmailModel.create(
                'recipient_id', self.NEW_USER_EMAIL,
                feconf.SYSTEM_COMMITTER_ID, feconf.SYSTEM_EMAIL_ADDRESS,
                feconf.EMAIL_INTENT_SIGNUP, self.new_email_subject,
                self.new_email_html_body, datetime.datetime.utcnow())

            # Check that the content of this email was recorded in
            # SentEmailModel.
            all_models = email_models.SentEmailModel.get_all().fetch()
            self.assertEqual(len(all_models), 1)

            email_manager.send_post_signup_email(
                self.new_user_id, test_for_duplicate_email=True)

            # Check that a new email was sent.
            messages = self.mail_stub.get_sent_messages(to=self.NEW_USER_EMAIL)
            self.assertEqual(1, len(messages))

            # Check that the content of this email was recorded in
            # SentEmailModel.
            all_models = email_models.SentEmailModel.get_all().fetch()
            self.assertEqual(len(all_models), 2)

            # Check that the contents of the model are correct.
            sent_email_model1 = all_models[0]
            sent_email_model2 = all_models[1]

            self.assertEqual(
                sent_email_model1.email_hash, sent_email_model2.email_hash)
            self.assertNotEqual(
                sent_email_model1.recipient_id, sent_email_model2.recipient_id)
            self.assertEqual(
                sent_email_model1.subject, sent_email_model2.subject)
            self.assertEqual(
                sent_email_model1.html_body, sent_email_model2.html_body)

    def test_sending_email_with_different_subject_but_same_hash(self):
        """Hash for both messages is same but subjects are different."""
        can_send_emails_ctx = self.swap(
            feconf, 'CAN_SEND_EMAILS', True)

        duplicate_email_ctx = self.swap(
            feconf, 'DUPLICATE_EMAIL_INTERVAL_MINS', 2)

        with can_send_emails_ctx, duplicate_email_ctx, self.generate_hash_ctx:
            all_models = email_models.SentEmailModel.get_all().fetch()
            self.assertEqual(len(all_models), 0)

            email_models.SentEmailModel.create(
                self.new_user_id, self.NEW_USER_EMAIL,
                feconf.SYSTEM_COMMITTER_ID, feconf.SYSTEM_EMAIL_ADDRESS,
                feconf.EMAIL_INTENT_SIGNUP, '%s%s' % (
                    self.new_email_subject, 1), self.new_email_html_body,
                datetime.datetime.utcnow())

            # Check that the content of this email was recorded in
            # SentEmailModel.
            all_models = email_models.SentEmailModel.get_all().fetch()
            self.assertEqual(len(all_models), 1)

            email_manager.send_post_signup_email(
                self.new_user_id, test_for_duplicate_email=True)

            # Check that a new email was sent.
            messages = self.mail_stub.get_sent_messages(to=self.NEW_USER_EMAIL)
            self.assertEqual(1, len(messages))

            # Check that the content of this email was recorded in
            # SentEmailModel.
            all_models = email_models.SentEmailModel.get_all().fetch()
            self.assertEqual(len(all_models), 2)

            # Check that the contents of the model are correct.
            sent_email_model1 = all_models[0]
            sent_email_model2 = all_models[1]

            self.assertEqual(
                sent_email_model1.email_hash, sent_email_model2.email_hash)
            self.assertEqual(
                sent_email_model1.recipient_id, sent_email_model2.recipient_id)
            self.assertNotEqual(
                sent_email_model1.subject, sent_email_model2.subject)
            self.assertEqual(
                sent_email_model1.html_body, sent_email_model2.html_body)

    def test_sending_email_with_different_body_but_same_hash(self):
        """Hash for both messages is same but body is different."""
        can_send_emails_ctx = self.swap(
            feconf, 'CAN_SEND_EMAILS', True)

        duplicate_email_ctx = self.swap(
            feconf, 'DUPLICATE_EMAIL_INTERVAL_MINS', 2)

        with can_send_emails_ctx, duplicate_email_ctx, self.generate_hash_ctx:
            all_models = email_models.SentEmailModel.get_all().fetch()
            self.assertEqual(len(all_models), 0)

            email_models.SentEmailModel.create(
                self.new_user_id, self.NEW_USER_EMAIL,
                feconf.SYSTEM_COMMITTER_ID, feconf.SYSTEM_EMAIL_ADDRESS,
                feconf.EMAIL_INTENT_SIGNUP, self.new_email_subject,
                '%s%s' % (self.new_email_html_body, 1),
                datetime.datetime.utcnow())

            # Check that the content of this email was recorded in
            # SentEmailModel.
            all_models = email_models.SentEmailModel.get_all().fetch()
            self.assertEqual(len(all_models), 1)

            email_manager.send_post_signup_email(
                self.new_user_id, test_for_duplicate_email=True)

            # Check that a new email was sent.
            messages = self.mail_stub.get_sent_messages(to=self.NEW_USER_EMAIL)
            self.assertEqual(1, len(messages))

            # Check that the content of this email was recorded in
            # SentEmailModel.
            all_models = email_models.SentEmailModel.get_all().fetch()
            self.assertEqual(len(all_models), 2)

            # Check that the contents of the model are correct.
            sent_email_model1 = all_models[0]
            sent_email_model2 = all_models[1]

            self.assertEqual(
                sent_email_model1.email_hash, sent_email_model2.email_hash)
            self.assertEqual(
                sent_email_model1.recipient_id, sent_email_model2.recipient_id)
            self.assertEqual(
                sent_email_model1.subject, sent_email_model2.subject)
            self.assertNotEqual(
                sent_email_model1.html_body, sent_email_model2.html_body)

    def test_duplicate_emails_are_sent_after_some_time_has_elapsed(self):
        can_send_emails_ctx = self.swap(
            feconf, 'CAN_SEND_EMAILS', True)

        duplicate_email_ctx = self.swap(
            feconf, 'DUPLICATE_EMAIL_INTERVAL_MINS', 2)

        with can_send_emails_ctx, duplicate_email_ctx:
            all_models = email_models.SentEmailModel.get_all().fetch()
            self.assertEqual(len(all_models), 0)

            email_sent_time = (datetime.datetime.utcnow() -
                               datetime.timedelta(minutes=4))

            email_models.SentEmailModel.create(
                self.new_user_id, self.NEW_USER_EMAIL,
                feconf.SYSTEM_COMMITTER_ID, feconf.SYSTEM_EMAIL_ADDRESS,
                feconf.EMAIL_INTENT_SIGNUP, self.new_email_subject,
                self.new_email_html_body, email_sent_time)

            # Check that the content of this email was recorded in
            # SentEmailModel.
            all_models = email_models.SentEmailModel.get_all().fetch()
            self.assertEqual(len(all_models), 1)

            email_sent_time = (datetime.datetime.utcnow() -
                               datetime.timedelta(minutes=2))

            email_models.SentEmailModel.create(
                self.new_user_id, self.NEW_USER_EMAIL,
                feconf.SYSTEM_COMMITTER_ID, feconf.SYSTEM_EMAIL_ADDRESS,
                feconf.EMAIL_INTENT_SIGNUP, self.new_email_subject,
                self.new_email_html_body, email_sent_time)

            # Check that the content of this email was recorded in
            # SentEmailModel.
            all_models = email_models.SentEmailModel.get_all().fetch()
            self.assertEqual(len(all_models), 2)

            email_manager.send_post_signup_email(
                self.new_user_id, test_for_duplicate_email=True)

            # Check that a new email was sent.
            messages = self.mail_stub.get_sent_messages(to=self.NEW_USER_EMAIL)
            self.assertEqual(1, len(messages))

            # Check that the content of this email was recorded in
            # SentEmailModel.
            all_models = email_models.SentEmailModel.get_all().fetch()
            self.assertEqual(len(all_models), 3)

            # Check that the contents of the model are correct.
            sent_email_model1 = all_models[0]
            sent_email_model2 = all_models[1]
            sent_email_model3 = all_models[2]

            self.assertEqual(
                sent_email_model1.email_hash, sent_email_model2.email_hash)
            self.assertEqual(
                sent_email_model1.email_hash, sent_email_model3.email_hash)


class FeedbackMessageBatchEmailTests(test_utils.GenericTestBase):

    def setUp(self):
        super(FeedbackMessageBatchEmailTests, self).setUp()

        self.signup(self.EDITOR_EMAIL, self.EDITOR_USERNAME)
        self.editor_id = self.get_user_id_from_email(self.EDITOR_EMAIL)

        self.exploration = self.save_new_default_exploration(
            'A', self.editor_id, title='Title')

        self.expected_email_subject = (
            'You\'ve received 3 new messages on your explorations')

        self.can_send_emails_ctx = self.swap(
            feconf, 'CAN_SEND_EMAILS', True)
        self.can_not_send_emails_ctx = self.swap(
            feconf, 'CAN_SEND_EMAILS', False)
        self.can_send_feedback_email_ctx = self.swap(
            feconf, 'CAN_SEND_FEEDBACK_MESSAGE_EMAILS', True)
        self.can_not_send_feedback_email_ctx = self.swap(
            feconf, 'CAN_SEND_FEEDBACK_MESSAGE_EMAILS', False)

    def test_email_not_sent_if_can_send_emails_is_false(self):
        feedback_messages = {
            self.exploration.id: {
                'title': self.exploration.title,
                'messages': ['Message 1.1', 'Message 1.2', 'Message 1.3']}
        }
        with self.can_not_send_emails_ctx:
            email_manager.send_feedback_message_email(
                self.editor_id, feedback_messages)

        # Check that email is not sent.
        messages = self.mail_stub.get_sent_messages(to=self.EDITOR_EMAIL)
        self.assertEqual(len(messages), 0)

    def test_email_not_sent_if_can_send_feedback_message_emails_is_false(self):
        feedback_messages = {
            self.exploration.id: {
                'title': self.exploration.title,
                'messages': ['Message 1.1', 'Message 1.2', 'Message 1.3']}
        }
        with self.can_send_emails_ctx, self.can_not_send_feedback_email_ctx:
            email_manager.send_feedback_message_email(
                self.editor_id, feedback_messages)

        # Check that email is not sent.
        messages = self.mail_stub.get_sent_messages(to=self.EDITOR_EMAIL)
        self.assertEqual(len(messages), 0)

    def test_that_email_not_sent_if_feedback_messages_are_empty(self):
        feedback_messages = {}
        with self.can_send_emails_ctx, self.can_send_feedback_email_ctx:
            email_manager.send_feedback_message_email(
                self.editor_id, feedback_messages)

        # Check that email is not sent.
        messages = self.mail_stub.get_sent_messages(to=self.EDITOR_EMAIL)
        self.assertEqual(len(messages), 0)

    def test_correct_email_body_is_sent(self):
        expected_email_html_body = (
            'Hi editor,<br>'
            '<br>'
            'You\'ve received 3 new messages on your Oppia explorations:<br>'
            '<ul>'
            '<li><a href="https://www.oppia.org/create/A#/feedback">Title</a>:'
            '<br>'
            '<ul><li>Message 1.1<br></li>'
            '<li>Message 1.2<br></li>'
            '<li>Message 1.3<br></li>'
            '</ul></li></ul>'
            'You can view and reply to your messages from your '
            '<a href="https://www.oppia.org/creator_dashboard">dashboard</a>.'
            '<br>'
            '<br>Thanks, and happy teaching!<br>'
            '<br>'
            'Best wishes,<br>'
            'The Oppia Team<br>'
            '<br>'
            'You can change your email preferences via the '
            '<a href="https://www.example.com">Preferences</a> page.')

        expected_email_text_body = (
            'Hi editor,\n'
            '\n'
            'You\'ve received 3 new messages on your Oppia explorations:\n'
            '- Title:\n'
            '- Message 1.1\n'
            '- Message 1.2\n'
            '- Message 1.3\n'
            'You can view and reply to your messages from your dashboard.\n'
            '\n'
            'Thanks, and happy teaching!\n'
            '\n'
            'Best wishes,\n'
            'The Oppia Team\n'
            '\n'
            'You can change your email preferences via the Preferences page.')

        feedback_messages = {
            self.exploration.id: {
                'title': self.exploration.title,
                'messages': ['Message 1.1', 'Message 1.2', 'Message 1.3']}
        }

        with self.can_send_emails_ctx, self.can_send_feedback_email_ctx:
            email_manager.send_feedback_message_email(
                self.editor_id, feedback_messages)

            # Check that email body is correct.
            messages = self.mail_stub.get_sent_messages(to=self.EDITOR_EMAIL)
            self.assertEqual(len(messages), 1)
            self.assertEqual(
                messages[0].html.decode(),
                expected_email_html_body)
            self.assertEqual(
                messages[0].body.decode(),
                expected_email_text_body)

            # Check that email model is correct.
            all_models = email_models.SentEmailModel.get_all().fetch()
            self.assertEqual(len(all_models), 1)

            sent_email_model = all_models[0]
            self.assertEqual(
                sent_email_model.recipient_id, self.editor_id)
            self.assertEqual(
                sent_email_model.recipient_email, self.EDITOR_EMAIL)
            self.assertEqual(
                sent_email_model.sender_id, feconf.SYSTEM_COMMITTER_ID)
            self.assertEqual(
                sent_email_model.sender_email,
                'Site Admin <%s>' % feconf.NOREPLY_EMAIL_ADDRESS)
            self.assertEqual(
                sent_email_model.intent,
                feconf.EMAIL_INTENT_FEEDBACK_MESSAGE_NOTIFICATION)
            self.assertEqual(
                sent_email_model.subject, self.expected_email_subject)


class SuggestionEmailTests(test_utils.GenericTestBase):
    def setUp(self):
        super(SuggestionEmailTests, self).setUp()

        self.signup(self.EDITOR_EMAIL, self.EDITOR_USERNAME)
        self.editor_id = self.get_user_id_from_email(self.EDITOR_EMAIL)

        self.signup(self.NEW_USER_EMAIL, self.NEW_USER_USERNAME)
        self.new_user_id = self.get_user_id_from_email(self.NEW_USER_EMAIL)

        self.exploration = self.save_new_default_exploration(
            'A', self.editor_id, title='Title')
        self.recipient_list = [self.editor_id]

        self.can_send_emails_ctx = self.swap(
            feconf, 'CAN_SEND_EMAILS', True)
        self.can_not_send_emails_ctx = self.swap(
            feconf, 'CAN_SEND_EMAILS', False)
        self.can_send_feedback_email_ctx = self.swap(
            feconf, 'CAN_SEND_FEEDBACK_MESSAGE_EMAILS', True)
        self.can_not_send_feedback_email_ctx = self.swap(
            feconf, 'CAN_SEND_FEEDBACK_MESSAGE_EMAILS', False)

    def test_that_email_not_sent_if_can_send_emails_is_false(self):
        with self.can_not_send_emails_ctx:
            email_manager.send_suggestion_email(
                self.exploration.title, self.exploration.id, self.new_user_id,
                self.recipient_list)

        # Check that email is not sent.
        messages = self.mail_stub.get_sent_messages(to=self.EDITOR_EMAIL)
        self.assertEqual(len(messages), 0)

    def test_email_not_sent_if_can_send_feedback_message_emails_is_false(self):
        with self.can_send_emails_ctx, self.can_not_send_feedback_email_ctx:
            email_manager.send_suggestion_email(
                self.exploration.title, self.exploration.id, self.new_user_id,
                self.recipient_list)

        # Check that email is not sent.
        messages = self.mail_stub.get_sent_messages(to=self.EDITOR_EMAIL)
        self.assertEqual(len(messages), 0)

    def test_that_suggestion_emails_are_correct(self):
        expected_email_subject = 'New suggestion for "Title"'

        expected_email_html_body = (
            'Hi editor,<br>'
            'newuser has submitted a new suggestion for your Oppia '
            'exploration, '
            '<a href="https://www.oppia.org/create/A">"Title"</a>.<br>'
            'You can accept or reject this suggestion by visiting the '
            '<a href="https://www.oppia.org/create/A#/feedback">'
            'feedback page</a> '
            'for your exploration.<br>'
            '<br>'
            'Thanks!<br>'
            '- The Oppia Team<br>'
            '<br>'
            'You can change your email preferences via the '
            '<a href="https://www.example.com">Preferences</a> page.')

        expected_email_text_body = (
            'Hi editor,\n'
            'newuser has submitted a new suggestion for your Oppia '
            'exploration, "Title".\n'
            'You can accept or reject this suggestion by visiting the '
            'feedback page for your exploration.\n'
            '\n'
            'Thanks!\n'
            '- The Oppia Team\n'
            '\n'
            'You can change your email preferences via the Preferences page.')

        with self.can_send_emails_ctx, self.can_send_feedback_email_ctx:
            email_manager.send_suggestion_email(
                self.exploration.title, self.exploration.id, self.new_user_id,
                self.recipient_list)

            # Make sure correct email is sent.
            messages = self.mail_stub.get_sent_messages(to=self.EDITOR_EMAIL)
            self.assertEqual(len(messages), 1)
            self.assertEqual(
                messages[0].html.decode(),
                expected_email_html_body)
            self.assertEqual(
                messages[0].body.decode(),
                expected_email_text_body)

            # Make sure correct email model is stored.
            all_models = email_models.SentEmailModel.get_all().fetch()
            sent_email_model = all_models[0]
            self.assertEqual(
                sent_email_model.subject, expected_email_subject)
            self.assertEqual(
                sent_email_model.recipient_id, self.editor_id)
            self.assertEqual(
                sent_email_model.recipient_email, self.EDITOR_EMAIL)
            self.assertEqual(
                sent_email_model.sender_id, feconf.SYSTEM_COMMITTER_ID)
            self.assertEqual(
                sent_email_model.sender_email,
                'Site Admin <%s>' % feconf.NOREPLY_EMAIL_ADDRESS)
            self.assertEqual(
                sent_email_model.intent,
                feconf.EMAIL_INTENT_SUGGESTION_NOTIFICATION)


class SubscriptionEmailTests(test_utils.GenericTestBase):
    def setUp(self):
        super(SubscriptionEmailTests, self).setUp()

        self.signup(self.EDITOR_EMAIL, self.EDITOR_USERNAME)
        self.editor_id = self.get_user_id_from_email(self.EDITOR_EMAIL)

        self.signup(self.NEW_USER_EMAIL, self.NEW_USER_USERNAME)
        self.new_user_id = self.get_user_id_from_email(self.NEW_USER_EMAIL)

        self.exploration = self.save_new_default_exploration(
            'A', self.editor_id, title='Title')
        subscription_services.subscribe_to_creator(
            self.new_user_id, self.editor_id)

        self.can_send_emails_ctx = self.swap(
            feconf, 'CAN_SEND_EMAILS', True)
        self.can_not_send_emails_ctx = self.swap(
            feconf, 'CAN_SEND_EMAILS', False)
        self.can_send_subscription_email_ctx = self.swap(
            feconf, 'CAN_SEND_SUBSCRIPTION_EMAILS', True)
        self.can_not_send_subscription_email_ctx = self.swap(
            feconf, 'CAN_SEND_SUBSCRIPTION_EMAILS', False)

    def test_that_email_not_sent_if_can_send_emails_is_false(self):
        with self.can_not_send_emails_ctx:
            email_manager.send_emails_to_subscribers(
                self.editor_id, self.exploration.id, self.exploration.title)

        messages = self.mail_stub.get_sent_messages(to=self.NEW_USER_EMAIL)
        self.assertEqual(len(messages), 0)

    def test_that_email_not_sent_if_can_send_subscription_emails_is_false(self):
        with self.can_send_emails_ctx, self.can_not_send_subscription_email_ctx:
            email_manager.send_emails_to_subscribers(
                self.editor_id, self.exploration.id, self.exploration.title)

        messages = self.mail_stub.get_sent_messages(to=self.NEW_USER_EMAIL)
        self.assertEqual(len(messages), 0)

    def test_that_subscription_emails_are_correct(self):
        expected_email_subject = 'editor has published a new exploration!'

        expected_email_html_body = (
            'Hi newuser,<br>'
            '<br>'
            'editor has published a new exploration! You can play it here: '
            '<a href="https://www.oppia.org/explore/A">Title</a><br>'
            '<br>'
            'Thanks, and happy learning!<br>'
            '<br>'
            'Best wishes,<br>'
            '- The Oppia Team<br>'
            '<br>'
            'You can change your email preferences via the '
            '<a href="https://www.example.com">Preferences</a> page.')

        expected_email_text_body = (
            'Hi newuser,\n'
            '\n'
            'editor has published a new exploration! You can play it here: '
            'Title\n'
            '\n'
            'Thanks, and happy learning!\n'
            '\n'
            'Best wishes,\n'
            '- The Oppia Team\n'
            '\n'
            'You can change your email preferences via the Preferences page.')

        with self.can_send_emails_ctx, self.can_send_subscription_email_ctx:
            email_manager.send_emails_to_subscribers(
                self.editor_id, self.exploration.id, self.exploration.title)

            # Make sure correct email is sent.
            messages = self.mail_stub.get_sent_messages(to=self.NEW_USER_EMAIL)
            self.assertEqual(len(messages), 1)
            self.assertEqual(
                messages[0].html.decode(),
                expected_email_html_body)
            self.assertEqual(
                messages[0].body.decode(),
                expected_email_text_body)

            # Make sure correct email model is stored.
            all_models = email_models.SentEmailModel.get_all().fetch()
            sent_email_model = all_models[0]
            self.assertEqual(
                sent_email_model.subject, expected_email_subject)
            self.assertEqual(
                sent_email_model.recipient_id, self.new_user_id)
            self.assertEqual(
                sent_email_model.recipient_email, self.NEW_USER_EMAIL)
            self.assertEqual(
                sent_email_model.sender_id, feconf.SYSTEM_COMMITTER_ID)
            self.assertEqual(
                sent_email_model.sender_email,
                'Site Admin <%s>' % feconf.NOREPLY_EMAIL_ADDRESS)
            self.assertEqual(
                sent_email_model.intent,
                feconf.EMAIL_INTENT_SUBSCRIPTION_NOTIFICATION)


class FeedbackMessageInstantEmailTests(test_utils.GenericTestBase):
    def setUp(self):
        super(FeedbackMessageInstantEmailTests, self).setUp()

        self.signup(self.EDITOR_EMAIL, self.EDITOR_USERNAME)
        self.editor_id = self.get_user_id_from_email(self.EDITOR_EMAIL)

        self.signup(self.NEW_USER_EMAIL, self.NEW_USER_USERNAME)
        self.new_user_id = self.get_user_id_from_email(self.NEW_USER_EMAIL)

        self.exploration = self.save_new_default_exploration(
            'A', self.editor_id, title='Title')
        self.recipient_list = [self.editor_id]

        self.can_send_emails_ctx = self.swap(
            feconf, 'CAN_SEND_EMAILS', True)
        self.can_not_send_emails_ctx = self.swap(
            feconf, 'CAN_SEND_EMAILS', False)
        self.can_send_feedback_email_ctx = self.swap(
            feconf, 'CAN_SEND_FEEDBACK_MESSAGE_EMAILS', True)
        self.can_not_send_feedback_email_ctx = self.swap(
            feconf, 'CAN_SEND_FEEDBACK_MESSAGE_EMAILS', False)

    def test_email_not_sent_if_can_send_emails_is_false(self):
        with self.can_not_send_emails_ctx:
            email_manager.send_instant_feedback_message_email(
                self.new_user_id, self.editor_id, 'editor message',
                'New Oppia message in "a subject"', self.exploration.title,
                self.exploration.id, 'a subject')

        # Make sure correct email is sent.
        messages = self.mail_stub.get_sent_messages(to=self.NEW_USER_EMAIL)
        self.assertEqual(len(messages), 0)

    def test_email_not_sent_if_can_send_feedback_message_emails_is_false(self):
        with self.can_send_emails_ctx, self.can_not_send_feedback_email_ctx:
            email_manager.send_instant_feedback_message_email(
                self.new_user_id, self.editor_id, 'editor message',
                'New Oppia message in "a subject"', self.exploration.title,
                self.exploration.id, 'a subject')

        # Make sure correct email is sent.
        messages = self.mail_stub.get_sent_messages(to=self.NEW_USER_EMAIL)
        self.assertEqual(len(messages), 0)

    def test_that_feedback_message_emails_are_correct(self):
        expected_email_subject = 'New Oppia message in "a subject"'

        expected_email_html_body = (
            'Hi newuser,<br><br>'
            'New update to thread "a subject" on '
            '<a href="https://www.oppia.org/create/A#/feedback">Title</a>:<br>'
            '<ul><li>editor: editor message<br></li></ul>'
            '(You received this message because you are a '
            'participant in this thread.)<br><br>'
            'Best wishes,<br>'
            'The Oppia team<br>'
            '<br>'
            'You can change your email preferences via the '
            '<a href="https://www.example.com">Preferences</a> page.')

        expected_email_text_body = (
            'Hi newuser,\n'
            '\n'
            'New update to thread "a subject" on Title:\n'
            '- editor: editor message\n'
            '(You received this message because you are a'
            ' participant in this thread.)\n'
            '\n'
            'Best wishes,\n'
            'The Oppia team\n'
            '\n'
            'You can change your email preferences via the Preferences page.')

        with self.can_send_emails_ctx, self.can_send_feedback_email_ctx:
            email_manager.send_instant_feedback_message_email(
                self.new_user_id, self.editor_id, 'editor message',
                'New Oppia message in "a subject"', self.exploration.title,
                self.exploration.id, 'a subject')

            # Make sure correct email is sent.
            messages = self.mail_stub.get_sent_messages(to=self.NEW_USER_EMAIL)
            self.assertEqual(len(messages), 1)
            self.assertEqual(
                messages[0].html.decode(),
                expected_email_html_body)
            self.assertEqual(
                messages[0].body.decode(),
                expected_email_text_body)

            # Make sure correct email model is stored.
            all_models = email_models.SentEmailModel.get_all().fetch()
            sent_email_model = all_models[0]
            self.assertEqual(
                sent_email_model.subject, expected_email_subject)
            self.assertEqual(
                sent_email_model.recipient_id, self.new_user_id)
            self.assertEqual(
                sent_email_model.recipient_email, self.NEW_USER_EMAIL)
            self.assertEqual(
                sent_email_model.sender_id, feconf.SYSTEM_COMMITTER_ID)
            self.assertEqual(
                sent_email_model.sender_email,
                'Site Admin <%s>' % feconf.NOREPLY_EMAIL_ADDRESS)
            self.assertEqual(
                sent_email_model.intent,
                feconf.EMAIL_INTENT_FEEDBACK_MESSAGE_NOTIFICATION)


class FlagExplorationEmailTest(test_utils.GenericTestBase):
    """Test that emails are sent to moderators when explorations are flagged."""

    def setUp(self):
        super(FlagExplorationEmailTest, self).setUp()

        self.signup(self.EDITOR_EMAIL, self.EDITOR_USERNAME)
        self.editor_id = self.get_user_id_from_email(self.EDITOR_EMAIL)

        self.signup(self.NEW_USER_EMAIL, self.NEW_USER_USERNAME)
        self.new_user_id = self.get_user_id_from_email(self.NEW_USER_EMAIL)

        self.signup(self.MODERATOR_EMAIL, self.MODERATOR_USERNAME)
        self.moderator_id = self.get_user_id_from_email(self.MODERATOR_EMAIL)

        self.moderator2_email = 'moderator2@example.com'
        self.moderator2_username = 'moderator2'
        self.signup(self.moderator2_email, self.moderator2_username)
        self.moderator2_id = self.get_user_id_from_email(self.moderator2_email)

        self.set_moderators([self.moderator2_username, self.MODERATOR_USERNAME])

        self.exploration = self.save_new_default_exploration(
            'A', self.editor_id, title='Title')
        self.owner_ids = [self.editor_id]

        self.report_text = 'AD'

        self.can_send_emails_ctx = self.swap(
            feconf, 'CAN_SEND_EMAILS', True)

        self.can_not_send_emails_ctx = self.swap(
            feconf, 'CAN_SEND_EMAILS', False)

    def test_that_email_not_sent_if_can_send_emails_is_false(self):
        with self.can_not_send_emails_ctx:
            email_manager.send_flag_exploration_email(
                self.exploration.title, self.exploration.id, self.new_user_id,
                self.report_text)

        # Make sure correct email is sent.
        messages = self.mail_stub.get_sent_messages(to=self.MODERATOR_EMAIL)
        self.assertEqual(len(messages), 0)

    def test_that_flag_exploration_emails_are_correct(self):
        expected_email_subject = 'Exploration flagged by user: "Title"'

        expected_email_html_body = (
            'Hello Moderator,<br>'
            'newuser has flagged exploration "Title" on the following '
            'grounds: <br>'
            'AD .<br>'
            'You can modify the exploration by clicking '
            '<a href="https://www.oppia.org/create/A">'
            'here</a>.<br>'
            '<br>'
            'Thanks!<br>'
            '- The Oppia Team<br>'
            '<br>'
            'You can change your email preferences via the '
            '<a href="https://www.example.com">Preferences</a> page.')

        expected_email_text_body = (
            'Hello Moderator,\n'
            'newuser has flagged exploration "Title" on the following '
            'grounds: \n'
            'AD .\n'
            'You can modify the exploration by clicking here.\n'
            '\n'
            'Thanks!\n'
            '- The Oppia Team\n'
            '\n'
            'You can change your email preferences via the Preferences page.')

        with self.can_send_emails_ctx:
            email_manager.send_flag_exploration_email(
                self.exploration.title, self.exploration.id, self.new_user_id,
                self.report_text)

            # Make sure correct email is sent.
            messages = self.mail_stub.get_sent_messages(to=self.MODERATOR_EMAIL)
            self.assertEqual(len(messages), 1)
            self.assertEqual(
                messages[0].html.decode(),
                expected_email_html_body)
            self.assertEqual(
                messages[0].body.decode(),
                expected_email_text_body)

            # Make sure correct email is sent to multiple moderators.
            messages = self.mail_stub.get_sent_messages(
                to=self.moderator2_email)
            self.assertEqual(len(messages), 1)
            self.assertEqual(
                messages[0].html.decode(),
                expected_email_html_body)
            self.assertEqual(
                messages[0].body.decode(),
                expected_email_text_body)

            # Make sure correct email models are stored.
            all_models = email_models.SentEmailModel.get_all().fetch()
            all_models.sort(key=lambda x: x.recipient_id)
            sent_email_model = all_models[0]
            self.assertEqual(
                sent_email_model.subject, expected_email_subject)
            self.assertEqual(
                sent_email_model.recipient_id, self.moderator_id)
            self.assertEqual(
                sent_email_model.recipient_email, self.MODERATOR_EMAIL)
            self.assertEqual(
                sent_email_model.sender_id, feconf.SYSTEM_COMMITTER_ID)
            self.assertEqual(
                sent_email_model.sender_email,
                'Site Admin <%s>' % feconf.NOREPLY_EMAIL_ADDRESS)
            self.assertEqual(
                sent_email_model.intent,
                feconf.EMAIL_INTENT_REPORT_BAD_CONTENT)
            sent_email_model = all_models[1]
            self.assertEqual(
                sent_email_model.subject, expected_email_subject)
            self.assertEqual(
                sent_email_model.recipient_id, self.moderator2_id)
            self.assertEqual(
                sent_email_model.recipient_email, self.moderator2_email)
            self.assertEqual(
                sent_email_model.sender_id, feconf.SYSTEM_COMMITTER_ID)
            self.assertEqual(
                sent_email_model.sender_email,
                'Site Admin <%s>' % feconf.NOREPLY_EMAIL_ADDRESS)
            self.assertEqual(
                sent_email_model.intent,
                feconf.EMAIL_INTENT_REPORT_BAD_CONTENT)


class OnboardingReviewerInstantEmailTests(test_utils.GenericTestBase):
    """Test that correct email is sent while onboarding reviewers."""
    REVIEWER_USERNAME = 'reviewer'
    REVIEWER_EMAIL = 'reviewer@example.com'

    def setUp(self):
        super(OnboardingReviewerInstantEmailTests, self).setUp()
        self.signup(self.REVIEWER_EMAIL, self.REVIEWER_USERNAME)
        self.reviewer_id = self.get_user_id_from_email(self.REVIEWER_EMAIL)
        user_services.update_email_preferences(
            self.reviewer_id, True, False, False, False)
        self.can_send_emails_ctx = self.swap(feconf, 'CAN_SEND_EMAILS', True)
        self.can_not_send_emails_ctx = self.swap(
            feconf, 'CAN_SEND_EMAILS', False)

    def test_that_email_not_sent_if_can_send_emails_is_false(self):
        with self.can_not_send_emails_ctx:
            email_manager.send_mail_to_onboard_new_reviewers(
                self.reviewer_id, 'Algebra')

        # Make sure correct email is sent.
        messages = self.mail_stub.get_sent_messages(to=self.REVIEWER_EMAIL)
        self.assertEqual(len(messages), 0)

    def test_that_correct_completion_email_is_sent(self):
        expected_email_subject = 'Invitation to review suggestions'
        expected_email_html_body = (
            'Hi reviewer,<br><br>'
            'Thank you for actively contributing high-quality suggestions for '
            'Oppia\'s lessons in Algebra, and for helping to make these lessons'
            ' better for students around the world!<br><br>'
            'In recognition of your contributions, we would like to invite you'
            ' to become one of Oppia\'s reviewers. As a reviewer, you will be '
            'able to review suggestions in Algebra, and contribute to helping '
            'ensure that any edits made to lessons preserve the lessons\' '
            'quality and are beneficial for students.<br><br>'
            'If you\'d like to help out as a reviewer, please visit your '
            '<a href="https://www.oppia.org/creator_dashboard/">dashboard</a>. '
            'and set your review preferences accordingly. Note that, if you '
            'accept,you will receive occasional emails inviting you to review '
            'incoming suggestions by others.<br><br>'
            'Again, thank you for your contributions to the Oppia '
            'community!<br>'
            '- The Oppia Team<br>'
            '<br>'
            'You can change your email preferences via the '
            '<a href="https://www.example.com">Preferences</a> page.')

        with self.can_send_emails_ctx:
            email_manager.send_mail_to_onboard_new_reviewers(
                self.reviewer_id, 'Algebra')

            # Make sure correct email is sent.
            messages = self.mail_stub.get_sent_messages(to=self.REVIEWER_EMAIL)
            self.assertEqual(len(messages), 1)
            self.assertEqual(
                messages[0].html.decode(), expected_email_html_body)

            # Make sure correct email model is stored.
            all_models = email_models.SentEmailModel.get_all().fetch()
            sent_email_model = all_models[0]
            self.assertEqual(
                sent_email_model.subject, expected_email_subject)
            self.assertEqual(
                sent_email_model.recipient_id, self.reviewer_id)
            self.assertEqual(
                sent_email_model.recipient_email, self.REVIEWER_EMAIL)
            self.assertEqual(
                sent_email_model.sender_id, feconf.SYSTEM_COMMITTER_ID)
            self.assertEqual(
                sent_email_model.sender_email,
                'Site Admin <%s>' % feconf.NOREPLY_EMAIL_ADDRESS)
            self.assertEqual(
                sent_email_model.intent,
                feconf.EMAIL_INTENT_ONBOARD_REVIEWER)


class NotifyReviewerInstantEmailTests(test_utils.GenericTestBase):
    """Test that correct email is sent while notifying reviewers."""
    REVIEWER_USERNAME = 'reviewer'
    REVIEWER_EMAIL = 'reviewer@example.com'

    def setUp(self):
        super(NotifyReviewerInstantEmailTests, self).setUp()
        self.signup(self.REVIEWER_EMAIL, self.REVIEWER_USERNAME)
        self.reviewer_id = self.get_user_id_from_email(self.REVIEWER_EMAIL)
        user_services.update_email_preferences(
            self.reviewer_id, True, False, False, False)
        self.can_send_emails_ctx = self.swap(feconf, 'CAN_SEND_EMAILS', True)
        self.can_not_send_emails_ctx = self.swap(
            feconf, 'CAN_SEND_EMAILS', False)

    def test_that_email_not_sent_if_can_send_emails_is_false(self):
        with self.can_not_send_emails_ctx:
            email_manager.send_mail_to_notify_users_to_review(
                self.reviewer_id, 'Algebra')

        messages = self.mail_stub.get_sent_messages(to=self.REVIEWER_EMAIL)
        self.assertEqual(len(messages), 0)

    def test_that_correct_completion_email_is_sent(self):
        expected_email_subject = 'Notification to review suggestions'
        expected_email_html_body = (
            'Hi reviewer,<br><br>'
            'Just a heads-up that there are new suggestions to '
            'review in Algebra, which you are registered as a reviewer for.'
            '<br><br>Please take a look at and accept/reject these suggestions '
            'at your earliest convenience. You can visit your '
            '<a href="https://www.oppia.org/creator_dashboard/">dashboard</a> '
            'to view the list of suggestions that need a review.<br><br>'
            'Thank you for helping improve Oppia\'s lessons!'
            '- The Oppia Team<br>'
            '<br>'
            'You can change your email preferences via the '
            '<a href="https://www.example.com">Preferences</a> page.')

        with self.can_send_emails_ctx:
            email_manager.send_mail_to_notify_users_to_review(
                self.reviewer_id, 'Algebra')

            # Make sure correct email is sent.
            messages = self.mail_stub.get_sent_messages(to=self.REVIEWER_EMAIL)
            self.assertEqual(len(messages), 1)
            self.assertEqual(
                messages[0].html.decode(), expected_email_html_body)

            # Make sure correct email model is stored.
            all_models = email_models.SentEmailModel.get_all().fetch()
            sent_email_model = all_models[0]
            self.assertEqual(
                sent_email_model.subject, expected_email_subject)
            self.assertEqual(
                sent_email_model.recipient_id, self.reviewer_id)
            self.assertEqual(
                sent_email_model.recipient_email, self.REVIEWER_EMAIL)
            self.assertEqual(
                sent_email_model.sender_id, feconf.SYSTEM_COMMITTER_ID)
            self.assertEqual(
                sent_email_model.sender_email,
                'Site Admin <%s>' % feconf.NOREPLY_EMAIL_ADDRESS)
            self.assertEqual(
                sent_email_model.intent,
                feconf.EMAIL_INTENT_REVIEW_SUGGESTIONS)


class QueryStatusNotificationEmailTests(test_utils.GenericTestBase):
    """Test that email is send to submitter when query has completed
    or failed.
    """
    SUBMITTER_USERNAME = 'submit'
    SUBMITTER_EMAIL = 'submit@example.com'
    SENDER_USERNAME = 'sender'
    SENDER_EMAIL = 'sender@example.com'
    RECIPIENT_A_EMAIL = 'a@example.com'
    RECIPIENT_A_USERNAME = 'usera'
    RECIPIENT_B_EMAIL = 'b@example.com'
    RECIPIENT_B_USERNAME = 'userb'

    def setUp(self):
        super(QueryStatusNotificationEmailTests, self).setUp()
        self.signup(self.SUBMITTER_EMAIL, self.SUBMITTER_USERNAME)
        self.submitter_id = self.get_user_id_from_email(self.SUBMITTER_EMAIL)
        self.signup(self.SENDER_EMAIL, self.SENDER_USERNAME)
        self.sender_id = self.get_user_id_from_email(self.SENDER_EMAIL)
        self.can_send_emails_ctx = self.swap(feconf, 'CAN_SEND_EMAILS', True)
        self.signup(self.RECIPIENT_A_EMAIL, self.RECIPIENT_A_USERNAME)
        self.signup(self.RECIPIENT_B_EMAIL, self.RECIPIENT_B_USERNAME)
        self.set_admins([self.SENDER_USERNAME, ])
        self.recipient_a_id = self.get_user_id_from_email(
            self.RECIPIENT_A_EMAIL)
        self.recipient_b_id = self.get_user_id_from_email(
            self.RECIPIENT_B_EMAIL)
        self.recipient_ids = [self.recipient_a_id, self.recipient_b_id]

    def test_that_correct_completion_email_is_sent(self):
        query_id = 'qid'
        expected_email_subject = 'Query qid has successfully completed'
        expected_email_html_body = (
            'Hi submit,<br>'
            'Your query with id qid has succesfully completed its '
            'execution. Visit the result page '
            '<a href="https://www.oppia.org/emaildashboardresult/qid">here</a> '
            'to see result of your query.<br><br>'
            'Thanks!<br>'
            '<br>'
            'Best wishes,<br>'
            'The Oppia Team<br>'
            '<br>'
            'You can change your email preferences via the '
            '<a href="https://www.example.com">Preferences</a> page.')

        expected_email_text_body = (
            'Hi submit,\n'
            'Your query with id qid has succesfully completed its '
            'execution. Visit the result page here '
            'to see result of your query.\n\n'
            'Thanks!\n'
            '\n'
            'Best wishes,\n'
            'The Oppia Team\n'
            '\n'
            'You can change your email preferences via the Preferences page.')

        with self.can_send_emails_ctx:
            email_manager.send_query_completion_email(
                self.submitter_id, query_id)

            # Make sure correct email is sent.
            messages = self.mail_stub.get_sent_messages(to=self.SUBMITTER_EMAIL)
            self.assertEqual(len(messages), 1)
            self.assertEqual(
                messages[0].html.decode(), expected_email_html_body)
            self.assertEqual(
                messages[0].body.decode(), expected_email_text_body)

            # Make sure correct email model is stored.
            all_models = email_models.SentEmailModel.get_all().fetch()
            sent_email_model = all_models[0]
            self.assertEqual(
                sent_email_model.subject, expected_email_subject)
            self.assertEqual(
                sent_email_model.recipient_id, self.submitter_id)
            self.assertEqual(
                sent_email_model.recipient_email, self.SUBMITTER_EMAIL)
            self.assertEqual(
                sent_email_model.sender_id, feconf.SYSTEM_COMMITTER_ID)
            self.assertEqual(
                sent_email_model.sender_email,
                'Site Admin <%s>' % feconf.NOREPLY_EMAIL_ADDRESS)
            self.assertEqual(
                sent_email_model.intent,
                feconf.EMAIL_INTENT_QUERY_STATUS_NOTIFICATION)

    def test_that_correct_failure_email_is_sent(self):
        query_id = 'qid'
        query_params = {
            'key1': 'val1',
            'key2': 'val2'
        }

        expected_email_subject = 'Query qid has failed'

        expected_email_html_body = (
            'Hi submit,<br>'
            'Your query with id qid has failed due to error '
            'during execution. '
            'Please check the query parameters and submit query again.<br><br>'
            'Thanks!<br>'
            '<br>'
            'Best wishes,<br>'
            'The Oppia Team<br>'
            '<br>'
            'You can change your email preferences via the '
            '<a href="https://www.example.com">Preferences</a> page.')

        expected_email_text_body = (
            'Hi submit,\n'
            'Your query with id qid has failed due to error '
            'during execution. '
            'Please check the query parameters and submit query again.\n\n'
            'Thanks!\n'
            '\n'
            'Best wishes,\n'
            'The Oppia Team\n'
            '\n'
            'You can change your email preferences via the Preferences page.')

        expected_admin_email_text_body = (
            '(Sent from testbed-test)\n\n'
            'Query job with qid query id has failed in its execution.\n'
            'Query parameters:\n\n'
            'key1: val1\n'
            'key2: val2\n')

        with self.can_send_emails_ctx:
            email_manager.send_query_failure_email(
                self.submitter_id, query_id, query_params)

            # Make sure correct email is sent.
            messages = self.mail_stub.get_sent_messages(to=self.SUBMITTER_EMAIL)
            self.assertEqual(len(messages), 1)
            self.assertEqual(
                messages[0].html.decode(), expected_email_html_body)
            self.assertEqual(
                messages[0].body.decode(), expected_email_text_body)

            # Make sure correct email model is stored.
            all_models = email_models.SentEmailModel.get_all().fetch()
            sent_email_model = all_models[0]
            self.assertEqual(
                sent_email_model.subject, expected_email_subject)
            self.assertEqual(
                sent_email_model.recipient_id, self.submitter_id)
            self.assertEqual(
                sent_email_model.recipient_email, self.SUBMITTER_EMAIL)
            self.assertEqual(
                sent_email_model.sender_id, feconf.SYSTEM_COMMITTER_ID)
            self.assertEqual(
                sent_email_model.sender_email,
                'Site Admin <%s>' % feconf.NOREPLY_EMAIL_ADDRESS)
            self.assertEqual(
                sent_email_model.intent,
                feconf.EMAIL_INTENT_QUERY_STATUS_NOTIFICATION)

            # Make sure that correct email is sent to admin.
            admin_messages = self.mail_stub.get_sent_messages(
                to=feconf.ADMIN_EMAIL_ADDRESS)
            self.assertEqual(len(admin_messages), 1)
            self.assertEqual(
                admin_messages[0].body.decode(), expected_admin_email_text_body)

    def test_send_user_query_email(self):
        email_subject = 'Bulk Email User Query Subject'
        email_body = 'Bulk Email User Query Body'
        email_intent = feconf.BULK_EMAIL_INTENT_MARKETING
        with self.can_send_emails_ctx:
            email_manager.send_user_query_email(
                self.sender_id, self.recipient_ids,
                email_subject,
                email_body,
                email_intent)
            messages_a = self.mail_stub.get_sent_messages(
                to=self.RECIPIENT_A_EMAIL)
            self.assertEqual(len(messages_a), 1)

            messages_b = self.mail_stub.get_sent_messages(
                to=self.RECIPIENT_B_EMAIL)
            self.assertEqual(len(messages_b), 1)

            # Make sure correct email model is stored.
            all_models = email_models.BulkEmailModel.get_all().fetch()
            self.assertEqual(len(all_models), 1)
            sent_email_model = all_models[0]
            self.assertEqual(
                sent_email_model.subject, email_subject)
            self.assertEqual(
                sent_email_model.recipient_ids, self.recipient_ids)
            self.assertEqual(
                sent_email_model.sender_id, self.sender_id)
            self.assertEqual(
                sent_email_model.sender_email,
                '%s <%s>' % (self.SENDER_USERNAME, self.SENDER_EMAIL))
            self.assertEqual(
                sent_email_model.intent,
                email_intent)


class VoiceoverApplicationEmailUnitTest(test_utils.GenericTestBase):
    """Unit test related to voiceover application emails."""
    APPLICANT_USERNAME = 'applicant'
    APPLICANT_EMAIL = 'applicant@example.com'

    def setUp(self):
        super(VoiceoverApplicationEmailUnitTest, self).setUp()
        self.signup(self.APPLICANT_EMAIL, self.APPLICANT_USERNAME)
        self.applicant_id = self.get_user_id_from_email(self.APPLICANT_EMAIL)
        user_services.update_email_preferences(
            self.applicant_id, True, False, False, False)
        self.can_send_emails_ctx = self.swap(feconf, 'CAN_SEND_EMAILS', True)
        self.can_not_send_emails_ctx = self.swap(
            feconf, 'CAN_SEND_EMAILS', False)

    def test_that_email_not_sent_if_can_send_emails_is_false(self):
        with self.can_not_send_emails_ctx:
            email_manager.send_accepted_voiceover_application_email(
                self.applicant_id, 'Lesson to voiceover', 'en')

        messages = self.mail_stub.get_sent_messages(to=self.APPLICANT_EMAIL)
        self.assertEqual(len(messages), 0)

    def test_that_correct_accepted_voiceover_application_email_is_sent(self):
        expected_email_subject = (
            '[Accepted] Updates on submitted voiceover application')
        expected_email_html_body = (
            'Hi applicant,<br><br>'
            'Congratulations! Your voiceover application for '
            '"Lesson to voiceover" lesson got accepted and you have been '
<<<<<<< HEAD
            'assigned with a voiceartist role in the lesson, now you can go '
            'ahead and start adding voiceover to the lesson in English '
=======
            'assigned with a voice artist role in the lesson. Now you will be '
            'able to add voiceovers to the lesson in English '
>>>>>>> 36a01c1f
            'language.'
            '<br><br>You can check the wiki page to learn'
            '<a href="https://github.com/oppia/oppia/wiki/'
            'Instructions-for-voice-artists">how to voiceover a lesson</a>'
            '<br><br>'
            'Thank you for helping improve Oppia\'s lessons!'
            '- The Oppia Team<br>'
            '<br>'
            'You can change your email preferences via the '
            '<a href="https://www.example.com">Preferences</a> page.')

        with self.can_send_emails_ctx:
            email_manager.send_accepted_voiceover_application_email(
                self.applicant_id, 'Lesson to voiceover', 'en')

            # Make sure correct email is sent.
            messages = self.mail_stub.get_sent_messages(to=self.APPLICANT_EMAIL)
            self.assertEqual(len(messages), 1)
            self.assertEqual(
                messages[0].html.decode(), expected_email_html_body)

            # Make sure correct email model is stored.
            all_models = email_models.SentEmailModel.get_all().fetch()
            sent_email_model = all_models[0]
            self.assertEqual(
                sent_email_model.subject, expected_email_subject)
            self.assertEqual(
                sent_email_model.recipient_id, self.applicant_id)
            self.assertEqual(
                sent_email_model.recipient_email, self.APPLICANT_EMAIL)
            self.assertEqual(
                sent_email_model.sender_id, feconf.SYSTEM_COMMITTER_ID)
            self.assertEqual(
                sent_email_model.sender_email,
                'Site Admin <%s>' % feconf.NOREPLY_EMAIL_ADDRESS)
            self.assertEqual(
                sent_email_model.intent,
                feconf.EMAIL_INTENT_VOICEOVER_APPLICATION_UPDATES)

    def test_that_correct_rejected_voiceover_application_email_is_sent(self):
        expected_email_subject = 'Updates on submitted voiceover application'
        expected_email_html_body = (
            'Hi applicant,<br><br>'
            'Your voiceover application for "Lesson to voiceover" lesson in '
            'language English got rejected and the reviewer has left a message.'
            '<br><br>Review message: A rejection message!<br><br>'
            'You can create a new voiceover application through the'
            '<a href="https://oppia.org/community_dashboard">'
            'community dashboard</a> page.<br><br>'
            '- The Oppia Team<br>'
            '<br>'
            'You can change your email preferences via the '
            '<a href="https://www.example.com">Preferences</a> page.')

        with self.can_send_emails_ctx:
            email_manager.send_rejected_voiceover_application_email(
                self.applicant_id, 'Lesson to voiceover', 'en',
                'A rejection message!')

            # Make sure correct email is sent.
            messages = self.mail_stub.get_sent_messages(to=self.APPLICANT_EMAIL)
            self.assertEqual(len(messages), 1)
            self.assertEqual(
                messages[0].html.decode(), expected_email_html_body)

            # Make sure correct email model is stored.
            all_models = email_models.SentEmailModel.get_all().fetch()
            sent_email_model = all_models[0]
            self.assertEqual(
                sent_email_model.subject, expected_email_subject)
            self.assertEqual(
                sent_email_model.recipient_id, self.applicant_id)
            self.assertEqual(
                sent_email_model.recipient_email, self.APPLICANT_EMAIL)
            self.assertEqual(
                sent_email_model.sender_id, feconf.SYSTEM_COMMITTER_ID)
            self.assertEqual(
                sent_email_model.sender_email,
                'Site Admin <%s>' % feconf.NOREPLY_EMAIL_ADDRESS)
            self.assertEqual(
                sent_email_model.intent,
                feconf.EMAIL_INTENT_VOICEOVER_APPLICATION_UPDATES)


class BulkEmailsTests(test_utils.GenericTestBase):
    SENDER_EMAIL = 'sender@example.com'
    SENDER_USERNAME = 'sender'
    FAKE_SENDER_EMAIL = 'fake@example.com'
    FAKE_SENDER_USERNAME = 'fake'
    RECIPIENT_A_EMAIL = 'a@example.com'
    RECIPIENT_A_USERNAME = 'usera'
    RECIPIENT_B_EMAIL = 'b@example.com'
    RECIPIENT_B_USERNAME = 'userb'

    def setUp(self):
        super(BulkEmailsTests, self).setUp()
        # SENDER is authorised sender.
        # FAKE_SENDER is unauthorised sender.
        # A and B are recipients.
        self.signup(self.SENDER_EMAIL, self.SENDER_USERNAME)
        self.sender_id = self.get_user_id_from_email(self.SENDER_EMAIL)
        self.signup(self.FAKE_SENDER_EMAIL, self.FAKE_SENDER_USERNAME)
        self.fake_sender_id = self.get_user_id_from_email(
            self.FAKE_SENDER_EMAIL)
        self.signup(self.RECIPIENT_A_EMAIL, self.RECIPIENT_A_USERNAME)
        self.signup(self.RECIPIENT_B_EMAIL, self.RECIPIENT_B_USERNAME)
        self.recipient_a_id = self.get_user_id_from_email(
            self.RECIPIENT_A_EMAIL)
        self.recipient_b_id = self.get_user_id_from_email(
            self.RECIPIENT_B_EMAIL)
        self.recipient_ids = [self.recipient_a_id, self.recipient_b_id]

        self.set_admins([self.SENDER_USERNAME])
        self.can_send_emails_ctx = self.swap(feconf, 'CAN_SEND_EMAILS', True)

    def test_that_correct_email_is_sent(self):
        email_subject = 'Dummy subject'
        email_html_body = 'Dummy email body.<br>'
        email_text_body = 'Dummy email body.\n'

        with self.can_send_emails_ctx:
            # pylint: disable=protected-access
            email_manager._send_bulk_mail(
                self.recipient_ids, self.sender_id,
                feconf.BULK_EMAIL_INTENT_MARKETING, email_subject,
                email_html_body, self.SENDER_EMAIL, self.SENDER_USERNAME)
            # pylint: enable=protected-access

        messages_a = self.mail_stub.get_sent_messages(to=self.RECIPIENT_A_EMAIL)
        self.assertEqual(len(messages_a), 1)
        self.assertEqual(
            messages_a[0].html.decode(), email_html_body)
        self.assertEqual(
            messages_a[0].body.decode(), email_text_body)

        messages_b = self.mail_stub.get_sent_messages(to=self.RECIPIENT_B_EMAIL)
        self.assertEqual(len(messages_b), 1)
        self.assertEqual(
            messages_b[0].html.decode(), email_html_body)
        self.assertEqual(
            messages_b[0].body.decode(), email_text_body)

        # Make sure correct email model is stored.
        all_models = email_models.BulkEmailModel.get_all().fetch()
        self.assertEqual(len(all_models), 1)
        sent_email_model = all_models[0]
        self.assertEqual(
            sent_email_model.subject, email_subject)
        self.assertEqual(
            sent_email_model.html_body, email_html_body)
        self.assertEqual(
            sent_email_model.recipient_ids, self.recipient_ids)
        self.assertEqual(
            sent_email_model.sender_id, self.sender_id)
        self.assertEqual(
            sent_email_model.sender_email,
            '%s <%s>' % (self.SENDER_USERNAME, self.SENDER_EMAIL))
        self.assertEqual(
            sent_email_model.intent,
            feconf.BULK_EMAIL_INTENT_MARKETING)

    def test_email_not_sent_if_original_html_not_matches_cleaned_html(self):
        email_subject = 'Dummy Email Subject'
        email_html_body = 'Dummy email body.<td>'

        with self.can_send_emails_ctx:
            email_manager.send_user_query_email(
                self.sender_id, self.recipient_ids,
                email_subject, email_html_body,
                feconf.BULK_EMAIL_INTENT_MARKETING)

        # Check that no email was sent.
        messages_a = self.mail_stub.get_sent_messages(
            to=self.RECIPIENT_A_EMAIL)
        self.assertEqual(len(messages_a), 0)

        messages_b = self.mail_stub.get_sent_messages(
            to=self.RECIPIENT_B_EMAIL)
        self.assertEqual(len(messages_b), 0)

    def test_that_exception_is_raised_for_unauthorised_sender(self):
        with self.can_send_emails_ctx, self.assertRaisesRegexp(
            Exception, 'Invalid sender_id for email'):
            # pylint: disable=protected-access
            email_manager._send_bulk_mail(
                self.recipient_ids, self.fake_sender_id,
                feconf.BULK_EMAIL_INTENT_MARKETING, 'email_subject',
                'email_html_body', self.FAKE_SENDER_EMAIL,
                self.FAKE_SENDER_USERNAME)
            # pylint: enable=protected-access

        messages_a = self.mail_stub.get_sent_messages(to=self.RECIPIENT_A_EMAIL)
        self.assertEqual(len(messages_a), 0)

        messages_b = self.mail_stub.get_sent_messages(to=self.RECIPIENT_B_EMAIL)
        self.assertEqual(len(messages_b), 0)

        all_models = email_models.BulkEmailModel.get_all().fetch()
        self.assertEqual(len(all_models), 0)

    def test_that_test_email_is_sent_for_bulk_emails(self):
        email_subject = 'Test Subject'
        email_body = 'Test Body'
        with self.can_send_emails_ctx:
            email_manager.send_test_email_for_bulk_emails(
                self.sender_id, email_subject, email_body
            )
        messages = self.mail_stub.get_sent_messages(to=self.SENDER_EMAIL)
        self.assertEqual(len(messages), 1)


class EmailPreferencesTests(test_utils.GenericTestBase):

    def test_can_users_receive_thread_email(self):
        user_ids = ('someUser1', 'someUser2')
        exp_id = 'someExploration'
        usernames = ('username1', 'username2')
        emails = ('user1@example.com', 'user2@example.com')

        for user_id, username, user_email in python_utils.ZIP(
                user_ids, usernames, emails):
            user_services.create_new_user(user_id, user_email)
            user_services.set_username(user_id, username)

        # Both users can receive all emails in default setting.
        self.assertListEqual(email_manager.can_users_receive_thread_email(
            user_ids, exp_id, True), [True, True])
        self.assertTrue(email_manager.can_users_receive_thread_email(
            user_ids, exp_id, False), msg=[True, True])

        # First user have muted feedback notifications for this exploration,
        # therefore he should receive only suggestion emails.
        user_services.set_email_preferences_for_exploration(
            user_ids[0], exp_id, mute_feedback_notifications=True)
        self.assertListEqual(email_manager.can_users_receive_thread_email(
            user_ids, exp_id, True), [True, True])
        self.assertListEqual(email_manager.can_users_receive_thread_email(
            user_ids, exp_id, False), [False, True])

        # Second user have muted suggestion notifications for this exploration,
        # therefore he should receive only feedback emails.
        user_services.set_email_preferences_for_exploration(
            user_ids[1], exp_id, mute_suggestion_notifications=True)
        self.assertListEqual(email_manager.can_users_receive_thread_email(
            user_ids, exp_id, True), [True, False])
        self.assertListEqual(email_manager.can_users_receive_thread_email(
            user_ids, exp_id, False), [False, True])

        # Both users have disabled all emails globally, therefore they
        # should not receive any emails.
        for user_id in user_ids:
            user_services.update_email_preferences(
                user_id, True, True, False, True)

        self.assertListEqual(email_manager.can_users_receive_thread_email(
            user_ids, exp_id, True), [False, False])
        self.assertTrue(email_manager.can_users_receive_thread_email(
            user_ids, exp_id, False), msg=[False, False])

        # Both users have unmuted feedback/suggestion emails for this
        # exploration, but all emails are still disabled globally,
        # therefore they should not receive any emails.
        user_services.set_email_preferences_for_exploration(
            user_ids[0], exp_id, mute_feedback_notifications=False)
        user_services.set_email_preferences_for_exploration(
            user_ids[1], exp_id, mute_suggestion_notifications=False)
        user_services.update_email_preferences(
            user_id, True, True, False, True)
        self.assertListEqual(email_manager.can_users_receive_thread_email(
            user_ids, exp_id, True), [False, False])
        self.assertTrue(email_manager.can_users_receive_thread_email(
            user_ids, exp_id, False), msg=[False, False])

        # Both user have enabled all emails globally, therefore they should
        # receive all emails.
        for user_id in user_ids:
            user_services.update_email_preferences(
                user_id, True, True, True, True)

        self.assertListEqual(email_manager.can_users_receive_thread_email(
            user_ids, exp_id, True), [True, True])
        self.assertTrue(email_manager.can_users_receive_thread_email(
            user_ids, exp_id, False), msg=[True, True])


class ModeratorActionEmailsTests(test_utils.GenericTestBase):
    MODERATOR_EMAIL = 'moderator@example.com'
    MODERATOR_USERNAME = 'moderator'
    RECIPIENT_EMAIL = 'a@example.com'
    RECIPIENT_USERNAME = 'usera'

    def setUp(self):
        super(ModeratorActionEmailsTests, self).setUp()
        self.signup(self.MODERATOR_EMAIL, self.MODERATOR_USERNAME)
        self.moderator_id = self.get_user_id_from_email(self.MODERATOR_EMAIL)
        self.set_moderators([self.MODERATOR_USERNAME])
        self.signup(self.RECIPIENT_EMAIL, self.RECIPIENT_USERNAME)
        self.recipient_id = self.get_user_id_from_email(
            self.RECIPIENT_EMAIL)
        self.can_send_emails_ctx = self.swap(
            feconf, 'CAN_SEND_EMAILS', True)
        self.can_not_send_emails_ctx = self.swap(
            feconf, 'CAN_SEND_EMAILS', False)
        self.can_send_email_moderator_action_ctx = self.swap(
            feconf, 'REQUIRE_EMAIL_ON_MODERATOR_ACTION', True)

    def test_exception_raised_if_email_on_moderator_action_is_false(self):
        with self.assertRaisesRegexp(
            Exception,
            'For moderator emails to be sent, please ensure that '
            'REQUIRE_EMAIL_ON_MODERATOR_ACTION is set to True.'):
            email_manager.require_moderator_email_prereqs_are_satisfied()

    def test_exception_raised_if_can_send_emails_is_false(self):
        with self.can_send_email_moderator_action_ctx, self.assertRaisesRegexp(
            Exception,
            'For moderator emails to be sent, please ensure that '
            'CAN_SEND_EMAILS is set to True.'):
            email_manager.require_moderator_email_prereqs_are_satisfied()

    def test_correct_email_draft_received_on_exploration_unpublish(self):
        expected_draft_text_body = ('I\'m writing to inform you that '
                                    'I have unpublished the above exploration.')
        with self.can_send_emails_ctx, self.can_send_email_moderator_action_ctx:
            d_text = email_manager.get_moderator_unpublish_exploration_email()
            self.assertEqual(d_text, expected_draft_text_body)

    def test_blank_draft_received_exploration_unpublish_exception_raised(self):
        expected_draft_text_body = ''
        with self.can_not_send_emails_ctx:
            d_text = email_manager.get_moderator_unpublish_exploration_email()
            self.assertEqual(d_text, expected_draft_text_body)

    def test_correct_moderator_action_email_sent(self):
        email_intent = 'unpublish_exploration'
        exploration_title = 'Title'
        email_html_body = 'Dummy email body.<br>'
        with self.can_send_emails_ctx, self.can_send_email_moderator_action_ctx:
            email_manager.send_moderator_action_email(
                self.moderator_id, self.recipient_id,
                email_intent, exploration_title, email_html_body)
        messages = self.mail_stub.get_sent_messages(to=self.RECIPIENT_EMAIL)
        self.assertEqual(len(messages), 1)<|MERGE_RESOLUTION|>--- conflicted
+++ resolved
@@ -2202,13 +2202,8 @@
             'Hi applicant,<br><br>'
             'Congratulations! Your voiceover application for '
             '"Lesson to voiceover" lesson got accepted and you have been '
-<<<<<<< HEAD
-            'assigned with a voiceartist role in the lesson, now you can go '
-            'ahead and start adding voiceover to the lesson in English '
-=======
             'assigned with a voice artist role in the lesson. Now you will be '
             'able to add voiceovers to the lesson in English '
->>>>>>> 36a01c1f
             'language.'
             '<br><br>You can check the wiki page to learn'
             '<a href="https://github.com/oppia/oppia/wiki/'
