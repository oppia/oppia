# Copyright 2014 The Oppia Authors. All Rights Reserved.
#
# Licensed under the Apache License, Version 2.0 (the "License");
# you may not use this file except in compliance with the License.
# You may obtain a copy of the License at
#
#      http://www.apache.org/licenses/LICENSE-2.0
#
# Unless required by applicable law or agreed to in writing, software
# distributed under the License is distributed on an "AS-IS" BASIS,
# WITHOUT WARRANTIES OR CONDITIONS OF ANY KIND, either express or implied.
# See the License for the specific language governing permissions and
# limitations under the License.

"""Tests for methods relating to sending emails."""

from __future__ import annotations

import datetime
import logging
import types

from core import feconf
from core.constants import constants
from core.domain import config_domain
from core.domain import config_services
from core.domain import email_manager
from core.domain import exp_domain
from core.domain import html_cleaner
from core.domain import question_domain
from core.domain import rights_domain
from core.domain import subscription_services
from core.domain import suggestion_registry
from core.domain import suggestion_services
from core.domain import translation_domain
from core.domain import user_services
from core.platform import models
from core.tests import test_utils

from typing import Callable, Dict, List, Optional, Sequence, Set, Type, Union
from typing_extensions import Final

MYPY = False
if MYPY: # pragma: no cover
    from mypy_imports import email_models
    from mypy_imports import suggestion_models

(email_models, suggestion_models) = models.Registry.import_models(
    [models.NAMES.email, models.NAMES.suggestion])


class FailedMLTest(test_utils.EmailTestBase):
    """Test that email functionality for sending failed ML Job emails
    works.
    """

    def setUp(self) -> None:
        super().setUp()
        self.can_send_emails_ctx = self.swap(
            feconf, 'CAN_SEND_EMAILS', True)
        self.can_send_feedback_email_ctx = self.swap(
            feconf, 'CAN_SEND_FEEDBACK_MESSAGE_EMAILS', True)
        self.signup(self.CURRICULUM_ADMIN_EMAIL, self.CURRICULUM_ADMIN_USERNAME)
        self.login(self.CURRICULUM_ADMIN_EMAIL, is_super_admin=True)
        config_property = config_domain.Registry.get_config_property(
            'notification_user_ids_for_failed_tasks')
        # Ruling out the possibility of None for mypy type checking.
        assert config_property is not None
        config_property.set_value(
            'committer_id', [self.get_user_id_from_email(  # type: ignore[no-untyped-call]
                self.CURRICULUM_ADMIN_EMAIL)])

    def test_send_failed_ml_email(self) -> None:
        with self.can_send_emails_ctx, self.can_send_feedback_email_ctx:
            # Make sure there are no emails already sent.
            messages = self._get_sent_email_messages(feconf.ADMIN_EMAIL_ADDRESS)
            self.assertEqual(len(messages), 0)
            messages = (
                self._get_sent_email_messages(self.CURRICULUM_ADMIN_EMAIL))
            self.assertEqual(len(messages), 0)

            # Send job failure email with mock Job ID.
            email_manager.send_job_failure_email('123ABC')

            # Make sure emails are sent.
            messages = self._get_sent_email_messages(feconf.ADMIN_EMAIL_ADDRESS)
            expected_subject = 'Failed ML Job'
            self.assertEqual(len(messages), 1)
            self.assertEqual(messages[0].subject, expected_subject)
            messages = (
                self._get_sent_email_messages(self.CURRICULUM_ADMIN_EMAIL))
            self.assertEqual(len(messages), 1)
            self.assertEqual(messages[0].subject, expected_subject)


class EmailToAdminTest(test_utils.EmailTestBase):
    """Test that emails are correctly sent to the admin."""

    def test_email_to_admin_is_sent_correctly(self) -> None:
        dummy_system_name = 'DUMMY_SYSTEM_NAME'
        dummy_system_address = 'dummy@system.com'
        dummy_admin_address = 'admin@system.com'

        send_email_ctx = self.swap(feconf, 'CAN_SEND_EMAILS', True)
        system_name_ctx = self.swap(
            feconf, 'SYSTEM_EMAIL_NAME', dummy_system_name)
        system_email_ctx = self.swap(
            feconf, 'SYSTEM_EMAIL_ADDRESS', dummy_system_address)
        admin_email_ctx = self.swap(
            feconf, 'ADMIN_EMAIL_ADDRESS', dummy_admin_address)

        with send_email_ctx, system_name_ctx, system_email_ctx, admin_email_ctx:
            # Make sure there are no emails already sent.
            messages = self._get_sent_email_messages(
                feconf.ADMIN_EMAIL_ADDRESS)
            self.assertEqual(len(messages), 0)

            # Send an email to admin.
            email_manager.send_mail_to_admin('Dummy Subject', 'Dummy Body')

            # Make sure emails are sent.
            messages = self._get_sent_email_messages(
                feconf.ADMIN_EMAIL_ADDRESS)
            self.assertEqual(len(messages), 1)
            self.assertEqual(
                messages[0].sender, 'DUMMY_SYSTEM_NAME <dummy@system.com>')
            self.assertEqual(messages[0].to, ['admin@system.com'])
            self.assertEqual(messages[0].subject, 'Dummy Subject')
            self.assertIn('Dummy Body', messages[0].html)


class DummyMailTest(test_utils.EmailTestBase):
    """Test that emails are correctly sent to the testing email id."""

    def test_sending_emails(self) -> None:
        dummy_system_name = 'DUMMY_SYSTEM_NAME'
        dummy_system_address = 'dummy@system.com'
        dummy_receiver_address = 'admin@system.com'

        send_email_ctx = self.swap(feconf, 'CAN_SEND_EMAILS', True)
        system_name_ctx = self.swap(
            feconf, 'SYSTEM_EMAIL_NAME', dummy_system_name)
        system_email_ctx = self.swap(
            feconf, 'SYSTEM_EMAIL_ADDRESS', dummy_system_address)
        admin_email_ctx = self.swap(
            feconf, 'ADMIN_EMAIL_ADDRESS', dummy_receiver_address)

        with send_email_ctx, system_name_ctx, system_email_ctx, admin_email_ctx:
            # Make sure there are no emails already sent.
            messages = self._get_sent_email_messages(
                dummy_receiver_address)
            self.assertEqual(len(messages), 0)

            # Send an email.
            email_manager.send_dummy_mail_to_admin(dummy_system_name)

            # Make sure emails are sent.
            messages = self._get_sent_email_messages(dummy_receiver_address)
            self.assertEqual(len(messages), 1)
            self.assertEqual(
                messages[0].sender, 'DUMMY_SYSTEM_NAME <dummy@system.com>')
            self.assertEqual(messages[0].to, [dummy_receiver_address])
            self.assertEqual(messages[0].subject, 'Test Mail')
            self.assertIn(
                'This is a test mail from DUMMY_SYSTEM_NAME', messages[0].html)


class EmailRightsTest(test_utils.GenericTestBase):
    """Test that only certain users can send certain types of emails."""

    def setUp(self) -> None:
        super().setUp()
        self.signup(self.EDITOR_EMAIL, self.EDITOR_USERNAME)
        self.editor_id = self.get_user_id_from_email(self.EDITOR_EMAIL)  # type: ignore[no-untyped-call]

        self.signup(self.MODERATOR_EMAIL, self.MODERATOR_USERNAME)
        self.moderator_id = self.get_user_id_from_email(self.MODERATOR_EMAIL)  # type: ignore[no-untyped-call]
        self.set_moderators([self.MODERATOR_USERNAME])

        self.signup(self.CURRICULUM_ADMIN_EMAIL, self.CURRICULUM_ADMIN_USERNAME)
        self.admin_id = self.get_user_id_from_email(self.CURRICULUM_ADMIN_EMAIL)  # type: ignore[no-untyped-call]
        self.set_curriculum_admins([self.CURRICULUM_ADMIN_USERNAME])  # type: ignore[no-untyped-call]

    def test_sender_id_validation(self) -> None:
        sender_ids_to_test = [
            feconf.SYSTEM_COMMITTER_ID, self.admin_id, self.moderator_id,
            self.editor_id]

        # These are given in the order of user_ids_to_test.
        expected_validation_results = {
            feconf.EMAIL_INTENT_SIGNUP: (True, False, False, False),
            feconf.EMAIL_INTENT_DAILY_BATCH: (True, False, False, False),
            feconf.EMAIL_INTENT_MARKETING: (True, False, False, False),
            feconf.EMAIL_INTENT_UNPUBLISH_EXPLORATION: (
                True, False, True, False),
            feconf.EMAIL_INTENT_DELETE_EXPLORATION: (
                True, False, True, False),
        }

        for intent, results in expected_validation_results.items():
            for ind, sender_id in enumerate(sender_ids_to_test):
                if results[ind]:
                    email_manager.require_sender_id_is_valid(
                        intent, sender_id)
                else:
                    with self.assertRaisesRegex(  # type: ignore[no-untyped-call]
                        Exception, 'Invalid sender_id'
                    ):
                        email_manager.require_sender_id_is_valid(
                            intent, sender_id)

        # Also test null and invalid intent strings.
        with self.assertRaisesRegex(Exception, 'Invalid email intent string'):  # type: ignore[no-untyped-call]
            email_manager.require_sender_id_is_valid(
                '', feconf.SYSTEM_COMMITTER_ID)
        with self.assertRaisesRegex(Exception, 'Invalid email intent string'):  # type: ignore[no-untyped-call]
            email_manager.require_sender_id_is_valid(
                '', self.admin_id)
        with self.assertRaisesRegex(Exception, 'Invalid email intent string'):  # type: ignore[no-untyped-call]
            email_manager.require_sender_id_is_valid(
                'invalid_intent', feconf.SYSTEM_COMMITTER_ID)
        with self.assertRaisesRegex(Exception, 'Invalid email intent string'):  # type: ignore[no-untyped-call]
            email_manager.require_sender_id_is_valid(
                'invalid_intent', self.admin_id)


class ExplorationMembershipEmailTests(test_utils.EmailTestBase):
    """Tests that sending exploration membership email works as expected."""

    EXPLORATION_TITLE: Final = 'Title'

    def setUp(self) -> None:
        super().setUp()

        self.signup(self.EDITOR_EMAIL, self.EDITOR_USERNAME)
        self.editor_id = self.get_user_id_from_email(self.EDITOR_EMAIL)  # type: ignore[no-untyped-call]

        self.signup(self.NEW_USER_EMAIL, self.NEW_USER_USERNAME)
        self.new_user_id = self.get_user_id_from_email(self.NEW_USER_EMAIL)  # type: ignore[no-untyped-call]

        self.exploration = self.save_new_default_exploration(
            'A', self.editor_id, title=self.EXPLORATION_TITLE)

        self.expected_email_subject = (
            '%s - invitation to collaborate') % self.EXPLORATION_TITLE

        self.can_send_emails_ctx = self.swap(
            feconf, 'CAN_SEND_EMAILS', True)
        self.can_not_send_emails_ctx = self.swap(
            feconf, 'CAN_SEND_EMAILS', False)
        self.can_send_editor_role_email_ctx = self.swap(
            feconf, 'CAN_SEND_EDITOR_ROLE_EMAILS', True)
        self.can_not_send_editor_role_email_ctx = self.swap(
            feconf, 'CAN_SEND_EDITOR_ROLE_EMAILS', False)

    def test_role_email_is_sent_when_editor_assigns_role(self) -> None:
        with self.can_send_emails_ctx, self.can_send_editor_role_email_ctx:
            self.login(self.EDITOR_EMAIL)

            csrf_token = self.get_new_csrf_token()  # type: ignore[no-untyped-call]
            self.put_json('%s/%s' % (  # type: ignore[no-untyped-call]
                feconf.EXPLORATION_RIGHTS_PREFIX, self.exploration.id), {
                    'version': self.exploration.version,
                    'new_member_username': self.NEW_USER_USERNAME,
                    'new_member_role': rights_domain.ROLE_EDITOR,
                }, csrf_token=csrf_token)

            messages = self._get_sent_email_messages(self.NEW_USER_EMAIL)
            self.assertEqual(len(messages), 1)

    def test_email_is_not_sent_if_recipient_has_declined_such_emails(
        self
    ) -> None:
        user_services.update_email_preferences(
            self.new_user_id, True, False, False, False)

        with self.can_send_emails_ctx, self.can_send_editor_role_email_ctx:
            email_manager.send_role_notification_email(
                self.editor_id, self.new_user_id, rights_domain.ROLE_OWNER,
                self.exploration.id, self.exploration.title)

            messages = self._get_sent_email_messages(self.NEW_USER_EMAIL)
            self.assertEqual(len(messages), 0)

    def test_that_email_not_sent_if_can_send_emails_is_false(self) -> None:
        with self.can_not_send_emails_ctx:
            email_manager.send_role_notification_email(
                self.editor_id, self.new_user_id, rights_domain.ROLE_OWNER,
                self.exploration.id, self.exploration.title)
            messages = self._get_sent_email_messages(self.NEW_USER_EMAIL)
            self.assertEqual(len(messages), 0)

    def test_that_email_not_sent_if_can_send_editor_role_emails_is_false(
        self
    ) -> None:
        with self.can_send_emails_ctx, self.can_not_send_editor_role_email_ctx:
            email_manager.send_role_notification_email(
                self.editor_id, self.new_user_id,
                rights_domain.ROLE_EDITOR, self.exploration.id,
                self.exploration.title)
            messages = self._get_sent_email_messages(self.NEW_USER_EMAIL)
            self.assertEqual(len(messages), 0)

    def test_role_emails_sent_are_correct(self) -> None:
        with self.can_send_emails_ctx, self.can_send_editor_role_email_ctx:
            email_manager.send_role_notification_email(
                self.editor_id, self.new_user_id, rights_domain.ROLE_VIEWER,
                self.exploration.id, self.exploration.title)

            messages = self._get_sent_email_messages(self.NEW_USER_EMAIL)
            self.assertEqual(len(messages), 1)

            all_models: Sequence[
                email_models.SentEmailModel
            ] = email_models.SentEmailModel.get_all().fetch()
            self.assertEqual(len(all_models), 1)

            sent_email_model = all_models[0]

            # Check that email details are correct.
            self.assertEqual(sent_email_model.recipient_id, self.new_user_id)
            self.assertEqual(
                sent_email_model.recipient_email, self.NEW_USER_EMAIL)
            self.assertEqual(
                sent_email_model.sender_id, feconf.SYSTEM_COMMITTER_ID)
            self.assertEqual(
                sent_email_model.sender_email,
                '%s <%s>' % (
                    self.EDITOR_USERNAME, feconf.NOREPLY_EMAIL_ADDRESS))
            self.assertEqual(
                sent_email_model.intent,
                feconf.EMAIL_INTENT_EDITOR_ROLE_NOTIFICATION)
            self.assertEqual(
                sent_email_model.subject, self.expected_email_subject)

    def test_correct_rights_are_written_in_manager_role_email_body(
        self
    ) -> None:
        expected_email_html_body = (
            'Hi newuser,<br>'
            '<br>'
            '<b>editor</b> has granted you manager rights to their '
            'exploration, '
            '"<a href="https://www.oppia.org/create/A">Title</a>", '
            'on Oppia.org.<br>'
            '<br>'
            'This allows you to:<br>'
            '<ul>'
            '<li>Change the exploration permissions</li><br>'
            '<li>Edit the exploration</li><br>'
            '<li>View and playtest the exploration</li><br>'
            '</ul>'
            'You can find the exploration '
            '<a href="https://www.oppia.org/create/A">here</a>.<br>'
            '<br>'
            'Thanks, and happy collaborating!<br>'
            '<br>'
            'Best wishes,<br>'
            'The Oppia Team<br>'
            '<br>'
            'You can change your email preferences via the '
            '<a href="http://localhost:8181/preferences">Preferences</a> page.')

        expected_email_text_body = (
            'Hi newuser,\n'
            '\n'
            'editor has granted you manager rights to their '
            'exploration, "Title", on Oppia.org.\n'
            '\n'
            'This allows you to:\n'
            '- Change the exploration permissions\n'
            '- Edit the exploration\n'
            '- View and playtest the exploration\n'
            'You can find the exploration here.\n'
            '\n'
            'Thanks, and happy collaborating!\n'
            '\n'
            'Best wishes,\n'
            'The Oppia Team\n'
            '\n'
            'You can change your email preferences via the Preferences page.')

        with self.can_send_emails_ctx, self.can_send_editor_role_email_ctx:
            # Check that correct email content is sent for Manager.
            email_manager.send_role_notification_email(
                self.editor_id, self.new_user_id, rights_domain.ROLE_OWNER,
                self.exploration.id, self.exploration.title)

            messages = self._get_sent_email_messages(self.NEW_USER_EMAIL)
            self.assertEqual(len(messages), 1)

            self.assertEqual(messages[0].html, expected_email_html_body)
            self.assertEqual(messages[0].body, expected_email_text_body)

    def test_correct_rights_are_written_in_editor_role_email_body(
        self
    ) -> None:
        expected_email_html_body = (
            'Hi newuser,<br>'
            '<br>'
            '<b>editor</b> has granted you editor rights to their '
            'exploration, '
            '"<a href="https://www.oppia.org/create/A">Title</a>"'
            ', on Oppia.org.<br>'
            '<br>'
            'This allows you to:<br>'
            '<ul>'
            '<li>Edit the exploration</li><br>'
            '<li>View and playtest the exploration</li><br>'
            '</ul>'
            'You can find the exploration '
            '<a href="https://www.oppia.org/create/A">here</a>.<br>'
            '<br>'
            'Thanks, and happy collaborating!<br>'
            '<br>'
            'Best wishes,<br>'
            'The Oppia Team<br>'
            '<br>'
            'You can change your email preferences via the '
            '<a href="http://localhost:8181/preferences">Preferences</a> page.')

        expected_email_text_body = (
            'Hi newuser,\n'
            '\n'
            'editor has granted you editor rights to their '
            'exploration, "Title", on Oppia.org.\n'
            '\n'
            'This allows you to:\n'
            '- Edit the exploration\n'
            '- View and playtest the exploration\n'
            'You can find the exploration here.\n'
            '\n'
            'Thanks, and happy collaborating!\n'
            '\n'
            'Best wishes,\n'
            'The Oppia Team\n'
            '\n'
            'You can change your email preferences via the Preferences page.')

        with self.can_send_emails_ctx, self.can_send_editor_role_email_ctx:
            # Check that correct email content is sent for Editor.
            email_manager.send_role_notification_email(
                self.editor_id, self.new_user_id, rights_domain.ROLE_EDITOR,
                self.exploration.id, self.exploration.title)

            messages = self._get_sent_email_messages(self.NEW_USER_EMAIL)
            self.assertEqual(len(messages), 1)

            self.assertEqual(messages[0].html, expected_email_html_body)
            self.assertEqual(messages[0].body, expected_email_text_body)

    def test_correct_rights_are_written_in_voice_artist_role_email_body(
        self
    ) -> None:
        expected_email_html_body = (
            'Hi newuser,<br>'
            '<br>'
            '<b>editor</b> has granted you voice artist rights to their '
            'exploration, '
            '"<a href="https://www.oppia.org/create/A">Title</a>"'
            ', on Oppia.org.<br>'
            '<br>'
            'This allows you to:<br>'
            '<ul>'
            '<li>Voiceover the exploration</li><br>'
            '<li>View and playtest the exploration</li><br>'
            '</ul>'
            'You can find the exploration '
            '<a href="https://www.oppia.org/create/A">here</a>.<br>'
            '<br>'
            'Thanks, and happy collaborating!<br>'
            '<br>'
            'Best wishes,<br>'
            'The Oppia Team<br>'
            '<br>'
            'You can change your email preferences via the '
            '<a href="http://localhost:8181/preferences">Preferences</a> page.')

        expected_email_text_body = (
            'Hi newuser,\n'
            '\n'
            'editor has granted you voice artist rights to their '
            'exploration, "Title", on Oppia.org.\n'
            '\n'
            'This allows you to:\n'
            '- Voiceover the exploration\n'
            '- View and playtest the exploration\n'
            'You can find the exploration here.\n'
            '\n'
            'Thanks, and happy collaborating!\n'
            '\n'
            'Best wishes,\n'
            'The Oppia Team\n'
            '\n'
            'You can change your email preferences via the Preferences page.')

        with self.can_send_emails_ctx, self.can_send_editor_role_email_ctx:
            # Check that correct email content is sent for Voice Artist.
            email_manager.send_role_notification_email(
                self.editor_id, self.new_user_id,
                rights_domain.ROLE_VOICE_ARTIST, self.exploration.id,
                self.exploration.title)

            messages = self._get_sent_email_messages(self.NEW_USER_EMAIL)
            self.assertEqual(len(messages), 1)

            self.assertEqual(messages[0].html, expected_email_html_body)
            self.assertEqual(messages[0].body, expected_email_text_body)

    def test_correct_rights_are_written_in_playtester_role_email_body(
        self
    ) -> None:
        expected_email_html_body = (
            'Hi newuser,<br>'
            '<br>'
            '<b>editor</b> has granted you playtest access to their '
            'exploration, '
            '"<a href="https://www.oppia.org/create/A">Title</a>"'
            ', on Oppia.org.<br>'
            '<br>'
            'This allows you to:<br>'
            '<ul>'
            '<li>View and playtest the exploration</li><br>'
            '</ul>'
            'You can find the exploration '
            '<a href="https://www.oppia.org/create/A">here</a>.<br>'
            '<br>'
            'Thanks, and happy collaborating!<br>'
            '<br>'
            'Best wishes,<br>'
            'The Oppia Team<br>'
            '<br>'
            'You can change your email preferences via the '
            '<a href="http://localhost:8181/preferences">Preferences</a> page.')

        expected_email_text_body = (
            'Hi newuser,\n'
            '\n'
            'editor has granted you playtest access to their '
            'exploration, "Title", on Oppia.org.\n'
            '\n'
            'This allows you to:\n'
            '- View and playtest the exploration\n'
            'You can find the exploration here.\n'
            '\n'
            'Thanks, and happy collaborating!\n'
            '\n'
            'Best wishes,\n'
            'The Oppia Team\n'
            '\n'
            'You can change your email preferences via the Preferences page.')

        with self.can_send_emails_ctx, self.can_send_editor_role_email_ctx:
            # Check that correct email content is sent for Playtester.
            email_manager.send_role_notification_email(
                self.editor_id, self.new_user_id, rights_domain.ROLE_VIEWER,
                self.exploration.id, self.exploration.title)

            messages = self._get_sent_email_messages(self.NEW_USER_EMAIL)
            self.assertEqual(len(messages), 1)

            self.assertEqual(messages[0].html, expected_email_html_body)
            self.assertEqual(messages[0].body, expected_email_text_body)

    def test_correct_undefined_role_raises_an_exception(self) -> None:
        with self.can_send_emails_ctx, self.can_send_editor_role_email_ctx:
            # Check that an exception is raised when an invalid
            # role is supplied.
            with self.assertRaisesRegex(Exception, 'Invalid role'):  # type: ignore[no-untyped-call]
                email_manager.send_role_notification_email(
                    self.editor_id, self.new_user_id, rights_domain.ROLE_NONE,
                    self.exploration.id, self.exploration.title)


class SignupEmailTests(test_utils.EmailTestBase):
    """Test that signup-email sending functionality works as expected."""

    def setUp(self) -> None:
        super().setUp()

        self.signup(self.CURRICULUM_ADMIN_EMAIL, self.CURRICULUM_ADMIN_USERNAME)
        self.admin_id = self.get_user_id_from_email(self.CURRICULUM_ADMIN_EMAIL)  # type: ignore[no-untyped-call]
        self.set_curriculum_admins([self.CURRICULUM_ADMIN_USERNAME])  # type: ignore[no-untyped-call]

        self.new_footer = (
            'Unsubscribe from emails at your '
            '<a href="https://www.site.com/prefs">Preferences page</a>.')
        self.new_email_content = {
            'subject': 'Welcome!',
            'html_body': (
                'Here is some HTML text.<br>'
                'With a <b>bold</b> bit and an <i>italic</i> bit.<br>')
        }

        self.expected_text_email_content = (
            'Hi editor,\n'
            '\n'
            'Here is some HTML text.\n'
            'With a bold bit and an italic bit.\n'
            '\n'
            '\n'
            'Unsubscribe from emails at your Preferences page.')
        self.expected_html_email_content = (
            'Hi editor,<br>'
            '<br>'
            'Here is some HTML text.<br>'
            'With a <b>bold</b> bit and an <i>italic</i> bit.<br>'
            '<br>'
            '<br>'
            'Unsubscribe from emails at your '
            '<a href="https://www.site.com/prefs">Preferences page</a>.')

    def test_email_not_sent_if_config_does_not_permit_it(self) -> None:
        with self.swap(feconf, 'CAN_SEND_EMAILS', False):
            config_services.set_property(
                self.admin_id, email_manager.EMAIL_FOOTER.name,
                self.new_footer)
            config_services.set_property(
                self.admin_id, email_manager.SIGNUP_EMAIL_CONTENT.name,
                self.new_email_content)

            self.login(self.EDITOR_EMAIL)
            self.get_html_response(feconf.SIGNUP_URL + '?return_url=/')  # type: ignore[no-untyped-call]
            csrf_token = self.get_new_csrf_token()  # type: ignore[no-untyped-call]

            self.post_json(  # type: ignore[no-untyped-call]
                feconf.SIGNUP_DATA_URL, {
                    'agreed_to_terms': True,
                    'username': self.EDITOR_USERNAME,
                    'default_dashboard': constants.DASHBOARD_TYPE_LEARNER
                }, csrf_token=csrf_token)

            # Check that no email was sent.
            messages = self._get_sent_email_messages(self.EDITOR_EMAIL)
            self.assertEqual(0, len(messages))

    def test_email_not_sent_if_content_config_is_not_modified(self) -> None:
        can_send_emails_ctx = self.swap(feconf, 'CAN_SEND_EMAILS', True)

        log_new_error_counter = test_utils.CallCounter(logging.error)  # type: ignore[no-untyped-call]
        log_new_error_ctx = self.swap(
            logging, 'error', log_new_error_counter)

        with self.capture_logging(min_level=logging.ERROR) as logs:
            with can_send_emails_ctx, log_new_error_ctx:
                self.assertEqual(log_new_error_counter.times_called, 0)

                self.login(self.EDITOR_EMAIL)
                self.get_html_response(feconf.SIGNUP_URL + '?return_url=/')  # type: ignore[no-untyped-call]
                csrf_token = self.get_new_csrf_token()  # type: ignore[no-untyped-call]

                # No user-facing error should surface.
                self.post_json(  # type: ignore[no-untyped-call]
                    feconf.SIGNUP_DATA_URL, {
                        'agreed_to_terms': True,
                        'username': self.EDITOR_USERNAME,
                        'default_dashboard': constants.DASHBOARD_TYPE_LEARNER
                    }, csrf_token=csrf_token)

                # However, an error should be recorded in the logs.
                self.assertEqual(log_new_error_counter.times_called, 1)
                self.assertEqual(
                    logs[0],
                    'Please ensure that the value for the admin config '
                    'property SIGNUP_EMAIL_CONTENT is set, before allowing '
                    'post-signup emails to be sent.')

                # Check that no email was sent.
                messages = self._get_sent_email_messages(self.EDITOR_EMAIL)
                self.assertEqual(0, len(messages))

    def test_email_not_sent_if_content_config_is_partially_modified(
        self
    ) -> None:
        can_send_emails_ctx = self.swap(feconf, 'CAN_SEND_EMAILS', True)

        config_services.set_property(
            self.admin_id, email_manager.SIGNUP_EMAIL_CONTENT.name, {
                'subject': (
                    email_manager.SIGNUP_EMAIL_CONTENT.default_value[
                        'subject']),
                'html_body': 'New HTML body.',
            })

        log_new_error_counter = test_utils.CallCounter(logging.error)  # type: ignore[no-untyped-call]
        log_new_error_ctx = self.swap(
            logging, 'error', log_new_error_counter)

        with self.capture_logging(min_level=logging.ERROR) as logs:
            with can_send_emails_ctx, log_new_error_ctx:
                self.assertEqual(log_new_error_counter.times_called, 0)

                self.login(self.EDITOR_EMAIL)
                self.get_html_response(feconf.SIGNUP_URL + '?return_url=/')  # type: ignore[no-untyped-call]
                csrf_token = self.get_new_csrf_token()  # type: ignore[no-untyped-call]

                # No user-facing error should surface.
                self.post_json(  # type: ignore[no-untyped-call]
                    feconf.SIGNUP_DATA_URL, {
                        'agreed_to_terms': True,
                        'username': self.EDITOR_USERNAME,
                        'default_dashboard': constants.DASHBOARD_TYPE_LEARNER
                    }, csrf_token=csrf_token)

                # However, an error should be recorded in the logs.
                self.assertEqual(log_new_error_counter.times_called, 1)
                self.assertEqual(
                    logs[0],
                    'Please ensure that the value for the admin config '
                    'property SIGNUP_EMAIL_CONTENT is set, before allowing '
                    'post-signup emails to be sent.')

                # Check that no email was sent.
                messages = self._get_sent_email_messages(self.EDITOR_EMAIL)
                self.assertEqual(0, len(messages))

    def test_email_with_bad_content_is_not_sent(self) -> None:
        can_send_emails_ctx = self.swap(feconf, 'CAN_SEND_EMAILS', True)

        config_services.set_property(
            self.admin_id, email_manager.SIGNUP_EMAIL_CONTENT.name, {
                'subject': 'New email subject',
                'html_body': 'New HTML body.<script>alert(3);</script>',
            })

        log_new_error_counter = test_utils.CallCounter(logging.error)  # type: ignore[no-untyped-call]
        log_new_error_ctx = self.swap(
            logging, 'error', log_new_error_counter)

        with self.capture_logging(min_level=logging.ERROR) as logs:
            with can_send_emails_ctx, log_new_error_ctx:
                self.assertEqual(log_new_error_counter.times_called, 0)

                self.login(self.EDITOR_EMAIL)
                self.get_html_response(feconf.SIGNUP_URL + '?return_url=/')  # type: ignore[no-untyped-call]
                csrf_token = self.get_new_csrf_token()  # type: ignore[no-untyped-call]

                # No user-facing error should surface.
                self.post_json(  # type: ignore[no-untyped-call]
                    feconf.SIGNUP_DATA_URL, {
                        'agreed_to_terms': True,
                        'username': self.EDITOR_USERNAME,
                        'default_dashboard': constants.DASHBOARD_TYPE_LEARNER
                    }, csrf_token=csrf_token)

                # However, an error should be recorded in the logs.
                self.assertEqual(log_new_error_counter.times_called, 1)
                self.assertTrue(logs[0].startswith(
                    'Original email HTML body does not match cleaned HTML body')
                )

                # Check that no email was sent.
                messages = self._get_sent_email_messages(self.EDITOR_EMAIL)
                self.assertEqual(0, len(messages))

    def test_contents_of_signup_email_are_correct(self) -> None:
        with self.swap(feconf, 'CAN_SEND_EMAILS', True):
            config_services.set_property(
                self.admin_id, email_manager.EMAIL_FOOTER.name,
                self.new_footer)
            config_services.set_property(
                self.admin_id, email_manager.SIGNUP_EMAIL_CONTENT.name,
                self.new_email_content)
            config_services.set_property(
                self.admin_id, email_manager.EMAIL_SENDER_NAME.name,
                'Email Sender')

            self.login(self.EDITOR_EMAIL)
            self.get_html_response(feconf.SIGNUP_URL + '?return_url=/')  # type: ignore[no-untyped-call]
            csrf_token = self.get_new_csrf_token()  # type: ignore[no-untyped-call]

            self.post_json(  # type: ignore[no-untyped-call]
                feconf.SIGNUP_DATA_URL, {
                    'agreed_to_terms': True,
                    'username': self.EDITOR_USERNAME,
                    'default_dashboard': constants.DASHBOARD_TYPE_LEARNER
                }, csrf_token=csrf_token)

            # Check that an email was sent with the correct content.
            messages = self._get_sent_email_messages(self.EDITOR_EMAIL)
            self.assertEqual(1, len(messages))

            self.assertEqual(
                messages[0].sender,
                'Email Sender <%s>' % feconf.NOREPLY_EMAIL_ADDRESS)
            self.assertEqual(messages[0].to, [self.EDITOR_EMAIL])
            self.assertEqual(messages[0].subject, 'Welcome!')
            self.assertEqual(messages[0].body, self.expected_text_email_content)
            self.assertEqual(messages[0].html, self.expected_html_email_content)

    def test_email_only_sent_once_for_repeated_signups_by_same_user(
        self
    ) -> None:
        with self.swap(feconf, 'CAN_SEND_EMAILS', True):
            config_services.set_property(
                self.admin_id, email_manager.EMAIL_FOOTER.name,
                self.new_footer)
            config_services.set_property(
                self.admin_id, email_manager.SIGNUP_EMAIL_CONTENT.name,
                self.new_email_content)

            self.login(self.EDITOR_EMAIL)
            self.get_html_response(feconf.SIGNUP_URL + '?return_url=/')  # type: ignore[no-untyped-call]
            csrf_token = self.get_new_csrf_token()  # type: ignore[no-untyped-call]

            self.post_json(  # type: ignore[no-untyped-call]
                feconf.SIGNUP_DATA_URL, {
                    'agreed_to_terms': True,
                    'username': self.EDITOR_USERNAME,
                    'default_dashboard': constants.DASHBOARD_TYPE_LEARNER
                }, csrf_token=csrf_token)

            # Check that an email was sent.
            messages = self._get_sent_email_messages(self.EDITOR_EMAIL)
            self.assertEqual(1, len(messages))

            # Send a second POST request.
            self.post_json(  # type: ignore[no-untyped-call]
                feconf.SIGNUP_DATA_URL, {
                    'agreed_to_terms': True,
                    'username': self.EDITOR_USERNAME,
                    'default_dashboard': constants.DASHBOARD_TYPE_LEARNER
                }, csrf_token=csrf_token)

            # Check that no new email was sent.
            messages = self._get_sent_email_messages(self.EDITOR_EMAIL)
            self.assertEqual(1, len(messages))

    def test_email_only_sent_if_signup_was_successful(self) -> None:
        with self.swap(feconf, 'CAN_SEND_EMAILS', True):
            config_services.set_property(
                self.admin_id, email_manager.EMAIL_FOOTER.name,
                self.new_footer)
            config_services.set_property(
                self.admin_id, email_manager.SIGNUP_EMAIL_CONTENT.name,
                self.new_email_content)

            self.login(self.EDITOR_EMAIL)
            self.get_html_response(feconf.SIGNUP_URL + '?return_url=/')  # type: ignore[no-untyped-call]
            csrf_token = self.get_new_csrf_token()  # type: ignore[no-untyped-call]

            self.post_json(  # type: ignore[no-untyped-call]
                feconf.SIGNUP_DATA_URL,
                {
                    'agreed_to_terms': True,
                    'username': 'BadUsername!!!',
                    'default_dashboard': constants.DASHBOARD_TYPE_LEARNER
                },
                csrf_token=csrf_token, expected_status_int=400)

            # Check that no email was sent.
            messages = self._get_sent_email_messages(self.EDITOR_EMAIL)
            self.assertEqual(0, len(messages))

            # Redo the signup process with a good username.
            self.post_json(  # type: ignore[no-untyped-call]
                feconf.SIGNUP_DATA_URL, {
                    'agreed_to_terms': True,
                    'username': self.EDITOR_USERNAME,
                    'default_dashboard': constants.DASHBOARD_TYPE_LEARNER
                }, csrf_token=csrf_token)

            # Check that a new email was sent.
            messages = self._get_sent_email_messages(self.EDITOR_EMAIL)
            self.assertEqual(1, len(messages))

    def test_record_of_sent_email_is_written_to_datastore(self) -> None:
        with self.swap(feconf, 'CAN_SEND_EMAILS', True):
            config_services.set_property(
                self.admin_id, email_manager.EMAIL_FOOTER.name,
                self.new_footer)
            config_services.set_property(
                self.admin_id, email_manager.SIGNUP_EMAIL_CONTENT.name,
                self.new_email_content)
            config_services.set_property(
                self.admin_id, email_manager.EMAIL_SENDER_NAME.name,
                'Email Sender')

            all_models: Sequence[
                email_models.SentEmailModel
            ] = email_models.SentEmailModel.get_all().fetch()
            self.assertEqual(len(all_models), 0)

            self.login(self.EDITOR_EMAIL)
            self.get_html_response(feconf.SIGNUP_URL + '?return_url=/')  # type: ignore[no-untyped-call]
            csrf_token = self.get_new_csrf_token()  # type: ignore[no-untyped-call]

            self.post_json(  # type: ignore[no-untyped-call]
                feconf.SIGNUP_DATA_URL, {
                    'agreed_to_terms': True,
                    'username': self.EDITOR_USERNAME,
                    'default_dashboard': constants.DASHBOARD_TYPE_LEARNER
                }, csrf_token=csrf_token)

            # Check that a new email was sent.
            messages = self._get_sent_email_messages(self.EDITOR_EMAIL)
            self.assertEqual(1, len(messages))

            # Check that the content of this email was recorded in
            # SentEmailModel.
            all_models = email_models.SentEmailModel.get_all().fetch()
            self.assertEqual(len(all_models), 1)

            # Check that the contents of the model are correct.
            sent_email_model = all_models[0]

            self.assertEqual(
                sent_email_model.recipient_id,
                self.get_user_id_from_email(self.EDITOR_EMAIL))  # type: ignore[no-untyped-call]
            self.assertEqual(
                sent_email_model.recipient_email, self.EDITOR_EMAIL)
            self.assertEqual(
                sent_email_model.sender_id, feconf.SYSTEM_COMMITTER_ID)
            self.assertEqual(
                sent_email_model.sender_email,
                'Email Sender <%s>' % feconf.NOREPLY_EMAIL_ADDRESS)
            self.assertEqual(
                sent_email_model.intent, feconf.EMAIL_INTENT_SIGNUP)
            self.assertEqual(sent_email_model.subject, 'Welcome!')
            self.assertEqual(
                sent_email_model.html_body, self.expected_html_email_content)


class DuplicateEmailTests(test_utils.EmailTestBase):
    """Test that duplicate emails are not sent."""

    def setUp(self) -> None:
        super().setUp()

        self.signup(self.NEW_USER_EMAIL, self.NEW_USER_USERNAME)
        self.new_user_id = self.get_user_id_from_email(self.NEW_USER_EMAIL)  # type: ignore[no-untyped-call]

        self.signup(self.CURRICULUM_ADMIN_EMAIL, self.CURRICULUM_ADMIN_USERNAME)
        self.admin_id = self.get_user_id_from_email(self.CURRICULUM_ADMIN_EMAIL)  # type: ignore[no-untyped-call]
        self.set_curriculum_admins([self.CURRICULUM_ADMIN_USERNAME])  # type: ignore[no-untyped-call]

        self.new_footer = (
            'You can change your email preferences via the '
            '<a href="http://localhost:8181/preferences">Preferences</a> page.')
        self.new_email_subject = 'THIS IS A PLACEHOLDER.'
        self.new_email_html_body = 'Hi %s,<br><br>%s<br><br>%s' % (
            self.NEW_USER_USERNAME,
            'THIS IS A <b>PLACEHOLDER</b> AND SHOULD BE REPLACED.',
            self.new_footer)

        def _generate_hash_for_tests(
            unused_cls: Type[test_utils.TestBase],
            unused_recipient_id: str,
            unused_email_subject: str,
            unused_email_body: str
        ) -> str:
            """Returns the generated hash for tests."""
            return 'Email Hash'

        self.generate_hash_ctx = self.swap(
            email_models.SentEmailModel, '_generate_hash',
            types.MethodType(
                _generate_hash_for_tests, email_models.SentEmailModel))

    def test_send_email_does_not_resend_if_same_hash_exists(self) -> None:
        can_send_emails_ctx = self.swap(
            feconf, 'CAN_SEND_EMAILS', True)

        duplicate_email_ctx = self.swap(
            feconf, 'DUPLICATE_EMAIL_INTERVAL_MINS', 1000)

        log_new_error_counter = test_utils.CallCounter(logging.error)  # type: ignore[no-untyped-call]
        log_new_error_ctx = self.swap(
            logging, 'error', log_new_error_counter)

        with self.capture_logging(min_level=logging.ERROR) as logs:
            with can_send_emails_ctx, duplicate_email_ctx, log_new_error_ctx:
                all_models: Sequence[
                    email_models.SentEmailModel
                ] = email_models.SentEmailModel.get_all().fetch()
                self.assertEqual(len(all_models), 0)

                cleaned_html_body = html_cleaner.clean(self.new_email_html_body)
                raw_plaintext_body = cleaned_html_body.replace(
                    '<br/>', '\n').replace('<br>', '\n').replace(
                        '<li>', '<li>- ').replace('</p><p>', '</p>\n<p>')
                cleaned_plaintext_body = html_cleaner.strip_html_tags(
                    raw_plaintext_body)
                email_models.SentEmailModel.create(
                    self.new_user_id, self.NEW_USER_EMAIL,
                    feconf.SYSTEM_COMMITTER_ID, feconf.SYSTEM_EMAIL_ADDRESS,
                    feconf.EMAIL_INTENT_SIGNUP, self.new_email_subject,
                    cleaned_plaintext_body, datetime.datetime.utcnow())

                # Check that the content of this email was recorded in
                # SentEmailModel.
                all_models = email_models.SentEmailModel.get_all().fetch()
                self.assertEqual(len(all_models), 1)

                email_manager.send_post_signup_email(
                    self.new_user_id, test_for_duplicate_email=True)

                # An error should be recorded in the logs.
                self.assertEqual(log_new_error_counter.times_called, 1)
                self.assertRegex(logs[0], 'Duplicate email')

                # Check that a new email was not sent.
                messages = self._get_sent_email_messages(self.NEW_USER_EMAIL)
                self.assertEqual(0, len(messages))

                # Check that the content of this email was not recorded in
                # SentEmailModel.
                all_models = email_models.SentEmailModel.get_all().fetch()
                self.assertEqual(len(all_models), 1)

    def test_send_email_does_not_resend_within_duplicate_interval(self) -> None:
        can_send_emails_ctx = self.swap(
            feconf, 'CAN_SEND_EMAILS', True)

        duplicate_email_ctx = self.swap(
            feconf, 'DUPLICATE_EMAIL_INTERVAL_MINS', 2)

        log_new_error_counter = test_utils.CallCounter(logging.error)  # type: ignore[no-untyped-call]
        log_new_error_ctx = self.swap(
            logging, 'error', log_new_error_counter)

        with self.capture_logging(min_level=logging.ERROR) as logs:
            with can_send_emails_ctx, duplicate_email_ctx, log_new_error_ctx:
                config_services.set_property(
                    self.admin_id, email_manager.EMAIL_SENDER_NAME.name,
                    'Email Sender')

                all_models: Sequence[
                    email_models.SentEmailModel
                ] = email_models.SentEmailModel.get_all().fetch()
                self.assertEqual(len(all_models), 0)

                email_manager._send_email(  # pylint: disable=protected-access
                    self.new_user_id, feconf.SYSTEM_COMMITTER_ID,
                    feconf.EMAIL_INTENT_SIGNUP, 'Email Subject', 'Email Body',
                    feconf.SYSTEM_EMAIL_ADDRESS)

                # Check that a new email was sent.
                messages = self._get_sent_email_messages(self.NEW_USER_EMAIL)
                self.assertEqual(1, len(messages))

                # Check that the content of this email was recorded in
                # SentEmailModel.
                all_models = email_models.SentEmailModel.get_all().fetch()
                self.assertEqual(len(all_models), 1)

                # No error should be recorded in the logs.
                self.assertEqual(log_new_error_counter.times_called, 0)

                email_manager._send_email(  # pylint: disable=protected-access
                    self.new_user_id, feconf.SYSTEM_COMMITTER_ID,
                    feconf.EMAIL_INTENT_SIGNUP, 'Email Subject', 'Email Body',
                    feconf.SYSTEM_EMAIL_ADDRESS)

                # An error should be recorded in the logs.
                self.assertEqual(log_new_error_counter.times_called, 1)
                self.assertRegex(logs[0], 'Duplicate email')

                # Check that a new email was not sent.
                messages = self._get_sent_email_messages(self.NEW_USER_EMAIL)
                self.assertEqual(1, len(messages))

                # Check that the content of this email was not recorded in
                # SentEmailModel.
                all_models = email_models.SentEmailModel.get_all().fetch()
                self.assertEqual(len(all_models), 1)

    def test_sending_email_with_different_recipient_but_same_hash(self) -> None:
        """Hash for both messages is same but recipients are different."""
        can_send_emails_ctx = self.swap(
            feconf, 'CAN_SEND_EMAILS', True)

        duplicate_email_ctx = self.swap(
            feconf, 'DUPLICATE_EMAIL_INTERVAL_MINS', 2)

        with can_send_emails_ctx, duplicate_email_ctx, self.generate_hash_ctx:
            all_models: Sequence[
                email_models.SentEmailModel
            ] = email_models.SentEmailModel.get_all().fetch()
            self.assertEqual(len(all_models), 0)

            email_models.SentEmailModel.create(
                'recipient_id', self.NEW_USER_EMAIL,
                feconf.SYSTEM_COMMITTER_ID, feconf.SYSTEM_EMAIL_ADDRESS,
                feconf.EMAIL_INTENT_SIGNUP, self.new_email_subject,
                self.new_email_html_body, datetime.datetime.utcnow())

            # Check that the content of this email was recorded in
            # SentEmailModel.
            all_models = email_models.SentEmailModel.get_all().fetch()
            self.assertEqual(len(all_models), 1)

            email_manager.send_post_signup_email(
                self.new_user_id, test_for_duplicate_email=True)

            # Check that a new email was sent.
            messages = self._get_sent_email_messages(self.NEW_USER_EMAIL)
            self.assertEqual(1, len(messages))

            # Check that the content of this email was recorded in
            # SentEmailModel.
            all_models = email_models.SentEmailModel.get_all().fetch()
            self.assertEqual(len(all_models), 2)

            # Check that the contents of the model are correct.
            sent_email_model1 = all_models[0]
            sent_email_model2 = all_models[1]

            self.assertEqual(
                sent_email_model1.email_hash, sent_email_model2.email_hash)
            self.assertNotEqual(
                sent_email_model1.recipient_id, sent_email_model2.recipient_id)
            self.assertEqual(
                sent_email_model1.subject, sent_email_model2.subject)
            self.assertEqual(
                sent_email_model1.html_body, sent_email_model2.html_body)

    def test_sending_email_with_different_subject_but_same_hash(self) -> None:
        """Hash for both messages is same but subjects are different."""
        can_send_emails_ctx = self.swap(
            feconf, 'CAN_SEND_EMAILS', True)

        duplicate_email_ctx = self.swap(
            feconf, 'DUPLICATE_EMAIL_INTERVAL_MINS', 2)

        with can_send_emails_ctx, duplicate_email_ctx, self.generate_hash_ctx:
            all_models: Sequence[
                email_models.SentEmailModel
            ] = email_models.SentEmailModel.get_all().fetch()
            self.assertEqual(len(all_models), 0)

            email_models.SentEmailModel.create(
                self.new_user_id, self.NEW_USER_EMAIL,
                feconf.SYSTEM_COMMITTER_ID, feconf.SYSTEM_EMAIL_ADDRESS,
                feconf.EMAIL_INTENT_SIGNUP, '%s%s' % (
                    self.new_email_subject, 1), self.new_email_html_body,
                datetime.datetime.utcnow())

            # Check that the content of this email was recorded in
            # SentEmailModel.
            all_models = email_models.SentEmailModel.get_all().fetch()
            self.assertEqual(len(all_models), 1)

            email_manager.send_post_signup_email(
                self.new_user_id, test_for_duplicate_email=True)

            # Check that a new email was sent.
            messages = self._get_sent_email_messages(self.NEW_USER_EMAIL)
            self.assertEqual(1, len(messages))

            # Check that the content of this email was recorded in
            # SentEmailModel.
            all_models = email_models.SentEmailModel.get_all().fetch()
            self.assertEqual(len(all_models), 2)

            # Check that the contents of the model are correct.
            sent_email_model1 = all_models[0]
            sent_email_model2 = all_models[1]

            self.assertEqual(
                sent_email_model1.email_hash, sent_email_model2.email_hash)
            self.assertEqual(
                sent_email_model1.recipient_id, sent_email_model2.recipient_id)
            self.assertNotEqual(
                sent_email_model1.subject, sent_email_model2.subject)
            self.assertEqual(
                sent_email_model1.html_body, sent_email_model2.html_body)

    def test_sending_email_with_different_body_but_same_hash(self) -> None:
        """Hash for both messages is same but body is different."""
        can_send_emails_ctx = self.swap(
            feconf, 'CAN_SEND_EMAILS', True)

        duplicate_email_ctx = self.swap(
            feconf, 'DUPLICATE_EMAIL_INTERVAL_MINS', 2)

        with can_send_emails_ctx, duplicate_email_ctx, self.generate_hash_ctx:
            all_models: Sequence[
                email_models.SentEmailModel
            ] = email_models.SentEmailModel.get_all().fetch()
            self.assertEqual(len(all_models), 0)

            email_models.SentEmailModel.create(
                self.new_user_id, self.NEW_USER_EMAIL,
                feconf.SYSTEM_COMMITTER_ID, feconf.SYSTEM_EMAIL_ADDRESS,
                feconf.EMAIL_INTENT_SIGNUP, self.new_email_subject,
                '%s%s' % (self.new_email_html_body, 1),
                datetime.datetime.utcnow())

            # Check that the content of this email was recorded in
            # SentEmailModel.
            all_models = email_models.SentEmailModel.get_all().fetch()
            self.assertEqual(len(all_models), 1)

            email_manager.send_post_signup_email(
                self.new_user_id, test_for_duplicate_email=True)

            # Check that a new email was sent.
            messages = self._get_sent_email_messages(self.NEW_USER_EMAIL)
            self.assertEqual(1, len(messages))

            # Check that the content of this email was recorded in
            # SentEmailModel.
            all_models = email_models.SentEmailModel.get_all().fetch()
            self.assertEqual(len(all_models), 2)

            # Check that the contents of the model are correct.
            sent_email_model1 = all_models[0]
            sent_email_model2 = all_models[1]

            self.assertEqual(
                sent_email_model1.email_hash, sent_email_model2.email_hash)
            self.assertEqual(
                sent_email_model1.recipient_id, sent_email_model2.recipient_id)
            self.assertEqual(
                sent_email_model1.subject, sent_email_model2.subject)
            self.assertNotEqual(
                sent_email_model1.html_body, sent_email_model2.html_body)

    def test_duplicate_emails_are_sent_after_some_time_has_elapsed(
        self
    ) -> None:
        can_send_emails_ctx = self.swap(
            feconf, 'CAN_SEND_EMAILS', True)

        duplicate_email_ctx = self.swap(
            feconf, 'DUPLICATE_EMAIL_INTERVAL_MINS', 2)

        with can_send_emails_ctx, duplicate_email_ctx:
            all_models: Sequence[
                email_models.SentEmailModel
            ] = email_models.SentEmailModel.get_all().fetch()
            self.assertEqual(len(all_models), 0)

            email_sent_time = (
                datetime.datetime.utcnow() - datetime.timedelta(minutes=4))

            email_models.SentEmailModel.create(
                self.new_user_id, self.NEW_USER_EMAIL,
                feconf.SYSTEM_COMMITTER_ID, feconf.SYSTEM_EMAIL_ADDRESS,
                feconf.EMAIL_INTENT_SIGNUP, self.new_email_subject,
                self.new_email_html_body, email_sent_time)

            # Check that the content of this email was recorded in
            # SentEmailModel.
            all_models = email_models.SentEmailModel.get_all().fetch()
            self.assertEqual(len(all_models), 1)

            email_sent_time = (
                datetime.datetime.utcnow() - datetime.timedelta(minutes=2))

            email_models.SentEmailModel.create(
                self.new_user_id, self.NEW_USER_EMAIL,
                feconf.SYSTEM_COMMITTER_ID, feconf.SYSTEM_EMAIL_ADDRESS,
                feconf.EMAIL_INTENT_SIGNUP, self.new_email_subject,
                self.new_email_html_body, email_sent_time)

            # Check that the content of this email was recorded in
            # SentEmailModel.
            all_models = email_models.SentEmailModel.get_all().fetch()
            self.assertEqual(len(all_models), 2)

            email_manager.send_post_signup_email(
                self.new_user_id, test_for_duplicate_email=True)

            # Check that a new email was sent.
            messages = self._get_sent_email_messages(self.NEW_USER_EMAIL)
            self.assertEqual(1, len(messages))

            # Check that the content of this email was recorded in
            # SentEmailModel.
            all_models = email_models.SentEmailModel.get_all().fetch()
            self.assertEqual(len(all_models), 3)

            # Check that the contents of the model are correct.
            sent_email_model1 = all_models[0]
            sent_email_model2 = all_models[1]
            sent_email_model3 = all_models[2]

            self.assertEqual(
                sent_email_model1.email_hash, sent_email_model2.email_hash)
            self.assertEqual(
                sent_email_model1.email_hash, sent_email_model3.email_hash)


class FeedbackMessageBatchEmailTests(test_utils.EmailTestBase):

    def setUp(self) -> None:
        super().setUp()

        self.signup(self.EDITOR_EMAIL, self.EDITOR_USERNAME)
        self.editor_id = self.get_user_id_from_email(self.EDITOR_EMAIL)  # type: ignore[no-untyped-call]

        self.exploration = self.save_new_default_exploration(
            'A', self.editor_id, title='Title')

        self.expected_email_subject = (
            'You\'ve received 3 new messages on your explorations')

        self.can_send_emails_ctx = self.swap(feconf, 'CAN_SEND_EMAILS', True)
        self.can_not_send_emails_ctx = self.swap(
            feconf, 'CAN_SEND_EMAILS', False)
        self.can_send_feedback_email_ctx = self.swap(
            feconf, 'CAN_SEND_FEEDBACK_MESSAGE_EMAILS', True)
        self.can_not_send_feedback_email_ctx = self.swap(
            feconf, 'CAN_SEND_FEEDBACK_MESSAGE_EMAILS', False)

    def test_email_not_sent_if_can_send_emails_is_false(self) -> None:
        feedback_messages: Dict[str, email_manager.FeedbackMessagesDict] = {
            self.exploration.id: {
                'title': self.exploration.title,
                'messages': ['Message 1.1', 'Message 1.2', 'Message 1.3']}
        }
        with self.can_not_send_emails_ctx:
            email_manager.send_feedback_message_email(
                self.editor_id, feedback_messages)

        # Check that email is not sent.
        messages = self._get_sent_email_messages(self.EDITOR_EMAIL)
        self.assertEqual(len(messages), 0)

    def test_email_not_sent_if_can_send_feedback_message_emails_is_false(
        self
    ) -> None:
        feedback_messages: Dict[str, email_manager.FeedbackMessagesDict] = {
            self.exploration.id: {
                'title': self.exploration.title,
                'messages': ['Message 1.1', 'Message 1.2', 'Message 1.3']}
        }
        with self.can_send_emails_ctx, self.can_not_send_feedback_email_ctx:
            email_manager.send_feedback_message_email(
                self.editor_id, feedback_messages)

        # Check that email is not sent.
        messages = self._get_sent_email_messages(self.EDITOR_EMAIL)
        self.assertEqual(len(messages), 0)

    def test_that_email_not_sent_if_feedback_messages_are_empty(self) -> None:
        feedback_messages: Dict[str, email_manager.FeedbackMessagesDict] = {}
        with self.can_send_emails_ctx, self.can_send_feedback_email_ctx:
            email_manager.send_feedback_message_email(
                self.editor_id, feedback_messages)

        # Check that email is not sent.
        messages = self._get_sent_email_messages(self.EDITOR_EMAIL)
        self.assertEqual(len(messages), 0)

    def test_correct_email_body_is_sent(self) -> None:
        expected_email_html_body = (
            'Hi editor,<br>'
            '<br>'
            'You\'ve received 3 new messages on your Oppia explorations:<br>'
            '<ul>'
            '<li><a href="https://www.oppia.org/create/A#/feedback">Title</a>:'
            '<br>'
            '<ul><li>Message 1.1<br></li>'
            '<li>Message 1.2<br></li>'
            '<li>Message 1.3<br></li>'
            '</ul></li></ul>'
            'You can view and reply to your messages from your '
            '<a href="https://www.oppia.org/creator-dashboard">dashboard</a>.'
            '<br>'
            '<br>Thanks, and happy teaching!<br>'
            '<br>'
            'Best wishes,<br>'
            'The Oppia Team<br>'
            '<br>'
            'You can change your email preferences via the '
            '<a href="http://localhost:8181/preferences">Preferences</a> page.')

        expected_email_text_body = (
            'Hi editor,\n'
            '\n'
            'You\'ve received 3 new messages on your Oppia explorations:\n'
            '- Title:\n'
            '- Message 1.1\n'
            '- Message 1.2\n'
            '- Message 1.3\n'
            'You can view and reply to your messages from your dashboard.\n'
            '\n'
            'Thanks, and happy teaching!\n'
            '\n'
            'Best wishes,\n'
            'The Oppia Team\n'
            '\n'
            'You can change your email preferences via the Preferences page.')

        feedback_messages: Dict[str, email_manager.FeedbackMessagesDict] = {
            self.exploration.id: {
                'title': self.exploration.title,
                'messages': ['Message 1.1', 'Message 1.2', 'Message 1.3']}
        }

        with self.can_send_emails_ctx, self.can_send_feedback_email_ctx:
            email_manager.send_feedback_message_email(
                self.editor_id, feedback_messages)

            # Check that email body is correct.
            messages = self._get_sent_email_messages(self.EDITOR_EMAIL)
            self.assertEqual(len(messages), 1)
            self.assertEqual(messages[0].html, expected_email_html_body)
            self.assertEqual(messages[0].body, expected_email_text_body)

            # Check that email model is correct.
            all_models: Sequence[
                email_models.SentEmailModel
            ] = email_models.SentEmailModel.get_all().fetch()
            self.assertEqual(len(all_models), 1)

            sent_email_model = all_models[0]
            self.assertEqual(sent_email_model.recipient_id, self.editor_id)
            self.assertEqual(
                sent_email_model.recipient_email, self.EDITOR_EMAIL)
            self.assertEqual(
                sent_email_model.sender_id, feconf.SYSTEM_COMMITTER_ID)
            self.assertEqual(
                sent_email_model.sender_email,
                'Site Admin <%s>' % feconf.NOREPLY_EMAIL_ADDRESS)
            self.assertEqual(
                sent_email_model.intent,
                feconf.EMAIL_INTENT_FEEDBACK_MESSAGE_NOTIFICATION)
            self.assertEqual(
                sent_email_model.subject, self.expected_email_subject)


class SuggestionEmailTests(test_utils.EmailTestBase):
    def setUp(self) -> None:
        super().setUp()

        self.signup(self.EDITOR_EMAIL, self.EDITOR_USERNAME)
        self.editor_id = self.get_user_id_from_email(self.EDITOR_EMAIL)  # type: ignore[no-untyped-call]

        self.signup(self.NEW_USER_EMAIL, self.NEW_USER_USERNAME)
        self.new_user_id = self.get_user_id_from_email(self.NEW_USER_EMAIL)  # type: ignore[no-untyped-call]

        self.exploration = self.save_new_default_exploration(
            'A', self.editor_id, title='Title')
        self.recipient_list = [self.editor_id]

        self.can_send_emails_ctx = self.swap(
            feconf, 'CAN_SEND_EMAILS', True)
        self.can_not_send_emails_ctx = self.swap(
            feconf, 'CAN_SEND_EMAILS', False)
        self.can_send_feedback_email_ctx = self.swap(
            feconf, 'CAN_SEND_FEEDBACK_MESSAGE_EMAILS', True)
        self.can_not_send_feedback_email_ctx = self.swap(
            feconf, 'CAN_SEND_FEEDBACK_MESSAGE_EMAILS', False)

    def test_that_email_not_sent_if_can_send_emails_is_false(self) -> None:
        with self.can_not_send_emails_ctx:
            email_manager.send_suggestion_email(
                self.exploration.title, self.exploration.id, self.new_user_id,
                self.recipient_list)

        # Check that email is not sent.
        messages = self._get_sent_email_messages(
            self.EDITOR_EMAIL)
        self.assertEqual(len(messages), 0)

    def test_email_not_sent_if_can_send_feedback_message_emails_is_false(
        self
    ) -> None:
        with self.can_send_emails_ctx, self.can_not_send_feedback_email_ctx:
            email_manager.send_suggestion_email(
                self.exploration.title, self.exploration.id, self.new_user_id,
                self.recipient_list)

        # Check that email is not sent.
        messages = self._get_sent_email_messages(
            self.EDITOR_EMAIL)
        self.assertEqual(len(messages), 0)

    def test_that_suggestion_emails_are_correct(self) -> None:
        expected_email_subject = 'New suggestion for "Title"'

        expected_email_html_body = (
            'Hi editor,<br>'
            'newuser has submitted a new suggestion for your Oppia '
            'exploration, '
            '<a href="https://www.oppia.org/create/A">"Title"</a>.<br>'
            'You can accept or reject this suggestion by visiting the '
            '<a href="https://www.oppia.org/create/A#/feedback">'
            'feedback page</a> '
            'for your exploration.<br>'
            '<br>'
            'Thanks!<br>'
            '- The Oppia Team<br>'
            '<br>'
            'You can change your email preferences via the '
            '<a href="http://localhost:8181/preferences">Preferences</a> page.')

        expected_email_text_body = (
            'Hi editor,\n'
            'newuser has submitted a new suggestion for your Oppia '
            'exploration, "Title".\n'
            'You can accept or reject this suggestion by visiting the '
            'feedback page for your exploration.\n'
            '\n'
            'Thanks!\n'
            '- The Oppia Team\n'
            '\n'
            'You can change your email preferences via the Preferences page.')

        with self.can_send_emails_ctx, self.can_send_feedback_email_ctx:
            email_manager.send_suggestion_email(
                self.exploration.title, self.exploration.id, self.new_user_id,
                self.recipient_list)

            # Make sure correct email is sent.
            messages = self._get_sent_email_messages(self.EDITOR_EMAIL)
            self.assertEqual(len(messages), 1)
            self.assertEqual(messages[0].html, expected_email_html_body)
            self.assertEqual(messages[0].body, expected_email_text_body)

            # Make sure correct email model is stored.
            all_models: Sequence[
                email_models.SentEmailModel
            ] = email_models.SentEmailModel.get_all().fetch()
            sent_email_model = all_models[0]
            self.assertEqual(sent_email_model.subject, expected_email_subject)
            self.assertEqual(sent_email_model.recipient_id, self.editor_id)
            self.assertEqual(
                sent_email_model.recipient_email, self.EDITOR_EMAIL)
            self.assertEqual(
                sent_email_model.sender_id, feconf.SYSTEM_COMMITTER_ID)
            self.assertEqual(
                sent_email_model.sender_email,
                'Site Admin <%s>' % feconf.NOREPLY_EMAIL_ADDRESS)
            self.assertEqual(
                sent_email_model.intent,
                feconf.EMAIL_INTENT_SUGGESTION_NOTIFICATION)


class SubscriptionEmailTests(test_utils.EmailTestBase):
    def setUp(self) -> None:
        super().setUp()

        self.signup(self.EDITOR_EMAIL, self.EDITOR_USERNAME)
        self.editor_id = self.get_user_id_from_email(self.EDITOR_EMAIL)  # type: ignore[no-untyped-call]

        self.signup(self.NEW_USER_EMAIL, self.NEW_USER_USERNAME)
        self.new_user_id = self.get_user_id_from_email(self.NEW_USER_EMAIL)  # type: ignore[no-untyped-call]

        self.exploration = self.save_new_default_exploration(
            'A', self.editor_id, title='Title')
        subscription_services.subscribe_to_creator(
            self.new_user_id, self.editor_id)

        self.can_send_emails_ctx = self.swap(
            feconf, 'CAN_SEND_EMAILS', True)
        self.can_not_send_emails_ctx = self.swap(
            feconf, 'CAN_SEND_EMAILS', False)
        self.can_send_subscription_email_ctx = self.swap(
            feconf, 'CAN_SEND_SUBSCRIPTION_EMAILS', True)
        self.can_not_send_subscription_email_ctx = self.swap(
            feconf, 'CAN_SEND_SUBSCRIPTION_EMAILS', False)

    def test_that_email_not_sent_if_can_send_emails_is_false(self) -> None:
        with self.can_not_send_emails_ctx:
            email_manager.send_emails_to_subscribers(
                self.editor_id, self.exploration.id, self.exploration.title)

        messages = self._get_sent_email_messages(self.NEW_USER_EMAIL)
        self.assertEqual(len(messages), 0)

    def test_that_email_not_sent_if_can_send_subscription_emails_is_false(
        self
    ) -> None:
        with self.can_send_emails_ctx, self.can_not_send_subscription_email_ctx:
            email_manager.send_emails_to_subscribers(
                self.editor_id, self.exploration.id, self.exploration.title)

        messages = self._get_sent_email_messages(self.NEW_USER_EMAIL)
        self.assertEqual(len(messages), 0)

    def test_that_subscription_emails_are_correct(self) -> None:
        expected_email_subject = 'editor has published a new exploration!'

        expected_email_html_body = (
            'Hi newuser,<br>'
            '<br>'
            'editor has published a new exploration! You can play it here: '
            '<a href="https://www.oppia.org/explore/A">Title</a><br>'
            '<br>'
            'Thanks, and happy learning!<br>'
            '<br>'
            'Best wishes,<br>'
            '- The Oppia Team<br>'
            '<br>'
            'You can change your email preferences via the '
            '<a href="http://localhost:8181/preferences">Preferences</a> page.')

        expected_email_text_body = (
            'Hi newuser,\n'
            '\n'
            'editor has published a new exploration! You can play it here: '
            'Title\n'
            '\n'
            'Thanks, and happy learning!\n'
            '\n'
            'Best wishes,\n'
            '- The Oppia Team\n'
            '\n'
            'You can change your email preferences via the Preferences page.')

        with self.can_send_emails_ctx, self.can_send_subscription_email_ctx:
            email_manager.send_emails_to_subscribers(
                self.editor_id, self.exploration.id, self.exploration.title)

            # Make sure correct email is sent.
            messages = self._get_sent_email_messages(self.NEW_USER_EMAIL)
            self.assertEqual(len(messages), 1)
            self.assertEqual(messages[0].html, expected_email_html_body)
            self.assertEqual(messages[0].body, expected_email_text_body)

            # Make sure correct email model is stored.
            all_models: Sequence[
                email_models.SentEmailModel
            ] = email_models.SentEmailModel.get_all().fetch()
            sent_email_model = all_models[0]
            self.assertEqual(sent_email_model.subject, expected_email_subject)
            self.assertEqual(sent_email_model.recipient_id, self.new_user_id)
            self.assertEqual(
                sent_email_model.recipient_email, self.NEW_USER_EMAIL)
            self.assertEqual(
                sent_email_model.sender_id, feconf.SYSTEM_COMMITTER_ID)
            self.assertEqual(
                sent_email_model.sender_email,
                'Site Admin <%s>' % feconf.NOREPLY_EMAIL_ADDRESS)
            self.assertEqual(
                sent_email_model.intent,
                feconf.EMAIL_INTENT_SUBSCRIPTION_NOTIFICATION)


class FeedbackMessageInstantEmailTests(test_utils.EmailTestBase):
    def setUp(self) -> None:
        super().setUp()

        self.signup(self.EDITOR_EMAIL, self.EDITOR_USERNAME)
        self.editor_id = self.get_user_id_from_email(self.EDITOR_EMAIL)  # type: ignore[no-untyped-call]

        self.signup(self.NEW_USER_EMAIL, self.NEW_USER_USERNAME)
        self.new_user_id = self.get_user_id_from_email(self.NEW_USER_EMAIL)  # type: ignore[no-untyped-call]

        self.exploration = self.save_new_default_exploration(
            'A', self.editor_id, title='Title')
        self.recipient_list = [self.editor_id]

        self.can_send_emails_ctx = self.swap(
            feconf, 'CAN_SEND_EMAILS', True)
        self.can_not_send_emails_ctx = self.swap(
            feconf, 'CAN_SEND_EMAILS', False)
        self.can_send_feedback_email_ctx = self.swap(
            feconf, 'CAN_SEND_FEEDBACK_MESSAGE_EMAILS', True)
        self.can_not_send_feedback_email_ctx = self.swap(
            feconf, 'CAN_SEND_FEEDBACK_MESSAGE_EMAILS', False)

    def test_email_not_sent_if_can_send_emails_is_false(self) -> None:
        with self.can_not_send_emails_ctx:
            email_manager.send_instant_feedback_message_email(
                self.new_user_id, self.editor_id, 'editor message',
                'New Oppia message in "a subject"', self.exploration.title,
                self.exploration.id, 'a subject')

        # Make sure correct email is sent.
        messages = self._get_sent_email_messages(self.NEW_USER_EMAIL)
        self.assertEqual(len(messages), 0)

    def test_email_not_sent_if_can_send_feedback_message_emails_is_false(
        self
    ) -> None:
        with self.can_send_emails_ctx, self.can_not_send_feedback_email_ctx:
            email_manager.send_instant_feedback_message_email(
                self.new_user_id, self.editor_id, 'editor message',
                'New Oppia message in "a subject"', self.exploration.title,
                self.exploration.id, 'a subject')

        # Make sure correct email is sent.
        messages = self._get_sent_email_messages(self.NEW_USER_EMAIL)
        self.assertEqual(len(messages), 0)

    def test_that_feedback_message_emails_are_correct(self) -> None:
        expected_email_subject = 'New Oppia message in "a subject"'

        expected_email_html_body = (
            'Hi newuser,<br><br>'
            'New update to thread "a subject" on '
            '<a href="https://www.oppia.org/create/A#/feedback">Title</a>:<br>'
            '<ul><li>editor: editor message<br></li></ul>'
            '(You received this message because you are a '
            'participant in this thread.)<br><br>'
            'Best wishes,<br>'
            'The Oppia team<br>'
            '<br>'
            'You can change your email preferences via the '
            '<a href="http://localhost:8181/preferences">Preferences</a> page.')

        expected_email_text_body = (
            'Hi newuser,\n'
            '\n'
            'New update to thread "a subject" on Title:\n'
            '- editor: editor message\n'
            '(You received this message because you are a'
            ' participant in this thread.)\n'
            '\n'
            'Best wishes,\n'
            'The Oppia team\n'
            '\n'
            'You can change your email preferences via the Preferences page.')

        with self.can_send_emails_ctx, self.can_send_feedback_email_ctx:
            email_manager.send_instant_feedback_message_email(
                self.new_user_id, self.editor_id, 'editor message',
                'New Oppia message in "a subject"', self.exploration.title,
                self.exploration.id, 'a subject')

            # Make sure correct email is sent.
            messages = self._get_sent_email_messages(
                self.NEW_USER_EMAIL)
            self.assertEqual(len(messages), 1)
            self.assertEqual(messages[0].html, expected_email_html_body)
            self.assertEqual(messages[0].body, expected_email_text_body)

            # Make sure correct email model is stored.
            all_models: Sequence[
                email_models.SentEmailModel
            ] = email_models.SentEmailModel.get_all().fetch()
            sent_email_model = all_models[0]
            self.assertEqual(sent_email_model.subject, expected_email_subject)
            self.assertEqual(sent_email_model.recipient_id, self.new_user_id)
            self.assertEqual(
                sent_email_model.recipient_email, self.NEW_USER_EMAIL)
            self.assertEqual(
                sent_email_model.sender_id, feconf.SYSTEM_COMMITTER_ID)
            self.assertEqual(
                sent_email_model.sender_email,
                'Site Admin <%s>' % feconf.NOREPLY_EMAIL_ADDRESS)
            self.assertEqual(
                sent_email_model.intent,
                feconf.EMAIL_INTENT_FEEDBACK_MESSAGE_NOTIFICATION)


class FlagExplorationEmailTest(test_utils.EmailTestBase):
    """Test that emails are sent to moderators when explorations are flagged."""

    def setUp(self) -> None:
        super().setUp()

        self.signup(self.EDITOR_EMAIL, self.EDITOR_USERNAME)
        self.editor_id = self.get_user_id_from_email(self.EDITOR_EMAIL)  # type: ignore[no-untyped-call]

        self.signup(self.NEW_USER_EMAIL, self.NEW_USER_USERNAME)
        self.new_user_id = self.get_user_id_from_email(self.NEW_USER_EMAIL)  # type: ignore[no-untyped-call]

        self.signup(self.MODERATOR_EMAIL, self.MODERATOR_USERNAME)
        self.moderator_id = self.get_user_id_from_email(self.MODERATOR_EMAIL)  # type: ignore[no-untyped-call]

        self.moderator2_email = 'moderator2@example.com'
        self.moderator2_username = 'moderator2'
        self.signup(self.moderator2_email, self.moderator2_username)
        self.moderator2_id = self.get_user_id_from_email(self.moderator2_email)  # type: ignore[no-untyped-call]

        self.set_moderators([self.moderator2_username, self.MODERATOR_USERNAME])

        self.exploration = self.save_new_default_exploration(
            'A', self.editor_id, title='Title')
        self.owner_ids = [self.editor_id]

        self.report_text = 'AD'

        self.can_send_emails_ctx = self.swap(feconf, 'CAN_SEND_EMAILS', True)
        self.can_not_send_emails_ctx = self.swap(
            feconf, 'CAN_SEND_EMAILS', False)

    def test_that_email_not_sent_if_can_send_emails_is_false(self) -> None:
        with self.can_not_send_emails_ctx:
            email_manager.send_flag_exploration_email(
                self.exploration.title, self.exploration.id, self.new_user_id,
                self.report_text)

        # Make sure correct email is sent.
        messages = self._get_sent_email_messages(self.MODERATOR_EMAIL)
        self.assertEqual(len(messages), 0)

    def test_that_flag_exploration_emails_are_correct(self) -> None:
        expected_email_subject = 'Exploration flagged by user: "Title"'

        expected_email_html_body = (
            'Hello Moderator,<br>'
            'newuser has flagged exploration "Title" on the following '
            'grounds: <br>'
            'AD .<br>'
            'You can modify the exploration by clicking '
            '<a href="https://www.oppia.org/create/A">'
            'here</a>.<br>'
            '<br>'
            'Thanks!<br>'
            '- The Oppia Team<br>'
            '<br>'
            'You can change your email preferences via the '
            '<a href="http://localhost:8181/preferences">Preferences</a> page.')

        expected_email_text_body = (
            'Hello Moderator,\n'
            'newuser has flagged exploration "Title" on the following '
            'grounds: \n'
            'AD .\n'
            'You can modify the exploration by clicking here.\n'
            '\n'
            'Thanks!\n'
            '- The Oppia Team\n'
            '\n'
            'You can change your email preferences via the Preferences page.')

        with self.can_send_emails_ctx:
            email_manager.send_flag_exploration_email(
                self.exploration.title, self.exploration.id, self.new_user_id,
                self.report_text)

            # Make sure correct email is sent.
            messages = self._get_sent_email_messages(self.MODERATOR_EMAIL)
            self.assertEqual(len(messages), 1)
            self.assertEqual(messages[0].html, expected_email_html_body)
            self.assertEqual(messages[0].body, expected_email_text_body)

            # Make sure correct email is sent to multiple moderators.
            messages = self._get_sent_email_messages(self.moderator2_email)
            self.assertEqual(len(messages), 1)
            self.assertEqual(messages[0].html, expected_email_html_body)
            self.assertEqual(messages[0].body, expected_email_text_body)

            # Make sure correct email models are stored.
            all_models: Sequence[
                email_models.SentEmailModel
            ] = email_models.SentEmailModel.get_all().fetch()
            sent_email_model = next(
                m for m in all_models if m.recipient_id == self.moderator_id)
            self.assertEqual(sent_email_model.subject, expected_email_subject)
            self.assertEqual(
                sent_email_model.recipient_email, self.MODERATOR_EMAIL)
            self.assertEqual(
                sent_email_model.sender_id, feconf.SYSTEM_COMMITTER_ID)
            self.assertEqual(
                sent_email_model.sender_email,
                'Site Admin <%s>' % feconf.NOREPLY_EMAIL_ADDRESS)
            self.assertEqual(
                sent_email_model.intent, feconf.EMAIL_INTENT_REPORT_BAD_CONTENT)
            sent_email_model = next(
                m for m in all_models if m.recipient_id == self.moderator2_id)
            self.assertEqual(sent_email_model.subject, expected_email_subject)
            self.assertEqual(
                sent_email_model.recipient_email, self.moderator2_email)
            self.assertEqual(
                sent_email_model.sender_id, feconf.SYSTEM_COMMITTER_ID)
            self.assertEqual(
                sent_email_model.sender_email,
                'Site Admin <%s>' % feconf.NOREPLY_EMAIL_ADDRESS)
            self.assertEqual(
                sent_email_model.intent, feconf.EMAIL_INTENT_REPORT_BAD_CONTENT)


class OnboardingReviewerInstantEmailTests(test_utils.EmailTestBase):
    """Test that correct email is sent while onboarding reviewers."""

    REVIEWER_USERNAME: Final = 'reviewer'
    REVIEWER_EMAIL: Final = 'reviewer@example.com'

    def setUp(self) -> None:
        super().setUp()
        self.signup(self.REVIEWER_EMAIL, self.REVIEWER_USERNAME)
        self.reviewer_id = self.get_user_id_from_email(self.REVIEWER_EMAIL)  # type: ignore[no-untyped-call]
        user_services.update_email_preferences(
            self.reviewer_id, True, False, False, False)
        self.can_send_emails_ctx = self.swap(feconf, 'CAN_SEND_EMAILS', True)
        self.can_not_send_emails_ctx = self.swap(
            feconf, 'CAN_SEND_EMAILS', False)

    def test_that_email_not_sent_if_can_send_emails_is_false(self) -> None:
        with self.can_not_send_emails_ctx:
            email_manager.send_mail_to_onboard_new_reviewers(
                self.reviewer_id, 'Algebra')

        # Make sure correct email is sent.
        messages = self._get_sent_email_messages(self.REVIEWER_EMAIL)
        self.assertEqual(len(messages), 0)

    def test_that_correct_completion_email_is_sent(self) -> None:
        expected_email_subject = 'Invitation to review suggestions'
        expected_email_html_body = (
            'Hi reviewer,<br><br>'
            'Thank you for actively contributing high-quality suggestions for '
            'Oppia\'s lessons in Algebra, and for helping to make these lessons'
            ' better for students around the world!<br><br>'
            'In recognition of your contributions, we would like to invite you'
            ' to become one of Oppia\'s reviewers. As a reviewer, you will be '
            'able to review suggestions in Algebra, and contribute to helping '
            'ensure that any edits made to lessons preserve the lessons\' '
            'quality and are beneficial for students.<br><br>'
            'If you\'d like to help out as a reviewer, please visit your '
            '<a href="https://www.oppia.org/creator-dashboard/">dashboard</a>. '
            'and set your review preferences accordingly. Note that, if you '
            'accept,you will receive occasional emails inviting you to review '
            'incoming suggestions by others.<br><br>'
            'Again, thank you for your contributions to the Oppia '
            'community!<br>'
            '- The Oppia Team<br>'
            '<br>'
            'You can change your email preferences via the '
            '<a href="http://localhost:8181/preferences">Preferences</a> page.')

        with self.can_send_emails_ctx:
            email_manager.send_mail_to_onboard_new_reviewers(
                self.reviewer_id, 'Algebra')

            # Make sure correct email is sent.
            messages = self._get_sent_email_messages(self.REVIEWER_EMAIL)
            self.assertEqual(len(messages), 1)
            self.assertEqual(messages[0].html, expected_email_html_body)

            # Make sure correct email model is stored.
            all_models: Sequence[
                email_models.SentEmailModel
            ] = email_models.SentEmailModel.get_all().fetch()
            sent_email_model = all_models[0]
            self.assertEqual(sent_email_model.subject, expected_email_subject)
            self.assertEqual(sent_email_model.recipient_id, self.reviewer_id)
            self.assertEqual(
                sent_email_model.recipient_email, self.REVIEWER_EMAIL)
            self.assertEqual(
                sent_email_model.sender_id, feconf.SYSTEM_COMMITTER_ID)
            self.assertEqual(
                sent_email_model.sender_email,
                'Site Admin <%s>' % feconf.NOREPLY_EMAIL_ADDRESS)
            self.assertEqual(
                sent_email_model.intent, feconf.EMAIL_INTENT_ONBOARD_REVIEWER)


class NotifyReviewerInstantEmailTests(test_utils.EmailTestBase):
    """Test that correct email is sent while notifying reviewers."""

    REVIEWER_USERNAME: Final = 'reviewer'
    REVIEWER_EMAIL: Final = 'reviewer@example.com'

    def setUp(self) -> None:
        super().setUp()
        self.signup(self.REVIEWER_EMAIL, self.REVIEWER_USERNAME)
        self.reviewer_id = self.get_user_id_from_email(self.REVIEWER_EMAIL)  # type: ignore[no-untyped-call]
        user_services.update_email_preferences(
            self.reviewer_id, True, False, False, False)
        self.can_send_emails_ctx = self.swap(feconf, 'CAN_SEND_EMAILS', True)
        self.can_not_send_emails_ctx = self.swap(
            feconf, 'CAN_SEND_EMAILS', False)

    def test_that_email_not_sent_if_can_send_emails_is_false(self) -> None:
        with self.can_not_send_emails_ctx:
            email_manager.send_mail_to_notify_users_to_review(
                self.reviewer_id, 'Algebra')

        messages = self._get_sent_email_messages(
            self.REVIEWER_EMAIL)
        self.assertEqual(len(messages), 0)

    def test_that_correct_completion_email_is_sent(self) -> None:
        expected_email_subject = 'Notification to review suggestions'
        expected_email_html_body = (
            'Hi reviewer,<br><br>'
            'Just a heads-up that there are new suggestions to '
            'review in Algebra, which you are registered as a reviewer for.'
            '<br><br>Please take a look at and accept/reject these suggestions '
            'at your earliest convenience. You can visit your '
            '<a href="https://www.oppia.org/creator-dashboard/">dashboard</a> '
            'to view the list of suggestions that need a review.<br><br>'
            'Thank you for helping improve Oppia\'s lessons!'
            '- The Oppia Team<br>'
            '<br>'
            'You can change your email preferences via the '
            '<a href="http://localhost:8181/preferences">Preferences</a> page.')

        with self.can_send_emails_ctx:
            email_manager.send_mail_to_notify_users_to_review(
                self.reviewer_id, 'Algebra')

            # Make sure correct email is sent.
            messages = self._get_sent_email_messages(self.REVIEWER_EMAIL)
            self.assertEqual(len(messages), 1)
            self.assertEqual(messages[0].html, expected_email_html_body)

            # Make sure correct email model is stored.
            all_models: Sequence[email_models.SentEmailModel] = (
                email_models.SentEmailModel.get_all().fetch()
            )
            sent_email_model = all_models[0]
            self.assertEqual(sent_email_model.subject, expected_email_subject)
            self.assertEqual(sent_email_model.recipient_id, self.reviewer_id)
            self.assertEqual(
                sent_email_model.recipient_email, self.REVIEWER_EMAIL)
            self.assertEqual(
                sent_email_model.sender_id, feconf.SYSTEM_COMMITTER_ID)
            self.assertEqual(
                sent_email_model.sender_email,
                'Site Admin <%s>' % feconf.NOREPLY_EMAIL_ADDRESS)
            self.assertEqual(
                sent_email_model.intent,
                feconf.EMAIL_INTENT_REVIEW_CREATOR_DASHBOARD_SUGGESTIONS)


class NotifyContributionDashboardReviewersEmailTests(test_utils.EmailTestBase):
    """Tests the send_mail_to_notify_contributor_dashboard_reviewers method,
    which sends an email to reviewers with information regarding the suggestions
    that have waited the longest for review.
    """

    target_id: str = 'exp1'
    skill_id: str = 'skill_123456'
    mocked_review_submission_datetime: datetime.datetime = (
        datetime.datetime(2020, 6, 15, 5)
    )
    AUTHOR_USERNAME: Final = 'author'
    AUTHOR_EMAIL: Final = 'author@example.com'
    REVIEWER_1_USERNAME: Final = 'reviewer1'
    REVIEWER_1_EMAIL: Final = 'reviewer1@community.org'
    REVIEWER_2_USERNAME: Final = 'reviewer2'
    REVIEWER_2_EMAIL: Final = 'reviewer2@community.org'

    def _create_translation_suggestion_in_lang_with_html_and_datetime(
        self,
        language_code: str,
        translation_html: str,
        submission_datetime: datetime.datetime
    ) -> suggestion_registry.BaseSuggestion:
        """Creates a translation suggestion in the given language_code with the
        given translation html and submission datetime.
        """
        add_translation_change_dict = {
            'cmd': exp_domain.CMD_ADD_WRITTEN_TRANSLATION,
            'state_name': feconf.DEFAULT_INIT_STATE_NAME,
            'content_id': 'content_0',
            'language_code': language_code,
            'content_html': feconf.DEFAULT_INIT_STATE_CONTENT_STR,
            'translation_html': translation_html,
            'data_format': 'html'
        }

        translation_suggestion = suggestion_services.create_suggestion(
            feconf.SUGGESTION_TYPE_TRANSLATE_CONTENT,
            feconf.ENTITY_TYPE_EXPLORATION,
            self.target_id, feconf.CURRENT_STATE_SCHEMA_VERSION,
            self.author_id, add_translation_change_dict,
            'test description')

        translation_suggestion.last_updated = submission_datetime
        return translation_suggestion

    def _create_question_suggestion_with_question_html_and_datetime(
        self,
        question_html: str,
        submission_datetime: datetime.datetime
    ) -> suggestion_registry.BaseSuggestion:
        """Creates a question suggestion with the given question html and
        submission datetime.
        """
        with self.swap(
            feconf, 'DEFAULT_INIT_STATE_CONTENT_STR', question_html):
<<<<<<< HEAD
            content_id_generator = translation_domain.ContentIdGenerator()
            add_question_change_dict = {
=======
            add_question_change_dict: Dict[
                str, Union[str, float, question_domain.QuestionDict]
            ] = {
>>>>>>> 940969c1
                'cmd': (
                    question_domain
                    .CMD_CREATE_NEW_FULLY_SPECIFIED_QUESTION),
                'question_dict': {
<<<<<<< HEAD
                    'question_state_data': self._create_valid_question_data( # type: ignore[no-untyped-call]
                        'default_state', content_id_generator).to_dict(),
=======
                    'id': 'test_id',
                    'version': 12,
                    'question_state_data': self._create_valid_question_data(
                        'default_state').to_dict(),
>>>>>>> 940969c1
                    'language_code': constants.DEFAULT_LANGUAGE_CODE,
                    'question_state_data_schema_version': (
                        feconf.CURRENT_STATE_SCHEMA_VERSION),
                    'linked_skill_ids': ['skill_1'],
                    'inapplicable_skill_misconception_ids': ['skillid12345-1'],
                    'next_content_id_index': (
                        content_id_generator.next_content_id_index)
                },
                'skill_id': self.skill_id,
                'skill_difficulty': 0.3
            }

        question_suggestion = suggestion_services.create_suggestion(
            feconf.SUGGESTION_TYPE_ADD_QUESTION,
            feconf.ENTITY_TYPE_SKILL,
            self.skill_id, feconf.CURRENT_STATE_SCHEMA_VERSION,
            self.author_id, add_question_change_dict,
            'test description')

        question_suggestion.last_updated = submission_datetime
        return question_suggestion

    def _create_reviewable_suggestion_email_infos_from_suggestions(
        self,
        suggestions: List[suggestion_registry.BaseSuggestion]
    ) -> List[suggestion_registry.ReviewableSuggestionEmailInfo]:
        """Creates a list of ReviewableSuggestionEmailInfo objects from
        the given suggestions.
        """

        return [
            (
                suggestion_services
                .create_reviewable_suggestion_email_info_from_suggestion(
                    suggestion)
            ) for suggestion in suggestions
        ]

    def _assert_email_data_stored_in_sent_email_model_is_correct(
        self,
        expected_email_html_body: str,
        reviewer_id: Optional[str],
        reviewer_email: str
    ) -> None:
        """Asserts that the created sent email model from the sent email
        contains the right information.
        """
        sent_email_models: Sequence[
            email_models.SentEmailModel
        ] = email_models.SentEmailModel.get_all().filter(
            email_models.SentEmailModel.recipient_id == reviewer_id).fetch()
        self.assertEqual(len(sent_email_models), 1)
        sent_email_model = sent_email_models[0]
        self.assertEqual(
            sent_email_model.subject,
            email_manager
            .CONTRIBUTOR_DASHBOARD_REVIEWER_NOTIFICATION_EMAIL_DATA[
                'email_subject'])
        self.assertEqual(
            sent_email_model.recipient_id, reviewer_id)
        self.assertEqual(
            sent_email_model.recipient_email, reviewer_email)
        self.assertEqual(
            sent_email_model.html_body, expected_email_html_body)
        self.assertEqual(
            sent_email_model.sender_id, feconf.SYSTEM_COMMITTER_ID)
        self.assertEqual(
            sent_email_model.sender_email,
            'Site Admin <%s>' % feconf.NOREPLY_EMAIL_ADDRESS)
        self.assertEqual(
            sent_email_model.intent,
            feconf.EMAIL_INTENT_REVIEW_CONTRIBUTOR_DASHBOARD_SUGGESTIONS)

    def _mock_logging_info(self, msg: str, *args: str) -> None:
        """Mocks logging.info() by appending the log message to the logged info
        list.
        """
        self.logged_info.append(msg % args)

    def setUp(self) -> None:
        super().setUp()
        self.signup(self.AUTHOR_EMAIL, self.AUTHOR_USERNAME)
        self.author_id = self.get_user_id_from_email(self.AUTHOR_EMAIL)  # type: ignore[no-untyped-call]
        self.signup(self.REVIEWER_1_EMAIL, self.REVIEWER_1_USERNAME)
        self.reviewer_1_id = self.get_user_id_from_email(self.REVIEWER_1_EMAIL)  # type: ignore[no-untyped-call]
        user_services.update_email_preferences(
            self.reviewer_1_id, True, False, False, False)
        self.signup(self.REVIEWER_2_EMAIL, self.REVIEWER_2_USERNAME)
        self.reviewer_2_id = self.get_user_id_from_email(self.REVIEWER_2_EMAIL)  # type: ignore[no-untyped-call]
        user_services.update_email_preferences(
            self.reviewer_2_id, True, False, False, False)

        self.can_send_emails_ctx = self.swap(feconf, 'CAN_SEND_EMAILS', True)
        self.cannot_send_emails_ctx = self.swap(
            feconf, 'CAN_SEND_EMAILS', False)
        self.log_new_error_counter = test_utils.CallCounter(  # type: ignore[no-untyped-call]
            logging.error)
        self.log_new_error_ctx = self.swap(
            logging, 'error', self.log_new_error_counter)
        self.logged_info: List[str] = []
        self.log_new_info_ctx = self.swap(
            logging, 'info', self._mock_logging_info)

        self.save_new_valid_exploration(self.target_id, self.author_id)
        self.save_new_skill(self.skill_id, self.author_id)  # type: ignore[no-untyped-call]
        question_suggestion = (
            self._create_question_suggestion_with_question_html_and_datetime(
                '<p>What is the meaning of life?</p>',
                self.mocked_review_submission_datetime))
        self.reviewable_suggestion_email_info = (
            suggestion_services
            .create_reviewable_suggestion_email_info_from_suggestion(
                question_suggestion))

    def test_email_not_sent_if_can_send_emails_is_false(self) -> None:
        config_services.set_property(
            'committer_id',
            'contributor_dashboard_reviewer_emails_is_enabled', True)

        with self.capture_logging(min_level=logging.ERROR) as logs:
            with self.cannot_send_emails_ctx, self.log_new_error_ctx:
                email_manager.send_mail_to_notify_contributor_dashboard_reviewers(  # pylint: disable=line-too-long
                    [self.reviewer_1_id],
                    [[self.reviewable_suggestion_email_info]]
                )

            messages = self._get_all_sent_email_messages()  # type: ignore[no-untyped-call]
            self.assertEqual(len(messages), 0)
            self.assertEqual(self.log_new_error_counter.times_called, 1)
            self.assertEqual(
                logs[0], 'This app cannot send emails to users.')

    def test_email_not_sent_if_reviewer_notifications_is_disabled(self) -> None:
        config_services.set_property(
            'committer_id',
            'contributor_dashboard_reviewer_emails_is_enabled', False)

        with self.capture_logging(min_level=logging.ERROR) as logs:
            with self.can_send_emails_ctx, self.log_new_error_ctx:
                email_manager.send_mail_to_notify_contributor_dashboard_reviewers(  # pylint: disable=line-too-long
                    [self.reviewer_1_id],
                    [[self.reviewable_suggestion_email_info]]
                )

            messages = self._get_all_sent_email_messages()  # type: ignore[no-untyped-call]
            self.assertEqual(len(messages), 0)
            self.assertEqual(self.log_new_error_counter.times_called, 1)
            self.assertEqual(
                logs[0],
                'The "contributor_dashboard_reviewer_emails_is_enabled" '
                'property must be enabled on the admin config page in order '
                'to send reviewers the emails.')

    def test_email_not_sent_if_reviewer_email_does_not_exist(self) -> None:
        config_services.set_property(
            'committer_id',
            'contributor_dashboard_reviewer_emails_is_enabled', True)

        with self.capture_logging(min_level=logging.ERROR) as logs:
            with self.can_send_emails_ctx, self.log_new_error_ctx:
                email_manager.send_mail_to_notify_contributor_dashboard_reviewers(  # pylint: disable=line-too-long
                    ['reviewer_id_with_no_email'],
                    [[self.reviewable_suggestion_email_info]]
                )

            messages = self._get_all_sent_email_messages()  # type: ignore[no-untyped-call]
            self.assertEqual(len(messages), 0)
            self.assertEqual(self.log_new_error_counter.times_called, 1)
            self.assertEqual(
                logs[0],
                'There was no email for the given reviewer id: '
                'reviewer_id_with_no_email.')

    def test_email_not_sent_if_no_reviewers_to_notify(self) -> None:
        config_services.set_property(
            'committer_id',
            'contributor_dashboard_reviewer_emails_is_enabled', True)

        with self.capture_logging(min_level=logging.ERROR) as logs:
            with self.can_send_emails_ctx, self.log_new_error_ctx:
                email_manager.send_mail_to_notify_contributor_dashboard_reviewers(  # pylint: disable=line-too-long
                    [], [[self.reviewable_suggestion_email_info]]
                )

            messages = self._get_all_sent_email_messages()  # type: ignore[no-untyped-call]
            self.assertEqual(len(messages), 0)
            self.assertEqual(self.log_new_error_counter.times_called, 1)
            self.assertEqual(
                logs[0],
                'No Contributor Dashboard reviewers to notify.')

    def test_email_not_sent_if_no_suggestions_to_notify_the_reviewer_about(
        self
    ) -> None:
        config_services.set_property(
            'committer_id',
            'contributor_dashboard_reviewer_emails_is_enabled', True)

        with self.can_send_emails_ctx, self.log_new_info_ctx:
            email_manager.send_mail_to_notify_contributor_dashboard_reviewers(
                [self.reviewer_1_id], [[]]
            )

        messages = self._get_all_sent_email_messages()  # type: ignore[no-untyped-call]
        self.assertEqual(len(messages), 0)
        self.assertEqual(
            self.logged_info[0],
            'There were no suggestions to recommend to the reviewer with user '
            'id: %s.' % self.reviewer_1_id)

    def test_email_sent_to_reviewer_with_question_waiting_a_day_for_review(
        self
    ) -> None:
        config_services.set_property(
            'committer_id',
            'contributor_dashboard_reviewer_emails_is_enabled', True)
        question_suggestion = (
            self._create_question_suggestion_with_question_html_and_datetime(
                '<p>What is the meaning of life?</p>',
                self.mocked_review_submission_datetime))
        reviewable_suggestion_email_info = (
            suggestion_services
            .create_reviewable_suggestion_email_info_from_suggestion(
                question_suggestion))
        review_wait_time = 1
        mocked_datetime_for_utcnow = (
            reviewable_suggestion_email_info.submission_datetime +
            datetime.timedelta(days=review_wait_time))
        expected_email_html_body = (
            'Hi reviewer1,'
            '<br><br>'
            'There are new review opportunities that we think you might be '
            'interested in on the <a href="%s%s">Contributor Dashboard</a>. '
            'Here are some examples of contributions that have been waiting '
            'the longest for review:<br><br>'
            '<ul>'
            '<li>The following question suggestion was submitted for review 1 '
            'day ago:'
            '<br>What is the meaning of life?</li><br>'
            '</ul><br>'
            'Please take some time to review any of the above contributions '
            '(if they still need a review) or any other contributions on the '
            'dashboard. We appreciate your help!'
            '<br><br>'
            'Thanks again, and happy reviewing!<br>'
            '- The Oppia Contributor Dashboard Team'
            '<br><br>%s' % (
                feconf.OPPIA_SITE_URL, feconf.CONTRIBUTOR_DASHBOARD_URL,
                email_manager.EMAIL_FOOTER.value))

        with self.can_send_emails_ctx, self.log_new_error_ctx:
            with self.mock_datetime_utcnow(mocked_datetime_for_utcnow):
                (
                    email_manager
                    .send_mail_to_notify_contributor_dashboard_reviewers(
                        [self.reviewer_1_id],
                        [[reviewable_suggestion_email_info]])
                )

        # Make sure correct email is sent.
        messages = self._get_sent_email_messages(self.REVIEWER_1_EMAIL)
        self.assertEqual(len(messages), 1)
        self.assertEqual(messages[0].html, expected_email_html_body)

        # Make sure correct email model is stored.
        self._assert_email_data_stored_in_sent_email_model_is_correct(
            expected_email_html_body, self.reviewer_1_id,
            self.REVIEWER_1_EMAIL)

    def test_email_sent_to_reviewer_with_question_waiting_days_for_review(
        self
    ) -> None:
        config_services.set_property(
            'committer_id',
            'contributor_dashboard_reviewer_emails_is_enabled', True)
        question_suggestion = (
            self._create_question_suggestion_with_question_html_and_datetime(
                '<p>What is the meaning of life?</p>',
                self.mocked_review_submission_datetime))
        reviewable_suggestion_email_info = (
            suggestion_services
            .create_reviewable_suggestion_email_info_from_suggestion(
                question_suggestion))
        review_wait_time = 5
        mocked_datetime_for_utcnow = (
            reviewable_suggestion_email_info.submission_datetime +
            datetime.timedelta(days=review_wait_time))
        expected_email_html_body = (
            'Hi reviewer1,'
            '<br><br>'
            'There are new review opportunities that we think you might be '
            'interested in on the <a href="%s%s">Contributor Dashboard</a>. '
            'Here are some examples of contributions that have been waiting '
            'the longest for review:<br><br>'
            '<ul>'
            '<li>The following question suggestion was submitted for review 5 '
            'days ago:'
            '<br>What is the meaning of life?</li><br>'
            '</ul><br>'
            'Please take some time to review any of the above contributions '
            '(if they still need a review) or any other contributions on the '
            'dashboard. We appreciate your help!'
            '<br><br>'
            'Thanks again, and happy reviewing!<br>'
            '- The Oppia Contributor Dashboard Team'
            '<br><br>%s' % (
                feconf.OPPIA_SITE_URL, feconf.CONTRIBUTOR_DASHBOARD_URL,
                email_manager.EMAIL_FOOTER.value))

        with self.can_send_emails_ctx, self.log_new_error_ctx:
            with self.mock_datetime_utcnow(mocked_datetime_for_utcnow):
                (
                    email_manager
                    .send_mail_to_notify_contributor_dashboard_reviewers(
                        [self.reviewer_1_id],
                        [[reviewable_suggestion_email_info]])
                )

        # Make sure correct email is sent.
        messages = self._get_sent_email_messages(self.REVIEWER_1_EMAIL)
        self.assertEqual(len(messages), 1)
        self.assertEqual(messages[0].html, expected_email_html_body)

        # Make sure correct email model is stored.
        self._assert_email_data_stored_in_sent_email_model_is_correct(
            expected_email_html_body, self.reviewer_1_id,
            self.REVIEWER_1_EMAIL)

    def test_email_sent_to_reviewer_with_question_waiting_an_hour_for_review(
        self
    ) -> None:
        config_services.set_property(
            'committer_id',
            'contributor_dashboard_reviewer_emails_is_enabled', True)
        question_suggestion = (
            self._create_question_suggestion_with_question_html_and_datetime(
                '<p>What is the meaning of life?</p>',
                self.mocked_review_submission_datetime))
        reviewable_suggestion_email_info = (
            suggestion_services
            .create_reviewable_suggestion_email_info_from_suggestion(
                question_suggestion))
        review_wait_time = 1
        mocked_datetime_for_utcnow = (
            reviewable_suggestion_email_info.submission_datetime +
            datetime.timedelta(hours=review_wait_time))
        expected_email_html_body = (
            'Hi reviewer1,'
            '<br><br>'
            'There are new review opportunities that we think you might be '
            'interested in on the <a href="%s%s">Contributor Dashboard</a>. '
            'Here are some examples of contributions that have been waiting '
            'the longest for review:<br><br>'
            '<ul>'
            '<li>The following question suggestion was submitted for review 1 '
            'hour ago:'
            '<br>What is the meaning of life?</li><br>'
            '</ul><br>'
            'Please take some time to review any of the above contributions '
            '(if they still need a review) or any other contributions on the '
            'dashboard. We appreciate your help!'
            '<br><br>'
            'Thanks again, and happy reviewing!<br>'
            '- The Oppia Contributor Dashboard Team'
            '<br><br>%s' % (
                feconf.OPPIA_SITE_URL, feconf.CONTRIBUTOR_DASHBOARD_URL,
                email_manager.EMAIL_FOOTER.value))

        with self.can_send_emails_ctx, self.log_new_error_ctx:
            with self.mock_datetime_utcnow(mocked_datetime_for_utcnow):
                (
                    email_manager
                    .send_mail_to_notify_contributor_dashboard_reviewers(
                        [self.reviewer_1_id],
                        [[reviewable_suggestion_email_info]])
                )

        # Make sure correct email is sent.
        messages = self._get_sent_email_messages(self.REVIEWER_1_EMAIL)
        self.assertEqual(len(messages), 1)
        self.assertEqual(
            messages[0].html, expected_email_html_body)

        # Make sure correct email model is stored.
        self._assert_email_data_stored_in_sent_email_model_is_correct(
            expected_email_html_body, self.reviewer_1_id,
            self.REVIEWER_1_EMAIL)

    def test_email_sent_to_reviewer_with_question_waiting_hours_for_review(
        self
    ) -> None:
        config_services.set_property(
            'committer_id',
            'contributor_dashboard_reviewer_emails_is_enabled', True)
        question_suggestion = (
            self._create_question_suggestion_with_question_html_and_datetime(
                '<p>What is the meaning of life?</p>',
                self.mocked_review_submission_datetime))
        reviewable_suggestion_email_info = (
            suggestion_services
            .create_reviewable_suggestion_email_info_from_suggestion(
                question_suggestion))
        review_wait_time = 5
        mocked_datetime_for_utcnow = (
            reviewable_suggestion_email_info.submission_datetime +
            datetime.timedelta(hours=review_wait_time))
        expected_email_html_body = (
            'Hi reviewer1,'
            '<br><br>'
            'There are new review opportunities that we think you might be '
            'interested in on the <a href="%s%s">Contributor Dashboard</a>. '
            'Here are some examples of contributions that have been waiting '
            'the longest for review:<br><br>'
            '<ul>'
            '<li>The following question suggestion was submitted for review 5 '
            'hours ago:'
            '<br>What is the meaning of life?</li><br>'
            '</ul><br>'
            'Please take some time to review any of the above contributions '
            '(if they still need a review) or any other contributions on the '
            'dashboard. We appreciate your help!'
            '<br><br>'
            'Thanks again, and happy reviewing!<br>'
            '- The Oppia Contributor Dashboard Team'
            '<br><br>%s' % (
                feconf.OPPIA_SITE_URL, feconf.CONTRIBUTOR_DASHBOARD_URL,
                email_manager.EMAIL_FOOTER.value))

        with self.can_send_emails_ctx, self.log_new_error_ctx:
            with self.mock_datetime_utcnow(mocked_datetime_for_utcnow):
                (
                    email_manager
                    .send_mail_to_notify_contributor_dashboard_reviewers(
                        [self.reviewer_1_id],
                        [[reviewable_suggestion_email_info]])
                )

        # Make sure correct email is sent.
        messages = self._get_sent_email_messages(self.REVIEWER_1_EMAIL)
        self.assertEqual(len(messages), 1)
        self.assertEqual(
            messages[0].html, expected_email_html_body)

        # Make sure correct email model is stored.
        self._assert_email_data_stored_in_sent_email_model_is_correct(
            expected_email_html_body, self.reviewer_1_id,
            self.REVIEWER_1_EMAIL)

    def test_email_sent_to_reviewer_with_question_waiting_a_minute_for_review(
        self
    ) -> None:
        config_services.set_property(
            'committer_id',
            'contributor_dashboard_reviewer_emails_is_enabled', True)
        question_suggestion = (
            self._create_question_suggestion_with_question_html_and_datetime(
                '<p>What is the meaning of life?</p>',
                self.mocked_review_submission_datetime))
        reviewable_suggestion_email_info = (
            suggestion_services
            .create_reviewable_suggestion_email_info_from_suggestion(
                question_suggestion))
        review_wait_time = 1
        mocked_datetime_for_utcnow = (
            reviewable_suggestion_email_info.submission_datetime +
            datetime.timedelta(minutes=review_wait_time))
        expected_email_html_body = (
            'Hi reviewer1,'
            '<br><br>'
            'There are new review opportunities that we think you might be '
            'interested in on the <a href="%s%s">Contributor Dashboard</a>. '
            'Here are some examples of contributions that have been waiting '
            'the longest for review:<br><br>'
            '<ul>'
            '<li>The following question suggestion was submitted for review 1 '
            'minute ago:'
            '<br>What is the meaning of life?</li><br>'
            '</ul><br>'
            'Please take some time to review any of the above contributions '
            '(if they still need a review) or any other contributions on the '
            'dashboard. We appreciate your help!'
            '<br><br>'
            'Thanks again, and happy reviewing!<br>'
            '- The Oppia Contributor Dashboard Team'
            '<br><br>%s' % (
                feconf.OPPIA_SITE_URL, feconf.CONTRIBUTOR_DASHBOARD_URL,
                email_manager.EMAIL_FOOTER.value))

        with self.can_send_emails_ctx, self.log_new_error_ctx:
            with self.mock_datetime_utcnow(mocked_datetime_for_utcnow):
                (
                    email_manager
                    .send_mail_to_notify_contributor_dashboard_reviewers(
                        [self.reviewer_1_id],
                        [[reviewable_suggestion_email_info]])
                )

        # Make sure correct email is sent.
        messages = self._get_sent_email_messages(self.REVIEWER_1_EMAIL)
        self.assertEqual(len(messages), 1)
        self.assertEqual(messages[0].html, expected_email_html_body)

        # Make sure correct email model is stored.
        self._assert_email_data_stored_in_sent_email_model_is_correct(
            expected_email_html_body, self.reviewer_1_id,
            self.REVIEWER_1_EMAIL)

    def test_email_sent_to_reviewer_with_question_waiting_minutes_for_review(
        self
    ) -> None:
        config_services.set_property(
            'committer_id',
            'contributor_dashboard_reviewer_emails_is_enabled', True)
        question_suggestion = (
            self._create_question_suggestion_with_question_html_and_datetime(
                '<p>What is the meaning of life?</p>',
                self.mocked_review_submission_datetime))
        reviewable_suggestion_email_info = (
            suggestion_services
            .create_reviewable_suggestion_email_info_from_suggestion(
                question_suggestion))
        review_wait_time = 5
        mocked_datetime_for_utcnow = (
            reviewable_suggestion_email_info.submission_datetime +
            datetime.timedelta(minutes=review_wait_time))
        expected_email_html_body = (
            'Hi reviewer1,'
            '<br><br>'
            'There are new review opportunities that we think you might be '
            'interested in on the <a href="%s%s">Contributor Dashboard</a>. '
            'Here are some examples of contributions that have been waiting '
            'the longest for review:<br><br>'
            '<ul>'
            '<li>The following question suggestion was submitted for review 5 '
            'minutes ago:'
            '<br>What is the meaning of life?</li><br>'
            '</ul><br>'
            'Please take some time to review any of the above contributions '
            '(if they still need a review) or any other contributions on the '
            'dashboard. We appreciate your help!'
            '<br><br>'
            'Thanks again, and happy reviewing!<br>'
            '- The Oppia Contributor Dashboard Team'
            '<br><br>%s' % (
                feconf.OPPIA_SITE_URL, feconf.CONTRIBUTOR_DASHBOARD_URL,
                email_manager.EMAIL_FOOTER.value))

        with self.can_send_emails_ctx, self.log_new_error_ctx:
            with self.mock_datetime_utcnow(mocked_datetime_for_utcnow):
                (
                    email_manager
                    .send_mail_to_notify_contributor_dashboard_reviewers(
                        [self.reviewer_1_id],
                        [[reviewable_suggestion_email_info]])
                )

        # Make sure correct email is sent.
        messages = self._get_sent_email_messages(self.REVIEWER_1_EMAIL)
        self.assertEqual(len(messages), 1)
        self.assertEqual(messages[0].html, expected_email_html_body)

        # Make sure correct email model is stored.
        self._assert_email_data_stored_in_sent_email_model_is_correct(
            expected_email_html_body, self.reviewer_1_id,
            self.REVIEWER_1_EMAIL)

    def test_email_sent_to_reviewer_with_question_waiting_seconds_for_review(
        self
    ) -> None:
        config_services.set_property(
            'committer_id',
            'contributor_dashboard_reviewer_emails_is_enabled', True)
        question_suggestion = (
            self._create_question_suggestion_with_question_html_and_datetime(
                '<p>What is the meaning of life?</p>',
                self.mocked_review_submission_datetime))
        reviewable_suggestion_email_info = (
            suggestion_services
            .create_reviewable_suggestion_email_info_from_suggestion(
                question_suggestion))
        review_wait_time = 5
        mocked_datetime_for_utcnow = (
            reviewable_suggestion_email_info.submission_datetime +
            datetime.timedelta(seconds=review_wait_time))
        expected_email_html_body = (
            'Hi reviewer1,'
            '<br><br>'
            'There are new review opportunities that we think you might be '
            'interested in on the <a href="%s%s">Contributor Dashboard</a>. '
            'Here are some examples of contributions that have been waiting '
            'the longest for review:<br><br>'
            '<ul>'
            '<li>The following question suggestion was submitted for review 1 '
            'minute ago:'
            '<br>What is the meaning of life?</li><br>'
            '</ul><br>'
            'Please take some time to review any of the above contributions '
            '(if they still need a review) or any other contributions on the '
            'dashboard. We appreciate your help!'
            '<br><br>'
            'Thanks again, and happy reviewing!<br>'
            '- The Oppia Contributor Dashboard Team'
            '<br><br>%s' % (
                feconf.OPPIA_SITE_URL, feconf.CONTRIBUTOR_DASHBOARD_URL,
                email_manager.EMAIL_FOOTER.value))

        with self.can_send_emails_ctx, self.log_new_error_ctx:
            with self.mock_datetime_utcnow(mocked_datetime_for_utcnow):
                (
                    email_manager
                    .send_mail_to_notify_contributor_dashboard_reviewers(
                        [self.reviewer_1_id],
                        [[reviewable_suggestion_email_info]])
                )

        # Make sure correct email is sent.
        messages = self._get_sent_email_messages(self.REVIEWER_1_EMAIL)
        self.assertEqual(len(messages), 1)
        self.assertEqual(messages[0].html, expected_email_html_body)

        # Make sure correct email model is stored.
        self._assert_email_data_stored_in_sent_email_model_is_correct(
            expected_email_html_body, self.reviewer_1_id,
            self.REVIEWER_1_EMAIL)

    def test_email_sent_to_reviewer_with_multi_questions_waiting_for_a_review(
        self
    ) -> None:
        config_services.set_property(
            'committer_id',
            'contributor_dashboard_reviewer_emails_is_enabled', True)
        mocked_datetime_for_utcnow = (
            self.mocked_review_submission_datetime + datetime.timedelta(
                days=1, hours=1))
        # Question suggestion 1 has waited 1 day for review.
        question_suggestion_1 = (
            self._create_question_suggestion_with_question_html_and_datetime(
                '<p>Question 1</p>',
                self.mocked_review_submission_datetime + datetime.timedelta(
                    hours=1)))
        # Question suggestion 2 has waited 1 hour for review.
        question_suggestion_2 = (
            self._create_question_suggestion_with_question_html_and_datetime(
                '<p>Question 2</p>',
                self.mocked_review_submission_datetime + datetime.timedelta(
                    days=1)))
        reviewable_suggestion_email_infos = (
            self._create_reviewable_suggestion_email_infos_from_suggestions(
                [question_suggestion_1, question_suggestion_2]))
        expected_email_html_body = (
            'Hi reviewer1,'
            '<br><br>'
            'There are new review opportunities that we think you might be '
            'interested in on the <a href="%s%s">Contributor Dashboard</a>. '
            'Here are some examples of contributions that have been waiting '
            'the longest for review:<br><br>'
            '<ul>'
            '<li>The following question suggestion was submitted for review 1 '
            'day ago:'
            '<br>Question 1</li><br>'
            '<li>The following question suggestion was submitted for review 1 '
            'hour ago:'
            '<br>Question 2</li><br>'
            '</ul><br>'
            'Please take some time to review any of the above contributions '
            '(if they still need a review) or any other contributions on the '
            'dashboard. We appreciate your help!'
            '<br><br>'
            'Thanks again, and happy reviewing!<br>'
            '- The Oppia Contributor Dashboard Team'
            '<br><br>%s' % (
                feconf.OPPIA_SITE_URL, feconf.CONTRIBUTOR_DASHBOARD_URL,
                email_manager.EMAIL_FOOTER.value))

        with self.can_send_emails_ctx, self.log_new_error_ctx:
            with self.mock_datetime_utcnow(mocked_datetime_for_utcnow):
                (
                    email_manager
                    .send_mail_to_notify_contributor_dashboard_reviewers(
                        [self.reviewer_1_id],
                        [reviewable_suggestion_email_infos])
                )

        # Make sure correct email is sent.
        messages = self._get_sent_email_messages(self.REVIEWER_1_EMAIL)
        self.assertEqual(len(messages), 1)
        self.assertEqual(messages[0].html, expected_email_html_body)

        # Make sure correct email model is stored.
        self._assert_email_data_stored_in_sent_email_model_is_correct(
            expected_email_html_body, self.reviewer_1_id,
            self.REVIEWER_1_EMAIL)

    def test_email_sent_to_multi_reviewers_with_multi_question_suggestions(
        self
    ) -> None:
        config_services.set_property(
            'committer_id',
            'contributor_dashboard_reviewer_emails_is_enabled', True)
        mocked_datetime_for_utcnow = (
            self.mocked_review_submission_datetime + datetime.timedelta(
                days=1, hours=1, minutes=1))
        # Question suggestion 1 has waited 1 day for review.
        question_suggestion_1 = (
            self._create_question_suggestion_with_question_html_and_datetime(
                '<p>Question 1 for reviewer 1</p>',
                self.mocked_review_submission_datetime + datetime.timedelta(
                    hours=1, minutes=1)))
        # Question suggestion 2 has waited 1 hour for review.
        question_suggestion_2 = (
            self._create_question_suggestion_with_question_html_and_datetime(
                '<p>Question 2 for reviewer 1</p>',
                self.mocked_review_submission_datetime + datetime.timedelta(
                    days=1, minutes=1)))
        # Question suggestion 3 has waited 1 minute for review.
        question_suggestion_3 = (
            self._create_question_suggestion_with_question_html_and_datetime(
                '<p>Question 1 for reviewer 2</p>',
                self.mocked_review_submission_datetime + datetime.timedelta(
                    days=1, hours=1)))
        # Question suggestion 4 has waited 1 minute for review.
        question_suggestion_4 = (
            self._create_question_suggestion_with_question_html_and_datetime(
                '<p>Question 2 for reviewer 2</p>',
                self.mocked_review_submission_datetime + datetime.timedelta(
                    days=1, hours=1)))
        reviewer_1_suggestion_email_infos = (
            self._create_reviewable_suggestion_email_infos_from_suggestions(
                [question_suggestion_1, question_suggestion_2]))
        reviewer_2_suggestion_email_infos = (
            self._create_reviewable_suggestion_email_infos_from_suggestions(
                [question_suggestion_3, question_suggestion_4]))
        expected_email_html_body_reviewer_1 = (
            'Hi reviewer1,'
            '<br><br>'
            'There are new review opportunities that we think you might be '
            'interested in on the <a href="%s%s">Contributor Dashboard</a>. '
            'Here are some examples of contributions that have been waiting '
            'the longest for review:<br><br>'
            '<ul>'
            '<li>The following question suggestion was submitted for review 1 '
            'day ago:'
            '<br>Question 1 for reviewer 1</li><br>'
            '<li>The following question suggestion was submitted for review 1 '
            'hour ago:'
            '<br>Question 2 for reviewer 1</li><br>'
            '</ul><br>'
            'Please take some time to review any of the above contributions '
            '(if they still need a review) or any other contributions on the '
            'dashboard. We appreciate your help!'
            '<br><br>'
            'Thanks again, and happy reviewing!<br>'
            '- The Oppia Contributor Dashboard Team'
            '<br><br>%s' % (
                feconf.OPPIA_SITE_URL, feconf.CONTRIBUTOR_DASHBOARD_URL,
                email_manager.EMAIL_FOOTER.value)
        )
        expected_email_html_body_reviewer_2 = (
            'Hi reviewer2,'
            '<br><br>'
            'There are new review opportunities that we think you might be '
            'interested in on the <a href="%s%s">Contributor Dashboard</a>. '
            'Here are some examples of contributions that have been waiting '
            'the longest for review:<br><br>'
            '<ul>'
            '<li>The following question suggestion was submitted for review 1 '
            'minute ago:'
            '<br>Question 1 for reviewer 2</li><br>'
            '<li>The following question suggestion was submitted for review 1 '
            'minute ago:'
            '<br>Question 2 for reviewer 2</li><br>'
            '</ul><br>'
            'Please take some time to review any of the above contributions '
            '(if they still need a review) or any other contributions on the '
            'dashboard. We appreciate your help!'
            '<br><br>'
            'Thanks again, and happy reviewing!<br>'
            '- The Oppia Contributor Dashboard Team'
            '<br><br>%s' % (
                feconf.OPPIA_SITE_URL, feconf.CONTRIBUTOR_DASHBOARD_URL,
                email_manager.EMAIL_FOOTER.value))

        with self.can_send_emails_ctx, self.log_new_error_ctx:
            with self.mock_datetime_utcnow(mocked_datetime_for_utcnow):
                (
                    email_manager
                    .send_mail_to_notify_contributor_dashboard_reviewers(
                        [self.reviewer_1_id, self.reviewer_2_id],
                        [
                            reviewer_1_suggestion_email_infos,
                            reviewer_2_suggestion_email_infos
                        ])
                )

        # Make sure correct emails are sent.
        messages = self._get_sent_email_messages(self.REVIEWER_1_EMAIL)
        self.assertEqual(len(messages), 1)
        self.assertEqual(messages[0].html, expected_email_html_body_reviewer_1)
        messages = self._get_sent_email_messages(self.REVIEWER_2_EMAIL)
        self.assertEqual(len(messages), 1)
        self.assertEqual(messages[0].html, expected_email_html_body_reviewer_2)

        # Make sure correct email models are stored.
        self._assert_email_data_stored_in_sent_email_model_is_correct(
            expected_email_html_body_reviewer_1, self.reviewer_1_id,
            self.REVIEWER_1_EMAIL)
        self._assert_email_data_stored_in_sent_email_model_is_correct(
            expected_email_html_body_reviewer_2, self.reviewer_2_id,
            self.REVIEWER_2_EMAIL)

    def test_email_sent_to_reviewer_with_translation_waiting_a_day_for_review(
        self
    ) -> None:
        config_services.set_property(
            'committer_id',
            'contributor_dashboard_reviewer_emails_is_enabled', True)
        translation_suggestion = (
            self._create_translation_suggestion_in_lang_with_html_and_datetime(
                'hi', '<p>Sample translation</p>',
                self.mocked_review_submission_datetime))
        reviewable_suggestion_email_info = (
            suggestion_services
            .create_reviewable_suggestion_email_info_from_suggestion(
                translation_suggestion))
        review_wait_time = 1
        reviewable_suggestion_email_info.submission_datetime = (
            self.mocked_review_submission_datetime)
        mocked_datetime_for_utcnow = (
            reviewable_suggestion_email_info.submission_datetime +
            datetime.timedelta(days=review_wait_time))
        expected_email_html_body = (
            'Hi reviewer1,'
            '<br><br>'
            'There are new review opportunities that we think you might be '
            'interested in on the <a href="%s%s">Contributor Dashboard</a>. '
            'Here are some examples of contributions that have been waiting '
            'the longest for review:<br><br>'
            '<ul>'
            '<li>The following हिन्दी (Hindi) translation suggestion was '
            'submitted for review 1 day ago:'
            '<br>Sample translation</li><br>'
            '</ul><br>'
            'Please take some time to review any of the above contributions '
            '(if they still need a review) or any other contributions on the '
            'dashboard. We appreciate your help!'
            '<br><br>'
            'Thanks again, and happy reviewing!<br>'
            '- The Oppia Contributor Dashboard Team'
            '<br><br>%s' % (
                feconf.OPPIA_SITE_URL, feconf.CONTRIBUTOR_DASHBOARD_URL,
                email_manager.EMAIL_FOOTER.value))

        with self.can_send_emails_ctx, self.log_new_error_ctx:
            with self.mock_datetime_utcnow(mocked_datetime_for_utcnow):
                (
                    email_manager
                    .send_mail_to_notify_contributor_dashboard_reviewers(
                        [self.reviewer_1_id],
                        [[reviewable_suggestion_email_info]])
                )

        # Make sure correct email is sent.
        messages = self._get_sent_email_messages(self.REVIEWER_1_EMAIL)
        self.assertEqual(len(messages), 1)
        self.assertEqual(messages[0].html, expected_email_html_body)

        self._assert_email_data_stored_in_sent_email_model_is_correct(
            expected_email_html_body, self.reviewer_1_id,
            self.REVIEWER_1_EMAIL)

    def test_email_sent_to_reviewer_with_translation_waiting_days_for_review(
        self
    ) -> None:
        config_services.set_property(
            'committer_id',
            'contributor_dashboard_reviewer_emails_is_enabled', True)
        translation_suggestion = (
            self._create_translation_suggestion_in_lang_with_html_and_datetime(
                'hi', '<p>Sample translation</p>',
                self.mocked_review_submission_datetime))
        reviewable_suggestion_email_info = (
            suggestion_services
            .create_reviewable_suggestion_email_info_from_suggestion(
                translation_suggestion))
        review_wait_time = 5
        mocked_datetime_for_utcnow = (
            reviewable_suggestion_email_info.submission_datetime +
            datetime.timedelta(days=review_wait_time))
        expected_email_html_body = (
            'Hi reviewer1,'
            '<br><br>'
            'There are new review opportunities that we think you might be '
            'interested in on the <a href="%s%s">Contributor Dashboard</a>. '
            'Here are some examples of contributions that have been waiting '
            'the longest for review:<br><br>'
            '<ul>'
            '<li>The following हिन्दी (Hindi) translation suggestion was '
            'submitted for review 5 days ago:'
            '<br>Sample translation</li><br>'
            '</ul><br>'
            'Please take some time to review any of the above contributions '
            '(if they still need a review) or any other contributions on the '
            'dashboard. We appreciate your help!'
            '<br><br>'
            'Thanks again, and happy reviewing!<br>'
            '- The Oppia Contributor Dashboard Team'
            '<br><br>%s' % (
                feconf.OPPIA_SITE_URL, feconf.CONTRIBUTOR_DASHBOARD_URL,
                email_manager.EMAIL_FOOTER.value))

        with self.can_send_emails_ctx, self.log_new_error_ctx:
            with self.mock_datetime_utcnow(mocked_datetime_for_utcnow):
                (
                    email_manager
                    .send_mail_to_notify_contributor_dashboard_reviewers(
                        [self.reviewer_1_id],
                        [[reviewable_suggestion_email_info]])
                )

        # Make sure correct email is sent.
        messages = self._get_sent_email_messages(self.REVIEWER_1_EMAIL)
        self.assertEqual(len(messages), 1)
        self.assertEqual(messages[0].html, expected_email_html_body)

        # Make sure correct email model is stored.
        self._assert_email_data_stored_in_sent_email_model_is_correct(
            expected_email_html_body, self.reviewer_1_id,
            self.REVIEWER_1_EMAIL)

    def test_email_sent_to_reviewer_with_translation_waiting_an_hour_for_review(
        self
    ) -> None:
        config_services.set_property(
            'committer_id',
            'contributor_dashboard_reviewer_emails_is_enabled', True)
        translation_suggestion = (
            self._create_translation_suggestion_in_lang_with_html_and_datetime(
                'hi', '<p>Sample translation</p>',
                self.mocked_review_submission_datetime))
        reviewable_suggestion_email_info = (
            suggestion_services
            .create_reviewable_suggestion_email_info_from_suggestion(
                translation_suggestion))
        review_wait_time = 1
        reviewable_suggestion_email_info.submission_datetime = (
            self.mocked_review_submission_datetime)
        mocked_datetime_for_utcnow = (
            reviewable_suggestion_email_info.submission_datetime +
            datetime.timedelta(hours=review_wait_time))
        expected_email_html_body = (
            'Hi reviewer1,'
            '<br><br>'
            'There are new review opportunities that we think you might be '
            'interested in on the <a href="%s%s">Contributor Dashboard</a>. '
            'Here are some examples of contributions that have been waiting '
            'the longest for review:<br><br>'
            '<ul>'
            '<li>The following हिन्दी (Hindi) translation suggestion was '
            'submitted for review 1 hour ago:'
            '<br>Sample translation</li><br>'
            '</ul><br>'
            'Please take some time to review any of the above contributions '
            '(if they still need a review) or any other contributions on the '
            'dashboard. We appreciate your help!'
            '<br><br>'
            'Thanks again, and happy reviewing!<br>'
            '- The Oppia Contributor Dashboard Team'
            '<br><br>%s' % (
                feconf.OPPIA_SITE_URL, feconf.CONTRIBUTOR_DASHBOARD_URL,
                email_manager.EMAIL_FOOTER.value))

        with self.can_send_emails_ctx, self.log_new_error_ctx:
            with self.mock_datetime_utcnow(mocked_datetime_for_utcnow):
                (
                    email_manager
                    .send_mail_to_notify_contributor_dashboard_reviewers(
                        [self.reviewer_1_id],
                        [[reviewable_suggestion_email_info]])
                )

        # Make sure correct email is sent.
        messages = self._get_sent_email_messages(self.REVIEWER_1_EMAIL)
        self.assertEqual(len(messages), 1)
        self.assertEqual(messages[0].html, expected_email_html_body)

        # Make sure correct email model is stored.
        self._assert_email_data_stored_in_sent_email_model_is_correct(
            expected_email_html_body, self.reviewer_1_id,
            self.REVIEWER_1_EMAIL)

    def test_email_sent_to_reviewer_with_translation_waiting_hours_for_review(
        self
    ) -> None:
        config_services.set_property(
            'committer_id',
            'contributor_dashboard_reviewer_emails_is_enabled', True)
        translation_suggestion = (
            self._create_translation_suggestion_in_lang_with_html_and_datetime(
                'hi', '<p>Sample translation</p>',
                self.mocked_review_submission_datetime))
        reviewable_suggestion_email_info = (
            suggestion_services
            .create_reviewable_suggestion_email_info_from_suggestion(
                translation_suggestion))
        review_wait_time = 5
        reviewable_suggestion_email_info.submission_datetime = (
            self.mocked_review_submission_datetime)
        mocked_datetime_for_utcnow = (
            reviewable_suggestion_email_info.submission_datetime +
            datetime.timedelta(hours=review_wait_time))
        expected_email_html_body = (
            'Hi reviewer1,'
            '<br><br>'
            'There are new review opportunities that we think you might be '
            'interested in on the <a href="%s%s">Contributor Dashboard</a>. '
            'Here are some examples of contributions that have been waiting '
            'the longest for review:<br><br>'
            '<ul>'
            '<li>The following हिन्दी (Hindi) translation suggestion was '
            'submitted for review 5 hours ago:'
            '<br>Sample translation</li><br>'
            '</ul><br>'
            'Please take some time to review any of the above contributions '
            '(if they still need a review) or any other contributions on the '
            'dashboard. We appreciate your help!'
            '<br><br>'
            'Thanks again, and happy reviewing!<br>'
            '- The Oppia Contributor Dashboard Team'
            '<br><br>%s' % (
                feconf.OPPIA_SITE_URL, feconf.CONTRIBUTOR_DASHBOARD_URL,
                email_manager.EMAIL_FOOTER.value))

        with self.can_send_emails_ctx, self.log_new_error_ctx:
            with self.mock_datetime_utcnow(mocked_datetime_for_utcnow):
                (
                    email_manager
                    .send_mail_to_notify_contributor_dashboard_reviewers(
                        [self.reviewer_1_id],
                        [[reviewable_suggestion_email_info]])
                )

        # Make sure correct email is sent.
        messages = self._get_sent_email_messages(self.REVIEWER_1_EMAIL)
        self.assertEqual(len(messages), 1)
        self.assertEqual(messages[0].html, expected_email_html_body)

        # Make sure correct email model is stored.
        self._assert_email_data_stored_in_sent_email_model_is_correct(
            expected_email_html_body, self.reviewer_1_id,
            self.REVIEWER_1_EMAIL)

    def test_email_sent_to_reviewer_with_translation_waiting_a_min_for_review(
        self
    ) -> None:
        config_services.set_property(
            'committer_id',
            'contributor_dashboard_reviewer_emails_is_enabled', True)
        translation_suggestion = (
            self._create_translation_suggestion_in_lang_with_html_and_datetime(
                'hi', '<p>Sample translation</p>',
                self.mocked_review_submission_datetime))
        reviewable_suggestion_email_info = (
            suggestion_services
            .create_reviewable_suggestion_email_info_from_suggestion(
                translation_suggestion))
        review_wait_time = 1
        reviewable_suggestion_email_info.submission_datetime = (
            self.mocked_review_submission_datetime)
        mocked_datetime_for_utcnow = (
            reviewable_suggestion_email_info.submission_datetime +
            datetime.timedelta(minutes=review_wait_time))
        expected_email_html_body = (
            'Hi reviewer1,'
            '<br><br>'
            'There are new review opportunities that we think you might be '
            'interested in on the <a href="%s%s">Contributor Dashboard</a>. '
            'Here are some examples of contributions that have been waiting '
            'the longest for review:<br><br>'
            '<ul>'
            '<li>The following हिन्दी (Hindi) translation suggestion was '
            'submitted for review 1 minute ago:'
            '<br>Sample translation</li><br>'
            '</ul><br>'
            'Please take some time to review any of the above contributions '
            '(if they still need a review) or any other contributions on the '
            'dashboard. We appreciate your help!'
            '<br><br>'
            'Thanks again, and happy reviewing!<br>'
            '- The Oppia Contributor Dashboard Team'
            '<br><br>%s' % (
                feconf.OPPIA_SITE_URL, feconf.CONTRIBUTOR_DASHBOARD_URL,
                email_manager.EMAIL_FOOTER.value))

        with self.can_send_emails_ctx, self.log_new_error_ctx:
            with self.mock_datetime_utcnow(mocked_datetime_for_utcnow):
                (
                    email_manager
                    .send_mail_to_notify_contributor_dashboard_reviewers(
                        [self.reviewer_1_id],
                        [[reviewable_suggestion_email_info]])
                )

        # Make sure correct email is sent.
        messages = self._get_sent_email_messages(self.REVIEWER_1_EMAIL)
        self.assertEqual(len(messages), 1)
        self.assertEqual(messages[0].html, expected_email_html_body)

        # Make sure correct email model is stored.
        self._assert_email_data_stored_in_sent_email_model_is_correct(
            expected_email_html_body, self.reviewer_1_id,
            self.REVIEWER_1_EMAIL)

    def test_email_sent_to_reviewer_with_translation_waiting_mins_for_review(
        self
    ) -> None:
        config_services.set_property(
            'committer_id',
            'contributor_dashboard_reviewer_emails_is_enabled', True)
        translation_suggestion = (
            self._create_translation_suggestion_in_lang_with_html_and_datetime(
                'hi', '<p>Sample translation</p>',
                self.mocked_review_submission_datetime))
        reviewable_suggestion_email_info = (
            suggestion_services
            .create_reviewable_suggestion_email_info_from_suggestion(
                translation_suggestion))
        review_wait_time = 5
        reviewable_suggestion_email_info.submission_datetime = (
            self.mocked_review_submission_datetime)
        mocked_datetime_for_utcnow = (
            reviewable_suggestion_email_info.submission_datetime +
            datetime.timedelta(minutes=review_wait_time))
        expected_email_html_body = (
            'Hi reviewer1,'
            '<br><br>'
            'There are new review opportunities that we think you might be '
            'interested in on the <a href="%s%s">Contributor Dashboard</a>. '
            'Here are some examples of contributions that have been waiting '
            'the longest for review:<br><br>'
            '<ul>'
            '<li>The following हिन्दी (Hindi) translation suggestion was '
            'submitted for review 5 minutes ago:'
            '<br>Sample translation</li><br>'
            '</ul><br>'
            'Please take some time to review any of the above contributions '
            '(if they still need a review) or any other contributions on the '
            'dashboard. We appreciate your help!'
            '<br><br>'
            'Thanks again, and happy reviewing!<br>'
            '- The Oppia Contributor Dashboard Team'
            '<br><br>%s' % (
                feconf.OPPIA_SITE_URL, feconf.CONTRIBUTOR_DASHBOARD_URL,
                email_manager.EMAIL_FOOTER.value))

        with self.can_send_emails_ctx, self.log_new_error_ctx:
            with self.mock_datetime_utcnow(mocked_datetime_for_utcnow):
                (
                    email_manager
                    .send_mail_to_notify_contributor_dashboard_reviewers(
                        [self.reviewer_1_id],
                        [[reviewable_suggestion_email_info]])
                )

        # Make sure correct email is sent.
        messages = self._get_sent_email_messages(self.REVIEWER_1_EMAIL)
        self.assertEqual(len(messages), 1)
        self.assertEqual(messages[0].html, expected_email_html_body)

        # Make sure correct email model is stored.
        self._assert_email_data_stored_in_sent_email_model_is_correct(
            expected_email_html_body, self.reviewer_1_id,
            self.REVIEWER_1_EMAIL)

    def test_email_sent_to_reviewer_with_translation_waiting_secs_for_review(
        self
    ) -> None:
        config_services.set_property(
            'committer_id',
            'contributor_dashboard_reviewer_emails_is_enabled', True)
        translation_suggestion = (
            self._create_translation_suggestion_in_lang_with_html_and_datetime(
                'hi', '<p>Sample translation</p>',
                self.mocked_review_submission_datetime))
        reviewable_suggestion_email_info = (
            suggestion_services
            .create_reviewable_suggestion_email_info_from_suggestion(
                translation_suggestion))
        review_wait_time = 1
        reviewable_suggestion_email_info.submission_datetime = (
            self.mocked_review_submission_datetime)
        mocked_datetime_for_utcnow = (
            reviewable_suggestion_email_info.submission_datetime +
            datetime.timedelta(seconds=review_wait_time))
        expected_email_html_body = (
            'Hi reviewer1,'
            '<br><br>'
            'There are new review opportunities that we think you might be '
            'interested in on the <a href="%s%s">Contributor Dashboard</a>. '
            'Here are some examples of contributions that have been waiting '
            'the longest for review:<br><br>'
            '<ul>'
            '<li>The following हिन्दी (Hindi) translation suggestion was '
            'submitted for review 1 minute ago:'
            '<br>Sample translation</li><br>'
            '</ul><br>'
            'Please take some time to review any of the above contributions '
            '(if they still need a review) or any other contributions on the '
            'dashboard. We appreciate your help!'
            '<br><br>'
            'Thanks again, and happy reviewing!<br>'
            '- The Oppia Contributor Dashboard Team'
            '<br><br>%s' % (
                feconf.OPPIA_SITE_URL, feconf.CONTRIBUTOR_DASHBOARD_URL,
                email_manager.EMAIL_FOOTER.value))

        with self.can_send_emails_ctx, self.log_new_error_ctx:
            with self.mock_datetime_utcnow(mocked_datetime_for_utcnow):
                (
                    email_manager
                    .send_mail_to_notify_contributor_dashboard_reviewers(
                        [self.reviewer_1_id],
                        [[reviewable_suggestion_email_info]])
                )

        # Make sure correct email is sent.
        messages = self._get_sent_email_messages(self.REVIEWER_1_EMAIL)
        self.assertEqual(len(messages), 1)
        self.assertEqual(messages[0].html, expected_email_html_body)

        # Make sure correct email model is stored.
        self._assert_email_data_stored_in_sent_email_model_is_correct(
            expected_email_html_body, self.reviewer_1_id,
            self.REVIEWER_1_EMAIL)

    def test_email_sent_to_reviewer_with_multi_translation_waiting_for_review(
        self
    ) -> None:
        config_services.set_property(
            'committer_id',
            'contributor_dashboard_reviewer_emails_is_enabled', True)
        mocked_datetime_for_utcnow = (
            self.mocked_review_submission_datetime + datetime.timedelta(
                days=1, hours=1))
        # Translation suggestion 1 has waited 1 day for review.
        translation_suggestion_1 = (
            self._create_translation_suggestion_in_lang_with_html_and_datetime(
                'en', '<p>Translation 1</p>',
                self.mocked_review_submission_datetime + datetime.timedelta(
                    hours=1)))
        # Translation suggestion 2 has waited 1 hour for review.
        translation_suggestion_2 = (
            self._create_translation_suggestion_in_lang_with_html_and_datetime(
                'fr', '<p>Translation 2</p>',
                self.mocked_review_submission_datetime + datetime.timedelta(
                    days=1)))
        reviewable_suggestion_email_infos = (
            self._create_reviewable_suggestion_email_infos_from_suggestions(
                [translation_suggestion_1, translation_suggestion_2]))
        expected_email_html_body = (
            'Hi reviewer1,'
            '<br><br>'
            'There are new review opportunities that we think you might be '
            'interested in on the <a href="%s%s">Contributor Dashboard</a>. '
            'Here are some examples of contributions that have been waiting '
            'the longest for review:<br><br>'
            '<ul>'
            '<li>The following English translation suggestion was submitted '
            'for review 1 day ago:'
            '<br>Translation 1</li><br>'
            '<li>The following français (French) translation suggestion was '
            'submitted for review 1 hour ago:'
            '<br>Translation 2</li><br>'
            '</ul><br>'
            'Please take some time to review any of the above contributions '
            '(if they still need a review) or any other contributions on the '
            'dashboard. We appreciate your help!'
            '<br><br>'
            'Thanks again, and happy reviewing!<br>'
            '- The Oppia Contributor Dashboard Team'
            '<br><br>%s' % (
                feconf.OPPIA_SITE_URL, feconf.CONTRIBUTOR_DASHBOARD_URL,
                email_manager.EMAIL_FOOTER.value))

        with self.can_send_emails_ctx, self.log_new_error_ctx:
            with self.mock_datetime_utcnow(mocked_datetime_for_utcnow):
                (
                    email_manager
                    .send_mail_to_notify_contributor_dashboard_reviewers(
                        [self.reviewer_1_id],
                        [reviewable_suggestion_email_infos])
                )

        # Make sure correct email is sent.
        messages = self._get_sent_email_messages(self.REVIEWER_1_EMAIL)
        self.assertEqual(len(messages), 1)
        self.assertEqual(messages[0].html, expected_email_html_body)

        # Make sure correct email model is stored.
        self._assert_email_data_stored_in_sent_email_model_is_correct(
            expected_email_html_body, self.reviewer_1_id,
            self.REVIEWER_1_EMAIL)

    def test_email_sent_to_multi_reviewers_with_multi_translations_suggestions(
        self
    ) -> None:
        config_services.set_property(
            'committer_id',
            'contributor_dashboard_reviewer_emails_is_enabled', True)
        mocked_datetime_for_utcnow = (
            self.mocked_review_submission_datetime + datetime.timedelta(
                days=1, hours=1, minutes=1))
        # Translation suggestion 1 has waited 1 day for review.
        translation_suggestion_1 = (
            self._create_translation_suggestion_in_lang_with_html_and_datetime(
                'en', '<p>Translation 1 for reviewer 1</p>',
                self.mocked_review_submission_datetime + datetime.timedelta(
                    hours=1, minutes=1)))
        # Translation suggestion 2 has waited 1 hour for review.
        translation_suggestion_2 = (
            self._create_translation_suggestion_in_lang_with_html_and_datetime(
                'fr', '<p>Translation 2 for reviewer 1</p>',
                self.mocked_review_submission_datetime + datetime.timedelta(
                    days=1, minutes=1)))
        # Translation suggestion 3 has waited 1 minute for review.
        translation_suggestion_3 = (
            self._create_translation_suggestion_in_lang_with_html_and_datetime(
                'hi', '<p>Translation 1 for reviewer 2</p>',
                self.mocked_review_submission_datetime + datetime.timedelta(
                    days=1, hours=1)))
        # Translation suggestion 4 has waited 1 minute for review.
        translation_suggestion_4 = (
            self._create_translation_suggestion_in_lang_with_html_and_datetime(
                'fr', '<p>Translation 2 for reviewer 2</p>',
                self.mocked_review_submission_datetime + datetime.timedelta(
                    days=1, hours=1)))
        reviewer_1_suggestion_email_infos = (
            self._create_reviewable_suggestion_email_infos_from_suggestions(
                [translation_suggestion_1, translation_suggestion_2]))
        reviewer_2_suggestion_email_infos = (
            self._create_reviewable_suggestion_email_infos_from_suggestions(
                [translation_suggestion_3, translation_suggestion_4]))
        expected_email_html_body_reviewer_1 = (
            'Hi reviewer1,'
            '<br><br>'
            'There are new review opportunities that we think you might be '
            'interested in on the <a href="%s%s">Contributor Dashboard</a>. '
            'Here are some examples of contributions that have been waiting '
            'the longest for review:<br><br>'
            '<ul>'
            '<li>The following English translation suggestion was submitted '
            'for review 1 day ago:'
            '<br>Translation 1 for reviewer 1</li><br>'
            '<li>The following français (French) translation suggestion was '
            'submitted for review 1 hour ago:'
            '<br>Translation 2 for reviewer 1</li><br>'
            '</ul><br>'
            'Please take some time to review any of the above contributions '
            '(if they still need a review) or any other contributions on the '
            'dashboard. We appreciate your help!'
            '<br><br>'
            'Thanks again, and happy reviewing!<br>'
            '- The Oppia Contributor Dashboard Team'
            '<br><br>%s' % (
                feconf.OPPIA_SITE_URL, feconf.CONTRIBUTOR_DASHBOARD_URL,
                email_manager.EMAIL_FOOTER.value)
        )
        expected_email_html_body_reviewer_2 = (
            'Hi reviewer2,'
            '<br><br>'
            'There are new review opportunities that we think you might be '
            'interested in on the <a href="%s%s">Contributor Dashboard</a>. '
            'Here are some examples of contributions that have been waiting '
            'the longest for review:<br><br>'
            '<ul>'
            '<li>The following हिन्दी (Hindi) translation suggestion was '
            'submitted for review 1 minute ago:'
            '<br>Translation 1 for reviewer 2</li><br>'
            '<li>The following français (French) translation suggestion was '
            'submitted for review 1 minute ago:'
            '<br>Translation 2 for reviewer 2</li><br>'
            '</ul><br>'
            'Please take some time to review any of the above contributions '
            '(if they still need a review) or any other contributions on the '
            'dashboard. We appreciate your help!'
            '<br><br>'
            'Thanks again, and happy reviewing!<br>'
            '- The Oppia Contributor Dashboard Team'
            '<br><br>%s' % (
                feconf.OPPIA_SITE_URL, feconf.CONTRIBUTOR_DASHBOARD_URL,
                email_manager.EMAIL_FOOTER.value))

        with self.can_send_emails_ctx, self.log_new_error_ctx:
            with self.mock_datetime_utcnow(mocked_datetime_for_utcnow):
                (
                    email_manager
                    .send_mail_to_notify_contributor_dashboard_reviewers(
                        [self.reviewer_1_id, self.reviewer_2_id],
                        [
                            reviewer_1_suggestion_email_infos,
                            reviewer_2_suggestion_email_infos
                        ])
                )

        # Make sure correct emails are sent.
        messages = self._get_sent_email_messages(self.REVIEWER_1_EMAIL)
        self.assertEqual(len(messages), 1)
        self.assertEqual(messages[0].html, expected_email_html_body_reviewer_1)
        messages = self._get_sent_email_messages(self.REVIEWER_2_EMAIL)
        self.assertEqual(len(messages), 1)
        self.assertEqual(messages[0].html, expected_email_html_body_reviewer_2)

        # Make sure correct email models are stored.
        self._assert_email_data_stored_in_sent_email_model_is_correct(
            expected_email_html_body_reviewer_1, self.reviewer_1_id,
            self.REVIEWER_1_EMAIL)
        self._assert_email_data_stored_in_sent_email_model_is_correct(
            expected_email_html_body_reviewer_2, self.reviewer_2_id,
            self.REVIEWER_2_EMAIL)

    def test_email_sent_to_multi_reviewers_with_multi_suggestions_waiting(
        self
    ) -> None:
        config_services.set_property(
            'committer_id',
            'contributor_dashboard_reviewer_emails_is_enabled', True)
        mocked_datetime_for_utcnow = (
            self.mocked_review_submission_datetime + datetime.timedelta(
                days=1, hours=1, minutes=1))
        # Suggestion 1 has waited 1 day for review.
        suggestion_1 = (
            self._create_translation_suggestion_in_lang_with_html_and_datetime(
                'en', '<p>Translation 1</p>',
                self.mocked_review_submission_datetime + datetime.timedelta(
                    hours=1, minutes=1)))
        # Suggestion 2 has waited 1 hour for review.
        suggestion_2 = (
            self._create_question_suggestion_with_question_html_and_datetime(
                '<p>Question 1</p>',
                self.mocked_review_submission_datetime + datetime.timedelta(
                    days=1, minutes=1)))
        # Suggestion 3 has waited 1 minute for review.
        suggestion_3 = (
            self._create_translation_suggestion_in_lang_with_html_and_datetime(
                'fr', '<p>Translation 2</p>',
                self.mocked_review_submission_datetime + datetime.timedelta(
                    days=1, hours=1)))
        # Suggestion 4 has waited 1 minute for review.
        suggestion_4 = (
            self._create_question_suggestion_with_question_html_and_datetime(
                '<p>Question 2</p>',
                self.mocked_review_submission_datetime + datetime.timedelta(
                    days=1, hours=1)))
        reviewer_1_suggestion_email_infos = (
            self._create_reviewable_suggestion_email_infos_from_suggestions(
                [suggestion_1, suggestion_2]))
        reviewer_2_suggestion_email_infos = (
            self._create_reviewable_suggestion_email_infos_from_suggestions(
                [suggestion_3, suggestion_4]))
        expected_email_html_body_reviewer_1 = (
            'Hi reviewer1,'
            '<br><br>'
            'There are new review opportunities that we think you might be '
            'interested in on the <a href="%s%s">Contributor Dashboard</a>. '
            'Here are some examples of contributions that have been waiting '
            'the longest for review:<br><br>'
            '<ul>'
            '<li>The following English translation suggestion was submitted '
            'for review 1 day ago:'
            '<br>Translation 1</li><br>'
            '<li>The following question suggestion was submitted for '
            'review 1 hour ago:'
            '<br>Question 1</li><br>'
            '</ul><br>'
            'Please take some time to review any of the above contributions '
            '(if they still need a review) or any other contributions on the '
            'dashboard. We appreciate your help!'
            '<br><br>'
            'Thanks again, and happy reviewing!<br>'
            '- The Oppia Contributor Dashboard Team'
            '<br><br>%s' % (
                feconf.OPPIA_SITE_URL, feconf.CONTRIBUTOR_DASHBOARD_URL,
                email_manager.EMAIL_FOOTER.value)
        )
        expected_email_html_body_reviewer_2 = (
            'Hi reviewer2,'
            '<br><br>'
            'There are new review opportunities that we think you might be '
            'interested in on the <a href="%s%s">Contributor Dashboard</a>. '
            'Here are some examples of contributions that have been waiting '
            'the longest for review:<br><br>'
            '<ul>'
            '<li>The following français (French) translation suggestion was '
             'submitted for review 1 minute ago:'
            '<br>Translation 2</li><br>'
            '<li>The following question suggestion was submitted for '
            'review 1 minute ago:'
            '<br>Question 2</li><br>'
            '</ul><br>'
            'Please take some time to review any of the above contributions '
            '(if they still need a review) or any other contributions on the '
            'dashboard. We appreciate your help!'
            '<br><br>'
            'Thanks again, and happy reviewing!<br>'
            '- The Oppia Contributor Dashboard Team'
            '<br><br>%s' % (
                feconf.OPPIA_SITE_URL, feconf.CONTRIBUTOR_DASHBOARD_URL,
                email_manager.EMAIL_FOOTER.value))

        with self.can_send_emails_ctx, self.log_new_error_ctx:
            with self.mock_datetime_utcnow(mocked_datetime_for_utcnow):
                (
                    email_manager
                    .send_mail_to_notify_contributor_dashboard_reviewers(
                        [self.reviewer_1_id, self.reviewer_2_id],
                        [
                            reviewer_1_suggestion_email_infos,
                            reviewer_2_suggestion_email_infos
                        ])
                )

        # Make sure correct emails are sent.
        messages = self._get_sent_email_messages(self.REVIEWER_1_EMAIL)
        self.assertEqual(len(messages), 1)
        self.assertEqual(messages[0].html, expected_email_html_body_reviewer_1)
        messages = self._get_sent_email_messages(self.REVIEWER_2_EMAIL)
        self.assertEqual(len(messages), 1)
        self.assertEqual(messages[0].html, expected_email_html_body_reviewer_2)

        # Make sure correct email models are stored.
        self._assert_email_data_stored_in_sent_email_model_is_correct(
            expected_email_html_body_reviewer_1, self.reviewer_1_id,
            self.REVIEWER_1_EMAIL)
        self._assert_email_data_stored_in_sent_email_model_is_correct(
            expected_email_html_body_reviewer_2, self.reviewer_2_id,
            self.REVIEWER_2_EMAIL)


class NotifyAdminsSuggestionsWaitingTooLongForReviewEmailTests(
        test_utils.EmailTestBase):
    """Tests the send_mail_to_notify_admins_suggestions_waiting_long method,
    which sends an email to admins with information regarding the suggestions
    that have waited longer than
    suggestion_models.SUGGESTION_REVIEW_WAIT_TIME_THRESHOLD_IN_DAYS days for
    review on the Contributor Dashboard.
    """

    target_id: str = 'exp1'
    skill_id: str = 'skill_123456'
    mocked_review_submission_datetime: datetime.datetime = (
        datetime.datetime(2020, 6, 15, 5)
    )
    AUTHOR_USERNAME: Final = 'author'
    AUTHOR_EMAIL: Final = 'author@example.com'
    CURRICULUM_ADMIN_1_USERNAME: Final = 'user1'
    CURRICULUM_ADMIN_1_EMAIL: Final = 'user1@community.org'
    CURRICULUM_ADMIN_2_USERNAME: Final = 'user2'
    CURRICULUM_ADMIN_2_EMAIL: Final = 'user2@community.org'

    def _create_translation_suggestion_in_lang_with_html_and_datetime(
        self,
        language_code: str,
        translation_html: str,
        submission_datetime: datetime.datetime
    ) -> suggestion_registry.BaseSuggestion:
        """Creates a translation suggestion in the given language_code with the
        given translation html and submission datetime.
        """
        add_translation_change_dict = {
            'cmd': exp_domain.CMD_ADD_WRITTEN_TRANSLATION,
            'state_name': feconf.DEFAULT_INIT_STATE_NAME,
            'content_id': 'content_0',
            'language_code': language_code,
            'content_html': feconf.DEFAULT_INIT_STATE_CONTENT_STR,
            'translation_html': translation_html,
            'data_format': 'html'
        }

        with self.mock_datetime_utcnow(submission_datetime):
            translation_suggestion = suggestion_services.create_suggestion(
                feconf.SUGGESTION_TYPE_TRANSLATE_CONTENT,
                feconf.ENTITY_TYPE_EXPLORATION,
                self.target_id, feconf.CURRENT_STATE_SCHEMA_VERSION,
                self.author_id, add_translation_change_dict,
                'test description')

        return translation_suggestion

    def _create_question_suggestion_with_question_html_and_datetime(
        self,
        question_html: str,
        submission_datetime: datetime.datetime
    ) -> suggestion_registry.BaseSuggestion:
        """Creates a question suggestion with the given question html and
        submission datetime.
        """
        with self.swap(
            feconf, 'DEFAULT_INIT_STATE_CONTENT_STR', question_html):
<<<<<<< HEAD
            content_id_generator = translation_domain.ContentIdGenerator()
            add_question_change_dict = {
=======
            add_question_change_dict: Dict[
                str, Union[str, float, question_domain.QuestionDict]
            ] = {
>>>>>>> 940969c1
                'cmd': (
                    question_domain
                    .CMD_CREATE_NEW_FULLY_SPECIFIED_QUESTION),
                'question_dict': {
<<<<<<< HEAD
                    'question_state_data': self._create_valid_question_data( # type: ignore[no-untyped-call]
                        'default_state', content_id_generator).to_dict(),
=======
                    'id': 'test_id',
                    'version': 12,
                    'question_state_data': self._create_valid_question_data(
                        'default_state').to_dict(),
>>>>>>> 940969c1
                    'language_code': constants.DEFAULT_LANGUAGE_CODE,
                    'question_state_data_schema_version': (
                        feconf.CURRENT_STATE_SCHEMA_VERSION),
                    'linked_skill_ids': ['skill_1'],
                    'inapplicable_skill_misconception_ids': ['skillid12345-1'],
                    'next_content_id_index': (
                        content_id_generator.next_content_id_index)
                },
                'skill_id': self.skill_id,
                'skill_difficulty': 0.3
            }

        with self.mock_datetime_utcnow(submission_datetime):
            question_suggestion = suggestion_services.create_suggestion(
                feconf.SUGGESTION_TYPE_ADD_QUESTION,
                feconf.ENTITY_TYPE_SKILL,
                self.skill_id, feconf.CURRENT_STATE_SCHEMA_VERSION,
                self.author_id, add_question_change_dict,
                'test description')

        return question_suggestion

    def _create_reviewable_suggestion_email_infos_from_suggestions(
        self, suggestions: List[suggestion_registry.BaseSuggestion]
    ) -> List[suggestion_registry.ReviewableSuggestionEmailInfo]:
        """Creates a list of ReviewableSuggestionEmailInfo objects from
        the given suggestions.
        """

        return [
            (
                suggestion_services
                .create_reviewable_suggestion_email_info_from_suggestion(
                    suggestion)
            ) for suggestion in suggestions
        ]

    def _assert_email_data_stored_in_sent_email_model_is_correct(
        self,
        expected_email_html_body: str,
        admin_id: Optional[str],
        admin_email: str
    ) -> None:
        """Asserts that the created sent email model from the sent email
        contains the right information.
        """
        sent_email_models: Sequence[
            email_models.SentEmailModel
        ] = email_models.SentEmailModel.get_all().filter(
            email_models.SentEmailModel.recipient_id == admin_id).fetch()
        self.assertEqual(len(sent_email_models), 1)
        sent_email_model = sent_email_models[0]
        self.assertEqual(
            sent_email_model.subject, (
                email_manager
                .ADMIN_NOTIFICATION_FOR_SUGGESTIONS_NEEDING_REVIEW_EMAIL_DATA[
                    'email_subject']
            ))
        self.assertEqual(
            sent_email_model.recipient_id, admin_id)
        self.assertEqual(
            sent_email_model.recipient_email, admin_email)
        self.assertEqual(
            sent_email_model.html_body, expected_email_html_body)
        self.assertEqual(
            sent_email_model.sender_id, feconf.SYSTEM_COMMITTER_ID)
        self.assertEqual(
            sent_email_model.sender_email,
            'Site Admin <%s>' % feconf.NOREPLY_EMAIL_ADDRESS)
        self.assertEqual(
            sent_email_model.intent,
            feconf.EMAIL_INTENT_ADDRESS_CONTRIBUTOR_DASHBOARD_SUGGESTIONS)

    def _mock_logging_info(self, msg: str, *args: str) -> None:
        """Mocks logging.info() by appending the log message to the logged info
        list.
        """
        self.logged_info.append(msg % args)

    def setUp(self) -> None:
        super().setUp()
        self.signup(self.AUTHOR_EMAIL, self.AUTHOR_USERNAME)
        self.author_id = self.get_user_id_from_email(self.AUTHOR_EMAIL)  # type: ignore[no-untyped-call]
        self.signup(
            self.CURRICULUM_ADMIN_1_EMAIL, self.CURRICULUM_ADMIN_1_USERNAME)
        self.admin_1_id = self.get_user_id_from_email(  # type: ignore[no-untyped-call]
            self.CURRICULUM_ADMIN_1_EMAIL)
        self.signup(
            self.CURRICULUM_ADMIN_2_EMAIL, self.CURRICULUM_ADMIN_2_USERNAME)
        self.admin_2_id = self.get_user_id_from_email(  # type: ignore[no-untyped-call]
            self.CURRICULUM_ADMIN_2_EMAIL)

        self.can_send_emails_ctx = self.swap(feconf, 'CAN_SEND_EMAILS', True)
        self.cannot_send_emails_ctx = self.swap(
            feconf, 'CAN_SEND_EMAILS', False)
        self.log_new_error_counter = test_utils.CallCounter(  # type: ignore[no-untyped-call]
            logging.error)
        self.log_new_error_ctx = self.swap(
            logging, 'error', self.log_new_error_counter)
        self.logged_info: List[str] = []
        self.log_new_info_ctx = self.swap(
            logging, 'info', self._mock_logging_info)

        self.save_new_valid_exploration(self.target_id, self.author_id)
        self.save_new_skill(self.skill_id, self.author_id)  # type: ignore[no-untyped-call]
        question_suggestion = (
            self._create_question_suggestion_with_question_html_and_datetime(
                '<p>What is the meaning of life?</p>',
                self.mocked_review_submission_datetime))
        self.reviewable_suggestion_email_info = (
            suggestion_services
            .create_reviewable_suggestion_email_info_from_suggestion(
                question_suggestion))

    def test_email_not_sent_if_can_send_emails_is_false(self) -> None:
        config_services.set_property(
            'committer_id',
            'notify_admins_suggestions_waiting_too_long_is_enabled', True)

        with self.capture_logging(min_level=logging.ERROR) as logs:
            with self.cannot_send_emails_ctx, self.log_new_error_ctx:
                with self.swap(
                    suggestion_models,
                    'SUGGESTION_REVIEW_WAIT_TIME_THRESHOLD_IN_DAYS', 0):
                    (
                        email_manager
                        .send_mail_to_notify_admins_suggestions_waiting_long(
                            [self.admin_1_id],
                            [],
                            [],
                            [self.reviewable_suggestion_email_info])
                    )

            messages = self._get_all_sent_email_messages()  # type: ignore[no-untyped-call]
            self.assertEqual(len(messages), 0)
            self.assertEqual(self.log_new_error_counter.times_called, 1)
            self.assertEqual(
                logs[0], 'This app cannot send emails to users.')

    def test_email_not_sent_if_notifying_admins_about_suggestions_is_disabled(
        self
    ) -> None:
        config_services.set_property(
            'committer_id',
            'notify_admins_suggestions_waiting_too_long_is_enabled', False)

        with self.capture_logging(min_level=logging.ERROR) as logs:
            with self.can_send_emails_ctx, self.log_new_error_ctx:
                with self.swap(
                    suggestion_models,
                    'SUGGESTION_REVIEW_WAIT_TIME_THRESHOLD_IN_DAYS', 0):
                    (
                        email_manager
                        .send_mail_to_notify_admins_suggestions_waiting_long(
                            [self.admin_1_id], [], [],
                            [self.reviewable_suggestion_email_info])
                    )

            messages = self._get_all_sent_email_messages()  # type: ignore[no-untyped-call]
            self.assertEqual(len(messages), 0)
            self.assertEqual(self.log_new_error_counter.times_called, 1)
            self.assertEqual(
                logs[0],
                'The "notify_admins_suggestions_waiting_too_long" property '
                'must be enabled on the admin config page in order to send '
                'admins the emails.')

    def test_email_not_sent_if_admin_email_does_not_exist(self) -> None:
        config_services.set_property(
            'committer_id',
            'notify_admins_suggestions_waiting_too_long_is_enabled', True)

        with self.capture_logging(min_level=logging.ERROR) as logs:
            with self.can_send_emails_ctx, self.log_new_error_ctx:
                with self.swap(
                    suggestion_models,
                    'SUGGESTION_REVIEW_WAIT_TIME_THRESHOLD_IN_DAYS', 0):
                    (
                        email_manager
                        .send_mail_to_notify_admins_suggestions_waiting_long(
                            ['admin_id_without_email'], [], [],
                            [self.reviewable_suggestion_email_info])
                    )

            messages = self._get_all_sent_email_messages()  # type: ignore[no-untyped-call]
            self.assertEqual(len(messages), 0)
            self.assertEqual(self.log_new_error_counter.times_called, 1)
            self.assertEqual(
                logs[0],
                'There was no email for the given admin id: '
                'admin_id_without_email.'
            )

    def test_email_not_sent_if_no_admins_to_notify(self) -> None:
        config_services.set_property(
            'committer_id',
            'notify_admins_suggestions_waiting_too_long_is_enabled', True)

        with self.capture_logging(min_level=logging.ERROR) as logs:
            with self.can_send_emails_ctx, self.log_new_error_ctx:
                with self.swap(
                    suggestion_models,
                    'SUGGESTION_REVIEW_WAIT_TIME_THRESHOLD_IN_DAYS', 0):
                    (
                        email_manager
                        .send_mail_to_notify_admins_suggestions_waiting_long(
                            [], [], [], [self.reviewable_suggestion_email_info])
                    )

            messages = self._get_all_sent_email_messages()  # type: ignore[no-untyped-call]
            self.assertEqual(len(messages), 0)
            self.assertEqual(self.log_new_error_counter.times_called, 1)
            self.assertEqual(
                logs[0], 'There were no admins to notify.')

    def test_email_not_sent_if_no_suggestions_to_notify_the_admin_about(
        self
    ) -> None:
        config_services.set_property(
            'committer_id',
            'notify_admins_suggestions_waiting_too_long_is_enabled', True)

        with self.can_send_emails_ctx, self.log_new_info_ctx:
            with self.swap(
                suggestion_models,
                'SUGGESTION_REVIEW_WAIT_TIME_THRESHOLD_IN_DAYS', 0):
                (
                    email_manager
                    .send_mail_to_notify_admins_suggestions_waiting_long(
                        [self.admin_1_id], [], [], [])
                )

        messages = self._get_all_sent_email_messages()  # type: ignore[no-untyped-call]
        self.assertEqual(len(messages), 0)
        self.assertEqual(
            self.logged_info[0],
            'There were no Contributor Dashboard suggestions that were waiting '
            'too long for a review.')

    def test_email_sent_to_admin_if_question_has_waited_too_long_for_a_review(
        self
    ) -> None:
        config_services.set_property(
            'committer_id',
            'notify_admins_suggestions_waiting_too_long_is_enabled', True)
        question_suggestion = (
            self._create_question_suggestion_with_question_html_and_datetime(
                '<p>What is the meaning of life?</p>',
                self.mocked_review_submission_datetime))
        reviewable_suggestion_email_info = (
            suggestion_services
            .create_reviewable_suggestion_email_info_from_suggestion(
                question_suggestion))
        review_wait_time = 5
        mocked_datetime_for_utcnow = (
            reviewable_suggestion_email_info.submission_datetime +
            datetime.timedelta(days=review_wait_time))
        expected_email_html_body = (
            'Hi user1,'
            '<br><br>'
            'There are suggestions on the '
            '<a href="%s%s">Contributor Dashboard</a> that have been waiting '
            'for more than 0 days for review. Please take a look at the '
            'suggestions mentioned below and help them get reviewed by going '
            'to the <a href="%s%s#/roles">admin roles page</a> and either:'
            '<br><br><ul>'
            '<li>Add more reviewers to the suggestion types that have '
            'suggestions waiting too long for a review</li><br>'
            '<li>Find the existing reviewers and email reviewers directly '
            'about the suggestions waiting for a review</li><br>'
            '</ul><br>'
            'Here are the suggestions that have been waiting too long for a '
            'review:'
            '<br><br>'
            '<ul>'
            '<li>The following question suggestion was submitted for review 5 '
            'days ago:'
            '<br>What is the meaning of life?</li><br>'
            '</ul><br>'
            'Thanks so much - we appreciate your help!<br>'
            'Best Wishes!<br><br>'
            '- The Oppia Contributor Dashboard Team' % (
                feconf.OPPIA_SITE_URL, feconf.CONTRIBUTOR_DASHBOARD_URL,
                feconf.OPPIA_SITE_URL, feconf.ADMIN_URL)
        )

        with self.can_send_emails_ctx, self.log_new_error_ctx:
            with self.swap(
                suggestion_models,
                'SUGGESTION_REVIEW_WAIT_TIME_THRESHOLD_IN_DAYS', 0):
                with self.mock_datetime_utcnow(mocked_datetime_for_utcnow):
                    (
                        email_manager
                        .send_mail_to_notify_admins_suggestions_waiting_long(
                            [self.admin_1_id], [], [],
                            [reviewable_suggestion_email_info])
                    )

        # Make sure correct email is sent.
        messages = self._get_sent_email_messages(self.CURRICULUM_ADMIN_1_EMAIL)
        self.assertEqual(len(messages), 1)
        self.assertEqual(messages[0].html, expected_email_html_body)

        # Make sure correct email model is stored.
        self._assert_email_data_stored_in_sent_email_model_is_correct(
            expected_email_html_body, self.admin_1_id,
            self.CURRICULUM_ADMIN_1_EMAIL)

    def test_email_sent_to_admin_if_multiple_questions_have_waited_for_review(
        self
    ) -> None:
        config_services.set_property(
            'committer_id',
            'notify_admins_suggestions_waiting_too_long_is_enabled', True)
        mocked_datetime_for_utcnow = (
            self.mocked_review_submission_datetime + datetime.timedelta(
                days=2, hours=1))
        question_suggestion_1 = (
            self._create_question_suggestion_with_question_html_and_datetime(
                '<p>Question 1</p>',
                self.mocked_review_submission_datetime))
        # Question suggestion 2 has waited slighlty less time than question
        # suggestion 1 so that the question suggestions are not
        # indistinguishable in terms of review wait time.
        question_suggestion_2 = (
            self._create_question_suggestion_with_question_html_and_datetime(
                '<p>Question 2</p>',
                self.mocked_review_submission_datetime + datetime.timedelta(
                    hours=1)))
        reviewable_suggestion_email_infos = (
            self._create_reviewable_suggestion_email_infos_from_suggestions(
                [question_suggestion_1, question_suggestion_2]))
        expected_email_html_body = (
            'Hi user1,'
            '<br><br>'
            'There are suggestions on the '
            '<a href="%s%s">Contributor Dashboard</a> that have been waiting '
            'for more than 0 days for review. Please take a look at the '
            'suggestions mentioned below and help them get reviewed by going '
            'to the <a href="%s%s#/roles">admin roles page</a> and either:'
            '<br><br><ul>'
            '<li>Add more reviewers to the suggestion types that have '
            'suggestions waiting too long for a review</li><br>'
            '<li>Find the existing reviewers and email reviewers directly '
            'about the suggestions waiting for a review</li><br>'
            '</ul><br>'
            'Here are the suggestions that have been waiting too long for a '
            'review:'
            '<br><br>'
            '<ul>'
            '<li>The following question suggestion was submitted for review 2 '
            'days ago:'
            '<br>Question 1</li><br>'
            '<li>The following question suggestion was submitted for review 2 '
            'days ago:'
            '<br>Question 2</li><br>'
            '</ul><br>'
            'Thanks so much - we appreciate your help!<br>'
            'Best Wishes!<br><br>'
            '- The Oppia Contributor Dashboard Team' % (
                feconf.OPPIA_SITE_URL, feconf.CONTRIBUTOR_DASHBOARD_URL,
                feconf.OPPIA_SITE_URL, feconf.ADMIN_URL)
        )

        with self.can_send_emails_ctx, self.log_new_error_ctx:
            with self.swap(
                suggestion_models,
                'SUGGESTION_REVIEW_WAIT_TIME_THRESHOLD_IN_DAYS', 0):
                with self.mock_datetime_utcnow(mocked_datetime_for_utcnow):
                    (
                        email_manager
                        .send_mail_to_notify_admins_suggestions_waiting_long(
                            [self.admin_1_id], [], [],
                            reviewable_suggestion_email_infos)
                    )

        # Make sure correct email is sent.
        messages = self._get_sent_email_messages(self.CURRICULUM_ADMIN_1_EMAIL)
        self.assertEqual(len(messages), 1)
        self.assertEqual(messages[0].html, expected_email_html_body)

        # Make sure correct email model is stored.
        self._assert_email_data_stored_in_sent_email_model_is_correct(
            expected_email_html_body, self.admin_1_id,
            self.CURRICULUM_ADMIN_1_EMAIL)

    def test_email_sent_to_admin_if_translation_has_waited_too_long_for_review(
        self
    ) -> None:
        config_services.set_property(
            'committer_id',
            'notify_admins_suggestions_waiting_too_long_is_enabled', True)
        translation_suggestion = (
            self._create_translation_suggestion_in_lang_with_html_and_datetime(
                'hi', '<p>Sample translation</p>',
                self.mocked_review_submission_datetime))
        reviewable_suggestion_email_info = (
            suggestion_services
            .create_reviewable_suggestion_email_info_from_suggestion(
                translation_suggestion))
        review_wait_time = 5
        mocked_datetime_for_utcnow = (
            reviewable_suggestion_email_info.submission_datetime +
            datetime.timedelta(days=review_wait_time))
        expected_email_html_body = (
            'Hi user1,'
            '<br><br>'
            'There are suggestions on the '
            '<a href="%s%s">Contributor Dashboard</a> that have been waiting '
            'for more than 0 days for review. Please take a look at the '
            'suggestions mentioned below and help them get reviewed by going '
            'to the <a href="%s%s#/roles">admin roles page</a> and either:'
            '<br><br><ul>'
            '<li>Add more reviewers to the suggestion types that have '
            'suggestions waiting too long for a review</li><br>'
            '<li>Find the existing reviewers and email reviewers directly '
            'about the suggestions waiting for a review</li><br>'
            '</ul><br>'
            'Here are the suggestions that have been waiting too long for a '
            'review:'
            '<br><br>'
            '<ul>'
            '<li>The following हिन्दी (Hindi) translation suggestion was '
            'submitted for review 5 days ago:'
            '<br>Sample translation</li><br>'
            '</ul><br>'
            'Thanks so much - we appreciate your help!<br>'
            'Best Wishes!<br><br>'
            '- The Oppia Contributor Dashboard Team' % (
                feconf.OPPIA_SITE_URL, feconf.CONTRIBUTOR_DASHBOARD_URL,
                feconf.OPPIA_SITE_URL, feconf.ADMIN_URL)
        )

        with self.can_send_emails_ctx, self.log_new_error_ctx:
            with self.swap(
                suggestion_models,
                'SUGGESTION_REVIEW_WAIT_TIME_THRESHOLD_IN_DAYS', 0):
                with self.mock_datetime_utcnow(mocked_datetime_for_utcnow):
                    (
                        email_manager
                        .send_mail_to_notify_admins_suggestions_waiting_long(
                            [self.admin_1_id], [], [],
                            [reviewable_suggestion_email_info])
                    )

        # Make sure correct email is sent.
        messages = self._get_sent_email_messages(self.CURRICULUM_ADMIN_1_EMAIL)
        self.assertEqual(len(messages), 1)
        self.assertEqual(messages[0].html, expected_email_html_body)

        # Make sure correct email model is stored.
        self._assert_email_data_stored_in_sent_email_model_is_correct(
            expected_email_html_body, self.admin_1_id,
            self.CURRICULUM_ADMIN_1_EMAIL)

    def test_email_sent_to_admin_if_multi_translations_have_waited_for_review(
        self
    ) -> None:
        config_services.set_property(
            'committer_id',
            'notify_admins_suggestions_waiting_too_long_is_enabled', True)
        mocked_datetime_for_utcnow = (
            self.mocked_review_submission_datetime + datetime.timedelta(
                days=2, hours=1))
        translation_suggestion_1 = (
            self._create_translation_suggestion_in_lang_with_html_and_datetime(
                'en', '<p>Translation 1</p>',
                self.mocked_review_submission_datetime))
        # Translation suggestion 2 has waited slighlty less time than
        # translation suggestion 1 so that the translation suggestions are not
        # indistinguishable in terms of review wait time.
        translation_suggestion_2 = (
            self._create_translation_suggestion_in_lang_with_html_and_datetime(
                'fr', '<p>Translation 2</p>',
                self.mocked_review_submission_datetime + datetime.timedelta(
                    hours=1)))
        reviewable_suggestion_email_infos = (
            self._create_reviewable_suggestion_email_infos_from_suggestions(
                [translation_suggestion_1, translation_suggestion_2]))
        expected_email_html_body = (
            'Hi user1,'
            '<br><br>'
            'There are suggestions on the '
            '<a href="%s%s">Contributor Dashboard</a> that have been waiting '
            'for more than 0 days for review. Please take a look at the '
            'suggestions mentioned below and help them get reviewed by going '
            'to the <a href="%s%s#/roles">admin roles page</a> and either:'
            '<br><br><ul>'
            '<li>Add more reviewers to the suggestion types that have '
            'suggestions waiting too long for a review</li><br>'
            '<li>Find the existing reviewers and email reviewers directly '
            'about the suggestions waiting for a review</li><br>'
            '</ul><br>'
            'Here are the suggestions that have been waiting too long for a '
            'review:'
            '<br><br>'
            '<ul>'
            '<li>The following English translation suggestion was submitted '
            'for review 2 days ago:'
            '<br>Translation 1</li><br>'
            '<li>The following français (French) translation suggestion was '
            'submitted for review 2 days ago:'
            '<br>Translation 2</li><br>'
            '</ul><br>'
            'Thanks so much - we appreciate your help!<br>'
            'Best Wishes!<br><br>'
            '- The Oppia Contributor Dashboard Team' % (
                feconf.OPPIA_SITE_URL, feconf.CONTRIBUTOR_DASHBOARD_URL,
                feconf.OPPIA_SITE_URL, feconf.ADMIN_URL)
        )

        with self.can_send_emails_ctx, self.log_new_error_ctx:
            with self.swap(
                suggestion_models,
                'SUGGESTION_REVIEW_WAIT_TIME_THRESHOLD_IN_DAYS', 0):
                with self.mock_datetime_utcnow(mocked_datetime_for_utcnow):
                    (
                        email_manager
                        .send_mail_to_notify_admins_suggestions_waiting_long(
                            [self.admin_1_id], [], [],
                            reviewable_suggestion_email_infos)
                    )

        # Make sure correct email is sent.
        messages = self._get_sent_email_messages(self.CURRICULUM_ADMIN_1_EMAIL)
        self.assertEqual(len(messages), 1)
        self.assertEqual(messages[0].html, expected_email_html_body)

        # Make sure correct email model is stored.
        self._assert_email_data_stored_in_sent_email_model_is_correct(
            expected_email_html_body, self.admin_1_id,
            self.CURRICULUM_ADMIN_1_EMAIL)

    def test_email_sent_to_admin_if_multi_suggestion_types_waiting_for_review(
        self
    ) -> None:
        config_services.set_property(
            'committer_id',
            'notify_admins_suggestions_waiting_too_long_is_enabled', True)
        mocked_datetime_for_utcnow = (
            self.mocked_review_submission_datetime + datetime.timedelta(
                days=2, hours=1, minutes=5))
        suggestion_1 = (
            self._create_translation_suggestion_in_lang_with_html_and_datetime(
                'en', '<p>Translation 1</p>',
                self.mocked_review_submission_datetime))
        # Suggestion 2 has waited slighlty less time than suggestion 1 so that
        # the suggestions are not indistinguishable in terms of review wait
        # time.
        suggestion_2 = (
            self._create_translation_suggestion_in_lang_with_html_and_datetime(
                'fr', '<p>Translation 2</p>',
                self.mocked_review_submission_datetime + datetime.timedelta(
                    minutes=5)))
        # Similarly, suggestion 3 has waited less than both suggestion 1 and
        # suggestion 2 so that the suggestions are not indistinguishable in
        # terms of review wait time.
        suggestion_3 = (
            self._create_question_suggestion_with_question_html_and_datetime(
                '<p>Question 1</p>',
                self.mocked_review_submission_datetime + datetime.timedelta(
                    hours=1)))
        reviewable_suggestion_email_infos = (
            self._create_reviewable_suggestion_email_infos_from_suggestions(
                [suggestion_1, suggestion_2, suggestion_3]))
        expected_email_html_body = (
            'Hi user1,'
            '<br><br>'
            'There are suggestions on the '
            '<a href="%s%s">Contributor Dashboard</a> that have been waiting '
            'for more than 0 days for review. Please take a look at the '
            'suggestions mentioned below and help them get reviewed by going '
            'to the <a href="%s%s#/roles">admin roles page</a> and either:'
            '<br><br><ul>'
            '<li>Add more reviewers to the suggestion types that have '
            'suggestions waiting too long for a review</li><br>'
            '<li>Find the existing reviewers and email reviewers directly '
            'about the suggestions waiting for a review</li><br>'
            '</ul><br>'
            'Here are the suggestions that have been waiting too long for a '
            'review:'
            '<br><br>'
            '<ul>'
            '<li>The following English translation suggestion was submitted '
            'for review 2 days ago:'
            '<br>Translation 1</li><br>'
            '<li>The following français (French) translation suggestion was '
            'submitted for review 2 days ago:'
            '<br>Translation 2</li><br>'
            '</ul><br>'
            'Thanks so much - we appreciate your help!<br>'
            'Best Wishes!<br><br>'
            '- The Oppia Contributor Dashboard Team' % (
                feconf.OPPIA_SITE_URL, feconf.CONTRIBUTOR_DASHBOARD_URL,
                feconf.OPPIA_SITE_URL, feconf.ADMIN_URL)
        )

        with self.can_send_emails_ctx, self.log_new_error_ctx:
            with self.swap(
                suggestion_models,
                'SUGGESTION_REVIEW_WAIT_TIME_THRESHOLD_IN_DAYS', 0):
                with self.mock_datetime_utcnow(mocked_datetime_for_utcnow):
                    (
                        email_manager
                        .send_mail_to_notify_admins_suggestions_waiting_long(
                            [self.admin_1_id], [], [],
                            reviewable_suggestion_email_infos)
                    )

        # Make sure correct email is sent.
        messages = self._get_sent_email_messages(self.CURRICULUM_ADMIN_1_EMAIL)
        messages.sort(key=lambda m: m.html)
        self.assertEqual(len(messages), 2)
        self.assertEqual(messages[0].html, expected_email_html_body)

        # Make sure correct email model is stored.
        sent_email_models: Sequence[
            email_models.SentEmailModel
        ] = email_models.SentEmailModel.get_all().filter(
            email_models.SentEmailModel.recipient_id == self.admin_1_id).fetch()
        self.assertEqual(len(sent_email_models), 2)
        # Here, we are narrowing down the type of 'sent_email_models' from
        # Sequence to List. Because Sequence is a broader type and it does not
        # contain extra methods (e.g: .sort()), and below we are using .sort()
        # method by assuming that 'sent_email_models' is an instance of list.
        # So, to avoid error we used assertion here.
        assert isinstance(sent_email_models, list)
        email_sort_fn: Callable[[email_models.SentEmailModel], str] = (
            lambda m: m.html_body if isinstance(m.html_body, str) else ''
        )
        sent_email_models.sort(key=email_sort_fn)
        sent_email_model = sent_email_models[0]
        self.assertEqual(
            sent_email_model.subject,
            email_manager
            .ADMIN_NOTIFICATION_FOR_SUGGESTIONS_NEEDING_REVIEW_EMAIL_DATA[
                'email_subject'])
        self.assertEqual(
            sent_email_model.recipient_id, self.admin_1_id)
        self.assertEqual(
            sent_email_model.recipient_email, self.CURRICULUM_ADMIN_1_EMAIL)
        self.assertEqual(
            sent_email_model.html_body, expected_email_html_body)
        self.assertEqual(
            sent_email_model.sender_id, feconf.SYSTEM_COMMITTER_ID)
        self.assertEqual(
            sent_email_model.sender_email,
            'Site Admin <%s>' % feconf.NOREPLY_EMAIL_ADDRESS)
        self.assertEqual(
            sent_email_model.intent,
            feconf.EMAIL_INTENT_ADDRESS_CONTRIBUTOR_DASHBOARD_SUGGESTIONS)

    def test_email_sent_to_multiple_admins(self) -> None:
        config_services.set_property(
            'committer_id',
            'notify_admins_suggestions_waiting_too_long_is_enabled', True)
        question_suggestion = (
            self._create_question_suggestion_with_question_html_and_datetime(
                '<p>What is the meaning of life?</p>',
                self.mocked_review_submission_datetime))
        reviewable_suggestion_email_info = (
            suggestion_services
            .create_reviewable_suggestion_email_info_from_suggestion(
                question_suggestion))
        review_wait_time = 5
        mocked_datetime_for_utcnow = (
            reviewable_suggestion_email_info.submission_datetime +
            datetime.timedelta(days=review_wait_time))
        expected_email_html_body_admin_1 = (
            'Hi user1,'
            '<br><br>'
            'There are suggestions on the '
            '<a href="%s%s">Contributor Dashboard</a> that have been waiting '
            'for more than 0 days for review. Please take a look at the '
            'suggestions mentioned below and help them get reviewed by going '
            'to the <a href="%s%s#/roles">admin roles page</a> and either:'
            '<br><br><ul>'
            '<li>Add more reviewers to the suggestion types that have '
            'suggestions waiting too long for a review</li><br>'
            '<li>Find the existing reviewers and email reviewers directly '
            'about the suggestions waiting for a review</li><br>'
            '</ul><br>'
            'Here are the suggestions that have been waiting too long for a '
            'review:'
            '<br><br>'
            '<ul>'
            '<li>The following question suggestion was submitted for review 5 '
            'days ago:'
            '<br>What is the meaning of life?</li><br>'
            '</ul><br>'
            'Thanks so much - we appreciate your help!<br>'
            'Best Wishes!<br><br>'
            '- The Oppia Contributor Dashboard Team' % (
                feconf.OPPIA_SITE_URL, feconf.CONTRIBUTOR_DASHBOARD_URL,
                feconf.OPPIA_SITE_URL, feconf.ADMIN_URL)
        )
        expected_email_html_body_admin_2 = (
            'Hi user2,'
            '<br><br>'
            'There are suggestions on the '
            '<a href="%s%s">Contributor Dashboard</a> that have been waiting '
            'for more than 0 days for review. Please take a look at the '
            'suggestions mentioned below and help them get reviewed by going '
            'to the <a href="%s%s#/roles">admin roles page</a> and either:'
            '<br><br><ul>'
            '<li>Add more reviewers to the suggestion types that have '
            'suggestions waiting too long for a review</li><br>'
            '<li>Find the existing reviewers and email reviewers directly '
            'about the suggestions waiting for a review</li><br>'
            '</ul><br>'
            'Here are the suggestions that have been waiting too long for a '
            'review:'
            '<br><br>'
            '<ul>'
            '<li>The following question suggestion was submitted for review 5 '
            'days ago:'
            '<br>What is the meaning of life?</li><br>'
            '</ul><br>'
            'Thanks so much - we appreciate your help!<br>'
            'Best Wishes!<br><br>'
            '- The Oppia Contributor Dashboard Team' % (
                feconf.OPPIA_SITE_URL, feconf.CONTRIBUTOR_DASHBOARD_URL,
                feconf.OPPIA_SITE_URL, feconf.ADMIN_URL))

        with self.can_send_emails_ctx, self.log_new_error_ctx:
            with self.swap(
                suggestion_models,
                'SUGGESTION_REVIEW_WAIT_TIME_THRESHOLD_IN_DAYS', 0):
                with self.mock_datetime_utcnow(mocked_datetime_for_utcnow):
                    (
                        email_manager
                        .send_mail_to_notify_admins_suggestions_waiting_long(
                            [self.admin_1_id, self.admin_2_id], [], [],
                            [reviewable_suggestion_email_info])
                    )

        # Make sure correct emails are sent.
        messages = self._get_sent_email_messages(self.CURRICULUM_ADMIN_1_EMAIL)
        self.assertEqual(len(messages), 1)
        self.assertEqual(messages[0].html, expected_email_html_body_admin_1)
        messages = self._get_sent_email_messages(self.CURRICULUM_ADMIN_2_EMAIL)
        self.assertEqual(len(messages), 1)
        self.assertEqual(messages[0].html, expected_email_html_body_admin_2)

        # Make sure correct email models are stored.
        self._assert_email_data_stored_in_sent_email_model_is_correct(
            expected_email_html_body_admin_1, self.admin_1_id,
            self.CURRICULUM_ADMIN_1_EMAIL)
        self._assert_email_data_stored_in_sent_email_model_is_correct(
            expected_email_html_body_admin_2, self.admin_2_id,
            self.CURRICULUM_ADMIN_2_EMAIL)


class NotifyAdminsContributorDashboardReviewersNeededTests(
        test_utils.EmailTestBase):
    """Test emailing admins that Contributor Dashboard reviewers are needed in
    specific suggestion types.
    """

    CURRICULUM_ADMIN_1_USERNAME: Final = 'user1'
    CURRICULUM_ADMIN_1_EMAIL: Final = 'user1@community.org'
    CURRICULUM_ADMIN_2_USERNAME: Final = 'user2'
    CURRICULUM_ADMIN_2_EMAIL: Final = 'user2@community.org'
    AUTHOR_EMAIL: Final = 'author@example.com'
    target_id: str = 'exp1'
    skill_id: str = 'skill_123456'

    def _create_translation_suggestion_with_language_code(
        self, language_code: str
    ) -> suggestion_registry.BaseSuggestion:
        """Creates a translation suggestion in the given language_code."""
        add_translation_change_dict = {
            'cmd': exp_domain.CMD_ADD_WRITTEN_TRANSLATION,
            'state_name': feconf.DEFAULT_INIT_STATE_NAME,
            'content_id': 'content_0',
            'language_code': language_code,
            'content_html': feconf.DEFAULT_INIT_STATE_CONTENT_STR,
            'translation_html': '<p>This is the translated content.</p>',
            'data_format': 'html'
        }

        return suggestion_services.create_suggestion(
            feconf.SUGGESTION_TYPE_TRANSLATE_CONTENT,
            feconf.ENTITY_TYPE_EXPLORATION,
            self.target_id, feconf.CURRENT_STATE_SCHEMA_VERSION,
            self.author_id, add_translation_change_dict,
            'test description'
        )

    def _create_question_suggestion(self) -> suggestion_registry.BaseSuggestion:
        """Creates a question suggestion."""
<<<<<<< HEAD
        content_id_generator = translation_domain.ContentIdGenerator()
        add_question_change_dict = {
            'cmd': question_domain.CMD_CREATE_NEW_FULLY_SPECIFIED_QUESTION,
            'question_dict': {
                'question_state_data': self._create_valid_question_data( # type: ignore[no-untyped-call]
                    'default_state', content_id_generator).to_dict(),
=======
        add_question_change_dict: Dict[
            str, Union[str, float, question_domain.QuestionDict]
        ] = {
            'cmd': question_domain.CMD_CREATE_NEW_FULLY_SPECIFIED_QUESTION,
            'question_dict': {
                'id': 'test_id',
                'version': 12,
                'question_state_data': self._create_valid_question_data(
                    'default_state').to_dict(),
>>>>>>> 940969c1
                'language_code': constants.DEFAULT_LANGUAGE_CODE,
                'question_state_data_schema_version': (
                    feconf.CURRENT_STATE_SCHEMA_VERSION),
                'linked_skill_ids': ['skill_1'],
                'inapplicable_skill_misconception_ids': ['skillid12345-1'],
                'next_content_id_index': (
                    content_id_generator.next_content_id_index)
            },
            'skill_id': self.skill_id,
            'skill_difficulty': 0.3
        }

        return suggestion_services.create_suggestion(
            feconf.SUGGESTION_TYPE_ADD_QUESTION,
            feconf.ENTITY_TYPE_SKILL,
            self.skill_id, feconf.CURRENT_STATE_SCHEMA_VERSION,
            self.author_id, add_question_change_dict,
            'test description'
        )

    def _assert_email_data_stored_in_sent_email_model_is_correct(
        self,
        expected_email_html_body: str,
        admin_id: Optional[str],
        admin_email: str
    ) -> None:
        """Asserts that the sent email model that was created from the email
        that was sent contains the right information.
        """
        sent_email_models: Sequence[
            email_models.SentEmailModel
        ] = email_models.SentEmailModel.get_all().filter(
            email_models.SentEmailModel.recipient_id == admin_id).fetch()
        self.assertEqual(len(sent_email_models), 1)
        sent_email_model = sent_email_models[0]
        self.assertEqual(
            sent_email_model.subject,
            email_manager.ADMIN_NOTIFICATION_FOR_REVIEWER_SHORTAGE_EMAIL_DATA[
                'email_subject'])
        self.assertEqual(
            sent_email_model.recipient_id, admin_id)
        self.assertEqual(
            sent_email_model.recipient_email, admin_email)
        self.assertEqual(
            sent_email_model.html_body, expected_email_html_body)
        self.assertEqual(
            sent_email_model.sender_id, feconf.SYSTEM_COMMITTER_ID)
        self.assertEqual(
            sent_email_model.sender_email,
            'Site Admin <%s>' % feconf.NOREPLY_EMAIL_ADDRESS)
        self.assertEqual(
            sent_email_model.intent,
            feconf.EMAIL_INTENT_ADD_CONTRIBUTOR_DASHBOARD_REVIEWERS)

    def _mock_logging_info(self, msg: str, *args: str) -> None:
        """Mocks logging.info() by appending the log message to the logged info
        list.
        """
        self.logged_info.append(msg % args)

    def setUp(self) -> None:
        super().setUp()
        self.signup(self.AUTHOR_EMAIL, 'author')
        self.author_id = self.get_user_id_from_email(self.AUTHOR_EMAIL)   # type: ignore[no-untyped-call]
        self.signup(
            self.CURRICULUM_ADMIN_1_EMAIL, self.CURRICULUM_ADMIN_1_USERNAME)
        self.admin_1_id = self.get_user_id_from_email(   # type: ignore[no-untyped-call]
            self.CURRICULUM_ADMIN_1_EMAIL)
        self.signup(
            self.CURRICULUM_ADMIN_2_EMAIL, self.CURRICULUM_ADMIN_2_USERNAME)
        self.admin_2_id = self.get_user_id_from_email(   # type: ignore[no-untyped-call]
            self.CURRICULUM_ADMIN_2_EMAIL)

        self.save_new_valid_exploration(self.target_id, self.author_id)
        self.save_new_skill(self.skill_id, self.author_id)   # type: ignore[no-untyped-call]

        self.can_send_emails_ctx = self.swap(feconf, 'CAN_SEND_EMAILS', True)
        self.cannot_send_emails_ctx = self.swap(
            feconf, 'CAN_SEND_EMAILS', False)
        self.log_new_error_counter = test_utils.CallCounter(   # type: ignore[no-untyped-call]
            logging.error)
        self.log_new_error_ctx = self.swap(
            logging, 'error', self.log_new_error_counter)
        self.logged_info: List[str] = []
        self.log_new_info_ctx = self.swap(
            logging, 'info', self._mock_logging_info)

        self.suggestion_types_needing_reviewers: Dict[str, Set[str]] = {
            feconf.SUGGESTION_TYPE_ADD_QUESTION: set()
        }

    def test_email_not_sent_if_can_send_emails_is_false(self) -> None:
        config_services.set_property(
            'committer_id',
            'enable_admin_notifications_for_reviewer_shortage', True)

        with self.capture_logging(min_level=logging.ERROR) as logs:
            with self.cannot_send_emails_ctx, self.log_new_error_ctx:
                email_manager.send_mail_to_notify_admins_that_reviewers_are_needed(  # pylint: disable=line-too-long
                    [self.admin_1_id], [], [],
                    self.suggestion_types_needing_reviewers)

            messages = self._get_all_sent_email_messages()   # type: ignore[no-untyped-call]
            self.assertEqual(len(messages), 0)
            self.assertEqual(self.log_new_error_counter.times_called, 1)
            self.assertEqual(
                logs[0], 'This app cannot send emails to users.')

    def test_email_not_sent_if_notifying_admins_reviewers_needed_is_disabled(
        self
    ) -> None:
        config_services.set_property(
            'committer_id',
            'enable_admin_notifications_for_reviewer_shortage', False)

        with self.capture_logging(min_level=logging.ERROR) as logs:
            with self.can_send_emails_ctx, self.log_new_error_ctx:
                email_manager.send_mail_to_notify_admins_that_reviewers_are_needed(  # pylint: disable=line-too-long
                    [self.admin_1_id], [], [],
                    self.suggestion_types_needing_reviewers)

            messages = self._get_all_sent_email_messages()   # type: ignore[no-untyped-call]
            self.assertEqual(len(messages), 0)
            self.assertEqual(self.log_new_error_counter.times_called, 1)
            self.assertEqual(
                logs[0],
                'The "enable_admin_notifications_for_reviewer_shortage" '
                'property must be enabled on the admin config page in order to '
                'send admins the emails.')

    def test_email_not_sent_if_no_admins_to_notify(self) -> None:
        config_services.set_property(
            'committer_id',
            'enable_admin_notifications_for_reviewer_shortage', True)

        with self.capture_logging(min_level=logging.ERROR) as logs:
            with self.can_send_emails_ctx, self.log_new_error_ctx:
                email_manager.send_mail_to_notify_admins_that_reviewers_are_needed(  # pylint: disable=line-too-long
                    [], [], [],
                    self.suggestion_types_needing_reviewers)

            messages = self._get_all_sent_email_messages()   # type: ignore[no-untyped-call]
            self.assertEqual(len(messages), 0)
            self.assertEqual(self.log_new_error_counter.times_called, 1)
            self.assertEqual(
                logs[0], 'There were no admins to notify.')

    def test_email_not_sent_if_no_suggestion_types_that_need_reviewers(
        self
    ) -> None:
        config_services.set_property(
            'committer_id',
            'enable_admin_notifications_for_reviewer_shortage', True)

        with self.can_send_emails_ctx, self.log_new_info_ctx:
            email_manager.send_mail_to_notify_admins_that_reviewers_are_needed(
                [self.admin_1_id], [], [], {})

        messages = self._get_all_sent_email_messages()   # type: ignore[no-untyped-call]
        self.assertEqual(len(messages), 0)
        self.assertEqual(
            self.logged_info[0],
            'There were no suggestion types that needed more reviewers on the '
            'Contributor Dashboard.')

    def test_email_not_sent_if_admin_email_does_not_exist(self) -> None:
        config_services.set_property(
            'committer_id',
            'enable_admin_notifications_for_reviewer_shortage', True)

        with self.capture_logging(min_level=logging.ERROR) as logs:
            with self.can_send_emails_ctx, self.log_new_error_ctx:
                email_manager.send_mail_to_notify_admins_that_reviewers_are_needed(  # pylint: disable=line-too-long
                    ['admin_id_without_email'], [], [],
                    self.suggestion_types_needing_reviewers)

            messages = self._get_all_sent_email_messages()   # type: ignore[no-untyped-call]
            self.assertEqual(len(messages), 0)
            self.assertEqual(self.log_new_error_counter.times_called, 1)
            self.assertEqual(
                logs[0],
                'There was no email for the given admin id: '
                'admin_id_without_email.'
            )

    def test_email_sent_to_admin_if_question_suggestions_need_reviewers(
        self
    ) -> None:
        config_services.set_property(
            'committer_id',
            'enable_admin_notifications_for_reviewer_shortage', True)
        self._create_question_suggestion()
        suggestion_types_needing_reviewers = (
            suggestion_services.get_suggestion_types_that_need_reviewers())
        self.assertDictEqual(
            suggestion_types_needing_reviewers,
            {feconf.SUGGESTION_TYPE_ADD_QUESTION: set()})
        expected_email_html_body = (
            'Hi user1,'
            '<br><br>'
            'In the <a href="%s%s#/roles">admin roles page,</a> please add '
            'reviewers to the Contributor Dashboard community by entering '
            'their username(s) and allow reviewing for the suggestion types '
            'that need more reviewers bolded below.'
            '<br><br>'
            'There have been <b>question suggestions</b> created on the '
            '<a href="%s%s">Contributor Dashboard page</a> where there are not '
            'enough reviewers.'
            '<br><br>'
            'Thanks so much - we appreciate your help!<br><br>'
            'Best Wishes!<br>'
            '- The Oppia Contributor Dashboard Team' % (
                feconf.OPPIA_SITE_URL, feconf.ADMIN_URL, feconf.OPPIA_SITE_URL,
                feconf.CONTRIBUTOR_DASHBOARD_URL)
        )

        with self.can_send_emails_ctx:
            email_manager.send_mail_to_notify_admins_that_reviewers_are_needed(
                [self.admin_1_id], [], [],
                self.suggestion_types_needing_reviewers)

        # Make sure correct email is sent.
        messages = self._get_sent_email_messages(self.CURRICULUM_ADMIN_1_EMAIL)
        self.assertEqual(len(messages), 1)
        self.assertEqual(messages[0].html, expected_email_html_body)

        # Make sure correct email model is stored.
        self._assert_email_data_stored_in_sent_email_model_is_correct(
            expected_email_html_body, self.admin_1_id,
            self.CURRICULUM_ADMIN_1_EMAIL)

    def test_email_sent_to_admins_if_question_suggestions_need_reviewers(
        self
    ) -> None:
        config_services.set_property(
            'committer_id',
            'enable_admin_notifications_for_reviewer_shortage', True)
        self._create_question_suggestion()
        suggestion_types_needing_reviewers = (
            suggestion_services.get_suggestion_types_that_need_reviewers())
        self.assertDictEqual(
            suggestion_types_needing_reviewers,
            {feconf.SUGGESTION_TYPE_ADD_QUESTION: set()})
        expected_email_html_body_for_admin_1 = (
            'Hi user1,'
            '<br><br>'
            'In the <a href="%s%s#/roles">admin roles page,</a> please add '
            'reviewers to the Contributor Dashboard community by entering '
            'their username(s) and allow reviewing for the suggestion types '
            'that need more reviewers bolded below.'
            '<br><br>'
            'There have been <b>question suggestions</b> created on the '
            '<a href="%s%s">Contributor Dashboard page</a> where there are not '
            'enough reviewers.'
            '<br><br>'
            'Thanks so much - we appreciate your help!<br><br>'
            'Best Wishes!<br>'
            '- The Oppia Contributor Dashboard Team' % (
                feconf.OPPIA_SITE_URL, feconf.ADMIN_URL, feconf.OPPIA_SITE_URL,
                feconf.CONTRIBUTOR_DASHBOARD_URL)
        )
        expected_email_html_body_for_admin_2 = (
            'Hi user2,'
            '<br><br>'
            'In the <a href="%s%s#/roles">admin roles page,</a> please add '
            'reviewers to the Contributor Dashboard community by entering '
            'their username(s) and allow reviewing for the suggestion types '
            'that need more reviewers bolded below.'
            '<br><br>'
            'There have been <b>question suggestions</b> created on the '
            '<a href="%s%s">Contributor Dashboard page</a> where there are not '
            'enough reviewers.'
            '<br><br>'
            'Thanks so much - we appreciate your help!<br><br>'
            'Best Wishes!<br>'
            '- The Oppia Contributor Dashboard Team' % (
                feconf.OPPIA_SITE_URL, feconf.ADMIN_URL, feconf.OPPIA_SITE_URL,
                feconf.CONTRIBUTOR_DASHBOARD_URL)
        )

        with self.can_send_emails_ctx:
            email_manager.send_mail_to_notify_admins_that_reviewers_are_needed(
                [self.admin_1_id, self.admin_2_id], [], [],
                suggestion_types_needing_reviewers)

        # Make sure correct emails are sent.
        messages = self._get_sent_email_messages(self.CURRICULUM_ADMIN_1_EMAIL)
        self.assertEqual(len(messages), 1)
        self.assertEqual(messages[0].html, expected_email_html_body_for_admin_1)
        messages = self._get_sent_email_messages(self.CURRICULUM_ADMIN_2_EMAIL)
        self.assertEqual(len(messages), 1)
        self.assertEqual(messages[0].html, expected_email_html_body_for_admin_2)

        # Make sure correct email models are stored.
        self._assert_email_data_stored_in_sent_email_model_is_correct(
            expected_email_html_body_for_admin_1, self.admin_1_id,
            self.CURRICULUM_ADMIN_1_EMAIL)
        self._assert_email_data_stored_in_sent_email_model_is_correct(
            expected_email_html_body_for_admin_2, self.admin_2_id,
            self.CURRICULUM_ADMIN_2_EMAIL)

    def test_admin_email_sent_if_translations_need_reviewers_for_one_lang(
        self
    ) -> None:
        config_services.set_property(
            'committer_id',
            'enable_admin_notifications_for_reviewer_shortage', True)
        self._create_translation_suggestion_with_language_code('hi')
        suggestion_types_needing_reviewers = (
            suggestion_services.get_suggestion_types_that_need_reviewers())
        self.assertDictEqual(
            suggestion_types_needing_reviewers,
            {feconf.SUGGESTION_TYPE_TRANSLATE_CONTENT: {'hi'}})
        expected_email_html_body = (
            'Hi user1,'
            '<br><br>'
            'In the <a href="%s%s#/roles">admin roles page,</a> please add '
            'reviewers to the Contributor Dashboard community by entering '
            'their username(s) and allow reviewing for the suggestion types '
            'that need more reviewers bolded below.'
            '<br><br>'
            'There have been <b>हिन्दी (Hindi) translation suggestions</b> '
            'created on the <a href="%s%s">Contributor Dashboard page</a> where'
            ' there are not enough reviewers.<br><br>'
            'Thanks so much - we appreciate your help!<br><br>'
            'Best Wishes!<br>'
            '- The Oppia Contributor Dashboard Team' % (
                feconf.OPPIA_SITE_URL, feconf.ADMIN_URL, feconf.OPPIA_SITE_URL,
                feconf.CONTRIBUTOR_DASHBOARD_URL)
        )

        with self.can_send_emails_ctx:
            email_manager.send_mail_to_notify_admins_that_reviewers_are_needed(
                [self.admin_1_id], [], [],
                suggestion_types_needing_reviewers)

        # Make sure correct email is sent.
        messages = self._get_sent_email_messages(self.CURRICULUM_ADMIN_1_EMAIL)
        self.assertEqual(len(messages), 1)
        self.assertEqual(messages[0].html, expected_email_html_body)

        # Make sure correct email model is stored.
        self._assert_email_data_stored_in_sent_email_model_is_correct(
            expected_email_html_body, self.admin_1_id,
            self.CURRICULUM_ADMIN_1_EMAIL)

    def test_admin_emails_sent_if_translations_need_reviewers_for_one_lang(
        self
    ) -> None:
        config_services.set_property(
            'committer_id',
            'enable_admin_notifications_for_reviewer_shortage', True)
        self._create_translation_suggestion_with_language_code('hi')
        suggestion_types_needing_reviewers = (
            suggestion_services.get_suggestion_types_that_need_reviewers())
        self.assertDictEqual(
            suggestion_types_needing_reviewers,
            {feconf.SUGGESTION_TYPE_TRANSLATE_CONTENT: {'hi'}})
        expected_email_html_body_for_admin_1 = (
            'Hi user1,'
            '<br><br>'
            'In the <a href="%s%s#/roles">admin roles page,</a> please add '
            'reviewers to the Contributor Dashboard community by entering '
            'their username(s) and allow reviewing for the suggestion types '
            'that need more reviewers bolded below.'
            '<br><br>'
            'There have been <b>हिन्दी (Hindi) translation suggestions</b> '
            'created on the <a href="%s%s">Contributor Dashboard page</a> where'
            ' there are not enough reviewers.<br><br>'
            'Thanks so much - we appreciate your help!<br><br>'
            'Best Wishes!<br>'
            '- The Oppia Contributor Dashboard Team' % (
                feconf.OPPIA_SITE_URL, feconf.ADMIN_URL, feconf.OPPIA_SITE_URL,
                feconf.CONTRIBUTOR_DASHBOARD_URL)
        )
        expected_email_html_body_for_admin_2 = (
            'Hi user2,'
            '<br><br>'
            'In the <a href="%s%s#/roles">admin roles page,</a> please add '
            'reviewers to the Contributor Dashboard community by entering '
            'their username(s) and allow reviewing for the suggestion types '
            'that need more reviewers bolded below.'
            '<br><br>'
            'There have been <b>हिन्दी (Hindi) translation suggestions</b> '
            'created on the <a href="%s%s">Contributor Dashboard page</a> where'
            ' there are not enough reviewers.<br><br>'
            'Thanks so much - we appreciate your help!<br><br>'
            'Best Wishes!<br>'
            '- The Oppia Contributor Dashboard Team' % (
                feconf.OPPIA_SITE_URL, feconf.ADMIN_URL, feconf.OPPIA_SITE_URL,
                feconf.CONTRIBUTOR_DASHBOARD_URL)
        )

        with self.can_send_emails_ctx:
            email_manager.send_mail_to_notify_admins_that_reviewers_are_needed(
                [self.admin_1_id, self.admin_2_id], [], [],
                suggestion_types_needing_reviewers)

        # Make sure correct emails are sent.
        messages = self._get_sent_email_messages(self.CURRICULUM_ADMIN_1_EMAIL)
        self.assertEqual(len(messages), 1)
        self.assertEqual(messages[0].html, expected_email_html_body_for_admin_1)
        messages = self._get_sent_email_messages(self.CURRICULUM_ADMIN_2_EMAIL)
        self.assertEqual(len(messages), 1)
        self.assertEqual(messages[0].html, expected_email_html_body_for_admin_2)

        # Make sure correct email models are stored.
        self._assert_email_data_stored_in_sent_email_model_is_correct(
            expected_email_html_body_for_admin_1, self.admin_1_id,
            self.CURRICULUM_ADMIN_1_EMAIL)
        self._assert_email_data_stored_in_sent_email_model_is_correct(
            expected_email_html_body_for_admin_2, self.admin_2_id,
            self.CURRICULUM_ADMIN_2_EMAIL)

    def test_admin_email_sent_if_translations_need_reviewers_for_multi_lang(
        self
    ) -> None:
        config_services.set_property(
            'committer_id',
            'enable_admin_notifications_for_reviewer_shortage', True)
        self._create_translation_suggestion_with_language_code('fr')
        self._create_translation_suggestion_with_language_code('hi')
        suggestion_types_needing_reviewers = (
            suggestion_services.get_suggestion_types_that_need_reviewers())
        self.assertDictEqual(
            suggestion_types_needing_reviewers,
            {feconf.SUGGESTION_TYPE_TRANSLATE_CONTENT: {
                'fr', 'hi'}})
        expected_email_html_body = (
            'Hi user1,'
            '<br><br>'
            'In the <a href="%s%s#/roles">admin roles page,</a> please add '
            'reviewers to the Contributor Dashboard community by entering '
            'their username(s) and allow reviewing for the suggestion types '
            'that need more reviewers bolded below.'
            '<br><br>'
            'There have been <b>translation suggestions</b> created on the '
            '<a href="%s%s">Contributor Dashboard page</a> in languages where '
            'there are not enough reviewers. The languages that need more '
            'reviewers are:'
            '<br><ul>'
            '<li><b>français (French)</b></li><br>'
            '<li><b>हिन्दी (Hindi)</b></li><br>'
            '</ul><br>'
            'Thanks so much - we appreciate your help!<br><br>'
            'Best Wishes!<br>'
            '- The Oppia Contributor Dashboard Team' % (
                feconf.OPPIA_SITE_URL, feconf.ADMIN_URL, feconf.OPPIA_SITE_URL,
                feconf.CONTRIBUTOR_DASHBOARD_URL)
        )

        with self.can_send_emails_ctx:
            email_manager.send_mail_to_notify_admins_that_reviewers_are_needed(
                [self.admin_1_id], [], [],
                suggestion_types_needing_reviewers)

        # Make sure correct email is sent.
        messages = self._get_sent_email_messages(self.CURRICULUM_ADMIN_1_EMAIL)
        self.assertEqual(len(messages), 1)
        self.assertEqual(messages[0].html, expected_email_html_body)

        # Make sure correct email model is stored.
        self._assert_email_data_stored_in_sent_email_model_is_correct(
            expected_email_html_body, self.admin_1_id,
            self.CURRICULUM_ADMIN_1_EMAIL)

    def test_admin_emails_sent_if_translations_need_reviewers_for_multi_lang(
        self
    ) -> None:
        config_services.set_property(
            'committer_id',
            'enable_admin_notifications_for_reviewer_shortage', True)
        self._create_translation_suggestion_with_language_code('fr')
        self._create_translation_suggestion_with_language_code('hi')
        suggestion_types_needing_reviewers = (
            suggestion_services.get_suggestion_types_that_need_reviewers())
        self.assertDictEqual(
            suggestion_types_needing_reviewers,
            {feconf.SUGGESTION_TYPE_TRANSLATE_CONTENT: {
                'fr', 'hi'}})
        expected_email_html_body_for_admin_1 = (
            'Hi user1,'
            '<br><br>'
            'In the <a href="%s%s#/roles">admin roles page,</a> please add '
            'reviewers to the Contributor Dashboard community by entering '
            'their username(s) and allow reviewing for the suggestion types '
            'that need more reviewers bolded below.'
            '<br><br>'
            'There have been <b>translation suggestions</b> created on the '
            '<a href="%s%s">Contributor Dashboard page</a> in languages where '
            'there are not enough reviewers. The languages that need more '
            'reviewers are:'
            '<br><ul>'
            '<li><b>français (French)</b></li><br>'
            '<li><b>हिन्दी (Hindi)</b></li><br>'
            '</ul><br>'
            'Thanks so much - we appreciate your help!<br><br>'
            'Best Wishes!<br>'
            '- The Oppia Contributor Dashboard Team' % (
                feconf.OPPIA_SITE_URL, feconf.ADMIN_URL, feconf.OPPIA_SITE_URL,
                feconf.CONTRIBUTOR_DASHBOARD_URL)
        )
        expected_email_html_body_for_admin_2 = (
            'Hi user2,'
            '<br><br>'
            'In the <a href="%s%s#/roles">admin roles page,</a> please add '
            'reviewers to the Contributor Dashboard community by entering '
            'their username(s) and allow reviewing for the suggestion types '
            'that need more reviewers bolded below.'
            '<br><br>'
            'There have been <b>translation suggestions</b> created on the '
            '<a href="%s%s">Contributor Dashboard page</a> in languages where '
            'there are not enough reviewers. The languages that need more '
            'reviewers are:'
            '<br><ul>'
            '<li><b>français (French)</b></li><br>'
            '<li><b>हिन्दी (Hindi)</b></li><br>'
            '</ul><br>'
            'Thanks so much - we appreciate your help!<br><br>'
            'Best Wishes!<br>'
            '- The Oppia Contributor Dashboard Team' % (
                feconf.OPPIA_SITE_URL, feconf.ADMIN_URL, feconf.OPPIA_SITE_URL,
                feconf.CONTRIBUTOR_DASHBOARD_URL)
        )

        with self.can_send_emails_ctx:
            email_manager.send_mail_to_notify_admins_that_reviewers_are_needed(
                [self.admin_1_id, self.admin_2_id], [], [],
                suggestion_types_needing_reviewers)

        # Make sure correct emails are sent.
        messages = self._get_sent_email_messages(self.CURRICULUM_ADMIN_1_EMAIL)
        self.assertEqual(len(messages), 1)
        self.assertEqual(messages[0].html, expected_email_html_body_for_admin_1)
        messages = self._get_sent_email_messages(self.CURRICULUM_ADMIN_2_EMAIL)
        self.assertEqual(len(messages), 1)
        self.assertEqual(messages[0].html, expected_email_html_body_for_admin_2)

        # Make sure correct email models are stored.
        self._assert_email_data_stored_in_sent_email_model_is_correct(
            expected_email_html_body_for_admin_1, self.admin_1_id,
            self.CURRICULUM_ADMIN_1_EMAIL)
        self._assert_email_data_stored_in_sent_email_model_is_correct(
            expected_email_html_body_for_admin_2, self.admin_2_id,
            self.CURRICULUM_ADMIN_2_EMAIL)

    def test_email_sent_to_admins_if_mutli_suggestion_types_needing_reviewers(
        self
    ) -> None:
        config_services.set_property(
            'committer_id',
            'enable_admin_notifications_for_reviewer_shortage', True)
        self._create_translation_suggestion_with_language_code('fr')
        self._create_translation_suggestion_with_language_code('hi')
        self._create_question_suggestion()
        suggestion_types_needing_reviewers = (
            suggestion_services.get_suggestion_types_that_need_reviewers())
        self.assertDictEqual(
            suggestion_types_needing_reviewers,
            {
                feconf.SUGGESTION_TYPE_TRANSLATE_CONTENT: {
                    'fr', 'hi'},
                feconf.SUGGESTION_TYPE_ADD_QUESTION: set()
            })
        expected_email_html_body_for_admin_1 = (
            'Hi user1,'
            '<br><br>'
            'In the <a href="%s%s#/roles">admin roles page,</a> please add '
            'reviewers to the Contributor Dashboard community by entering '
            'their username(s) and allow reviewing for the suggestion types '
            'that need more reviewers bolded below.'
            '<br><br>'
            'There have been <b>translation suggestions</b> created on the '
            '<a href="%s%s">Contributor Dashboard page</a> in languages where '
            'there are not enough reviewers. The languages that need more '
            'reviewers are:'
            '<br><ul>'
            '<li><b>français (French)</b></li><br>'
            '<li><b>हिन्दी (Hindi)</b></li><br>'
            '</ul><br>'
            'Thanks so much - we appreciate your help!<br><br>'
            'Best Wishes!<br>'
            '- The Oppia Contributor Dashboard Team' % (
                feconf.OPPIA_SITE_URL, feconf.ADMIN_URL, feconf.OPPIA_SITE_URL,
                feconf.CONTRIBUTOR_DASHBOARD_URL)
        )
        expected_email_html_body_for_admin_2 = (
            'Hi user2,'
            '<br><br>'
            'In the <a href="%s%s#/roles">admin roles page,</a> please add '
            'reviewers to the Contributor Dashboard community by entering '
            'their username(s) and allow reviewing for the suggestion types '
            'that need more reviewers bolded below.'
            '<br><br>'
            'There have been <b>translation suggestions</b> created on the '
            '<a href="%s%s">Contributor Dashboard page</a> in languages where '
            'there are not enough reviewers. The languages that need more '
            'reviewers are:'
            '<br><ul>'
            '<li><b>français (French)</b></li><br>'
            '<li><b>हिन्दी (Hindi)</b></li><br>'
            '</ul><br>'
            'Thanks so much - we appreciate your help!<br><br>'
            'Best Wishes!<br>'
            '- The Oppia Contributor Dashboard Team' % (
                feconf.OPPIA_SITE_URL, feconf.ADMIN_URL, feconf.OPPIA_SITE_URL,
                feconf.CONTRIBUTOR_DASHBOARD_URL)
        )

        with self.can_send_emails_ctx:
            email_manager.send_mail_to_notify_admins_that_reviewers_are_needed(
                [self.admin_1_id], [self.admin_2_id], [],
                suggestion_types_needing_reviewers)

        # Make sure correct emails are sent.
        messages = self._get_sent_email_messages(self.CURRICULUM_ADMIN_1_EMAIL)
        messages.sort(key=lambda m: m.html)
        self.assertEqual(len(messages), 2)
        self.assertEqual(messages[1].html, expected_email_html_body_for_admin_1)
        messages = self._get_sent_email_messages(self.CURRICULUM_ADMIN_2_EMAIL)
        self.assertEqual(len(messages), 1)
        self.assertEqual(messages[0].html, expected_email_html_body_for_admin_2)

        # Make sure correct email models are stored.
        sent_email_models: Sequence[
            email_models.SentEmailModel
        ] = email_models.SentEmailModel.get_all().filter(
            email_models.SentEmailModel.recipient_id == self.admin_1_id).fetch()
        # Here, we are narrowing down the type of 'sent_email_models' from
        # Sequence to List. Because Sequence is a broader type and it does not
        # contain extra methods (e.g: .sort()), and below we are using .sort()
        # method by assuming that 'sent_email_models' is an instance of list.
        # So, to avoid error we used assertion here.
        assert isinstance(sent_email_models, list)
        self.assertEqual(len(sent_email_models), 2)
        email_sort_fn: Callable[[email_models.SentEmailModel], str] = (
            lambda m: m.html_body if isinstance(m.html_body, str) else ''
        )
        sent_email_models.sort(key=email_sort_fn)
        sent_email_model = sent_email_models[1]
        self.assertEqual(
            sent_email_model.subject,
            email_manager.ADMIN_NOTIFICATION_FOR_REVIEWER_SHORTAGE_EMAIL_DATA[
                'email_subject'])
        self.assertEqual(
            sent_email_model.recipient_id, self.admin_1_id)
        self.assertEqual(
            sent_email_model.recipient_email, self.CURRICULUM_ADMIN_1_EMAIL)
        self.assertEqual(
            sent_email_model.html_body, expected_email_html_body_for_admin_1)
        self.assertEqual(
            sent_email_model.sender_id, feconf.SYSTEM_COMMITTER_ID)
        self.assertEqual(
            sent_email_model.sender_email,
            'Site Admin <%s>' % feconf.NOREPLY_EMAIL_ADDRESS)
        self.assertEqual(
            sent_email_model.intent,
            feconf.EMAIL_INTENT_ADD_CONTRIBUTOR_DASHBOARD_REVIEWERS)

        self._assert_email_data_stored_in_sent_email_model_is_correct(
            expected_email_html_body_for_admin_2, self.admin_2_id,
            self.CURRICULUM_ADMIN_2_EMAIL)


class QueryStatusNotificationEmailTests(test_utils.EmailTestBase):
    """Test that email is send to submitter when query has completed
    or failed.
    """

    SUBMITTER_USERNAME: Final = 'submit'
    SUBMITTER_EMAIL: Final = 'submit@example.com'
    SENDER_USERNAME: Final = 'sender'
    SENDER_EMAIL: Final = 'sender@example.com'
    RECIPIENT_A_EMAIL: Final = 'a@example.com'
    RECIPIENT_A_USERNAME: Final = 'usera'
    RECIPIENT_B_EMAIL: Final = 'b@example.com'
    RECIPIENT_B_USERNAME: Final = 'userb'

    def setUp(self) -> None:
        super().setUp()
        self.signup(self.SUBMITTER_EMAIL, self.SUBMITTER_USERNAME)
        self.submitter_id = self.get_user_id_from_email(self.SUBMITTER_EMAIL)   # type: ignore[no-untyped-call]
        self.signup(self.SENDER_EMAIL, self.SENDER_USERNAME)
        self.sender_id = self.get_user_id_from_email(self.SENDER_EMAIL)   # type: ignore[no-untyped-call]
        self.can_send_emails_ctx = self.swap(feconf, 'CAN_SEND_EMAILS', True)
        self.signup(self.RECIPIENT_A_EMAIL, self.RECIPIENT_A_USERNAME)
        self.signup(self.RECIPIENT_B_EMAIL, self.RECIPIENT_B_USERNAME)
        self.set_curriculum_admins([self.SENDER_USERNAME, ])   # type: ignore[no-untyped-call]
        self.recipient_a_id = self.get_user_id_from_email(   # type: ignore[no-untyped-call]
            self.RECIPIENT_A_EMAIL)
        self.recipient_b_id = self.get_user_id_from_email(   # type: ignore[no-untyped-call]
            self.RECIPIENT_B_EMAIL)
        self.recipient_ids = [self.recipient_a_id, self.recipient_b_id]

    def test_that_correct_completion_email_is_sent(self) -> None:
        query_id = 'qid'
        expected_email_subject = 'Query qid has successfully completed'
        expected_email_html_body = (
            'Hi submit,<br>'
            'Your query with id qid has succesfully completed its '
            'execution. Visit the result page '
            '<a href="https://www.oppia.org/emaildashboardresult/qid">here</a> '
            'to see result of your query.<br><br>'
            'Thanks!<br>'
            '<br>'
            'Best wishes,<br>'
            'The Oppia Team<br>'
            '<br>'
            'You can change your email preferences via the '
            '<a href="http://localhost:8181/preferences">Preferences</a> page.')

        expected_email_text_body = (
            'Hi submit,\n'
            'Your query with id qid has succesfully completed its '
            'execution. Visit the result page here '
            'to see result of your query.\n\n'
            'Thanks!\n'
            '\n'
            'Best wishes,\n'
            'The Oppia Team\n'
            '\n'
            'You can change your email preferences via the Preferences page.')

        with self.can_send_emails_ctx:
            email_manager.send_query_completion_email(
                self.submitter_id, query_id)

            # Make sure correct email is sent.
            messages = self._get_sent_email_messages(
                self.SUBMITTER_EMAIL)
            self.assertEqual(len(messages), 1)
            self.assertEqual(messages[0].html, expected_email_html_body)
            self.assertEqual(messages[0].body, expected_email_text_body)

            # Make sure correct email model is stored.
            all_models: Sequence[
                email_models.SentEmailModel
            ] = email_models.SentEmailModel.get_all().fetch()
            sent_email_model = all_models[0]
            self.assertEqual(
                sent_email_model.subject, expected_email_subject)
            self.assertEqual(
                sent_email_model.recipient_id, self.submitter_id)
            self.assertEqual(
                sent_email_model.recipient_email, self.SUBMITTER_EMAIL)
            self.assertEqual(
                sent_email_model.sender_id, feconf.SYSTEM_COMMITTER_ID)
            self.assertEqual(
                sent_email_model.sender_email,
                'Site Admin <%s>' % feconf.NOREPLY_EMAIL_ADDRESS)
            self.assertEqual(
                sent_email_model.intent,
                feconf.EMAIL_INTENT_QUERY_STATUS_NOTIFICATION)

    def test_that_correct_failure_email_is_sent(self) -> None:
        query_id = 'qid'
        query_params = {
            'key1': 'val1',
            'key2': 'val2'
        }

        expected_email_subject = 'Query qid has failed'

        expected_email_html_body = (
            'Hi submit,<br>'
            'Your query with id qid has failed due to error '
            'during execution. '
            'Please check the query parameters and submit query again.<br><br>'
            'Thanks!<br>'
            '<br>'
            'Best wishes,<br>'
            'The Oppia Team<br>'
            '<br>'
            'You can change your email preferences via the '
            '<a href="http://localhost:8181/preferences">Preferences</a> page.')

        expected_email_text_body = (
            'Hi submit,\n'
            'Your query with id qid has failed due to error '
            'during execution. '
            'Please check the query parameters and submit query again.\n\n'
            'Thanks!\n'
            '\n'
            'Best wishes,\n'
            'The Oppia Team\n'
            '\n'
            'You can change your email preferences via the Preferences page.')

        expected_admin_email_text_body = (
            '(Sent from dev-project-id)\n\n'
            'Query job with qid query id has failed in its execution.\n'
            'Query parameters:\n\n'
            'key1: val1\n'
            'key2: val2\n')

        with self.can_send_emails_ctx:
            email_manager.send_query_failure_email(
                self.submitter_id, query_id, query_params)

            # Make sure correct email is sent.
            messages = self._get_sent_email_messages(
                self.SUBMITTER_EMAIL)
            self.assertEqual(len(messages), 1)
            self.assertEqual(messages[0].html, expected_email_html_body)
            self.assertEqual(messages[0].body, expected_email_text_body)

            # Make sure correct email model is stored.
            all_models: Sequence[
                email_models.SentEmailModel
            ] = email_models.SentEmailModel.get_all().fetch()
            sent_email_model = all_models[0]
            self.assertEqual(
                sent_email_model.subject, expected_email_subject)
            self.assertEqual(
                sent_email_model.recipient_id, self.submitter_id)
            self.assertEqual(
                sent_email_model.recipient_email, self.SUBMITTER_EMAIL)
            self.assertEqual(
                sent_email_model.sender_id, feconf.SYSTEM_COMMITTER_ID)
            self.assertEqual(
                sent_email_model.sender_email,
                'Site Admin <%s>' % feconf.NOREPLY_EMAIL_ADDRESS)
            self.assertEqual(
                sent_email_model.intent,
                feconf.EMAIL_INTENT_QUERY_STATUS_NOTIFICATION)

            # Make sure that correct email is sent to admin.
            admin_messages = self._get_sent_email_messages(
                feconf.ADMIN_EMAIL_ADDRESS)
            self.assertEqual(len(admin_messages), 1)
            self.assertEqual(
                admin_messages[0].body, expected_admin_email_text_body)

    def test_send_user_query_email(self) -> None:
        email_subject = 'Bulk Email User Query Subject'
        email_body = 'Bulk Email User Query Body'
        email_intent = feconf.BULK_EMAIL_INTENT_CREATE_EXPLORATION
        with self.can_send_emails_ctx:
            email_manager.send_user_query_email(
                self.sender_id, self.recipient_ids,
                email_subject,
                email_body,
                email_intent)
            messages_a = self._get_sent_email_messages(
                self.RECIPIENT_A_EMAIL)
            self.assertEqual(len(messages_a), 1)

            messages_b = self._get_sent_email_messages(
                self.RECIPIENT_B_EMAIL)
            self.assertEqual(len(messages_b), 1)

            # Make sure correct email model is stored.
            all_models: Sequence[
                email_models.BulkEmailModel
            ] = email_models.BulkEmailModel.get_all().fetch()
            self.assertEqual(len(all_models), 1)
            sent_email_model = all_models[0]
            self.assertEqual(
                sent_email_model.subject, email_subject)
            self.assertEqual(
                sent_email_model.sender_id, self.sender_id)
            self.assertEqual(
                sent_email_model.sender_email,
                '%s <%s>' % (self.SENDER_USERNAME, self.SENDER_EMAIL))
            self.assertEqual(
                sent_email_model.intent,
                email_intent)


class VoiceoverApplicationEmailUnitTest(test_utils.EmailTestBase):
    """Unit test related to voiceover application emails."""

    APPLICANT_USERNAME: Final = 'applicant'
    APPLICANT_EMAIL: Final = 'applicant@example.com'

    def setUp(self) -> None:
        super().setUp()
        self.signup(self.APPLICANT_EMAIL, self.APPLICANT_USERNAME)
        self.applicant_id = self.get_user_id_from_email(self.APPLICANT_EMAIL)   # type: ignore[no-untyped-call]
        user_services.update_email_preferences(
            self.applicant_id, True, False, False, False)
        self.can_send_emails_ctx = self.swap(feconf, 'CAN_SEND_EMAILS', True)
        self.can_not_send_emails_ctx = self.swap(
            feconf, 'CAN_SEND_EMAILS', False)

    def test_that_email_not_sent_if_can_send_emails_is_false(self) -> None:
        with self.can_not_send_emails_ctx:
            email_manager.send_accepted_voiceover_application_email(
                self.applicant_id, 'Lesson to voiceover', 'en')

        messages = self._get_sent_email_messages(
            self.APPLICANT_EMAIL)
        self.assertEqual(len(messages), 0)

    def test_that_correct_accepted_voiceover_application_email_is_sent(
        self
    ) -> None:
        expected_email_subject = (
            '[Accepted] Updates on submitted voiceover application')
        expected_email_html_body = (
            'Hi applicant,<br><br>'
            'Congratulations! Your voiceover application for '
            '"Lesson to voiceover" lesson got accepted and you have been '
            'assigned with a voice artist role in the lesson. Now you will be '
            'able to add voiceovers to the lesson in English '
            'language.'
            '<br><br>You can check the wiki page to learn'
            '<a href="https://github.com/oppia/oppia/wiki/'
            'Instructions-for-voice-artists">how to voiceover a lesson</a>'
            '<br><br>'
            'Thank you for helping improve Oppia\'s lessons!'
            '- The Oppia Team<br>'
            '<br>'
            'You can change your email preferences via the '
            '<a href="http://localhost:8181/preferences">Preferences</a> page.')

        with self.can_send_emails_ctx:
            email_manager.send_accepted_voiceover_application_email(
                self.applicant_id, 'Lesson to voiceover', 'en')

            # Make sure correct email is sent.
            messages = self._get_sent_email_messages(
                self.APPLICANT_EMAIL)
            self.assertEqual(len(messages), 1)
            self.assertEqual(messages[0].html, expected_email_html_body)

            # Make sure correct email model is stored.
            all_models: Sequence[
                email_models.SentEmailModel
            ] = email_models.SentEmailModel.get_all().fetch()
            sent_email_model = all_models[0]
            self.assertEqual(
                sent_email_model.subject, expected_email_subject)
            self.assertEqual(
                sent_email_model.recipient_id, self.applicant_id)
            self.assertEqual(
                sent_email_model.recipient_email, self.APPLICANT_EMAIL)
            self.assertEqual(
                sent_email_model.sender_id, feconf.SYSTEM_COMMITTER_ID)
            self.assertEqual(
                sent_email_model.sender_email,
                'Site Admin <%s>' % feconf.NOREPLY_EMAIL_ADDRESS)
            self.assertEqual(
                sent_email_model.intent,
                feconf.EMAIL_INTENT_VOICEOVER_APPLICATION_UPDATES)

    def test_that_correct_rejected_voiceover_application_email_is_sent(
        self
    ) -> None:
        expected_email_subject = 'Updates on submitted voiceover application'
        expected_email_html_body = (
            'Hi applicant,<br><br>'
            'Your voiceover application for "Lesson to voiceover" lesson in '
            'language English got rejected and the reviewer has left a message.'
            '<br><br>Review message: A rejection message!<br><br>'
            'You can create a new voiceover application through the'
            '<a href="https://oppia.org/contributor-dashboard">'
            'contributor dashboard</a> page.<br><br>'
            '- The Oppia Team<br>'
            '<br>'
            'You can change your email preferences via the '
            '<a href="http://localhost:8181/preferences">Preferences</a> page.')

        with self.can_send_emails_ctx:
            email_manager.send_rejected_voiceover_application_email(
                self.applicant_id, 'Lesson to voiceover', 'en',
                'A rejection message!')

            # Make sure correct email is sent.
            messages = self._get_sent_email_messages(
                self.APPLICANT_EMAIL)
            self.assertEqual(len(messages), 1)
            self.assertEqual(messages[0].html, expected_email_html_body)

            # Make sure correct email model is stored.
            all_models: Sequence[
                email_models.SentEmailModel
            ] = email_models.SentEmailModel.get_all().fetch()
            sent_email_model = all_models[0]
            self.assertEqual(
                sent_email_model.subject, expected_email_subject)
            self.assertEqual(
                sent_email_model.recipient_id, self.applicant_id)
            self.assertEqual(
                sent_email_model.recipient_email, self.APPLICANT_EMAIL)
            self.assertEqual(
                sent_email_model.sender_id, feconf.SYSTEM_COMMITTER_ID)
            self.assertEqual(
                sent_email_model.sender_email,
                'Site Admin <%s>' % feconf.NOREPLY_EMAIL_ADDRESS)
            self.assertEqual(
                sent_email_model.intent,
                feconf.EMAIL_INTENT_VOICEOVER_APPLICATION_UPDATES)

    def test_can_send_emails_is_false_logs_error(self) -> None:
        """When feconf.CAN_SEND_EMAILS is false,
        send_rejected_voiceover_application_email(*args) should log an error.
        """
        observed_log_messages = []

        def _mock_logging_function(msg: str, *args: str) -> None:
            """Mocks logging.error()."""
            observed_log_messages.append(msg % args)

        with self.swap(logging, 'error', _mock_logging_function):
            email_manager.send_rejected_voiceover_application_email(
                self.applicant_id, 'Lesson to voiceover', 'en',
                'A rejection message!')

            expected_log_message = 'This app cannot send emails to users.'
            self.assertEqual(
                observed_log_messages, [expected_log_message])


class AccountDeletionEmailUnitTest(test_utils.EmailTestBase):
    """Unit test related to account deletion application emails."""

    APPLICANT_USERNAME: Final = 'applicant'
    APPLICANT_EMAIL: Final = 'applicant@example.com'

    def setUp(self) -> None:
        super().setUp()
        self.signup(self.APPLICANT_EMAIL, self.APPLICANT_USERNAME)
        self.applicant_id = self.get_user_id_from_email(self.APPLICANT_EMAIL)   # type: ignore[no-untyped-call]
        self.can_send_emails_ctx = self.swap(feconf, 'CAN_SEND_EMAILS', True)
        self.can_not_send_emails_ctx = self.swap(
            feconf, 'CAN_SEND_EMAILS', False)

    def test_that_email_not_sent_if_can_send_emails_is_false(self) -> None:
        with self.can_not_send_emails_ctx:
            email_manager.send_account_deleted_email(
                self.applicant_id, self.APPLICANT_EMAIL)

        messages = self._get_sent_email_messages(
            self.APPLICANT_EMAIL)
        self.assertEqual(len(messages), 0)

    def test_account_deletion_failed_email_is_sent_correctly(self) -> None:
        dummy_admin_address = 'admin@system.com'

        admin_email_ctx = self.swap(
            feconf, 'ADMIN_EMAIL_ADDRESS', dummy_admin_address)

        with self.can_send_emails_ctx, admin_email_ctx:
            # Make sure there are no emails already sent.
            messages = self._get_sent_email_messages(
                feconf.ADMIN_EMAIL_ADDRESS)
            self.assertEqual(messages, [])

            # Send an account deletion failed email to admin.
            email_manager.send_account_deletion_failed_email(
                self.applicant_id, self.APPLICANT_EMAIL
            )

            # Make sure emails are sent.
            messages = self._get_sent_email_messages(
                feconf.ADMIN_EMAIL_ADDRESS)
            self.assertEqual(len(messages), 1)
            self.assertEqual(messages[0].to, ['admin@system.com'])
            self.assertEqual(
                messages[0].subject,
                'WIPEOUT: Account deletion failed'
            )
            self.assertIn(
                'The Wipeout process failed for the user with ID \'%s\' and '
                'email \'%s\'.' % (self.applicant_id, self.APPLICANT_EMAIL),
                messages[0].html
            )

    def test_that_correct_account_deleted_email_is_sent(self) -> None:
        expected_email_subject = 'Account deleted'
        expected_email_html_body = (
            'Hi applicant@example.com,<br><br>'
            'Your account was successfully deleted.<br><br>'
            '- The Oppia Team')

        with self.can_send_emails_ctx:
            email_manager.send_account_deleted_email(
                self.applicant_id, self.APPLICANT_EMAIL)

            # Make sure correct email is sent.
            messages = self._get_sent_email_messages(
                self.APPLICANT_EMAIL)
            self.assertEqual(len(messages), 1)
            self.assertEqual(messages[0].html, expected_email_html_body)

            # Make sure correct email model is stored.
            all_models: Sequence[
                email_models.SentEmailModel
            ] = email_models.SentEmailModel.get_all().fetch()
            sent_email_model = all_models[0]
            self.assertEqual(
                sent_email_model.subject, expected_email_subject)
            self.assertEqual(
                sent_email_model.recipient_id, self.applicant_id)
            self.assertEqual(
                sent_email_model.recipient_email, self.APPLICANT_EMAIL)
            self.assertEqual(
                sent_email_model.sender_id, feconf.SYSTEM_COMMITTER_ID)
            self.assertEqual(
                sent_email_model.sender_email,
                'Site Admin <%s>' % feconf.NOREPLY_EMAIL_ADDRESS)
            self.assertEqual(
                sent_email_model.intent, feconf.EMAIL_INTENT_ACCOUNT_DELETED)


class BulkEmailsTests(test_utils.EmailTestBase):
    SENDER_EMAIL: Final = 'sender@example.com'
    SENDER_USERNAME: Final = 'sender'
    FAKE_SENDER_EMAIL: Final = 'fake@example.com'
    FAKE_SENDER_USERNAME: Final = 'fake'
    RECIPIENT_A_EMAIL: Final = 'a@example.com'
    RECIPIENT_A_USERNAME: Final = 'usera'
    RECIPIENT_B_EMAIL: Final = 'b@example.com'
    RECIPIENT_B_USERNAME: Final = 'userb'

    def setUp(self) -> None:
        super().setUp()
        # SENDER is authorised sender.
        # FAKE_SENDER is unauthorised sender.
        # A and B are recipients.
        self.signup(self.SENDER_EMAIL, self.SENDER_USERNAME)
        self.sender_id = self.get_user_id_from_email(self.SENDER_EMAIL)   # type: ignore[no-untyped-call]
        self.signup(self.FAKE_SENDER_EMAIL, self.FAKE_SENDER_USERNAME)
        self.fake_sender_id = self.get_user_id_from_email(   # type: ignore[no-untyped-call]
            self.FAKE_SENDER_EMAIL)
        self.signup(self.RECIPIENT_A_EMAIL, self.RECIPIENT_A_USERNAME)
        self.signup(self.RECIPIENT_B_EMAIL, self.RECIPIENT_B_USERNAME)
        self.recipient_a_id = self.get_user_id_from_email(   # type: ignore[no-untyped-call]
            self.RECIPIENT_A_EMAIL)
        self.recipient_b_id = self.get_user_id_from_email(   # type: ignore[no-untyped-call]
            self.RECIPIENT_B_EMAIL)
        self.recipient_ids = [self.recipient_a_id, self.recipient_b_id]

        self.set_curriculum_admins([self.SENDER_USERNAME])   # type: ignore[no-untyped-call]
        self.can_send_emails_ctx = self.swap(feconf, 'CAN_SEND_EMAILS', True)

    def test_that_correct_email_is_sent(self) -> None:
        email_subject = 'Dummy subject'
        email_html_body = 'Dummy email body.<br>'
        email_text_body = 'Dummy email body.\n'

        with self.can_send_emails_ctx:
            email_manager.send_user_query_email(
                self.sender_id, self.recipient_ids, email_subject,
                email_html_body, feconf.BULK_EMAIL_INTENT_CREATE_EXPLORATION)

        messages_a = self._get_sent_email_messages(
            self.RECIPIENT_A_EMAIL)
        self.assertEqual(len(messages_a), 1)
        self.assertEqual(messages_a[0].html, email_html_body)
        self.assertEqual(messages_a[0].body, email_text_body)

        messages_b = self._get_sent_email_messages(
            self.RECIPIENT_B_EMAIL)
        self.assertEqual(len(messages_b), 1)
        self.assertEqual(messages_b[0].html, email_html_body)
        self.assertEqual(messages_b[0].body, email_text_body)

        # Make sure correct email model is stored.
        all_models: Sequence[
                email_models.SentEmailModel
            ] = email_models.BulkEmailModel.get_all().fetch()
        self.assertEqual(len(all_models), 1)
        sent_email_model = all_models[0]
        self.assertEqual(
            sent_email_model.subject, email_subject)
        self.assertEqual(
            sent_email_model.html_body, email_html_body)
        self.assertEqual(
            sent_email_model.sender_id, self.sender_id)
        self.assertEqual(
            sent_email_model.sender_email,
            '%s <%s>' % (self.SENDER_USERNAME, self.SENDER_EMAIL))
        self.assertEqual(
            sent_email_model.intent,
            feconf.BULK_EMAIL_INTENT_CREATE_EXPLORATION)

    def test_email_not_sent_if_original_html_not_matches_cleaned_html(
        self
    ) -> None:
        email_subject = 'Dummy Email Subject'
        email_html_body = 'Dummy email body.<td>'

        with self.can_send_emails_ctx:
            email_manager.send_user_query_email(
                self.sender_id, self.recipient_ids,
                email_subject, email_html_body,
                feconf.BULK_EMAIL_INTENT_CREATE_EXPLORATION)

        # Check that no email was sent.
        messages_a = self._get_sent_email_messages(
            self.RECIPIENT_A_EMAIL)
        self.assertEqual(len(messages_a), 0)

        messages_b = self._get_sent_email_messages(
            self.RECIPIENT_B_EMAIL)
        self.assertEqual(len(messages_b), 0)

    def test_that_exception_is_raised_for_unauthorised_sender(self) -> None:
        with self.can_send_emails_ctx, (
            self.assertRaisesRegex(   # type: ignore[no-untyped-call]
                Exception, 'Invalid sender_id for email')):
            email_manager.send_user_query_email(
                self.fake_sender_id, self.recipient_ids, 'email_subject',
                'email_html_body', feconf.BULK_EMAIL_INTENT_MARKETING)

        messages_a = self._get_sent_email_messages(
            self.RECIPIENT_A_EMAIL)
        self.assertEqual(len(messages_a), 0)

        messages_b = self._get_sent_email_messages(
            self.RECIPIENT_B_EMAIL)
        self.assertEqual(len(messages_b), 0)

        all_models: Sequence[
            email_models.BulkEmailModel
        ] = email_models.BulkEmailModel.get_all().fetch()
        self.assertEqual(len(all_models), 0)

    def test_that_test_email_is_sent_for_bulk_emails(self) -> None:
        email_subject = 'Test Subject'
        email_body = 'Test Body'
        with self.can_send_emails_ctx:
            email_manager.send_test_email_for_bulk_emails(
                self.sender_id, email_subject, email_body
            )
        messages = self._get_sent_email_messages(self.SENDER_EMAIL)
        self.assertEqual(len(messages), 1)


class EmailPreferencesTests(test_utils.EmailTestBase):

    def test_can_users_receive_thread_email(self) -> None:
        gae_ids = ('someUser1', 'someUser2')
        exp_id = 'someExploration'
        usernames = ('username1', 'username2')
        emails = ('user1@example.com', 'user2@example.com')

        user_ids = []
        for user_id, username, user_email in zip(gae_ids, usernames, emails):
            user_settings = user_services.create_new_user(user_id, user_email)
            user_ids.append(user_settings.user_id)
            user_services.set_username(user_settings.user_id, username)

        # Both users can receive all emails in default setting.
        self.assertListEqual(email_manager.can_users_receive_thread_email(
            user_ids, exp_id, True), [True, True])
        self.assertTrue(email_manager.can_users_receive_thread_email(
            user_ids, exp_id, False), msg=[True, True])

        # First user have muted feedback notifications for this exploration,
        # therefore he should receive only suggestion emails.
        user_services.set_email_preferences_for_exploration(
            user_ids[0], exp_id, mute_feedback_notifications=True)
        self.assertListEqual(email_manager.can_users_receive_thread_email(
            user_ids, exp_id, True), [True, True])
        self.assertListEqual(email_manager.can_users_receive_thread_email(
            user_ids, exp_id, False), [False, True])

        # Second user have muted suggestion notifications for this exploration,
        # therefore he should receive only feedback emails.
        user_services.set_email_preferences_for_exploration(
            user_ids[1], exp_id, mute_suggestion_notifications=True)
        self.assertListEqual(email_manager.can_users_receive_thread_email(
            user_ids, exp_id, True), [True, False])
        self.assertListEqual(email_manager.can_users_receive_thread_email(
            user_ids, exp_id, False), [False, True])

        # Both users have disabled all emails globally, therefore they
        # should not receive any emails.
        for user_id in user_ids:
            user_services.update_email_preferences(
                user_id, True, True, False, True)

        self.assertListEqual(email_manager.can_users_receive_thread_email(
            user_ids, exp_id, True), [False, False])
        self.assertTrue(email_manager.can_users_receive_thread_email(
            user_ids, exp_id, False), msg=[False, False])

        # Both users have unmuted feedback/suggestion emails for this
        # exploration, but all emails are still disabled globally,
        # therefore they should not receive any emails.
        user_services.set_email_preferences_for_exploration(
            user_ids[0], exp_id, mute_feedback_notifications=False)
        user_services.set_email_preferences_for_exploration(
            user_ids[1], exp_id, mute_suggestion_notifications=False)
        user_services.update_email_preferences(
            user_id, True, True, False, True)
        self.assertListEqual(email_manager.can_users_receive_thread_email(
            user_ids, exp_id, True), [False, False])
        self.assertTrue(email_manager.can_users_receive_thread_email(
            user_ids, exp_id, False), msg=[False, False])

        # Both user have enabled all emails globally, therefore they should
        # receive all emails.
        for user_id in user_ids:
            user_services.update_email_preferences(
                user_id, True, True, True, True)

        self.assertListEqual(email_manager.can_users_receive_thread_email(
            user_ids, exp_id, True), [True, True])
        self.assertTrue(email_manager.can_users_receive_thread_email(
            user_ids, exp_id, False), msg=[True, True])


class ModeratorActionEmailsTests(test_utils.EmailTestBase):
    RECIPIENT_EMAIL: Final = 'a@example.com'
    RECIPIENT_USERNAME: Final = 'usera'

    def setUp(self) -> None:
        super().setUp()
        self.signup(self.MODERATOR_EMAIL, self.MODERATOR_USERNAME)
        self.moderator_id = self.get_user_id_from_email(self.MODERATOR_EMAIL)   # type: ignore[no-untyped-call]
        self.set_moderators([self.MODERATOR_USERNAME])
        self.signup(self.RECIPIENT_EMAIL, self.RECIPIENT_USERNAME)
        self.recipient_id = self.get_user_id_from_email(   # type: ignore[no-untyped-call]
            self.RECIPIENT_EMAIL)
        self.can_send_emails_ctx = self.swap(
            feconf, 'CAN_SEND_EMAILS', True)
        self.can_not_send_emails_ctx = self.swap(
            feconf, 'CAN_SEND_EMAILS', False)
        self.can_send_email_moderator_action_ctx = self.swap(
            feconf, 'REQUIRE_EMAIL_ON_MODERATOR_ACTION', True)

    def test_exception_raised_if_email_on_moderator_action_is_false(
        self
    ) -> None:
        with self.assertRaisesRegex(   # type: ignore[no-untyped-call]
            Exception,
            'For moderator emails to be sent, please ensure that '
            'REQUIRE_EMAIL_ON_MODERATOR_ACTION is set to True.'):
            email_manager.require_moderator_email_prereqs_are_satisfied()

    def test_exception_raised_if_can_send_emails_is_false(self) -> None:
        with self.can_send_email_moderator_action_ctx, self.assertRaisesRegex(   # type: ignore[no-untyped-call]
            Exception,
            'For moderator emails to be sent, please ensure that '
            'CAN_SEND_EMAILS is set to True.'):
            email_manager.require_moderator_email_prereqs_are_satisfied()

    def test_correct_email_draft_received_on_exploration_unpublish(
        self
    ) -> None:
        expected_draft_text_body = (
            'I\'m writing to inform you that '
            'I have unpublished the above exploration.')
        with self.can_send_emails_ctx, self.can_send_email_moderator_action_ctx:
            d_text = email_manager.get_moderator_unpublish_exploration_email()
            self.assertEqual(d_text, expected_draft_text_body)

    def test_blank_draft_received_exploration_unpublish_exception_raised(
        self
    ) -> None:
        expected_draft_text_body = ''
        with self.can_not_send_emails_ctx:
            d_text = email_manager.get_moderator_unpublish_exploration_email()
            self.assertEqual(d_text, expected_draft_text_body)

    def test_correct_moderator_action_email_sent(self) -> None:
        email_intent = 'unpublish_exploration'
        exploration_title = 'Title'
        email_html_body = 'Dummy email body.<br>'
        with self.can_send_emails_ctx, (
            self.can_send_email_moderator_action_ctx):
            email_manager.send_moderator_action_email(
                self.moderator_id, self.recipient_id,
                email_intent, exploration_title, email_html_body)
        messages = self._get_sent_email_messages(
            self.RECIPIENT_EMAIL)
        self.assertEqual(len(messages), 1)


class ContributionReviewerEmailTest(test_utils.EmailTestBase):
    """Test for assignment and removal of contribution reviewers."""

    TRANSLATION_REVIEWER_EMAIL: Final = 'translationreviewer@example.com'
    VOICEOVER_REVIEWER_EMAIL: Final = 'voiceoverreviewer@example.com'
    QUESTION_REVIEWER_EMAIL: Final = 'questionreviewer@example.com'

    def setUp(self) -> None:
        super().setUp()
        self.signup(self.CURRICULUM_ADMIN_EMAIL, self.CURRICULUM_ADMIN_USERNAME)
        self.signup(self.TRANSLATION_REVIEWER_EMAIL, 'translator')
        self.signup(self.VOICEOVER_REVIEWER_EMAIL, 'voiceartist')
        self.signup(self.QUESTION_REVIEWER_EMAIL, 'question')

        self.translation_reviewer_id = self.get_user_id_from_email(   # type: ignore[no-untyped-call]
            self.TRANSLATION_REVIEWER_EMAIL)
        user_services.update_email_preferences(
            self.translation_reviewer_id, True, False, False, False)
        self.voiceover_reviewer_id = self.get_user_id_from_email(   # type: ignore[no-untyped-call]
            self.VOICEOVER_REVIEWER_EMAIL)
        user_services.update_email_preferences(
            self.voiceover_reviewer_id, True, False, False, False)
        self.question_reviewer_id = self.get_user_id_from_email(   # type: ignore[no-untyped-call]
            self.QUESTION_REVIEWER_EMAIL)
        user_services.update_email_preferences(
            self.question_reviewer_id, True, False, False, False)

        self.can_send_emails_ctx = self.swap(
            feconf, 'CAN_SEND_EMAILS', True)
        self.can_not_send_emails_ctx = self.swap(
            feconf, 'CAN_SEND_EMAILS', False)

    def test_assign_translation_reviewer_email_for_can_send_emails_is_false(
        self
    ) -> None:
        with self.can_not_send_emails_ctx:
            email_manager.send_email_to_new_contribution_reviewer(
                self.translation_reviewer_id,
                constants.CONTRIBUTION_RIGHT_CATEGORY_REVIEW_TRANSLATION,
                language_code='hi')

        messages = self._get_sent_email_messages(
            self.TRANSLATION_REVIEWER_EMAIL)
        self.assertEqual(len(messages), 0)

    def test_assign_translation_reviewer_email_for_invalid_review_category(
        self
    ) -> None:
        with self.assertRaisesRegex(Exception, 'Invalid review_category'):   # type: ignore[no-untyped-call]
            email_manager.send_email_to_new_contribution_reviewer(
                self.translation_reviewer_id, 'invalid_category')

    def test_schema_of_new_reviewer_email_data_constant(self) -> None:
        self.assertEqual(sorted(email_manager.NEW_REVIEWER_EMAIL_DATA.keys()), [
            constants.CONTRIBUTION_RIGHT_CATEGORY_REVIEW_QUESTION,
            constants.CONTRIBUTION_RIGHT_CATEGORY_REVIEW_TRANSLATION,
            constants.CONTRIBUTION_RIGHT_CATEGORY_REVIEW_VOICEOVER])
        for category_details in email_manager.NEW_REVIEWER_EMAIL_DATA.values():
            self.assertEqual(len(category_details), 4)
            self.assertTrue(
                'description' in category_details or (
                    'description_template' in category_details))
            self.assertTrue('review_category' in category_details)
            self.assertTrue(
                'rights_message' in category_details or (
                    'rights_message_template' in category_details))
            self.assertTrue('to_check' in category_details)

    def test_send_assigned_translation_reviewer_email(self) -> None:
        expected_email_subject = (
            'You have been invited to review Oppia translations')
        expected_email_html_body = (
            'Hi translator,<br><br>'
            'This is to let you know that the Oppia team has added you as a '
            'reviewer for हिन्दी (hindi) language translations. This allows you'
            ' to review translation suggestions made by contributors in the '
            'हिन्दी (hindi) language.<br><br>'
            'You can check the translation suggestions waiting for review in '
            'the <a href="https://www.oppia.org/contributor-dashboard">'
            'Contributor Dashboard</a>.<br><br>'
            'Thanks, and happy contributing!<br><br>'
            'Best wishes,<br>'
            'The Oppia Community')

        with self.can_send_emails_ctx:
            email_manager.send_email_to_new_contribution_reviewer(
                self.translation_reviewer_id,
                constants.CONTRIBUTION_RIGHT_CATEGORY_REVIEW_TRANSLATION,
                language_code='hi')

            # Make sure correct email is sent.
            messages = self._get_sent_email_messages(
                self.TRANSLATION_REVIEWER_EMAIL)
            self.assertEqual(len(messages), 1)
            self.assertEqual(messages[0].html, expected_email_html_body)

            # Make sure correct email model is stored.
            all_models: Sequence[
                email_models.SentEmailModel
            ] = email_models.SentEmailModel.get_all().fetch()
            sent_email_model = all_models[0]
            self.assertEqual(
                sent_email_model.subject, expected_email_subject)
            self.assertEqual(
                sent_email_model.recipient_id, self.translation_reviewer_id)
            self.assertEqual(
                sent_email_model.recipient_email,
                self.TRANSLATION_REVIEWER_EMAIL)
            self.assertEqual(
                sent_email_model.sender_id, feconf.SYSTEM_COMMITTER_ID)
            self.assertEqual(
                sent_email_model.sender_email,
                'Site Admin <%s>' % feconf.NOREPLY_EMAIL_ADDRESS)
            self.assertEqual(
                sent_email_model.intent, feconf.EMAIL_INTENT_ONBOARD_REVIEWER)

    def test_send_assigned_voiceover_reviewer_email(self) -> None:
        expected_email_subject = (
            'You have been invited to review Oppia voiceovers')
        expected_email_html_body = (
            'Hi voiceartist,<br><br>'
            'This is to let you know that the Oppia team has added you as a '
            'reviewer for हिन्दी (hindi) language voiceovers. This allows you '
            'to review voiceover applications made by contributors in the '
            'हिन्दी (hindi) language.<br><br>'
            'You can check the voiceover applications waiting for review in '
            'the <a href="https://www.oppia.org/contributor-dashboard">'
            'Contributor Dashboard</a>.<br><br>'
            'Thanks, and happy contributing!<br><br>'
            'Best wishes,<br>'
            'The Oppia Community')

        with self.can_send_emails_ctx:
            email_manager.send_email_to_new_contribution_reviewer(
                self.voiceover_reviewer_id,
                constants.CONTRIBUTION_RIGHT_CATEGORY_REVIEW_VOICEOVER,
                language_code='hi')

            # Make sure correct email is sent.
            messages = self._get_sent_email_messages(
                self.VOICEOVER_REVIEWER_EMAIL)
            self.assertEqual(len(messages), 1)
            self.assertEqual(messages[0].html, expected_email_html_body)

            # Make sure correct email model is stored.
            all_models: Sequence[
                email_models.SentEmailModel
            ] = email_models.SentEmailModel.get_all().fetch()
            sent_email_model = all_models[0]
            self.assertEqual(
                sent_email_model.subject, expected_email_subject)
            self.assertEqual(
                sent_email_model.recipient_id, self.voiceover_reviewer_id)
            self.assertEqual(
                sent_email_model.recipient_email,
                self.VOICEOVER_REVIEWER_EMAIL)
            self.assertEqual(
                sent_email_model.sender_id, feconf.SYSTEM_COMMITTER_ID)
            self.assertEqual(
                sent_email_model.sender_email,
                'Site Admin <%s>' % feconf.NOREPLY_EMAIL_ADDRESS)
            self.assertEqual(
                sent_email_model.intent, feconf.EMAIL_INTENT_ONBOARD_REVIEWER)

    def test_send_assigned_question_reviewer_email(self) -> None:
        expected_email_subject = (
            'You have been invited to review Oppia questions')
        expected_email_html_body = (
            'Hi question,<br><br>'
            'This is to let you know that the Oppia team has added you as a '
            'reviewer for questions. This allows you to review question '
            'suggestions made by contributors.<br><br>'
            'You can check the question suggestions waiting for review in the '
            '<a href="https://www.oppia.org/contributor-dashboard">'
            'Contributor Dashboard</a>.<br><br>'
            'Thanks, and happy contributing!<br><br>'
            'Best wishes,<br>'
            'The Oppia Community')

        with self.can_send_emails_ctx:
            email_manager.send_email_to_new_contribution_reviewer(
                self.question_reviewer_id,
                constants.CONTRIBUTION_RIGHT_CATEGORY_REVIEW_QUESTION,
                language_code='hi')

            # Make sure correct email is sent.
            messages = self._get_sent_email_messages(
                self.QUESTION_REVIEWER_EMAIL)
            self.assertEqual(len(messages), 1)
            self.assertEqual(messages[0].html, expected_email_html_body)

            # Make sure correct email model is stored.
            all_models: Sequence[
                email_models.SentEmailModel
            ] = email_models.SentEmailModel.get_all().fetch()
            sent_email_model = all_models[0]
            self.assertEqual(
                sent_email_model.subject, expected_email_subject)
            self.assertEqual(
                sent_email_model.recipient_id, self.question_reviewer_id)
            self.assertEqual(
                sent_email_model.recipient_email, self.QUESTION_REVIEWER_EMAIL)
            self.assertEqual(
                sent_email_model.sender_id, feconf.SYSTEM_COMMITTER_ID)
            self.assertEqual(
                sent_email_model.sender_email,
                'Site Admin <%s>' % feconf.NOREPLY_EMAIL_ADDRESS)
            self.assertEqual(
                sent_email_model.intent, feconf.EMAIL_INTENT_ONBOARD_REVIEWER)

    def test_email_is_not_sent_can_send_emails_is_false(self) -> None:
        with self.can_not_send_emails_ctx:
            email_manager.send_email_to_removed_contribution_reviewer(
                self.translation_reviewer_id,
                constants.CONTRIBUTION_RIGHT_CATEGORY_REVIEW_TRANSLATION,
                language_code='hi')

        messages = self._get_sent_email_messages(
            self.TRANSLATION_REVIEWER_EMAIL)
        self.assertEqual(len(messages), 0)

    def test_remove_translation_reviewer_email_for_invalid_review_category(
        self
    ) -> None:
        with self.assertRaisesRegex(Exception, 'Invalid review_category'):   # type: ignore[no-untyped-call]
            email_manager.send_email_to_removed_contribution_reviewer(
                self.translation_reviewer_id, 'invalid_category')

    def test_schema_of_removed_reviewer_email_data_constant(self) -> None:
        self.assertEqual(
            sorted(email_manager.REMOVED_REVIEWER_EMAIL_DATA.keys()), [
                constants.CONTRIBUTION_RIGHT_CATEGORY_REVIEW_QUESTION,
                constants.CONTRIBUTION_RIGHT_CATEGORY_REVIEW_TRANSLATION,
                constants.CONTRIBUTION_RIGHT_CATEGORY_REVIEW_VOICEOVER])
        for category_details in (
                email_manager.REMOVED_REVIEWER_EMAIL_DATA.values()):
            self.assertEqual(len(category_details), 4)
            self.assertTrue(
                'role_description' in category_details or (
                    'role_description_template' in category_details))
            self.assertTrue('review_category' in category_details)
            self.assertTrue(
                'rights_message' in category_details or (
                    'rights_message_template' in category_details))
            self.assertTrue('contribution_allowed' in category_details)

    def test_send_removed_translation_reviewer_email(self) -> None:
        expected_email_subject = (
            'You have been unassigned as a translation reviewer')
        expected_email_html_body = (
            'Hi translator,<br><br>'
            'The Oppia team has removed you from the translation reviewer role '
            'in the हिन्दी (hindi) language. You won\'t be able to review '
            'translation suggestions made by contributors in the हिन्दी (hindi)'
            ' language any more, but you can still contribute translations '
            'through the <a href="https://www.oppia.org/contributor-dashboard">'
            'Contributor Dashboard</a>.<br><br>'
            'Thanks, and happy contributing!<br><br>'
            'Best wishes,<br>'
            'The Oppia Community')

        with self.can_send_emails_ctx:
            email_manager.send_email_to_removed_contribution_reviewer(
                self.translation_reviewer_id,
                constants.CONTRIBUTION_RIGHT_CATEGORY_REVIEW_TRANSLATION,
                language_code='hi')

            # Make sure correct email is sent.
            messages = self._get_sent_email_messages(
                self.TRANSLATION_REVIEWER_EMAIL)
            self.assertEqual(len(messages), 1)
            self.assertEqual(messages[0].html, expected_email_html_body)

            # Make sure correct email model is stored.
            all_models: Sequence[
                email_models.SentEmailModel
            ] = email_models.SentEmailModel.get_all().fetch()
            sent_email_model = all_models[0]
            self.assertEqual(
                sent_email_model.subject, expected_email_subject)
            self.assertEqual(
                sent_email_model.recipient_id, self.translation_reviewer_id)
            self.assertEqual(
                sent_email_model.recipient_email,
                self.TRANSLATION_REVIEWER_EMAIL)
            self.assertEqual(
                sent_email_model.sender_id, feconf.SYSTEM_COMMITTER_ID)
            self.assertEqual(
                sent_email_model.sender_email,
                'Site Admin <%s>' % feconf.NOREPLY_EMAIL_ADDRESS)
            self.assertEqual(
                sent_email_model.intent, feconf.EMAIL_INTENT_REMOVE_REVIEWER)

    def test_send_removed_voiceover_reviewer_email(self) -> None:
        expected_email_subject = (
            'You have been unassigned as a voiceover reviewer')
        expected_email_html_body = (
            'Hi voiceartist,<br><br>'
            'The Oppia team has removed you from the voiceover reviewer role '
            'in the हिन्दी (hindi) language. You won\'t be able to review '
            'voiceover applications made by contributors in the हिन्दी (hindi)'
            ' language any more, but you can still contribute voiceovers '
            'through the <a href="https://www.oppia.org/contributor-dashboard">'
            'Contributor Dashboard</a>.<br><br>'
            'Thanks, and happy contributing!<br><br>'
            'Best wishes,<br>'
            'The Oppia Community')

        with self.can_send_emails_ctx:
            email_manager.send_email_to_removed_contribution_reviewer(
                self.voiceover_reviewer_id,
                constants.CONTRIBUTION_RIGHT_CATEGORY_REVIEW_VOICEOVER,
                language_code='hi')

            # Make sure correct email is sent.
            messages = self._get_sent_email_messages(
                self.VOICEOVER_REVIEWER_EMAIL)
            self.assertEqual(len(messages), 1)
            self.assertEqual(messages[0].html, expected_email_html_body)

            # Make sure correct email model is stored.
            all_models: Sequence[
                email_models.SentEmailModel
            ] = email_models.SentEmailModel.get_all().fetch()
            sent_email_model = all_models[0]
            self.assertEqual(
                sent_email_model.subject, expected_email_subject)
            self.assertEqual(
                sent_email_model.recipient_id, self.voiceover_reviewer_id)
            self.assertEqual(
                sent_email_model.recipient_email, self.VOICEOVER_REVIEWER_EMAIL)
            self.assertEqual(
                sent_email_model.sender_id, feconf.SYSTEM_COMMITTER_ID)
            self.assertEqual(
                sent_email_model.sender_email,
                'Site Admin <%s>' % feconf.NOREPLY_EMAIL_ADDRESS)
            self.assertEqual(
                sent_email_model.intent, feconf.EMAIL_INTENT_REMOVE_REVIEWER)

    def test_send_removed_question_reviewer_email(self) -> None:
        expected_email_subject = (
            'You have been unassigned as a question reviewer')
        expected_email_html_body = (
            'Hi question,<br><br>'
            'The Oppia team has removed you from the question reviewer role. '
            'You won\'t be able to review question suggestions made by '
            'contributors any more, but you can still contribute questions '
            'through the <a href="https://www.oppia.org/contributor-dashboard">'
            'Contributor Dashboard</a>.<br><br>'
            'Thanks, and happy contributing!<br><br>'
            'Best wishes,<br>'
            'The Oppia Community')

        with self.can_send_emails_ctx:
            email_manager.send_email_to_removed_contribution_reviewer(
                self.question_reviewer_id,
                constants.CONTRIBUTION_RIGHT_CATEGORY_REVIEW_QUESTION,
                language_code='hi')

            # Make sure correct email is sent.
            messages = self._get_sent_email_messages(
                self.QUESTION_REVIEWER_EMAIL)
            self.assertEqual(len(messages), 1)
            self.assertEqual(messages[0].html, expected_email_html_body)

            # Make sure correct email model is stored.
            all_models: Sequence[
                email_models.SentEmailModel
            ] = email_models.SentEmailModel.get_all().fetch()
            sent_email_model = all_models[0]
            self.assertEqual(
                sent_email_model.subject, expected_email_subject)
            self.assertEqual(
                sent_email_model.recipient_id, self.question_reviewer_id)
            self.assertEqual(
                sent_email_model.recipient_email, self.QUESTION_REVIEWER_EMAIL)
            self.assertEqual(
                sent_email_model.sender_id, feconf.SYSTEM_COMMITTER_ID)
            self.assertEqual(
                sent_email_model.sender_email,
                'Site Admin <%s>' % feconf.NOREPLY_EMAIL_ADDRESS)
            self.assertEqual(
                sent_email_model.intent, feconf.EMAIL_INTENT_REMOVE_REVIEWER)


class NotMergeableChangesEmailUnitTest(test_utils.EmailTestBase):
    """Unit test related to not mergeable change list emails sent to admin."""

    dummy_admin_address: str = 'admin@system.com'

    def setUp(self) -> None:
        super().setUp()
        self.can_send_emails_ctx = self.swap(feconf, 'CAN_SEND_EMAILS', True)
        self.admin_email_ctx = self.swap(
            feconf, 'ADMIN_EMAIL_ADDRESS', self.dummy_admin_address)

    def test_not_mergeable_change_list_email_is_sent_correctly(self) -> None:
        with self.can_send_emails_ctx, self.admin_email_ctx:
            # Make sure there are no emails already sent.
            messages = self._get_sent_email_messages(
                feconf.ADMIN_EMAIL_ADDRESS)
            self.assertEqual(messages, [])

            # Send an account deletion failed email to admin.
            email_manager.send_not_mergeable_change_list_to_admin_for_review(
                'testExploration', 1, 2, {'field1': 'value1'}
            )

            # Make sure emails are sent.
            messages = self._get_sent_email_messages(
                feconf.ADMIN_EMAIL_ADDRESS)
            self.assertEqual(len(messages), 1)
            self.assertEqual(messages[0].to, ['admin@system.com'])
            self.assertEqual(
                messages[0].subject,
                'Some changes were rejected due to a conflict'
            )
            self.assertIn(
                'Hi Admin,<br><br>'
                'Some draft changes were rejected in exploration '
                'testExploration because the changes were conflicting and '
                'could not be saved. Please see the '
                'rejected change list below:<br>'
                'Discarded change list: {\'field1\': \'value1\'} <br><br>'
                'Frontend Version: 1<br>'
                'Backend Version: 2<br><br>'
                'Thanks!',
                messages[0].html
            )<|MERGE_RESOLUTION|>--- conflicted
+++ resolved
@@ -2061,27 +2061,18 @@
         """
         with self.swap(
             feconf, 'DEFAULT_INIT_STATE_CONTENT_STR', question_html):
-<<<<<<< HEAD
             content_id_generator = translation_domain.ContentIdGenerator()
-            add_question_change_dict = {
-=======
             add_question_change_dict: Dict[
                 str, Union[str, float, question_domain.QuestionDict]
             ] = {
->>>>>>> 940969c1
                 'cmd': (
                     question_domain
                     .CMD_CREATE_NEW_FULLY_SPECIFIED_QUESTION),
                 'question_dict': {
-<<<<<<< HEAD
-                    'question_state_data': self._create_valid_question_data( # type: ignore[no-untyped-call]
-                        'default_state', content_id_generator).to_dict(),
-=======
                     'id': 'test_id',
                     'version': 12,
                     'question_state_data': self._create_valid_question_data(
-                        'default_state').to_dict(),
->>>>>>> 940969c1
+                        'default_state', content_id_generator).to_dict(),
                     'language_code': constants.DEFAULT_LANGUAGE_CODE,
                     'question_state_data_schema_version': (
                         feconf.CURRENT_STATE_SCHEMA_VERSION),
@@ -3679,27 +3670,18 @@
         """
         with self.swap(
             feconf, 'DEFAULT_INIT_STATE_CONTENT_STR', question_html):
-<<<<<<< HEAD
             content_id_generator = translation_domain.ContentIdGenerator()
-            add_question_change_dict = {
-=======
             add_question_change_dict: Dict[
                 str, Union[str, float, question_domain.QuestionDict]
             ] = {
->>>>>>> 940969c1
                 'cmd': (
                     question_domain
                     .CMD_CREATE_NEW_FULLY_SPECIFIED_QUESTION),
                 'question_dict': {
-<<<<<<< HEAD
-                    'question_state_data': self._create_valid_question_data( # type: ignore[no-untyped-call]
-                        'default_state', content_id_generator).to_dict(),
-=======
                     'id': 'test_id',
                     'version': 12,
                     'question_state_data': self._create_valid_question_data(
-                        'default_state').to_dict(),
->>>>>>> 940969c1
+                        'default_state', content_id_generator).to_dict(),
                     'language_code': constants.DEFAULT_LANGUAGE_CODE,
                     'question_state_data_schema_version': (
                         feconf.CURRENT_STATE_SCHEMA_VERSION),
@@ -4491,14 +4473,7 @@
 
     def _create_question_suggestion(self) -> suggestion_registry.BaseSuggestion:
         """Creates a question suggestion."""
-<<<<<<< HEAD
         content_id_generator = translation_domain.ContentIdGenerator()
-        add_question_change_dict = {
-            'cmd': question_domain.CMD_CREATE_NEW_FULLY_SPECIFIED_QUESTION,
-            'question_dict': {
-                'question_state_data': self._create_valid_question_data( # type: ignore[no-untyped-call]
-                    'default_state', content_id_generator).to_dict(),
-=======
         add_question_change_dict: Dict[
             str, Union[str, float, question_domain.QuestionDict]
         ] = {
@@ -4507,8 +4482,7 @@
                 'id': 'test_id',
                 'version': 12,
                 'question_state_data': self._create_valid_question_data(
-                    'default_state').to_dict(),
->>>>>>> 940969c1
+                    'default_state', content_id_generator).to_dict(),
                 'language_code': constants.DEFAULT_LANGUAGE_CODE,
                 'question_state_data_schema_version': (
                     feconf.CURRENT_STATE_SCHEMA_VERSION),
