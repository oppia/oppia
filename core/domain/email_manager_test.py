--- conflicted
+++ resolved
@@ -5811,173 +5811,6 @@
                 email_intent)
 
 
-<<<<<<< HEAD
-class VoiceoverApplicationEmailUnitTest(test_utils.EmailTestBase):
-    """Unit test related to voiceover application emails."""
-
-    APPLICANT_USERNAME: Final = 'applicant'
-    APPLICANT_EMAIL: Final = 'applicant@example.com'
-
-    def setUp(self) -> None:
-        super().setUp()
-        self.signup(self.APPLICANT_EMAIL, self.APPLICANT_USERNAME)
-        self.applicant_id = self.get_user_id_from_email(self.APPLICANT_EMAIL)
-        user_services.update_email_preferences(
-            self.applicant_id, True, False, False, False)
-        self.can_send_emails_ctx = self.swap(feconf, 'CAN_SEND_EMAILS', True)
-        self.can_not_send_emails_ctx = self.swap(
-            feconf, 'CAN_SEND_EMAILS', False)
-
-    def test_that_email_not_sent_if_can_send_emails_is_false(self) -> None:
-        with self.can_not_send_emails_ctx:
-            email_manager.send_accepted_voiceover_application_email(
-                self.applicant_id, 'Lesson to voiceover', 'en')
-
-        messages = self._get_sent_email_messages(
-            self.APPLICANT_EMAIL)
-        self.assertEqual(len(messages), 0)
-
-    def test_emails_are_not_sent_if_user_cannot_recieve_email(self) -> None:
-        user_services.update_email_preferences(
-            self.applicant_id, False, False, False, False)
-        with self.can_send_emails_ctx:
-            email_manager.send_accepted_voiceover_application_email(
-                self.applicant_id, 'Lesson to voiceover', 'en')
-
-            # Make sure email is not sent.
-            messages = self._get_sent_email_messages(self.applicant_id)
-            self.assertEqual(messages, [])
-
-            email_manager.send_rejected_voiceover_application_email(
-                self.applicant_id, 'Lesson to voiceover', 'en',
-                'A rejection message!')
-
-            # Make sure email is not sent.
-            messages = self._get_sent_email_messages(self.applicant_id)
-            self.assertEqual(messages, [])
-
-    def test_that_correct_accepted_voiceover_application_email_is_sent(
-        self
-    ) -> None:
-        expected_email_subject = (
-            '[Accepted] Updates on submitted voiceover application')
-        expected_email_html_body = (
-            'Hi applicant,<br><br>'
-            'Congratulations! Your voiceover application for '
-            '"Lesson to voiceover" lesson got accepted and you have been '
-            'assigned with a voice artist role in the lesson. Now you will be '
-            'able to add voiceovers to the lesson in English '
-            'language.'
-            '<br><br>You can check the wiki page to learn'
-            '<a href="https://github.com/oppia/oppia/wiki/'
-            'Instructions-for-voice-artists">how to voiceover a lesson</a>'
-            '<br><br>'
-            'Thank you for helping improve Oppia\'s lessons!'
-            '- The Oppia Team<br>'
-            '<br>'
-            'You can change your email preferences via the '
-            '<a href="http://localhost:8181/preferences">Preferences</a> page.')
-
-        with self.can_send_emails_ctx:
-            email_manager.send_accepted_voiceover_application_email(
-                self.applicant_id, 'Lesson to voiceover', 'en')
-
-            # Make sure correct email is sent.
-            messages = self._get_sent_email_messages(
-                self.APPLICANT_EMAIL)
-            self.assertEqual(len(messages), 1)
-            self.assertEqual(messages[0].html, expected_email_html_body)
-
-            # Make sure correct email model is stored.
-            all_models: Sequence[
-                email_models.SentEmailModel
-            ] = email_models.SentEmailModel.get_all().fetch()
-            sent_email_model = all_models[0]
-            self.assertEqual(
-                sent_email_model.subject, expected_email_subject)
-            self.assertEqual(
-                sent_email_model.recipient_id, self.applicant_id)
-            self.assertEqual(
-                sent_email_model.recipient_email, self.APPLICANT_EMAIL)
-            self.assertEqual(
-                sent_email_model.sender_id, feconf.SYSTEM_COMMITTER_ID)
-            self.assertEqual(
-                sent_email_model.sender_email,
-                'Site Admin <%s>' % feconf.NOREPLY_EMAIL_ADDRESS)
-            self.assertEqual(
-                sent_email_model.intent,
-                feconf.EMAIL_INTENT_VOICEOVER_APPLICATION_UPDATES)
-
-    def test_that_correct_rejected_voiceover_application_email_is_sent(
-        self
-    ) -> None:
-        expected_email_subject = 'Updates on submitted voiceover application'
-        expected_email_html_body = (
-            'Hi applicant,<br><br>'
-            'Your voiceover application for "Lesson to voiceover" lesson in '
-            'language English got rejected and the reviewer has left a message.'
-            '<br><br>Review message: A rejection message!<br><br>'
-            'You can create a new voiceover application through the'
-            '<a href="https://oppia.org/contributor-dashboard">'
-            'contributor dashboard</a> page.<br><br>'
-            '- The Oppia Team<br>'
-            '<br>'
-            'You can change your email preferences via the '
-            '<a href="http://localhost:8181/preferences">Preferences</a> page.')
-
-        with self.can_send_emails_ctx:
-            email_manager.send_rejected_voiceover_application_email(
-                self.applicant_id, 'Lesson to voiceover', 'en',
-                'A rejection message!')
-
-            # Make sure correct email is sent.
-            messages = self._get_sent_email_messages(
-                self.APPLICANT_EMAIL)
-            self.assertEqual(len(messages), 1)
-            self.assertEqual(messages[0].html, expected_email_html_body)
-
-            # Make sure correct email model is stored.
-            all_models: Sequence[
-                email_models.SentEmailModel
-            ] = email_models.SentEmailModel.get_all().fetch()
-            sent_email_model = all_models[0]
-            self.assertEqual(
-                sent_email_model.subject, expected_email_subject)
-            self.assertEqual(
-                sent_email_model.recipient_id, self.applicant_id)
-            self.assertEqual(
-                sent_email_model.recipient_email, self.APPLICANT_EMAIL)
-            self.assertEqual(
-                sent_email_model.sender_id, feconf.SYSTEM_COMMITTER_ID)
-            self.assertEqual(
-                sent_email_model.sender_email,
-                'Site Admin <%s>' % feconf.NOREPLY_EMAIL_ADDRESS)
-            self.assertEqual(
-                sent_email_model.intent,
-                feconf.EMAIL_INTENT_VOICEOVER_APPLICATION_UPDATES)
-
-    def test_can_send_emails_is_false_logs_error(self) -> None:
-        """When feconf.CAN_SEND_EMAILS is false,
-        send_rejected_voiceover_application_email(*args) should log an error.
-        """
-        observed_log_messages = []
-
-        def _mock_logging_function(msg: str, *args: str) -> None:
-            """Mocks logging.error()."""
-            observed_log_messages.append(msg % args)
-
-        with self.swap(logging, 'error', _mock_logging_function):
-            email_manager.send_rejected_voiceover_application_email(
-                self.applicant_id, 'Lesson to voiceover', 'en',
-                'A rejection message!')
-
-            expected_log_message = 'This app cannot send emails to users.'
-            self.assertEqual(
-                observed_log_messages, [expected_log_message])
-
-
-=======
->>>>>>> 40bd855e
 class AccountDeletionEmailUnitTest(test_utils.EmailTestBase):
     """Unit test related to account deletion application emails."""
 
