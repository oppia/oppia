# coding: utf-8
#
# Copyright 2019 The Oppia Authors. All Rights Reserved.
#
# Licensed under the Apache License, Version 2.0 (the "License");
# you may not use this file except in compliance with the License.
# You may obtain a copy of the License at
#
#      http://www.apache.org/licenses/LICENSE-2.0
#
# Unless required by applicable law or agreed to in writing, software
# distributed under the License is distributed on an "AS-IS" BASIS,
# WITHOUT WARRANTIES OR CONDITIONS OF ANY KIND, either express or implied.
# See the License for the specific language governing permissions and
# limitations under the License.

"""Unit tests for core.domain.prod_validators."""

from __future__ import absolute_import  # pylint: disable=import-only-modules
from __future__ import unicode_literals  # pylint: disable=import-only-modules

import datetime

from constants import constants
from core.domain import prod_validation_jobs_one_off
from core.domain import skill_domain
from core.domain import skill_services
from core.domain import story_domain
from core.domain import story_services
from core.domain import subtopic_page_domain
from core.domain import topic_domain
from core.domain import topic_services
from core.platform import models
from core.tests import test_utils
import feconf
import python_utils

datastore_services = models.Registry.import_datastore_services()

USER_EMAIL = 'useremail@example.com'
USER_NAME = 'username'

(
    subtopic_models, topic_models, user_models
) = models.Registry.import_models([
    models.NAMES.subtopic, models.NAMES.topic, models.NAMES.user
])


<<<<<<< HEAD
class ExplorationModelValidatorTests(test_utils.AuditJobsTestBase):

    def setUp(self):
        super(ExplorationModelValidatorTests, self).setUp()

        self.signup(self.OWNER_EMAIL, self.OWNER_USERNAME)

        self.owner_id = self.get_user_id_from_email(self.OWNER_EMAIL)

        language_codes = ['ar', 'en', 'en']
        explorations = [exp_domain.Exploration.create_default_exploration(
            '%s' % i,
            title='title %d' % i,
            category='category%d' % i,
            language_code=language_codes[i]
        ) for i in python_utils.RANGE(3)]

        for exp in explorations:
            exp_services.save_new_exploration(self.owner_id, exp)

        self.model_instance_0 = exp_models.ExplorationModel.get(
            '0', strict=False)
        self.model_instance_1 = exp_models.ExplorationModel.get(
            '1', strict=False)
        self.model_instance_2 = exp_models.ExplorationModel.get(
            '2', strict=False)

        self.job_class = (
            prod_validation_jobs_one_off.ExplorationModelAuditOneOffJob)

    def test_standard_operation(self):
        exp_services.update_exploration(
            self.owner_id, '0', [exp_domain.ExplorationChange({
                'cmd': 'edit_exploration_property',
                'property_name': 'title',
                'new_value': 'New title'
            })], 'Changes.')

        expected_output = [
            u'[u\'fully-validated ExplorationModel\', 3]']
        self.run_job_and_check_output(
            expected_output, sort=False, literal_eval=False)

    def test_model_with_created_on_greater_than_last_updated(self):
        self.model_instance_0.created_on = (
            self.model_instance_0.last_updated + datetime.timedelta(days=1))
        self.model_instance_0.commit(
            feconf.SYSTEM_COMMITTER_ID, 'created_on test', [])
        expected_output = [(
            u'[u\'failed validation check for time field relation check '
            'of ExplorationModel\', '
            '[u\'Entity id %s: The created_on field has a value '
            '%s which is greater than the value '
            '%s of last_updated field\']]') % (
                self.model_instance_0.id,
                self.model_instance_0.created_on,
                self.model_instance_0.last_updated
            ), u'[u\'fully-validated ExplorationModel\', 2]']
        self.run_job_and_check_output(
            expected_output, sort=True, literal_eval=False)

    def test_model_with_last_updated_greater_than_current_time(self):
        self.model_instance_1.delete(feconf.SYSTEM_COMMITTER_ID, 'delete')
        self.model_instance_2.delete(feconf.SYSTEM_COMMITTER_ID, 'delete')
        expected_output = [
            '[u\'fully-validated ExplorationModel\', 2]',
            (
                u'[u\'failed validation check for current time check of '
                'ExplorationModel\', '
                '[u\'Entity id %s: The last_updated field has a '
                'value %s which is greater than the time when '
                'the job was run\']]'
            ) % (self.model_instance_0.id, self.model_instance_0.last_updated)]

        mocked_datetime = datetime.datetime.utcnow() - datetime.timedelta(
            hours=13)
        with datastore_services.mock_datetime_for_datastore(mocked_datetime):
            self.run_job_and_check_output(
                expected_output, sort=True, literal_eval=False)

    def test_model_with_invalid_exploration_schema(self):
        expected_output = [
            (
                u'[u\'failed validation check for domain object check of '
                'ExplorationModel\', '
                '[u\'Entity id %s: Entity fails domain validation with the '
                'error Invalid language_code: %s\']]'
            ) % (self.model_instance_0.id, self.model_instance_0.language_code),
            u'[u\'fully-validated ExplorationModel\', 2]']
        with self.swap(
            constants, 'SUPPORTED_CONTENT_LANGUAGES', [{
                'code': 'en', 'description': 'English'}]):
            self.run_job_and_check_output(
                expected_output, sort=True, literal_eval=False)

    def test_private_exploration_with_missing_interaction_in_state(self):
        expected_output = [
            u'[u\'fully-validated ExplorationModel\', 3]']
        self.run_job_and_check_output(
            expected_output, sort=True, literal_eval=False)

    def test_public_exploration_with_missing_interaction_in_state(self):
        owner = user_services.UserActionsInfo(self.owner_id)
        rights_manager.publish_exploration(owner, '0')
        expected_output = [
            (
                u'[u\'failed validation check for domain object check of '
                'ExplorationModel\', [u\'Entity id 0: Entity fails '
                'domain validation with the error This state does not have any '
                'interaction specified.\']]'
            ),
            u'[u\'fully-validated ExplorationModel\', 2]']
        self.run_job_and_check_output(
            expected_output, sort=True, literal_eval=False)

    def test_missing_exploration_commit_log_entry_model_failure(self):
        exp_services.update_exploration(
            self.owner_id, '0', [exp_domain.ExplorationChange({
                'cmd': 'edit_exploration_property',
                'property_name': 'title',
                'new_value': 'New title'
            })], 'Changes.')
        exp_models.ExplorationCommitLogEntryModel.get(
            'exploration-0-1', strict=False).delete()

        expected_output = [
            (
                u'[u\'failed validation check for '
                'exploration_commit_log_entry_ids field check of '
                'ExplorationModel\', '
                '[u"Entity id 0: based on field '
                'exploration_commit_log_entry_ids having value '
                'exploration-0-1, expected model '
                'ExplorationCommitLogEntryModel with id exploration-0-1 but it '
                'doesn\'t exist"]]'),
            u'[u\'fully-validated ExplorationModel\', 2]']
        self.run_job_and_check_output(
            expected_output, sort=True, literal_eval=False)

    def test_missing_summary_model_failure(self):
        exp_models.ExpSummaryModel.get('0', strict=False).delete()

        expected_output = [
            (
                u'[u\'failed validation check for exp_summary_ids '
                'field check of ExplorationModel\', '
                '[u"Entity id 0: based on field exp_summary_ids having '
                'value 0, expected model ExpSummaryModel with id 0 '
                'but it doesn\'t exist"]]'),
            u'[u\'fully-validated ExplorationModel\', 2]']
        self.run_job_and_check_output(
            expected_output, sort=True, literal_eval=False)

    def test_missing_exploration_rights_model_failure(self):
        exp_models.ExplorationRightsModel.get(
            '0', strict=False).delete(feconf.SYSTEM_COMMITTER_ID, '', [])

        expected_output = [
            (
                u'[u\'failed validation check for exploration_rights_ids '
                'field check of ExplorationModel\', '
                '[u"Entity id 0: based on field exploration_rights_ids '
                'having value 0, expected model ExplorationRightsModel '
                'with id 0 but it doesn\'t exist"]]'),
            u'[u\'fully-validated ExplorationModel\', 2]']
        self.run_job_and_check_output(
            expected_output, sort=True, literal_eval=False)

    def test_missing_snapshot_metadata_model_failure(self):
        exp_models.ExplorationSnapshotMetadataModel.get(
            '0-1', strict=False).delete()
        expected_output = [
            (
                u'[u\'failed validation check for snapshot_metadata_ids '
                'field check of ExplorationModel\', '
                '[u"Entity id 0: based on field snapshot_metadata_ids having '
                'value 0-1, expected model ExplorationSnapshotMetadataModel '
                'with id 0-1 but it doesn\'t exist"]]'),
            u'[u\'fully-validated ExplorationModel\', 2]']
        self.run_job_and_check_output(
            expected_output, sort=True, literal_eval=False)

    def test_missing_snapshot_content_model_failure(self):
        exp_models.ExplorationSnapshotContentModel.get(
            '0-1', strict=False).delete()
        expected_output = [
            (
                u'[u\'failed validation check for snapshot_content_ids '
                'field check of ExplorationModel\', '
                '[u"Entity id 0: based on field snapshot_content_ids having '
                'value 0-1, expected model ExplorationSnapshotContentModel '
                'with id 0-1 but it doesn\'t exist"]]'),
            u'[u\'fully-validated ExplorationModel\', 2]']
        self.run_job_and_check_output(
            expected_output, sort=True, literal_eval=False)


class ExplorationSnapshotMetadataModelValidatorTests(
        test_utils.AuditJobsTestBase):

    def setUp(self):
        super(ExplorationSnapshotMetadataModelValidatorTests, self).setUp()

        self.signup(self.OWNER_EMAIL, self.OWNER_USERNAME)
        self.signup(USER_EMAIL, USER_NAME)

        self.owner_id = self.get_user_id_from_email(self.OWNER_EMAIL)
        self.user_id = self.get_user_id_from_email(USER_EMAIL)
        explorations = [exp_domain.Exploration.create_default_exploration(
            '%s' % i,
            title='title %d' % i,
            category='category%d' % i,
        ) for i in python_utils.RANGE(3)]

        for exp in explorations:
            if exp.id != '0':
                exp_services.save_new_exploration(self.owner_id, exp)
            else:
                exp_services.save_new_exploration(self.user_id, exp)

        self.model_instance_0 = (
            exp_models.ExplorationSnapshotMetadataModel.get(
                '0-1', strict=False))
        self.model_instance_1 = (
            exp_models.ExplorationSnapshotMetadataModel.get(
                '1-1', strict=False))
        self.model_instance_2 = (
            exp_models.ExplorationSnapshotMetadataModel.get(
                '2-1', strict=False))

        self.job_class = (
            prod_validation_jobs_one_off
            .ExplorationSnapshotMetadataModelAuditOneOffJob)

    def test_standard_operation(self):
        exp_services.update_exploration(
            self.owner_id, '0', [exp_domain.ExplorationChange({
                'cmd': 'edit_exploration_property',
                'property_name': 'title',
                'new_value': 'New title'
            })], 'Changes.')
        expected_output = [
            u'[u\'fully-validated ExplorationSnapshotMetadataModel\', 4]']
        self.run_job_and_check_output(
            expected_output, sort=False, literal_eval=False)

    def test_model_with_committer_id_migration_bot(self):
        self.model_instance_1.committer_id = feconf.MIGRATION_BOT_USER_ID
        self.model_instance_1.update_timestamps(update_last_updated_time=False)
        self.model_instance_1.put()

        expected_output = [
            u'[u\'fully-validated ExplorationSnapshotMetadataModel\', 3]']
        self.run_job_and_check_output(
            expected_output, sort=False, literal_eval=False)

    def test_model_with_pseudo_committer_id(self):
        self.model_instance_1.committer_id = self.PSEUDONYMOUS_ID
        self.model_instance_1.update_timestamps(update_last_updated_time=False)
        self.model_instance_1.put()

        expected_output = [
            u'[u\'fully-validated ExplorationSnapshotMetadataModel\', 3]']
        self.run_job_and_check_output(
            expected_output, sort=False, literal_eval=False)

    def test_model_with_created_on_greater_than_last_updated(self):
        self.model_instance_0.created_on = (
            self.model_instance_0.last_updated + datetime.timedelta(days=1))
        self.model_instance_0.update_timestamps()
        self.model_instance_0.put()
        expected_output = [(
            u'[u\'failed validation check for time field relation check '
            'of ExplorationSnapshotMetadataModel\', '
            '[u\'Entity id %s: The created_on field has a value '
            '%s which is greater than the value '
            '%s of last_updated field\']]') % (
                self.model_instance_0.id,
                self.model_instance_0.created_on,
                self.model_instance_0.last_updated
            ), (
                u'[u\'fully-validated '
                'ExplorationSnapshotMetadataModel\', 2]')]
        self.run_job_and_check_output(
            expected_output, sort=True, literal_eval=False)

    def test_model_with_last_updated_greater_than_current_time(self):
        self.model_instance_1.delete()
        self.model_instance_2.delete()
        expected_output = [(
            u'[u\'failed validation check for current time check of '
            'ExplorationSnapshotMetadataModel\', '
            '[u\'Entity id %s: The last_updated field has a '
            'value %s which is greater than the time when the job was run\']]'
        ) % (self.model_instance_0.id, self.model_instance_0.last_updated)]

        mocked_datetime = datetime.datetime.utcnow() - datetime.timedelta(
            hours=13)
        with datastore_services.mock_datetime_for_datastore(mocked_datetime):
            self.run_job_and_check_output(
                expected_output, sort=True, literal_eval=False)

    def test_missing_exploration_model_failure(self):
        exp_models.ExplorationModel.get('0', strict=False).delete(
            self.user_id, '', [])
        expected_output = [
            (
                u'[u\'failed validation check for exploration_ids '
                'field check of ExplorationSnapshotMetadataModel\', '
                '[u"Entity id 0-1: based on field exploration_ids '
                'having value 0, expected model ExplorationModel with '
                'id 0 but it doesn\'t exist", u"Entity id 0-2: based on field '
                'exploration_ids having value 0, expected model '
                'ExplorationModel with id 0 but it doesn\'t exist"]]'
            ), (
                u'[u\'fully-validated '
                'ExplorationSnapshotMetadataModel\', 2]')]
        self.run_job_and_check_output(
            expected_output, literal_eval=True)

    def test_missing_committer_model_failure(self):
        user_models.UserSettingsModel.get(self.user_id, strict=False).delete()
        expected_output = [
            (
                u'[u\'failed validation check for committer_ids field '
                'check of ExplorationSnapshotMetadataModel\', '
                '[u"Entity id 0-1: based on field committer_ids having '
                'value %s, expected model UserSettingsModel with id %s '
                'but it doesn\'t exist"]]'
            ) % (self.user_id, self.user_id), (
                u'[u\'fully-validated '
                'ExplorationSnapshotMetadataModel\', 2]')]
        self.run_job_and_check_output(
            expected_output, sort=True, literal_eval=False)

    def test_invalid_exploration_version_in_model_id(self):
        model_with_invalid_version_in_id = (
            exp_models.ExplorationSnapshotMetadataModel(
                id='0-3', committer_id=self.owner_id, commit_type='edit',
                commit_message='msg', commit_cmds=[{}]))
        model_with_invalid_version_in_id.update_timestamps()
        model_with_invalid_version_in_id.put()
        expected_output = [
            (
                u'[u\'failed validation check for exploration model '
                'version check of ExplorationSnapshotMetadataModel\', '
                '[u\'Entity id 0-3: Exploration model corresponding to '
                'id 0 has a version 1 which is less than the version 3 in '
                'snapshot metadata model id\']]'
            ), (
                u'[u\'fully-validated ExplorationSnapshotMetadataModel\', '
                '3]')]
        self.run_job_and_check_output(
            expected_output, sort=True, literal_eval=False)

    def test_model_with_invalid_commit_cmd_schmea(self):
        self.model_instance_0.commit_cmds = [{
            'cmd': 'add_state'
        }, {
            'cmd': 'delete_state',
            'invalid_attribute': 'invalid'
        }]
        self.model_instance_0.update_timestamps()
        self.model_instance_0.put()
        expected_output = [
            (
                u'[u\'failed validation check for commit '
                'cmd delete_state check of '
                'ExplorationSnapshotMetadataModel\', '
                '[u"Entity id 0-1: Commit command domain validation '
                'for command: {u\'cmd\': u\'delete_state\', '
                'u\'invalid_attribute\': u\'invalid\'} failed with error: '
                'The following required attributes are missing: '
                'state_name, The following extra attributes are present: '
                'invalid_attribute"]]'
            ), (
                u'[u\'failed validation check for commit '
                'cmd add_state check of '
                'ExplorationSnapshotMetadataModel\', '
                '[u"Entity id 0-1: Commit command domain validation '
                'for command: {u\'cmd\': u\'add_state\'} '
                'failed with error: The following required attributes '
                'are missing: state_name"]]'
            ), u'[u\'fully-validated ExplorationSnapshotMetadataModel\', 2]']
        self.run_job_and_check_output(
            expected_output, sort=True, literal_eval=False)

    def test_maximum_of_ten_errors_are_emitted(self):
        for i in python_utils.RANGE(20):
            exp_services.update_exploration(
                self.owner_id, '0', [exp_domain.ExplorationChange({
                    'cmd': 'edit_exploration_property',
                    'property_name': 'title',
                    'new_value': 'New title %s' % i
                })], 'Changes.')
        self.process_and_flush_pending_tasks()

        exp_models.ExplorationModel.get('0', strict=False).delete(
            self.user_id, '', [])

        job_id = self.job_class.create_new()
        self.assertEqual(
            self.count_jobs_in_mapreduce_taskqueue(
                taskqueue_services.QUEUE_NAME_ONE_OFF_JOBS), 0)
        self.job_class.enqueue(job_id)
        self.assertEqual(
            self.count_jobs_in_mapreduce_taskqueue(
                taskqueue_services.QUEUE_NAME_ONE_OFF_JOBS), 1)
        self.process_and_flush_pending_mapreduce_tasks()
        self.process_and_flush_pending_tasks()
        actual_output = self.job_class.get_output(job_id)

        self.assertEqual(len(actual_output), 2)

        self.assertEqual(
            actual_output[1],
            '[u\'fully-validated ExplorationSnapshotMetadataModel\', 2]')

        full_error_list = []
        for i in python_utils.RANGE(22):
            full_error_list.append(
                'Entity id 0-%s: based on field exploration_ids having '
                'value 0, expected model ExplorationModel with id 0 but '
                'it doesn\'t exist' % (i + 1))
        actual_error_list = ast.literal_eval(actual_output[0])[1]
        self.assertEqual(len(actual_error_list), 10)
        for error in actual_error_list:
            assert (error in full_error_list), ('Extra error: %s' % error)

    def test_model_with_invalid_commit_message_length(self):
        self.model_instance_0.commit_message = 'a' * (
            constants.MAX_COMMIT_MESSAGE_LENGTH + 1)
        self.model_instance_0.update_timestamps()
        self.model_instance_0.put()
        expected_output = [
            (
                u'[u\'failed validation check for commit message check '
                'of ExplorationSnapshotMetadataModel\', '
                '[u\'Entity id 0-1: Commit message larger than '
                'accepted length\']]'
            ), u'[u\'fully-validated ExplorationSnapshotMetadataModel\', 2]']
        self.run_job_and_check_output(
            expected_output, sort=True, literal_eval=False)


class ExplorationSnapshotContentModelValidatorTests(
        test_utils.AuditJobsTestBase):

    def setUp(self):
        super(ExplorationSnapshotContentModelValidatorTests, self).setUp()

        self.signup(self.OWNER_EMAIL, self.OWNER_USERNAME)

        self.owner_id = self.get_user_id_from_email(self.OWNER_EMAIL)
        explorations = [exp_domain.Exploration.create_default_exploration(
            '%s' % i,
            title='title %d' % i,
            category='category%d' % i,
        ) for i in python_utils.RANGE(3)]

        for exp in explorations:
            exp_services.save_new_exploration(self.owner_id, exp)

        self.model_instance_0 = (
            exp_models.ExplorationSnapshotContentModel.get(
                '0-1', strict=False))
        self.model_instance_1 = (
            exp_models.ExplorationSnapshotContentModel.get(
                '1-1', strict=False))
        self.model_instance_2 = (
            exp_models.ExplorationSnapshotContentModel.get(
                '2-1', strict=False))

        self.job_class = (
            prod_validation_jobs_one_off
            .ExplorationSnapshotContentModelAuditOneOffJob)

    def test_standard_operation(self):
        exp_services.update_exploration(
            self.owner_id, '0', [exp_domain.ExplorationChange({
                'cmd': 'edit_exploration_property',
                'property_name': 'title',
                'new_value': 'New title'
            })], 'Changes.')
        expected_output = [
            u'[u\'fully-validated ExplorationSnapshotContentModel\', 4]']
        self.run_job_and_check_output(
            expected_output, sort=False, literal_eval=False)

    def test_model_with_created_on_greater_than_last_updated(self):
        self.model_instance_0.created_on = (
            self.model_instance_0.last_updated + datetime.timedelta(days=1))
        self.model_instance_0.update_timestamps()
        self.model_instance_0.put()
        expected_output = [(
            u'[u\'failed validation check for time field relation check '
            'of ExplorationSnapshotContentModel\', '
            '[u\'Entity id %s: The created_on field has a value '
            '%s which is greater than the value '
            '%s of last_updated field\']]') % (
                self.model_instance_0.id,
                self.model_instance_0.created_on,
                self.model_instance_0.last_updated
            ), (
                u'[u\'fully-validated '
                'ExplorationSnapshotContentModel\', 2]')]
        self.run_job_and_check_output(
            expected_output, sort=True, literal_eval=False)

    def test_model_with_last_updated_greater_than_current_time(self):
        self.model_instance_1.delete()
        self.model_instance_2.delete()
        expected_output = [(
            u'[u\'failed validation check for current time check of '
            'ExplorationSnapshotContentModel\', '
            '[u\'Entity id %s: The last_updated field has a '
            'value %s which is greater than the time when the job was run\']]'
        ) % (self.model_instance_0.id, self.model_instance_0.last_updated)]

        mocked_datetime = datetime.datetime.utcnow() - datetime.timedelta(
            hours=13)
        with datastore_services.mock_datetime_for_datastore(mocked_datetime):
            self.run_job_and_check_output(
                expected_output, sort=True, literal_eval=False)

    def test_missing_exploration_model_failure(self):
        exp_models.ExplorationModel.get(
            '0', strict=False).delete(self.owner_id, '', [])
        expected_output = [
            (
                u'[u\'failed validation check for exploration_ids '
                'field check of ExplorationSnapshotContentModel\', '
                '[u"Entity id 0-1: based on field exploration_ids '
                'having value 0, expected model ExplorationModel with '
                'id 0 but it doesn\'t exist", u"Entity id 0-2: based on field '
                'exploration_ids having value 0, expected model '
                'ExplorationModel with id 0 but it doesn\'t exist"]]'
            ), (
                u'[u\'fully-validated '
                'ExplorationSnapshotContentModel\', 2]')]
        self.run_job_and_check_output(
            expected_output, sort=True, literal_eval=False)

    def test_invalid_exploration_version_in_model_id(self):
        model_with_invalid_version_in_id = (
            exp_models.ExplorationSnapshotContentModel(
                id='0-3'))
        model_with_invalid_version_in_id.content = {}
        model_with_invalid_version_in_id.update_timestamps()
        model_with_invalid_version_in_id.put()
        expected_output = [
            (
                u'[u\'failed validation check for exploration model '
                'version check of ExplorationSnapshotContentModel\', '
                '[u\'Entity id 0-3: Exploration model corresponding to '
                'id 0 has a version 1 which is less than '
                'the version 3 in snapshot content model id\']]'
            ), (
                u'[u\'fully-validated ExplorationSnapshotContentModel\', '
                '3]')]
        self.run_job_and_check_output(
            expected_output, sort=True, literal_eval=False)


class ExplorationRightsModelValidatorTests(test_utils.AuditJobsTestBase):

    def setUp(self):
        super(ExplorationRightsModelValidatorTests, self).setUp()

        self.signup(self.OWNER_EMAIL, self.OWNER_USERNAME)
        self.signup(USER_EMAIL, USER_NAME)

        self.user_id = self.get_user_id_from_email(USER_EMAIL)
        self.owner_id = self.get_user_id_from_email(self.OWNER_EMAIL)
        self.owner = user_services.UserActionsInfo(self.owner_id)

        editor_email = 'user@editor.com'
        viewer_email = 'user@viewer.com'

        self.signup(editor_email, 'editor')
        self.signup(viewer_email, 'viewer')

        self.editor_id = self.get_user_id_from_email(editor_email)
        self.viewer_id = self.get_user_id_from_email(viewer_email)

        explorations = [exp_domain.Exploration.create_default_exploration(
            '%s' % i,
            title='title %d' % i,
            category='category%d' % i,
        ) for i in python_utils.RANGE(3)]

        for exp in explorations:
            exp_services.save_new_exploration(self.owner_id, exp)

        rights_manager.assign_role_for_exploration(
            self.owner, '0', self.editor_id, rights_domain.ROLE_EDITOR)

        rights_manager.assign_role_for_exploration(
            self.owner, '2', self.viewer_id, rights_domain.ROLE_VIEWER)

        self.model_instance_0 = exp_models.ExplorationRightsModel.get(
            '0', strict=False)
        self.model_instance_1 = exp_models.ExplorationRightsModel.get(
            '1', strict=False)
        self.model_instance_2 = exp_models.ExplorationRightsModel.get(
            '2', strict=False)

        self.job_class = (
            prod_validation_jobs_one_off.ExplorationRightsModelAuditOneOffJob)

    def test_standard_operation(self):
        rights_manager.publish_exploration(self.owner, '0')
        expected_output = [
            u'[u\'fully-validated ExplorationRightsModel\', 3]']
        self.run_job_and_check_output(
            expected_output, sort=False, literal_eval=False)

    def test_model_with_created_on_greater_than_last_updated(self):
        self.model_instance_0.created_on = (
            self.model_instance_0.last_updated + datetime.timedelta(days=1))
        self.model_instance_0.commit(
            feconf.SYSTEM_COMMITTER_ID, 'created_on test', [])
        expected_output = [(
            u'[u\'failed validation check for time field relation check '
            'of ExplorationRightsModel\', '
            '[u\'Entity id %s: The created_on field has a value '
            '%s which is greater than the value '
            '%s of last_updated field\']]') % (
                self.model_instance_0.id,
                self.model_instance_0.created_on,
                self.model_instance_0.last_updated
            ), u'[u\'fully-validated ExplorationRightsModel\', 2]']
        self.run_job_and_check_output(
            expected_output, sort=True, literal_eval=False)

    def test_model_with_last_updated_greater_than_current_time(self):
        self.model_instance_1.delete(feconf.SYSTEM_COMMITTER_ID, 'delete')
        self.model_instance_2.delete(feconf.SYSTEM_COMMITTER_ID, 'delete')
        expected_output = [
            '[u\'fully-validated ExplorationRightsModel\', 2]',
            (
                u'[u\'failed validation check for current time check of '
                'ExplorationRightsModel\', '
                '[u\'Entity id %s: The last_updated field has a '
                'value %s which is greater than the time when '
                'the job was run\']]'
            ) % (self.model_instance_0.id, self.model_instance_0.last_updated)
        ]

        mocked_datetime = datetime.datetime.utcnow() - datetime.timedelta(
            hours=13)
        with datastore_services.mock_datetime_for_datastore(mocked_datetime):
            self.run_job_and_check_output(
                expected_output, sort=True, literal_eval=False)

    def test_model_with_first_published_datetime_greater_than_current_time(
            self):
        rights_manager.publish_exploration(self.owner, '0')
        rights_manager.publish_exploration(self.owner, '1')
        self.model_instance_0.first_published_msec = (
            self.model_instance_0.first_published_msec * 1000000.0)
        self.model_instance_0.commit(feconf.SYSTEM_COMMITTER_ID, '', [])
        expected_output = [
            (
                u'[u\'failed validation check for first published msec check '
                'of ExplorationRightsModel\', '
                '[u\'Entity id 0: The first_published_msec field has a '
                'value %s which is greater than the time when the job was '
                'run\']]'
            ) % (self.model_instance_0.first_published_msec),
            u'[u\'fully-validated ExplorationRightsModel\', 2]']
        self.run_job_and_check_output(
            expected_output, sort=True, literal_eval=False)

    def test_missing_exploration_model_failure(self):
        exp_models.ExplorationModel.get('0', strict=False).delete(
            feconf.SYSTEM_COMMITTER_ID, '', [])
        expected_output = [
            (
                u'[u\'failed validation check for exploration_ids '
                'field check of ExplorationRightsModel\', '
                '[u"Entity id 0: based on field exploration_ids having '
                'value 0, expected model ExplorationModel with id 0 but '
                'it doesn\'t exist"]]'),
            u'[u\'fully-validated ExplorationRightsModel\', 2]']
        self.run_job_and_check_output(
            expected_output, sort=True, literal_eval=False)

    def test_missing_cloned_from_exploration_model_failure(self):
        self.model_instance_0.cloned_from = 'invalid'
        self.model_instance_0.commit(feconf.SYSTEM_COMMITTER_ID, '', [])
        expected_output = [
            (
                u'[u\'failed validation check for '
                'cloned_from_exploration_ids '
                'field check of ExplorationRightsModel\', '
                '[u"Entity id 0: based on field cloned_from_exploration_ids '
                'having value invalid, expected model ExplorationModel with id '
                'invalid but it doesn\'t exist"]]'),
            u'[u\'fully-validated ExplorationRightsModel\', 2]']
        self.run_job_and_check_output(
            expected_output, sort=True, literal_eval=False)

    def test_missing_owner_user_model_failure(self):
        rights_manager.assign_role_for_exploration(
            self.owner, '0', self.user_id, rights_domain.ROLE_OWNER)
        user_models.UserSettingsModel.get(self.user_id, strict=False).delete()
        expected_output = [
            (
                u'[u\'failed validation check for owner_user_ids '
                'field check of ExplorationRightsModel\', '
                '[u"Entity id 0: based on field owner_user_ids having '
                'value %s, expected model UserSettingsModel with id %s '
                'but it doesn\'t exist"]]') % (self.user_id, self.user_id),
            u'[u\'fully-validated ExplorationRightsModel\', 2]']
        self.run_job_and_check_output(
            expected_output, sort=True, literal_eval=False)

    def test_missing_editor_user_model_failure(self):
        user_models.UserSettingsModel.get(self.editor_id, strict=False).delete()
        expected_output = [
            (
                u'[u\'failed validation check for editor_user_ids '
                'field check of ExplorationRightsModel\', '
                '[u"Entity id 0: based on field editor_user_ids having '
                'value %s, expected model UserSettingsModel with id %s but '
                'it doesn\'t exist"]]') % (
                    self.editor_id, self.editor_id),
            u'[u\'fully-validated ExplorationRightsModel\', 2]']
        self.run_job_and_check_output(
            expected_output, sort=True, literal_eval=False)

    def test_missing_viewer_user_model_failure(self):
        user_models.UserSettingsModel.get(self.viewer_id, strict=False).delete()
        expected_output = [
            (
                u'[u\'failed validation check for viewer_user_ids '
                'field check of ExplorationRightsModel\', '
                '[u"Entity id 2: based on field viewer_user_ids having '
                'value %s, expected model UserSettingsModel with id %s but '
                'it doesn\'t exist"]]') % (
                    self.viewer_id, self.viewer_id),
            u'[u\'fully-validated ExplorationRightsModel\', 2]']
        self.run_job_and_check_output(
            expected_output, sort=True, literal_eval=False)

    def test_missing_snapshot_metadata_model_failure(self):
        exp_models.ExplorationRightsSnapshotMetadataModel.get(
            '0-1', strict=False).delete()
        expected_output = [
            (
                u'[u\'failed validation check for snapshot_metadata_ids '
                'field check of ExplorationRightsModel\', '
                '[u"Entity id 0: based on field snapshot_metadata_ids having '
                'value 0-1, expected model '
                'ExplorationRightsSnapshotMetadataModel '
                'with id 0-1 but it doesn\'t exist"]]'
            ),
            u'[u\'fully-validated ExplorationRightsModel\', 2]']
        self.run_job_and_check_output(
            expected_output, sort=True, literal_eval=False)

    def test_missing_snapshot_content_model_failure(self):
        exp_models.ExplorationRightsSnapshotContentModel.get(
            '0-1', strict=False).delete()
        expected_output = [
            (
                u'[u\'failed validation check for snapshot_content_ids '
                'field check of ExplorationRightsModel\', '
                '[u"Entity id 0: based on field snapshot_content_ids having '
                'value 0-1, expected model '
                'ExplorationRightsSnapshotContentModel with id 0-1 but it '
                'doesn\'t exist"]]'),
            u'[u\'fully-validated ExplorationRightsModel\', 2]']
        self.run_job_and_check_output(
            expected_output, sort=True, literal_eval=False)


class ExplorationRightsSnapshotMetadataModelValidatorTests(
        test_utils.AuditJobsTestBase):

    def setUp(self):
        super(ExplorationRightsSnapshotMetadataModelValidatorTests, self).setUp(
            )

        self.signup(self.OWNER_EMAIL, self.OWNER_USERNAME)
        self.signup(USER_EMAIL, USER_NAME)

        self.owner_id = self.get_user_id_from_email(self.OWNER_EMAIL)
        self.user_id = self.get_user_id_from_email(USER_EMAIL)
        explorations = [exp_domain.Exploration.create_default_exploration(
            '%s' % i,
            title='title %d' % i,
            category='category%d' % i,
        ) for i in python_utils.RANGE(3)]

        for exp in explorations:
            if exp.id != '0':
                exp_services.save_new_exploration(self.owner_id, exp)
            else:
                exp_services.save_new_exploration(self.user_id, exp)

        self.model_instance_0 = (
            exp_models.ExplorationRightsSnapshotMetadataModel.get(
                '0-1', strict=False))
        self.model_instance_1 = (
            exp_models.ExplorationRightsSnapshotMetadataModel.get(
                '1-1', strict=False))
        self.model_instance_2 = (
            exp_models.ExplorationRightsSnapshotMetadataModel.get(
                '2-1', strict=False))

        self.job_class = (
            prod_validation_jobs_one_off
            .ExplorationRightsSnapshotMetadataModelAuditOneOffJob)

    def test_standard_operation(self):
        expected_output = [
            u'[u\'fully-validated ExplorationRightsSnapshotMetadataModel\', 3]']
        self.run_job_and_check_output(
            expected_output, sort=False, literal_eval=False)

    def test_model_with_committer_id_migration_bot(self):
        self.model_instance_1.committer_id = feconf.MIGRATION_BOT_USER_ID
        self.model_instance_1.update_timestamps(update_last_updated_time=False)
        self.model_instance_1.put()

        expected_output = [
            u'[u\'fully-validated ExplorationRightsSnapshotMetadataModel\', 3]'
        ]
        self.run_job_and_check_output(
            expected_output, sort=False, literal_eval=False)

    def test_model_with_pseudo_committer_id(self):
        self.model_instance_1.committer_id = self.PSEUDONYMOUS_ID
        self.model_instance_1.update_timestamps(update_last_updated_time=False)
        self.model_instance_1.put()

        expected_output = [
            u'[u\'fully-validated ExplorationRightsSnapshotMetadataModel\', 3]'
        ]
        self.run_job_and_check_output(
            expected_output, sort=False, literal_eval=False)

    def test_model_with_created_on_greater_than_last_updated(self):
        self.model_instance_0.created_on = (
            self.model_instance_0.last_updated + datetime.timedelta(days=1))
        self.model_instance_0.update_timestamps()
        self.model_instance_0.put()
        expected_output = [(
            u'[u\'failed validation check for time field relation check '
            'of ExplorationRightsSnapshotMetadataModel\', '
            '[u\'Entity id %s: The created_on field has a value '
            '%s which is greater than the value '
            '%s of last_updated field\']]') % (
                self.model_instance_0.id,
                self.model_instance_0.created_on,
                self.model_instance_0.last_updated
            ), (
                u'[u\'fully-validated '
                'ExplorationRightsSnapshotMetadataModel\', 2]')]
        self.run_job_and_check_output(
            expected_output, sort=True, literal_eval=False)

    def test_model_with_last_updated_greater_than_current_time(self):
        self.model_instance_1.delete()
        self.model_instance_2.delete()
        expected_output = [(
            u'[u\'failed validation check for current time check of '
            'ExplorationRightsSnapshotMetadataModel\', '
            '[u\'Entity id %s: The last_updated field has a '
            'value %s which is greater than the time when the job was run\']]'
        ) % (self.model_instance_0.id, self.model_instance_0.last_updated)]

        mocked_datetime = datetime.datetime.utcnow() - datetime.timedelta(
            hours=13)
        with datastore_services.mock_datetime_for_datastore(mocked_datetime):
            self.run_job_and_check_output(
                expected_output, sort=True, literal_eval=False)

    def test_missing_exploration_rights_model_failure(self):
        exp_models.ExplorationRightsModel.get('0', strict=False).delete(
            self.user_id, '', [])
        expected_output = [
            (
                u'[u\'failed validation check for exploration_rights_ids '
                'field check of ExplorationRightsSnapshotMetadataModel\', '
                '[u"Entity id 0-1: based on field exploration_rights_ids '
                'having value 0, expected model ExplorationRightsModel with '
                'id 0 but it doesn\'t exist", u"Entity id 0-2: based on field '
                'exploration_rights_ids having value 0, expected model '
                'ExplorationRightsModel with id 0 but it doesn\'t exist"]]'
            ), (
                u'[u\'fully-validated '
                'ExplorationRightsSnapshotMetadataModel\', 2]')]
        self.run_job_and_check_output(
            expected_output, sort=True, literal_eval=False)

    def test_missing_committer_model_failure(self):
        user_models.UserSettingsModel.get(self.user_id, strict=False).delete()
        expected_output = [
            (
                u'[u\'failed validation check for committer_ids field '
                'check of ExplorationRightsSnapshotMetadataModel\', '
                '[u"Entity id 0-1: based on field committer_ids having '
                'value %s, expected model UserSettingsModel with id %s '
                'but it doesn\'t exist"]]'
            ) % (self.user_id, self.user_id), (
                u'[u\'fully-validated '
                'ExplorationRightsSnapshotMetadataModel\', 2]')]
        self.run_job_and_check_output(
            expected_output, sort=True, literal_eval=False)

    def test_invalid_exploration_version_in_model_id(self):
        model_with_invalid_version_in_id = (
            exp_models.ExplorationRightsSnapshotMetadataModel(
                id='0-3', committer_id=self.owner_id, commit_type='edit',
                commit_message='msg', commit_cmds=[{}]))
        model_with_invalid_version_in_id.update_timestamps()
        model_with_invalid_version_in_id.put()
        expected_output = [
            (
                u'[u\'failed validation check for exploration rights model '
                'version check of ExplorationRightsSnapshotMetadataModel\', '
                '[u\'Entity id 0-3: ExplorationRights model corresponding to '
                'id 0 has a version 1 which is less than the version 3 in '
                'snapshot metadata model id\']]'
            ), (
                u'[u\'fully-validated '
                'ExplorationRightsSnapshotMetadataModel\', 3]')]
        self.run_job_and_check_output(
            expected_output, sort=True, literal_eval=False)

    def test_model_with_invalid_commit_cmd_schmea(self):
        self.model_instance_0.commit_cmds = [{
            'cmd': 'change_exploration_status',
            'old_status': rights_domain.ACTIVITY_STATUS_PUBLIC,
        }, {
            'cmd': 'release_ownership',
            'invalid_attribute': 'invalid'
        }]
        self.model_instance_0.update_timestamps()
        self.model_instance_0.put()
        expected_output = [
            (
                u'[u\'failed validation check for commit cmd '
                'change_exploration_status check of '
                'ExplorationRightsSnapshotMetadataModel\', '
                '[u"Entity id 0-1: Commit command domain validation '
                'for command: {u\'old_status\': u\'public\', '
                'u\'cmd\': u\'change_exploration_status\'} '
                'failed with error: The following required '
                'attributes are missing: new_status"]]'
            ), (
                u'[u\'failed validation check for commit cmd '
                'release_ownership check of '
                'ExplorationRightsSnapshotMetadataModel\', '
                '[u"Entity id 0-1: Commit command domain validation '
                'for command: {u\'cmd\': u\'release_ownership\', '
                'u\'invalid_attribute\': u\'invalid\'} '
                'failed with error: The following extra attributes '
                'are present: invalid_attribute"]]'
            ), (
                u'[u\'fully-validated '
                'ExplorationRightsSnapshotMetadataModel\', 2]')]
        self.run_job_and_check_output(
            expected_output, sort=True, literal_eval=False)


class ExplorationRightsSnapshotContentModelValidatorTests(
        test_utils.AuditJobsTestBase):

    def setUp(self):
        super(ExplorationRightsSnapshotContentModelValidatorTests, self).setUp(
            )

        self.signup(self.OWNER_EMAIL, self.OWNER_USERNAME)

        self.owner_id = self.get_user_id_from_email(self.OWNER_EMAIL)
        explorations = [exp_domain.Exploration.create_default_exploration(
            '%s' % i,
            title='title %d' % i,
            category='category%d' % i,
        ) for i in python_utils.RANGE(3)]

        for exp in explorations:
            exp_services.save_new_exploration(self.owner_id, exp)

        self.model_instance_0 = (
            exp_models.ExplorationRightsSnapshotContentModel.get(
                '0-1', strict=False))
        self.model_instance_1 = (
            exp_models.ExplorationRightsSnapshotContentModel.get(
                '1-1', strict=False))
        self.model_instance_2 = (
            exp_models.ExplorationRightsSnapshotContentModel.get(
                '2-1', strict=False))

        self.job_class = (
            prod_validation_jobs_one_off
            .ExplorationRightsSnapshotContentModelAuditOneOffJob)

    def test_standard_operation(self):
        expected_output = [
            u'[u\'fully-validated ExplorationRightsSnapshotContentModel\', 3]']
        self.run_job_and_check_output(
            expected_output, sort=False, literal_eval=False)

    def test_model_with_created_on_greater_than_last_updated(self):
        self.model_instance_0.created_on = (
            self.model_instance_0.last_updated + datetime.timedelta(days=1))
        self.model_instance_0.update_timestamps()
        self.model_instance_0.put()
        expected_output = [(
            u'[u\'failed validation check for time field relation check '
            'of ExplorationRightsSnapshotContentModel\', '
            '[u\'Entity id %s: The created_on field has a value '
            '%s which is greater than the value '
            '%s of last_updated field\']]') % (
                self.model_instance_0.id,
                self.model_instance_0.created_on,
                self.model_instance_0.last_updated
            ), (
                u'[u\'fully-validated '
                'ExplorationRightsSnapshotContentModel\', 2]')]
        self.run_job_and_check_output(
            expected_output, sort=True, literal_eval=False)

    def test_model_with_last_updated_greater_than_current_time(self):
        self.model_instance_1.delete()
        self.model_instance_2.delete()
        expected_output = [(
            u'[u\'failed validation check for current time check of '
            'ExplorationRightsSnapshotContentModel\', '
            '[u\'Entity id %s: The last_updated field has a '
            'value %s which is greater than the time when the job was run\']]'
        ) % (self.model_instance_0.id, self.model_instance_0.last_updated)]

        mocked_datetime = datetime.datetime.utcnow() - datetime.timedelta(
            hours=13)
        with datastore_services.mock_datetime_for_datastore(mocked_datetime):
            self.run_job_and_check_output(
                expected_output, sort=True, literal_eval=False)

    def test_missing_exploration_model_failure(self):
        exp_models.ExplorationRightsModel.get('0', strict=False).delete(
            self.owner_id, '', [])
        expected_output = [
            (
                u'[u\'failed validation check for exploration_rights_ids '
                'field check of ExplorationRightsSnapshotContentModel\', '
                '[u"Entity id 0-1: based on field exploration_rights_ids '
                'having value 0, expected model ExplorationRightsModel with '
                'id 0 but it doesn\'t exist", u"Entity id 0-2: based on field '
                'exploration_rights_ids having value 0, expected model '
                'ExplorationRightsModel with id 0 but it doesn\'t exist"]]'
            ), (
                u'[u\'fully-validated '
                'ExplorationRightsSnapshotContentModel\', 2]')]
        self.run_job_and_check_output(
            expected_output, sort=True, literal_eval=False)

    def test_invalid_exploration_version_in_model_id(self):
        model_with_invalid_version_in_id = (
            exp_models.ExplorationRightsSnapshotContentModel(
                id='0-3'))
        model_with_invalid_version_in_id.content = {}
        model_with_invalid_version_in_id.update_timestamps()
        model_with_invalid_version_in_id.put()
        expected_output = [
            (
                u'[u\'failed validation check for exploration rights model '
                'version check of ExplorationRightsSnapshotContentModel\', '
                '[u\'Entity id 0-3: ExplorationRights model corresponding to '
                'id 0 has a version 1 which is less than the version 3 in '
                'snapshot content model id\']]'
            ), (
                u'[u\'fully-validated ExplorationRightsSnapshotContentModel\', '
                '3]')]
        self.run_job_and_check_output(
            expected_output, sort=True, literal_eval=False)


class ExplorationCommitLogEntryModelValidatorTests(
        test_utils.AuditJobsTestBase):

    def setUp(self):
        super(ExplorationCommitLogEntryModelValidatorTests, self).setUp()

        self.signup(self.OWNER_EMAIL, self.OWNER_USERNAME)
        self.signup(USER_EMAIL, USER_NAME)

        self.owner_id = self.get_user_id_from_email(self.OWNER_EMAIL)
        explorations = [exp_domain.Exploration.create_default_exploration(
            '%s' % i,
            title='title %d' % i,
            category='category%d' % i,
        ) for i in python_utils.RANGE(3)]

        for exp in explorations:
            exp_services.save_new_exploration(self.owner_id, exp)

        self.rights_model_instance = (
            exp_models.ExplorationCommitLogEntryModel(
                id='rights-1-1',
                user_id=self.owner_id,
                exploration_id='1',
                commit_type='edit',
                commit_message='',
                commit_cmds=[],
                post_commit_status=constants.ACTIVITY_STATUS_PUBLIC,
                post_commit_community_owned=False,
                post_commit_is_private=False))
        self.rights_model_instance.update_timestamps()
        self.rights_model_instance.put()

        self.model_instance_0 = (
            exp_models.ExplorationCommitLogEntryModel.get(
                'exploration-0-1', strict=False))
        self.model_instance_1 = (
            exp_models.ExplorationCommitLogEntryModel.get(
                'exploration-1-1', strict=False))
        self.model_instance_2 = (
            exp_models.ExplorationCommitLogEntryModel.get(
                'exploration-2-1', strict=False))

        self.job_class = (
            prod_validation_jobs_one_off
            .ExplorationCommitLogEntryModelAuditOneOffJob)

    def test_standard_operation(self):
        exp_services.update_exploration(
            self.owner_id, '0', [exp_domain.ExplorationChange({
                'cmd': 'edit_exploration_property',
                'property_name': 'title',
                'new_value': 'New title'
            })], 'Changes.')
        expected_output = [
            u'[u\'fully-validated ExplorationCommitLogEntryModel\', 5]']
        self.run_job_and_check_output(
            expected_output, sort=False, literal_eval=False)

    def test_model_with_user_id_migration_bot(self):
        self.model_instance_1.user_id = feconf.MIGRATION_BOT_USER_ID
        self.model_instance_1.update_timestamps(update_last_updated_time=False)
        self.model_instance_1.put()

        expected_output = [
            u'[u\'fully-validated ExplorationCommitLogEntryModel\', 4]'
        ]
        self.run_job_and_check_output(
            expected_output, sort=False, literal_eval=False)

    def test_model_with_pseudo_user_id(self):
        self.model_instance_1.user_id = self.PSEUDONYMOUS_ID
        self.model_instance_1.update_timestamps(update_last_updated_time=False)
        self.model_instance_1.put()

        expected_output = [
            u'[u\'fully-validated ExplorationCommitLogEntryModel\', 4]'
        ]
        self.run_job_and_check_output(
            expected_output, sort=False, literal_eval=False)

    def test_model_with_created_on_greater_than_last_updated(self):
        self.model_instance_0.created_on = (
            self.model_instance_0.last_updated + datetime.timedelta(days=1))
        self.model_instance_0.update_timestamps()
        self.model_instance_0.put()
        expected_output = [(
            u'[u\'failed validation check for time field relation check '
            'of ExplorationCommitLogEntryModel\', '
            '[u\'Entity id %s: The created_on field has a value '
            '%s which is greater than the value '
            '%s of last_updated field\']]') % (
                self.model_instance_0.id,
                self.model_instance_0.created_on,
                self.model_instance_0.last_updated
            ), u'[u\'fully-validated ExplorationCommitLogEntryModel\', 3]']
        self.run_job_and_check_output(
            expected_output, sort=True, literal_eval=False)

    def test_model_with_last_updated_greater_than_current_time(self):
        self.model_instance_1.delete()
        self.model_instance_2.delete()
        self.rights_model_instance.delete()
        expected_output = [(
            u'[u\'failed validation check for current time check of '
            'ExplorationCommitLogEntryModel\', '
            '[u\'Entity id %s: The last_updated field has a '
            'value %s which is greater than the time when the job was run\']]'
        ) % (self.model_instance_0.id, self.model_instance_0.last_updated)]

        mocked_datetime = datetime.datetime.utcnow() - datetime.timedelta(
            hours=13)
        with datastore_services.mock_datetime_for_datastore(mocked_datetime):
            self.run_job_and_check_output(
                expected_output, sort=True, literal_eval=False)

    def test_missing_exploration_model_failure(self):
        exp_models.ExplorationModel.get('0', strict=False).delete(
            feconf.SYSTEM_COMMITTER_ID, '', [])
        expected_output = [
            (
                u'[u\'failed validation check for exploration_ids '
                'field check of ExplorationCommitLogEntryModel\', '
                '[u"Entity id exploration-0-1: based on field '
                'exploration_ids having value 0, expected model '
                'ExplorationModel with id 0 '
                'but it doesn\'t exist", u"Entity id exploration-0-2: based '
                'on field exploration_ids having value 0, expected model '
                'ExplorationModel with id 0 but it doesn\'t exist"]]'
            ), u'[u\'fully-validated ExplorationCommitLogEntryModel\', 3]']
        self.run_job_and_check_output(
            expected_output, sort=True, literal_eval=False)

    def test_missing_exploration_rights_model_failure(self):
        exp_models.ExplorationRightsModel.get('1', strict=False).delete(
            feconf.SYSTEM_COMMITTER_ID, '', [])
        expected_output = [
            (
                u'[u\'failed validation check for exploration_rights_ids '
                'field check of ExplorationCommitLogEntryModel\', '
                '[u"Entity id rights-1-1: based on field '
                'exploration_rights_ids having value 1, expected model '
                'ExplorationRightsModel with id 1 but it doesn\'t exist"]]'
            ), u'[u\'fully-validated ExplorationCommitLogEntryModel\', 3]']
        self.run_job_and_check_output(
            expected_output, sort=True)

    def test_invalid_exploration_version_in_model_id(self):
        model_with_invalid_version_in_id = (
            exp_models.ExplorationCommitLogEntryModel.create(
                '0', 3, self.owner_id, 'edit', 'msg', [{}],
                constants.ACTIVITY_STATUS_PUBLIC, False))
        model_with_invalid_version_in_id.exploration_id = '0'
        model_with_invalid_version_in_id.update_timestamps()
        model_with_invalid_version_in_id.put()
        expected_output = [
            (
                u'[u\'failed validation check for exploration model '
                'version check of ExplorationCommitLogEntryModel\', '
                '[u\'Entity id %s: Exploration model corresponding '
                'to id 0 has a version 1 which is less than '
                'the version 3 in commit log entry model id\']]'
            ) % (model_with_invalid_version_in_id.id),
            u'[u\'fully-validated ExplorationCommitLogEntryModel\', 4]']
        self.run_job_and_check_output(
            expected_output, sort=True, literal_eval=False)

    def test_model_with_invalid_id(self):
        model_with_invalid_id = (
            exp_models.ExplorationCommitLogEntryModel(
                id='invalid-0-1',
                user_id=self.owner_id,
                commit_type='edit',
                commit_message='msg',
                commit_cmds=[{}],
                post_commit_status=constants.ACTIVITY_STATUS_PUBLIC,
                post_commit_is_private=False))
        model_with_invalid_id.exploration_id = '0'
        model_with_invalid_id.update_timestamps()
        model_with_invalid_id.put()
        expected_output = [
            (
                u'[u\'failed validation check for model id check of '
                'ExplorationCommitLogEntryModel\', '
                '[u\'Entity id %s: Entity id does not match regex pattern\']]'
            ) % (model_with_invalid_id.id), (
                u'[u\'failed validation check for commit cmd check of '
                'ExplorationCommitLogEntryModel\', [u\'Entity id invalid-0-1: '
                'No commit command domain object defined for entity with '
                'commands: [{}]\']]'),
            u'[u\'fully-validated ExplorationCommitLogEntryModel\', 4]']
        self.run_job_and_check_output(
            expected_output, sort=True, literal_eval=False)

    def test_model_with_invalid_commit_type(self):
        self.model_instance_0.commit_type = 'invalid'
        self.model_instance_0.update_timestamps()
        self.model_instance_0.put()
        expected_output = [
            (
                u'[u\'failed validation check for commit type check of '
                'ExplorationCommitLogEntryModel\', '
                '[u\'Entity id exploration-0-1: Commit type invalid is '
                'not allowed\']]'
            ), u'[u\'fully-validated ExplorationCommitLogEntryModel\', 3]']
        self.run_job_and_check_output(
            expected_output, sort=True, literal_eval=False)

    def test_model_with_invalid_post_commit_status(self):
        self.model_instance_0.post_commit_status = 'invalid'
        self.model_instance_0.update_timestamps()
        self.model_instance_0.put()
        expected_output = [
            (
                u'[u\'failed validation check for post commit status check '
                'of ExplorationCommitLogEntryModel\', '
                '[u\'Entity id exploration-0-1: Post commit status invalid '
                'is invalid\']]'
            ), u'[u\'fully-validated ExplorationCommitLogEntryModel\', 3]']
        self.run_job_and_check_output(
            expected_output, sort=True, literal_eval=False)

    def test_model_with_invalid_true_post_commit_is_private(self):
        self.model_instance_0.post_commit_status = 'public'
        self.model_instance_0.post_commit_is_private = True
        self.model_instance_0.update_timestamps()
        self.model_instance_0.put()

        expected_output = [
            (
                u'[u\'failed validation check for post commit is private '
                'check of ExplorationCommitLogEntryModel\', '
                '[u\'Entity id %s: Post commit status is '
                'public but post_commit_is_private is True\']]'
            ) % self.model_instance_0.id,
            u'[u\'fully-validated ExplorationCommitLogEntryModel\', 3]']
        self.run_job_and_check_output(
            expected_output, sort=True, literal_eval=False)

    def test_model_with_invalid_false_post_commit_is_private(self):
        self.model_instance_0.post_commit_status = 'private'
        self.model_instance_0.post_commit_is_private = False
        self.model_instance_0.update_timestamps()
        self.model_instance_0.put()

        expected_output = [
            (
                u'[u\'failed validation check for post commit is private '
                'check of ExplorationCommitLogEntryModel\', '
                '[u\'Entity id %s: Post commit status is '
                'private but post_commit_is_private is False\']]'
            ) % self.model_instance_0.id,
            u'[u\'fully-validated ExplorationCommitLogEntryModel\', 3]']
        self.run_job_and_check_output(
            expected_output, sort=True, literal_eval=False)

    def test_model_with_invalid_commit_cmd_schmea(self):
        self.model_instance_0.commit_cmds = [{
            'cmd': 'add_state'
        }, {
            'cmd': 'delete_state',
            'invalid_attribute': 'invalid'
        }]
        self.model_instance_0.update_timestamps()
        self.model_instance_0.put()
        expected_output = [
            (
                u'[u\'failed validation check for commit cmd '
                'delete_state check of '
                'ExplorationCommitLogEntryModel\', '
                '[u"Entity id exploration-0-1: Commit command domain '
                'validation for command: {u\'cmd\': u\'delete_state\', '
                'u\'invalid_attribute\': u\'invalid\'} '
                'failed with error: The following required attributes '
                'are missing: state_name, '
                'The following extra attributes are present: '
                'invalid_attribute"]]'
            ), (
                u'[u\'failed validation check for commit cmd '
                'add_state check of '
                'ExplorationCommitLogEntryModel\', '
                '[u"Entity id exploration-0-1: Commit command domain '
                'validation for command: {u\'cmd\': u\'add_state\'} '
                'failed with error: The following required attributes '
                'are missing: state_name"]]'
            ), u'[u\'fully-validated ExplorationCommitLogEntryModel\', 3]']
        self.run_job_and_check_output(
            expected_output, sort=True, literal_eval=False)

    def test_model_with_invalid_commit_message_length(self):
        self.model_instance_0.commit_message = 'a' * (
            constants.MAX_COMMIT_MESSAGE_LENGTH + 1)
        self.model_instance_0.update_timestamps()
        self.model_instance_0.put()
        expected_output = [
            (
                u'[u\'failed validation check for commit message check '
                'of ExplorationCommitLogEntryModel\', '
                '[u\'Entity id exploration-0-1: Commit message larger than '
                'accepted length\']]'
            ), u'[u\'fully-validated ExplorationCommitLogEntryModel\', 3]']
        self.run_job_and_check_output(
            expected_output, sort=True, literal_eval=False)


class ExpSummaryModelValidatorTests(test_utils.AuditJobsTestBase):

    def setUp(self):
        super(ExpSummaryModelValidatorTests, self).setUp()

        self.signup(self.OWNER_EMAIL, self.OWNER_USERNAME)
        self.signup(USER_EMAIL, USER_NAME)

        self.user_id = self.get_user_id_from_email(USER_EMAIL)
        self.owner_id = self.get_user_id_from_email(self.OWNER_EMAIL)
        self.owner = user_services.UserActionsInfo(self.owner_id)

        editor_email = 'user@editor.com'
        viewer_email = 'user@viewer.com'
        contributor_email = 'user@contributor.com'

        self.signup(editor_email, 'editor')
        self.signup(viewer_email, 'viewer')
        self.signup(contributor_email, 'contributor')

        self.editor_id = self.get_user_id_from_email(editor_email)
        self.viewer_id = self.get_user_id_from_email(viewer_email)
        self.contributor_id = self.get_user_id_from_email(contributor_email)

        language_codes = ['ar', 'en', 'en']
        explorations = [exp_domain.Exploration.create_default_exploration(
            '%s' % i,
            title='title %d' % i,
            category='category%d' % i,
            language_code=language_codes[i]
        ) for i in python_utils.RANGE(3)]

        for exp in explorations:
            exp.tags = ['math', 'art']
            exp_services.save_new_exploration(self.owner_id, exp)

        rights_manager.assign_role_for_exploration(
            self.owner, '0', self.editor_id, rights_domain.ROLE_EDITOR)
        exp_services.update_exploration(
            self.contributor_id, '0', [exp_domain.ExplorationChange({
                'cmd': 'edit_exploration_property',
                'property_name': 'title',
                'new_value': 'New title'
            })], 'Changes.')
        self.process_and_flush_pending_tasks()

        rights_manager.assign_role_for_exploration(
            self.owner, '2', self.viewer_id, rights_domain.ROLE_VIEWER)

        rating_services.assign_rating_to_exploration(self.user_id, '0', 3)
        rating_services.assign_rating_to_exploration(self.viewer_id, '0', 4)

        self.model_instance_0 = exp_models.ExpSummaryModel.get(
            '0', strict=False)
        self.model_instance_1 = exp_models.ExpSummaryModel.get(
            '1', strict=False)
        self.model_instance_2 = exp_models.ExpSummaryModel.get(
            '2', strict=False)

        self.job_class = (
            prod_validation_jobs_one_off.ExpSummaryModelAuditOneOffJob)

    def test_standard_operation(self):
        rights_manager.publish_exploration(self.owner, '0')
        exp_services.update_exploration(
            self.owner_id, '1', [exp_domain.ExplorationChange({
                'cmd': 'edit_exploration_property',
                'property_name': 'title',
                'new_value': 'New title'
            })], 'Changes.')
        expected_output = [
            u'[u\'fully-validated ExpSummaryModel\', 3]']
        self.run_job_and_check_output(
            expected_output, sort=False, literal_eval=False)

    def test_model_with_created_on_greater_than_last_updated(self):
        self.model_instance_0.created_on = (
            self.model_instance_0.last_updated + datetime.timedelta(days=1))
        self.model_instance_0.update_timestamps()
        self.model_instance_0.put()
        expected_output = [(
            u'[u\'failed validation check for time field relation check '
            'of ExpSummaryModel\', '
            '[u\'Entity id %s: The created_on field has a value '
            '%s which is greater than the value '
            '%s of last_updated field\']]') % (
                self.model_instance_0.id,
                self.model_instance_0.created_on,
                self.model_instance_0.last_updated
            ), u'[u\'fully-validated ExpSummaryModel\', 2]']
        self.run_job_and_check_output(
            expected_output, sort=True, literal_eval=False)

    def test_model_with_last_updated_greater_than_current_time(self):
        exp_models.ExplorationModel.get('1', strict=False).delete(
            self.owner_id, '')
        exp_models.ExplorationModel.get('2', strict=False).delete(
            self.owner_id, '')
        self.model_instance_1.delete()
        self.model_instance_2.delete()
        expected_output = [(
            u'[u\'failed validation check for current time check of '
            'ExpSummaryModel\', '
            '[u\'Entity id %s: The last_updated field has a '
            'value %s which is greater than the time when the job was run\']]'
        ) % (self.model_instance_0.id, self.model_instance_0.last_updated)]

        mocked_datetime = datetime.datetime.utcnow() - datetime.timedelta(
            hours=13)
        with datastore_services.mock_datetime_for_datastore(mocked_datetime):
            self.run_job_and_check_output(
                expected_output, sort=True, literal_eval=False)

    def test_model_with_first_published_datetime_greater_than_current_time(
            self):
        rights_manager.publish_exploration(self.owner, '0')
        rights_manager.publish_exploration(self.owner, '1')
        self.model_instance_0 = exp_models.ExpSummaryModel.get(
            '0', strict=False)
        self.model_instance_0.first_published_msec = (
            self.model_instance_0.first_published_msec * 1000000.0)
        self.model_instance_0.update_timestamps()
        self.model_instance_0.put()
        rights_model = exp_models.ExplorationRightsModel.get('0', strict=False)
        rights_model.first_published_msec = (
            self.model_instance_0.first_published_msec)
        rights_model.commit(self.owner_id, '', [])
        expected_output = [
            (
                u'[u\'failed validation check for first published msec check '
                'of ExpSummaryModel\', '
                '[u\'Entity id 0: The first_published_msec field has a '
                'value %s which is greater than the time when the '
                'job was run\']]'
            ) % (self.model_instance_0.first_published_msec),
            u'[u\'fully-validated ExpSummaryModel\', 2]']
        self.run_job_and_check_output(
            expected_output, sort=True, literal_eval=False)

    def test_missing_exploration_model_failure(self):
        exp_models.ExplorationModel.get('0', strict=False).delete(
            feconf.SYSTEM_COMMITTER_ID, '', [])
        expected_output = [
            (
                u'[u\'failed validation check for exploration_ids '
                'field check of ExpSummaryModel\', '
                '[u"Entity id 0: based on field exploration_ids having '
                'value 0, expected model ExplorationModel with id 0 but '
                'it doesn\'t exist"]]'),
            u'[u\'fully-validated ExpSummaryModel\', 2]']
        self.run_job_and_check_output(
            expected_output, sort=True, literal_eval=False)

    def test_missing_owner_user_model_failure(self):
        rights_manager.assign_role_for_exploration(
            self.owner, '0', self.user_id, rights_domain.ROLE_OWNER)
        user_models.UserSettingsModel.get(self.user_id, strict=False).delete()
        expected_output = [
            (
                u'[u\'failed validation check for owner_user_ids '
                'field check of ExpSummaryModel\', '
                '[u"Entity id 0: based on field owner_user_ids having '
                'value %s, expected model UserSettingsModel with id %s '
                'but it doesn\'t exist"]]') % (self.user_id, self.user_id),
            u'[u\'fully-validated ExpSummaryModel\', 2]']
        self.run_job_and_check_output(
            expected_output, sort=True, literal_eval=False)

    def test_missing_editor_user_model_failure(self):
        user_models.UserSettingsModel.get(self.editor_id, strict=False).delete()
        expected_output = [
            (
                u'[u\'failed validation check for editor_user_ids '
                'field check of ExpSummaryModel\', '
                '[u"Entity id 0: based on field editor_user_ids having '
                'value %s, expected model UserSettingsModel with id %s but '
                'it doesn\'t exist"]]') % (
                    self.editor_id, self.editor_id),
            u'[u\'fully-validated ExpSummaryModel\', 2]']
        self.run_job_and_check_output(
            expected_output, sort=True, literal_eval=False)

    def test_missing_viewer_user_model_failure(self):
        user_models.UserSettingsModel.get(self.viewer_id, strict=False).delete()
        expected_output = [
            (
                u'[u\'failed validation check for viewer_user_ids '
                'field check of ExpSummaryModel\', '
                '[u"Entity id 2: based on field viewer_user_ids having '
                'value %s, expected model UserSettingsModel with id %s but '
                'it doesn\'t exist"]]') % (
                    self.viewer_id, self.viewer_id),
            u'[u\'fully-validated ExpSummaryModel\', 2]']
        self.run_job_and_check_output(
            expected_output, sort=True, literal_eval=False)

    def test_missing_contributor_user_model_failure(self):
        user_models.UserSettingsModel.get(
            self.contributor_id, strict=False).delete()
        expected_output = [
            (
                u'[u\'failed validation check for contributor_user_ids '
                'field check of ExpSummaryModel\', '
                '[u"Entity id 0: based on field contributor_user_ids having '
                'value %s, expected model UserSettingsModel with id %s but '
                'it doesn\'t exist"]]') % (
                    self.contributor_id, self.contributor_id),
            u'[u\'fully-validated ExpSummaryModel\', 2]']
        self.run_job_and_check_output(
            expected_output, sort=True, literal_eval=False)

    def test_model_with_invalid_exploration_model_last_updated(self):
        last_human_update_time = (
            self.model_instance_0.exploration_model_last_updated)
        self.model_instance_0.exploration_model_last_updated = (
            datetime.datetime.utcnow() + datetime.timedelta(days=1))
        self.model_instance_0.update_timestamps()
        self.model_instance_0.put()
        expected_output = [
            (
                u'[u\'failed validation check for exploration model last '
                'updated check of ExpSummaryModel\', '
                '[u\'Entity id %s: The exploration_model_last_updated '
                'field: %s does not match the last time a commit was '
                'made by a human contributor: %s\']]'
            ) % (
                self.model_instance_0.id,
                self.model_instance_0.exploration_model_last_updated,
                last_human_update_time),
            u'[u\'fully-validated ExpSummaryModel\', 2]']
        self.run_job_and_check_output(
            expected_output, sort=True, literal_eval=False)

    def test_model_with_invalid_schema(self):
        self.model_instance_0.ratings = {'10': 4, '5': 15}
        self.model_instance_0.update_timestamps()
        self.model_instance_0.put()
        expected_output = [
            (
                u'[u\'failed validation check for domain object check of '
                'ExpSummaryModel\', '
                '[u\'Entity id 0: Entity fails domain validation with '
                'the error Expected ratings to have keys: 1, 2, 3, 4, 5, '
                'received 10, 5\']]'
            ), u'[u\'fully-validated ExpSummaryModel\', 2]']
        self.run_job_and_check_output(
            expected_output, sort=True, literal_eval=False)

    def test_model_with_invalid_contributors_summary(self):
        sorted_contributor_ids = sorted(
            self.model_instance_0.contributors_summary.keys())
        self.model_instance_0.contributors_summary = {'invalid': 1}
        self.model_instance_0.update_timestamps()
        self.model_instance_0.put()
        expected_output = [
            (
                u'[u\'failed validation check for contributors summary '
                'check of ExpSummaryModel\', '
                '[u"Entity id 0: Contributor ids: [u\'%s\', u\'%s\'] '
                'do not match the contributor ids obtained using '
                'contributors summary: [u\'invalid\']"]]') % (
                    sorted_contributor_ids[0], sorted_contributor_ids[1]
                ),
            u'[u\'fully-validated ExpSummaryModel\', 2]']
        self.run_job_and_check_output(
            expected_output, sort=True, literal_eval=False)

    def test_model_with_invalid_exploration_related_property(self):
        self.model_instance_0.title = 'invalid'
        self.model_instance_0.update_timestamps()
        self.model_instance_0.put()
        expected_output = [
            (
                u'[u\'failed validation check for title field check of '
                'ExpSummaryModel\', '
                '[u\'Entity id %s: title field in entity: invalid does not '
                'match corresponding exploration title field: New title\']]'
            ) % self.model_instance_0.id,
            u'[u\'fully-validated ExpSummaryModel\', 2]']
        self.run_job_and_check_output(
            expected_output, sort=True, literal_eval=False)

    def test_model_with_invalid_exploration_rights_related_property(self):
        self.model_instance_0.status = 'public'
        self.model_instance_0.update_timestamps()
        self.model_instance_0.put()
        expected_output = [
            (
                u'[u\'failed validation check for status field check of '
                'ExpSummaryModel\', '
                '[u\'Entity id %s: status field in entity: public does not '
                'match corresponding exploration rights status field: '
                'private\']]'
            ) % self.model_instance_0.id,
            u'[u\'fully-validated ExpSummaryModel\', 2]']
        self.run_job_and_check_output(
            expected_output, sort=True, literal_eval=False)


class ExplorationContextModelValidatorTests(test_utils.AuditJobsTestBase):

    def setUp(self):
        super(ExplorationContextModelValidatorTests, self).setUp()

        self.signup(self.OWNER_EMAIL, self.OWNER_USERNAME)
        self.owner_id = self.get_user_id_from_email(self.OWNER_EMAIL)
        stories = [story_domain.Story.create_default_story(
            '%s' % i,
            'title %d' % i,
            'description %d' % i,
            '0',
            'title-%s' % chr(97 + i)
        ) for i in python_utils.RANGE(2)]

        for story in stories:
            story_services.save_new_story(self.owner_id, story)

        explorations = [exp_domain.Exploration.create_default_exploration(
            '%s' % i,
            title='title %d' % i,
            category='category%d' % i,
        ) for i in python_utils.RANGE(3)]

        for exp in explorations:
            exp_services.save_new_exploration(self.owner_id, exp)

        self.model_instance_0 = (
            exp_models.ExplorationContextModel(id='0', story_id='0'))
        self.model_instance_0.update_timestamps()
        self.model_instance_0.put()
        self.model_instance_1 = (
            exp_models.ExplorationContextModel(id='1', story_id='0'))
        self.model_instance_1.update_timestamps()
        self.model_instance_1.put()
        self.model_instance_2 = (
            exp_models.ExplorationContextModel(id='2', story_id='1'))
        self.model_instance_2.update_timestamps()
        self.model_instance_2.put()

        self.job_class = (
            prod_validation_jobs_one_off.ExplorationContextModelAuditOneOffJob)

    def test_standard_operation(self):
        expected_output = [
            u'[u\'fully-validated ExplorationContextModel\', 3]']
        self.run_job_and_check_output(
            expected_output, sort=False, literal_eval=False)

    def test_model_with_created_on_greater_than_last_updated(self):
        self.model_instance_0.created_on = (
            self.model_instance_0.last_updated + datetime.timedelta(days=1))
        self.model_instance_0.update_timestamps()
        self.model_instance_0.put()
        expected_output = [
            (
                u'[u\'failed validation check for time field relation check '
                'of ExplorationContextModel\', '
                '[u\'Entity id %s: The created_on field has a value '
                '%s which is greater than the value '
                '%s of last_updated field\']]') % (
                    self.model_instance_0.id,
                    self.model_instance_0.created_on,
                    self.model_instance_0.last_updated
                ),
            u'[u\'fully-validated ExplorationContextModel\', 2]']
        self.run_job_and_check_output(
            expected_output, sort=True, literal_eval=False)

    def test_model_with_last_updated_greater_than_current_time(self):
        self.model_instance_1.delete()
        self.model_instance_2.delete()
        expected_output = [(
            u'[u\'failed validation check for current time check of '
            'ExplorationContextModel\', '
            '[u\'Entity id %s: The last_updated field has a '
            'value %s which is greater than the time when the job was run\']]'
        ) % (self.model_instance_0.id, self.model_instance_0.last_updated)]

        mocked_datetime = datetime.datetime.utcnow() - datetime.timedelta(
            hours=13)
        with datastore_services.mock_datetime_for_datastore(mocked_datetime):
            self.run_job_and_check_output(
                expected_output, sort=True, literal_eval=False)

    def test_missing_story_model_failure(self):
        story_models.StoryModel.get('1', strict=False).delete(
            feconf.SYSTEM_COMMITTER_ID, '', [])
        expected_output = [
            (
                u'[u\'failed validation check for story_ids field '
                'check of ExplorationContextModel\', '
                '[u"Entity id 2: based on field story_ids '
                'having value 1, expected model StoryModel with id 1 but it '
                'doesn\'t exist"]]'),
            u'[u\'fully-validated ExplorationContextModel\', 2]']
        self.run_job_and_check_output(
            expected_output, sort=True, literal_eval=False)

    def test_missing_exp_model_failure(self):
        exp_models.ExplorationModel.get('2', strict=False).delete(
            feconf.SYSTEM_COMMITTER_ID, '', [])
        expected_output = [
            (
                u'[u\'failed validation check for '
                'exp_ids field check of ExplorationContextModel\', '
                '[u"Entity id 2: based on field '
                'exp_ids having value 2, expected model ExplorationModel '
                'with id 2 but it doesn\'t exist"]]'),
            u'[u\'fully-validated ExplorationContextModel\', 2]']
        self.run_job_and_check_output(
            expected_output, sort=True, literal_eval=False)


=======
>>>>>>> 9a3b5f29
class SubtopicPageModelValidatorTests(test_utils.AuditJobsTestBase):

    def setUp(self):
        super(SubtopicPageModelValidatorTests, self).setUp()

        self.signup(self.OWNER_EMAIL, self.OWNER_USERNAME)
        self.owner_id = self.get_user_id_from_email(self.OWNER_EMAIL)

        self.signup(self.ADMIN_EMAIL, self.ADMIN_USERNAME)
        self.admin_id = self.get_user_id_from_email(self.ADMIN_EMAIL)
        self.set_admins([self.ADMIN_USERNAME])

        topics = [topic_domain.Topic.create_default_topic(
            '%s' % i,
            'topic%s' % i,
            'abbrev-%s' % chr(120 + i),
            'description%s' % i) for i in python_utils.RANGE(3)]
        rubrics = [
            skill_domain.Rubric(
                constants.SKILL_DIFFICULTIES[0], ['Explanation 1']),
            skill_domain.Rubric(
                constants.SKILL_DIFFICULTIES[1], ['Explanation 2']),
            skill_domain.Rubric(
                constants.SKILL_DIFFICULTIES[2], ['Explanation 3'])]
        skills = [
            skill_domain.Skill.create_default_skill(
                '%s' % i, 'skill%s' % i, rubrics)
            for i in python_utils.RANGE(9)]

        for skill in skills:
            skill_services.save_new_skill(self.owner_id, skill)

        stories = [story_domain.Story.create_default_story(
            '%s' % i,
            'title %d',
            'description %d' % i,
            '%s' % (python_utils.divide(i, 2)),
            'title-%s' % chr(97 + i)
        ) for i in python_utils.RANGE(6)]

        for story in stories:
            story_services.save_new_story(self.owner_id, story)

        language_codes = ['ar', 'en', 'en']
        for index, topic in enumerate(topics):
            topic.language_code = language_codes[index]
            topic.add_additional_story('%s' % (index * 2))
            topic.add_canonical_story('%s' % (index * 2 + 1))
            topic.add_uncategorized_skill_id('%s' % (index * 3))
            topic.add_uncategorized_skill_id('%s' % (index * 3 + 1))
            topic.add_uncategorized_skill_id('%s' % (index * 3 + 2))
            topic_services.save_new_topic(self.owner_id, topic)
            topic_services.update_topic_and_subtopic_pages(
                self.owner_id, '%s' % index, [topic_domain.TopicChange({
                    'cmd': 'add_subtopic',
                    'title': 'subtopic1',
                    'subtopic_id': 1
                }), topic_domain.TopicChange({
                    'cmd': 'move_skill_id_to_subtopic',
                    'old_subtopic_id': None,
                    'new_subtopic_id': 1,
                    'skill_id': '%s' % (index * 3)
                }), topic_domain.TopicChange({
                    'cmd': 'move_skill_id_to_subtopic',
                    'old_subtopic_id': None,
                    'new_subtopic_id': 1,
                    'skill_id': '%s' % (index * 3 + 1)
                })], 'Changes.')

        self.model_instance_0 = (
            subtopic_models.SubtopicPageModel.get('0-1', strict=False))
        self.model_instance_1 = (
            subtopic_models.SubtopicPageModel.get('1-1', strict=False))
        self.model_instance_2 = (
            subtopic_models.SubtopicPageModel.get('2-1', strict=False))

        self.job_class = (
            prod_validation_jobs_one_off.SubtopicPageModelAuditOneOffJob)

    def test_standard_operation(self):
        topic_services.update_topic_and_subtopic_pages(
            self.owner_id, '0', [subtopic_page_domain.SubtopicPageChange({
                'cmd': 'update_subtopic_page_property',
                'property_name': 'page_contents_html',
                'subtopic_id': 1,
                'new_value': {
                    'html': '<p>html</p>',
                    'content_id': 'content'
                },
                'old_value': {}
            })], 'Changes.')
        expected_output = [
            u'[u\'fully-validated SubtopicPageModel\', 3]']
        self.run_job_and_check_output(
            expected_output, sort=False, literal_eval=False)

    def test_model_with_created_on_greater_than_last_updated(self):
        self.model_instance_0.created_on = (
            self.model_instance_0.last_updated + datetime.timedelta(days=1))
        self.model_instance_0.commit(
            feconf.SYSTEM_COMMITTER_ID, 'created_on test', [])
        expected_output = [
            (
                u'[u\'failed validation check for time field relation check '
                'of SubtopicPageModel\', '
                '[u\'Entity id %s: The created_on field has a value '
                '%s which is greater than the value '
                '%s of last_updated field\']]') % (
                    self.model_instance_0.id,
                    self.model_instance_0.created_on,
                    self.model_instance_0.last_updated
                ),
            u'[u\'fully-validated SubtopicPageModel\', 2]']
        self.run_job_and_check_output(
            expected_output, sort=True, literal_eval=False)

    def test_model_with_last_updated_greater_than_current_time(self):
        self.model_instance_1.delete(feconf.SYSTEM_COMMITTER_ID, 'delete')
        self.model_instance_2.delete(feconf.SYSTEM_COMMITTER_ID, 'delete')
        expected_output = [
            '[u\'fully-validated SubtopicPageModel\', 2]',
            (
                '[u\'failed validation check for current time check of '
                'SubtopicPageModel\', '
                '[u\'Entity id %s: The last_updated field has a '
                'value %s which is greater '
                'than the time when the job was run\']]'
            ) % (self.model_instance_0.id, self.model_instance_0.last_updated)
        ]

        mocked_datetime = datetime.datetime.utcnow() - datetime.timedelta(
            hours=13)
        with datastore_services.mock_datetime_for_datastore(mocked_datetime):
            self.run_job_and_check_output(
                expected_output, sort=True, literal_eval=False)

    def test_model_with_invalid_subtopic_page_schema(self):
        self.model_instance_0.language_code = 'ar'
        self.model_instance_0.commit(self.owner_id, '', [])
        expected_output = [
            (
                u'[u\'failed validation check for domain object check of '
                'SubtopicPageModel\', '
                '[u\'Entity id %s: Entity fails domain validation with the '
                'error Invalid language code: %s\']]'
            ) % (self.model_instance_0.id, self.model_instance_0.language_code),
            u'[u\'fully-validated SubtopicPageModel\', 2]']
        with self.swap(
            constants, 'SUPPORTED_CONTENT_LANGUAGES', [{
                'code': 'en', 'description': 'English'}]):
            self.run_job_and_check_output(
                expected_output, sort=True, literal_eval=False)

    def test_missing_topic_model_failure(self):
        topic_models.TopicModel.get('0', strict=False).delete(
            feconf.SYSTEM_COMMITTER_ID, '', [])

        expected_output = [
            (
                u'[u\'failed validation check for topic_ids field '
                'check of SubtopicPageModel\', '
                '[u"Entity id 0-1: based on field topic_ids having value '
                '0, expected model TopicModel with id 0 but it '
                'doesn\'t exist"]]'),
            u'[u\'fully-validated SubtopicPageModel\', 2]']
        self.run_job_and_check_output(
            expected_output, sort=True, literal_eval=False)

    def test_missing_subtopic_page_commit_log_entry_model_failure(self):
        topic_services.update_topic_and_subtopic_pages(
            self.owner_id, '0', [subtopic_page_domain.SubtopicPageChange({
                'cmd': 'update_subtopic_page_property',
                'property_name': 'page_contents_html',
                'subtopic_id': 1,
                'new_value': {
                    'html': '<p>html</p>',
                    'content_id': 'content'
                },
                'old_value': {}
            })], 'Changes.')
        subtopic_models.SubtopicPageCommitLogEntryModel.get(
            'subtopicpage-0-1-1', strict=False).delete()

        expected_output = [
            (
                u'[u\'failed validation check for '
                'subtopic_page_commit_log_entry_ids field check of '
                'SubtopicPageModel\', '
                '[u"Entity id 0-1: based on field '
                'subtopic_page_commit_log_entry_ids having value '
                'subtopicpage-0-1-1, expected model '
                'SubtopicPageCommitLogEntryModel '
                'with id subtopicpage-0-1-1 but it doesn\'t exist"]]'),
            u'[u\'fully-validated SubtopicPageModel\', 2]']
        self.run_job_and_check_output(
            expected_output, sort=True, literal_eval=False)

    def test_missing_snapshot_metadata_model_failure(self):
        subtopic_models.SubtopicPageSnapshotMetadataModel.get(
            '0-1-1', strict=False).delete()
        expected_output = [
            (
                u'[u\'failed validation check for snapshot_metadata_ids '
                'field check of SubtopicPageModel\', '
                '[u"Entity id 0-1: based on field snapshot_metadata_ids having '
                'value 0-1-1, expected model SubtopicPageSnapshotMetadataModel '
                'with id 0-1-1 but it doesn\'t exist"]]'),
            u'[u\'fully-validated SubtopicPageModel\', 2]']
        self.run_job_and_check_output(
            expected_output, sort=True, literal_eval=False)

    def test_missing_snapshot_content_model_failure(self):
        subtopic_models.SubtopicPageSnapshotContentModel.get(
            '0-1-1', strict=False).delete()
        expected_output = [
            (
                u'[u\'failed validation check for snapshot_content_ids '
                'field check of SubtopicPageModel\', '
                '[u"Entity id 0-1: based on field snapshot_content_ids having '
                'value 0-1-1, expected model SubtopicPageSnapshotContentModel '
                'with id 0-1-1 but it doesn\'t exist"]]'),
            u'[u\'fully-validated SubtopicPageModel\', 2]']
        self.run_job_and_check_output(
            expected_output, sort=True, literal_eval=False)


class SubtopicPageSnapshotMetadataModelValidatorTests(
        test_utils.AuditJobsTestBase):

    def setUp(self):
        super(SubtopicPageSnapshotMetadataModelValidatorTests, self).setUp()
        self.signup(self.OWNER_EMAIL, self.OWNER_USERNAME)
        self.owner_id = self.get_user_id_from_email(self.OWNER_EMAIL)

        self.signup(USER_EMAIL, USER_NAME)
        self.user_id = self.get_user_id_from_email(USER_EMAIL)

        self.signup(self.ADMIN_EMAIL, self.ADMIN_USERNAME)
        self.admin_id = self.get_user_id_from_email(self.ADMIN_EMAIL)
        self.set_admins([self.ADMIN_USERNAME])

        topics = [topic_domain.Topic.create_default_topic(
            '%s' % i,
            'topic%s' % i,
            'abbrev-%s' % chr(120 + i),
            'description%s' % i) for i in python_utils.RANGE(3)]
        rubrics = [
            skill_domain.Rubric(
                constants.SKILL_DIFFICULTIES[0], ['Explanation 1']),
            skill_domain.Rubric(
                constants.SKILL_DIFFICULTIES[1], ['Explanation 2']),
            skill_domain.Rubric(
                constants.SKILL_DIFFICULTIES[2], ['Explanation 3'])]
        skills = [
            skill_domain.Skill.create_default_skill(
                '%s' % i, 'skill%s' % i, rubrics)
            for i in python_utils.RANGE(9)]

        for skill in skills:
            skill_services.save_new_skill(self.owner_id, skill)

        stories = [story_domain.Story.create_default_story(
            '%s' % i,
            'title %d',
            'description %d' % i,
            '%s' % (python_utils.divide(i, 2)),
            'title-%s' % chr(97 + i)
        ) for i in python_utils.RANGE(6)]

        for story in stories:
            story_services.save_new_story(self.owner_id, story)

        language_codes = ['ar', 'en', 'en']
        for index, topic in enumerate(topics):
            topic.language_code = language_codes[index]
            topic.add_additional_story('%s' % (index * 2))
            topic.add_canonical_story('%s' % (index * 2 + 1))
            topic.add_uncategorized_skill_id('%s' % (index * 3))
            topic.add_uncategorized_skill_id('%s' % (index * 3 + 1))
            topic.add_uncategorized_skill_id('%s' % (index * 3 + 2))
            topic_services.save_new_topic(self.owner_id, topic)
            if index == 0:
                committer_id = self.user_id
            else:
                committer_id = self.owner_id
            topic_services.update_topic_and_subtopic_pages(
                committer_id, '%s' % index, [topic_domain.TopicChange({
                    'cmd': 'add_subtopic',
                    'title': 'subtopic1',
                    'subtopic_id': 1
                }), topic_domain.TopicChange({
                    'cmd': 'move_skill_id_to_subtopic',
                    'old_subtopic_id': None,
                    'new_subtopic_id': 1,
                    'skill_id': '%s' % (index * 3)
                }), topic_domain.TopicChange({
                    'cmd': 'move_skill_id_to_subtopic',
                    'old_subtopic_id': None,
                    'new_subtopic_id': 1,
                    'skill_id': '%s' % (index * 3 + 1)
                })], 'Changes.')

        self.model_instance_0 = (
            subtopic_models.SubtopicPageSnapshotMetadataModel.get(
                '0-1-1', strict=False))
        self.model_instance_1 = (
            subtopic_models.SubtopicPageSnapshotMetadataModel.get(
                '1-1-1', strict=False))
        self.model_instance_2 = (
            subtopic_models.SubtopicPageSnapshotMetadataModel.get(
                '2-1-1', strict=False))

        self.job_class = (
            prod_validation_jobs_one_off
            .SubtopicPageSnapshotMetadataModelAuditOneOffJob)

    def test_standard_operation(self):
        topic_services.update_topic_and_subtopic_pages(
            self.owner_id, '0', [subtopic_page_domain.SubtopicPageChange({
                'cmd': 'update_subtopic_page_property',
                'property_name': 'page_contents_html',
                'subtopic_id': 1,
                'new_value': {
                    'html': '<p>html</p>',
                    'content_id': 'content'
                },
                'old_value': {}
            })], 'Changes.')
        expected_output = [
            u'[u\'fully-validated SubtopicPageSnapshotMetadataModel\', 4]']
        self.run_job_and_check_output(
            expected_output, sort=False, literal_eval=False)

    def test_model_with_committer_id_migration_bot(self):
        self.model_instance_1.committer_id = feconf.MIGRATION_BOT_USER_ID
        self.model_instance_1.update_timestamps(update_last_updated_time=False)
        self.model_instance_1.put()

        expected_output = [
            u'[u\'fully-validated SubtopicPageSnapshotMetadataModel\', 3]'
        ]
        self.run_job_and_check_output(
            expected_output, sort=False, literal_eval=False)

    def test_model_with_pseudo_committer_id(self):
        self.model_instance_1.committer_id = self.PSEUDONYMOUS_ID
        self.model_instance_1.update_timestamps(update_last_updated_time=False)
        self.model_instance_1.put()

        expected_output = [
            u'[u\'fully-validated SubtopicPageSnapshotMetadataModel\', 3]'
        ]
        self.run_job_and_check_output(
            expected_output, sort=False, literal_eval=False)

    def test_model_with_created_on_greater_than_last_updated(self):
        self.model_instance_0.created_on = (
            self.model_instance_0.last_updated + datetime.timedelta(days=1))
        self.model_instance_0.update_timestamps()
        self.model_instance_0.put()
        expected_output = [(
            u'[u\'failed validation check for time field relation check '
            'of SubtopicPageSnapshotMetadataModel\', '
            '[u\'Entity id %s: The created_on field has a value '
            '%s which is greater than the value '
            '%s of last_updated field\']]') % (
                self.model_instance_0.id,
                self.model_instance_0.created_on,
                self.model_instance_0.last_updated
            ), (
                u'[u\'fully-validated '
                'SubtopicPageSnapshotMetadataModel\', 2]')]
        self.run_job_and_check_output(
            expected_output, sort=True, literal_eval=False)

    def test_model_with_last_updated_greater_than_current_time(self):
        self.model_instance_1.delete()
        self.model_instance_2.delete()
        expected_output = [(
            u'[u\'failed validation check for current time check of '
            'SubtopicPageSnapshotMetadataModel\', '
            '[u\'Entity id %s: The last_updated field has a '
            'value %s which is greater than the time when the job was run\']]'
        ) % (self.model_instance_0.id, self.model_instance_0.last_updated)]

        mocked_datetime = datetime.datetime.utcnow() - datetime.timedelta(
            hours=13)
        with datastore_services.mock_datetime_for_datastore(mocked_datetime):
            self.run_job_and_check_output(
                expected_output, sort=True, literal_eval=False)

    def test_missing_subtopic_page_model_failure(self):
        subtopic_models.SubtopicPageModel.get('0-1', strict=False).delete(
            self.user_id, '', [])
        expected_output = [
            (
                u'[u\'failed validation check for subtopic_page_ids '
                'field check of SubtopicPageSnapshotMetadataModel\', '
                '[u"Entity id 0-1-1: based on field subtopic_page_ids '
                'having value 0-1, expected model SubtopicPageModel with '
                'id 0-1 but it doesn\'t exist", u"Entity id 0-1-2: based '
                'on field subtopic_page_ids having value 0-1, expected model '
                'SubtopicPageModel with id 0-1 but it doesn\'t exist"]]'
            ), (
                u'[u\'fully-validated '
                'SubtopicPageSnapshotMetadataModel\', 2]')]
        self.run_job_and_check_output(
            expected_output, literal_eval=True)

    def test_missing_committer_model_failure(self):
        user_models.UserSettingsModel.get(self.user_id, strict=False).delete()
        expected_output = [
            (
                u'[u\'failed validation check for committer_ids field '
                'check of SubtopicPageSnapshotMetadataModel\', '
                '[u"Entity id 0-1-1: based on field committer_ids having '
                'value %s, expected model UserSettingsModel with id %s '
                'but it doesn\'t exist"]]'
            ) % (self.user_id, self.user_id), (
                u'[u\'fully-validated '
                'SubtopicPageSnapshotMetadataModel\', 2]')]
        self.run_job_and_check_output(
            expected_output, sort=True, literal_eval=False)

    def test_invalid_subtopic_page_version_in_model_id(self):
        model_with_invalid_version_in_id = (
            subtopic_models.SubtopicPageSnapshotMetadataModel(
                id='0-1-3', committer_id=self.owner_id, commit_type='edit',
                commit_message='msg', commit_cmds=[{}]))
        model_with_invalid_version_in_id.update_timestamps()
        model_with_invalid_version_in_id.put()
        expected_output = [
            (
                u'[u\'failed validation check for subtopic page model '
                'version check of SubtopicPageSnapshotMetadataModel\', '
                '[u\'Entity id 0-1-3: SubtopicPage model corresponding to '
                'id 0-1 has a version 1 which is less than the version 3 in '
                'snapshot metadata model id\']]'
            ), (
                u'[u\'fully-validated SubtopicPageSnapshotMetadataModel\', '
                '3]')]
        self.run_job_and_check_output(
            expected_output, sort=True, literal_eval=False)

    def test_model_with_invalid_commit_cmd_schmea(self):
        self.model_instance_0.commit_cmds = [{
            'cmd': 'create_new',
            'invalid_attribute': 'invalid'
        }]
        self.model_instance_0.update_timestamps()
        self.model_instance_0.put()
        expected_output = [
            (
                u'[u\'failed validation check for commit cmd create_new '
                'check of SubtopicPageSnapshotMetadataModel\', '
                '[u"Entity id 0-1-1: Commit command domain validation '
                'for command: {u\'cmd\': u\'create_new\', '
                'u\'invalid_attribute\': u\'invalid\'} failed with error: '
                'The following required attributes are missing: '
                'subtopic_id, topic_id, The following extra attributes '
                'are present: invalid_attribute"]]'
            ), u'[u\'fully-validated SubtopicPageSnapshotMetadataModel\', 2]']
        self.run_job_and_check_output(
            expected_output, sort=True, literal_eval=False)


class SubtopicPageSnapshotContentModelValidatorTests(
        test_utils.AuditJobsTestBase):

    def setUp(self):
        super(SubtopicPageSnapshotContentModelValidatorTests, self).setUp()
        self.signup(self.OWNER_EMAIL, self.OWNER_USERNAME)
        self.owner_id = self.get_user_id_from_email(self.OWNER_EMAIL)

        self.signup(USER_EMAIL, USER_NAME)
        self.user_id = self.get_user_id_from_email(USER_EMAIL)

        self.signup(self.ADMIN_EMAIL, self.ADMIN_USERNAME)
        self.admin_id = self.get_user_id_from_email(self.ADMIN_EMAIL)
        self.set_admins([self.ADMIN_USERNAME])

        topics = [topic_domain.Topic.create_default_topic(
            '%s' % i,
            'topic%s' % i,
            'abbrev-%s' % chr(120 + i),
            'description%s' % i) for i in python_utils.RANGE(3)]
        rubrics = [
            skill_domain.Rubric(
                constants.SKILL_DIFFICULTIES[0], ['Explanation 1']),
            skill_domain.Rubric(
                constants.SKILL_DIFFICULTIES[1], ['Explanation 2']),
            skill_domain.Rubric(
                constants.SKILL_DIFFICULTIES[2], ['Explanation 3'])]
        skills = [
            skill_domain.Skill.create_default_skill(
                '%s' % i, 'skill%s' % i, rubrics)
            for i in python_utils.RANGE(9)]

        for skill in skills:
            skill_services.save_new_skill(self.owner_id, skill)

        stories = [story_domain.Story.create_default_story(
            '%s' % i,
            'title %d',
            'description %d' % i,
            '%s' % (python_utils.divide(i, 2)),
            'title-%s' % chr(97 + i)
        ) for i in python_utils.RANGE(6)]

        for story in stories:
            story_services.save_new_story(self.owner_id, story)

        language_codes = ['ar', 'en', 'en']
        for index, topic in enumerate(topics):
            topic.language_code = language_codes[index]
            topic.add_additional_story('%s' % (index * 2))
            topic.add_canonical_story('%s' % (index * 2 + 1))
            topic.add_uncategorized_skill_id('%s' % (index * 3))
            topic.add_uncategorized_skill_id('%s' % (index * 3 + 1))
            topic.add_uncategorized_skill_id('%s' % (index * 3 + 2))
            topic_services.save_new_topic(self.owner_id, topic)
            topic_services.update_topic_and_subtopic_pages(
                self.owner_id, '%s' % index, [topic_domain.TopicChange({
                    'cmd': 'add_subtopic',
                    'title': 'subtopic1',
                    'subtopic_id': 1
                }), topic_domain.TopicChange({
                    'cmd': 'move_skill_id_to_subtopic',
                    'old_subtopic_id': None,
                    'new_subtopic_id': 1,
                    'skill_id': '%s' % (index * 3)
                }), topic_domain.TopicChange({
                    'cmd': 'move_skill_id_to_subtopic',
                    'old_subtopic_id': None,
                    'new_subtopic_id': 1,
                    'skill_id': '%s' % (index * 3 + 1)
                })], 'Changes.')

        self.model_instance_0 = (
            subtopic_models.SubtopicPageSnapshotContentModel.get(
                '0-1-1', strict=False))
        self.model_instance_1 = (
            subtopic_models.SubtopicPageSnapshotContentModel.get(
                '1-1-1', strict=False))
        self.model_instance_2 = (
            subtopic_models.SubtopicPageSnapshotContentModel.get(
                '2-1-1', strict=False))

        self.job_class = (
            prod_validation_jobs_one_off
            .SubtopicPageSnapshotContentModelAuditOneOffJob)

    def test_standard_operation(self):
        topic_services.update_topic_and_subtopic_pages(
            self.owner_id, '0', [subtopic_page_domain.SubtopicPageChange({
                'cmd': 'update_subtopic_page_property',
                'property_name': 'page_contents_html',
                'subtopic_id': 1,
                'new_value': {
                    'html': '<p>html</p>',
                    'content_id': 'content'
                },
                'old_value': {}
            })], 'Changes.')
        expected_output = [
            u'[u\'fully-validated SubtopicPageSnapshotContentModel\', 4]']
        self.run_job_and_check_output(
            expected_output, sort=False, literal_eval=False)

    def test_model_with_created_on_greater_than_last_updated(self):
        self.model_instance_0.created_on = (
            self.model_instance_0.last_updated + datetime.timedelta(days=1))
        self.model_instance_0.update_timestamps()
        self.model_instance_0.put()
        expected_output = [(
            u'[u\'failed validation check for time field relation check '
            'of SubtopicPageSnapshotContentModel\', '
            '[u\'Entity id %s: The created_on field has a value '
            '%s which is greater than the value '
            '%s of last_updated field\']]') % (
                self.model_instance_0.id,
                self.model_instance_0.created_on,
                self.model_instance_0.last_updated
            ), (
                u'[u\'fully-validated '
                'SubtopicPageSnapshotContentModel\', 2]')]
        self.run_job_and_check_output(
            expected_output, sort=True, literal_eval=False)

    def test_model_with_last_updated_greater_than_current_time(self):
        self.model_instance_1.delete()
        self.model_instance_2.delete()
        expected_output = [(
            u'[u\'failed validation check for current time check of '
            'SubtopicPageSnapshotContentModel\', '
            '[u\'Entity id %s: The last_updated field has a '
            'value %s which is greater than the time when the job was run\']]'
        ) % (self.model_instance_0.id, self.model_instance_0.last_updated)]

        mocked_datetime = datetime.datetime.utcnow() - datetime.timedelta(
            hours=13)
        with datastore_services.mock_datetime_for_datastore(mocked_datetime):
            self.run_job_and_check_output(
                expected_output, sort=True, literal_eval=False)

    def test_missing_subtopic_page_model_failure(self):
        subtopic_models.SubtopicPageModel.get('0-1', strict=False).delete(
            self.user_id, '', [])
        expected_output = [
            (
                u'[u\'failed validation check for subtopic_page_ids '
                'field check of SubtopicPageSnapshotContentModel\', '
                '[u"Entity id 0-1-1: based on field subtopic_page_ids '
                'having value 0-1, expected model SubtopicPageModel with '
                'id 0-1 but it doesn\'t exist", u"Entity id 0-1-2: based '
                'on field subtopic_page_ids having value 0-1, expected model '
                'SubtopicPageModel with id 0-1 but it doesn\'t exist"]]'
            ), (
                u'[u\'fully-validated '
                'SubtopicPageSnapshotContentModel\', 2]')]
        self.run_job_and_check_output(
            expected_output, literal_eval=True)

    def test_invalid_subtopic_page_version_in_model_id(self):
        model_with_invalid_version_in_id = (
            subtopic_models.SubtopicPageSnapshotContentModel(id='0-1-3'))
        model_with_invalid_version_in_id.update_timestamps()
        model_with_invalid_version_in_id.put()
        expected_output = [
            (
                u'[u\'failed validation check for subtopic page model '
                'version check of SubtopicPageSnapshotContentModel\', '
                '[u\'Entity id 0-1-3: SubtopicPage model corresponding to '
                'id 0-1 has a version 1 which is less than the version 3 in '
                'snapshot content model id\']]'
            ), (
                u'[u\'fully-validated SubtopicPageSnapshotContentModel\', '
                '3]')]
        self.run_job_and_check_output(
            expected_output, sort=True, literal_eval=False)


class SubtopicPageCommitLogEntryModelValidatorTests(
        test_utils.AuditJobsTestBase):

    def setUp(self):
        super(SubtopicPageCommitLogEntryModelValidatorTests, self).setUp()

        self.signup(self.OWNER_EMAIL, self.OWNER_USERNAME)
        self.owner_id = self.get_user_id_from_email(self.OWNER_EMAIL)

        self.signup(USER_EMAIL, USER_NAME)
        self.user_id = self.get_user_id_from_email(USER_EMAIL)

        self.signup(self.ADMIN_EMAIL, self.ADMIN_USERNAME)
        self.admin_id = self.get_user_id_from_email(self.ADMIN_EMAIL)
        self.set_admins([self.ADMIN_USERNAME])

        topics = [topic_domain.Topic.create_default_topic(
            '%s' % i,
            'topic%s' % i,
            'abbrev-%s' % chr(120 + i),
            'description%s' % i) for i in python_utils.RANGE(3)]
        rubrics = [
            skill_domain.Rubric(
                constants.SKILL_DIFFICULTIES[0], ['Explanation 1']),
            skill_domain.Rubric(
                constants.SKILL_DIFFICULTIES[1], ['Explanation 2']),
            skill_domain.Rubric(
                constants.SKILL_DIFFICULTIES[2], ['Explanation 3'])]
        skills = [
            skill_domain.Skill.create_default_skill(
                '%s' % i, 'skill%s' % i, rubrics)
            for i in python_utils.RANGE(9)]

        for skill in skills:
            skill_services.save_new_skill(self.owner_id, skill)

        stories = [story_domain.Story.create_default_story(
            '%s' % i,
            'title %d',
            'description %d' % i,
            '%s' % (python_utils.divide(i, 2)),
            'title-%s' % chr(97 + i)
        ) for i in python_utils.RANGE(6)]

        for story in stories:
            story_services.save_new_story(self.owner_id, story)

        language_codes = ['ar', 'en', 'en']
        for index, topic in enumerate(topics):
            topic.language_code = language_codes[index]
            topic.add_additional_story('%s' % (index * 2))
            topic.add_canonical_story('%s' % (index * 2 + 1))
            topic.add_uncategorized_skill_id('%s' % (index * 3))
            topic.add_uncategorized_skill_id('%s' % (index * 3 + 1))
            topic.add_uncategorized_skill_id('%s' % (index * 3 + 2))
            topic_services.save_new_topic(self.owner_id, topic)
            if index == 0:
                committer_id = self.user_id
            else:
                committer_id = self.owner_id
            topic_services.update_topic_and_subtopic_pages(
                committer_id, '%s' % index, [topic_domain.TopicChange({
                    'cmd': 'add_subtopic',
                    'title': 'subtopic1',
                    'subtopic_id': 1
                }), topic_domain.TopicChange({
                    'cmd': 'move_skill_id_to_subtopic',
                    'old_subtopic_id': None,
                    'new_subtopic_id': 1,
                    'skill_id': '%s' % (index * 3)
                }), topic_domain.TopicChange({
                    'cmd': 'move_skill_id_to_subtopic',
                    'old_subtopic_id': None,
                    'new_subtopic_id': 1,
                    'skill_id': '%s' % (index * 3 + 1)
                })], 'Changes.')

        self.model_instance_0 = (
            subtopic_models.SubtopicPageCommitLogEntryModel.get(
                'subtopicpage-0-1-1', strict=False))
        self.model_instance_1 = (
            subtopic_models.SubtopicPageCommitLogEntryModel.get(
                'subtopicpage-1-1-1', strict=False))
        self.model_instance_2 = (
            subtopic_models.SubtopicPageCommitLogEntryModel.get(
                'subtopicpage-2-1-1', strict=False))

        self.job_class = (
            prod_validation_jobs_one_off
            .SubtopicPageCommitLogEntryModelAuditOneOffJob)

    def test_standard_operation(self):
        topic_services.update_topic_and_subtopic_pages(
            self.owner_id, '0', [subtopic_page_domain.SubtopicPageChange({
                'cmd': 'update_subtopic_page_property',
                'property_name': 'page_contents_html',
                'subtopic_id': 1,
                'new_value': {
                    'html': '<p>html</p>',
                    'content_id': 'content'
                },
                'old_value': {}
            })], 'Changes.')
        expected_output = [
            u'[u\'fully-validated SubtopicPageCommitLogEntryModel\', 4]']
        self.run_job_and_check_output(
            expected_output, sort=False, literal_eval=False)

    def test_model_with_user_id_migration_bot(self):
        self.model_instance_1.user_id = feconf.MIGRATION_BOT_USER_ID
        self.model_instance_1.update_timestamps(update_last_updated_time=False)
        self.model_instance_1.put()

        expected_output = [
            u'[u\'fully-validated SubtopicPageCommitLogEntryModel\', 3]'
        ]
        self.run_job_and_check_output(
            expected_output, sort=False, literal_eval=False)

    def test_model_with_pseudo_user_id(self):
        self.model_instance_1.user_id = self.PSEUDONYMOUS_ID
        self.model_instance_1.update_timestamps(update_last_updated_time=False)
        self.model_instance_1.put()

        expected_output = [
            u'[u\'fully-validated SubtopicPageCommitLogEntryModel\', 3]'
        ]
        self.run_job_and_check_output(
            expected_output, sort=False, literal_eval=False)

    def test_model_with_created_on_greater_than_last_updated(self):
        self.model_instance_0.created_on = (
            self.model_instance_0.last_updated + datetime.timedelta(days=1))
        self.model_instance_0.update_timestamps()
        self.model_instance_0.put()
        expected_output = [(
            u'[u\'failed validation check for time field relation check '
            'of SubtopicPageCommitLogEntryModel\', '
            '[u\'Entity id %s: The created_on field has a value '
            '%s which is greater than the value '
            '%s of last_updated field\']]') % (
                self.model_instance_0.id,
                self.model_instance_0.created_on,
                self.model_instance_0.last_updated
            ), u'[u\'fully-validated SubtopicPageCommitLogEntryModel\', 2]']
        self.run_job_and_check_output(
            expected_output, sort=True, literal_eval=False)

    def test_model_with_last_updated_greater_than_current_time(self):
        self.model_instance_1.delete()
        self.model_instance_2.delete()
        expected_output = [(
            u'[u\'failed validation check for current time check of '
            'SubtopicPageCommitLogEntryModel\', '
            '[u\'Entity id %s: The last_updated field has a '
            'value %s which is greater than the time when the job was run\']]'
        ) % (self.model_instance_0.id, self.model_instance_0.last_updated)]

        mocked_datetime = datetime.datetime.utcnow() - datetime.timedelta(
            hours=13)
        with datastore_services.mock_datetime_for_datastore(mocked_datetime):
            self.run_job_and_check_output(
                expected_output, sort=True, literal_eval=False)

    def test_missing_subtopic_page_model_failure(self):
        subtopic_models.SubtopicPageModel.get('0-1', strict=False).delete(
            feconf.SYSTEM_COMMITTER_ID, '', [])
        expected_output = [
            (
                u'[u\'failed validation check for subtopic_page_ids '
                'field check of SubtopicPageCommitLogEntryModel\', '
                '[u"Entity id subtopicpage-0-1-1: based on field '
                'subtopic_page_ids having value 0-1, expected model '
                'SubtopicPageModel with id 0-1 but it doesn\'t exist", '
                'u"Entity id subtopicpage-0-1-2: based on field '
                'subtopic_page_ids having value 0-1, expected model '
                'SubtopicPageModel with id 0-1 but it doesn\'t exist"]]'
            ), u'[u\'fully-validated SubtopicPageCommitLogEntryModel\', 2]']
        self.run_job_and_check_output(
            expected_output, sort=False, literal_eval=True)

    def test_invalid_topic_version_in_model_id(self):
        model_with_invalid_version_in_id = (
            subtopic_models.SubtopicPageCommitLogEntryModel.create(
                '0-1', 3, self.owner_id, 'edit', 'msg', [{}],
                constants.ACTIVITY_STATUS_PUBLIC, False))
        model_with_invalid_version_in_id.subtopic_page_id = '0-1'
        model_with_invalid_version_in_id.update_timestamps()
        model_with_invalid_version_in_id.put()
        expected_output = [
            (
                u'[u\'failed validation check for subtopic page model '
                'version check of SubtopicPageCommitLogEntryModel\', '
                '[u\'Entity id %s: SubtopicPage model corresponding '
                'to id 0-1 has a version 1 which is less than '
                'the version 3 in commit log entry model id\']]'
            ) % (model_with_invalid_version_in_id.id),
            u'[u\'fully-validated SubtopicPageCommitLogEntryModel\', 3]']
        self.run_job_and_check_output(
            expected_output, sort=True, literal_eval=False)

    def test_model_with_invalid_id(self):
        model_with_invalid_id = (
            subtopic_models.SubtopicPageCommitLogEntryModel(
                id='invalid-0-1-1',
                user_id=self.owner_id,
                commit_type='edit',
                commit_message='msg',
                commit_cmds=[{}],
                post_commit_status=constants.ACTIVITY_STATUS_PUBLIC,
                post_commit_is_private=False))
        model_with_invalid_id.subtopic_page_id = '0-1'
        model_with_invalid_id.update_timestamps()
        model_with_invalid_id.put()
        expected_output = [
            (
                u'[u\'failed validation check for model id check of '
                'SubtopicPageCommitLogEntryModel\', '
                '[u\'Entity id %s: Entity id does not match regex pattern\']]'
            ) % (model_with_invalid_id.id), (
                u'[u\'failed validation check for commit cmd check of '
                'SubtopicPageCommitLogEntryModel\', [u\'Entity id '
                'invalid-0-1-1: No commit command domain object defined '
                'for entity with commands: [{}]\']]'),
            u'[u\'fully-validated SubtopicPageCommitLogEntryModel\', 3]']
        self.run_job_and_check_output(
            expected_output, sort=True, literal_eval=False)

    def test_model_with_invalid_commit_type(self):
        self.model_instance_0.commit_type = 'invalid'
        self.model_instance_0.update_timestamps()
        self.model_instance_0.put()
        expected_output = [
            (
                u'[u\'failed validation check for commit type check of '
                'SubtopicPageCommitLogEntryModel\', '
                '[u\'Entity id subtopicpage-0-1-1: Commit type invalid is '
                'not allowed\']]'
            ), u'[u\'fully-validated SubtopicPageCommitLogEntryModel\', 2]']
        self.run_job_and_check_output(
            expected_output, sort=True, literal_eval=False)

    def test_model_with_invalid_post_commit_status(self):
        self.model_instance_0.post_commit_status = 'invalid'
        self.model_instance_0.update_timestamps()
        self.model_instance_0.put()
        expected_output = [
            (
                u'[u\'failed validation check for post commit status check '
                'of SubtopicPageCommitLogEntryModel\', '
                '[u\'Entity id subtopicpage-0-1-1: Post commit status invalid '
                'is invalid\']]'
            ), u'[u\'fully-validated SubtopicPageCommitLogEntryModel\', 2]']
        self.run_job_and_check_output(
            expected_output, sort=True, literal_eval=False)

    def test_model_with_invalid_true_post_commit_is_private(self):
        self.model_instance_0.post_commit_status = 'public'
        self.model_instance_0.post_commit_is_private = True
        self.model_instance_0.update_timestamps()
        self.model_instance_0.put()

        expected_output = [
            (
                u'[u\'failed validation check for post commit is private '
                'check of SubtopicPageCommitLogEntryModel\', '
                '[u\'Entity id %s: Post commit status is '
                'public but post_commit_is_private is True\']]'
            ) % self.model_instance_0.id,
            u'[u\'fully-validated SubtopicPageCommitLogEntryModel\', 2]']
        self.run_job_and_check_output(
            expected_output, sort=True, literal_eval=False)

    def test_model_with_invalid_false_post_commit_is_private(self):
        self.model_instance_0.post_commit_status = 'private'
        self.model_instance_0.post_commit_is_private = False
        self.model_instance_0.update_timestamps()
        self.model_instance_0.put()

        expected_output = [
            (
                u'[u\'failed validation check for post commit is private '
                'check of SubtopicPageCommitLogEntryModel\', '
                '[u\'Entity id %s: Post commit status is '
                'private but post_commit_is_private is False\']]'
            ) % self.model_instance_0.id,
            u'[u\'fully-validated SubtopicPageCommitLogEntryModel\', 2]']
        self.run_job_and_check_output(
            expected_output, sort=True, literal_eval=False)

    def test_model_with_invalid_commit_cmd_schmea(self):
        self.model_instance_0.commit_cmds = [{
            'cmd': 'create_new',
            'invalid_attribute': 'invalid'
        }]
        self.model_instance_0.update_timestamps()
        self.model_instance_0.put()
        expected_output = [
            (
                u'[u\'failed validation check for commit cmd create_new '
                'check of SubtopicPageCommitLogEntryModel\', '
                '[u"Entity id subtopicpage-0-1-1: Commit command domain '
                'validation for command: {u\'cmd\': u\'create_new\', '
                'u\'invalid_attribute\': u\'invalid\'} failed with error: '
                'The following required attributes are missing: '
                'subtopic_id, topic_id, The following extra attributes '
                'are present: invalid_attribute"]]'
            ), u'[u\'fully-validated SubtopicPageCommitLogEntryModel\', 2]']
        self.run_job_and_check_output(
            expected_output, sort=True, literal_eval=False)<|MERGE_RESOLUTION|>--- conflicted
+++ resolved
@@ -47,1810 +47,6 @@
 ])
 
 
-<<<<<<< HEAD
-class ExplorationModelValidatorTests(test_utils.AuditJobsTestBase):
-
-    def setUp(self):
-        super(ExplorationModelValidatorTests, self).setUp()
-
-        self.signup(self.OWNER_EMAIL, self.OWNER_USERNAME)
-
-        self.owner_id = self.get_user_id_from_email(self.OWNER_EMAIL)
-
-        language_codes = ['ar', 'en', 'en']
-        explorations = [exp_domain.Exploration.create_default_exploration(
-            '%s' % i,
-            title='title %d' % i,
-            category='category%d' % i,
-            language_code=language_codes[i]
-        ) for i in python_utils.RANGE(3)]
-
-        for exp in explorations:
-            exp_services.save_new_exploration(self.owner_id, exp)
-
-        self.model_instance_0 = exp_models.ExplorationModel.get(
-            '0', strict=False)
-        self.model_instance_1 = exp_models.ExplorationModel.get(
-            '1', strict=False)
-        self.model_instance_2 = exp_models.ExplorationModel.get(
-            '2', strict=False)
-
-        self.job_class = (
-            prod_validation_jobs_one_off.ExplorationModelAuditOneOffJob)
-
-    def test_standard_operation(self):
-        exp_services.update_exploration(
-            self.owner_id, '0', [exp_domain.ExplorationChange({
-                'cmd': 'edit_exploration_property',
-                'property_name': 'title',
-                'new_value': 'New title'
-            })], 'Changes.')
-
-        expected_output = [
-            u'[u\'fully-validated ExplorationModel\', 3]']
-        self.run_job_and_check_output(
-            expected_output, sort=False, literal_eval=False)
-
-    def test_model_with_created_on_greater_than_last_updated(self):
-        self.model_instance_0.created_on = (
-            self.model_instance_0.last_updated + datetime.timedelta(days=1))
-        self.model_instance_0.commit(
-            feconf.SYSTEM_COMMITTER_ID, 'created_on test', [])
-        expected_output = [(
-            u'[u\'failed validation check for time field relation check '
-            'of ExplorationModel\', '
-            '[u\'Entity id %s: The created_on field has a value '
-            '%s which is greater than the value '
-            '%s of last_updated field\']]') % (
-                self.model_instance_0.id,
-                self.model_instance_0.created_on,
-                self.model_instance_0.last_updated
-            ), u'[u\'fully-validated ExplorationModel\', 2]']
-        self.run_job_and_check_output(
-            expected_output, sort=True, literal_eval=False)
-
-    def test_model_with_last_updated_greater_than_current_time(self):
-        self.model_instance_1.delete(feconf.SYSTEM_COMMITTER_ID, 'delete')
-        self.model_instance_2.delete(feconf.SYSTEM_COMMITTER_ID, 'delete')
-        expected_output = [
-            '[u\'fully-validated ExplorationModel\', 2]',
-            (
-                u'[u\'failed validation check for current time check of '
-                'ExplorationModel\', '
-                '[u\'Entity id %s: The last_updated field has a '
-                'value %s which is greater than the time when '
-                'the job was run\']]'
-            ) % (self.model_instance_0.id, self.model_instance_0.last_updated)]
-
-        mocked_datetime = datetime.datetime.utcnow() - datetime.timedelta(
-            hours=13)
-        with datastore_services.mock_datetime_for_datastore(mocked_datetime):
-            self.run_job_and_check_output(
-                expected_output, sort=True, literal_eval=False)
-
-    def test_model_with_invalid_exploration_schema(self):
-        expected_output = [
-            (
-                u'[u\'failed validation check for domain object check of '
-                'ExplorationModel\', '
-                '[u\'Entity id %s: Entity fails domain validation with the '
-                'error Invalid language_code: %s\']]'
-            ) % (self.model_instance_0.id, self.model_instance_0.language_code),
-            u'[u\'fully-validated ExplorationModel\', 2]']
-        with self.swap(
-            constants, 'SUPPORTED_CONTENT_LANGUAGES', [{
-                'code': 'en', 'description': 'English'}]):
-            self.run_job_and_check_output(
-                expected_output, sort=True, literal_eval=False)
-
-    def test_private_exploration_with_missing_interaction_in_state(self):
-        expected_output = [
-            u'[u\'fully-validated ExplorationModel\', 3]']
-        self.run_job_and_check_output(
-            expected_output, sort=True, literal_eval=False)
-
-    def test_public_exploration_with_missing_interaction_in_state(self):
-        owner = user_services.UserActionsInfo(self.owner_id)
-        rights_manager.publish_exploration(owner, '0')
-        expected_output = [
-            (
-                u'[u\'failed validation check for domain object check of '
-                'ExplorationModel\', [u\'Entity id 0: Entity fails '
-                'domain validation with the error This state does not have any '
-                'interaction specified.\']]'
-            ),
-            u'[u\'fully-validated ExplorationModel\', 2]']
-        self.run_job_and_check_output(
-            expected_output, sort=True, literal_eval=False)
-
-    def test_missing_exploration_commit_log_entry_model_failure(self):
-        exp_services.update_exploration(
-            self.owner_id, '0', [exp_domain.ExplorationChange({
-                'cmd': 'edit_exploration_property',
-                'property_name': 'title',
-                'new_value': 'New title'
-            })], 'Changes.')
-        exp_models.ExplorationCommitLogEntryModel.get(
-            'exploration-0-1', strict=False).delete()
-
-        expected_output = [
-            (
-                u'[u\'failed validation check for '
-                'exploration_commit_log_entry_ids field check of '
-                'ExplorationModel\', '
-                '[u"Entity id 0: based on field '
-                'exploration_commit_log_entry_ids having value '
-                'exploration-0-1, expected model '
-                'ExplorationCommitLogEntryModel with id exploration-0-1 but it '
-                'doesn\'t exist"]]'),
-            u'[u\'fully-validated ExplorationModel\', 2]']
-        self.run_job_and_check_output(
-            expected_output, sort=True, literal_eval=False)
-
-    def test_missing_summary_model_failure(self):
-        exp_models.ExpSummaryModel.get('0', strict=False).delete()
-
-        expected_output = [
-            (
-                u'[u\'failed validation check for exp_summary_ids '
-                'field check of ExplorationModel\', '
-                '[u"Entity id 0: based on field exp_summary_ids having '
-                'value 0, expected model ExpSummaryModel with id 0 '
-                'but it doesn\'t exist"]]'),
-            u'[u\'fully-validated ExplorationModel\', 2]']
-        self.run_job_and_check_output(
-            expected_output, sort=True, literal_eval=False)
-
-    def test_missing_exploration_rights_model_failure(self):
-        exp_models.ExplorationRightsModel.get(
-            '0', strict=False).delete(feconf.SYSTEM_COMMITTER_ID, '', [])
-
-        expected_output = [
-            (
-                u'[u\'failed validation check for exploration_rights_ids '
-                'field check of ExplorationModel\', '
-                '[u"Entity id 0: based on field exploration_rights_ids '
-                'having value 0, expected model ExplorationRightsModel '
-                'with id 0 but it doesn\'t exist"]]'),
-            u'[u\'fully-validated ExplorationModel\', 2]']
-        self.run_job_and_check_output(
-            expected_output, sort=True, literal_eval=False)
-
-    def test_missing_snapshot_metadata_model_failure(self):
-        exp_models.ExplorationSnapshotMetadataModel.get(
-            '0-1', strict=False).delete()
-        expected_output = [
-            (
-                u'[u\'failed validation check for snapshot_metadata_ids '
-                'field check of ExplorationModel\', '
-                '[u"Entity id 0: based on field snapshot_metadata_ids having '
-                'value 0-1, expected model ExplorationSnapshotMetadataModel '
-                'with id 0-1 but it doesn\'t exist"]]'),
-            u'[u\'fully-validated ExplorationModel\', 2]']
-        self.run_job_and_check_output(
-            expected_output, sort=True, literal_eval=False)
-
-    def test_missing_snapshot_content_model_failure(self):
-        exp_models.ExplorationSnapshotContentModel.get(
-            '0-1', strict=False).delete()
-        expected_output = [
-            (
-                u'[u\'failed validation check for snapshot_content_ids '
-                'field check of ExplorationModel\', '
-                '[u"Entity id 0: based on field snapshot_content_ids having '
-                'value 0-1, expected model ExplorationSnapshotContentModel '
-                'with id 0-1 but it doesn\'t exist"]]'),
-            u'[u\'fully-validated ExplorationModel\', 2]']
-        self.run_job_and_check_output(
-            expected_output, sort=True, literal_eval=False)
-
-
-class ExplorationSnapshotMetadataModelValidatorTests(
-        test_utils.AuditJobsTestBase):
-
-    def setUp(self):
-        super(ExplorationSnapshotMetadataModelValidatorTests, self).setUp()
-
-        self.signup(self.OWNER_EMAIL, self.OWNER_USERNAME)
-        self.signup(USER_EMAIL, USER_NAME)
-
-        self.owner_id = self.get_user_id_from_email(self.OWNER_EMAIL)
-        self.user_id = self.get_user_id_from_email(USER_EMAIL)
-        explorations = [exp_domain.Exploration.create_default_exploration(
-            '%s' % i,
-            title='title %d' % i,
-            category='category%d' % i,
-        ) for i in python_utils.RANGE(3)]
-
-        for exp in explorations:
-            if exp.id != '0':
-                exp_services.save_new_exploration(self.owner_id, exp)
-            else:
-                exp_services.save_new_exploration(self.user_id, exp)
-
-        self.model_instance_0 = (
-            exp_models.ExplorationSnapshotMetadataModel.get(
-                '0-1', strict=False))
-        self.model_instance_1 = (
-            exp_models.ExplorationSnapshotMetadataModel.get(
-                '1-1', strict=False))
-        self.model_instance_2 = (
-            exp_models.ExplorationSnapshotMetadataModel.get(
-                '2-1', strict=False))
-
-        self.job_class = (
-            prod_validation_jobs_one_off
-            .ExplorationSnapshotMetadataModelAuditOneOffJob)
-
-    def test_standard_operation(self):
-        exp_services.update_exploration(
-            self.owner_id, '0', [exp_domain.ExplorationChange({
-                'cmd': 'edit_exploration_property',
-                'property_name': 'title',
-                'new_value': 'New title'
-            })], 'Changes.')
-        expected_output = [
-            u'[u\'fully-validated ExplorationSnapshotMetadataModel\', 4]']
-        self.run_job_and_check_output(
-            expected_output, sort=False, literal_eval=False)
-
-    def test_model_with_committer_id_migration_bot(self):
-        self.model_instance_1.committer_id = feconf.MIGRATION_BOT_USER_ID
-        self.model_instance_1.update_timestamps(update_last_updated_time=False)
-        self.model_instance_1.put()
-
-        expected_output = [
-            u'[u\'fully-validated ExplorationSnapshotMetadataModel\', 3]']
-        self.run_job_and_check_output(
-            expected_output, sort=False, literal_eval=False)
-
-    def test_model_with_pseudo_committer_id(self):
-        self.model_instance_1.committer_id = self.PSEUDONYMOUS_ID
-        self.model_instance_1.update_timestamps(update_last_updated_time=False)
-        self.model_instance_1.put()
-
-        expected_output = [
-            u'[u\'fully-validated ExplorationSnapshotMetadataModel\', 3]']
-        self.run_job_and_check_output(
-            expected_output, sort=False, literal_eval=False)
-
-    def test_model_with_created_on_greater_than_last_updated(self):
-        self.model_instance_0.created_on = (
-            self.model_instance_0.last_updated + datetime.timedelta(days=1))
-        self.model_instance_0.update_timestamps()
-        self.model_instance_0.put()
-        expected_output = [(
-            u'[u\'failed validation check for time field relation check '
-            'of ExplorationSnapshotMetadataModel\', '
-            '[u\'Entity id %s: The created_on field has a value '
-            '%s which is greater than the value '
-            '%s of last_updated field\']]') % (
-                self.model_instance_0.id,
-                self.model_instance_0.created_on,
-                self.model_instance_0.last_updated
-            ), (
-                u'[u\'fully-validated '
-                'ExplorationSnapshotMetadataModel\', 2]')]
-        self.run_job_and_check_output(
-            expected_output, sort=True, literal_eval=False)
-
-    def test_model_with_last_updated_greater_than_current_time(self):
-        self.model_instance_1.delete()
-        self.model_instance_2.delete()
-        expected_output = [(
-            u'[u\'failed validation check for current time check of '
-            'ExplorationSnapshotMetadataModel\', '
-            '[u\'Entity id %s: The last_updated field has a '
-            'value %s which is greater than the time when the job was run\']]'
-        ) % (self.model_instance_0.id, self.model_instance_0.last_updated)]
-
-        mocked_datetime = datetime.datetime.utcnow() - datetime.timedelta(
-            hours=13)
-        with datastore_services.mock_datetime_for_datastore(mocked_datetime):
-            self.run_job_and_check_output(
-                expected_output, sort=True, literal_eval=False)
-
-    def test_missing_exploration_model_failure(self):
-        exp_models.ExplorationModel.get('0', strict=False).delete(
-            self.user_id, '', [])
-        expected_output = [
-            (
-                u'[u\'failed validation check for exploration_ids '
-                'field check of ExplorationSnapshotMetadataModel\', '
-                '[u"Entity id 0-1: based on field exploration_ids '
-                'having value 0, expected model ExplorationModel with '
-                'id 0 but it doesn\'t exist", u"Entity id 0-2: based on field '
-                'exploration_ids having value 0, expected model '
-                'ExplorationModel with id 0 but it doesn\'t exist"]]'
-            ), (
-                u'[u\'fully-validated '
-                'ExplorationSnapshotMetadataModel\', 2]')]
-        self.run_job_and_check_output(
-            expected_output, literal_eval=True)
-
-    def test_missing_committer_model_failure(self):
-        user_models.UserSettingsModel.get(self.user_id, strict=False).delete()
-        expected_output = [
-            (
-                u'[u\'failed validation check for committer_ids field '
-                'check of ExplorationSnapshotMetadataModel\', '
-                '[u"Entity id 0-1: based on field committer_ids having '
-                'value %s, expected model UserSettingsModel with id %s '
-                'but it doesn\'t exist"]]'
-            ) % (self.user_id, self.user_id), (
-                u'[u\'fully-validated '
-                'ExplorationSnapshotMetadataModel\', 2]')]
-        self.run_job_and_check_output(
-            expected_output, sort=True, literal_eval=False)
-
-    def test_invalid_exploration_version_in_model_id(self):
-        model_with_invalid_version_in_id = (
-            exp_models.ExplorationSnapshotMetadataModel(
-                id='0-3', committer_id=self.owner_id, commit_type='edit',
-                commit_message='msg', commit_cmds=[{}]))
-        model_with_invalid_version_in_id.update_timestamps()
-        model_with_invalid_version_in_id.put()
-        expected_output = [
-            (
-                u'[u\'failed validation check for exploration model '
-                'version check of ExplorationSnapshotMetadataModel\', '
-                '[u\'Entity id 0-3: Exploration model corresponding to '
-                'id 0 has a version 1 which is less than the version 3 in '
-                'snapshot metadata model id\']]'
-            ), (
-                u'[u\'fully-validated ExplorationSnapshotMetadataModel\', '
-                '3]')]
-        self.run_job_and_check_output(
-            expected_output, sort=True, literal_eval=False)
-
-    def test_model_with_invalid_commit_cmd_schmea(self):
-        self.model_instance_0.commit_cmds = [{
-            'cmd': 'add_state'
-        }, {
-            'cmd': 'delete_state',
-            'invalid_attribute': 'invalid'
-        }]
-        self.model_instance_0.update_timestamps()
-        self.model_instance_0.put()
-        expected_output = [
-            (
-                u'[u\'failed validation check for commit '
-                'cmd delete_state check of '
-                'ExplorationSnapshotMetadataModel\', '
-                '[u"Entity id 0-1: Commit command domain validation '
-                'for command: {u\'cmd\': u\'delete_state\', '
-                'u\'invalid_attribute\': u\'invalid\'} failed with error: '
-                'The following required attributes are missing: '
-                'state_name, The following extra attributes are present: '
-                'invalid_attribute"]]'
-            ), (
-                u'[u\'failed validation check for commit '
-                'cmd add_state check of '
-                'ExplorationSnapshotMetadataModel\', '
-                '[u"Entity id 0-1: Commit command domain validation '
-                'for command: {u\'cmd\': u\'add_state\'} '
-                'failed with error: The following required attributes '
-                'are missing: state_name"]]'
-            ), u'[u\'fully-validated ExplorationSnapshotMetadataModel\', 2]']
-        self.run_job_and_check_output(
-            expected_output, sort=True, literal_eval=False)
-
-    def test_maximum_of_ten_errors_are_emitted(self):
-        for i in python_utils.RANGE(20):
-            exp_services.update_exploration(
-                self.owner_id, '0', [exp_domain.ExplorationChange({
-                    'cmd': 'edit_exploration_property',
-                    'property_name': 'title',
-                    'new_value': 'New title %s' % i
-                })], 'Changes.')
-        self.process_and_flush_pending_tasks()
-
-        exp_models.ExplorationModel.get('0', strict=False).delete(
-            self.user_id, '', [])
-
-        job_id = self.job_class.create_new()
-        self.assertEqual(
-            self.count_jobs_in_mapreduce_taskqueue(
-                taskqueue_services.QUEUE_NAME_ONE_OFF_JOBS), 0)
-        self.job_class.enqueue(job_id)
-        self.assertEqual(
-            self.count_jobs_in_mapreduce_taskqueue(
-                taskqueue_services.QUEUE_NAME_ONE_OFF_JOBS), 1)
-        self.process_and_flush_pending_mapreduce_tasks()
-        self.process_and_flush_pending_tasks()
-        actual_output = self.job_class.get_output(job_id)
-
-        self.assertEqual(len(actual_output), 2)
-
-        self.assertEqual(
-            actual_output[1],
-            '[u\'fully-validated ExplorationSnapshotMetadataModel\', 2]')
-
-        full_error_list = []
-        for i in python_utils.RANGE(22):
-            full_error_list.append(
-                'Entity id 0-%s: based on field exploration_ids having '
-                'value 0, expected model ExplorationModel with id 0 but '
-                'it doesn\'t exist' % (i + 1))
-        actual_error_list = ast.literal_eval(actual_output[0])[1]
-        self.assertEqual(len(actual_error_list), 10)
-        for error in actual_error_list:
-            assert (error in full_error_list), ('Extra error: %s' % error)
-
-    def test_model_with_invalid_commit_message_length(self):
-        self.model_instance_0.commit_message = 'a' * (
-            constants.MAX_COMMIT_MESSAGE_LENGTH + 1)
-        self.model_instance_0.update_timestamps()
-        self.model_instance_0.put()
-        expected_output = [
-            (
-                u'[u\'failed validation check for commit message check '
-                'of ExplorationSnapshotMetadataModel\', '
-                '[u\'Entity id 0-1: Commit message larger than '
-                'accepted length\']]'
-            ), u'[u\'fully-validated ExplorationSnapshotMetadataModel\', 2]']
-        self.run_job_and_check_output(
-            expected_output, sort=True, literal_eval=False)
-
-
-class ExplorationSnapshotContentModelValidatorTests(
-        test_utils.AuditJobsTestBase):
-
-    def setUp(self):
-        super(ExplorationSnapshotContentModelValidatorTests, self).setUp()
-
-        self.signup(self.OWNER_EMAIL, self.OWNER_USERNAME)
-
-        self.owner_id = self.get_user_id_from_email(self.OWNER_EMAIL)
-        explorations = [exp_domain.Exploration.create_default_exploration(
-            '%s' % i,
-            title='title %d' % i,
-            category='category%d' % i,
-        ) for i in python_utils.RANGE(3)]
-
-        for exp in explorations:
-            exp_services.save_new_exploration(self.owner_id, exp)
-
-        self.model_instance_0 = (
-            exp_models.ExplorationSnapshotContentModel.get(
-                '0-1', strict=False))
-        self.model_instance_1 = (
-            exp_models.ExplorationSnapshotContentModel.get(
-                '1-1', strict=False))
-        self.model_instance_2 = (
-            exp_models.ExplorationSnapshotContentModel.get(
-                '2-1', strict=False))
-
-        self.job_class = (
-            prod_validation_jobs_one_off
-            .ExplorationSnapshotContentModelAuditOneOffJob)
-
-    def test_standard_operation(self):
-        exp_services.update_exploration(
-            self.owner_id, '0', [exp_domain.ExplorationChange({
-                'cmd': 'edit_exploration_property',
-                'property_name': 'title',
-                'new_value': 'New title'
-            })], 'Changes.')
-        expected_output = [
-            u'[u\'fully-validated ExplorationSnapshotContentModel\', 4]']
-        self.run_job_and_check_output(
-            expected_output, sort=False, literal_eval=False)
-
-    def test_model_with_created_on_greater_than_last_updated(self):
-        self.model_instance_0.created_on = (
-            self.model_instance_0.last_updated + datetime.timedelta(days=1))
-        self.model_instance_0.update_timestamps()
-        self.model_instance_0.put()
-        expected_output = [(
-            u'[u\'failed validation check for time field relation check '
-            'of ExplorationSnapshotContentModel\', '
-            '[u\'Entity id %s: The created_on field has a value '
-            '%s which is greater than the value '
-            '%s of last_updated field\']]') % (
-                self.model_instance_0.id,
-                self.model_instance_0.created_on,
-                self.model_instance_0.last_updated
-            ), (
-                u'[u\'fully-validated '
-                'ExplorationSnapshotContentModel\', 2]')]
-        self.run_job_and_check_output(
-            expected_output, sort=True, literal_eval=False)
-
-    def test_model_with_last_updated_greater_than_current_time(self):
-        self.model_instance_1.delete()
-        self.model_instance_2.delete()
-        expected_output = [(
-            u'[u\'failed validation check for current time check of '
-            'ExplorationSnapshotContentModel\', '
-            '[u\'Entity id %s: The last_updated field has a '
-            'value %s which is greater than the time when the job was run\']]'
-        ) % (self.model_instance_0.id, self.model_instance_0.last_updated)]
-
-        mocked_datetime = datetime.datetime.utcnow() - datetime.timedelta(
-            hours=13)
-        with datastore_services.mock_datetime_for_datastore(mocked_datetime):
-            self.run_job_and_check_output(
-                expected_output, sort=True, literal_eval=False)
-
-    def test_missing_exploration_model_failure(self):
-        exp_models.ExplorationModel.get(
-            '0', strict=False).delete(self.owner_id, '', [])
-        expected_output = [
-            (
-                u'[u\'failed validation check for exploration_ids '
-                'field check of ExplorationSnapshotContentModel\', '
-                '[u"Entity id 0-1: based on field exploration_ids '
-                'having value 0, expected model ExplorationModel with '
-                'id 0 but it doesn\'t exist", u"Entity id 0-2: based on field '
-                'exploration_ids having value 0, expected model '
-                'ExplorationModel with id 0 but it doesn\'t exist"]]'
-            ), (
-                u'[u\'fully-validated '
-                'ExplorationSnapshotContentModel\', 2]')]
-        self.run_job_and_check_output(
-            expected_output, sort=True, literal_eval=False)
-
-    def test_invalid_exploration_version_in_model_id(self):
-        model_with_invalid_version_in_id = (
-            exp_models.ExplorationSnapshotContentModel(
-                id='0-3'))
-        model_with_invalid_version_in_id.content = {}
-        model_with_invalid_version_in_id.update_timestamps()
-        model_with_invalid_version_in_id.put()
-        expected_output = [
-            (
-                u'[u\'failed validation check for exploration model '
-                'version check of ExplorationSnapshotContentModel\', '
-                '[u\'Entity id 0-3: Exploration model corresponding to '
-                'id 0 has a version 1 which is less than '
-                'the version 3 in snapshot content model id\']]'
-            ), (
-                u'[u\'fully-validated ExplorationSnapshotContentModel\', '
-                '3]')]
-        self.run_job_and_check_output(
-            expected_output, sort=True, literal_eval=False)
-
-
-class ExplorationRightsModelValidatorTests(test_utils.AuditJobsTestBase):
-
-    def setUp(self):
-        super(ExplorationRightsModelValidatorTests, self).setUp()
-
-        self.signup(self.OWNER_EMAIL, self.OWNER_USERNAME)
-        self.signup(USER_EMAIL, USER_NAME)
-
-        self.user_id = self.get_user_id_from_email(USER_EMAIL)
-        self.owner_id = self.get_user_id_from_email(self.OWNER_EMAIL)
-        self.owner = user_services.UserActionsInfo(self.owner_id)
-
-        editor_email = 'user@editor.com'
-        viewer_email = 'user@viewer.com'
-
-        self.signup(editor_email, 'editor')
-        self.signup(viewer_email, 'viewer')
-
-        self.editor_id = self.get_user_id_from_email(editor_email)
-        self.viewer_id = self.get_user_id_from_email(viewer_email)
-
-        explorations = [exp_domain.Exploration.create_default_exploration(
-            '%s' % i,
-            title='title %d' % i,
-            category='category%d' % i,
-        ) for i in python_utils.RANGE(3)]
-
-        for exp in explorations:
-            exp_services.save_new_exploration(self.owner_id, exp)
-
-        rights_manager.assign_role_for_exploration(
-            self.owner, '0', self.editor_id, rights_domain.ROLE_EDITOR)
-
-        rights_manager.assign_role_for_exploration(
-            self.owner, '2', self.viewer_id, rights_domain.ROLE_VIEWER)
-
-        self.model_instance_0 = exp_models.ExplorationRightsModel.get(
-            '0', strict=False)
-        self.model_instance_1 = exp_models.ExplorationRightsModel.get(
-            '1', strict=False)
-        self.model_instance_2 = exp_models.ExplorationRightsModel.get(
-            '2', strict=False)
-
-        self.job_class = (
-            prod_validation_jobs_one_off.ExplorationRightsModelAuditOneOffJob)
-
-    def test_standard_operation(self):
-        rights_manager.publish_exploration(self.owner, '0')
-        expected_output = [
-            u'[u\'fully-validated ExplorationRightsModel\', 3]']
-        self.run_job_and_check_output(
-            expected_output, sort=False, literal_eval=False)
-
-    def test_model_with_created_on_greater_than_last_updated(self):
-        self.model_instance_0.created_on = (
-            self.model_instance_0.last_updated + datetime.timedelta(days=1))
-        self.model_instance_0.commit(
-            feconf.SYSTEM_COMMITTER_ID, 'created_on test', [])
-        expected_output = [(
-            u'[u\'failed validation check for time field relation check '
-            'of ExplorationRightsModel\', '
-            '[u\'Entity id %s: The created_on field has a value '
-            '%s which is greater than the value '
-            '%s of last_updated field\']]') % (
-                self.model_instance_0.id,
-                self.model_instance_0.created_on,
-                self.model_instance_0.last_updated
-            ), u'[u\'fully-validated ExplorationRightsModel\', 2]']
-        self.run_job_and_check_output(
-            expected_output, sort=True, literal_eval=False)
-
-    def test_model_with_last_updated_greater_than_current_time(self):
-        self.model_instance_1.delete(feconf.SYSTEM_COMMITTER_ID, 'delete')
-        self.model_instance_2.delete(feconf.SYSTEM_COMMITTER_ID, 'delete')
-        expected_output = [
-            '[u\'fully-validated ExplorationRightsModel\', 2]',
-            (
-                u'[u\'failed validation check for current time check of '
-                'ExplorationRightsModel\', '
-                '[u\'Entity id %s: The last_updated field has a '
-                'value %s which is greater than the time when '
-                'the job was run\']]'
-            ) % (self.model_instance_0.id, self.model_instance_0.last_updated)
-        ]
-
-        mocked_datetime = datetime.datetime.utcnow() - datetime.timedelta(
-            hours=13)
-        with datastore_services.mock_datetime_for_datastore(mocked_datetime):
-            self.run_job_and_check_output(
-                expected_output, sort=True, literal_eval=False)
-
-    def test_model_with_first_published_datetime_greater_than_current_time(
-            self):
-        rights_manager.publish_exploration(self.owner, '0')
-        rights_manager.publish_exploration(self.owner, '1')
-        self.model_instance_0.first_published_msec = (
-            self.model_instance_0.first_published_msec * 1000000.0)
-        self.model_instance_0.commit(feconf.SYSTEM_COMMITTER_ID, '', [])
-        expected_output = [
-            (
-                u'[u\'failed validation check for first published msec check '
-                'of ExplorationRightsModel\', '
-                '[u\'Entity id 0: The first_published_msec field has a '
-                'value %s which is greater than the time when the job was '
-                'run\']]'
-            ) % (self.model_instance_0.first_published_msec),
-            u'[u\'fully-validated ExplorationRightsModel\', 2]']
-        self.run_job_and_check_output(
-            expected_output, sort=True, literal_eval=False)
-
-    def test_missing_exploration_model_failure(self):
-        exp_models.ExplorationModel.get('0', strict=False).delete(
-            feconf.SYSTEM_COMMITTER_ID, '', [])
-        expected_output = [
-            (
-                u'[u\'failed validation check for exploration_ids '
-                'field check of ExplorationRightsModel\', '
-                '[u"Entity id 0: based on field exploration_ids having '
-                'value 0, expected model ExplorationModel with id 0 but '
-                'it doesn\'t exist"]]'),
-            u'[u\'fully-validated ExplorationRightsModel\', 2]']
-        self.run_job_and_check_output(
-            expected_output, sort=True, literal_eval=False)
-
-    def test_missing_cloned_from_exploration_model_failure(self):
-        self.model_instance_0.cloned_from = 'invalid'
-        self.model_instance_0.commit(feconf.SYSTEM_COMMITTER_ID, '', [])
-        expected_output = [
-            (
-                u'[u\'failed validation check for '
-                'cloned_from_exploration_ids '
-                'field check of ExplorationRightsModel\', '
-                '[u"Entity id 0: based on field cloned_from_exploration_ids '
-                'having value invalid, expected model ExplorationModel with id '
-                'invalid but it doesn\'t exist"]]'),
-            u'[u\'fully-validated ExplorationRightsModel\', 2]']
-        self.run_job_and_check_output(
-            expected_output, sort=True, literal_eval=False)
-
-    def test_missing_owner_user_model_failure(self):
-        rights_manager.assign_role_for_exploration(
-            self.owner, '0', self.user_id, rights_domain.ROLE_OWNER)
-        user_models.UserSettingsModel.get(self.user_id, strict=False).delete()
-        expected_output = [
-            (
-                u'[u\'failed validation check for owner_user_ids '
-                'field check of ExplorationRightsModel\', '
-                '[u"Entity id 0: based on field owner_user_ids having '
-                'value %s, expected model UserSettingsModel with id %s '
-                'but it doesn\'t exist"]]') % (self.user_id, self.user_id),
-            u'[u\'fully-validated ExplorationRightsModel\', 2]']
-        self.run_job_and_check_output(
-            expected_output, sort=True, literal_eval=False)
-
-    def test_missing_editor_user_model_failure(self):
-        user_models.UserSettingsModel.get(self.editor_id, strict=False).delete()
-        expected_output = [
-            (
-                u'[u\'failed validation check for editor_user_ids '
-                'field check of ExplorationRightsModel\', '
-                '[u"Entity id 0: based on field editor_user_ids having '
-                'value %s, expected model UserSettingsModel with id %s but '
-                'it doesn\'t exist"]]') % (
-                    self.editor_id, self.editor_id),
-            u'[u\'fully-validated ExplorationRightsModel\', 2]']
-        self.run_job_and_check_output(
-            expected_output, sort=True, literal_eval=False)
-
-    def test_missing_viewer_user_model_failure(self):
-        user_models.UserSettingsModel.get(self.viewer_id, strict=False).delete()
-        expected_output = [
-            (
-                u'[u\'failed validation check for viewer_user_ids '
-                'field check of ExplorationRightsModel\', '
-                '[u"Entity id 2: based on field viewer_user_ids having '
-                'value %s, expected model UserSettingsModel with id %s but '
-                'it doesn\'t exist"]]') % (
-                    self.viewer_id, self.viewer_id),
-            u'[u\'fully-validated ExplorationRightsModel\', 2]']
-        self.run_job_and_check_output(
-            expected_output, sort=True, literal_eval=False)
-
-    def test_missing_snapshot_metadata_model_failure(self):
-        exp_models.ExplorationRightsSnapshotMetadataModel.get(
-            '0-1', strict=False).delete()
-        expected_output = [
-            (
-                u'[u\'failed validation check for snapshot_metadata_ids '
-                'field check of ExplorationRightsModel\', '
-                '[u"Entity id 0: based on field snapshot_metadata_ids having '
-                'value 0-1, expected model '
-                'ExplorationRightsSnapshotMetadataModel '
-                'with id 0-1 but it doesn\'t exist"]]'
-            ),
-            u'[u\'fully-validated ExplorationRightsModel\', 2]']
-        self.run_job_and_check_output(
-            expected_output, sort=True, literal_eval=False)
-
-    def test_missing_snapshot_content_model_failure(self):
-        exp_models.ExplorationRightsSnapshotContentModel.get(
-            '0-1', strict=False).delete()
-        expected_output = [
-            (
-                u'[u\'failed validation check for snapshot_content_ids '
-                'field check of ExplorationRightsModel\', '
-                '[u"Entity id 0: based on field snapshot_content_ids having '
-                'value 0-1, expected model '
-                'ExplorationRightsSnapshotContentModel with id 0-1 but it '
-                'doesn\'t exist"]]'),
-            u'[u\'fully-validated ExplorationRightsModel\', 2]']
-        self.run_job_and_check_output(
-            expected_output, sort=True, literal_eval=False)
-
-
-class ExplorationRightsSnapshotMetadataModelValidatorTests(
-        test_utils.AuditJobsTestBase):
-
-    def setUp(self):
-        super(ExplorationRightsSnapshotMetadataModelValidatorTests, self).setUp(
-            )
-
-        self.signup(self.OWNER_EMAIL, self.OWNER_USERNAME)
-        self.signup(USER_EMAIL, USER_NAME)
-
-        self.owner_id = self.get_user_id_from_email(self.OWNER_EMAIL)
-        self.user_id = self.get_user_id_from_email(USER_EMAIL)
-        explorations = [exp_domain.Exploration.create_default_exploration(
-            '%s' % i,
-            title='title %d' % i,
-            category='category%d' % i,
-        ) for i in python_utils.RANGE(3)]
-
-        for exp in explorations:
-            if exp.id != '0':
-                exp_services.save_new_exploration(self.owner_id, exp)
-            else:
-                exp_services.save_new_exploration(self.user_id, exp)
-
-        self.model_instance_0 = (
-            exp_models.ExplorationRightsSnapshotMetadataModel.get(
-                '0-1', strict=False))
-        self.model_instance_1 = (
-            exp_models.ExplorationRightsSnapshotMetadataModel.get(
-                '1-1', strict=False))
-        self.model_instance_2 = (
-            exp_models.ExplorationRightsSnapshotMetadataModel.get(
-                '2-1', strict=False))
-
-        self.job_class = (
-            prod_validation_jobs_one_off
-            .ExplorationRightsSnapshotMetadataModelAuditOneOffJob)
-
-    def test_standard_operation(self):
-        expected_output = [
-            u'[u\'fully-validated ExplorationRightsSnapshotMetadataModel\', 3]']
-        self.run_job_and_check_output(
-            expected_output, sort=False, literal_eval=False)
-
-    def test_model_with_committer_id_migration_bot(self):
-        self.model_instance_1.committer_id = feconf.MIGRATION_BOT_USER_ID
-        self.model_instance_1.update_timestamps(update_last_updated_time=False)
-        self.model_instance_1.put()
-
-        expected_output = [
-            u'[u\'fully-validated ExplorationRightsSnapshotMetadataModel\', 3]'
-        ]
-        self.run_job_and_check_output(
-            expected_output, sort=False, literal_eval=False)
-
-    def test_model_with_pseudo_committer_id(self):
-        self.model_instance_1.committer_id = self.PSEUDONYMOUS_ID
-        self.model_instance_1.update_timestamps(update_last_updated_time=False)
-        self.model_instance_1.put()
-
-        expected_output = [
-            u'[u\'fully-validated ExplorationRightsSnapshotMetadataModel\', 3]'
-        ]
-        self.run_job_and_check_output(
-            expected_output, sort=False, literal_eval=False)
-
-    def test_model_with_created_on_greater_than_last_updated(self):
-        self.model_instance_0.created_on = (
-            self.model_instance_0.last_updated + datetime.timedelta(days=1))
-        self.model_instance_0.update_timestamps()
-        self.model_instance_0.put()
-        expected_output = [(
-            u'[u\'failed validation check for time field relation check '
-            'of ExplorationRightsSnapshotMetadataModel\', '
-            '[u\'Entity id %s: The created_on field has a value '
-            '%s which is greater than the value '
-            '%s of last_updated field\']]') % (
-                self.model_instance_0.id,
-                self.model_instance_0.created_on,
-                self.model_instance_0.last_updated
-            ), (
-                u'[u\'fully-validated '
-                'ExplorationRightsSnapshotMetadataModel\', 2]')]
-        self.run_job_and_check_output(
-            expected_output, sort=True, literal_eval=False)
-
-    def test_model_with_last_updated_greater_than_current_time(self):
-        self.model_instance_1.delete()
-        self.model_instance_2.delete()
-        expected_output = [(
-            u'[u\'failed validation check for current time check of '
-            'ExplorationRightsSnapshotMetadataModel\', '
-            '[u\'Entity id %s: The last_updated field has a '
-            'value %s which is greater than the time when the job was run\']]'
-        ) % (self.model_instance_0.id, self.model_instance_0.last_updated)]
-
-        mocked_datetime = datetime.datetime.utcnow() - datetime.timedelta(
-            hours=13)
-        with datastore_services.mock_datetime_for_datastore(mocked_datetime):
-            self.run_job_and_check_output(
-                expected_output, sort=True, literal_eval=False)
-
-    def test_missing_exploration_rights_model_failure(self):
-        exp_models.ExplorationRightsModel.get('0', strict=False).delete(
-            self.user_id, '', [])
-        expected_output = [
-            (
-                u'[u\'failed validation check for exploration_rights_ids '
-                'field check of ExplorationRightsSnapshotMetadataModel\', '
-                '[u"Entity id 0-1: based on field exploration_rights_ids '
-                'having value 0, expected model ExplorationRightsModel with '
-                'id 0 but it doesn\'t exist", u"Entity id 0-2: based on field '
-                'exploration_rights_ids having value 0, expected model '
-                'ExplorationRightsModel with id 0 but it doesn\'t exist"]]'
-            ), (
-                u'[u\'fully-validated '
-                'ExplorationRightsSnapshotMetadataModel\', 2]')]
-        self.run_job_and_check_output(
-            expected_output, sort=True, literal_eval=False)
-
-    def test_missing_committer_model_failure(self):
-        user_models.UserSettingsModel.get(self.user_id, strict=False).delete()
-        expected_output = [
-            (
-                u'[u\'failed validation check for committer_ids field '
-                'check of ExplorationRightsSnapshotMetadataModel\', '
-                '[u"Entity id 0-1: based on field committer_ids having '
-                'value %s, expected model UserSettingsModel with id %s '
-                'but it doesn\'t exist"]]'
-            ) % (self.user_id, self.user_id), (
-                u'[u\'fully-validated '
-                'ExplorationRightsSnapshotMetadataModel\', 2]')]
-        self.run_job_and_check_output(
-            expected_output, sort=True, literal_eval=False)
-
-    def test_invalid_exploration_version_in_model_id(self):
-        model_with_invalid_version_in_id = (
-            exp_models.ExplorationRightsSnapshotMetadataModel(
-                id='0-3', committer_id=self.owner_id, commit_type='edit',
-                commit_message='msg', commit_cmds=[{}]))
-        model_with_invalid_version_in_id.update_timestamps()
-        model_with_invalid_version_in_id.put()
-        expected_output = [
-            (
-                u'[u\'failed validation check for exploration rights model '
-                'version check of ExplorationRightsSnapshotMetadataModel\', '
-                '[u\'Entity id 0-3: ExplorationRights model corresponding to '
-                'id 0 has a version 1 which is less than the version 3 in '
-                'snapshot metadata model id\']]'
-            ), (
-                u'[u\'fully-validated '
-                'ExplorationRightsSnapshotMetadataModel\', 3]')]
-        self.run_job_and_check_output(
-            expected_output, sort=True, literal_eval=False)
-
-    def test_model_with_invalid_commit_cmd_schmea(self):
-        self.model_instance_0.commit_cmds = [{
-            'cmd': 'change_exploration_status',
-            'old_status': rights_domain.ACTIVITY_STATUS_PUBLIC,
-        }, {
-            'cmd': 'release_ownership',
-            'invalid_attribute': 'invalid'
-        }]
-        self.model_instance_0.update_timestamps()
-        self.model_instance_0.put()
-        expected_output = [
-            (
-                u'[u\'failed validation check for commit cmd '
-                'change_exploration_status check of '
-                'ExplorationRightsSnapshotMetadataModel\', '
-                '[u"Entity id 0-1: Commit command domain validation '
-                'for command: {u\'old_status\': u\'public\', '
-                'u\'cmd\': u\'change_exploration_status\'} '
-                'failed with error: The following required '
-                'attributes are missing: new_status"]]'
-            ), (
-                u'[u\'failed validation check for commit cmd '
-                'release_ownership check of '
-                'ExplorationRightsSnapshotMetadataModel\', '
-                '[u"Entity id 0-1: Commit command domain validation '
-                'for command: {u\'cmd\': u\'release_ownership\', '
-                'u\'invalid_attribute\': u\'invalid\'} '
-                'failed with error: The following extra attributes '
-                'are present: invalid_attribute"]]'
-            ), (
-                u'[u\'fully-validated '
-                'ExplorationRightsSnapshotMetadataModel\', 2]')]
-        self.run_job_and_check_output(
-            expected_output, sort=True, literal_eval=False)
-
-
-class ExplorationRightsSnapshotContentModelValidatorTests(
-        test_utils.AuditJobsTestBase):
-
-    def setUp(self):
-        super(ExplorationRightsSnapshotContentModelValidatorTests, self).setUp(
-            )
-
-        self.signup(self.OWNER_EMAIL, self.OWNER_USERNAME)
-
-        self.owner_id = self.get_user_id_from_email(self.OWNER_EMAIL)
-        explorations = [exp_domain.Exploration.create_default_exploration(
-            '%s' % i,
-            title='title %d' % i,
-            category='category%d' % i,
-        ) for i in python_utils.RANGE(3)]
-
-        for exp in explorations:
-            exp_services.save_new_exploration(self.owner_id, exp)
-
-        self.model_instance_0 = (
-            exp_models.ExplorationRightsSnapshotContentModel.get(
-                '0-1', strict=False))
-        self.model_instance_1 = (
-            exp_models.ExplorationRightsSnapshotContentModel.get(
-                '1-1', strict=False))
-        self.model_instance_2 = (
-            exp_models.ExplorationRightsSnapshotContentModel.get(
-                '2-1', strict=False))
-
-        self.job_class = (
-            prod_validation_jobs_one_off
-            .ExplorationRightsSnapshotContentModelAuditOneOffJob)
-
-    def test_standard_operation(self):
-        expected_output = [
-            u'[u\'fully-validated ExplorationRightsSnapshotContentModel\', 3]']
-        self.run_job_and_check_output(
-            expected_output, sort=False, literal_eval=False)
-
-    def test_model_with_created_on_greater_than_last_updated(self):
-        self.model_instance_0.created_on = (
-            self.model_instance_0.last_updated + datetime.timedelta(days=1))
-        self.model_instance_0.update_timestamps()
-        self.model_instance_0.put()
-        expected_output = [(
-            u'[u\'failed validation check for time field relation check '
-            'of ExplorationRightsSnapshotContentModel\', '
-            '[u\'Entity id %s: The created_on field has a value '
-            '%s which is greater than the value '
-            '%s of last_updated field\']]') % (
-                self.model_instance_0.id,
-                self.model_instance_0.created_on,
-                self.model_instance_0.last_updated
-            ), (
-                u'[u\'fully-validated '
-                'ExplorationRightsSnapshotContentModel\', 2]')]
-        self.run_job_and_check_output(
-            expected_output, sort=True, literal_eval=False)
-
-    def test_model_with_last_updated_greater_than_current_time(self):
-        self.model_instance_1.delete()
-        self.model_instance_2.delete()
-        expected_output = [(
-            u'[u\'failed validation check for current time check of '
-            'ExplorationRightsSnapshotContentModel\', '
-            '[u\'Entity id %s: The last_updated field has a '
-            'value %s which is greater than the time when the job was run\']]'
-        ) % (self.model_instance_0.id, self.model_instance_0.last_updated)]
-
-        mocked_datetime = datetime.datetime.utcnow() - datetime.timedelta(
-            hours=13)
-        with datastore_services.mock_datetime_for_datastore(mocked_datetime):
-            self.run_job_and_check_output(
-                expected_output, sort=True, literal_eval=False)
-
-    def test_missing_exploration_model_failure(self):
-        exp_models.ExplorationRightsModel.get('0', strict=False).delete(
-            self.owner_id, '', [])
-        expected_output = [
-            (
-                u'[u\'failed validation check for exploration_rights_ids '
-                'field check of ExplorationRightsSnapshotContentModel\', '
-                '[u"Entity id 0-1: based on field exploration_rights_ids '
-                'having value 0, expected model ExplorationRightsModel with '
-                'id 0 but it doesn\'t exist", u"Entity id 0-2: based on field '
-                'exploration_rights_ids having value 0, expected model '
-                'ExplorationRightsModel with id 0 but it doesn\'t exist"]]'
-            ), (
-                u'[u\'fully-validated '
-                'ExplorationRightsSnapshotContentModel\', 2]')]
-        self.run_job_and_check_output(
-            expected_output, sort=True, literal_eval=False)
-
-    def test_invalid_exploration_version_in_model_id(self):
-        model_with_invalid_version_in_id = (
-            exp_models.ExplorationRightsSnapshotContentModel(
-                id='0-3'))
-        model_with_invalid_version_in_id.content = {}
-        model_with_invalid_version_in_id.update_timestamps()
-        model_with_invalid_version_in_id.put()
-        expected_output = [
-            (
-                u'[u\'failed validation check for exploration rights model '
-                'version check of ExplorationRightsSnapshotContentModel\', '
-                '[u\'Entity id 0-3: ExplorationRights model corresponding to '
-                'id 0 has a version 1 which is less than the version 3 in '
-                'snapshot content model id\']]'
-            ), (
-                u'[u\'fully-validated ExplorationRightsSnapshotContentModel\', '
-                '3]')]
-        self.run_job_and_check_output(
-            expected_output, sort=True, literal_eval=False)
-
-
-class ExplorationCommitLogEntryModelValidatorTests(
-        test_utils.AuditJobsTestBase):
-
-    def setUp(self):
-        super(ExplorationCommitLogEntryModelValidatorTests, self).setUp()
-
-        self.signup(self.OWNER_EMAIL, self.OWNER_USERNAME)
-        self.signup(USER_EMAIL, USER_NAME)
-
-        self.owner_id = self.get_user_id_from_email(self.OWNER_EMAIL)
-        explorations = [exp_domain.Exploration.create_default_exploration(
-            '%s' % i,
-            title='title %d' % i,
-            category='category%d' % i,
-        ) for i in python_utils.RANGE(3)]
-
-        for exp in explorations:
-            exp_services.save_new_exploration(self.owner_id, exp)
-
-        self.rights_model_instance = (
-            exp_models.ExplorationCommitLogEntryModel(
-                id='rights-1-1',
-                user_id=self.owner_id,
-                exploration_id='1',
-                commit_type='edit',
-                commit_message='',
-                commit_cmds=[],
-                post_commit_status=constants.ACTIVITY_STATUS_PUBLIC,
-                post_commit_community_owned=False,
-                post_commit_is_private=False))
-        self.rights_model_instance.update_timestamps()
-        self.rights_model_instance.put()
-
-        self.model_instance_0 = (
-            exp_models.ExplorationCommitLogEntryModel.get(
-                'exploration-0-1', strict=False))
-        self.model_instance_1 = (
-            exp_models.ExplorationCommitLogEntryModel.get(
-                'exploration-1-1', strict=False))
-        self.model_instance_2 = (
-            exp_models.ExplorationCommitLogEntryModel.get(
-                'exploration-2-1', strict=False))
-
-        self.job_class = (
-            prod_validation_jobs_one_off
-            .ExplorationCommitLogEntryModelAuditOneOffJob)
-
-    def test_standard_operation(self):
-        exp_services.update_exploration(
-            self.owner_id, '0', [exp_domain.ExplorationChange({
-                'cmd': 'edit_exploration_property',
-                'property_name': 'title',
-                'new_value': 'New title'
-            })], 'Changes.')
-        expected_output = [
-            u'[u\'fully-validated ExplorationCommitLogEntryModel\', 5]']
-        self.run_job_and_check_output(
-            expected_output, sort=False, literal_eval=False)
-
-    def test_model_with_user_id_migration_bot(self):
-        self.model_instance_1.user_id = feconf.MIGRATION_BOT_USER_ID
-        self.model_instance_1.update_timestamps(update_last_updated_time=False)
-        self.model_instance_1.put()
-
-        expected_output = [
-            u'[u\'fully-validated ExplorationCommitLogEntryModel\', 4]'
-        ]
-        self.run_job_and_check_output(
-            expected_output, sort=False, literal_eval=False)
-
-    def test_model_with_pseudo_user_id(self):
-        self.model_instance_1.user_id = self.PSEUDONYMOUS_ID
-        self.model_instance_1.update_timestamps(update_last_updated_time=False)
-        self.model_instance_1.put()
-
-        expected_output = [
-            u'[u\'fully-validated ExplorationCommitLogEntryModel\', 4]'
-        ]
-        self.run_job_and_check_output(
-            expected_output, sort=False, literal_eval=False)
-
-    def test_model_with_created_on_greater_than_last_updated(self):
-        self.model_instance_0.created_on = (
-            self.model_instance_0.last_updated + datetime.timedelta(days=1))
-        self.model_instance_0.update_timestamps()
-        self.model_instance_0.put()
-        expected_output = [(
-            u'[u\'failed validation check for time field relation check '
-            'of ExplorationCommitLogEntryModel\', '
-            '[u\'Entity id %s: The created_on field has a value '
-            '%s which is greater than the value '
-            '%s of last_updated field\']]') % (
-                self.model_instance_0.id,
-                self.model_instance_0.created_on,
-                self.model_instance_0.last_updated
-            ), u'[u\'fully-validated ExplorationCommitLogEntryModel\', 3]']
-        self.run_job_and_check_output(
-            expected_output, sort=True, literal_eval=False)
-
-    def test_model_with_last_updated_greater_than_current_time(self):
-        self.model_instance_1.delete()
-        self.model_instance_2.delete()
-        self.rights_model_instance.delete()
-        expected_output = [(
-            u'[u\'failed validation check for current time check of '
-            'ExplorationCommitLogEntryModel\', '
-            '[u\'Entity id %s: The last_updated field has a '
-            'value %s which is greater than the time when the job was run\']]'
-        ) % (self.model_instance_0.id, self.model_instance_0.last_updated)]
-
-        mocked_datetime = datetime.datetime.utcnow() - datetime.timedelta(
-            hours=13)
-        with datastore_services.mock_datetime_for_datastore(mocked_datetime):
-            self.run_job_and_check_output(
-                expected_output, sort=True, literal_eval=False)
-
-    def test_missing_exploration_model_failure(self):
-        exp_models.ExplorationModel.get('0', strict=False).delete(
-            feconf.SYSTEM_COMMITTER_ID, '', [])
-        expected_output = [
-            (
-                u'[u\'failed validation check for exploration_ids '
-                'field check of ExplorationCommitLogEntryModel\', '
-                '[u"Entity id exploration-0-1: based on field '
-                'exploration_ids having value 0, expected model '
-                'ExplorationModel with id 0 '
-                'but it doesn\'t exist", u"Entity id exploration-0-2: based '
-                'on field exploration_ids having value 0, expected model '
-                'ExplorationModel with id 0 but it doesn\'t exist"]]'
-            ), u'[u\'fully-validated ExplorationCommitLogEntryModel\', 3]']
-        self.run_job_and_check_output(
-            expected_output, sort=True, literal_eval=False)
-
-    def test_missing_exploration_rights_model_failure(self):
-        exp_models.ExplorationRightsModel.get('1', strict=False).delete(
-            feconf.SYSTEM_COMMITTER_ID, '', [])
-        expected_output = [
-            (
-                u'[u\'failed validation check for exploration_rights_ids '
-                'field check of ExplorationCommitLogEntryModel\', '
-                '[u"Entity id rights-1-1: based on field '
-                'exploration_rights_ids having value 1, expected model '
-                'ExplorationRightsModel with id 1 but it doesn\'t exist"]]'
-            ), u'[u\'fully-validated ExplorationCommitLogEntryModel\', 3]']
-        self.run_job_and_check_output(
-            expected_output, sort=True)
-
-    def test_invalid_exploration_version_in_model_id(self):
-        model_with_invalid_version_in_id = (
-            exp_models.ExplorationCommitLogEntryModel.create(
-                '0', 3, self.owner_id, 'edit', 'msg', [{}],
-                constants.ACTIVITY_STATUS_PUBLIC, False))
-        model_with_invalid_version_in_id.exploration_id = '0'
-        model_with_invalid_version_in_id.update_timestamps()
-        model_with_invalid_version_in_id.put()
-        expected_output = [
-            (
-                u'[u\'failed validation check for exploration model '
-                'version check of ExplorationCommitLogEntryModel\', '
-                '[u\'Entity id %s: Exploration model corresponding '
-                'to id 0 has a version 1 which is less than '
-                'the version 3 in commit log entry model id\']]'
-            ) % (model_with_invalid_version_in_id.id),
-            u'[u\'fully-validated ExplorationCommitLogEntryModel\', 4]']
-        self.run_job_and_check_output(
-            expected_output, sort=True, literal_eval=False)
-
-    def test_model_with_invalid_id(self):
-        model_with_invalid_id = (
-            exp_models.ExplorationCommitLogEntryModel(
-                id='invalid-0-1',
-                user_id=self.owner_id,
-                commit_type='edit',
-                commit_message='msg',
-                commit_cmds=[{}],
-                post_commit_status=constants.ACTIVITY_STATUS_PUBLIC,
-                post_commit_is_private=False))
-        model_with_invalid_id.exploration_id = '0'
-        model_with_invalid_id.update_timestamps()
-        model_with_invalid_id.put()
-        expected_output = [
-            (
-                u'[u\'failed validation check for model id check of '
-                'ExplorationCommitLogEntryModel\', '
-                '[u\'Entity id %s: Entity id does not match regex pattern\']]'
-            ) % (model_with_invalid_id.id), (
-                u'[u\'failed validation check for commit cmd check of '
-                'ExplorationCommitLogEntryModel\', [u\'Entity id invalid-0-1: '
-                'No commit command domain object defined for entity with '
-                'commands: [{}]\']]'),
-            u'[u\'fully-validated ExplorationCommitLogEntryModel\', 4]']
-        self.run_job_and_check_output(
-            expected_output, sort=True, literal_eval=False)
-
-    def test_model_with_invalid_commit_type(self):
-        self.model_instance_0.commit_type = 'invalid'
-        self.model_instance_0.update_timestamps()
-        self.model_instance_0.put()
-        expected_output = [
-            (
-                u'[u\'failed validation check for commit type check of '
-                'ExplorationCommitLogEntryModel\', '
-                '[u\'Entity id exploration-0-1: Commit type invalid is '
-                'not allowed\']]'
-            ), u'[u\'fully-validated ExplorationCommitLogEntryModel\', 3]']
-        self.run_job_and_check_output(
-            expected_output, sort=True, literal_eval=False)
-
-    def test_model_with_invalid_post_commit_status(self):
-        self.model_instance_0.post_commit_status = 'invalid'
-        self.model_instance_0.update_timestamps()
-        self.model_instance_0.put()
-        expected_output = [
-            (
-                u'[u\'failed validation check for post commit status check '
-                'of ExplorationCommitLogEntryModel\', '
-                '[u\'Entity id exploration-0-1: Post commit status invalid '
-                'is invalid\']]'
-            ), u'[u\'fully-validated ExplorationCommitLogEntryModel\', 3]']
-        self.run_job_and_check_output(
-            expected_output, sort=True, literal_eval=False)
-
-    def test_model_with_invalid_true_post_commit_is_private(self):
-        self.model_instance_0.post_commit_status = 'public'
-        self.model_instance_0.post_commit_is_private = True
-        self.model_instance_0.update_timestamps()
-        self.model_instance_0.put()
-
-        expected_output = [
-            (
-                u'[u\'failed validation check for post commit is private '
-                'check of ExplorationCommitLogEntryModel\', '
-                '[u\'Entity id %s: Post commit status is '
-                'public but post_commit_is_private is True\']]'
-            ) % self.model_instance_0.id,
-            u'[u\'fully-validated ExplorationCommitLogEntryModel\', 3]']
-        self.run_job_and_check_output(
-            expected_output, sort=True, literal_eval=False)
-
-    def test_model_with_invalid_false_post_commit_is_private(self):
-        self.model_instance_0.post_commit_status = 'private'
-        self.model_instance_0.post_commit_is_private = False
-        self.model_instance_0.update_timestamps()
-        self.model_instance_0.put()
-
-        expected_output = [
-            (
-                u'[u\'failed validation check for post commit is private '
-                'check of ExplorationCommitLogEntryModel\', '
-                '[u\'Entity id %s: Post commit status is '
-                'private but post_commit_is_private is False\']]'
-            ) % self.model_instance_0.id,
-            u'[u\'fully-validated ExplorationCommitLogEntryModel\', 3]']
-        self.run_job_and_check_output(
-            expected_output, sort=True, literal_eval=False)
-
-    def test_model_with_invalid_commit_cmd_schmea(self):
-        self.model_instance_0.commit_cmds = [{
-            'cmd': 'add_state'
-        }, {
-            'cmd': 'delete_state',
-            'invalid_attribute': 'invalid'
-        }]
-        self.model_instance_0.update_timestamps()
-        self.model_instance_0.put()
-        expected_output = [
-            (
-                u'[u\'failed validation check for commit cmd '
-                'delete_state check of '
-                'ExplorationCommitLogEntryModel\', '
-                '[u"Entity id exploration-0-1: Commit command domain '
-                'validation for command: {u\'cmd\': u\'delete_state\', '
-                'u\'invalid_attribute\': u\'invalid\'} '
-                'failed with error: The following required attributes '
-                'are missing: state_name, '
-                'The following extra attributes are present: '
-                'invalid_attribute"]]'
-            ), (
-                u'[u\'failed validation check for commit cmd '
-                'add_state check of '
-                'ExplorationCommitLogEntryModel\', '
-                '[u"Entity id exploration-0-1: Commit command domain '
-                'validation for command: {u\'cmd\': u\'add_state\'} '
-                'failed with error: The following required attributes '
-                'are missing: state_name"]]'
-            ), u'[u\'fully-validated ExplorationCommitLogEntryModel\', 3]']
-        self.run_job_and_check_output(
-            expected_output, sort=True, literal_eval=False)
-
-    def test_model_with_invalid_commit_message_length(self):
-        self.model_instance_0.commit_message = 'a' * (
-            constants.MAX_COMMIT_MESSAGE_LENGTH + 1)
-        self.model_instance_0.update_timestamps()
-        self.model_instance_0.put()
-        expected_output = [
-            (
-                u'[u\'failed validation check for commit message check '
-                'of ExplorationCommitLogEntryModel\', '
-                '[u\'Entity id exploration-0-1: Commit message larger than '
-                'accepted length\']]'
-            ), u'[u\'fully-validated ExplorationCommitLogEntryModel\', 3]']
-        self.run_job_and_check_output(
-            expected_output, sort=True, literal_eval=False)
-
-
-class ExpSummaryModelValidatorTests(test_utils.AuditJobsTestBase):
-
-    def setUp(self):
-        super(ExpSummaryModelValidatorTests, self).setUp()
-
-        self.signup(self.OWNER_EMAIL, self.OWNER_USERNAME)
-        self.signup(USER_EMAIL, USER_NAME)
-
-        self.user_id = self.get_user_id_from_email(USER_EMAIL)
-        self.owner_id = self.get_user_id_from_email(self.OWNER_EMAIL)
-        self.owner = user_services.UserActionsInfo(self.owner_id)
-
-        editor_email = 'user@editor.com'
-        viewer_email = 'user@viewer.com'
-        contributor_email = 'user@contributor.com'
-
-        self.signup(editor_email, 'editor')
-        self.signup(viewer_email, 'viewer')
-        self.signup(contributor_email, 'contributor')
-
-        self.editor_id = self.get_user_id_from_email(editor_email)
-        self.viewer_id = self.get_user_id_from_email(viewer_email)
-        self.contributor_id = self.get_user_id_from_email(contributor_email)
-
-        language_codes = ['ar', 'en', 'en']
-        explorations = [exp_domain.Exploration.create_default_exploration(
-            '%s' % i,
-            title='title %d' % i,
-            category='category%d' % i,
-            language_code=language_codes[i]
-        ) for i in python_utils.RANGE(3)]
-
-        for exp in explorations:
-            exp.tags = ['math', 'art']
-            exp_services.save_new_exploration(self.owner_id, exp)
-
-        rights_manager.assign_role_for_exploration(
-            self.owner, '0', self.editor_id, rights_domain.ROLE_EDITOR)
-        exp_services.update_exploration(
-            self.contributor_id, '0', [exp_domain.ExplorationChange({
-                'cmd': 'edit_exploration_property',
-                'property_name': 'title',
-                'new_value': 'New title'
-            })], 'Changes.')
-        self.process_and_flush_pending_tasks()
-
-        rights_manager.assign_role_for_exploration(
-            self.owner, '2', self.viewer_id, rights_domain.ROLE_VIEWER)
-
-        rating_services.assign_rating_to_exploration(self.user_id, '0', 3)
-        rating_services.assign_rating_to_exploration(self.viewer_id, '0', 4)
-
-        self.model_instance_0 = exp_models.ExpSummaryModel.get(
-            '0', strict=False)
-        self.model_instance_1 = exp_models.ExpSummaryModel.get(
-            '1', strict=False)
-        self.model_instance_2 = exp_models.ExpSummaryModel.get(
-            '2', strict=False)
-
-        self.job_class = (
-            prod_validation_jobs_one_off.ExpSummaryModelAuditOneOffJob)
-
-    def test_standard_operation(self):
-        rights_manager.publish_exploration(self.owner, '0')
-        exp_services.update_exploration(
-            self.owner_id, '1', [exp_domain.ExplorationChange({
-                'cmd': 'edit_exploration_property',
-                'property_name': 'title',
-                'new_value': 'New title'
-            })], 'Changes.')
-        expected_output = [
-            u'[u\'fully-validated ExpSummaryModel\', 3]']
-        self.run_job_and_check_output(
-            expected_output, sort=False, literal_eval=False)
-
-    def test_model_with_created_on_greater_than_last_updated(self):
-        self.model_instance_0.created_on = (
-            self.model_instance_0.last_updated + datetime.timedelta(days=1))
-        self.model_instance_0.update_timestamps()
-        self.model_instance_0.put()
-        expected_output = [(
-            u'[u\'failed validation check for time field relation check '
-            'of ExpSummaryModel\', '
-            '[u\'Entity id %s: The created_on field has a value '
-            '%s which is greater than the value '
-            '%s of last_updated field\']]') % (
-                self.model_instance_0.id,
-                self.model_instance_0.created_on,
-                self.model_instance_0.last_updated
-            ), u'[u\'fully-validated ExpSummaryModel\', 2]']
-        self.run_job_and_check_output(
-            expected_output, sort=True, literal_eval=False)
-
-    def test_model_with_last_updated_greater_than_current_time(self):
-        exp_models.ExplorationModel.get('1', strict=False).delete(
-            self.owner_id, '')
-        exp_models.ExplorationModel.get('2', strict=False).delete(
-            self.owner_id, '')
-        self.model_instance_1.delete()
-        self.model_instance_2.delete()
-        expected_output = [(
-            u'[u\'failed validation check for current time check of '
-            'ExpSummaryModel\', '
-            '[u\'Entity id %s: The last_updated field has a '
-            'value %s which is greater than the time when the job was run\']]'
-        ) % (self.model_instance_0.id, self.model_instance_0.last_updated)]
-
-        mocked_datetime = datetime.datetime.utcnow() - datetime.timedelta(
-            hours=13)
-        with datastore_services.mock_datetime_for_datastore(mocked_datetime):
-            self.run_job_and_check_output(
-                expected_output, sort=True, literal_eval=False)
-
-    def test_model_with_first_published_datetime_greater_than_current_time(
-            self):
-        rights_manager.publish_exploration(self.owner, '0')
-        rights_manager.publish_exploration(self.owner, '1')
-        self.model_instance_0 = exp_models.ExpSummaryModel.get(
-            '0', strict=False)
-        self.model_instance_0.first_published_msec = (
-            self.model_instance_0.first_published_msec * 1000000.0)
-        self.model_instance_0.update_timestamps()
-        self.model_instance_0.put()
-        rights_model = exp_models.ExplorationRightsModel.get('0', strict=False)
-        rights_model.first_published_msec = (
-            self.model_instance_0.first_published_msec)
-        rights_model.commit(self.owner_id, '', [])
-        expected_output = [
-            (
-                u'[u\'failed validation check for first published msec check '
-                'of ExpSummaryModel\', '
-                '[u\'Entity id 0: The first_published_msec field has a '
-                'value %s which is greater than the time when the '
-                'job was run\']]'
-            ) % (self.model_instance_0.first_published_msec),
-            u'[u\'fully-validated ExpSummaryModel\', 2]']
-        self.run_job_and_check_output(
-            expected_output, sort=True, literal_eval=False)
-
-    def test_missing_exploration_model_failure(self):
-        exp_models.ExplorationModel.get('0', strict=False).delete(
-            feconf.SYSTEM_COMMITTER_ID, '', [])
-        expected_output = [
-            (
-                u'[u\'failed validation check for exploration_ids '
-                'field check of ExpSummaryModel\', '
-                '[u"Entity id 0: based on field exploration_ids having '
-                'value 0, expected model ExplorationModel with id 0 but '
-                'it doesn\'t exist"]]'),
-            u'[u\'fully-validated ExpSummaryModel\', 2]']
-        self.run_job_and_check_output(
-            expected_output, sort=True, literal_eval=False)
-
-    def test_missing_owner_user_model_failure(self):
-        rights_manager.assign_role_for_exploration(
-            self.owner, '0', self.user_id, rights_domain.ROLE_OWNER)
-        user_models.UserSettingsModel.get(self.user_id, strict=False).delete()
-        expected_output = [
-            (
-                u'[u\'failed validation check for owner_user_ids '
-                'field check of ExpSummaryModel\', '
-                '[u"Entity id 0: based on field owner_user_ids having '
-                'value %s, expected model UserSettingsModel with id %s '
-                'but it doesn\'t exist"]]') % (self.user_id, self.user_id),
-            u'[u\'fully-validated ExpSummaryModel\', 2]']
-        self.run_job_and_check_output(
-            expected_output, sort=True, literal_eval=False)
-
-    def test_missing_editor_user_model_failure(self):
-        user_models.UserSettingsModel.get(self.editor_id, strict=False).delete()
-        expected_output = [
-            (
-                u'[u\'failed validation check for editor_user_ids '
-                'field check of ExpSummaryModel\', '
-                '[u"Entity id 0: based on field editor_user_ids having '
-                'value %s, expected model UserSettingsModel with id %s but '
-                'it doesn\'t exist"]]') % (
-                    self.editor_id, self.editor_id),
-            u'[u\'fully-validated ExpSummaryModel\', 2]']
-        self.run_job_and_check_output(
-            expected_output, sort=True, literal_eval=False)
-
-    def test_missing_viewer_user_model_failure(self):
-        user_models.UserSettingsModel.get(self.viewer_id, strict=False).delete()
-        expected_output = [
-            (
-                u'[u\'failed validation check for viewer_user_ids '
-                'field check of ExpSummaryModel\', '
-                '[u"Entity id 2: based on field viewer_user_ids having '
-                'value %s, expected model UserSettingsModel with id %s but '
-                'it doesn\'t exist"]]') % (
-                    self.viewer_id, self.viewer_id),
-            u'[u\'fully-validated ExpSummaryModel\', 2]']
-        self.run_job_and_check_output(
-            expected_output, sort=True, literal_eval=False)
-
-    def test_missing_contributor_user_model_failure(self):
-        user_models.UserSettingsModel.get(
-            self.contributor_id, strict=False).delete()
-        expected_output = [
-            (
-                u'[u\'failed validation check for contributor_user_ids '
-                'field check of ExpSummaryModel\', '
-                '[u"Entity id 0: based on field contributor_user_ids having '
-                'value %s, expected model UserSettingsModel with id %s but '
-                'it doesn\'t exist"]]') % (
-                    self.contributor_id, self.contributor_id),
-            u'[u\'fully-validated ExpSummaryModel\', 2]']
-        self.run_job_and_check_output(
-            expected_output, sort=True, literal_eval=False)
-
-    def test_model_with_invalid_exploration_model_last_updated(self):
-        last_human_update_time = (
-            self.model_instance_0.exploration_model_last_updated)
-        self.model_instance_0.exploration_model_last_updated = (
-            datetime.datetime.utcnow() + datetime.timedelta(days=1))
-        self.model_instance_0.update_timestamps()
-        self.model_instance_0.put()
-        expected_output = [
-            (
-                u'[u\'failed validation check for exploration model last '
-                'updated check of ExpSummaryModel\', '
-                '[u\'Entity id %s: The exploration_model_last_updated '
-                'field: %s does not match the last time a commit was '
-                'made by a human contributor: %s\']]'
-            ) % (
-                self.model_instance_0.id,
-                self.model_instance_0.exploration_model_last_updated,
-                last_human_update_time),
-            u'[u\'fully-validated ExpSummaryModel\', 2]']
-        self.run_job_and_check_output(
-            expected_output, sort=True, literal_eval=False)
-
-    def test_model_with_invalid_schema(self):
-        self.model_instance_0.ratings = {'10': 4, '5': 15}
-        self.model_instance_0.update_timestamps()
-        self.model_instance_0.put()
-        expected_output = [
-            (
-                u'[u\'failed validation check for domain object check of '
-                'ExpSummaryModel\', '
-                '[u\'Entity id 0: Entity fails domain validation with '
-                'the error Expected ratings to have keys: 1, 2, 3, 4, 5, '
-                'received 10, 5\']]'
-            ), u'[u\'fully-validated ExpSummaryModel\', 2]']
-        self.run_job_and_check_output(
-            expected_output, sort=True, literal_eval=False)
-
-    def test_model_with_invalid_contributors_summary(self):
-        sorted_contributor_ids = sorted(
-            self.model_instance_0.contributors_summary.keys())
-        self.model_instance_0.contributors_summary = {'invalid': 1}
-        self.model_instance_0.update_timestamps()
-        self.model_instance_0.put()
-        expected_output = [
-            (
-                u'[u\'failed validation check for contributors summary '
-                'check of ExpSummaryModel\', '
-                '[u"Entity id 0: Contributor ids: [u\'%s\', u\'%s\'] '
-                'do not match the contributor ids obtained using '
-                'contributors summary: [u\'invalid\']"]]') % (
-                    sorted_contributor_ids[0], sorted_contributor_ids[1]
-                ),
-            u'[u\'fully-validated ExpSummaryModel\', 2]']
-        self.run_job_and_check_output(
-            expected_output, sort=True, literal_eval=False)
-
-    def test_model_with_invalid_exploration_related_property(self):
-        self.model_instance_0.title = 'invalid'
-        self.model_instance_0.update_timestamps()
-        self.model_instance_0.put()
-        expected_output = [
-            (
-                u'[u\'failed validation check for title field check of '
-                'ExpSummaryModel\', '
-                '[u\'Entity id %s: title field in entity: invalid does not '
-                'match corresponding exploration title field: New title\']]'
-            ) % self.model_instance_0.id,
-            u'[u\'fully-validated ExpSummaryModel\', 2]']
-        self.run_job_and_check_output(
-            expected_output, sort=True, literal_eval=False)
-
-    def test_model_with_invalid_exploration_rights_related_property(self):
-        self.model_instance_0.status = 'public'
-        self.model_instance_0.update_timestamps()
-        self.model_instance_0.put()
-        expected_output = [
-            (
-                u'[u\'failed validation check for status field check of '
-                'ExpSummaryModel\', '
-                '[u\'Entity id %s: status field in entity: public does not '
-                'match corresponding exploration rights status field: '
-                'private\']]'
-            ) % self.model_instance_0.id,
-            u'[u\'fully-validated ExpSummaryModel\', 2]']
-        self.run_job_and_check_output(
-            expected_output, sort=True, literal_eval=False)
-
-
-class ExplorationContextModelValidatorTests(test_utils.AuditJobsTestBase):
-
-    def setUp(self):
-        super(ExplorationContextModelValidatorTests, self).setUp()
-
-        self.signup(self.OWNER_EMAIL, self.OWNER_USERNAME)
-        self.owner_id = self.get_user_id_from_email(self.OWNER_EMAIL)
-        stories = [story_domain.Story.create_default_story(
-            '%s' % i,
-            'title %d' % i,
-            'description %d' % i,
-            '0',
-            'title-%s' % chr(97 + i)
-        ) for i in python_utils.RANGE(2)]
-
-        for story in stories:
-            story_services.save_new_story(self.owner_id, story)
-
-        explorations = [exp_domain.Exploration.create_default_exploration(
-            '%s' % i,
-            title='title %d' % i,
-            category='category%d' % i,
-        ) for i in python_utils.RANGE(3)]
-
-        for exp in explorations:
-            exp_services.save_new_exploration(self.owner_id, exp)
-
-        self.model_instance_0 = (
-            exp_models.ExplorationContextModel(id='0', story_id='0'))
-        self.model_instance_0.update_timestamps()
-        self.model_instance_0.put()
-        self.model_instance_1 = (
-            exp_models.ExplorationContextModel(id='1', story_id='0'))
-        self.model_instance_1.update_timestamps()
-        self.model_instance_1.put()
-        self.model_instance_2 = (
-            exp_models.ExplorationContextModel(id='2', story_id='1'))
-        self.model_instance_2.update_timestamps()
-        self.model_instance_2.put()
-
-        self.job_class = (
-            prod_validation_jobs_one_off.ExplorationContextModelAuditOneOffJob)
-
-    def test_standard_operation(self):
-        expected_output = [
-            u'[u\'fully-validated ExplorationContextModel\', 3]']
-        self.run_job_and_check_output(
-            expected_output, sort=False, literal_eval=False)
-
-    def test_model_with_created_on_greater_than_last_updated(self):
-        self.model_instance_0.created_on = (
-            self.model_instance_0.last_updated + datetime.timedelta(days=1))
-        self.model_instance_0.update_timestamps()
-        self.model_instance_0.put()
-        expected_output = [
-            (
-                u'[u\'failed validation check for time field relation check '
-                'of ExplorationContextModel\', '
-                '[u\'Entity id %s: The created_on field has a value '
-                '%s which is greater than the value '
-                '%s of last_updated field\']]') % (
-                    self.model_instance_0.id,
-                    self.model_instance_0.created_on,
-                    self.model_instance_0.last_updated
-                ),
-            u'[u\'fully-validated ExplorationContextModel\', 2]']
-        self.run_job_and_check_output(
-            expected_output, sort=True, literal_eval=False)
-
-    def test_model_with_last_updated_greater_than_current_time(self):
-        self.model_instance_1.delete()
-        self.model_instance_2.delete()
-        expected_output = [(
-            u'[u\'failed validation check for current time check of '
-            'ExplorationContextModel\', '
-            '[u\'Entity id %s: The last_updated field has a '
-            'value %s which is greater than the time when the job was run\']]'
-        ) % (self.model_instance_0.id, self.model_instance_0.last_updated)]
-
-        mocked_datetime = datetime.datetime.utcnow() - datetime.timedelta(
-            hours=13)
-        with datastore_services.mock_datetime_for_datastore(mocked_datetime):
-            self.run_job_and_check_output(
-                expected_output, sort=True, literal_eval=False)
-
-    def test_missing_story_model_failure(self):
-        story_models.StoryModel.get('1', strict=False).delete(
-            feconf.SYSTEM_COMMITTER_ID, '', [])
-        expected_output = [
-            (
-                u'[u\'failed validation check for story_ids field '
-                'check of ExplorationContextModel\', '
-                '[u"Entity id 2: based on field story_ids '
-                'having value 1, expected model StoryModel with id 1 but it '
-                'doesn\'t exist"]]'),
-            u'[u\'fully-validated ExplorationContextModel\', 2]']
-        self.run_job_and_check_output(
-            expected_output, sort=True, literal_eval=False)
-
-    def test_missing_exp_model_failure(self):
-        exp_models.ExplorationModel.get('2', strict=False).delete(
-            feconf.SYSTEM_COMMITTER_ID, '', [])
-        expected_output = [
-            (
-                u'[u\'failed validation check for '
-                'exp_ids field check of ExplorationContextModel\', '
-                '[u"Entity id 2: based on field '
-                'exp_ids having value 2, expected model ExplorationModel '
-                'with id 2 but it doesn\'t exist"]]'),
-            u'[u\'fully-validated ExplorationContextModel\', 2]']
-        self.run_job_and_check_output(
-            expected_output, sort=True, literal_eval=False)
-
-
-=======
->>>>>>> 9a3b5f29
 class SubtopicPageModelValidatorTests(test_utils.AuditJobsTestBase):
 
     def setUp(self):
