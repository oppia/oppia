--- conflicted
+++ resolved
@@ -24,12 +24,7 @@
 import python_utils
 import utils
 
-<<<<<<< HEAD
-from google.cloud import storage
-
-=======
 storage_services = models.Registry.import_storage_services()
->>>>>>> 939e571b
 app_identity_services = models.Registry.import_app_identity_services()
 
 CHANGE_LIST_SAVE = [{'cmd': 'save'}]
@@ -125,17 +120,9 @@
     This implementation ignores versioning.
     """
 
-<<<<<<< HEAD
-    def __init__(self, *args):
-        self._storage_client = storage.Client()
-        bucket_name = app_identity_services.get_gcs_resource_bucket_name()
-        self._bucket = self._storage_client.get_bucket(bucket_name)
-        super().__init__(*args)
-=======
     def __init__(self, entity_name, entity_id):
         self._bucket_name = app_identity_services.get_gcs_resource_bucket_name()
         super(GcsFileSystem, self).__init__(entity_name, entity_id)
->>>>>>> 939e571b
 
     def _get_gcs_file_url(self, filepath):
         """Returns the constructed GCS file URL.
@@ -162,14 +149,8 @@
         Returns:
             bool. Whether the file exists in GCS.
         """
-<<<<<<< HEAD
-        return self._bucket.get_blob(
-            self._get_gcs_file_url(filepath)
-        ) is not None
-=======
         return storage_services.isfile(
             self._bucket_name, self._get_gcs_file_url(filepath))
->>>>>>> 939e571b
 
     def get(self, filepath):
         """Gets a file as an unencoded stream of raw bytes.
@@ -183,14 +164,8 @@
             exists. Otherwise, it returns None.
         """
         if self.isfile(filepath):
-<<<<<<< HEAD
-            blob = self._bucket.get_blob(self._get_gcs_file_url(filepath))
-            data = blob.download_as_bytes()
-            return FileStream(data)
-=======
             return storage_services.get(
                 self._bucket_name, self._get_gcs_file_url(filepath))
->>>>>>> 939e571b
         else:
             return None
 
@@ -203,17 +178,12 @@
             raw_bytes: str. The content to be stored in the file.
             mimetype: str. The content-type of the cloud file.
         """
-<<<<<<< HEAD
-        blob = self._bucket.Blob(self._get_gcs_file_url(filepath))
-        blob.upload_from_string(raw_bytes, content_type=mimetype)
-=======
         storage_services.commit(
             self._bucket_name,
             self._get_gcs_file_url(filepath),
             raw_bytes,
             mimetype
         )
->>>>>>> 939e571b
 
     def delete(self, filepath):
         """Deletes a file and the metadata associated with it.
@@ -222,15 +192,9 @@
             filepath: str. The path to the relevant file within the entity's
                 assets folder.
         """
-<<<<<<< HEAD
-        blob = self._bucket.get_blob(self._get_gcs_file_url(filepath))
-        if blob is not None:
-            blob.delete()
-=======
         if self.isfile(filepath):
             storage_services.delete(
                 self._bucket_name, self._get_gcs_file_url(filepath))
->>>>>>> 939e571b
         else:
             raise IOError('Image does not exist: %s' % filepath)
 
@@ -246,16 +210,9 @@
         source_file_url = (
             '/%s/%s/%s' % (self._bucket_name, source_assets_path, filepath)
         ).encode('utf-8')
-<<<<<<< HEAD
-
-        src_blob = self._bucket.blob(source_file_url)
-        self._bucket.copy_blob(
-            src_blob, self._bucket, new_name=self._get_gcs_file_url(filepath))
-=======
         storage_services.copy(
             self._bucket_name, source_file_url, self._get_gcs_file_url(filepath)
         )
->>>>>>> 939e571b
 
     def listdir(self, dir_name):
         """Lists all files in a directory.
@@ -269,28 +226,8 @@
         """
         if dir_name.startswith('/'):
             raise IOError(
-<<<<<<< HEAD
-                'The dir_name should not start with / or end with / : %s' % (
-                    dir_name))
-
-        # The trailing slash is necessary to prevent non-identical directory
-        # names with the same prefix from matching, e.g. /abcd/123.png should
-        # not match a query for files under /abc/.
-        prefix = '%s' % utils.vfs_construct_path(
-            '/', self._assets_path, dir_name)
-        if not prefix.endswith('/'):
-            prefix += '/'
-        # The prefix now ends and starts with '/'.
-        blobs = self._storage_client.list_blobs(self._bucket, prefix=prefix)
-        files_in_dir = []
-        for blob in blobs:
-            # Remove the asset path from the prefix of filename.
-            files_in_dir.append(blob.name.replace(prefix, ''))
-        return files_in_dir
-=======
                 'The dir_name should not start with / : %s' % dir_name)
         return storage_services.listdir(self._bucket_name, dir_name)
->>>>>>> 939e571b
 
 
 class AbstractFileSystem(python_utils.OBJECT):
