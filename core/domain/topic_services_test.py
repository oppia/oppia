# coding: utf-8
#
# Copyright 2018 The Oppia Authors. All Rights Reserved.
#
# Licensed under the Apache License, Version 2.0 (the "License");
# you may not use this file except in compliance with the License.
# You may obtain a copy of the License at
#
#      http://www.apache.org/licenses/LICENSE-2.0
#
# Unless required by applicable law or agreed to in writing, software
# distributed under the License is distributed on an "AS-IS" BASIS,
# WITHOUT WARRANTIES OR CONDITIONS OF ANY KIND, either express or implied.
# See the License for the specific language governing permissions and
# limitations under the License.

"""Tests for topic services."""

from __future__ import absolute_import  # pylint: disable=import-only-modules
from __future__ import unicode_literals  # pylint: disable=import-only-modules

from core.domain import exp_services
from core.domain import rights_manager
from core.domain import story_domain
from core.domain import story_services
from core.domain import subtopic_page_domain
from core.domain import subtopic_page_services
from core.domain import topic_domain
from core.domain import topic_fetchers
from core.domain import topic_services
from core.domain import user_services
from core.platform import models
from core.tests import test_utils

import feconf

(topic_models,) = models.Registry.import_models([models.NAMES.topic])


class TopicServicesUnitTests(test_utils.GenericTestBase):
    """Tests for topic services."""
    user_id = 'user_id'
    story_id_1 = 'story_1'
    story_id_2 = 'story_2'
    story_id_3 = 'story_3'
    subtopic_id = 1
    skill_id_1 = 'skill_1'
    skill_id_2 = 'skill_2'

    def setUp(self):
        super(TopicServicesUnitTests, self).setUp()
        self.TOPIC_ID = topic_services.get_new_topic_id()
        changelist = [topic_domain.TopicChange({
            'cmd': topic_domain.CMD_ADD_SUBTOPIC,
            'title': 'Title',
            'subtopic_id': 1
        })]
        self.save_new_topic(
            self.TOPIC_ID, self.user_id, name='Name',
            abbreviated_name='abbrev', thumbnail_filename='topic.png',
            description='Description',
            canonical_story_ids=[self.story_id_1, self.story_id_2],
            additional_story_ids=[self.story_id_3],
            uncategorized_skill_ids=[self.skill_id_1, self.skill_id_2],
            subtopics=[], next_subtopic_id=1)
        self.save_new_story(
            self.story_id_1, self.user_id, corresponding_topic_id=self.TOPIC_ID)
        self.save_new_story(
<<<<<<< HEAD
            self.story_id_3,
            self.user_id,
            title='Title 3',
            description='Description 3',
            corresponding_topic_id=self.TOPIC_ID
        )
=======
            self.story_id_3, self.user_id, 'Title 3', 'Description 3', 'Notes',
            self.TOPIC_ID)
        self.save_new_story(
            self.story_id_2, self.user_id, 'Title 2', 'Description 2', 'Notes',
            self.TOPIC_ID)
>>>>>>> 0e570983
        self.signup('a@example.com', 'A')
        self.signup('b@example.com', 'B')
        self.signup(self.ADMIN_EMAIL, username=self.ADMIN_USERNAME)

        self.user_id_a = self.get_user_id_from_email('a@example.com')
        self.user_id_b = self.get_user_id_from_email('b@example.com')
        self.user_id_admin = self.get_user_id_from_email(self.ADMIN_EMAIL)
        topic_services.update_topic_and_subtopic_pages(
            self.user_id_admin, self.TOPIC_ID, changelist, 'Added a subtopic')

        self.topic = topic_fetchers.get_topic_by_id(self.TOPIC_ID)
        self.set_admins([self.ADMIN_USERNAME])
        self.set_topic_managers([user_services.get_username(self.user_id_a)])
        self.user_a = user_services.UserActionsInfo(self.user_id_a)
        self.user_b = user_services.UserActionsInfo(self.user_id_b)
        self.user_admin = user_services.UserActionsInfo(self.user_id_admin)

    def test_compute_summary(self):
        topic_summary = topic_services.compute_summary_of_topic(self.topic)

        self.assertEqual(topic_summary.id, self.TOPIC_ID)
        self.assertEqual(topic_summary.name, 'Name')
        self.assertEqual(topic_summary.canonical_story_count, 0)
        self.assertEqual(topic_summary.additional_story_count, 0)
        self.assertEqual(topic_summary.uncategorized_skill_count, 2)
        self.assertEqual(topic_summary.subtopic_count, 1)
        self.assertEqual(topic_summary.total_skill_count, 2)

    def test_get_all_summaries(self):
        topic_summaries = topic_services.get_all_topic_summaries()

        self.assertEqual(len(topic_summaries), 1)
        self.assertEqual(topic_summaries[0].name, 'Name')
        self.assertEqual(topic_summaries[0].canonical_story_count, 0)
        self.assertEqual(topic_summaries[0].additional_story_count, 0)
        self.assertEqual(topic_summaries[0].total_skill_count, 2)
        self.assertEqual(topic_summaries[0].uncategorized_skill_count, 2)
        self.assertEqual(topic_summaries[0].subtopic_count, 1)

    def test_get_multi_summaries(self):
        topic_summaries = topic_services.get_multi_topic_summaries([
            self.TOPIC_ID, 'invalid_id'])

        self.assertEqual(len(topic_summaries), 2)
        self.assertEqual(topic_summaries[0].name, 'Name')
        self.assertEqual(topic_summaries[0].canonical_story_count, 0)
        self.assertEqual(topic_summaries[0].additional_story_count, 0)
        self.assertEqual(topic_summaries[0].total_skill_count, 2)
        self.assertEqual(topic_summaries[0].uncategorized_skill_count, 2)
        self.assertEqual(topic_summaries[0].subtopic_count, 1)
        self.assertIsNone(topic_summaries[1])

    def test_get_multi_rights(self):
        topic_rights = topic_services.get_multi_topic_rights([
            self.TOPIC_ID, 'invalid_id'])

        self.assertEqual(len(topic_rights), 2)
        self.assertEqual(topic_rights[0].id, self.TOPIC_ID)
        self.assertEqual(topic_rights[0].manager_ids, [])
        self.assertFalse(topic_rights[0].topic_is_published)
        self.assertIsNone(topic_rights[1])

    def test_get_new_topic_id(self):
        new_topic_id = topic_services.get_new_topic_id()

        self.assertEqual(len(new_topic_id), 12)
        self.assertEqual(topic_models.TopicModel.get_by_id(new_topic_id), None)

    def test_get_topic_from_model(self):
        topic_model = topic_models.TopicModel.get(self.TOPIC_ID)
        topic = topic_fetchers.get_topic_from_model(topic_model)
        self.assertEqual(topic.to_dict(), self.topic.to_dict())

    def test_cannot_get_topic_from_model_with_invalid_schema_version(self):
        topic_services.create_new_topic_rights('topic_id', self.user_id_a)
        commit_cmd = topic_domain.TopicChange({
            'cmd': topic_domain.CMD_CREATE_NEW,
            'name': 'name'
        })
        subtopic_dict = {
            'id': 1,
            'title': 'subtopic_title',
            'skill_ids': []
        }
        model = topic_models.TopicModel(
            id='topic_id',
            name='name',
            abbreviated_name='abbrev',
            canonical_name='canonical_name',
            next_subtopic_id=1,
            language_code='en',
            subtopics=[subtopic_dict],
            subtopic_schema_version=0,
            story_reference_schema_version=0
        )
        commit_cmd_dicts = [commit_cmd.to_dict()]
        model.commit(
            self.user_id_a, 'topic model created', commit_cmd_dicts)

        with self.assertRaisesRegexp(
            Exception,
            'Sorry, we can only process v1-v%d subtopic schemas at '
            'present.' % feconf.CURRENT_SUBTOPIC_SCHEMA_VERSION):
            topic_fetchers.get_topic_from_model(model)

        topic_services.create_new_topic_rights('topic_id_2', self.user_id_a)
        model = topic_models.TopicModel(
            id='topic_id_2',
            name='name 2',
            abbreviated_name='abbrev',
            canonical_name='canonical_name_2',
            next_subtopic_id=1,
            language_code='en',
            subtopics=[subtopic_dict],
            subtopic_schema_version=1,
            story_reference_schema_version=0
        )
        commit_cmd_dicts = [commit_cmd.to_dict()]
        model.commit(
            self.user_id_a, 'topic model created', commit_cmd_dicts)

        with self.assertRaisesRegexp(
            Exception,
            'Sorry, we can only process v1-v%d story reference schemas at '
            'present.' % feconf.CURRENT_SUBTOPIC_SCHEMA_VERSION):
            topic_fetchers.get_topic_from_model(model)

    def test_get_topic_summary_from_model(self):
        topic_summary_model = topic_models.TopicSummaryModel.get(self.TOPIC_ID)
        topic_summary = topic_services.get_topic_summary_from_model(
            topic_summary_model)

        self.assertEqual(topic_summary.id, self.TOPIC_ID)
        self.assertEqual(topic_summary.name, 'Name')
        self.assertEqual(topic_summary.canonical_story_count, 0)
        self.assertEqual(topic_summary.additional_story_count, 0)
        self.assertEqual(topic_summary.uncategorized_skill_count, 2)
        self.assertEqual(topic_summary.total_skill_count, 2)
        self.assertEqual(topic_summary.subtopic_count, 1)

    def test_get_topic_summary_by_id(self):
        topic_summary = topic_services.get_topic_summary_by_id(self.TOPIC_ID)

        self.assertEqual(topic_summary.id, self.TOPIC_ID)
        self.assertEqual(topic_summary.name, 'Name')
        self.assertEqual(topic_summary.canonical_story_count, 0)
        self.assertEqual(topic_summary.additional_story_count, 0)
        self.assertEqual(topic_summary.uncategorized_skill_count, 2)
        self.assertEqual(topic_summary.subtopic_count, 1)

    def test_get_all_skill_ids_assigned_to_some_topic(self):
        change_list = [topic_domain.TopicChange({
            'cmd': topic_domain.CMD_MOVE_SKILL_ID_TO_SUBTOPIC,
            'old_subtopic_id': None,
            'new_subtopic_id': 1,
            'skill_id': self.skill_id_1
        })]
        topic_services.update_topic_and_subtopic_pages(
            self.user_id_admin, self.TOPIC_ID, change_list,
            'Moved skill to subtopic.')
        topic_id = topic_services.get_new_topic_id()
        self.save_new_topic(
            topic_id, self.user_id, name='Name 2',
            abbreviated_name='abbrev', thumbnail_filename=None,
            description='Description',
            canonical_story_ids=[],
            additional_story_ids=[],
            uncategorized_skill_ids=[self.skill_id_1, 'skill_3'],
            subtopics=[], next_subtopic_id=1)
        self.assertEqual(
            topic_services.get_all_skill_ids_assigned_to_some_topic(),
            set([self.skill_id_1, self.skill_id_2, 'skill_3']))

    def test_cannot_create_topic_change_class_with_invalid_changelist(self):
        with self.assertRaisesRegexp(
            Exception, 'Missing cmd key in change dict'):
            topic_domain.TopicChange({
                'invalid_cmd': topic_domain.CMD_UPDATE_TOPIC_PROPERTY,
                'property_name': topic_domain.TOPIC_PROPERTY_DESCRIPTION,
                'old_value': 'Description',
                'new_value': 'New Description'
            })

    def test_cannot_update_topic_property_with_invalid_changelist(self):
        with self.assertRaisesRegexp(
            Exception, (
                'Value for property_name in cmd update_topic_property: '
                'invalid property is not allowed')):
            topic_domain.TopicChange({
                'cmd': topic_domain.CMD_UPDATE_TOPIC_PROPERTY,
                'property_name': 'invalid property',
                'old_value': 'Description',
                'new_value': 'New Description'
            })

    def test_cannot_update_subtopic_property_with_invalid_changelist(self):
        with self.assertRaisesRegexp(
            Exception, (
                'The following required attributes are '
                'missing: subtopic_id')):
            topic_domain.TopicChange({
                'cmd': topic_domain.CMD_UPDATE_SUBTOPIC_PROPERTY,
                'property_name': 'invalid property',
                'old_value': 'Description',
                'new_value': 'New Description'
            })

    def test_update_subtopic_property(self):
        topic = topic_fetchers.get_topic_by_id(self.TOPIC_ID)

        self.assertEqual(len(topic.subtopics), 1)
        self.assertEqual(topic.subtopics[0].title, 'Title')

        changelist = [topic_domain.TopicChange({
            'cmd': topic_domain.CMD_UPDATE_SUBTOPIC_PROPERTY,
            'property_name': 'title',
            'subtopic_id': 1,
            'old_value': 'Title',
            'new_value': 'New Title'
        })]
        topic_services.update_topic_and_subtopic_pages(
            self.user_id_admin, self.TOPIC_ID, changelist,
            'Update title of subtopic.')
        topic = topic_fetchers.get_topic_by_id(self.TOPIC_ID)

        self.assertEqual(len(topic.subtopics), 1)
        self.assertEqual(topic.subtopics[0].title, 'New Title')

    def test_cannot_create_topic_change_class_with_invalid_cmd(self):
        with self.assertRaisesRegexp(
            Exception, 'Command invalid cmd is not allowed'):
            topic_domain.TopicChange({
                'cmd': 'invalid cmd',
                'property_name': 'title',
                'subtopic_id': 1,
                'old_value': 'Description',
                'new_value': 'New Description'
            })

    def test_publish_and_unpublish_story(self):
        topic = topic_fetchers.get_topic_by_id(self.TOPIC_ID)
        self.assertEqual(
            topic.canonical_story_references[0].story_is_published, False)
        self.assertEqual(
            topic.additional_story_references[0].story_is_published, False)
        topic_services.publish_story(
            self.TOPIC_ID, self.story_id_1, self.user_id_admin)
        topic_services.publish_story(
            self.TOPIC_ID, self.story_id_3, self.user_id_admin)
        topic = topic_fetchers.get_topic_by_id(self.TOPIC_ID)
        topic_summary = topic_services.get_topic_summary_by_id(self.TOPIC_ID)
        self.assertEqual(
            topic.canonical_story_references[0].story_is_published, True)
        self.assertEqual(
            topic.additional_story_references[0].story_is_published, True)
        self.assertEqual(topic_summary.canonical_story_count, 1)
        self.assertEqual(topic_summary.additional_story_count, 1)

        topic_services.unpublish_story(
            self.TOPIC_ID, self.story_id_1, self.user_id_admin)
        topic_services.unpublish_story(
            self.TOPIC_ID, self.story_id_3, self.user_id_admin)
        topic = topic_fetchers.get_topic_by_id(self.TOPIC_ID)
        topic_summary = topic_services.get_topic_summary_by_id(self.TOPIC_ID)
        self.assertEqual(
            topic.canonical_story_references[0].story_is_published, False)
        self.assertEqual(
            topic.additional_story_references[0].story_is_published, False)
        self.assertEqual(topic_summary.canonical_story_count, 0)
        self.assertEqual(topic_summary.additional_story_count, 0)

    def test_invalid_publish_and_unpublish_story(self):
        with self.assertRaisesRegexp(
            Exception, 'A topic with the given ID doesn\'t exist'):
            topic_services.publish_story(
                'invalid_topic', 'story_id_new', self.user_id_admin)

        with self.assertRaisesRegexp(
            Exception, 'A topic with the given ID doesn\'t exist'):
            topic_services.unpublish_story(
                'invalid_topic', 'story_id_new', self.user_id_admin)

        with self.assertRaisesRegexp(
            Exception, 'The user does not have enough rights to publish the '
            'story.'):
            topic_services.publish_story(
                self.TOPIC_ID, self.story_id_3, self.user_id_b)

        with self.assertRaisesRegexp(
            Exception, 'The user does not have enough rights to unpublish the '
            'story.'):
            topic_services.unpublish_story(
                self.TOPIC_ID, self.story_id_3, self.user_id_b)

        with self.assertRaisesRegexp(
            Exception, 'A story with the given ID doesn\'t exist'):
            topic_services.publish_story(
                self.TOPIC_ID, 'invalid_story', self.user_id_admin)

        with self.assertRaisesRegexp(
            Exception, 'A story with the given ID doesn\'t exist'):
            topic_services.unpublish_story(
                self.TOPIC_ID, 'invalid_story', self.user_id_admin)

        self.save_new_story(
            'story_10',
            self.user_id,
            title='Title 2',
            description='Description 2',
            corresponding_topic_id=self.TOPIC_ID
        )
        with self.assertRaisesRegexp(
            Exception, 'Story with given id doesn\'t exist in the topic'):
            topic_services.publish_story(
                self.TOPIC_ID, 'story_10', self.user_id_admin)

        with self.assertRaisesRegexp(
            Exception, 'Story with given id doesn\'t exist in the topic'):
            topic_services.unpublish_story(
                self.TOPIC_ID, 'story_10', self.user_id_admin)

        # Throw error if a story node doesn't have an exploration.
        self.save_new_story(
            'story_id_new',
            self.user_id,
            title='Title 2',
            description='Description 2',
            corresponding_topic_id=self.TOPIC_ID
        )
        topic_services.add_canonical_story(
            self.user_id_admin, self.TOPIC_ID, 'story_id_new')
        changelist = [
            story_domain.StoryChange({
                'cmd': story_domain.CMD_ADD_STORY_NODE,
                'node_id': 'node_1',
                'title': 'Title 1'
            })
        ]
        story_services.update_story(
            self.user_id_admin, 'story_id_new', changelist,
            'Added node.')

        with self.assertRaisesRegexp(
            Exception, 'Story node with id node_1 does not contain an '
            'exploration id.'):
            topic_services.publish_story(
                self.TOPIC_ID, 'story_id_new', self.user_id_admin)

        # Throw error if exploration isn't published.
        self.save_new_default_exploration(
            'exp_id', self.user_id_admin, title='title')
        self.publish_exploration(self.user_id_admin, 'exp_id')

        change_list = [story_domain.StoryChange({
            'cmd': story_domain.CMD_UPDATE_STORY_NODE_PROPERTY,
            'property_name': (
                story_domain.STORY_NODE_PROPERTY_EXPLORATION_ID),
            'node_id': 'node_1',
            'old_value': None,
            'new_value': 'exp_id'
        })]
        story_services.update_story(
            self.user_id_admin, 'story_id_new', change_list,
            'Updated story node.')

        rights_manager.unpublish_exploration(self.user_admin, 'exp_id')
        with self.assertRaisesRegexp(
            Exception, 'Exploration with ID exp_id is not public. Please '
            'publish explorations before adding them to a story.'):
            topic_services.publish_story(
                self.TOPIC_ID, 'story_id_new', self.user_id_admin)

        # Throws error if exploration doesn't exist.
        exp_services.delete_exploration(self.user_id_admin, 'exp_id')

        with self.assertRaisesRegexp(
            Exception, 'Expected story to only reference valid explorations, '
            'but found a reference to an invalid exploration with ID: exp_id'):
            topic_services.publish_story(
                self.TOPIC_ID, 'story_id_new', self.user_id_admin)

    def test_update_topic(self):
        topic_services.assign_role(
            self.user_admin, self.user_a, topic_domain.ROLE_MANAGER,
            self.TOPIC_ID)

        # Test whether an admin can edit a topic.
        changelist = [topic_domain.TopicChange({
            'cmd': topic_domain.CMD_UPDATE_TOPIC_PROPERTY,
            'property_name': topic_domain.TOPIC_PROPERTY_DESCRIPTION,
            'old_value': 'Description',
            'new_value': 'New Description'
        }), topic_domain.TopicChange({
            'cmd': topic_domain.CMD_UPDATE_TOPIC_PROPERTY,
            'property_name': topic_domain.TOPIC_PROPERTY_ABBREVIATED_NAME,
            'old_value': '',
            'new_value': 'short name'
        }), topic_domain.TopicChange({
            'cmd': topic_domain.CMD_UPDATE_TOPIC_PROPERTY,
            'property_name': topic_domain.TOPIC_PROPERTY_THUMBNAIL_FILENAME,
            'old_value': '',
            'new_value': 'thumbnail.png'
        })]
        topic_services.update_topic_and_subtopic_pages(
            self.user_id_admin, self.TOPIC_ID, changelist,
            'Updated Description.')
        topic = topic_fetchers.get_topic_by_id(self.TOPIC_ID)
        topic_summary = topic_services.get_topic_summary_by_id(self.TOPIC_ID)
        self.assertEqual(topic.description, 'New Description')
        self.assertEqual(topic.abbreviated_name, 'short name')
        self.assertEqual(topic.thumbnail_filename, 'thumbnail.png')
        self.assertEqual(topic.version, 3)
        self.assertEqual(topic_summary.version, 3)

        # Test whether a topic_manager can edit a topic.
        changelist = [topic_domain.TopicChange({
            'cmd': topic_domain.CMD_UPDATE_TOPIC_PROPERTY,
            'property_name': topic_domain.TOPIC_PROPERTY_NAME,
            'old_value': 'Name',
            'new_value': 'New Name'
        })]
        topic_services.update_topic_and_subtopic_pages(
            self.user_id_a, self.TOPIC_ID, changelist, 'Updated Name.')
        topic = topic_fetchers.get_topic_by_id(self.TOPIC_ID)
        topic_summary = topic_services.get_topic_summary_by_id(self.TOPIC_ID)
        self.assertEqual(topic.name, 'New Name')
        self.assertEqual(topic.canonical_name, 'new name')
        self.assertEqual(topic.version, 4)
        self.assertEqual(topic_summary.name, 'New Name')
        self.assertEqual(topic_summary.version, 4)

    def test_update_topic_and_subtopic_page(self):
        changelist = [topic_domain.TopicChange({
            'cmd': topic_domain.CMD_ADD_SUBTOPIC,
            'title': 'Title3',
            'subtopic_id': 3
        })]
        with self.assertRaisesRegexp(
            Exception, 'The given new subtopic id 3 is not equal to '
            'the expected next subtopic id: 2'):
            topic_services.update_topic_and_subtopic_pages(
                self.user_id_admin, self.TOPIC_ID, changelist,
                'Added subtopic.')

        # Test whether the subtopic page was created for the above failed
        # attempt.
        subtopic_page = subtopic_page_services.get_subtopic_page_by_id(
            self.TOPIC_ID, 3, strict=False)
        self.assertIsNone(subtopic_page)

        # Test exception raised for simultaneous adding and removing of
        # subtopics.
        changelist = [
            topic_domain.TopicChange({
                'cmd': topic_domain.CMD_ADD_SUBTOPIC,
                'title': 'Title2',
                'subtopic_id': 2
            }),
            topic_domain.TopicChange({
                'cmd': topic_domain.CMD_DELETE_SUBTOPIC,
                'subtopic_id': 2
            })
        ]
        with self.assertRaisesRegexp(
            Exception, 'The incoming changelist had simultaneous'
            ' creation and deletion of subtopics.'):
            topic_services.update_topic_and_subtopic_pages(
                self.user_id_admin, self.TOPIC_ID, changelist,
                'Added and deleted a subtopic.')

        # Test whether a subtopic page already existing in datastore can be
        # edited.
        changelist = [subtopic_page_domain.SubtopicPageChange({
            'cmd': subtopic_page_domain.CMD_UPDATE_SUBTOPIC_PAGE_PROPERTY,
            'property_name': (
                subtopic_page_domain.SUBTOPIC_PAGE_PROPERTY_PAGE_CONTENTS_HTML),
            'old_value': '',
            'subtopic_id': 1,
            'new_value': {
                'html': '<p>New Value</p>',
                'content_id': 'content'
            }
        })]
        topic_services.update_topic_and_subtopic_pages(
            self.user_id_admin, self.TOPIC_ID, changelist,
            'Updated html data')
        subtopic_page = subtopic_page_services.get_subtopic_page_by_id(
            self.TOPIC_ID, 1)
        self.assertEqual(
            subtopic_page.page_contents.subtitled_html.html,
            '<p>New Value</p>')

        # Test a sequence of changes with both topic and subtopic page changes.
        changelist = [
            topic_domain.TopicChange({
                'cmd': topic_domain.CMD_ADD_SUBTOPIC,
                'title': 'Title2',
                'subtopic_id': 2
            }),
            topic_domain.TopicChange({
                'cmd': topic_domain.CMD_DELETE_SUBTOPIC,
                'subtopic_id': 1
            }),
            subtopic_page_domain.SubtopicPageChange({
                'cmd': subtopic_page_domain.CMD_UPDATE_SUBTOPIC_PAGE_PROPERTY,
                'property_name': (
                    subtopic_page_domain
                    .SUBTOPIC_PAGE_PROPERTY_PAGE_CONTENTS_HTML),
                'old_value': {
                    'html': '',
                    'content_id': 'content'
                },
                'subtopic_id': 2,
                'new_value': {
                    'html': '<p>New Value</p>',
                    'content_id': 'content'
                }
            }),
            subtopic_page_domain.SubtopicPageChange({
                'cmd': subtopic_page_domain.CMD_UPDATE_SUBTOPIC_PAGE_PROPERTY,
                'property_name': (
                    subtopic_page_domain
                    .SUBTOPIC_PAGE_PROPERTY_PAGE_CONTENTS_AUDIO),
                'old_value': {
                    'voiceovers_mapping': {
                        'content': {}
                    }
                },
                'new_value': {
                    'voiceovers_mapping': {
                        'content': {
                            'en': {
                                'filename': 'test.mp3',
                                'file_size_bytes': 100,
                                'needs_update': False,
                                'duration_secs': 0.3
                            }
                        }
                    }
                },
                'subtopic_id': 2
            }),
            topic_domain.TopicChange({
                'cmd': topic_domain.CMD_MOVE_SKILL_ID_TO_SUBTOPIC,
                'old_subtopic_id': None,
                'new_subtopic_id': 2,
                'skill_id': self.skill_id_1
            })
        ]
        topic_services.update_topic_and_subtopic_pages(
            self.user_id_admin, self.TOPIC_ID, changelist,
            'Added and removed a subtopic.')
        topic = topic_fetchers.get_topic_by_id(self.TOPIC_ID)
        self.assertEqual(len(topic.subtopics), 1)
        self.assertEqual(topic.next_subtopic_id, 3)
        self.assertEqual(topic.subtopics[0].title, 'Title2')
        self.assertEqual(topic.subtopics[0].skill_ids, [self.skill_id_1])

        # Test whether the subtopic page corresponding to the deleted subtopic
        # was also deleted.
        subtopic_page = subtopic_page_services.get_subtopic_page_by_id(
            self.TOPIC_ID, 1, strict=False)
        self.assertIsNone(subtopic_page)
        # Validate the newly created subtopic page.
        subtopic_page = subtopic_page_services.get_subtopic_page_by_id(
            self.TOPIC_ID, 2, strict=False)
        self.assertEqual(
            subtopic_page.page_contents.subtitled_html.html,
            '<p>New Value</p>')
        self.assertEqual(
            subtopic_page.page_contents.recorded_voiceovers.to_dict(), {
                'voiceovers_mapping': {
                    'content': {
                        'en': {
                            'filename': 'test.mp3',
                            'file_size_bytes': 100,
                            'needs_update': False,
                            'duration_secs': 0.3
                        }
                    }
                }
            })

        # Making sure everything resets when an error is encountered anywhere.
        changelist = [
            topic_domain.TopicChange({
                'cmd': topic_domain.CMD_ADD_SUBTOPIC,
                'title': 'Title3',
                'subtopic_id': 3
            }),
            topic_domain.TopicChange({
                'cmd': topic_domain.CMD_ADD_SUBTOPIC,
                'title': 'Title4',
                'subtopic_id': 4
            }),
            topic_domain.TopicChange({
                'cmd': topic_domain.CMD_DELETE_SUBTOPIC,
                'subtopic_id': 2
            }),
            # The following is an invalid command as subtopic with id 2 was
            # deleted in previous step.
            subtopic_page_domain.SubtopicPageChange({
                'cmd': subtopic_page_domain.CMD_UPDATE_SUBTOPIC_PAGE_PROPERTY,
                'property_name': (
                    subtopic_page_domain
                    .SUBTOPIC_PAGE_PROPERTY_PAGE_CONTENTS_HTML),
                'old_value': '',
                'subtopic_id': 2,
                'new_value': {
                    'html': '<p>New Value</p>',
                    'content_id': 'content'
                }
            }),
        ]
        with self.assertRaisesRegexp(
            Exception, 'The subtopic with id 2 doesn\'t exist'):
            topic_services.update_topic_and_subtopic_pages(
                self.user_id_admin, self.TOPIC_ID, changelist,
                'Done some changes.')

        # Make sure the topic object in datastore is not affected.
        topic = topic_fetchers.get_topic_by_id(self.TOPIC_ID)
        self.assertEqual(len(topic.subtopics), 1)
        self.assertEqual(topic.next_subtopic_id, 3)
        self.assertEqual(topic.subtopics[0].title, 'Title2')
        self.assertEqual(topic.subtopics[0].skill_ids, [self.skill_id_1])

        subtopic_page = subtopic_page_services.get_subtopic_page_by_id(
            self.TOPIC_ID, 3, strict=False)
        self.assertIsNone(subtopic_page)
        subtopic_page = subtopic_page_services.get_subtopic_page_by_id(
            self.TOPIC_ID, 4, strict=False)
        self.assertIsNone(subtopic_page)
        subtopic_page = subtopic_page_services.get_subtopic_page_by_id(
            self.TOPIC_ID, 2, strict=False)
        self.assertIsNotNone(subtopic_page)


    def test_add_uncategorized_skill(self):
        topic_services.add_uncategorized_skill(
            self.user_id_admin, self.TOPIC_ID, 'skill_id_3')
        topic = topic_fetchers.get_topic_by_id(self.TOPIC_ID)
        self.assertEqual(
            topic.uncategorized_skill_ids,
            [self.skill_id_1, self.skill_id_2, 'skill_id_3'])
        topic_commit_log_entry = (
            topic_models.TopicCommitLogEntryModel.get_commit(self.TOPIC_ID, 3)
        )
        self.assertEqual(topic_commit_log_entry.commit_type, 'edit')
        self.assertEqual(topic_commit_log_entry.topic_id, self.TOPIC_ID)
        self.assertEqual(topic_commit_log_entry.user_id, self.user_id_admin)
        self.assertEqual(
            topic_commit_log_entry.commit_message,
            'Added skill_id_3 to uncategorized skill ids')

    def test_delete_uncategorized_skill(self):
        topic_services.delete_uncategorized_skill(
            self.user_id_admin, self.TOPIC_ID, self.skill_id_1)
        topic = topic_fetchers.get_topic_by_id(self.TOPIC_ID)
        self.assertEqual(topic.uncategorized_skill_ids, [self.skill_id_2])
        topic_commit_log_entry = (
            topic_models.TopicCommitLogEntryModel.get_commit(self.TOPIC_ID, 3)
        )
        self.assertEqual(topic_commit_log_entry.commit_type, 'edit')
        self.assertEqual(topic_commit_log_entry.topic_id, self.TOPIC_ID)
        self.assertEqual(topic_commit_log_entry.user_id, self.user_id_admin)
        self.assertEqual(
            topic_commit_log_entry.commit_message,
            'Removed %s from uncategorized skill ids' % self.skill_id_1)

    def test_delete_canonical_story(self):
        topic_services.delete_canonical_story(
            self.user_id_admin, self.TOPIC_ID, self.story_id_1)

        topic = topic_fetchers.get_topic_by_id(self.TOPIC_ID)
        self.assertEqual(len(topic.canonical_story_references), 1)
        self.assertEqual(
            topic.canonical_story_references[0].story_id, self.story_id_2)
        topic_commit_log_entry = (
            topic_models.TopicCommitLogEntryModel.get_commit(self.TOPIC_ID, 3)
        )
        self.assertEqual(topic_commit_log_entry.commit_type, 'edit')
        self.assertEqual(topic_commit_log_entry.topic_id, self.TOPIC_ID)
        self.assertEqual(topic_commit_log_entry.user_id, self.user_id_admin)
        self.assertEqual(
            topic_commit_log_entry.commit_message,
            'Removed %s from canonical story ids' % self.story_id_1)

    def test_add_canonical_story(self):
        topic_services.add_canonical_story(
            self.user_id_admin, self.TOPIC_ID, 'story_id')
        topic = topic_fetchers.get_topic_by_id(self.TOPIC_ID)
        self.assertEqual(
            len(topic.canonical_story_references), 3)
        self.assertEqual(
            topic.canonical_story_references[2].story_id, 'story_id')
        topic_commit_log_entry = (
            topic_models.TopicCommitLogEntryModel.get_commit(self.TOPIC_ID, 3)
        )
        self.assertEqual(topic_commit_log_entry.commit_type, 'edit')
        self.assertEqual(topic_commit_log_entry.topic_id, self.TOPIC_ID)
        self.assertEqual(topic_commit_log_entry.user_id, self.user_id_admin)
        self.assertEqual(
            topic_commit_log_entry.commit_message,
            'Added %s to canonical story ids' % 'story_id')

    def test_delete_additional_story(self):
        topic_services.delete_additional_story(
            self.user_id_admin, self.TOPIC_ID, self.story_id_3)
        topic = topic_fetchers.get_topic_by_id(self.TOPIC_ID)
        self.assertEqual(len(topic.additional_story_references), 0)

        topic_commit_log_entry = (
            topic_models.TopicCommitLogEntryModel.get_commit(self.TOPIC_ID, 3)
        )
        self.assertEqual(topic_commit_log_entry.commit_type, 'edit')
        self.assertEqual(topic_commit_log_entry.topic_id, self.TOPIC_ID)
        self.assertEqual(topic_commit_log_entry.user_id, self.user_id_admin)
        self.assertEqual(
            topic_commit_log_entry.commit_message,
            'Removed %s from additional story ids' % self.story_id_3)

    def test_add_additional_story(self):
        topic_services.add_additional_story(
            self.user_id_admin, self.TOPIC_ID, 'story_id_4')
        topic = topic_fetchers.get_topic_by_id(self.TOPIC_ID)
        self.assertEqual(
            len(topic.additional_story_references), 2)
        self.assertEqual(
            topic.additional_story_references[1].story_id, 'story_id_4')
        topic_commit_log_entry = (
            topic_models.TopicCommitLogEntryModel.get_commit(self.TOPIC_ID, 3)
        )
        self.assertEqual(topic_commit_log_entry.commit_type, 'edit')
        self.assertEqual(topic_commit_log_entry.topic_id, self.TOPIC_ID)
        self.assertEqual(topic_commit_log_entry.user_id, self.user_id_admin)
        self.assertEqual(
            topic_commit_log_entry.commit_message,
            'Added story_id_4 to additional story ids')

    def test_delete_topic(self):
        # Test whether an admin can delete a topic.
        topic_services.delete_topic(self.user_id_admin, self.TOPIC_ID)
        self.assertIsNone(
            topic_fetchers.get_topic_by_id(self.TOPIC_ID, strict=False))
        self.assertIsNone(
            topic_services.get_topic_summary_by_id(self.TOPIC_ID, strict=False))
        self.assertIsNone(
            subtopic_page_services.get_subtopic_page_by_id(
                self.TOPIC_ID, 1, strict=False))

    def test_delete_subtopic_with_skill_ids(self):
        changelist = [topic_domain.TopicChange({
            'cmd': topic_domain.CMD_DELETE_SUBTOPIC,
            'subtopic_id': self.subtopic_id
        })]
        subtopic_page = subtopic_page_services.get_subtopic_page_by_id(
            self.TOPIC_ID, 1, strict=False)
        self.assertEqual(subtopic_page.id, self.TOPIC_ID + '-1')
        topic_services.update_topic_and_subtopic_pages(
            self.user_id_admin, self.TOPIC_ID, changelist,
            'Removed 1 subtopic.')
        subtopic_page = subtopic_page_services.get_subtopic_page_by_id(
            self.TOPIC_ID, 1, strict=False)
        self.assertIsNone(subtopic_page)
        topic = topic_fetchers.get_topic_by_id(self.TOPIC_ID)
        self.assertEqual(
            topic.uncategorized_skill_ids, [self.skill_id_1, self.skill_id_2])
        self.assertEqual(topic.subtopics, [])

    def test_update_subtopic_skill_ids(self):
        # Adds a subtopic and moves skill id from one to another.
        changelist = [
            topic_domain.TopicChange({
                'cmd': topic_domain.CMD_MOVE_SKILL_ID_TO_SUBTOPIC,
                'old_subtopic_id': None,
                'new_subtopic_id': self.subtopic_id,
                'skill_id': self.skill_id_1
            }),
            topic_domain.TopicChange({
                'cmd': topic_domain.CMD_MOVE_SKILL_ID_TO_SUBTOPIC,
                'old_subtopic_id': None,
                'new_subtopic_id': self.subtopic_id,
                'skill_id': self.skill_id_2
            }),
            topic_domain.TopicChange({
                'cmd': topic_domain.CMD_ADD_SUBTOPIC,
                'title': 'Title2',
                'subtopic_id': 2
            }),
            topic_domain.TopicChange({
                'cmd': topic_domain.CMD_MOVE_SKILL_ID_TO_SUBTOPIC,
                'old_subtopic_id': self.subtopic_id,
                'new_subtopic_id': 2,
                'skill_id': self.skill_id_2
            })
        ]
        topic_services.update_topic_and_subtopic_pages(
            self.user_id_admin, self.TOPIC_ID, changelist,
            'Updated subtopic skill ids.')
        topic = topic_fetchers.get_topic_by_id(self.TOPIC_ID)
        subtopic_page = subtopic_page_services.get_subtopic_page_by_id(
            topic.id, 2)
        self.assertEqual(topic.uncategorized_skill_ids, [])
        self.assertEqual(topic.subtopics[0].skill_ids, [self.skill_id_1])
        self.assertEqual(topic.subtopics[1].skill_ids, [self.skill_id_2])
        self.assertEqual(topic.subtopics[1].id, 2)
        self.assertEqual(topic.next_subtopic_id, 3)
        self.assertEqual(subtopic_page.topic_id, topic.id)
        self.assertEqual(subtopic_page.id, self.TOPIC_ID + '-2')

        # Tests invalid case where skill id is not present in the old subtopic.
        changelist = [
            topic_domain.TopicChange({
                'cmd': topic_domain.CMD_MOVE_SKILL_ID_TO_SUBTOPIC,
                'old_subtopic_id': self.subtopic_id,
                'new_subtopic_id': 2,
                'skill_id': self.skill_id_2
            })
        ]
        with self.assertRaisesRegexp(
            Exception,
            'Skill id %s is not present in the given old subtopic'
            % self.skill_id_2):
            topic_services.update_topic_and_subtopic_pages(
                self.user_id_admin, self.TOPIC_ID, changelist,
                'Updated subtopic skill ids.')

        # Tests invalid case where skill id is not an uncategorized skill id.
        changelist = [
            topic_domain.TopicChange({
                'cmd': topic_domain.CMD_MOVE_SKILL_ID_TO_SUBTOPIC,
                'old_subtopic_id': None,
                'new_subtopic_id': 2,
                'skill_id': 'skill_10'
            })
        ]
        with self.assertRaisesRegexp(
            Exception,
            'Skill id skill_10 is not an uncategorized skill id'):
            topic_services.update_topic_and_subtopic_pages(
                self.user_id_admin, self.TOPIC_ID, changelist,
                'Updated subtopic skill ids.')

        # Tests invalid case where target subtopic doesn't exist.
        changelist = [topic_domain.TopicChange({
            'cmd': topic_domain.CMD_MOVE_SKILL_ID_TO_SUBTOPIC,
            'old_subtopic_id': self.subtopic_id,
            'new_subtopic_id': None,
            'skill_id': self.skill_id_1
        })]
        with self.assertRaisesRegexp(
            Exception, 'The subtopic with id None does not exist.'):
            topic_services.update_topic_and_subtopic_pages(
                self.user_id_admin, self.TOPIC_ID, changelist,
                'Updated subtopic skill ids.')

        # Tests valid case skill id removal case.
        changelist = [
            topic_domain.TopicChange({
                'cmd': topic_domain.CMD_REMOVE_SKILL_ID_FROM_SUBTOPIC,
                'subtopic_id': 2,
                'skill_id': self.skill_id_2
            }),
            topic_domain.TopicChange({
                'cmd': topic_domain.CMD_REMOVE_SKILL_ID_FROM_SUBTOPIC,
                'subtopic_id': self.subtopic_id,
                'skill_id': self.skill_id_1
            })
        ]
        topic_services.update_topic_and_subtopic_pages(
            self.user_id_admin, self.TOPIC_ID, changelist,
            'Updated subtopic skill ids.')
        topic = topic_fetchers.get_topic_by_id(self.TOPIC_ID)
        self.assertEqual(
            topic.uncategorized_skill_ids, [self.skill_id_2, self.skill_id_1])
        self.assertEqual(topic.subtopics[1].skill_ids, [])
        self.assertEqual(topic.subtopics[0].skill_ids, [])

        # Tests invalid case where skill id is not present in the subtopic
        # from which it is to be removed.
        changelist = [topic_domain.TopicChange({
            'cmd': topic_domain.CMD_REMOVE_SKILL_ID_FROM_SUBTOPIC,
            'subtopic_id': self.subtopic_id,
            'skill_id': 'skill_10'
        })]
        with self.assertRaisesRegexp(
            Exception,
            'Skill id skill_10 is not present in the old subtopic'):
            topic_services.update_topic_and_subtopic_pages(
                self.user_id_admin, self.TOPIC_ID, changelist,
                'Updated subtopic skill ids.')

    def test_admin_can_manage_topic(self):
        topic_rights = topic_services.get_topic_rights(self.TOPIC_ID)

        self.assertTrue(topic_services.check_can_edit_topic(
            self.user_admin, topic_rights))

    def test_filter_published_topic_ids(self):
        published_topic_ids = topic_services.filter_published_topic_ids([
            self.TOPIC_ID, 'invalid_id'])
        self.assertEqual(len(published_topic_ids), 0)
        changelist = [topic_domain.TopicChange({
            'cmd': topic_domain.CMD_MOVE_SKILL_ID_TO_SUBTOPIC,
            'old_subtopic_id': None,
            'new_subtopic_id': self.subtopic_id,
            'skill_id': 'skill_1'
        })]
        topic_services.update_topic_and_subtopic_pages(
            self.user_id_admin, self.TOPIC_ID, changelist,
            'Updated subtopic skill ids.')
        topic_services.publish_topic(self.TOPIC_ID, self.user_id_admin)
        published_topic_ids = topic_services.filter_published_topic_ids([
            self.TOPIC_ID, 'invalid_id'])
        self.assertEqual(len(published_topic_ids), 1)
        self.assertEqual(published_topic_ids[0], self.TOPIC_ID)

    def test_publish_and_unpublish_topic(self):
        topic_rights = topic_services.get_topic_rights(self.TOPIC_ID)
        self.assertFalse(topic_rights.topic_is_published)
        changelist = [topic_domain.TopicChange({
            'cmd': topic_domain.CMD_MOVE_SKILL_ID_TO_SUBTOPIC,
            'old_subtopic_id': None,
            'new_subtopic_id': self.subtopic_id,
            'skill_id': 'skill_1'
        })]
        topic_services.update_topic_and_subtopic_pages(
            self.user_id_admin, self.TOPIC_ID, changelist,
            'Updated subtopic skill ids.')
        topic_services.publish_topic(self.TOPIC_ID, self.user_id_admin)

        with self.assertRaisesRegexp(
            Exception,
            'The user does not have enough rights to unpublish the topic.'):
            topic_services.unpublish_topic(self.TOPIC_ID, self.user_id_a)

        topic_rights = topic_services.get_topic_rights(self.TOPIC_ID)
        self.assertTrue(topic_rights.topic_is_published)

        topic_services.unpublish_topic(self.TOPIC_ID, self.user_id_admin)
        topic_rights = topic_services.get_topic_rights(self.TOPIC_ID)
        self.assertFalse(topic_rights.topic_is_published)

        with self.assertRaisesRegexp(
            Exception,
            'The user does not have enough rights to publish the topic.'):
            topic_services.publish_topic(self.TOPIC_ID, self.user_id_a)

    def test_create_new_topic_rights(self):
        topic_services.assign_role(
            self.user_admin, self.user_a,
            topic_domain.ROLE_MANAGER, self.TOPIC_ID)

        topic_rights = topic_services.get_topic_rights(self.TOPIC_ID)

        self.assertTrue(topic_services.check_can_edit_topic(
            self.user_a, topic_rights))
        self.assertFalse(topic_services.check_can_edit_topic(
            self.user_b, topic_rights))

    def test_non_admin_cannot_assign_roles(self):
        with self.assertRaisesRegexp(
            Exception,
            'UnauthorizedUserException: Could not assign new role.'):
            topic_services.assign_role(
                self.user_b, self.user_a,
                topic_domain.ROLE_MANAGER, self.TOPIC_ID)

        topic_rights = topic_services.get_topic_rights(self.TOPIC_ID)
        self.assertFalse(topic_services.check_can_edit_topic(
            self.user_a, topic_rights))
        self.assertFalse(topic_services.check_can_edit_topic(
            self.user_b, topic_rights))

    def test_role_cannot_be_assigned_to_non_topic_manager(self):
        with self.assertRaisesRegexp(
            Exception,
            'The assignee doesn\'t have enough rights to become a manager.'):
            topic_services.assign_role(
                self.user_admin, self.user_b,
                topic_domain.ROLE_MANAGER, self.TOPIC_ID)

    def test_manager_cannot_assign_roles(self):
        topic_services.assign_role(
            self.user_admin, self.user_a,
            topic_domain.ROLE_MANAGER, self.TOPIC_ID)

        with self.assertRaisesRegexp(
            Exception,
            'UnauthorizedUserException: Could not assign new role.'):
            topic_services.assign_role(
                self.user_a, self.user_b,
                topic_domain.ROLE_MANAGER, self.TOPIC_ID)

        topic_rights = topic_services.get_topic_rights(self.TOPIC_ID)
        self.assertTrue(topic_services.check_can_edit_topic(
            self.user_a, topic_rights))
        self.assertFalse(topic_services.check_can_edit_topic(
            self.user_b, topic_rights))

    def test_get_all_topic_rights_of_user(self):
        topic_services.assign_role(
            self.user_admin, self.user_a,
            topic_domain.ROLE_MANAGER, self.TOPIC_ID)
        topic_rights = topic_services.get_topic_rights_with_user(self.user_id_a)
        self.assertEqual(len(topic_rights), 1)
        self.assertEqual(topic_rights[0].id, self.TOPIC_ID)
        self.assertEqual(topic_rights[0].manager_ids, [self.user_id_a])

    def test_cannot_save_new_topic_with_existing_name(self):
        with self.assertRaisesRegexp(
            Exception, 'Topic with name \'Name\' already exists'):
            self.save_new_topic(
                'topic_2', self.user_id, name='Name',
                abbreviated_name='abbrev', thumbnail_filename=None,
                description='Description 2', canonical_story_ids=[],
                additional_story_ids=[], uncategorized_skill_ids=[],
                subtopics=[], next_subtopic_id=1)

    def test_update_topic_language_code(self):
        topic = topic_fetchers.get_topic_by_id(self.TOPIC_ID)
        self.assertEqual(topic.language_code, 'en')

        changelist = [topic_domain.TopicChange({
            'cmd': topic_domain.CMD_UPDATE_TOPIC_PROPERTY,
            'property_name': topic_domain.TOPIC_PROPERTY_LANGUAGE_CODE,
            'old_value': 'en',
            'new_value': 'bn'
        })]
        topic_services.update_topic_and_subtopic_pages(
            self.user_id, self.TOPIC_ID, changelist, 'Change language code')

        topic = topic_fetchers.get_topic_by_id(self.TOPIC_ID)
        self.assertEqual(topic.language_code, 'bn')

    def test_cannot_update_topic_and_subtopic_pages_with_empty_changelist(self):
        with self.assertRaisesRegexp(
            Exception,
            'Unexpected error: received an invalid change list when trying to '
            'save topic'):
            topic_services.update_topic_and_subtopic_pages(
                self.user_id, self.TOPIC_ID, [], 'commit message')

    def test_cannot_update_topic_and_subtopic_pages_with_mismatch_of_versions(
            self):
        topic_model = topic_models.TopicModel.get(self.TOPIC_ID)
        topic_model.version = 0
        topic_model.commit(self.user_id, 'changed version', [])

        changelist = [topic_domain.TopicChange({
            'cmd': topic_domain.CMD_UPDATE_TOPIC_PROPERTY,
            'property_name': topic_domain.TOPIC_PROPERTY_LANGUAGE_CODE,
            'old_value': 'en',
            'new_value': 'bn'
        })]

        with self.assertRaisesRegexp(
            Exception,
            'Unexpected error: trying to update version 1 of topic '
            'from version 2. Please reload the page and try again.'):
            topic_services.update_topic_and_subtopic_pages(
                self.user_id, self.TOPIC_ID, changelist, 'change language_code')

        topic_model = topic_models.TopicModel.get(self.TOPIC_ID)
        topic_model.version = 100
        topic_model.commit(self.user_id, 'changed version', [])

        with self.assertRaisesRegexp(
            Exception,
            'Trying to update version 101 of topic from version 2, '
            'which is too old. Please reload the page and try again.'):
            topic_services.update_topic_and_subtopic_pages(
                self.user_id, self.TOPIC_ID, changelist, 'change language_code')

    def test_cannot_update_topic_and_subtopic_pages_with_empty_commit_message(
            self):
        with self.assertRaisesRegexp(
            Exception, 'Expected a commit message, received none.'):
            topic_services.update_topic_and_subtopic_pages(
                self.user_id, self.TOPIC_ID, [], None)

    def test_cannot_publish_topic_with_no_topic_rights(self):
        with self.assertRaisesRegexp(
            Exception, 'The given topic does not exist'):
            topic_services.publish_topic('invalid_topic_id', self.user_id_admin)

    def test_cannot_publish_a_published_topic(self):
        topic_rights = topic_services.get_topic_rights(self.TOPIC_ID)
        self.assertFalse(topic_rights.topic_is_published)
        changelist = [topic_domain.TopicChange({
            'cmd': topic_domain.CMD_MOVE_SKILL_ID_TO_SUBTOPIC,
            'old_subtopic_id': None,
            'new_subtopic_id': self.subtopic_id,
            'skill_id': 'skill_1'
        })]
        topic_services.update_topic_and_subtopic_pages(
            self.user_id_admin, self.TOPIC_ID, changelist,
            'Updated subtopic skill ids.')
        topic_services.publish_topic(self.TOPIC_ID, self.user_id_admin)
        topic_rights = topic_services.get_topic_rights(self.TOPIC_ID)
        self.assertTrue(topic_rights.topic_is_published)

        with self.assertRaisesRegexp(
            Exception, 'The topic is already published.'):
            topic_services.publish_topic(self.TOPIC_ID, self.user_id_admin)

    def test_cannot_unpublish_topic_with_no_topic_rights(self):
        with self.assertRaisesRegexp(
            Exception, 'The given topic does not exist'):
            topic_services.unpublish_topic(
                'invalid_topic_id', self.user_id_admin)

    def test_cannot_unpublish_an_unpublished_topic(self):
        topic_rights = topic_services.get_topic_rights(self.TOPIC_ID)
        self.assertFalse(topic_rights.topic_is_published)

        with self.assertRaisesRegexp(
            Exception, 'The topic is already unpublished.'):
            topic_services.unpublish_topic(self.TOPIC_ID, self.user_id_admin)

    def test_cannot_edit_topic_with_no_topic_rights(self):
        self.assertFalse(topic_services.check_can_edit_topic(self.user_a, None))

    def test_cannot_assign_role_with_invalid_role(self):
        with self.assertRaisesRegexp(Exception, 'Invalid role'):
            topic_services.assign_role(
                self.user_admin, self.user_a, 'invalid_role', self.TOPIC_ID)

    def test_deassign_user_from_all_topics(self):
        self.save_new_topic(
            'topic_2', self.user_id, name='Name 2',
            abbreviated_name='abbrev', thumbnail_filename=None,
            description='Description 2', canonical_story_ids=[],
            additional_story_ids=[], uncategorized_skill_ids=[],
            subtopics=[], next_subtopic_id=1)
        self.save_new_topic(
            'topic_3', self.user_id, name='Name 3',
            abbreviated_name='abbrev', thumbnail_filename=None,
            description='Description 3', canonical_story_ids=[],
            additional_story_ids=[], uncategorized_skill_ids=[],
            subtopics=[], next_subtopic_id=1)

        topic_services.assign_role(
            self.user_admin, self.user_a,
            topic_domain.ROLE_MANAGER, self.TOPIC_ID)
        topic_services.assign_role(
            self.user_admin, self.user_a,
            topic_domain.ROLE_MANAGER, 'topic_2')
        topic_rights = topic_services.get_topic_rights_with_user(self.user_id_a)
        self.assertEqual(len(topic_rights), 2)

        topic_services.deassign_user_from_all_topics(
            self.user_admin, self.user_id_a)
        topic_rights = topic_services.get_topic_rights_with_user(self.user_id_a)
        self.assertEqual(len(topic_rights), 0)

    def test_reassigning_manager_role_to_same_user(self):
        topic_services.assign_role(
            self.user_admin, self.user_a,
            topic_domain.ROLE_MANAGER, self.TOPIC_ID)
        with self.assertRaisesRegexp(
            Exception, 'This user already is a manager for this topic'):
            topic_services.assign_role(
                self.user_admin, self.user_a,
                topic_domain.ROLE_MANAGER, self.TOPIC_ID)

        topic_rights = topic_services.get_topic_rights(self.TOPIC_ID)
        self.assertTrue(topic_services.check_can_edit_topic(
            self.user_a, topic_rights))
        self.assertFalse(topic_services.check_can_edit_topic(
            self.user_b, topic_rights))

    def test_deassigning_manager_role(self):
        topic_services.assign_role(
            self.user_admin, self.user_a,
            topic_domain.ROLE_MANAGER, self.TOPIC_ID)

        topic_rights = topic_services.get_topic_rights(self.TOPIC_ID)

        self.assertTrue(topic_services.check_can_edit_topic(
            self.user_a, topic_rights))
        self.assertFalse(topic_services.check_can_edit_topic(
            self.user_b, topic_rights))

        topic_services.assign_role(
            self.user_admin, self.user_a,
            topic_domain.ROLE_NONE, self.TOPIC_ID)

        self.assertFalse(topic_services.check_can_edit_topic(
            self.user_a, topic_rights))
        self.assertFalse(topic_services.check_can_edit_topic(
            self.user_b, topic_rights))

        topic_services.assign_role(
            self.user_admin, self.user_a,
            topic_domain.ROLE_NONE, self.TOPIC_ID)

        self.assertFalse(topic_services.check_can_edit_topic(
            self.user_a, topic_rights))
        self.assertFalse(topic_services.check_can_edit_topic(
            self.user_b, topic_rights))


# TODO(lilithxxx): Remove this mock class and the SubtopicMigrationTests class
# once the actual functions for subtopic migrations are implemented.
# See issue: https://github.com/oppia/oppia/issues/7009.
class MockTopicObject(topic_domain.Topic):
    """Mocks Topic domain object."""

    @classmethod
    def _convert_subtopic_v1_dict_to_v2_dict(cls, subtopic):
        """Converts v1 subtopic dict to v2."""
        return subtopic

    @classmethod
    def _convert_story_reference_v1_dict_to_v2_dict(cls, story_reference):
        """Converts v1 story reference dict to v2."""
        return story_reference


class SubtopicMigrationTests(test_utils.GenericTestBase):

    def test_migrate_subtopic_to_latest_schema(self):
        topic_services.create_new_topic_rights('topic_id', 'user_id_admin')
        commit_cmd = topic_domain.TopicChange({
            'cmd': topic_domain.CMD_CREATE_NEW,
            'name': 'name'
        })
        subtopic_dict = {
            'id': 1,
            'title': 'subtopic_title',
            'skill_ids': []
        }
        model = topic_models.TopicModel(
            id='topic_id',
            name='name',
            abbreviated_name='abbrev',
            canonical_name='Name',
            next_subtopic_id=1,
            language_code='en',
            subtopics=[subtopic_dict],
            subtopic_schema_version=1,
            story_reference_schema_version=1
        )
        commit_cmd_dicts = [commit_cmd.to_dict()]
        model.commit(
            'user_id_admin', 'topic model created', commit_cmd_dicts)

        swap_topic_object = self.swap(topic_domain, 'Topic', MockTopicObject)
        current_schema_version_swap = self.swap(
            feconf, 'CURRENT_SUBTOPIC_SCHEMA_VERSION', 2)

        with swap_topic_object, current_schema_version_swap:
            topic = topic_fetchers.get_topic_from_model(model)

        self.assertEqual(topic.subtopic_schema_version, 2)
        self.assertEqual(topic.name, 'name')
        self.assertEqual(topic.canonical_name, 'name')
        self.assertEqual(topic.next_subtopic_id, 1)
        self.assertEqual(topic.language_code, 'en')
        self.assertEqual(len(topic.subtopics), 1)
        self.assertEqual(topic.subtopics[0].to_dict(), subtopic_dict)


class StoryReferenceMigrationTests(test_utils.GenericTestBase):

    def test_migrate_story_reference_to_latest_schema(self):
        topic_services.create_new_topic_rights('topic_id', 'user_id_admin')
        commit_cmd = topic_domain.TopicChange({
            'cmd': topic_domain.CMD_CREATE_NEW,
            'name': 'name'
        })
        story_reference_dict = {
            'story_id': 'story_id',
            'story_is_published': False
        }
        model = topic_models.TopicModel(
            id='topic_id',
            name='name',
            abbreviated_name='abbrev',
            canonical_name='Name',
            next_subtopic_id=1,
            language_code='en',
            subtopics=[],
            subtopic_schema_version=1,
            story_reference_schema_version=1,
            canonical_story_references=[story_reference_dict]
        )
        commit_cmd_dicts = [commit_cmd.to_dict()]
        model.commit(
            'user_id_admin', 'topic model created', commit_cmd_dicts)

        swap_topic_object = self.swap(topic_domain, 'Topic', MockTopicObject)
        current_schema_version_swap = self.swap(
            feconf, 'CURRENT_STORY_REFERENCE_SCHEMA_VERSION', 2)

        with swap_topic_object, current_schema_version_swap:
            topic = topic_fetchers.get_topic_from_model(model)

        self.assertEqual(topic.story_reference_schema_version, 2)
        self.assertEqual(topic.name, 'name')
        self.assertEqual(topic.canonical_name, 'name')
        self.assertEqual(topic.next_subtopic_id, 1)
        self.assertEqual(topic.language_code, 'en')
        self.assertEqual(len(topic.canonical_story_references), 1)
        self.assertEqual(
            topic.canonical_story_references[0].to_dict(), story_reference_dict)<|MERGE_RESOLUTION|>--- conflicted
+++ resolved
@@ -66,20 +66,19 @@
         self.save_new_story(
             self.story_id_1, self.user_id, corresponding_topic_id=self.TOPIC_ID)
         self.save_new_story(
-<<<<<<< HEAD
             self.story_id_3,
             self.user_id,
             title='Title 3',
             description='Description 3',
             corresponding_topic_id=self.TOPIC_ID
         )
-=======
-            self.story_id_3, self.user_id, 'Title 3', 'Description 3', 'Notes',
-            self.TOPIC_ID)
         self.save_new_story(
-            self.story_id_2, self.user_id, 'Title 2', 'Description 2', 'Notes',
-            self.TOPIC_ID)
->>>>>>> 0e570983
+            self.story_id_2,
+            self.user_id,
+            title='Title 2',
+            description='Description 2',
+            corresponding_topic_id=self.TOPIC_ID
+        )
         self.signup('a@example.com', 'A')
         self.signup('b@example.com', 'B')
         self.signup(self.ADMIN_EMAIL, username=self.ADMIN_USERNAME)
