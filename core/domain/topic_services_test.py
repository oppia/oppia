--- conflicted
+++ resolved
@@ -107,8 +107,6 @@
         self.assertEqual(len(new_topic_id), 12)
         self.assertEqual(topic_models.TopicModel.get_by_id(new_topic_id), None)
 
-<<<<<<< HEAD
-=======
     def test_get_topic_from_model(self):
         topic_model = topic_models.TopicModel.get(self.TOPIC_ID)
         topic = topic_services.get_topic_from_model(topic_model)
@@ -166,7 +164,6 @@
             'present.' % feconf.CURRENT_SUBTOPIC_SCHEMA_VERSION):
             topic_services.get_topic_from_model(model)
 
->>>>>>> a42c7aa5
     def test_get_topic_summary_from_model(self):
         topic_summary_model = topic_models.TopicSummaryModel.get(self.TOPIC_ID)
         topic_summary = topic_services.get_topic_summary_from_model(
@@ -676,15 +673,11 @@
     def test_delete_canonical_story(self):
         topic_services.delete_canonical_story(
             self.user_id_admin, self.TOPIC_ID, self.story_id_1)
-<<<<<<< HEAD
-        topic = topic_fetchers.get_topic_by_id(self.TOPIC_ID)
-        self.assertEqual(topic.canonical_story_ids, [self.story_id_2])
-=======
-        topic = topic_services.get_topic_by_id(self.TOPIC_ID)
+
+        topic = topic_fetchers.get_topic_by_id(self.TOPIC_ID)
         self.assertEqual(len(topic.canonical_story_references), 1)
         self.assertEqual(
             topic.canonical_story_references[0].story_id, self.story_id_2)
->>>>>>> a42c7aa5
         topic_commit_log_entry = (
             topic_models.TopicCommitLogEntryModel.get_commit(self.TOPIC_ID, 3)
         )
@@ -1012,26 +1005,6 @@
         topic = topic_fetchers.get_topic_by_id(self.TOPIC_ID)
         self.assertEqual(topic.language_code, 'bn')
 
-<<<<<<< HEAD
-    def test_update_topic_additional_story_ids(self):
-        topic = topic_fetchers.get_topic_by_id(self.TOPIC_ID)
-        self.assertEqual(topic.additional_story_ids, [self.story_id_3])
-
-        changelist = [topic_domain.TopicChange({
-            'cmd': topic_domain.CMD_UPDATE_TOPIC_PROPERTY,
-            'property_name': topic_domain.TOPIC_PROPERTY_ADDITIONAL_STORY_IDS,
-            'old_value': [self.story_id_3],
-            'new_value': ['new_story_id']
-        })]
-        topic_services.update_topic_and_subtopic_pages(
-            self.user_id, self.TOPIC_ID, changelist,
-            'Change additional story ids')
-
-        topic = topic_fetchers.get_topic_by_id(self.TOPIC_ID)
-        self.assertEqual(topic.additional_story_ids, ['new_story_id'])
-
-=======
->>>>>>> a42c7aa5
     def test_cannot_update_topic_and_subtopic_pages_with_empty_changelist(self):
         with self.assertRaisesRegexp(
             Exception,
