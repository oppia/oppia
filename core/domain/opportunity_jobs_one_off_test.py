# coding: utf-8
#
# Copyright 2014 The Oppia Authors. All Rights Reserved.
#
# Licensed under the Apache License, Version 2.0 (the "License");
# you may not use this file except in compliance with the License.
# You may obtain a copy of the License at
#
#      http://www.apache.org/licenses/LICENSE-2.0
#
# Unless required by applicable law or agreed to in writing, software
# distributed under the License is distributed on an "AS-IS" BASIS,
# WITHOUT WARRANTIES OR CONDITIONS OF ANY KIND, either express or implied.
# See the License for the specific language governing permissions and
# limitations under the License.

"""Tests for opportunity one-off jobs."""

from __future__ import absolute_import  # pylint: disable=import-only-modules
from __future__ import unicode_literals  # pylint: disable=import-only-modules

import ast

from core.domain import exp_domain
from core.domain import exp_fetchers
from core.domain import exp_services
from core.domain import opportunity_jobs_one_off
from core.domain import opportunity_services
from core.domain import skill_services
from core.domain import story_domain
from core.domain import story_services
from core.domain import topic_domain
from core.domain import topic_services
from core.platform import models
from core.tests import test_utils
import python_utils


memcache_services = models.Registry.import_memcache_services()
taskqueue_services = models.Registry.import_taskqueue_services()
(opportunity_models, story_models, exp_models) = models.Registry.import_models(
    [models.NAMES.opportunity, models.NAMES.story, models.NAMES.exploration])


class ExplorationOpportunitySummaryModelRegenerationJobTest(
        test_utils.GenericTestBase):
    """Tests for the exploration opportunity summary model regenration job."""

    def setUp(self):
        super(
            ExplorationOpportunitySummaryModelRegenerationJobTest, self).setUp()
        self.signup(self.ADMIN_EMAIL, self.ADMIN_USERNAME)
        self.signup(self.OWNER_EMAIL, self.OWNER_USERNAME)

        self.admin_id = self.get_user_id_from_email(self.ADMIN_EMAIL)
        self.owner_id = self.get_user_id_from_email(self.OWNER_EMAIL)

        self.set_admins([self.ADMIN_USERNAME])

        self.topic_id_1 = 'topic1'
        self.topic_id_2 = 'topic2'

        story_id_1 = 'story1'
        story_id_2 = 'story2'

        explorations = [exp_domain.Exploration.create_default_exploration(
            '%s' % i,
            title='title %d' % i,
            category='category%d' % i,
        ) for i in python_utils.RANGE(2)]

        for exp in explorations:
            exp_services.save_new_exploration(self.owner_id, exp)
            self.publish_exploration(self.owner_id, exp.id)

        topic_1 = topic_domain.Topic.create_default_topic(
<<<<<<< HEAD
            self.topic_id_1, 'topic', 'abbrev', 'description')
        topic_1.thumbnail_filename = 'thumbnail.svg'
        topic_1.thumbnail_bg_color = '#C6DCDA'
=======
            self.topic_id_1, 'topic', 'abbrev-one', 'description')
>>>>>>> 39f5ca4f
        topic_services.save_new_topic(self.owner_id, topic_1)
        topic_services.publish_topic(self.topic_id_1, self.admin_id)

        topic_2 = topic_domain.Topic.create_default_topic(
<<<<<<< HEAD
            self.topic_id_2, 'topic2', 'abbrev', 'description')
        topic_2.thumbnail_filename = 'thumbnail.svg'
        topic_2.thumbnail_bg_color = '#C6DCDA'
=======
            self.topic_id_2, 'topic2', 'abbrev-two', 'description')
>>>>>>> 39f5ca4f
        topic_services.save_new_topic(self.owner_id, topic_2)
        topic_services.publish_topic(self.topic_id_2, self.admin_id)

        story_1 = story_domain.Story.create_default_story(
            story_id_1, 'A story', 'description', self.topic_id_1,
            'story-one')
        story_2 = story_domain.Story.create_default_story(
            story_id_2, 'A story', 'description', self.topic_id_2,
            'story-two')

        story_services.save_new_story(self.owner_id, story_1)
        story_services.save_new_story(self.owner_id, story_2)
        topic_services.add_canonical_story(
            self.owner_id, self.topic_id_1, story_id_1)
        topic_services.publish_story(self.topic_id_1, story_id_1, self.admin_id)
        topic_services.add_canonical_story(
            self.owner_id, self.topic_id_2, story_id_2)
        topic_services.publish_story(self.topic_id_2, story_id_2, self.admin_id)
        story_services.update_story(
            self.owner_id, story_id_1, [story_domain.StoryChange({
                'cmd': 'add_story_node',
                'node_id': 'node_1',
                'title': 'Node1',
            }), story_domain.StoryChange({
                'cmd': 'update_story_node_property',
                'property_name': 'exploration_id',
                'node_id': 'node_1',
                'old_value': None,
                'new_value': '0'
            })], 'Changes.')
        story_services.update_story(
            self.owner_id, story_id_2, [story_domain.StoryChange({
                'cmd': 'add_story_node',
                'node_id': 'node_1',
                'title': 'Node1',
            }), story_domain.StoryChange({
                'cmd': 'update_story_node_property',
                'property_name': 'exploration_id',
                'node_id': 'node_1',
                'old_value': None,
                'new_value': '1'
            })], 'Changes.')

    def test_regeneration_job_returns_the_initial_opportunity(self):
        exp_opp_summary_model_regen_job_class = (
            opportunity_jobs_one_off
            .ExplorationOpportunitySummaryModelRegenerationJob)

        all_opportunity_models = list(
            opportunity_models.ExplorationOpportunitySummaryModel.get_all())

        self.assertEqual(len(all_opportunity_models), 2)
        old_opportunities, _, more = (
            opportunity_services.get_translation_opportunities('hi', None))

        job_id = exp_opp_summary_model_regen_job_class.create_new()
        exp_opp_summary_model_regen_job_class.enqueue(job_id)

        self.assertEqual(
            self.count_jobs_in_taskqueue(
                taskqueue_services.QUEUE_NAME_ONE_OFF_JOBS), 1)
        self.process_and_flush_pending_tasks()

        output = exp_opp_summary_model_regen_job_class.get_output(job_id)

        expected = [['SUCCESS', 2]]
        self.assertEqual(expected, [ast.literal_eval(x) for x in output])

        all_opportunity_models = list(
            opportunity_models.ExplorationOpportunitySummaryModel.get_all())
        self.assertEqual(len(all_opportunity_models), 2)

        new_opportunities, _, more = (
            opportunity_services.get_translation_opportunities('hi', None))
        self.assertFalse(more)

        old_opportunity_dicts = [opp.to_dict() for opp in old_opportunities]
        new_opportunity_dicts = [opp.to_dict() for opp in new_opportunities]
        self.assertEqual(old_opportunity_dicts, new_opportunity_dicts)

    def test_regeneration_job_returns_correct_output(self):
        exp_opp_summary_model_regen_job_class = (
            opportunity_jobs_one_off
            .ExplorationOpportunitySummaryModelRegenerationJob)

        all_opportunity_models = list(
            opportunity_models.ExplorationOpportunitySummaryModel.get_all())

        self.assertEqual(len(all_opportunity_models), 2)

        job_id = exp_opp_summary_model_regen_job_class.create_new()
        exp_opp_summary_model_regen_job_class.enqueue(job_id)

        self.assertEqual(
            self.count_jobs_in_taskqueue(
                taskqueue_services.QUEUE_NAME_ONE_OFF_JOBS), 1)
        self.process_and_flush_pending_tasks()

        output = exp_opp_summary_model_regen_job_class.get_output(job_id)

        expected = [['SUCCESS', 2]]
        self.assertEqual(expected, [ast.literal_eval(x) for x in output])

    def test_regeneration_job_generates_expected_number_of_models(self):
        exp_opp_summary_model_regen_job_class = (
            opportunity_jobs_one_off
            .ExplorationOpportunitySummaryModelRegenerationJob)

        all_opportunity_models = list(
            opportunity_models.ExplorationOpportunitySummaryModel.get_all())

        self.assertEqual(len(all_opportunity_models), 2)

        job_id = exp_opp_summary_model_regen_job_class.create_new()
        exp_opp_summary_model_regen_job_class.enqueue(job_id)

        self.assertEqual(
            self.count_jobs_in_taskqueue(
                taskqueue_services.QUEUE_NAME_ONE_OFF_JOBS), 1)
        self.process_and_flush_pending_tasks()

        output = exp_opp_summary_model_regen_job_class.get_output(job_id)

        expected = [['SUCCESS', 2]]
        self.assertEqual(expected, [ast.literal_eval(x) for x in output])

        all_opportunity_models = list(
            opportunity_models.ExplorationOpportunitySummaryModel.get_all())
        self.assertEqual(len(all_opportunity_models), 2)

    def test_regeneration_job_creates_new_models(self):
        exp_opp_summary_model_regen_job_class = (
            opportunity_jobs_one_off
            .ExplorationOpportunitySummaryModelRegenerationJob)

        all_opportunity_models = list(
            opportunity_models.ExplorationOpportunitySummaryModel.get_all())

        self.assertEqual(len(all_opportunity_models), 2)

        old_creation_time = all_opportunity_models[0].created_on

        job_id = exp_opp_summary_model_regen_job_class.create_new()
        exp_opp_summary_model_regen_job_class.enqueue(job_id)

        self.assertEqual(
            self.count_jobs_in_taskqueue(
                taskqueue_services.QUEUE_NAME_ONE_OFF_JOBS), 1)
        self.process_and_flush_pending_tasks()

        output = exp_opp_summary_model_regen_job_class.get_output(job_id)
        expected = [['SUCCESS', 2]]
        self.assertEqual(expected, [ast.literal_eval(x) for x in output])

        all_opportunity_models = list(
            opportunity_models.ExplorationOpportunitySummaryModel.get_all())
        self.assertEqual(len(all_opportunity_models), 2)

        new_creation_time = all_opportunity_models[0].created_on

        self.assertLess(old_creation_time, new_creation_time)

    def test_regeneration_job_with_no_story_model_for_all_topics(self):
        story_models.StoryModel.get('story1').delete(
            self.owner_id, 'Delete story', force_deletion=True)
        story_models.StoryModel.get('story2').delete(
            self.owner_id, 'Delete story', force_deletion=True)
        exp_opp_summary_model_regen_job_class = (
            opportunity_jobs_one_off
            .ExplorationOpportunitySummaryModelRegenerationJob)

        all_opportunity_models = list(
            opportunity_models.ExplorationOpportunitySummaryModel.get_all())

        self.assertEqual(len(all_opportunity_models), 2)

        job_id = exp_opp_summary_model_regen_job_class.create_new()
        exp_opp_summary_model_regen_job_class.enqueue(job_id)

        self.assertEqual(
            self.count_jobs_in_taskqueue(
                taskqueue_services.QUEUE_NAME_ONE_OFF_JOBS), 1)
        self.process_and_flush_pending_tasks()

        output = exp_opp_summary_model_regen_job_class.get_output(job_id)
        expected = [['FAILED (2)', [
            'Failed to regenerate opportunities for topic id: topic1, '
            'missing_exp_with_ids: [], '
            'missing_story_with_ids: [u\'story1\']',
            'Failed to regenerate opportunities for topic id: topic2, '
            'missing_exp_with_ids: [], '
            'missing_story_with_ids: [u\'story2\']'
        ]]]

        self.assertEqual(expected, [ast.literal_eval(x) for x in output])

        all_opportunity_models = list(
            opportunity_models.ExplorationOpportunitySummaryModel.get_all())
        self.assertEqual(len(all_opportunity_models), 0)

    def test_regeneration_job_with_no_story_model_for_some_topics(self):
        story_models.StoryModel.get('story1').delete(
            self.owner_id, 'Delete story', force_deletion=True)

        exp_opp_summary_model_regen_job_class = (
            opportunity_jobs_one_off
            .ExplorationOpportunitySummaryModelRegenerationJob)

        all_opportunity_models = list(
            opportunity_models.ExplorationOpportunitySummaryModel.get_all())

        self.assertEqual(len(all_opportunity_models), 2)

        job_id = exp_opp_summary_model_regen_job_class.create_new()
        exp_opp_summary_model_regen_job_class.enqueue(job_id)

        self.assertEqual(
            self.count_jobs_in_taskqueue(
                taskqueue_services.QUEUE_NAME_ONE_OFF_JOBS), 1)
        self.process_and_flush_pending_tasks()

        output = exp_opp_summary_model_regen_job_class.get_output(job_id)
        expected = [['FAILED (1)', [
            'Failed to regenerate opportunities for topic id: topic1, '
            'missing_exp_with_ids: [], '
            'missing_story_with_ids: [u\'story1\']'
        ]], ['SUCCESS', 1]]

        self.assertEqual(expected, [ast.literal_eval(x) for x in output])

        all_opportunity_models = list(
            opportunity_models.ExplorationOpportunitySummaryModel.get_all())
        self.assertEqual(len(all_opportunity_models), 1)

    def test_regeneration_job_with_no_exp_model_for_some_topics(self):
        exp_models.ExplorationModel.get('0').delete(
            self.owner_id, 'Delete exploration', force_deletion=True)
        exploration_memcache_key = exp_fetchers.get_exploration_memcache_key(
            '0')
        memcache_services.delete(exploration_memcache_key)

        exp_opp_summary_model_regen_job_class = (
            opportunity_jobs_one_off
            .ExplorationOpportunitySummaryModelRegenerationJob)

        all_opportunity_models = list(
            opportunity_models.ExplorationOpportunitySummaryModel.get_all())

        self.assertEqual(len(all_opportunity_models), 2)

        job_id = exp_opp_summary_model_regen_job_class.create_new()
        exp_opp_summary_model_regen_job_class.enqueue(job_id)

        self.assertEqual(
            self.count_jobs_in_taskqueue(
                taskqueue_services.QUEUE_NAME_ONE_OFF_JOBS), 1)
        self.process_and_flush_pending_tasks()

        output = exp_opp_summary_model_regen_job_class.get_output(job_id)
        expected = [['FAILED (1)', [
            'Failed to regenerate opportunities for topic id: topic1, '
            'missing_exp_with_ids: [u\'0\'], '
            'missing_story_with_ids: []'
        ]], ['SUCCESS', 1]]

        self.assertEqual(expected, [ast.literal_eval(x) for x in output])

        all_opportunity_models = list(
            opportunity_models.ExplorationOpportunitySummaryModel.get_all())
        self.assertEqual(len(all_opportunity_models), 1)

    def test_regeneration_job_for_deleted_topic_returns_empty_list_output(self):
        exp_opp_summary_model_regen_job_class = (
            opportunity_jobs_one_off
            .ExplorationOpportunitySummaryModelRegenerationJob)

        topic_services.delete_topic(self.owner_id, self.topic_id_1)
        topic_services.delete_topic(self.owner_id, self.topic_id_2)

        job_id = exp_opp_summary_model_regen_job_class.create_new()
        exp_opp_summary_model_regen_job_class.enqueue(job_id)

        self.assertEqual(
            self.count_jobs_in_taskqueue(
                taskqueue_services.QUEUE_NAME_ONE_OFF_JOBS), 1)
        self.process_and_flush_pending_tasks()

        output = exp_opp_summary_model_regen_job_class.get_output(job_id)
        self.assertEqual(output, [])


class SkillOpportunityModelRegenerationJobTest(test_utils.GenericTestBase):
    """Tests for the Skill opportunity model regeneration job."""

    def setUp(self):
        super(SkillOpportunityModelRegenerationJobTest, self).setUp()
        self.signup(self.ADMIN_EMAIL, self.ADMIN_USERNAME)

        self.admin_id = self.get_user_id_from_email(self.ADMIN_EMAIL)

        self.skill_id_1 = 'skill_1'
        self.skill_desc_1 = 'skill 1'
        self.skill_id_2 = 'skill_2'
        self.skill_desc_2 = 'skill 2'

        self.save_new_skill(
            self.skill_id_1, self.admin_id, description=self.skill_desc_1)
        self.save_new_skill(
            self.skill_id_2, self.admin_id, description=self.skill_desc_2)

    def test_regeneration_job_returns_the_initial_opportunity(self):
        skill_opp_model_regen_job_class = (
            opportunity_jobs_one_off.SkillOpportunityModelRegenerationJob)

        all_opportunity_models = list(
            opportunity_models.SkillOpportunityModel.get_all())

        self.assertEqual(len(all_opportunity_models), 2)

        old_opportunities, _, more = (
            opportunity_services.get_skill_opportunities(None))

        job_id = skill_opp_model_regen_job_class.create_new()
        skill_opp_model_regen_job_class.enqueue(job_id)

        self.assertEqual(
            self.count_jobs_in_taskqueue(
                taskqueue_services.QUEUE_NAME_ONE_OFF_JOBS), 1)
        self.process_and_flush_pending_tasks()

        output = skill_opp_model_regen_job_class.get_output(job_id)

        expected = [['SUCCESS', 2]]
        self.assertEqual(expected, [ast.literal_eval(x) for x in output])

        all_opportunity_models = list(
            opportunity_models.SkillOpportunityModel.get_all())
        self.assertEqual(len(all_opportunity_models), 2)

        new_opportunities, _, more = (
            opportunity_services.get_skill_opportunities(None))
        self.assertFalse(more)

        old_opportunity_dicts = [opp.to_dict() for opp in old_opportunities]
        new_opportunity_dicts = [opp.to_dict() for opp in new_opportunities]
        self.assertEqual(old_opportunity_dicts, new_opportunity_dicts)

    def test_regeneration_job_creates_new_models(self):
        skill_opp_model_regen_job_class = (
            opportunity_jobs_one_off.SkillOpportunityModelRegenerationJob)

        all_opportunity_models = list(
            opportunity_models.SkillOpportunityModel.get_all())
        self.assertEqual(len(all_opportunity_models), 2)

        old_creation_time = all_opportunity_models[0].created_on

        job_id = skill_opp_model_regen_job_class.create_new()
        skill_opp_model_regen_job_class.enqueue(job_id)

        self.assertEqual(
            self.count_jobs_in_taskqueue(
                taskqueue_services.QUEUE_NAME_ONE_OFF_JOBS), 1)
        self.process_and_flush_pending_tasks()

        output = skill_opp_model_regen_job_class.get_output(job_id)
        expected = [['SUCCESS', 2]]
        self.assertEqual(expected, [ast.literal_eval(x) for x in output])

        all_opportunity_models = list(
            opportunity_models.SkillOpportunityModel.get_all())
        self.assertEqual(len(all_opportunity_models), 2)

        new_creation_time = all_opportunity_models[0].created_on

        self.assertLess(old_creation_time, new_creation_time)

    def test_regeneration_job_for_deleted_skill_returns_empty_list_output(self):
        skill_opp_model_regen_job_class = (
            opportunity_jobs_one_off.SkillOpportunityModelRegenerationJob)

        skill_services.delete_skill(self.admin_id, self.skill_id_1)
        skill_services.delete_skill(self.admin_id, self.skill_id_2)

        job_id = skill_opp_model_regen_job_class.create_new()
        skill_opp_model_regen_job_class.enqueue(job_id)

        self.assertEqual(
            self.count_jobs_in_taskqueue(
                taskqueue_services.QUEUE_NAME_ONE_OFF_JOBS), 1)
        self.process_and_flush_pending_tasks()

        output = skill_opp_model_regen_job_class.get_output(job_id)
        self.assertEqual(output, [])<|MERGE_RESOLUTION|>--- conflicted
+++ resolved
@@ -74,24 +74,16 @@
             self.publish_exploration(self.owner_id, exp.id)
 
         topic_1 = topic_domain.Topic.create_default_topic(
-<<<<<<< HEAD
-            self.topic_id_1, 'topic', 'abbrev', 'description')
+            self.topic_id_1, 'topic', 'abbrev-one', 'description')
         topic_1.thumbnail_filename = 'thumbnail.svg'
         topic_1.thumbnail_bg_color = '#C6DCDA'
-=======
-            self.topic_id_1, 'topic', 'abbrev-one', 'description')
->>>>>>> 39f5ca4f
         topic_services.save_new_topic(self.owner_id, topic_1)
         topic_services.publish_topic(self.topic_id_1, self.admin_id)
 
         topic_2 = topic_domain.Topic.create_default_topic(
-<<<<<<< HEAD
-            self.topic_id_2, 'topic2', 'abbrev', 'description')
+            self.topic_id_2, 'topic2', 'abbrev-two', 'description')
         topic_2.thumbnail_filename = 'thumbnail.svg'
         topic_2.thumbnail_bg_color = '#C6DCDA'
-=======
-            self.topic_id_2, 'topic2', 'abbrev-two', 'description')
->>>>>>> 39f5ca4f
         topic_services.save_new_topic(self.owner_id, topic_2)
         topic_services.publish_topic(self.topic_id_2, self.admin_id)
 
