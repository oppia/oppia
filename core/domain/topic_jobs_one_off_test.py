--- conflicted
+++ resolved
@@ -198,453 +198,4 @@
         expected = [[u'validation_error',
                      [u'Topic topic_id failed validation: '
                       'Invalid language code: invalid_language_code']]]
-<<<<<<< HEAD
-        self.assertEqual(expected, [ast.literal_eval(x) for x in output])
-
-
-class RemoveDeletedSkillsFromTopicOneOffJobTests(
-        test_utils.GenericTestBase):
-
-    ALBERT_EMAIL = 'albert@example.com'
-    ALBERT_NAME = 'albert'
-
-    TOPIC_ID = 'topic_id'
-
-    def setUp(self):
-        super(RemoveDeletedSkillsFromTopicOneOffJobTests, self).setUp()
-        # Setup user who will own the test topics.
-        self.signup(self.ALBERT_EMAIL, self.ALBERT_NAME)
-        self.albert_id = self.get_user_id_from_email(self.ALBERT_EMAIL)
-        self.process_and_flush_pending_mapreduce_tasks()
-        self.rubrics = [
-            skill_domain.Rubric(
-                constants.SKILL_DIFFICULTIES[0], ['Explanation 1']),
-            skill_domain.Rubric(
-                constants.SKILL_DIFFICULTIES[1], ['Explanation 2']),
-            skill_domain.Rubric(
-                constants.SKILL_DIFFICULTIES[2], ['Explanation 3'])]
-
-    def test_job_removes_deleted_uncategorized_skill_ids(self):
-        """Tests that the RemoveDeletedSkillsFromTopicOneOffJob job removes
-        deleted uncategorized skills ids from the topic.
-        """
-        valid_skill_1 = skill_domain.Skill.create_default_skill(
-            'valid_skill_1', 'A description', self.rubrics)
-        valid_skill_2 = skill_domain.Skill.create_default_skill(
-            'valid_skill_2', 'A description', self.rubrics)
-        valid_skill_3 = skill_domain.Skill.create_default_skill(
-            'valid_skill_3', 'A description', self.rubrics)
-        skill_services.save_new_skill(self.albert_id, valid_skill_1)
-        skill_services.save_new_skill(self.albert_id, valid_skill_2)
-        skill_services.save_new_skill(self.albert_id, valid_skill_3)
-        # Create a new topic that should not be affected by the
-        # job.
-        topic = topic_domain.Topic.create_default_topic(
-            self.TOPIC_ID, 'A name', 'abbrev', 'description')
-        topic.add_subtopic(1, 'A subtitle')
-        topic.add_uncategorized_skill_id('valid_skill_1')
-        topic.add_uncategorized_skill_id('valid_skill_2')
-        topic.add_uncategorized_skill_id('valid_skill_3')
-        topic.add_uncategorized_skill_id('deleted_skill_1')
-        topic.add_uncategorized_skill_id('deleted_skill_2')
-        topic.add_uncategorized_skill_id('deleted_skill_3')
-        topic.move_skill_id_to_subtopic(None, 1, 'valid_skill_3')
-        topic.move_skill_id_to_subtopic(None, 1, 'deleted_skill_3')
-        topic_services.save_new_topic(self.albert_id, topic)
-        # Pre-assert that all skills are added correctly.
-        self.assertEqual(
-            set(topic.uncategorized_skill_ids),
-            set([
-                'valid_skill_1',
-                'valid_skill_2',
-                'deleted_skill_1',
-                'deleted_skill_2'
-            ]))
-        self.assertEqual(
-            set(topic.subtopics[0].skill_ids),
-            set(['valid_skill_3', 'deleted_skill_3']))
-
-        # Start RemoveDeletedSkillsFromTopicOneOffJob.
-        job_id = (
-            topic_jobs_one_off.RemoveDeletedSkillsFromTopicOneOffJob
-            .create_new())
-        topic_jobs_one_off.RemoveDeletedSkillsFromTopicOneOffJob.enqueue(
-            job_id)
-        self.process_and_flush_pending_mapreduce_tasks()
-
-        # Assert that only valid skills remain after
-        # RemoveDeletedSkillsFromTopicOneOffJob.
-        updated_topic = topic_fetchers.get_topic_by_id(self.TOPIC_ID)
-        self.assertEqual(
-            updated_topic.uncategorized_skill_ids,
-            ['valid_skill_1', 'valid_skill_2'])
-        self.assertEqual(
-            updated_topic.subtopics[0].skill_ids, ['valid_skill_3'])
-        output = (
-            topic_jobs_one_off.RemoveDeletedSkillsFromTopicOneOffJob
-            .get_output(job_id))
-        expected = [
-            [
-                u'Skill IDs deleted for topic topic_id:',
-                [u'[u\'deleted_skill_1\', u\'deleted_skill_2\','
-                 ' u\'deleted_skill_3\']']
-            ],
-            [u'topic_processed', [u'Processed 1 topics.']]
-        ]
-
-        self.assertEqual(expected, [ast.literal_eval(x) for x in output])
-
-    def test_job_skips_deleted_topic(self):
-        """Tests that RemoveDeletedSkillsFromTopicOneOffJob job skips
-        deleted topic and does not attempt to remove uncategorized skills for
-        skills that are deleted.
-        """
-        topic = topic_domain.Topic.create_default_topic(
-            self.TOPIC_ID, 'A name', 'abbrev', 'description')
-        topic.add_uncategorized_skill_id('skill_1')
-        topic.add_uncategorized_skill_id('skill_2')
-        topic_services.save_new_topic(self.albert_id, topic)
-
-        # Delete the topic before migration occurs.
-        topic_services.delete_topic(
-            self.albert_id, self.TOPIC_ID)
-
-        # Ensure the topic is deleted.
-        with self.assertRaisesRegexp(Exception, 'Entity .* not found'):
-            topic_fetchers.get_topic_by_id(self.TOPIC_ID)
-
-        # Start migration job on sample topic.
-        job_id = (
-            topic_jobs_one_off.RemoveDeletedSkillsFromTopicOneOffJob
-            .create_new())
-        topic_jobs_one_off.RemoveDeletedSkillsFromTopicOneOffJob.enqueue(
-            job_id)
-
-        # This running without errors indicates the deleted topic is
-        # being ignored.
-        self.process_and_flush_pending_mapreduce_tasks()
-
-        # Ensure the topic is still deleted.
-        with self.assertRaisesRegexp(Exception, 'Entity .* not found'):
-            topic_fetchers.get_topic_by_id(self.TOPIC_ID)
-
-        output = (
-            topic_jobs_one_off.RemoveDeletedSkillsFromTopicOneOffJob
-            .get_output(job_id))
-        expected = [[u'topic_deleted',
-                     [u'Encountered 1 deleted topics.']]]
-        self.assertEqual(expected, [ast.literal_eval(x) for x in output])
-
-
-class RegenerateTopicSummaryOneOffJobTests(test_utils.GenericTestBase):
-
-    ALBERT_EMAIL = 'albert@example.com'
-    ALBERT_NAME = 'albert'
-
-    def setUp(self):
-        super(RegenerateTopicSummaryOneOffJobTests, self).setUp()
-
-        self.signup(self.ALBERT_EMAIL, self.ALBERT_NAME)
-        self.albert_id = self.get_user_id_from_email(self.ALBERT_EMAIL)
-        self.TOPIC_ID = topic_fetchers.get_new_topic_id()
-        self.process_and_flush_pending_mapreduce_tasks()
-
-    def test_job_skips_deleted_topic(self):
-        """Tests that the regenerate summary job skips deleted topic."""
-        topic = topic_domain.Topic.create_default_topic(
-            self.TOPIC_ID, 'A title', 'url-frag-one', 'description')
-        topic_services.save_new_topic(self.albert_id, topic)
-        topic_services.delete_topic(self.albert_id, self.TOPIC_ID)
-
-        # Ensure the topic is deleted.
-        with self.assertRaisesRegexp(Exception, 'Entity .* not found'):
-            topic_fetchers.get_topic_by_id(self.TOPIC_ID)
-
-        # Start migration job on sample topic.
-        job_id = (
-            topic_jobs_one_off.RegenerateTopicSummaryOneOffJob.create_new())
-        topic_jobs_one_off.RegenerateTopicSummaryOneOffJob.enqueue(job_id)
-
-        # This running without errors indicates the deleted topic is
-        # being ignored.
-        self.process_and_flush_pending_mapreduce_tasks()
-
-        # Ensure the topic is still deleted.
-        with self.assertRaisesRegexp(Exception, 'Entity .* not found'):
-            topic_fetchers.get_topic_by_id(self.TOPIC_ID)
-
-        output = topic_jobs_one_off.RegenerateTopicSummaryOneOffJob.get_output(
-            job_id)
-        expected = [[u'topic_deleted',
-                     [u'Encountered 1 deleted topics.']]]
-        self.assertEqual(expected, [ast.literal_eval(x) for x in output])
-
-    def test_job_converts_old_topic_summary(self):
-        """Tests that the one off job creates the new summary correctly."""
-        topic_model = topic_models.TopicModel(
-            id=self.TOPIC_ID,
-            name='Topic name',
-            abbreviated_name='Topic',
-            url_fragment='topic-frag',
-            thumbnail_bg_color='#C6DCDA',
-            thumbnail_filename='topic.svg',
-            canonical_name='topic name',
-            description='Topic description',
-            language_code='en',
-            canonical_story_references=[],
-            additional_story_references=[],
-            uncategorized_skill_ids=[],
-            subtopic_schema_version=feconf.CURRENT_SUBTOPIC_SCHEMA_VERSION,
-            story_reference_schema_version=(
-                feconf.CURRENT_STORY_REFERENCE_SCHEMA_VERSION),
-            next_subtopic_id=1,
-            subtopics=[]
-        )
-        commit_message = (
-            'New topic created with name \'Topic name\'.')
-
-        topic_models.TopicRightsModel(
-            id=self.TOPIC_ID,
-            manager_ids=[self.albert_id],
-            topic_is_published=True
-        ).commit(
-            self.albert_id, 'Created new topic rights',
-            [{'cmd': topic_domain.CMD_CREATE_NEW}])
-
-        topic_model.commit(
-            self.albert_id, commit_message, [{
-                'cmd': topic_domain.CMD_CREATE_NEW,
-                'name': 'Topic name'
-            }])
-
-        # The topic summary model isn't created yet.
-        topic_summary_model = (
-            topic_models.TopicSummaryModel.get(self.TOPIC_ID, strict=False))
-        self.assertIsNone(topic_summary_model)
-
-        # Start migration job.
-        job_id = (
-            topic_jobs_one_off.RegenerateTopicSummaryOneOffJob.create_new())
-        topic_jobs_one_off.RegenerateTopicSummaryOneOffJob.enqueue(job_id)
-        self.process_and_flush_pending_mapreduce_tasks()
-
-        # Verify the topic summary is created correctly.
-        topic_summary_model = (
-            topic_models.TopicSummaryModel.get(self.TOPIC_ID, strict=False))
-        self.assertEqual(
-            topic_summary_model.thumbnail_filename, 'topic.svg')
-        self.assertEqual(
-            topic_summary_model.thumbnail_bg_color, '#C6DCDA')
-
-        output = topic_jobs_one_off.RegenerateTopicSummaryOneOffJob.get_output(
-            job_id)
-        expected = [[u'topic_processed',
-                     [u'Successfully processed 1 topics.']]]
-        self.assertEqual(expected, [ast.literal_eval(x) for x in output])
-
-    def test_regeneration_job_skips_invalid_topic(self):
-        observed_log_messages = []
-
-        def _mock_get_topic_by_id(unused_topic_id):
-            """Mocks get_topic_by_id()."""
-            return 'invalid_topic'
-
-        def _mock_logging_function(msg, *args):
-            """Mocks logging.error()."""
-            observed_log_messages.append(msg % args)
-
-        topic = topic_domain.Topic.create_default_topic(
-            self.TOPIC_ID, 'A title', 'url-frag-two', 'description')
-        topic_services.save_new_topic(self.albert_id, topic)
-
-        get_topic_by_id_swap = self.swap(
-            topic_fetchers, 'get_topic_by_id', _mock_get_topic_by_id)
-        logging_exception_swap = self.swap(
-            logging, 'exception', _mock_logging_function)
-
-        with get_topic_by_id_swap, logging_exception_swap:
-            job_id = (
-                topic_jobs_one_off.RegenerateTopicSummaryOneOffJob.create_new())
-            topic_jobs_one_off.RegenerateTopicSummaryOneOffJob.enqueue(job_id)
-            self.process_and_flush_pending_mapreduce_tasks()
-
-        output = topic_jobs_one_off.RegenerateTopicSummaryOneOffJob.get_output(
-            job_id)
-
-        self.assertEqual(
-            observed_log_messages,
-            [u'Failed to create topic summary %s: \'unicode\' '
-             'object has no attribute \'canonical_story_references\''
-             % topic.id])
-        for message in output:
-            self.assertRegexpMatches(
-                message,
-                'object has no attribute \'canonical_story_references\'')
-
-
-class InteractionsInStoriesAuditOneOffJobTests(test_utils.GenericTestBase):
-
-    ALBERT_EMAIL = 'albert@example.com'
-    ALBERT_NAME = 'albert'
-
-    def _create_dummy_skill(self, skill_id, skill_description, explanation):
-        """Creates a dummy skill object with the given values.
-
-        Args:
-            skill_id: str. The ID of the skill to be created.
-            skill_description: str. The description of the skill.
-            explanation: str. The review material for the skill.
-
-        Returns:
-            Skill. The dummy skill with given values.
-        """
-        rubrics = [
-            skill_domain.Rubric(
-                constants.SKILL_DIFFICULTIES[0], ['Explanation 1']),
-            skill_domain.Rubric(
-                constants.SKILL_DIFFICULTIES[1], ['Explanation 2']),
-            skill_domain.Rubric(
-                constants.SKILL_DIFFICULTIES[2], ['Explanation 3'])]
-        skill = skill_domain.Skill.create_default_skill(
-            skill_id, skill_description, rubrics)
-        skill.update_explanation(state_domain.SubtitledHtml('1', explanation))
-        return skill
-
-    def setUp(self):
-        super(InteractionsInStoriesAuditOneOffJobTests, self).setUp()
-
-        self.signup(self.ALBERT_EMAIL, self.ALBERT_NAME)
-        self.user_id = self.get_user_id_from_email(self.ALBERT_EMAIL)
-        self.set_curriculum_admins([self.ALBERT_NAME])
-        self.login(self.ALBERT_EMAIL, is_super_admin=True)
-        self.process_and_flush_pending_mapreduce_tasks()
-
-    def test_interactions_are_reported_correctly(self):
-        topic_id_1 = 'topicid1'
-        topic_id_2 = 'topicid2'
-        story_id = story_services.get_new_story_id()
-        skill_id_1 = skill_services.get_new_skill_id()
-        skill_id_2 = skill_services.get_new_skill_id()
-        skill_id_3 = skill_services.get_new_skill_id()
-
-        skill_1 = self._create_dummy_skill(
-            skill_id_1, 'Dummy Skill 1', '<p>Dummy Explanation 1</p>')
-        skill_2 = self._create_dummy_skill(
-            skill_id_2, 'Dummy Skill 2', '<p>Dummy Explanation 2</p>')
-        skill_3 = self._create_dummy_skill(
-            skill_id_3, 'Dummy Skill 3', '<p>Dummy Explanation 3</p>')
-
-        topic_1 = topic_domain.Topic.create_default_topic(
-            topic_id_1, 'Dummy Topic 1', 'dummy-topic-one', 'description')
-        topic_2 = topic_domain.Topic.create_default_topic(
-            topic_id_2, 'Empty Topic', 'empty-topic', 'description')
-
-        topic_1.add_canonical_story(story_id)
-        topic_1.add_uncategorized_skill_id(skill_id_1)
-        topic_1.add_uncategorized_skill_id(skill_id_2)
-        topic_1.add_uncategorized_skill_id(skill_id_3)
-        topic_1.add_subtopic(1, 'Dummy Subtopic Title')
-        topic_1.move_skill_id_to_subtopic(None, 1, skill_id_2)
-        topic_1.move_skill_id_to_subtopic(None, 1, skill_id_3)
-
-        # These explorations were chosen since they pass the validations
-        # for published stories.
-        exp_services.load_demo('15')
-        exp_services.load_demo('25')
-        exp_services.load_demo('13')
-        exp_services.update_exploration(
-            self.user_id, '15', [exp_domain.ExplorationChange({
-                'cmd': exp_domain.CMD_EDIT_EXPLORATION_PROPERTY,
-                'property_name': 'correctness_feedback_enabled',
-                'new_value': True
-            })], 'Changed correctness_feedback_enabled.')
-        exp_services.update_exploration(
-            self.user_id, '25', [exp_domain.ExplorationChange({
-                'cmd': exp_domain.CMD_EDIT_EXPLORATION_PROPERTY,
-                'property_name': 'correctness_feedback_enabled',
-                'new_value': True
-            })], 'Changed correctness_feedback_enabled.')
-        exp_services.update_exploration(
-            self.user_id, '13', [exp_domain.ExplorationChange({
-                'cmd': exp_domain.CMD_EDIT_EXPLORATION_PROPERTY,
-                'property_name': 'correctness_feedback_enabled',
-                'new_value': True
-            })], 'Changed correctness_feedback_enabled.')
-
-        story = story_domain.Story.create_default_story(
-            story_id, 'Help Jaime win the Arcade', 'Description',
-            topic_id_1, 'help-jamie-win-arcade')
-
-        story_node_dicts = [{
-            'exp_id': '15',
-            'title': 'What are the place values?',
-            'description': 'a'
-        }, {
-            'exp_id': '25',
-            'title': 'Finding the value of a number',
-            'description': 'b'
-        }, {
-            'exp_id': '13',
-            'title': 'Comparing Numbers',
-            'description': 'c'
-        }]
-
-        def generate_dummy_story_nodes(node_id, exp_id, title, description):
-            """Generates and connects sequential story nodes.
-
-            Args:
-                node_id: int. The node id.
-                exp_id: str. The exploration id.
-                title: str. The title of the story node.
-                description: str. The description of the story node.
-            """
-
-            story.add_node(
-                '%s%d' % (story_domain.NODE_ID_PREFIX, node_id),
-                title)
-            story.update_node_description(
-                '%s%d' % (story_domain.NODE_ID_PREFIX, node_id),
-                description)
-            story.update_node_exploration_id(
-                '%s%d' % (story_domain.NODE_ID_PREFIX, node_id), exp_id)
-
-            if node_id != len(story_node_dicts):
-                story.update_node_destination_node_ids(
-                    '%s%d' % (story_domain.NODE_ID_PREFIX, node_id),
-                    ['%s%d' % (story_domain.NODE_ID_PREFIX, node_id + 1)])
-
-            exp_services.update_exploration(
-                self.user_id, exp_id, [exp_domain.ExplorationChange({
-                    'cmd': exp_domain.CMD_EDIT_EXPLORATION_PROPERTY,
-                    'property_name': 'category',
-                    'new_value': 'Astronomy'
-                })], 'Change category')
-
-        for i, story_node_dict in enumerate(story_node_dicts):
-            generate_dummy_story_nodes(i + 1, **story_node_dict)
-
-        skill_services.save_new_skill(self.user_id, skill_1)
-        skill_services.save_new_skill(self.user_id, skill_2)
-        skill_services.save_new_skill(self.user_id, skill_3)
-        story_services.save_new_story(self.user_id, story)
-        topic_services.save_new_topic(self.user_id, topic_1)
-        topic_services.save_new_topic(self.user_id, topic_2)
-
-        topic_services.publish_story(topic_id_1, story_id, self.user_id)
-        job_id = (
-            topic_jobs_one_off.InteractionsInStoriesAuditOneOffJob.create_new())
-        topic_jobs_one_off.InteractionsInStoriesAuditOneOffJob.enqueue(job_id)
-        self.process_and_flush_pending_mapreduce_tasks()
-
-        output = (
-            topic_jobs_one_off.InteractionsInStoriesAuditOneOffJob.get_output(
-                job_id))
-
-        expected = [
-            ['%s (%s)' % ('Dummy Topic 1', topic_id_1), [
-                u'[u\'EndExploration\', u\'ImageClickInput\', u\'Continue\', '
-                u'u\'MultipleChoiceInput\', u\'TextInput\']']],
-            ['%s (%s)' % ('Empty Topic', topic_id_2), [u'[]']]]
-=======
->>>>>>> 7ae971d4
         self.assertEqual(expected, [ast.literal_eval(x) for x in output])