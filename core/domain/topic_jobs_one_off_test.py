# coding: utf-8
#
# Copyright 2018 The Oppia Authors. All Rights Reserved.
#
# Licensed under the Apache License, Version 2.0 (the "License");
# you may not use this file except in compliance with the License.
# You may obtain a copy of the License at
#
#      http://www.apache.org/licenses/LICENSE-2.0
#
# Unless required by applicable law or agreed to in writing, software
# distributed under the License is distributed on an "AS-IS" BASIS,
# WITHOUT WARRANTIES OR CONDITIONS OF ANY KIND, either express or implied.
# See the License for the specific language governing permissions and
# limitations under the License.

"""Tests for Topic-related one-off jobs."""

from __future__ import absolute_import  # pylint: disable=import-only-modules
from __future__ import unicode_literals  # pylint: disable=import-only-modules

import ast
import logging

from constants import constants
from core.domain import skill_domain
from core.domain import skill_services
from core.domain import state_domain
from core.domain import subtopic_page_domain
from core.domain import subtopic_page_services
from core.domain import topic_domain
from core.domain import topic_fetchers
from core.domain import topic_jobs_one_off
from core.domain import topic_services
from core.platform import models
from core.tests import test_utils
import feconf

(topic_models,) = models.Registry.import_models([models.NAMES.topic])


class TopicMigrationOneOffJobTests(test_utils.GenericTestBase):

    ALBERT_EMAIL = 'albert@example.com'
    ALBERT_NAME = 'albert'

    TOPIC_ID = 'topic_id'

    MIGRATED_SUBTOPIC_DICT = {
        'id': 1,
        'skill_ids': ['skill_1'],
        'thumbnail_bg_color': None,
        'thumbnail_filename': None,
        'title': 'A subtitle'
    }

    def setUp(self):
        super(TopicMigrationOneOffJobTests, self).setUp()
        # Setup user who will own the test topics.
        self.signup(self.ALBERT_EMAIL, self.ALBERT_NAME)
        self.albert_id = self.get_user_id_from_email(self.ALBERT_EMAIL)
        self.process_and_flush_pending_tasks()

    def test_migration_job_does_not_convert_up_to_date_topic(self):
        """Tests that the topic migration job does not convert a
        topic that is already the latest schema version.
        """
        # Create a new topic that should not be affected by the
        # job.
        topic = topic_domain.Topic.create_default_topic(
            self.TOPIC_ID, 'A name', 'abbrev', 'description')
        topic.add_subtopic(1, 'A subtitle')
        topic_services.save_new_topic(self.albert_id, topic)
        self.assertEqual(
            topic.subtopic_schema_version,
            feconf.CURRENT_SUBTOPIC_SCHEMA_VERSION)

        # Start migration job.
        job_id = (
            topic_jobs_one_off.TopicMigrationOneOffJob.create_new())
        topic_jobs_one_off.TopicMigrationOneOffJob.enqueue(job_id)
        self.process_and_flush_pending_tasks()

        # Verify the topic is exactly the same after migration.
        updated_topic = (
            topic_fetchers.get_topic_by_id(self.TOPIC_ID))
        self.assertEqual(
            updated_topic.subtopic_schema_version,
            feconf.CURRENT_SUBTOPIC_SCHEMA_VERSION)
        self.assertEqual(
            topic.subtopics[0].to_dict(), updated_topic.subtopics[0].to_dict())

        output = topic_jobs_one_off.TopicMigrationOneOffJob.get_output(job_id)
        expected = [[u'topic_migrated',
                     [u'1 topics successfully migrated.']]]
        self.assertEqual(expected, [ast.literal_eval(x) for x in output])

    def test_migration_job_skips_deleted_topic(self):
        """Tests that the topic migration job skips deleted topic
        and does not attempt to migrate.
        """
        topic = topic_domain.Topic.create_default_topic(
            self.TOPIC_ID, 'A name', 'abbrev', 'description')
        topic_services.save_new_topic(self.albert_id, topic)

        # Delete the topic before migration occurs.
        topic_services.delete_topic(
            self.albert_id, self.TOPIC_ID)

        # Ensure the topic is deleted.
        with self.assertRaisesRegexp(Exception, 'Entity .* not found'):
            topic_fetchers.get_topic_by_id(self.TOPIC_ID)

        # Start migration job on sample topic.
        job_id = (
            topic_jobs_one_off.TopicMigrationOneOffJob.create_new())
        topic_jobs_one_off.TopicMigrationOneOffJob.enqueue(job_id)

        # This running without errors indicates the deleted topic is
        # being ignored.
        self.process_and_flush_pending_tasks()

        # Ensure the topic is still deleted.
        with self.assertRaisesRegexp(Exception, 'Entity .* not found'):
            topic_fetchers.get_topic_by_id(self.TOPIC_ID)

        output = topic_jobs_one_off.TopicMigrationOneOffJob.get_output(job_id)
        expected = [[u'topic_deleted',
                     [u'Encountered 1 deleted topics.']]]
        self.assertEqual(expected, [ast.literal_eval(x) for x in output])

    def test_migration_job_converts_old_topic(self):
        """Tests that the schema conversion functions work
        correctly and an old topic is converted to new
        version.
        """
        # Generate topic with old(v1) subtopic data.
        self.save_new_topic_with_subtopic_schema_v1(
            self.TOPIC_ID, self.albert_id, 'A name', 'abbrev',
            'a name', '', 'Image.svg', '#C6DCDA', [], [], [], 2)
        topic_model = (
            topic_models.TopicModel.get(self.TOPIC_ID))
        self.assertEqual(topic_model.subtopic_schema_version, 1)
        self.assertEqual(
            topic_model.subtopics[0],
            {
                'id': 1,
                'skill_ids': ['skill_1'],
                'title': 'A subtitle'
            })
        topic = topic_fetchers.get_topic_by_id(self.TOPIC_ID)
        self.assertEqual(topic.subtopic_schema_version, 2)
        self.assertEqual(
            topic.subtopics[0].to_dict(),
            self.MIGRATED_SUBTOPIC_DICT)

        # Start migration job.
        job_id = (
            topic_jobs_one_off.TopicMigrationOneOffJob.create_new())
        topic_jobs_one_off.TopicMigrationOneOffJob.enqueue(job_id)
        self.process_and_flush_pending_tasks()

        # Verify the topic migrates correctly.
        updated_topic = (
            topic_models.TopicModel.get(self.TOPIC_ID))
        self.assertEqual(
            updated_topic.subtopic_schema_version,
            feconf.CURRENT_SUBTOPIC_SCHEMA_VERSION)
        updated_topic = topic_fetchers.get_topic_by_id(self.TOPIC_ID)
        self.assertEqual(
            updated_topic.subtopic_schema_version,
            feconf.CURRENT_SUBTOPIC_SCHEMA_VERSION)
        self.assertEqual(
            updated_topic.subtopics[0].to_dict(),
            self.MIGRATED_SUBTOPIC_DICT)

        output = topic_jobs_one_off.TopicMigrationOneOffJob.get_output(job_id)
        expected = [[u'topic_migrated',
                     [u'1 topics successfully migrated.']]]
        self.assertEqual(expected, [ast.literal_eval(x) for x in output])

    def test_migration_job_fails_with_invalid_topic(self):
        observed_log_messages = []

        def _mock_logging_function(msg):
            """Mocks logging.error()."""
            observed_log_messages.append(msg)

        # The topic model created will be invalid due to invalid language code.
        self.save_new_topic_with_subtopic_schema_v1(
            self.TOPIC_ID, self.albert_id, 'A name', 'abbrev',
            'a name', 'description', 'Image.svg',
            '#C6DCDA', [], [], [], 2,
            language_code='invalid_language_code')

        job_id = (
            topic_jobs_one_off.TopicMigrationOneOffJob.create_new())
        topic_jobs_one_off.TopicMigrationOneOffJob.enqueue(job_id)
        with self.swap(logging, 'error', _mock_logging_function):
            self.process_and_flush_pending_tasks()

        self.assertEqual(
            observed_log_messages,
            ['Topic topic_id failed validation: Invalid language code: '
             'invalid_language_code'])

        output = topic_jobs_one_off.TopicMigrationOneOffJob.get_output(job_id)
        expected = [[u'validation_error',
                     [u'Topic topic_id failed validation: '
                      'Invalid language code: invalid_language_code']]]
        self.assertEqual(expected, [ast.literal_eval(x) for x in output])


class RemoveDeletedSkillsFromTopicOneOffJobTests(
        test_utils.GenericTestBase):

    ALBERT_EMAIL = 'albert@example.com'
    ALBERT_NAME = 'albert'

    TOPIC_ID = 'topic_id'

    def setUp(self):
        super(RemoveDeletedSkillsFromTopicOneOffJobTests, self).setUp()
        # Setup user who will own the test topics.
        self.signup(self.ALBERT_EMAIL, self.ALBERT_NAME)
        self.albert_id = self.get_user_id_from_email(self.ALBERT_EMAIL)
        self.process_and_flush_pending_tasks()
        self.rubrics = [
            skill_domain.Rubric(
                constants.SKILL_DIFFICULTIES[0], ['Explanation 1']),
            skill_domain.Rubric(
                constants.SKILL_DIFFICULTIES[1], ['Explanation 2']),
            skill_domain.Rubric(
                constants.SKILL_DIFFICULTIES[2], ['Explanation 3'])]

    def test_job_removes_deleted_uncategorized_skill_ids(self):
        """Tests that the RemoveDeletedSkillsFromTopicOneOffJob job removes
        deleted uncategorized skills ids from the topic.
        """
        valid_skill_1 = skill_domain.Skill.create_default_skill(
            'valid_skill_1', 'A description', self.rubrics)
        valid_skill_2 = skill_domain.Skill.create_default_skill(
            'valid_skill_2', 'A description', self.rubrics)
        valid_skill_3 = skill_domain.Skill.create_default_skill(
            'valid_skill_3', 'A description', self.rubrics)
        skill_services.save_new_skill(self.albert_id, valid_skill_1)
        skill_services.save_new_skill(self.albert_id, valid_skill_2)
        skill_services.save_new_skill(self.albert_id, valid_skill_3)
        # Create a new topic that should not be affected by the
        # job.
        topic = topic_domain.Topic.create_default_topic(
            self.TOPIC_ID, 'A name', 'abbrev', 'description')
        topic.add_subtopic(1, 'A subtitle')
        topic.add_uncategorized_skill_id('valid_skill_1')
        topic.add_uncategorized_skill_id('valid_skill_2')
        topic.add_uncategorized_skill_id('valid_skill_3')
        topic.add_uncategorized_skill_id('deleted_skill_1')
        topic.add_uncategorized_skill_id('deleted_skill_2')
        topic.add_uncategorized_skill_id('deleted_skill_3')
        topic.move_skill_id_to_subtopic(None, 1, 'valid_skill_3')
        topic.move_skill_id_to_subtopic(None, 1, 'deleted_skill_3')
        topic_services.save_new_topic(self.albert_id, topic)
        # Pre-assert that all skills are added correctly.
        self.assertEqual(
            set(topic.uncategorized_skill_ids),
            set([
                'valid_skill_1',
                'valid_skill_2',
                'deleted_skill_1',
                'deleted_skill_2'
            ]))
        self.assertEqual(
            set(topic.subtopics[0].skill_ids),
            set(['valid_skill_3', 'deleted_skill_3']))

        # Start RemoveDeletedSkillsFromTopicOneOffJob.
        job_id = (
            topic_jobs_one_off.RemoveDeletedSkillsFromTopicOneOffJob
            .create_new())
        topic_jobs_one_off.RemoveDeletedSkillsFromTopicOneOffJob.enqueue(
            job_id)
        self.process_and_flush_pending_tasks()

        # Assert that only valid skills remain after
        # RemoveDeletedSkillsFromTopicOneOffJob.
        updated_topic = topic_fetchers.get_topic_by_id(self.TOPIC_ID)
        self.assertEqual(
            updated_topic.uncategorized_skill_ids,
            ['valid_skill_1', 'valid_skill_2'])
        self.assertEqual(
            updated_topic.subtopics[0].skill_ids, ['valid_skill_3'])
        output = (
            topic_jobs_one_off.RemoveDeletedSkillsFromTopicOneOffJob
            .get_output(job_id))
        expected = [
            [
                u'Skill IDs deleted for topic topic_id:',
                [u'[u\'deleted_skill_1\', u\'deleted_skill_2\','
                 ' u\'deleted_skill_3\']']
            ],
            [u'topic_processed', [u'Processed 1 topics.']]
        ]

        self.assertEqual(expected, [ast.literal_eval(x) for x in output])

    def test_job_skips_deleted_topic(self):
        """Tests that RemoveDeletedSkillsFromTopicOneOffJob job skips
        deleted topic and does not attempt to remove uncategorized skills for
        skills that are deleted.
        """
        topic = topic_domain.Topic.create_default_topic(
            self.TOPIC_ID, 'A name', 'abbrev', 'description')
        topic.add_uncategorized_skill_id('skill_1')
        topic.add_uncategorized_skill_id('skill_2')
        topic_services.save_new_topic(self.albert_id, topic)

        # Delete the topic before migration occurs.
        topic_services.delete_topic(
            self.albert_id, self.TOPIC_ID)

        # Ensure the topic is deleted.
        with self.assertRaisesRegexp(Exception, 'Entity .* not found'):
            topic_fetchers.get_topic_by_id(self.TOPIC_ID)

        # Start migration job on sample topic.
        job_id = (
            topic_jobs_one_off.RemoveDeletedSkillsFromTopicOneOffJob
            .create_new())
        topic_jobs_one_off.RemoveDeletedSkillsFromTopicOneOffJob.enqueue(
            job_id)

        # This running without errors indicates the deleted topic is
        # being ignored.
        self.process_and_flush_pending_tasks()

        # Ensure the topic is still deleted.
        with self.assertRaisesRegexp(Exception, 'Entity .* not found'):
            topic_fetchers.get_topic_by_id(self.TOPIC_ID)

        output = (
            topic_jobs_one_off.RemoveDeletedSkillsFromTopicOneOffJob
            .get_output(job_id))
        expected = [[u'topic_deleted',
                     [u'Encountered 1 deleted topics.']]]
        self.assertEqual(expected, [ast.literal_eval(x) for x in output])


<<<<<<< HEAD
class RegenerateTopicSummaryOneOffJobTests(test_utils.GenericTestBase):
=======
class SubTopicPageMathRteAuditOneOffJobTests(test_utils.GenericTestBase):
>>>>>>> f7ac214b

    ALBERT_EMAIL = 'albert@example.com'
    ALBERT_NAME = 'albert'

<<<<<<< HEAD
    def setUp(self):
        super(RegenerateTopicSummaryOneOffJobTests, self).setUp()

        self.signup(self.ALBERT_EMAIL, self.ALBERT_NAME)
        self.albert_id = self.get_user_id_from_email(self.ALBERT_EMAIL)
        self.TOPIC_ID = topic_services.get_new_topic_id()
        self.process_and_flush_pending_tasks()

    def test_job_skips_deleted_topic(self):
        """Tests that the regenerate summary job skips deleted topic."""
        topic = topic_domain.Topic.create_default_topic(
            self.TOPIC_ID, 'A title', 'Abbrev title', 'description')
        topic_services.save_new_topic(self.albert_id, topic)
        topic_services.delete_topic(self.albert_id, self.TOPIC_ID)

        # Ensure the topic is deleted.
        with self.assertRaisesRegexp(Exception, 'Entity .* not found'):
            topic_fetchers.get_topic_by_id(self.TOPIC_ID)

        # Start migration job on sample topic.
        job_id = (
            topic_jobs_one_off.RegenerateTopicSummaryOneOffJob.create_new())
        topic_jobs_one_off.RegenerateTopicSummaryOneOffJob.enqueue(job_id)

        # This running without errors indicates the deleted topic is
        # being ignored.
        self.process_and_flush_pending_tasks()

        # Ensure the topic is still deleted.
        with self.assertRaisesRegexp(Exception, 'Entity .* not found'):
            topic_fetchers.get_topic_by_id(self.TOPIC_ID)

        output = topic_jobs_one_off.RegenerateTopicSummaryOneOffJob.get_output(
            job_id)
        expected = [[u'topic_deleted',
                     [u'Encountered 1 deleted topics.']]]
        self.assertEqual(expected, [ast.literal_eval(x) for x in output])

    def test_job_converts_old_topic_summary(self):
        """Tests that the one off job creates the new summary correctly."""
        topic_model = topic_models.TopicModel(
            id=self.TOPIC_ID,
            name='Topic name',
            abbreviated_name='Topic',
            thumbnail_bg_color='#C6DCDA',
            thumbnail_filename='topic.svg',
            canonical_name='topic name',
            description='Topic description',
            language_code='en',
            canonical_story_references=[],
            additional_story_references=[],
            uncategorized_skill_ids=[],
            subtopic_schema_version=feconf.CURRENT_SUBTOPIC_SCHEMA_VERSION,
            story_reference_schema_version=(
                feconf.CURRENT_STORY_REFERENCE_SCHEMA_VERSION),
            next_subtopic_id=1,
            subtopics=[]
        )
        commit_message = (
            'New topic created with name \'Topic name\'.')

        topic_models.TopicRightsModel(
            id=self.TOPIC_ID,
            manager_ids=[self.albert_id],
            topic_is_published=True
        ).commit(
            self.albert_id, 'Created new topic rights',
            [{'cmd': topic_domain.CMD_CREATE_NEW}])

        topic_model.commit(
            self.albert_id, commit_message, [{
                'cmd': topic_domain.CMD_CREATE_NEW,
                'name': 'Topic name'
            }])

        # The topic summary model isn't created yet.
        topic_summary_model = (
            topic_models.TopicSummaryModel.get(self.TOPIC_ID, strict=False))
        self.assertIsNone(topic_summary_model)

        # Start migration job.
        job_id = (
            topic_jobs_one_off.RegenerateTopicSummaryOneOffJob.create_new())
        topic_jobs_one_off.RegenerateTopicSummaryOneOffJob.enqueue(job_id)
        self.process_and_flush_pending_tasks()

        # Verify the topic summary is created correctly.
        topic_summary_model = (
            topic_models.TopicSummaryModel.get(self.TOPIC_ID, strict=False))
        self.assertEqual(
            topic_summary_model.thumbnail_filename, 'topic.svg')
        self.assertEqual(
            topic_summary_model.thumbnail_bg_color, '#C6DCDA')

        output = topic_jobs_one_off.RegenerateTopicSummaryOneOffJob.get_output(
            job_id)
        expected = [[u'topic_processed',
                     [u'Successfully processed 1 topics.']]]
        self.assertEqual(expected, [ast.literal_eval(x) for x in output])

    def test_regeneration_job_skips_invalid_topic(self):
        observed_log_messages = []

        def _mock_get_topic_by_id(unused_topic_id):
            """Mocks get_topic_by_id()."""
            return 'invalid_topic'

        def _mock_logging_function(msg, *args):
            """Mocks logging.error()."""
            observed_log_messages.append(msg % args)

        topic = topic_domain.Topic.create_default_topic(
            self.TOPIC_ID, 'A title', 'Abbrev title', 'description')
        topic_services.save_new_topic(self.albert_id, topic)

        get_topic_by_id_swap = self.swap(
            topic_fetchers, 'get_topic_by_id', _mock_get_topic_by_id)
        logging_exception_swap = self.swap(
            logging, 'exception', _mock_logging_function)

        with get_topic_by_id_swap, logging_exception_swap:
            job_id = (
                topic_jobs_one_off.RegenerateTopicSummaryOneOffJob.create_new())
            topic_jobs_one_off.RegenerateTopicSummaryOneOffJob.enqueue(job_id)
            self.process_and_flush_pending_tasks()

        output = topic_jobs_one_off.RegenerateTopicSummaryOneOffJob.get_output(
            job_id)

        self.assertEqual(
            observed_log_messages,
            [u'Failed to create topic summary %s: \'unicode\' '
             'object has no attribute \'canonical_story_references\''
             % topic.id])
        for message in output:
            self.assertRegexpMatches(
                message,
                'object has no attribute \'canonical_story_references\'')
=======

    def setUp(self):
        super(SubTopicPageMathRteAuditOneOffJobTests, self).setUp()
        self.signup(self.ALBERT_EMAIL, self.ALBERT_NAME)
        self.albert_id = self.get_user_id_from_email(self.ALBERT_EMAIL)
        self.process_and_flush_pending_tasks()

    def test_job_when_subtopics_have_math_rich_text(self):
        valid_html_1 = (
            '<oppia-noninteractive-math math_content-with-value="{&amp;q'
            'uot;raw_latex&amp;quot;: &amp;quot;(x - a_1)(x - a_2)(x - a'
            '_3)...(x - a_n-1)(x - a_n)&amp;quot;, &amp;quot;svg_filenam'
            'e&amp;quot;: &amp;quot;&amp;quot;}"></oppia-noninteractive-math>'
        )
        valid_html_2 = (
            '<oppia-noninteractive-math math_content-with-value="{&amp;'
            'quot;raw_latex&amp;quot;: &amp;quot;+,+,+,+&amp;quot;, &amp;'
            'quot;svg_filename&amp;quot;: &amp;quot;&amp;quot;}"></oppia'
            '-noninteractive-math>'
        )
        topic_id1 = topic_services.get_new_topic_id()
        subtopic_page1 = (
            subtopic_page_domain.SubtopicPage.create_default_subtopic_page(
                1, topic_id1))

        subtopic_page1.update_page_contents_html(
            state_domain.SubtitledHtml.from_dict({
                'html': valid_html_1,
                'content_id': 'content'
            }))
        written_translations_dict = {
            'translations_mapping': {
                'content': {
                    'en': {
                        'data_format': 'html',
                        'translation': valid_html_2,
                        'needs_update': False
                    }
                }
            }
        }

        subtopic_page1.update_page_contents_written_translations(
            written_translations_dict)

        subtopic_page_services.save_subtopic_page(
            self.albert_id, subtopic_page1, 'Added subtopic',
            [topic_domain.TopicChange({
                'cmd': topic_domain.CMD_ADD_SUBTOPIC,
                'subtopic_id': 1,
                'title': 'Sample'
            })]
        )
        subtopic_page1_id = (
            subtopic_page_domain.SubtopicPage.get_subtopic_page_id(
                topic_id1, 1))

        topic_id2 = topic_services.get_new_topic_id()
        subtopic_page2 = (
            subtopic_page_domain.SubtopicPage.create_default_subtopic_page(
                2, topic_id2))

        subtopic_page2.update_page_contents_html(
            state_domain.SubtitledHtml.from_dict({
                'html': valid_html_2,
                'content_id': 'content'
            }))

        subtopic_page_services.save_subtopic_page(
            self.albert_id, subtopic_page2, 'Added subtopic',
            [topic_domain.TopicChange({
                'cmd': topic_domain.CMD_ADD_SUBTOPIC,
                'subtopic_id': 2,
                'title': 'Sample'
            })]
        )
        subtopic_page2_id = (
            subtopic_page_domain.SubtopicPage.get_subtopic_page_id(
                topic_id2, 2))

        job_id = (
            topic_jobs_one_off.SubTopicPageMathRteAuditOneOffJob
            .create_new())
        topic_jobs_one_off.SubTopicPageMathRteAuditOneOffJob.enqueue(
            job_id)
        self.process_and_flush_pending_tasks()

        output = (
            topic_jobs_one_off.SubTopicPageMathRteAuditOneOffJob
            .get_output(job_id))

        overall_result = ast.literal_eval(output[0])
        expected_overall_result = {
            'total_number_subtopics_requiring_svgs': 2,
            'total_number_of_latex_strings_without_svg': 3
        }

        self.assertEqual(overall_result[1], expected_overall_result)
        detailed_result = ast.literal_eval(output[1])
        expected_subtopic1_info = {
            'subtopic_id': subtopic_page1_id,
            'latex_strings_without_svg': [
                '+,+,+,+', '(x - a_1)(x - a_2)(x - a_3)...(x - a_n-1)(x - a_n)']
        }
        expected_subtopic2_info = {
            'subtopic_id': subtopic_page2_id,
            'latex_strings_without_svg': ['+,+,+,+']
        }
        subtopics_latex_info = sorted(detailed_result[1])
        self.assertEqual(subtopics_latex_info[0], expected_subtopic2_info)
        self.assertEqual(subtopics_latex_info[1], expected_subtopic1_info)

    def test_job_when_subtopics_do_not_have_math_rich_text(self):
        topic_id1 = topic_services.get_new_topic_id()
        subtopic_page1 = (
            subtopic_page_domain.SubtopicPage.create_default_subtopic_page(
                1, topic_id1))
        subtopic_page_services.save_subtopic_page(
            self.albert_id, subtopic_page1, 'Added subtopic',
            [topic_domain.TopicChange({
                'cmd': topic_domain.CMD_ADD_SUBTOPIC,
                'subtopic_id': 1,
                'title': 'Sample'
            })]
        )

        job_id = (
            topic_jobs_one_off.SubTopicPageMathRteAuditOneOffJob
            .create_new())
        topic_jobs_one_off.SubTopicPageMathRteAuditOneOffJob.enqueue(
            job_id)
        self.process_and_flush_pending_tasks()

        output = (
            topic_jobs_one_off.SubTopicPageMathRteAuditOneOffJob
            .get_output(job_id))

        self.assertEqual(output, [])

    def test_job_when_subtopics_have_math_rich_text_with_svgs(self):

        valid_html_1 = (
            '<oppia-noninteractive-math math_content-with-value="{&amp;q'
            'uot;raw_latex&amp;quot;: &amp;quot;(x - a_1)(x - a_2)(x - a'
            '_3)...(x - a_n-1)(x - a_n)&amp;quot;, &amp;quot;svg_filenam'
            'e&amp;quot;: &amp;quot;file1.svg&amp;quot;}"></oppia-nonint'
            'eractive-math>'
        )
        valid_html_2 = (
            '<oppia-noninteractive-math math_content-with-value="{&amp;'
            'quot;raw_latex&amp;quot;: &amp;quot;+,+,+,+&amp;quot;, &amp;'
            'quot;svg_filename&amp;quot;: &amp;quot;file1.svg&amp;quot;}"></'
            'oppia-noninteractive-math>'
        )
        topic_id1 = topic_services.get_new_topic_id()
        subtopic_page1 = (
            subtopic_page_domain.SubtopicPage.create_default_subtopic_page(
                1, topic_id1))

        subtopic_page1.update_page_contents_html(
            state_domain.SubtitledHtml.from_dict({
                'html': valid_html_1,
                'content_id': 'content'
            }))

        subtopic_page_services.save_subtopic_page(
            self.albert_id, subtopic_page1, 'Added subtopic',
            [topic_domain.TopicChange({
                'cmd': topic_domain.CMD_ADD_SUBTOPIC,
                'subtopic_id': 1,
                'title': 'Sample'
            })]
        )
        subtopic_page1_id = (
            subtopic_page_domain.SubtopicPage.get_subtopic_page_id(
                topic_id1, 1))

        topic_id2 = topic_services.get_new_topic_id()
        subtopic_page2 = (
            subtopic_page_domain.SubtopicPage.create_default_subtopic_page(
                2, topic_id2))

        subtopic_page2.update_page_contents_html(
            state_domain.SubtitledHtml.from_dict({
                'html': valid_html_2,
                'content_id': 'content'
            }))

        subtopic_page_services.save_subtopic_page(
            self.albert_id, subtopic_page2, 'Added subtopic',
            [topic_domain.TopicChange({
                'cmd': topic_domain.CMD_ADD_SUBTOPIC,
                'subtopic_id': 2,
                'title': 'Sample'
            })]
        )
        subtopic_page2_id = (
            subtopic_page_domain.SubtopicPage.get_subtopic_page_id(
                topic_id2, 2))

        job_id = (
            topic_jobs_one_off.SubTopicPageMathRteAuditOneOffJob
            .create_new())
        topic_jobs_one_off.SubTopicPageMathRteAuditOneOffJob.enqueue(
            job_id)
        self.process_and_flush_pending_tasks()

        output = (
            topic_jobs_one_off.SubTopicPageMathRteAuditOneOffJob
            .get_output(job_id))

        overall_result = ast.literal_eval(output[0])
        expected_subtopic1_info = {
            'subtopic_id': subtopic_page1_id,
            'latex_strings_with_svg': [
                '(x - a_1)(x - a_2)(x - a_3)...(x - a_n-1)(x - a_n)']
        }
        expected_subtopic2_info = {
            'subtopic_id': subtopic_page2_id,
            'latex_strings_with_svg': ['+,+,+,+']
        }
        subtopic_latex_info = sorted(overall_result[1])
        self.assertEqual(subtopic_latex_info[0], expected_subtopic1_info)
        self.assertEqual(subtopic_latex_info[1], expected_subtopic2_info)

    def test_job_skips_deleted_subtopics(self):
        topic_id1 = topic_services.get_new_topic_id()
        subtopic_page1 = (
            subtopic_page_domain.SubtopicPage.create_default_subtopic_page(
                1, topic_id1))
        subtopic_page_services.save_subtopic_page(
            self.albert_id, subtopic_page1, 'Added subtopic',
            [topic_domain.TopicChange({
                'cmd': topic_domain.CMD_ADD_SUBTOPIC,
                'subtopic_id': 1,
                'title': 'Sample'
            })]
        )
        subtopic_page_services.delete_subtopic_page(
            self.albert_id, topic_id1, 1)

        job_id = (
            topic_jobs_one_off.SubTopicPageMathRteAuditOneOffJob
            .create_new())
        topic_jobs_one_off.SubTopicPageMathRteAuditOneOffJob.enqueue(
            job_id)
        self.process_and_flush_pending_tasks()

        output = (
            topic_jobs_one_off.SubTopicPageMathRteAuditOneOffJob
            .get_output(job_id))

        self.assertEqual(output, [])
>>>>>>> f7ac214b
<|MERGE_RESOLUTION|>--- conflicted
+++ resolved
@@ -345,16 +345,11 @@
         self.assertEqual(expected, [ast.literal_eval(x) for x in output])
 
 
-<<<<<<< HEAD
 class RegenerateTopicSummaryOneOffJobTests(test_utils.GenericTestBase):
-=======
-class SubTopicPageMathRteAuditOneOffJobTests(test_utils.GenericTestBase):
->>>>>>> f7ac214b
 
     ALBERT_EMAIL = 'albert@example.com'
     ALBERT_NAME = 'albert'
 
-<<<<<<< HEAD
     def setUp(self):
         super(RegenerateTopicSummaryOneOffJobTests, self).setUp()
 
@@ -493,7 +488,13 @@
             self.assertRegexpMatches(
                 message,
                 'object has no attribute \'canonical_story_references\'')
-=======
+
+
+class SubTopicPageMathRteAuditOneOffJobTests(test_utils.GenericTestBase):
+
+    ALBERT_EMAIL = 'albert@example.com'
+    ALBERT_NAME = 'albert'
+
 
     def setUp(self):
         super(SubTopicPageMathRteAuditOneOffJobTests, self).setUp()
@@ -746,5 +747,4 @@
             topic_jobs_one_off.SubTopicPageMathRteAuditOneOffJob
             .get_output(job_id))
 
-        self.assertEqual(output, [])
->>>>>>> f7ac214b
+        self.assertEqual(output, [])