--- conflicted
+++ resolved
@@ -36,15 +36,9 @@
 
     def setUp(self):
         super(UserQueryServicesTests, self).setUp()
-<<<<<<< HEAD
-        self.signup(self.ADMIN_EMAIL, self.ADMIN_USERNAME)
-        self.set_admins([self.ADMIN_USERNAME])
-        self.admin_user_id = self.get_user_id_from_email(self.ADMIN_EMAIL)
-=======
         self.signup(self.CURRICULUM_ADMIN_EMAIL, self.CURRICULUM_ADMIN_USERNAME)
         self.admin_user_id = (
             self.get_user_id_from_email(self.CURRICULUM_ADMIN_EMAIL))
->>>>>>> a81d44dc
         self.signup(self.NEW_USER_EMAIL, self.NEW_USER_USERNAME)
         self.new_user_id = self.get_user_id_from_email(self.NEW_USER_EMAIL)
 
