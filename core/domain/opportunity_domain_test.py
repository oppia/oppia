# coding: utf-8
#
# Copyright 2018 The Oppia Authors. All Rights Reserved.
#
# Licensed under the Apache License, Version 2.0 (the "License");
# you may not use this file except in compliance with the License.
# You may obtain a copy of the License at
#
#      http://www.apache.org/licenses/LICENSE-2.0
#
# Unless required by applicable law or agreed to in writing, software
# distributed under the License is distributed on an "AS-IS" BASIS,
# WITHOUT WARRANTIES OR CONDITIONS OF ANY KIND, either express or implied.
# See the License for the specific language governing permissions and
# limitations under the License.

"""Tests for opportunity domain objects."""

from __future__ import absolute_import
from __future__ import unicode_literals

import re

from core.constants import constants
from core.domain import opportunity_domain
from core.tests import test_utils


class ExplorationOpportunitySummaryDomainTests(test_utils.GenericTestBase):
    """Test the ExplorationOpportunitySummary domain."""

    def setUp(self) -> None:
        super(ExplorationOpportunitySummaryDomainTests, self).setUp()
        self.mock_supported_audio_languages = [{
            'id': 'en'
        }, {
            'id': 'hi'
        }, {
            'id': 'hi-en'
        }]
        self.mock_supported_audio_languages_context = self.swap(
            constants, 'SUPPORTED_AUDIO_LANGUAGES',
            self.mock_supported_audio_languages)

        with self.mock_supported_audio_languages_context:
            self.valid_exp_opp_summary = (
                opportunity_domain.ExplorationOpportunitySummary.from_dict({
                    'id': 'exp_1',
                    'topic_id': 'topic_1',
                    'topic_name': 'A topic',
                    'story_id': 'story_1',
                    'story_title': 'A new story',
                    'chapter_title': 'A new chapter',
                    'content_count': 5,
                    'incomplete_translation_language_codes': ['hi-en'],
                    'translation_counts': {},
                    'language_codes_needing_voice_artists': ['en'],
                    'language_codes_with_assigned_voice_artists': ['hi'],
                    'translation_in_review_counts': {}
                }))
        # Re-initializing this swap, so that we can use this in test method.
        self.mock_supported_audio_languages_context = self.swap(
            constants, 'SUPPORTED_AUDIO_LANGUAGES',
            self.mock_supported_audio_languages)

    def test_to_and_from_dict_works_correctly(self) -> None:
        exploration_opportunity_summary_dict: (
            opportunity_domain.ExplorationOpportunitySummaryDict
        ) = {
            'id': 'exp_1',
            'topic_id': 'topic_1',
            'topic_name': 'A topic',
            'story_id': 'story_1',
            'story_title': 'A new story',
            'chapter_title': 'A new chapter',
            'content_count': 5,
            'incomplete_translation_language_codes': ['hi-en', 'hi'],
            'translation_counts': {},
            'language_codes_needing_voice_artists': ['en'],
            'language_codes_with_assigned_voice_artists': [],
            'translation_in_review_counts': {}
        }

        with self.mock_supported_audio_languages_context:
            obj = opportunity_domain.ExplorationOpportunitySummary.from_dict(
                exploration_opportunity_summary_dict)

        self.assertIsInstance(
            obj, opportunity_domain.ExplorationOpportunitySummary)
        self.assertEqual(obj.to_dict(), {
            'id': 'exp_1',
            'topic_name': 'A topic',
            'story_title': 'A new story',
            'chapter_title': 'A new chapter',
            'content_count': 5,
            'translation_counts': {},
            'translation_in_review_counts': {}
        })

<<<<<<< HEAD
    def test_negative_content_count_fails_validation_check(self) -> None:
        self.assertTrue(isinstance(
            self.valid_exp_opp_summary.content_count, int))
=======
    def test_invalid_topic_id_fails_validation_check(self):
        self.assertIsInstance(self.valid_exp_opp_summary.topic_id, str)
        with self.mock_supported_audio_languages_context:
            # Object with topic_id as string passes the validation check.
            self.valid_exp_opp_summary.validate()
            self.valid_exp_opp_summary.topic_id = 5
            # Object with topic_id as int fails the validation check.
            self._assert_validation_error(
                self.valid_exp_opp_summary,
                'Expected topic_id to be a string, received 5')

    def test_invalid_topic_name_fails_validation_check(self):
        self.assertIsInstance(self.valid_exp_opp_summary.topic_name, str)

        with self.mock_supported_audio_languages_context:
            # Object with topic_name as string passes the validation check.
            self.valid_exp_opp_summary.validate()
            self.valid_exp_opp_summary.topic_name = True
            # Object with topic_id as bool fails the validation check.
            self._assert_validation_error(
                self.valid_exp_opp_summary,
                'Expected topic_name to be a string, received True')

    def test_invalid_story_id_fails_validation_check(self):
        self.assertIsInstance(self.valid_exp_opp_summary.story_id, str)
        with self.mock_supported_audio_languages_context:
            # Object with story_id as string passes the validation check.
            self.valid_exp_opp_summary.validate()
            self.valid_exp_opp_summary.story_id = 5
            # Object with story_id as int fails the validation check.
            self._assert_validation_error(
                self.valid_exp_opp_summary,
                'Expected story_id to be a string, received 5')

    def test_invalid_story_title_fails_validation_check(self):
        self.assertIsInstance(self.valid_exp_opp_summary.story_title, str)

        with self.mock_supported_audio_languages_context:
            # Object with story_title as string passes the validation check.
            self.valid_exp_opp_summary.validate()
            self.valid_exp_opp_summary.story_title = True
            # Object with story_id as bool fails the validation check.
            self._assert_validation_error(
                self.valid_exp_opp_summary,
                'Expected story_title to be a string, received True')

    def test_invalid_chapter_title_fails_validation_check(self):
        self.assertIsInstance(self.valid_exp_opp_summary.chapter_title, str)

        with self.mock_supported_audio_languages_context:
            # Object with chapter_title as string passes the validation check.
            self.valid_exp_opp_summary.validate()
            self.valid_exp_opp_summary.chapter_title = True
            # Object with chapter_id as bool fails the validation check.
            self._assert_validation_error(
                self.valid_exp_opp_summary,
                'Expected chapter_title to be a string, received True')

    def test_invalid_content_count_fails_validation_check(self):
        self.assertIsInstance(self.valid_exp_opp_summary.content_count, int)

        with self.mock_supported_audio_languages_context:
            # Object with content_count as int passes the validation check.
            self.valid_exp_opp_summary.validate()
            self.valid_exp_opp_summary.content_count = '123abc'
            self._assert_validation_error(
                self.valid_exp_opp_summary,
                'Expected content_count to be an integer, received 123abc')

    def test_negative_content_count_fails_validation_check(self):
        self.assertIsInstance(self.valid_exp_opp_summary.content_count, int)
>>>>>>> 06aeb95e

        with self.mock_supported_audio_languages_context:
            # Object with content_count as int passes the validation check.
            self.valid_exp_opp_summary.validate()
            self.valid_exp_opp_summary.content_count = -5
            self._assert_validation_error( # type: ignore[no-untyped-call]
                self.valid_exp_opp_summary,
                'Expected content_count to be a non-negative integer, '
                'received -5'
            )

    def test_same_language_for_need_and_assigend_voice_artist_fails_validation(
        self
    ) -> None:
        need_voice_artist_languages = (
            self.valid_exp_opp_summary.language_codes_needing_voice_artists)
        assigned_voice_artist_languages = (
            self.valid_exp_opp_summary.
            language_codes_with_assigned_voice_artists)

        self.assertTrue(
            set(need_voice_artist_languages).isdisjoint(
                assigned_voice_artist_languages))
        with self.mock_supported_audio_languages_context:
            self.valid_exp_opp_summary.validate()
            self.valid_exp_opp_summary.language_codes_needing_voice_artists = [
                'hi']
            valid_exp_opp_summary = self.valid_exp_opp_summary
            valid_exp_opp_summary.language_codes_with_assigned_voice_artists = [
                'hi', 'en']
            need_voice_artist_languages = (
                valid_exp_opp_summary.language_codes_needing_voice_artists)
            assigned_voice_artist_languages = (
                valid_exp_opp_summary.
                language_codes_with_assigned_voice_artists)
            self.assertFalse(
                set(need_voice_artist_languages).isdisjoint(
                    assigned_voice_artist_languages))

            self._assert_validation_error( # type: ignore[no-untyped-call]
                self.valid_exp_opp_summary,
                re.escape(
                    'Expected voice_artist "needed" and "assigned" list of '
                    'languages to be disjoint, received: '
                    '[\'hi\'], [\'hi\', \'en\']'
                )
            )

    def test_translation_counts_with_invalid_language_code_fails_validation(
        self
    ) -> None:
        self.valid_exp_opp_summary.translation_counts = {
            'hi': 4
        }
        with self.mock_supported_audio_languages_context:
            # Object with valid language_code in translation_counts passes the
            # validation.
            self.valid_exp_opp_summary.validate()
            self.valid_exp_opp_summary.translation_counts = {
                'invalid_language_code': 4
            }
            # Object with chapter_id as boolean fails the validation check.
            self._assert_validation_error( # type: ignore[no-untyped-call]
                self.valid_exp_opp_summary,
                'Invalid language_code: invalid_language_code'
            )

    def test_translation_counts_with_invalid_count_fails_validation(
        self
    ) -> None:
        self.valid_exp_opp_summary.translation_counts = {
            'hi': 4
        }
        with self.mock_supported_audio_languages_context:
            # Object with valid language_code in translation_counts passes the
            # validation.
            self.valid_exp_opp_summary.validate()
            self.valid_exp_opp_summary.translation_counts = {
                'hi': -5
            }
            # Object with invalid language_code in translation_counts fails the
            # validation.
            self._assert_validation_error( # type: ignore[no-untyped-call]
                self.valid_exp_opp_summary,
                'Expected count for language_code hi to be a non-negative '
                'integer, received -5'
            )

    def test_translation_counts_with_invalid_count_value_fails_validation(
        self
    ) -> None:
        self.valid_exp_opp_summary.content_count = 5
        self.valid_exp_opp_summary.translation_counts = {
            'hi': 4
        }
        with self.mock_supported_audio_languages_context:
            # Object with valid count value i.e, less than or equal to
            # content_count in translation_counts passes the validation.
            self.valid_exp_opp_summary.validate()
            self.valid_exp_opp_summary.translation_counts = {
                'hi': 8
            }
            # Object with invalid count value i.e, more than content_count
            # in translation_counts fails the validation.
            self._assert_validation_error( # type: ignore[no-untyped-call]
                self.valid_exp_opp_summary,
                'Expected translation count for language_code hi to be '
                r'less than or equal to content_count\(5\), received 8'
            )

    def test_invalid_lang_code_in_incomplete_translation_langs_fails_validation(
        self
    ) -> None:
        self.valid_exp_opp_summary.incomplete_translation_language_codes = [
            'hi-en']
        with self.mock_supported_audio_languages_context:
            # Object with valid language code inside
            # incomplete_translation_language_codes passes the validation.
            self.valid_exp_opp_summary.validate()
            valid_exp_opp_summary = self.valid_exp_opp_summary
            valid_exp_opp_summary.incomplete_translation_language_codes = [
                'invalid_language_code']
            # Object with invalid language code inside
            # incomplete_translation_language_codes fails the validation.
            self._assert_validation_error( # type: ignore[no-untyped-call]
                self.valid_exp_opp_summary,
                'Invalid language_code: invalid_language_code'
            )

    def test_invalid_lang_code_in_need_voice_artist_languages_fails_validation(
        self
    ) -> None:
        self.valid_exp_opp_summary.language_codes_needing_voice_artists = ['en']
        with self.mock_supported_audio_languages_context:
            # Object with valid language code inside
            # language_codes_needing_voice_artists passes the validation.
            self.valid_exp_opp_summary.validate()
            self.valid_exp_opp_summary.language_codes_needing_voice_artists = [
                'invalid_language_code']
            # Object with invalid language code inside
            # language_codes_needing_voice_artists fails the validation.
            self._assert_validation_error( # type: ignore[no-untyped-call]
                self.valid_exp_opp_summary,
                'Invalid language_code: invalid_language_code'
            )

    def test_invalid_lang_code_in_assigned_voice_artist_langs_fails_validation(
        self
    ) -> None:
        (
            self.valid_exp_opp_summary.
            language_codes_with_assigned_voice_artists) = ['hi']
        with self.mock_supported_audio_languages_context:
            # Object with valid language code inside
            # language_codes_with_assigned_voice_artists passes the validation.
            self.valid_exp_opp_summary.validate()
            valid_exp_opp_summary = self.valid_exp_opp_summary
            valid_exp_opp_summary.language_codes_with_assigned_voice_artists = [
                'invalid_language_code']
            # Object with invalid language code inside
            # language_codes_with_assigned_voice_artists fails the validation.
            self._assert_validation_error( # type: ignore[no-untyped-call]
                self.valid_exp_opp_summary,
                'Invalid language_code: invalid_language_code'
            )

    def test_all_languages_in_summary_equals_supported_languages(self) -> None:
        (
            self.valid_exp_opp_summary
            .language_codes_with_assigned_voice_artists
        ) = ['hi-en']
        self.valid_exp_opp_summary.language_codes_needing_voice_artists = ['hi']
        self.valid_exp_opp_summary.incomplete_translation_language_codes = [
            'en']
        with self.mock_supported_audio_languages_context:
            self.valid_exp_opp_summary.validate()
            self.valid_exp_opp_summary.language_codes_needing_voice_artists = [
                'en']
            self._assert_validation_error( # type: ignore[no-untyped-call]
                self.valid_exp_opp_summary,
                re.escape(
                    'Expected set of all languages available in '
                    'incomplete_translation, needs_voiceover and '
                    'assigned_voiceover to be the same as the supported audio '
                    'languages, received [\'en\', \'hi-en\']'
                )
            )


class SkillOpportunityDomainTest(test_utils.GenericTestBase):
    """Tests for the SkillOpportunity domain object."""

    def setUp(self) -> None:
        super(SkillOpportunityDomainTest, self).setUp()
        valid_skill_opportunity_dict: (
            opportunity_domain.SkillOpportunityDict
        ) = {
            'id': 'skill_1',
            'skill_description': 'A new skill',
            'question_count': 5,
        }
        self.valid_skill_opportunity = (
            opportunity_domain.SkillOpportunity.from_dict(
                valid_skill_opportunity_dict
        ))

    def test_to_and_from_dict_works_correctly(self) -> None:
        skill_opportunity_dict: opportunity_domain.SkillOpportunityDict = {
            'id': 'skill_1',
            'skill_description': 'A new skill',
            'question_count': 5,
        }

        skill_opportunity = opportunity_domain.SkillOpportunity.from_dict(
            skill_opportunity_dict)

        self.assertTrue(isinstance(
            skill_opportunity, opportunity_domain.SkillOpportunity))
        self.assertEqual(skill_opportunity.to_dict(), {
            'id': 'skill_1',
            'skill_description': 'A new skill',
            'question_count': 5,
        })

<<<<<<< HEAD
    def test_negative_question_count_fails_validation_check(self) -> None:
        self.assertTrue(isinstance(
            self.valid_skill_opportunity.question_count, int))
=======
    def test_invalid_skill_description_fails_validation_check(self):
        self.assertIsInstance(
            self.valid_skill_opportunity.skill_description, str)

        # Object with skill_description as string passes the validation check.
        self.valid_skill_opportunity.validate()
        self.valid_skill_opportunity.skill_description = True
        # Object with skill_id as bool fails the validation check.
        self._assert_validation_error(
            self.valid_skill_opportunity,
            'Expected skill_description to be a string, received True')

    def test_invalid_question_count_fails_validation_check(self):
        self.assertIsInstance(self.valid_skill_opportunity.question_count, int)

        # Object with question_count as int passes the validation check.
        self.valid_skill_opportunity.validate()
        self.valid_skill_opportunity.question_count = '123abc'
        self._assert_validation_error(
            self.valid_skill_opportunity,
            'Expected question_count to be an integer, received 123abc')

    def test_negative_question_count_fails_validation_check(self):
        self.assertIsInstance(self.valid_skill_opportunity.question_count, int)
>>>>>>> 06aeb95e

        # Object with question_count as int passes the validation check.
        self.valid_skill_opportunity.validate()
        self.valid_skill_opportunity.question_count = -5
        self._assert_validation_error( # type: ignore[no-untyped-call]
            self.valid_skill_opportunity,
            'Expected question_count to be a non-negative integer, '
            'received -5'
        )<|MERGE_RESOLUTION|>--- conflicted
+++ resolved
@@ -97,83 +97,9 @@
             'translation_in_review_counts': {}
         })
 
-<<<<<<< HEAD
     def test_negative_content_count_fails_validation_check(self) -> None:
         self.assertTrue(isinstance(
             self.valid_exp_opp_summary.content_count, int))
-=======
-    def test_invalid_topic_id_fails_validation_check(self):
-        self.assertIsInstance(self.valid_exp_opp_summary.topic_id, str)
-        with self.mock_supported_audio_languages_context:
-            # Object with topic_id as string passes the validation check.
-            self.valid_exp_opp_summary.validate()
-            self.valid_exp_opp_summary.topic_id = 5
-            # Object with topic_id as int fails the validation check.
-            self._assert_validation_error(
-                self.valid_exp_opp_summary,
-                'Expected topic_id to be a string, received 5')
-
-    def test_invalid_topic_name_fails_validation_check(self):
-        self.assertIsInstance(self.valid_exp_opp_summary.topic_name, str)
-
-        with self.mock_supported_audio_languages_context:
-            # Object with topic_name as string passes the validation check.
-            self.valid_exp_opp_summary.validate()
-            self.valid_exp_opp_summary.topic_name = True
-            # Object with topic_id as bool fails the validation check.
-            self._assert_validation_error(
-                self.valid_exp_opp_summary,
-                'Expected topic_name to be a string, received True')
-
-    def test_invalid_story_id_fails_validation_check(self):
-        self.assertIsInstance(self.valid_exp_opp_summary.story_id, str)
-        with self.mock_supported_audio_languages_context:
-            # Object with story_id as string passes the validation check.
-            self.valid_exp_opp_summary.validate()
-            self.valid_exp_opp_summary.story_id = 5
-            # Object with story_id as int fails the validation check.
-            self._assert_validation_error(
-                self.valid_exp_opp_summary,
-                'Expected story_id to be a string, received 5')
-
-    def test_invalid_story_title_fails_validation_check(self):
-        self.assertIsInstance(self.valid_exp_opp_summary.story_title, str)
-
-        with self.mock_supported_audio_languages_context:
-            # Object with story_title as string passes the validation check.
-            self.valid_exp_opp_summary.validate()
-            self.valid_exp_opp_summary.story_title = True
-            # Object with story_id as bool fails the validation check.
-            self._assert_validation_error(
-                self.valid_exp_opp_summary,
-                'Expected story_title to be a string, received True')
-
-    def test_invalid_chapter_title_fails_validation_check(self):
-        self.assertIsInstance(self.valid_exp_opp_summary.chapter_title, str)
-
-        with self.mock_supported_audio_languages_context:
-            # Object with chapter_title as string passes the validation check.
-            self.valid_exp_opp_summary.validate()
-            self.valid_exp_opp_summary.chapter_title = True
-            # Object with chapter_id as bool fails the validation check.
-            self._assert_validation_error(
-                self.valid_exp_opp_summary,
-                'Expected chapter_title to be a string, received True')
-
-    def test_invalid_content_count_fails_validation_check(self):
-        self.assertIsInstance(self.valid_exp_opp_summary.content_count, int)
-
-        with self.mock_supported_audio_languages_context:
-            # Object with content_count as int passes the validation check.
-            self.valid_exp_opp_summary.validate()
-            self.valid_exp_opp_summary.content_count = '123abc'
-            self._assert_validation_error(
-                self.valid_exp_opp_summary,
-                'Expected content_count to be an integer, received 123abc')
-
-    def test_negative_content_count_fails_validation_check(self):
-        self.assertIsInstance(self.valid_exp_opp_summary.content_count, int)
->>>>>>> 06aeb95e
 
         with self.mock_supported_audio_languages_context:
             # Object with content_count as int passes the validation check.
@@ -398,36 +324,9 @@
             'question_count': 5,
         })
 
-<<<<<<< HEAD
     def test_negative_question_count_fails_validation_check(self) -> None:
         self.assertTrue(isinstance(
             self.valid_skill_opportunity.question_count, int))
-=======
-    def test_invalid_skill_description_fails_validation_check(self):
-        self.assertIsInstance(
-            self.valid_skill_opportunity.skill_description, str)
-
-        # Object with skill_description as string passes the validation check.
-        self.valid_skill_opportunity.validate()
-        self.valid_skill_opportunity.skill_description = True
-        # Object with skill_id as bool fails the validation check.
-        self._assert_validation_error(
-            self.valid_skill_opportunity,
-            'Expected skill_description to be a string, received True')
-
-    def test_invalid_question_count_fails_validation_check(self):
-        self.assertIsInstance(self.valid_skill_opportunity.question_count, int)
-
-        # Object with question_count as int passes the validation check.
-        self.valid_skill_opportunity.validate()
-        self.valid_skill_opportunity.question_count = '123abc'
-        self._assert_validation_error(
-            self.valid_skill_opportunity,
-            'Expected question_count to be an integer, received 123abc')
-
-    def test_negative_question_count_fails_validation_check(self):
-        self.assertIsInstance(self.valid_skill_opportunity.question_count, int)
->>>>>>> 06aeb95e
 
         # Object with question_count as int passes the validation check.
         self.valid_skill_opportunity.validate()
