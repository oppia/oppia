--- conflicted
+++ resolved
@@ -51,13 +51,8 @@
 
 def _migrate_states_schema(
     versioned_exploration_states: exp_domain.VersionedExplorationStatesDict,
-<<<<<<< HEAD
     init_state_name: str, language_code: str
-) -> None:
-=======
-    init_state_name: str
 ) -> Optional[int]:
->>>>>>> 77aed24a
     """Holds the responsibility of performing a step-by-step, sequential update
     of an exploration states structure based on the schema version of the input
     exploration dictionary. This is very similar to the YAML conversion process
@@ -98,12 +93,11 @@
     next_content_id_index = None
     while (states_schema_version <
            feconf.CURRENT_STATE_SCHEMA_VERSION):
-<<<<<<< HEAD
-        exp_domain.Exploration.update_states_from_model(
+        if states_schema_version == 52:
+            exp_domain.Exploration.update_states_from_model(
             versioned_exploration_states,
             states_schema_version, init_state_name, language_code)
-=======
-        if states_schema_version == 52:
+        elif states_schema_version == 53:
             # State conversion function from 52 to 53 removes
             # next_content_id_index from the state level, hence this if case
             # populates the next_content_id_index from the old state, which will
@@ -118,7 +112,6 @@
             exp_domain.Exploration.update_states_from_model(
                 versioned_exploration_states,
                 states_schema_version, init_state_name)
->>>>>>> 77aed24a
         states_schema_version += 1
     return next_content_id_index
 
@@ -218,25 +211,17 @@
         'states': copy.deepcopy(exploration_model.states)
     }
     init_state_name = exploration_model.init_state_name
-<<<<<<< HEAD
     language_code = exploration_model.language_code
-=======
     next_content_id_index = None
->>>>>>> 77aed24a
 
     # If the exploration uses the latest states schema version, no conversion
     # is necessary.
     if (run_conversion and exploration_model.states_schema_version !=
             feconf.CURRENT_STATE_SCHEMA_VERSION):
-<<<<<<< HEAD
-        _migrate_states_schema(
+        next_content_id_index = _migrate_states_schema(
             versioned_exploration_states, init_state_name, language_code)
-=======
-        next_content_id_index = _migrate_states_schema(
-            versioned_exploration_states, init_state_name)
     if next_content_id_index is not None:
         exploration_model.next_content_id_index = next_content_id_index
->>>>>>> 77aed24a
 
     return exp_domain.Exploration(
         exploration_model.id, exploration_model.title,
