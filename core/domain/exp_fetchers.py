# coding: utf-8
#
# Copyright 2014 The Oppia Authors. All Rights Reserved.
#
# Licensed under the Apache License, Version 2.0 (the "License");
# you may not use this file except in compliance with the License.
# You may obtain a copy of the License at
#
#      http://www.apache.org/licenses/LICENSE-2.0
#
# Unless required by applicable law or agreed to in writing, software
# distributed under the License is distributed on an "AS-IS" BASIS,
# WITHOUT WARRANTIES OR CONDITIONS OF ANY KIND, either express or implied.
# See the License for the specific language governing permissions and
# limitations under the License.

"""Commands that can be used to fetch exploration related models.

All functions here should be agnostic of how ExplorationModel objects are
stored in the database. In particular, the various query methods should
delegate to the Exploration model class. This will enable the exploration
storage model to be changed without affecting this module and others above it.
"""

from __future__ import annotations

import copy
import logging

from core import feconf
from core.domain import caching_services
from core.domain import exp_domain
from core.domain import subscription_services
from core.domain import user_domain
from core.platform import models

from typing import Dict, List, Optional, Sequence, overload
from typing_extensions import Literal

MYPY = False
if MYPY: # pragma: no cover
    from mypy_imports import datastore_services
    from mypy_imports import exp_models
    from mypy_imports import user_models

(exp_models, user_models) = models.Registry.import_models([
    models.NAMES.exploration, models.NAMES.user
])
datastore_services = models.Registry.import_datastore_services()


def _migrate_states_schema(
    versioned_exploration_states: exp_domain.VersionedExplorationStatesDict,
    init_state_name: str
) -> None:
    """Holds the responsibility of performing a step-by-step, sequential update
    of an exploration states structure based on the schema version of the input
    exploration dictionary. This is very similar to the YAML conversion process
    found in exp_domain.py and, in fact, many of the conversion functions for
    states are also used in the YAML conversion pipeline. If the current
    exploration states schema version changes
    (feconf.CURRENT_STATE_SCHEMA_VERSION), a new conversion
    function must be added and some code appended to this function to account
    for that new version.

    Args:
        versioned_exploration_states: dict. A dict with two keys:
            - states_schema_version: int. the states schema version for the
                exploration.
            - states: the dict of states comprising the exploration. The keys in
                this dict are state names.
        init_state_name: str. Name of initial state.

    Raises:
        Exception. The given states_schema_version is invalid.
    """
    states_schema_version = versioned_exploration_states[
        'states_schema_version']

    if not (feconf.EARLIEST_SUPPORTED_STATE_SCHEMA_VERSION
            <= states_schema_version
            <= feconf.CURRENT_STATE_SCHEMA_VERSION):
        raise Exception(
            'Sorry, we can only process v%d-v%d exploration state schemas at '
            'present.' % (
                feconf.EARLIEST_SUPPORTED_STATE_SCHEMA_VERSION,
                feconf.CURRENT_STATE_SCHEMA_VERSION))

    while (states_schema_version <
           feconf.CURRENT_STATE_SCHEMA_VERSION):
        exp_domain.Exploration.update_states_from_model(  # type: ignore[no-untyped-call]
            versioned_exploration_states,
            states_schema_version, init_state_name)
        states_schema_version += 1


def get_new_exploration_id() -> str:
    """Returns a new exploration id.

    Returns:
        str. A new exploration id.
    """
    return exp_models.ExplorationModel.get_new_id('')


def get_new_unique_progress_url_id() -> str:
    """Returns a new unique progress url id.

    Returns:
        str. A new unique progress url id.
    """
    return exp_models.TransientCheckpointUrlModel.get_new_progress_id()


def get_multiple_versioned_exp_interaction_ids_mapping_by_version(
    exp_id: str,
    version_numbers: List[int]
) -> List[exp_domain.VersionedExplorationInteractionIdsMapping]:
    """Returns a list of VersionedExplorationInteractionIdsMapping domain
    objects corresponding to the specified versions.

    Args:
        exp_id: str. ID of the exploration.
        version_numbers: list(int). List of version numbers.

    Returns:
        list(VersionedExplorationInteractionIdsMapping). List of Exploration
        domain objects.

    Raises:
        Exception. One or more of the given versions of the exploration could
            not be converted to the latest schema version.
    """
    versioned_exp_interaction_ids_mapping = []
    exploration_models = exp_models.ExplorationModel.get_multi_versions(
        exp_id, version_numbers)
    for index, exploration_model in enumerate(exploration_models):
        if (exploration_model.states_schema_version !=
                feconf.CURRENT_STATE_SCHEMA_VERSION):
            raise Exception(
                'Exploration(id=%s, version=%s, states_schema_version=%s) '
                'does not match the latest schema version %s' % (
                    exp_id,
                    version_numbers[index],
                    exploration_model.states_schema_version,
                    feconf.CURRENT_STATE_SCHEMA_VERSION
                ))
        states_to_interaction_id_mapping = {}
        for state_name in exploration_model.states:
            states_to_interaction_id_mapping[state_name] = (
                exploration_model.states[state_name]['interaction']['id'])
        versioned_exp_interaction_ids_mapping.append(
            exp_domain.VersionedExplorationInteractionIdsMapping(  # type: ignore[no-untyped-call]
                exploration_model.version,
                states_to_interaction_id_mapping))

    return versioned_exp_interaction_ids_mapping


def get_exploration_from_model(
    exploration_model: exp_models.ExplorationModel,
    run_conversion: bool = True
) -> exp_domain.Exploration:
    """Returns an Exploration domain object given an exploration model loaded
    from the datastore.

    If run_conversion is True, then the exploration's states schema version
    will be checked against the current states schema version. If they do not
    match, the exploration will be automatically updated to the latest states
    schema version.

    IMPORTANT NOTE TO DEVELOPERS: In general, run_conversion should never be
    False. This option is only used for testing that the states schema version
    migration works correctly, and it should never be changed otherwise.

    Args:
        exploration_model: ExplorationModel. An exploration storage model.
        run_conversion: bool. When True, updates the exploration to the latest
            states_schema_version if necessary.

    Returns:
        Exploration. The exploration domain object corresponding to the given
        exploration model.
    """

    # Ensure the original exploration model does not get altered.
    versioned_exploration_states: exp_domain.VersionedExplorationStatesDict = {
        'states_schema_version': exploration_model.states_schema_version,
        'states': copy.deepcopy(exploration_model.states)
    }
    init_state_name = exploration_model.init_state_name

    # If the exploration uses the latest states schema version, no conversion
    # is necessary.
    if (run_conversion and exploration_model.states_schema_version !=
            feconf.CURRENT_STATE_SCHEMA_VERSION):
        _migrate_states_schema(versioned_exploration_states, init_state_name)

    return exp_domain.Exploration(  # type: ignore[no-untyped-call]
        exploration_model.id, exploration_model.title,
        exploration_model.category, exploration_model.objective,
        exploration_model.language_code, exploration_model.tags,
        exploration_model.blurb, exploration_model.author_notes,
        versioned_exploration_states['states_schema_version'],
        exploration_model.init_state_name,
        versioned_exploration_states['states'],
        exploration_model.param_specs, exploration_model.param_changes,
        exploration_model.version, exploration_model.auto_tts_enabled,
        exploration_model.correctness_feedback_enabled,
        exploration_model.edits_allowed,
        created_on=exploration_model.created_on,
        last_updated=exploration_model.last_updated)


@overload
def get_exploration_summary_by_id(
    exploration_id: str,
) -> exp_domain.ExplorationSummary: ...


@overload
def get_exploration_summary_by_id(
    exploration_id: str, *, strict: Literal[True]
) -> exp_domain.ExplorationSummary: ...


@overload
def get_exploration_summary_by_id(
    exploration_id: str, *, strict: Literal[False]
) -> Optional[exp_domain.ExplorationSummary]: ...


def get_exploration_summary_by_id(
    exploration_id: str,
    strict: bool = True
) -> Optional[exp_domain.ExplorationSummary]:
    """Returns a domain object representing an exploration summary.

    Args:
        exploration_id: str. The id of the ExplorationSummary to be returned.
        strict: bool. Whether to fail noisily if no exploration with a given id
            exists.

    Returns:
        ExplorationSummary|None. The summary domain object corresponding to the
        given exploration, and none if no ExpSummaryModel exists for given id.
    """
    # TODO(msl): Maybe use memcache similarly to get_exploration_by_id.
    exp_summary_model = exp_models.ExpSummaryModel.get(
        exploration_id, strict=strict)
    if exp_summary_model:
        exp_summary = get_exploration_summary_from_model(exp_summary_model)
        return exp_summary
    else:
        return None


def get_exploration_summaries_from_models(
    exp_summary_models: List[exp_models.ExpSummaryModel]
) -> Dict[str, exp_domain.ExplorationSummary]:
    """Returns a dict with ExplorationSummary domain objects as values,
    keyed by their exploration id.

    Args:
        exp_summary_models: list(ExplorationSummary). List of ExplorationSummary
            model instances.

    Returns:
        dict. The keys are exploration ids and the values are the corresponding
        ExplorationSummary domain objects.
    """
    exploration_summaries = [
        get_exploration_summary_from_model(exp_summary_model)
        for exp_summary_model in exp_summary_models]
    result = {}
    for exp_summary in exploration_summaries:
        result[exp_summary.id] = exp_summary
    return result


def get_exploration_summary_from_model(
    exp_summary_model: exp_models.ExpSummaryModel
) -> exp_domain.ExplorationSummary:
    """Returns an ExplorationSummary domain object.

    Args:
        exp_summary_model: ExplorationSummary. An ExplorationSummary model
            instance.

    Returns:
        ExplorationSummary. The summary domain object correspoding to the
        given exploration summary model.
    """

    return exp_domain.ExplorationSummary(
        exp_summary_model.id, exp_summary_model.title,
        exp_summary_model.category, exp_summary_model.objective,
        exp_summary_model.language_code, exp_summary_model.tags,
        exp_summary_model.ratings, exp_summary_model.scaled_average_rating,
        exp_summary_model.status, exp_summary_model.community_owned,
        exp_summary_model.owner_ids, exp_summary_model.editor_ids,
        exp_summary_model.voice_artist_ids, exp_summary_model.viewer_ids,
        exp_summary_model.contributor_ids,
        exp_summary_model.contributors_summary, exp_summary_model.version,
        exp_summary_model.exploration_model_created_on,
        exp_summary_model.exploration_model_last_updated,
        exp_summary_model.first_published_msec,
        exp_summary_model.deleted
    )


def get_exploration_summaries_matching_ids(
    exp_ids: List[str]
) -> List[Optional[exp_domain.ExplorationSummary]]:
    """Returns a list of ExplorationSummary domain objects (or None if the
    corresponding summary does not exist) corresponding to the given
    list of exploration ids.

    Args:
        exp_ids: list(str). List of exploration ids.

    Returns:
        list(ExplorationSummary|None). List of ExplorationSummary domain objects
        corresponding to the given exploration ids. If an ExplorationSummary
        does not exist, the corresponding returned list element is None.
    """
    return [get_exploration_summary_from_model(model) if model else None
            for model in exp_models.ExpSummaryModel.get_multi(exp_ids)]


def get_exploration_summaries_subscribed_to(
    user_id: str
) -> List[exp_domain.ExplorationSummary]:
    """Returns a list of ExplorationSummary domain objects that the user
    subscribes to.

    Args:
        user_id: str. The id of the user.

    Returns:
        list(ExplorationSummary). List of ExplorationSummary domain objects that
        the user subscribes to.
    """
    return [
        summary for summary in
        get_exploration_summaries_matching_ids(
            subscription_services.get_exploration_ids_subscribed_to(user_id)
        ) if summary is not None
    ]


@overload
def get_exploration_by_id(
    exploration_id: str,
) -> exp_domain.Exploration: ...


@overload
def get_exploration_by_id(
    exploration_id: str,
    *,
    version: Optional[int] = None
) -> exp_domain.Exploration: ...


@overload
def get_exploration_by_id(
    exploration_id: str,
    *,
    strict: Literal[True],
    version: Optional[int] = None
) -> exp_domain.Exploration: ...


@overload
def get_exploration_by_id(
    exploration_id: str,
    *,
    strict: Literal[False],
    version: Optional[int] = None
) -> Optional[exp_domain.Exploration]: ...


def get_exploration_by_id(
    exploration_id: str,
    strict: bool = True,
    version: Optional[int] = None
) -> Optional[exp_domain.Exploration]:
    """Returns an Exploration domain object.

    Args:
        exploration_id: str. The id of the exploration to be returned.
        strict: bool. Whether to fail noisily if no exploration with a given id
            exists.
        version: int or None. The version of the exploration to be returned.
            If None, the latest version of the exploration is returned.

    Returns:
        Exploration|None. The domain object corresponding to the given
        exploration.
    """
    sub_namespace = str(version) if version else None
    cached_exploration = caching_services.get_multi(
        caching_services.CACHE_NAMESPACE_EXPLORATION,
        sub_namespace,
        [exploration_id]
    ).get(exploration_id)

    if cached_exploration is not None:
        return cached_exploration
    else:
        exploration_model = exp_models.ExplorationModel.get(
            exploration_id, strict=strict, version=version)
        if exploration_model:
            exploration = get_exploration_from_model(exploration_model)
            caching_services.set_multi(
                caching_services.CACHE_NAMESPACE_EXPLORATION,
                sub_namespace,
                {
                    exploration_id: exploration
                })
            return exploration
        else:
            return None


def get_multiple_explorations_by_id(
    exp_ids: List[str], strict: bool = True
) -> Dict[str, exp_domain.Exploration]:
    """Returns a dict of domain objects representing explorations with the
    given ids as keys. If an exp_id is not present, it is not included in the
    return dict.

    Args:
        exp_ids: list(str). List of ids of the exploration to be returned.
        strict: bool. If True, a ValueError is raised when any exploration id
            is invalid.

    Returns:
        dict. Maps exploration ids to the corresponding Exploration domain
        objects. Any invalid exploration ids are omitted.

    Raises:
        ValueError. When strict is True and at least one of the given exp_ids
            is invalid.
    """
    result = {}
    uncached = []
    cache_result = caching_services.get_multi(
        caching_services.CACHE_NAMESPACE_EXPLORATION, None, exp_ids)

    for exp_obj in cache_result.values():
        result[exp_obj.id] = exp_obj

    for _id in exp_ids:
        if _id not in result:
            uncached.append(_id)

    db_exp_models = exp_models.ExplorationModel.get_multi(uncached)
    db_results_dict = {}
    not_found = []
    for i, eid in enumerate(uncached):
        model = db_exp_models[i]
        if model:
            exploration = get_exploration_from_model(model)
            db_results_dict[eid] = exploration
        else:
            logging.info(
                'Tried to fetch exploration with id %s, but no such '
                'exploration exists in the datastore' % eid)
            not_found.append(eid)

    if strict and not_found:
        raise ValueError(
            'Couldn\'t find explorations with the following ids:\n%s'
            % '\n'.join(not_found))

    cache_update = {
        eid: results for eid, results in db_results_dict.items()
        if results is not None
    }

    if cache_update:
        caching_services.set_multi(
            caching_services.CACHE_NAMESPACE_EXPLORATION, None, cache_update)

    result.update(db_results_dict)
    return result


def get_exploration_summaries_where_user_has_role(
    user_id: str
) -> List[exp_domain.ExplorationSummary]:
    """Returns a list of ExplorationSummary domain objects where the user has
    some role.

    Args:
        user_id: str. The id of the user.

    Returns:
        list(ExplorationSummary). List of ExplorationSummary domain objects
        where the user has some role.
    """
    exp_summary_models: Sequence[exp_models.ExpSummaryModel] = (
        exp_models.ExpSummaryModel.query(
            datastore_services.any_of(
                exp_models.ExpSummaryModel.owner_ids == user_id,
                exp_models.ExpSummaryModel.editor_ids == user_id,
                exp_models.ExpSummaryModel.voice_artist_ids == user_id,
                exp_models.ExpSummaryModel.viewer_ids == user_id,
                exp_models.ExpSummaryModel.contributor_ids == user_id
            )
        ).fetch()
    )
    return [
        get_exploration_summary_from_model(exp_summary_model)
        for exp_summary_model in exp_summary_models
    ]


def get_exploration_user_data(
    user_id: str, exp_id: str
<<<<<<< HEAD
) -> user_domain.ExplorationUserData:
=======
) -> Optional[user_domain.ExplorationUserData]:
>>>>>>> c3c46855
    """Returns an ExplorationUserData domain object.

    Args:
        user_id: str. The Id of the user.
        exp_id: str. The Id of the exploration.

    Returns:
        ExplorationUserData or None. The domain object corresponding to the
        given user and exploration. If the model corresponsing to given user
        and exploration is not found, return None.
    """
    exp_user_data_model = user_models.ExplorationUserDataModel.get(
        user_id, exp_id)

    if exp_user_data_model is None:
        return None

    return user_domain.ExplorationUserData(
        exp_user_data_model.user_id,
        exp_user_data_model.exploration_id,
        exp_user_data_model.rating,
        exp_user_data_model.rated_on,
        exp_user_data_model.draft_change_list,
        exp_user_data_model.draft_change_list_last_updated,
        exp_user_data_model.draft_change_list_exp_version,
        exp_user_data_model.draft_change_list_id,
        exp_user_data_model.mute_suggestion_notifications,
        exp_user_data_model.mute_feedback_notifications,
        exp_user_data_model.furthest_reached_checkpoint_exp_version,
        exp_user_data_model.furthest_reached_checkpoint_state_name,
        exp_user_data_model.most_recently_reached_checkpoint_exp_version,
        exp_user_data_model.most_recently_reached_checkpoint_state_name
    )


def get_logged_out_user_progress(
    unique_progress_url_id: str
) -> Optional[exp_domain.TransientCheckpointUrl]:
    """Returns an TransientCheckpointUrl domain object.

    Args:
        unique_progress_url_id: str. The 6 digit long unique id
            assigned to the progress made by a logged-out user.

    Returns:
        TransientCheckpointUrl or None. The domain object corresponding to the
        given unique_progress_url_id. If the model corresponding to given
        unique_progress_url_id is not found, return None.
    """
    logged_out_user_progress_model = (
        exp_models.TransientCheckpointUrlModel.get(
        unique_progress_url_id, strict=False))

    if logged_out_user_progress_model is None:
        return None

    return exp_domain.TransientCheckpointUrl(  # type: ignore[no-untyped-call]
        logged_out_user_progress_model.exploration_id,
        logged_out_user_progress_model.furthest_reached_checkpoint_state_name,
        logged_out_user_progress_model.furthest_reached_checkpoint_exp_version,
        logged_out_user_progress_model.
            most_recently_reached_checkpoint_state_name,
        logged_out_user_progress_model.
            most_recently_reached_checkpoint_exp_version
    )<|MERGE_RESOLUTION|>--- conflicted
+++ resolved
@@ -520,11 +520,7 @@
 
 def get_exploration_user_data(
     user_id: str, exp_id: str
-<<<<<<< HEAD
-) -> user_domain.ExplorationUserData:
-=======
 ) -> Optional[user_domain.ExplorationUserData]:
->>>>>>> c3c46855
     """Returns an ExplorationUserData domain object.
 
     Args:
