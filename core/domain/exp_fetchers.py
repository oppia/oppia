# coding: utf-8
#
# Copyright 2014 The Oppia Authors. All Rights Reserved.
#
# Licensed under the Apache License, Version 2.0 (the "License");
# you may not use this file except in compliance with the License.
# You may obtain a copy of the License at
#
#      http://www.apache.org/licenses/LICENSE-2.0
#
# Unless required by applicable law or agreed to in writing, software
# distributed under the License is distributed on an "AS-IS" BASIS,
# WITHOUT WARRANTIES OR CONDITIONS OF ANY KIND, either express or implied.
# See the License for the specific language governing permissions and
# limitations under the License.

"""Commands that can be used to fetch exploration related models.

All functions here should be agnostic of how ExplorationModel objects are
stored in the database. In particular, the various query methods should
delegate to the Exploration model class. This will enable the exploration
storage model to be changed without affecting this module and others above it.
"""

from __future__ import annotations

import copy
import logging

from core import feconf
from core.domain import caching_services
from core.domain import exp_domain
from core.domain import subscription_services
from core.domain import user_domain
from core.platform import models

from typing import Dict, List, Optional, Sequence, overload
from typing_extensions import Literal

MYPY = False
if MYPY: # pragma: no cover
    from mypy_imports import datastore_services
    from mypy_imports import exp_models
    from mypy_imports import user_models

(exp_models, user_models) = models.Registry.import_models([
    models.NAMES.exploration, models.NAMES.user
])
datastore_services = models.Registry.import_datastore_services()


def _migrate_states_schema(
    versioned_exploration_states: exp_domain.VersionedExplorationStatesDict,
    init_state_name: str
) -> None:
    """Holds the responsibility of performing a step-by-step, sequential update
    of an exploration states structure based on the schema version of the input
    exploration dictionary. This is very similar to the YAML conversion process
    found in exp_domain.py and, in fact, many of the conversion functions for
    states are also used in the YAML conversion pipeline. If the current
    exploration states schema version changes
    (feconf.CURRENT_STATE_SCHEMA_VERSION), a new conversion
    function must be added and some code appended to this function to account
    for that new version.

    Args:
        versioned_exploration_states: dict. A dict with two keys:
            - states_schema_version: int. the states schema version for the
                exploration.
            - states: the dict of states comprising the exploration. The keys in
                this dict are state names.
        init_state_name: str. Name of initial state.

    Raises:
        Exception. The given states_schema_version is invalid.
    """
    states_schema_version = versioned_exploration_states[
        'states_schema_version']

    if not (feconf.EARLIEST_SUPPORTED_STATE_SCHEMA_VERSION
            <= states_schema_version
            <= feconf.CURRENT_STATE_SCHEMA_VERSION):
        raise Exception(
            'Sorry, we can only process v%d-v%d exploration state schemas at '
            'present.' % (
                feconf.EARLIEST_SUPPORTED_STATE_SCHEMA_VERSION,
                feconf.CURRENT_STATE_SCHEMA_VERSION))

    next_content_id_index = None
    while (states_schema_version <
           feconf.CURRENT_STATE_SCHEMA_VERSION):
<<<<<<< HEAD
        if states_schema_version == 51:
            # State conversion function from 51 to 52 removes
            # next_content_id_index from the state level, hence this if case
            # populates the next_content_id_index from the old state, which will
            # be used for introducing next_content_id_index into
            # exploration level.
            next_content_id_index = (
                exp_domain.Exploration.update_states_from_model(
                    versioned_exploration_states,
                    states_schema_version, init_state_name)
            )
        else:
            exp_domain.Exploration.update_states_from_model( # type: ignore[no-untyped-call]
                versioned_exploration_states,
                states_schema_version, init_state_name)
=======
        exp_domain.Exploration.update_states_from_model(
            versioned_exploration_states,
            states_schema_version, init_state_name)
>>>>>>> 940969c1
        states_schema_version += 1
    return next_content_id_index


def get_new_exploration_id() -> str:
    """Returns a new exploration id.

    Returns:
        str. A new exploration id.
    """
    return exp_models.ExplorationModel.get_new_id('')


def get_new_unique_progress_url_id() -> str:
    """Returns a new unique progress url id.

    Returns:
        str. A new unique progress url id.
    """
    return exp_models.TransientCheckpointUrlModel.get_new_progress_id()


def get_multiple_versioned_exp_interaction_ids_mapping_by_version(
    exp_id: str,
    version_numbers: List[int]
) -> List[exp_domain.VersionedExplorationInteractionIdsMapping]:
    """Returns a list of VersionedExplorationInteractionIdsMapping domain
    objects corresponding to the specified versions.

    Args:
        exp_id: str. ID of the exploration.
        version_numbers: list(int). List of version numbers.

    Returns:
        list(VersionedExplorationInteractionIdsMapping). List of Exploration
        domain objects.

    Raises:
        Exception. One or more of the given versions of the exploration could
            not be converted to the latest schema version.
    """
    versioned_exp_interaction_ids_mapping = []
    exploration_models = exp_models.ExplorationModel.get_multi_versions(
        exp_id, version_numbers)
    for index, exploration_model in enumerate(exploration_models):
        if (exploration_model.states_schema_version !=
                feconf.CURRENT_STATE_SCHEMA_VERSION):
            raise Exception(
                'Exploration(id=%s, version=%s, states_schema_version=%s) '
                'does not match the latest schema version %s' % (
                    exp_id,
                    version_numbers[index],
                    exploration_model.states_schema_version,
                    feconf.CURRENT_STATE_SCHEMA_VERSION
                ))
        states_to_interaction_id_mapping = {}
        for state_name in exploration_model.states:
            states_to_interaction_id_mapping[state_name] = (
                exploration_model.states[state_name]['interaction']['id'])
        versioned_exp_interaction_ids_mapping.append(
            exp_domain.VersionedExplorationInteractionIdsMapping(
                exploration_model.version,
                states_to_interaction_id_mapping))

    return versioned_exp_interaction_ids_mapping


def get_exploration_from_model(
    exploration_model: exp_models.ExplorationModel,
    run_conversion: bool = True
) -> exp_domain.Exploration:
    """Returns an Exploration domain object given an exploration model loaded
    from the datastore.

    If run_conversion is True, then the exploration's states schema version
    will be checked against the current states schema version. If they do not
    match, the exploration will be automatically updated to the latest states
    schema version.

    IMPORTANT NOTE TO DEVELOPERS: In general, run_conversion should never be
    False. This option is only used for testing that the states schema version
    migration works correctly, and it should never be changed otherwise.

    Args:
        exploration_model: ExplorationModel. An exploration storage model.
        run_conversion: bool. When True, updates the exploration to the latest
            states_schema_version if necessary.

    Returns:
        Exploration. The exploration domain object corresponding to the given
        exploration model.
    """

    # Ensure the original exploration model does not get altered.
    versioned_exploration_states: exp_domain.VersionedExplorationStatesDict = {
        'states_schema_version': exploration_model.states_schema_version,
        'states': copy.deepcopy(exploration_model.states)
    }
    init_state_name = exploration_model.init_state_name
    next_content_id_index = None

    # If the exploration uses the latest states schema version, no conversion
    # is necessary.
    if (run_conversion and exploration_model.states_schema_version !=
            feconf.CURRENT_STATE_SCHEMA_VERSION):
        next_content_id_index = _migrate_states_schema(
            versioned_exploration_states, init_state_name)
    if next_content_id_index is not None:
        exploration_model.next_content_id_index = next_content_id_index


    return exp_domain.Exploration(
        exploration_model.id, exploration_model.title,
        exploration_model.category, exploration_model.objective,
        exploration_model.language_code, exploration_model.tags,
        exploration_model.blurb, exploration_model.author_notes,
        versioned_exploration_states['states_schema_version'],
        exploration_model.init_state_name,
        versioned_exploration_states['states'],
        exploration_model.param_specs, exploration_model.param_changes,
        exploration_model.version, exploration_model.auto_tts_enabled,
        exploration_model.correctness_feedback_enabled,
        exploration_model.next_content_id_index,
        exploration_model.edits_allowed,
        created_on=exploration_model.created_on,
        last_updated=exploration_model.last_updated)


@overload
def get_exploration_summary_by_id(
    exploration_id: str,
) -> exp_domain.ExplorationSummary: ...


@overload
def get_exploration_summary_by_id(
    exploration_id: str, *, strict: Literal[True]
) -> exp_domain.ExplorationSummary: ...


@overload
def get_exploration_summary_by_id(
    exploration_id: str, *, strict: Literal[False]
) -> Optional[exp_domain.ExplorationSummary]: ...


def get_exploration_summary_by_id(
    exploration_id: str,
    strict: bool = True
) -> Optional[exp_domain.ExplorationSummary]:
    """Returns a domain object representing an exploration summary.

    Args:
        exploration_id: str. The id of the ExplorationSummary to be returned.
        strict: bool. Whether to fail noisily if no exploration with a given id
            exists.

    Returns:
        ExplorationSummary|None. The summary domain object corresponding to the
        given exploration, and none if no ExpSummaryModel exists for given id.
    """
    # TODO(msl): Maybe use memcache similarly to get_exploration_by_id.
    exp_summary_model = exp_models.ExpSummaryModel.get(
        exploration_id, strict=strict)
    if exp_summary_model:
        exp_summary = get_exploration_summary_from_model(exp_summary_model)
        return exp_summary
    else:
        return None


def get_exploration_summaries_from_models(
    exp_summary_models: List[exp_models.ExpSummaryModel]
) -> Dict[str, exp_domain.ExplorationSummary]:
    """Returns a dict with ExplorationSummary domain objects as values,
    keyed by their exploration id.

    Args:
        exp_summary_models: list(ExplorationSummary). List of ExplorationSummary
            model instances.

    Returns:
        dict. The keys are exploration ids and the values are the corresponding
        ExplorationSummary domain objects.
    """
    exploration_summaries = [
        get_exploration_summary_from_model(exp_summary_model)
        for exp_summary_model in exp_summary_models]
    result = {}
    for exp_summary in exploration_summaries:
        result[exp_summary.id] = exp_summary
    return result


def get_exploration_summary_from_model(
    exp_summary_model: exp_models.ExpSummaryModel
) -> exp_domain.ExplorationSummary:
    """Returns an ExplorationSummary domain object.

    Args:
        exp_summary_model: ExplorationSummary. An ExplorationSummary model
            instance.

    Returns:
        ExplorationSummary. The summary domain object correspoding to the
        given exploration summary model.
    """

    return exp_domain.ExplorationSummary(
        exp_summary_model.id, exp_summary_model.title,
        exp_summary_model.category, exp_summary_model.objective,
        exp_summary_model.language_code, exp_summary_model.tags,
        exp_summary_model.ratings, exp_summary_model.scaled_average_rating,
        exp_summary_model.status, exp_summary_model.community_owned,
        exp_summary_model.owner_ids, exp_summary_model.editor_ids,
        exp_summary_model.voice_artist_ids, exp_summary_model.viewer_ids,
        exp_summary_model.contributor_ids,
        exp_summary_model.contributors_summary, exp_summary_model.version,
        exp_summary_model.exploration_model_created_on,
        exp_summary_model.exploration_model_last_updated,
        exp_summary_model.first_published_msec,
        exp_summary_model.deleted
    )


def get_exploration_summaries_matching_ids(
    exp_ids: List[str]
) -> List[Optional[exp_domain.ExplorationSummary]]:
    """Returns a list of ExplorationSummary domain objects (or None if the
    corresponding summary does not exist) corresponding to the given
    list of exploration ids.

    Args:
        exp_ids: list(str). List of exploration ids.

    Returns:
        list(ExplorationSummary|None). List of ExplorationSummary domain objects
        corresponding to the given exploration ids. If an ExplorationSummary
        does not exist, the corresponding returned list element is None.
    """
    return [get_exploration_summary_from_model(model) if model else None
            for model in exp_models.ExpSummaryModel.get_multi(exp_ids)]


def get_exploration_summaries_subscribed_to(
    user_id: str
) -> List[exp_domain.ExplorationSummary]:
    """Returns a list of ExplorationSummary domain objects that the user
    subscribes to.

    Args:
        user_id: str. The id of the user.

    Returns:
        list(ExplorationSummary). List of ExplorationSummary domain objects that
        the user subscribes to.
    """
    return [
        summary for summary in
        get_exploration_summaries_matching_ids(
            subscription_services.get_exploration_ids_subscribed_to(user_id)
        ) if summary is not None
    ]


@overload
def get_exploration_by_id(
    exploration_id: str,
) -> exp_domain.Exploration: ...


@overload
def get_exploration_by_id(
    exploration_id: str,
    *,
    version: Optional[int] = None
) -> exp_domain.Exploration: ...


@overload
def get_exploration_by_id(
    exploration_id: str,
    *,
    strict: Literal[True],
    version: Optional[int] = None
) -> exp_domain.Exploration: ...


@overload
def get_exploration_by_id(
    exploration_id: str,
    *,
    strict: Literal[False],
    version: Optional[int] = None
) -> Optional[exp_domain.Exploration]: ...


def get_exploration_by_id(
    exploration_id: str,
    strict: bool = True,
    version: Optional[int] = None
) -> Optional[exp_domain.Exploration]:
    """Returns an Exploration domain object.

    Args:
        exploration_id: str. The id of the exploration to be returned.
        strict: bool. Whether to fail noisily if no exploration with a given id
            exists.
        version: int or None. The version of the exploration to be returned.
            If None, the latest version of the exploration is returned.

    Returns:
        Exploration|None. The domain object corresponding to the given
        exploration.
    """
    sub_namespace = str(version) if version else None
    cached_exploration = caching_services.get_multi(
        caching_services.CACHE_NAMESPACE_EXPLORATION,
        sub_namespace,
        [exploration_id]
    ).get(exploration_id)

    if cached_exploration is not None:
        return cached_exploration
    else:
        exploration_model = exp_models.ExplorationModel.get(
            exploration_id, strict=strict, version=version)
        if exploration_model:
            exploration = get_exploration_from_model(exploration_model)
            caching_services.set_multi(
                caching_services.CACHE_NAMESPACE_EXPLORATION,
                sub_namespace,
                {
                    exploration_id: exploration
                })
            return exploration
        else:
            return None


def get_multiple_explorations_by_id(
    exp_ids: List[str], strict: bool = True
) -> Dict[str, exp_domain.Exploration]:
    """Returns a dict of domain objects representing explorations with the
    given ids as keys. If an exp_id is not present, it is not included in the
    return dict.

    Args:
        exp_ids: list(str). List of ids of the exploration to be returned.
        strict: bool. If True, a ValueError is raised when any exploration id
            is invalid.

    Returns:
        dict. Maps exploration ids to the corresponding Exploration domain
        objects. Any invalid exploration ids are omitted.

    Raises:
        ValueError. When strict is True and at least one of the given exp_ids
            is invalid.
    """
    result = {}
    uncached = []
    cache_result = caching_services.get_multi(
        caching_services.CACHE_NAMESPACE_EXPLORATION, None, exp_ids)

    for exp_obj in cache_result.values():
        result[exp_obj.id] = exp_obj

    for _id in exp_ids:
        if _id not in result:
            uncached.append(_id)

    db_exp_models = exp_models.ExplorationModel.get_multi(uncached)
    db_results_dict = {}
    not_found = []
    for i, eid in enumerate(uncached):
        model = db_exp_models[i]
        if model:
            exploration = get_exploration_from_model(model)
            db_results_dict[eid] = exploration
        else:
            logging.info(
                'Tried to fetch exploration with id %s, but no such '
                'exploration exists in the datastore' % eid)
            not_found.append(eid)

    if strict and not_found:
        raise ValueError(
            'Couldn\'t find explorations with the following ids:\n%s'
            % '\n'.join(not_found))

    cache_update = {
        eid: results for eid, results in db_results_dict.items()
        if results is not None
    }

    if cache_update:
        caching_services.set_multi(
            caching_services.CACHE_NAMESPACE_EXPLORATION, None, cache_update)

    result.update(db_results_dict)
    return result


def get_exploration_summaries_where_user_has_role(
    user_id: str
) -> List[exp_domain.ExplorationSummary]:
    """Returns a list of ExplorationSummary domain objects where the user has
    some role.

    Args:
        user_id: str. The id of the user.

    Returns:
        list(ExplorationSummary). List of ExplorationSummary domain objects
        where the user has some role.
    """
    exp_summary_models: Sequence[exp_models.ExpSummaryModel] = (
        exp_models.ExpSummaryModel.query(
            datastore_services.any_of(
                exp_models.ExpSummaryModel.owner_ids == user_id,
                exp_models.ExpSummaryModel.editor_ids == user_id,
                exp_models.ExpSummaryModel.voice_artist_ids == user_id,
                exp_models.ExpSummaryModel.viewer_ids == user_id,
                exp_models.ExpSummaryModel.contributor_ids == user_id
            )
        ).fetch()
    )
    return [
        get_exploration_summary_from_model(exp_summary_model)
        for exp_summary_model in exp_summary_models
    ]


def get_exploration_user_data(
    user_id: str, exp_id: str
) -> Optional[user_domain.ExplorationUserData]:
    """Returns an ExplorationUserData domain object.

    Args:
        user_id: str. The Id of the user.
        exp_id: str. The Id of the exploration.

    Returns:
        ExplorationUserData or None. The domain object corresponding to the
        given user and exploration. If the model corresponsing to given user
        and exploration is not found, return None.
    """
    exp_user_data_model = user_models.ExplorationUserDataModel.get(
        user_id, exp_id)

    if exp_user_data_model is None:
        return None

    return user_domain.ExplorationUserData(
        exp_user_data_model.user_id,
        exp_user_data_model.exploration_id,
        exp_user_data_model.rating,
        exp_user_data_model.rated_on,
        exp_user_data_model.draft_change_list,
        exp_user_data_model.draft_change_list_last_updated,
        exp_user_data_model.draft_change_list_exp_version,
        exp_user_data_model.draft_change_list_id,
        exp_user_data_model.mute_suggestion_notifications,
        exp_user_data_model.mute_feedback_notifications,
        exp_user_data_model.furthest_reached_checkpoint_exp_version,
        exp_user_data_model.furthest_reached_checkpoint_state_name,
        exp_user_data_model.most_recently_reached_checkpoint_exp_version,
        exp_user_data_model.most_recently_reached_checkpoint_state_name
    )


def get_logged_out_user_progress(
    unique_progress_url_id: str
) -> Optional[exp_domain.TransientCheckpointUrl]:
    """Returns an TransientCheckpointUrl domain object.

    Args:
        unique_progress_url_id: str. The 6 digit long unique id
            assigned to the progress made by a logged-out user.

    Returns:
        TransientCheckpointUrl or None. The domain object corresponding to the
        given unique_progress_url_id. If the model corresponding to given
        unique_progress_url_id is not found, return None.
    """
    logged_out_user_progress_model = (
        exp_models.TransientCheckpointUrlModel.get(
        unique_progress_url_id, strict=False))

    if logged_out_user_progress_model is None:
        return None

    return exp_domain.TransientCheckpointUrl(
        logged_out_user_progress_model.exploration_id,
        logged_out_user_progress_model.furthest_reached_checkpoint_state_name,
        logged_out_user_progress_model.furthest_reached_checkpoint_exp_version,
        logged_out_user_progress_model.
            most_recently_reached_checkpoint_state_name,
        logged_out_user_progress_model.
            most_recently_reached_checkpoint_exp_version
    )


def get_exploration_version_history(
    exp_id: str, exp_version: int
) -> Optional[exp_domain.ExplorationVersionHistory]:
    """Returns an ExplorationVersionHistory domain object by fetching the
    ExplorationVersionHistoryModel for the given exploration id and version.

    Args:
        exp_id: str. The id of the exploration.
        exp_version: int. The version number of the exploration.

    Returns:
        ExplorationVersionHistory. The exploration version history domain
        object for the ExplorationVersionHistoryModel corresponding to the
        given exploration id and version.
    """
    version_history_model_id = (
        exp_models.ExplorationVersionHistoryModel.get_instance_id(
            exp_id, exp_version
        )
    )
    version_history_model = (
        exp_models.ExplorationVersionHistoryModel.get(
            version_history_model_id, strict=False
        )
    )

    if version_history_model is None:
        return None

    return exp_domain.ExplorationVersionHistory(
        exp_id, exp_version,
        version_history_model.state_version_history,
        version_history_model.metadata_last_edited_version_number,
        version_history_model.metadata_last_edited_committer_id,
        version_history_model.committer_ids
    )<|MERGE_RESOLUTION|>--- conflicted
+++ resolved
@@ -89,7 +89,6 @@
     next_content_id_index = None
     while (states_schema_version <
            feconf.CURRENT_STATE_SCHEMA_VERSION):
-<<<<<<< HEAD
         if states_schema_version == 51:
             # State conversion function from 51 to 52 removes
             # next_content_id_index from the state level, hence this if case
@@ -105,11 +104,6 @@
             exp_domain.Exploration.update_states_from_model( # type: ignore[no-untyped-call]
                 versioned_exploration_states,
                 states_schema_version, init_state_name)
-=======
-        exp_domain.Exploration.update_states_from_model(
-            versioned_exploration_states,
-            states_schema_version, init_state_name)
->>>>>>> 940969c1
         states_schema_version += 1
     return next_content_id_index
 
