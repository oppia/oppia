--- conflicted
+++ resolved
@@ -24,13 +24,8 @@
 from core.domain import change_domain
 from core.domain import state_domain
 
-<<<<<<< HEAD
-from typing import List, Optional
-from typing_extensions import TypedDict
-=======
-from typing import Callable, List
+from typing import Callable, List, Optional
 from typing_extensions import Final, TypedDict
->>>>>>> c3c46855
 
 from core.domain import html_validation_service  # pylint: disable=invalid-import-from # isort:skip
 
