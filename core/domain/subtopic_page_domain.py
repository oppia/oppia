--- conflicted
+++ resolved
@@ -24,12 +24,7 @@
 from core.domain import change_domain
 from core.domain import state_domain
 
-<<<<<<< HEAD
-from typing import Callable, Final, List, Optional, TypedDict
-=======
-from typing import Callable, List, Optional, Union
-from typing_extensions import Final, Literal, TypedDict
->>>>>>> 8e710ba0
+from typing import Callable, Final, List, Literal, Optional, TypedDict, Union
 
 from core.domain import html_validation_service  # pylint: disable=invalid-import-from # isort:skip
 
