--- conflicted
+++ resolved
@@ -2109,65 +2109,36 @@
         output = self._run_one_off_job()
         self.assertEqual(output, [['CORRECT PROFILE PICTURE', 1]])
 
-<<<<<<< HEAD
-    def test_profile_picture_non_standart_dimensions(self):
-        user_services.update_profile_picture(
-            self.owner_id, self.PNG_IMAGE_WRONG_DIMENSIONS_BASE64)
-=======
     def test_resized_image_has_profile_picture_non_standard_dimensions_error(
             self):
-        user_services.update_profile_picture_data_url(
+        user_services.update_profile_picture(
             self.owner_id, image_constants.PNG_IMAGE_WRONG_DIMENSIONS_BASE64)
->>>>>>> 97a69b6a
         output = self._run_one_off_job()
         self.assertEqual(
             output, [['PROFILE PICTURE NON STANDARD DIMENSIONS - 150,160', 1]])
 
-<<<<<<< HEAD
-    def test_cannot_load_profile_picture(self):
+    def test_invalid_image_has_cannot_load_picture_error(self):
         user_services.update_profile_picture(
-            self.owner_id, self.PNG_IMAGE_BROKEN_BASE64)
-        output = self._run_one_off_job()
-        self.assertEqual(output, [['CANNOT LOAD PROFILE PICTURE', 1]])
-
-    def test_profile_picture_not_png(self):
-        user_services.update_profile_picture(
-            self.owner_id, self.JPG_IMAGE_BASE64)
-        output = self._run_one_off_job()
-        self.assertEqual(output, [['PROFILE PICTURE NOT PNG', 1]])
-
-    def test_wrong_profile_picture_data_url(self):
-        user_services.update_profile_picture(
-            self.owner_id, self.BROKEN_BASE64)
-        output = self._run_one_off_job()
-        self.assertEqual(output, [['WRONG PROFILE PICTURE DATA URL', 1]])
-
-    def test_messing_profile_picture(self):
-        user_services.update_profile_picture(self.owner_id, None)
-=======
-    def test_invalid_image_has_cannot_load_picture_error(self):
-        user_services.update_profile_picture_data_url(
             self.owner_id, image_constants.PNG_IMAGE_BROKEN_BASE64)
         output = self._run_one_off_job()
         self.assertEqual(output, [['CANNOT LOAD PROFILE PICTURE', 1]])
 
     def test_non_png_image_has_profile_picture_not_png_error(self):
-        user_services.update_profile_picture_data_url(
+        user_services.update_profile_picture(
             self.owner_id, image_constants.JPG_IMAGE_BASE64)
         output = self._run_one_off_job()
         self.assertEqual(output, [['PROFILE PICTURE NOT PNG', 1]])
 
     def test_broken_base64_data_url_has_wrong_profile_picture_data_url_error(
             self):
-        user_services.update_profile_picture_data_url(
+        user_services.update_profile_picture(
             self.owner_id, image_constants.BROKEN_BASE64)
         output = self._run_one_off_job()
         self.assertEqual(output, [['WRONG PROFILE PICTURE DATA URL', 1]])
 
     def test_user_without_profile_picture_has_missing_profile_picture_error(
             self):
-        user_services.update_profile_picture_data_url(self.owner_id, None)
->>>>>>> 97a69b6a
+        user_services.update_profile_picture(self.owner_id, None)
         output = self._run_one_off_job()
         self.assertEqual(output, [['MISSING PROFILE PICTURE', 1]])
 
