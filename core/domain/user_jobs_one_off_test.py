--- conflicted
+++ resolved
@@ -309,2189 +309,4 @@
         self.assertEqual(weekly_stats, expected_results_list)
         self.assertEqual(
             user_services.get_last_week_dashboard_stats(self.owner_id),
-<<<<<<< HEAD
-            expected_results_list[1])
-
-
-class UserFirstContributionMsecOneOffJobTests(test_utils.GenericTestBase):
-
-    EXP_ID = 'test_exp'
-
-    def setUp(self):
-        super(UserFirstContributionMsecOneOffJobTests, self).setUp()
-
-        self.signup(self.CURRICULUM_ADMIN_EMAIL, self.CURRICULUM_ADMIN_USERNAME)
-        self.admin_id = self.get_user_id_from_email(self.CURRICULUM_ADMIN_EMAIL)
-        self.set_curriculum_admins([self.CURRICULUM_ADMIN_USERNAME])
-        self.admin = user_services.get_user_actions_info(self.admin_id)
-
-        self.signup(self.OWNER_EMAIL, self.OWNER_USERNAME)
-        self.owner_id = self.get_user_id_from_email(self.OWNER_EMAIL)
-        self.owner = user_services.get_user_actions_info(self.owner_id)
-
-        self.signup(self.EDITOR_EMAIL, self.EDITOR_USERNAME)
-        self.editor_id = self.get_user_id_from_email(self.EDITOR_EMAIL)
-
-    def test_contribution_msec_updates_on_published_explorations(self):
-        exploration = self.save_new_valid_exploration(
-            self.EXP_ID, self.admin_id, end_state_name='End')
-        init_state_name = exploration.init_state_name
-
-        # Test that no contribution time is set.
-        job_id = (
-            user_jobs_one_off.UserFirstContributionMsecOneOffJob.create_new())
-        user_jobs_one_off.UserFirstContributionMsecOneOffJob.enqueue(job_id)
-        self.process_and_flush_pending_mapreduce_tasks()
-        self.assertIsNone(
-            user_services.get_user_settings(
-                self.admin_id).first_contribution_msec)
-
-        # Test all owners and editors of exploration after publication have
-        # updated times.
-        exp_services.publish_exploration_and_update_user_profiles(
-            self.admin, self.EXP_ID)
-        rights_manager.release_ownership_of_exploration(
-            self.admin, self.EXP_ID)
-        exp_services.update_exploration(
-            self.editor_id, self.EXP_ID, [exp_domain.ExplorationChange({
-                'cmd': 'edit_state_property',
-                'state_name': init_state_name,
-                'property_name': 'widget_id',
-                'new_value': 'MultipleChoiceInput'
-            }), exp_domain.ExplorationChange({
-                'cmd': 'edit_state_property',
-                'state_name': init_state_name,
-                'property_name': 'widget_customization_args',
-                'new_value': {
-                    'choices': {
-                        'value': [{
-                            'content_id': 'ca_choices_0',
-                            'html': '<p>Choice 1</p>'
-                        }]
-                    },
-                    'showChoicesInShuffledOrder': {'value': True}
-                }
-            })], 'commit')
-        job_id = (
-            user_jobs_one_off.UserFirstContributionMsecOneOffJob.create_new())
-        user_jobs_one_off.UserFirstContributionMsecOneOffJob.enqueue(job_id)
-        self.process_and_flush_pending_mapreduce_tasks()
-        self.assertIsNotNone(user_services.get_user_settings(
-            self.admin_id).first_contribution_msec)
-        self.assertIsNotNone(user_services.get_user_settings(
-            self.editor_id).first_contribution_msec)
-
-    def test_contribution_msec_does_not_update_on_unpublished_explorations(
-            self):
-        self.save_new_valid_exploration(
-            self.EXP_ID, self.owner_id, end_state_name='End')
-        exp_services.publish_exploration_and_update_user_profiles(
-            self.owner, self.EXP_ID)
-        # We now manually reset the user's first_contribution_msec to None.
-        # This is to test that the one off job skips over the unpublished
-        # exploration and does not reset the user's first_contribution_msec.
-        user_models.UserSettingsModel(
-            id=self.owner_id,
-            email='email@email.com',
-            username='username',
-            first_contribution_msec=None
-        ).put()
-        self.signup(self.MODERATOR_EMAIL, self.MODERATOR_USERNAME)
-        moderator_id = self.get_user_id_from_email(self.MODERATOR_EMAIL)
-        moderator = user_services.get_user_actions_info(moderator_id)
-
-        rights_manager.unpublish_exploration(moderator, self.EXP_ID)
-
-        # Test that first contribution time is not set for unpublished
-        # explorations.
-        job_id = (
-            user_jobs_one_off.UserFirstContributionMsecOneOffJob.create_new())
-        user_jobs_one_off.UserFirstContributionMsecOneOffJob.enqueue(job_id)
-        self.process_and_flush_pending_mapreduce_tasks()
-        self.assertIsNone(user_services.get_user_settings(
-            self.owner_id).first_contribution_msec)
-
-    def test_contribution_msec_is_not_generated_if_exploration_not_created(
-            self):
-        model1 = exp_models.ExplorationRightsSnapshotMetadataModel(
-            id='exp_id-1', committer_id=self.owner_id, commit_type='create')
-        model1.update_timestamps()
-        model1.put()
-
-        self.assertIsNone(user_services.get_user_settings(
-            self.owner_id).first_contribution_msec)
-
-        job_id = (
-            user_jobs_one_off.UserFirstContributionMsecOneOffJob.create_new())
-        user_jobs_one_off.UserFirstContributionMsecOneOffJob.enqueue(job_id)
-        self.process_and_flush_pending_mapreduce_tasks()
-
-        self.assertIsNone(user_services.get_user_settings(
-            self.owner_id).first_contribution_msec)
-
-
-class UserLastExplorationActivityOneOffJobTests(test_utils.GenericTestBase):
-
-    def setUp(self):
-        super(UserLastExplorationActivityOneOffJobTests, self).setUp()
-        self.signup(self.OWNER_EMAIL, self.OWNER_USERNAME)
-        self.owner_id = self.get_user_id_from_email(self.OWNER_EMAIL)
-        self.signup(self.EDITOR_EMAIL, self.EDITOR_USERNAME)
-        self.editor_id = self.get_user_id_from_email(self.EDITOR_EMAIL)
-        self.exp_id = 'exp'
-
-    def _run_one_off_job(self):
-        """Runs the one-off MapReduce job."""
-        job_id = (
-            user_jobs_one_off.UserLastExplorationActivityOneOffJob.create_new())
-        user_jobs_one_off.UserLastExplorationActivityOneOffJob.enqueue(job_id)
-        self.assertEqual(
-            self.count_jobs_in_mapreduce_taskqueue(
-                taskqueue_services.QUEUE_NAME_ONE_OFF_JOBS), 1)
-        self.process_and_flush_pending_mapreduce_tasks()
-
-    def test_that_last_created_time_is_updated(self):
-        self.login(self.OWNER_EMAIL)
-        self.save_new_valid_exploration(
-            self.exp_id, self.owner_id, end_state_name='End')
-        self.logout()
-
-        user_models.UserSettingsModel(
-            id=self.owner_id,
-            email=self.OWNER_EMAIL,
-            last_created_an_exploration=None
-        ).put()
-
-        owner_settings = user_services.get_user_settings(self.owner_id)
-        self.assertIsNone(owner_settings.last_created_an_exploration)
-        self.assertIsNone(owner_settings.last_edited_an_exploration)
-
-        self._run_one_off_job()
-
-        owner_settings = user_services.get_user_settings(self.owner_id)
-        self.assertIsNotNone(owner_settings.last_created_an_exploration)
-        self.assertIsNotNone(owner_settings.last_edited_an_exploration)
-
-    def test_that_last_edited_time_is_updated(self):
-        self.login(self.OWNER_EMAIL)
-        self.save_new_valid_exploration(
-            self.exp_id, self.owner_id, end_state_name='End')
-        self.logout()
-        self.login(self.EDITOR_EMAIL)
-        exp_services.update_exploration(
-            self.editor_id, self.exp_id, [exp_domain.ExplorationChange({
-                'cmd': 'edit_exploration_property',
-                'property_name': 'objective',
-                'new_value': 'the objective'
-            })], 'Test edit')
-        self.logout()
-
-        user_models.UserSettingsModel(
-            id=self.editor_id,
-            email=self.EDITOR_EMAIL,
-            last_edited_an_exploration=None
-        ).put()
-
-        editor_settings = user_services.get_user_settings(self.editor_id)
-
-        self.assertIsNone(editor_settings.last_created_an_exploration)
-        self.assertIsNone(editor_settings.last_edited_an_exploration)
-
-        self._run_one_off_job()
-
-        editor_settings = user_services.get_user_settings(self.editor_id)
-
-        self.assertIsNotNone(editor_settings.last_edited_an_exploration)
-        self.assertIsNone(editor_settings.last_created_an_exploration)
-
-    def test_that_last_edited_and_created_time_both_updated(self):
-        self.login(self.OWNER_EMAIL)
-        self.save_new_valid_exploration(
-            self.exp_id, self.owner_id, end_state_name='End')
-        exp_services.update_exploration(
-            self.owner_id, self.exp_id, [exp_domain.ExplorationChange({
-                'cmd': 'edit_exploration_property',
-                'property_name': 'objective',
-                'new_value': 'the objective'
-            })], 'Test edit')
-        self.logout()
-        self.login(self.EDITOR_EMAIL)
-        exp_services.update_exploration(
-            self.editor_id, self.exp_id, [exp_domain.ExplorationChange({
-                'cmd': 'edit_exploration_property',
-                'property_name': 'objective',
-                'new_value': 'new objective'
-            })], 'Test edit new')
-        self.logout()
-
-        user_models.UserSettingsModel(
-            id=self.owner_id,
-            email=self.OWNER_EMAIL,
-            last_created_an_exploration=None,
-            last_edited_an_exploration=None
-        ).put()
-
-        user_models.UserSettingsModel(
-            id=self.editor_id,
-            email=self.EDITOR_EMAIL,
-            last_edited_an_exploration=None
-        ).put()
-
-        owner_settings = user_services.get_user_settings(self.owner_id)
-        editor_settings = user_services.get_user_settings(self.editor_id)
-
-        self.assertIsNone(owner_settings.last_created_an_exploration)
-        self.assertIsNone(owner_settings.last_edited_an_exploration)
-        self.assertIsNone(editor_settings.last_created_an_exploration)
-        self.assertIsNone(editor_settings.last_edited_an_exploration)
-
-        self._run_one_off_job()
-
-        owner_settings = user_services.get_user_settings(self.owner_id)
-        editor_settings = user_services.get_user_settings(self.editor_id)
-
-        self.assertIsNotNone(owner_settings.last_edited_an_exploration)
-        self.assertIsNotNone(owner_settings.last_created_an_exploration)
-        self.assertIsNotNone(editor_settings.last_edited_an_exploration)
-        self.assertIsNone(editor_settings.last_created_an_exploration)
-
-    def test_that_last_edited_and_created_time_are_not_updated(self):
-        user_models.UserSettingsModel(
-            id=self.owner_id,
-            email=self.OWNER_EMAIL,
-            last_created_an_exploration=None,
-            last_edited_an_exploration=None
-        ).put()
-
-        owner_settings = user_services.get_user_settings(self.owner_id)
-
-        self.assertIsNone(owner_settings.last_created_an_exploration)
-        self.assertIsNone(owner_settings.last_edited_an_exploration)
-
-        self._run_one_off_job()
-
-        owner_settings = user_services.get_user_settings(self.owner_id)
-        self.assertIsNone(owner_settings.last_created_an_exploration)
-        self.assertIsNone(owner_settings.last_edited_an_exploration)
-
-
-class CleanupUserSubscriptionsModelUnitTests(test_utils.GenericTestBase):
-
-    def setUp(self):
-        super(CleanupUserSubscriptionsModelUnitTests, self).setUp()
-
-        self.signup(self.OWNER_EMAIL, self.OWNER_USERNAME)
-        self.signup('user@email', 'user')
-        self.owner_id = self.get_user_id_from_email(self.OWNER_EMAIL)
-        self.user_id = self.get_user_id_from_email('user@email')
-        self.owner = user_services.get_user_actions_info(self.owner_id)
-
-        explorations = [exp_domain.Exploration.create_default_exploration(
-            '%s' % i,
-            title='title %d' % i,
-            category='category%d' % i
-        ) for i in python_utils.RANGE(3)]
-
-        for exp in explorations:
-            exp_services.save_new_exploration(self.owner_id, exp)
-            rights_manager.publish_exploration(self.owner, exp.id)
-
-        for exp in explorations:
-            subscription_services.subscribe_to_exploration(
-                self.user_id, exp.id)
-        self.process_and_flush_pending_mapreduce_tasks()
-
-    def test_standard_operation(self):
-        for exp_id in python_utils.RANGE(3):
-            exp_models.ExplorationModel.get('%s' % exp_id).delete(
-                self.owner_id, 'deleted exploration')
-
-        owner_subscription_model = user_models.UserSubscriptionsModel.get(
-            self.owner_id)
-        self.assertEqual(len(owner_subscription_model.exploration_ids), 3)
-
-        user_subscription_model = user_models.UserSubscriptionsModel.get(
-            self.user_id)
-        self.assertEqual(len(user_subscription_model.exploration_ids), 3)
-
-        job = (
-            user_jobs_one_off
-            .CleanupExplorationIdsFromUserSubscriptionsModelOneOffJob
-        )
-        job_id = job.create_new()
-        job.enqueue(job_id)
-        self.assertEqual(
-            self.count_jobs_in_mapreduce_taskqueue(
-                taskqueue_services.QUEUE_NAME_ONE_OFF_JOBS), 1)
-        self.process_and_flush_pending_mapreduce_tasks()
-
-        owner_subscription_model = user_models.UserSubscriptionsModel.get(
-            self.owner_id)
-        self.assertEqual(len(owner_subscription_model.exploration_ids), 0)
-
-        user_subscription_model = user_models.UserSubscriptionsModel.get(
-            self.user_id)
-        self.assertEqual(len(user_subscription_model.exploration_ids), 0)
-        actual_output = job.get_output(job_id)
-        expected_output = [
-            u'[u\'Successfully cleaned up UserSubscriptionsModel %s and '
-            'removed explorations 0, 1, 2\', 1]' %
-            self.owner_id,
-            u'[u\'Successfully cleaned up UserSubscriptionsModel %s and '
-            'removed explorations 0, 1, 2\', 1]' %
-            self.user_id]
-        self.assertEqual(sorted(actual_output), sorted(expected_output))
-
-
-class MockUserSettingsModelWithGaeUserId(user_models.UserSettingsModel):
-    """Mock UserSettingsModel so that it allows to set `gae_user_id`."""
-
-    gae_user_id = (
-        datastore_services.StringProperty(indexed=True, required=False))
-
-
-class MockUserSettingsModelWithGaeId(user_models.UserSettingsModel):
-    """Mock UserSettingsModel so that it allows to set `gae_id`."""
-
-    gae_id = (
-        datastore_services.StringProperty(indexed=True, required=True))
-
-
-class MockUserSubscriptionsModelWithActivityIDs(
-        user_models.UserSubscriptionsModel):
-    """Mock UserSubscriptionsModel so that it allows to set 'activity_ids'. """
-
-    activity_ids = (
-        datastore_services.StringProperty(indexed=True, repeated=True))
-
-
-class RemoveActivityIDsOneOffJobTests(test_utils.GenericTestBase):
-    def _run_one_off_job(self):
-        """Runs the one-off MapReduce job."""
-        job_id = (
-            user_jobs_one_off.RemoveActivityIDsOneOffJob.create_new())
-        user_jobs_one_off.RemoveActivityIDsOneOffJob.enqueue(job_id)
-        self.assertEqual(
-            self.count_jobs_in_mapreduce_taskqueue(
-                taskqueue_services.QUEUE_NAME_ONE_OFF_JOBS), 1)
-        self.process_and_flush_pending_mapreduce_tasks()
-        stringified_output = (
-            user_jobs_one_off.RemoveActivityIDsOneOffJob
-            .get_output(job_id))
-        eval_output = [ast.literal_eval(stringified_item) for
-                       stringified_item in stringified_output]
-        return eval_output
-
-    def test_one_subscription_model_with_activity_ids(self):
-        with self.swap(
-            user_models, 'UserSubscriptionsModel',
-            MockUserSubscriptionsModelWithActivityIDs):
-            original_subscription_model = (
-                user_models.UserSubscriptionsModel(
-                    id='id',
-                    activity_ids=['exp_1', 'exp_2', 'exp_3']
-                )
-            )
-            original_subscription_model.update_timestamps()
-            original_subscription_model.put()
-
-            self.assertIsNotNone(
-                original_subscription_model.activity_ids)
-            self.assertIn(
-                'activity_ids', original_subscription_model._values)  # pylint: disable=protected-access
-            self.assertIn(
-                'activity_ids', original_subscription_model._properties)  # pylint: disable=protected-access
-
-            output = self._run_one_off_job()
-            self.assertItemsEqual(
-                [['SUCCESS_REMOVED - UserSubscriptionsModel', 1]], output)
-
-            migrated_subscription_model = (
-                user_models.UserSubscriptionsModel.get_by_id('id'))
-
-            self.assertNotIn(
-                'activity_ids', migrated_subscription_model._values)  # pylint: disable=protected-access
-            self.assertNotIn(
-                'activity_ids', migrated_subscription_model._properties)  # pylint: disable=protected-access
-            self.assertEqual(
-                original_subscription_model.last_updated,
-                migrated_subscription_model.last_updated)
-
-    def test_one_subscription_model_without_activity_ids(self):
-        original_subscription_model = (
-            user_models.UserSubscriptionsModel(
-                id='id'
-            )
-        )
-        original_subscription_model.update_timestamps()
-        original_subscription_model.put()
-
-        self.assertNotIn(
-            'activity_ids', original_subscription_model._values)  # pylint: disable=protected-access
-        self.assertNotIn(
-            'activity_ids', original_subscription_model._properties)  # pylint: disable=protected-access
-
-        output = self._run_one_off_job()
-        self.assertItemsEqual(
-            [['SUCCESS_ALREADY_REMOVED - UserSubscriptionsModel', 1]], output)
-
-        migrated_subscription_model = (
-            user_models.UserSubscriptionsModel.get_by_id('id'))
-        self.assertNotIn(
-            'activity_ids', migrated_subscription_model._values)  # pylint: disable=protected-access
-        self.assertNotIn(
-            'activity_ids', migrated_subscription_model._properties)  # pylint: disable=protected-access
-        self.assertEqual(
-            original_subscription_model.last_updated,
-            migrated_subscription_model.last_updated)
-
-    def test_rerun(self):
-        original_subscription_model = (
-            user_models.UserSubscriptionsModel(
-                id='id'
-            )
-        )
-        original_subscription_model.update_timestamps()
-        original_subscription_model.put()
-
-        self.assertNotIn(
-            'activity_ids', original_subscription_model._values)  # pylint: disable=protected-access
-        self.assertNotIn(
-            'activity_ids', original_subscription_model._properties)  # pylint: disable=protected-access
-
-        output = self._run_one_off_job()
-        self.assertItemsEqual(
-            [['SUCCESS_ALREADY_REMOVED - UserSubscriptionsModel', 1]], output)
-
-        migrated_subscription_model = (
-            user_models.UserSubscriptionsModel.get_by_id('id'))
-        self.assertNotIn(
-            'activity_ids', migrated_subscription_model._values)  # pylint: disable=protected-access
-        self.assertNotIn(
-            'activity_ids', migrated_subscription_model._properties)  # pylint: disable=protected-access
-        self.assertEqual(
-            original_subscription_model.last_updated,
-            migrated_subscription_model.last_updated)
-
-        output = self._run_one_off_job()
-        self.assertItemsEqual(
-            [['SUCCESS_ALREADY_REMOVED - UserSubscriptionsModel', 1]], output)
-
-        migrated_subscription_model = (
-            user_models.UserSubscriptionsModel.get_by_id('id'))
-        self.assertNotIn(
-            'activity_ids', migrated_subscription_model._values)  # pylint: disable=protected-access
-        self.assertNotIn(
-            'activity_ids', migrated_subscription_model._properties)  # pylint: disable=protected-access
-        self.assertEqual(
-            original_subscription_model.last_updated,
-            migrated_subscription_model.last_updated)
-
-
-class MockUserSubscriptionsModelWithFeedbackThreadIDs(
-        user_models.UserSubscriptionsModel):
-    """Mock UserSubscriptionsModel so that it allows to set
-    `feedback_thread_ids`.
-    """
-
-    feedback_thread_ids = (
-        datastore_services.StringProperty(indexed=True, repeated=True))
-
-
-class RemoveFeedbackThreadIDsOneOffJobTests(test_utils.GenericTestBase):
-    def _run_one_off_job(self):
-        """Runs the one-off MapReduce job."""
-        job_id = (
-            user_jobs_one_off.RemoveFeedbackThreadIDsOneOffJob.create_new())
-        user_jobs_one_off.RemoveFeedbackThreadIDsOneOffJob.enqueue(job_id)
-        self.assertEqual(
-            self.count_jobs_in_mapreduce_taskqueue(
-                taskqueue_services.QUEUE_NAME_ONE_OFF_JOBS), 1)
-        self.process_and_flush_pending_mapreduce_tasks()
-        stringified_output = (
-            user_jobs_one_off.RemoveFeedbackThreadIDsOneOffJob
-            .get_output(job_id))
-        eval_output = [ast.literal_eval(stringified_item) for
-                       stringified_item in stringified_output]
-        return eval_output
-
-    def test_one_subscription_model_with_feedback_thread_ids(self):
-        with self.swap(
-            user_models, 'UserSubscriptionsModel',
-            MockUserSubscriptionsModelWithFeedbackThreadIDs):
-            original_subscription_model = (
-                user_models.UserSubscriptionsModel(
-                    id='id',
-                    feedback_thread_ids=['some_id']
-                )
-            )
-            original_subscription_model.update_timestamps()
-            original_subscription_model.put()
-
-            self.assertIsNotNone(
-                original_subscription_model.feedback_thread_ids)
-            self.assertIn(
-                'feedback_thread_ids', original_subscription_model._values)  # pylint: disable=protected-access
-            self.assertIn(
-                'feedback_thread_ids', original_subscription_model._properties)  # pylint: disable=protected-access
-
-            output = self._run_one_off_job()
-            self.assertItemsEqual(
-                [['SUCCESS_REMOVED - UserSubscriptionsModel', 1]], output)
-
-            migrated_subscription_model = (
-                user_models.UserSubscriptionsModel.get_by_id('id'))
-
-            self.assertNotIn(
-                'feedback_thread_ids', migrated_subscription_model._values)  # pylint: disable=protected-access
-            self.assertNotIn(
-                'feedback_thread_ids', migrated_subscription_model._properties)  # pylint: disable=protected-access
-            self.assertEqual(
-                original_subscription_model.last_updated,
-                migrated_subscription_model.last_updated)
-
-    def test_one_subscription_model_without_feedback_thread_ids(self):
-        original_subscription_model = (
-            user_models.UserSubscriptionsModel(
-                id='id'
-            )
-        )
-        original_subscription_model.update_timestamps()
-        original_subscription_model.put()
-
-        self.assertNotIn(
-            'feedback_thread_ids', original_subscription_model._values)  # pylint: disable=protected-access
-        self.assertNotIn(
-            'feedback_thread_ids', original_subscription_model._properties)  # pylint: disable=protected-access
-
-        output = self._run_one_off_job()
-        self.assertItemsEqual(
-            [['SUCCESS_ALREADY_REMOVED - UserSubscriptionsModel', 1]], output)
-
-        migrated_subscription_model = (
-            user_models.UserSubscriptionsModel.get_by_id('id'))
-        self.assertNotIn(
-            'feedback_thread_ids', migrated_subscription_model._values)  # pylint: disable=protected-access
-        self.assertNotIn(
-            'feedback_thread_ids', migrated_subscription_model._properties)  # pylint: disable=protected-access
-        self.assertEqual(
-            original_subscription_model.last_updated,
-            migrated_subscription_model.last_updated)
-
-
-class FixUserSettingsCreatedOnOneOffJobTests(test_utils.GenericTestBase):
-
-    AUTO_CREATE_DEFAULT_SUPERADMIN_USER = False
-
-    USER_ID_1 = 'user_id'
-    USER_ID_2 = 'user_id_2'
-    EMAIL_1 = 'test@email.com'
-    EMAIL_2 = 'test2@email.com'
-    SKILL_ID_1 = 'skill_id_1'
-    SKILL_ID_2 = 'skill_id_2'
-    DEGREE_OF_MASTERY = 0.5
-    EXPLORATION_IDS = ['exp_1', 'exp_2', 'exp_3']
-    COLLECTION_IDS = ['col_1', 'col_2', 'col_3']
-    EXP_ID_ONE = 'exp_id_one'
-    EXP_ID_TWO = 'exp_id_two'
-    EXP_ID_THREE = 'exp_id_three'
-
-    def _run_one_off_job(self):
-        """Runs the one-off MapReduce job."""
-        job_id = (
-            user_jobs_one_off.FixUserSettingsCreatedOnOneOffJob.create_new())
-        user_jobs_one_off.FixUserSettingsCreatedOnOneOffJob.enqueue(job_id)
-        self.assertEqual(
-            self.count_jobs_in_mapreduce_taskqueue(
-                taskqueue_services.QUEUE_NAME_ONE_OFF_JOBS), 1)
-        self.process_and_flush_pending_mapreduce_tasks()
-        stringified_output = (
-            user_jobs_one_off.FixUserSettingsCreatedOnOneOffJob
-            .get_output(job_id))
-        eval_output = [ast.literal_eval(stringified_item) for
-                       stringified_item in stringified_output]
-        sorted_eval_output = []
-        for key, values in eval_output:
-            if key == 'ERROR_NOT_UP_TO_DATE_USER':
-                values.sort()
-            sorted_eval_output.append([key, values])
-        return sorted_eval_output
-
-    def test_update_user_model_using_all_user_settings_model_attributes(self):
-        user_settings_model = (
-            user_models.UserSettingsModel(
-                id=self.USER_ID_1,
-                email=self.EMAIL_1,
-            )
-        )
-        user_settings_model.update_timestamps()
-        original_created_on_timestamp = user_settings_model.created_on
-        # last_agreed_to_terms is set to have the absolute minimum
-        # timestamp value.
-        user_settings_model.last_agreed_to_terms = (
-            original_created_on_timestamp + datetime.timedelta(hours=2))
-        final_created_on_timestamp = user_settings_model.last_agreed_to_terms
-        user_settings_model.created_on = (
-            final_created_on_timestamp + datetime.timedelta(days=10))
-        user_settings_model.last_logged_in = (
-            final_created_on_timestamp + datetime.timedelta(minutes=1))
-        user_settings_model.last_started_state_editor_tutorial = (
-            final_created_on_timestamp + datetime.timedelta(minutes=3))
-        user_settings_model.last_updated = (
-            final_created_on_timestamp + datetime.timedelta(hours=12))
-        user_settings_model.last_started_state_translation_tutorial = (
-            final_created_on_timestamp + datetime.timedelta(hours=14))
-        user_settings_model.last_edited_an_exploration = (
-            final_created_on_timestamp + datetime.timedelta(hours=15))
-        user_settings_model.last_created_an_exploration = (
-            final_created_on_timestamp + datetime.timedelta(hours=16))
-        user_settings_model.first_contribution_msec = (
-            utils.get_time_in_millisecs(
-                final_created_on_timestamp + datetime.timedelta(hours=10))
-        )
-        user_settings_model.put()
-
-        expected_output = [
-            [
-                'SUCCESS_UPDATED_USING_UserSettingsModel_last_agreed_to_terms',
-                1
-            ],
-            ['ERROR_NOT_UP_TO_DATE_USER', [self.USER_ID_1]]
-        ]
-        self.assertLess(
-            final_created_on_timestamp, user_settings_model.created_on)
-        actual_output = self._run_one_off_job()
-        self.assertItemsEqual(expected_output, actual_output)
-        migrated_user_model = (
-            user_models.UserSettingsModel.get_by_id(self.USER_ID_1))
-        self.assertEqual(
-            migrated_user_model.created_on, final_created_on_timestamp)
-
-    def test_update_using_datetime_attributes_of_all_other_models(self):
-        user_subscriptions_model = user_models.UserSubscriptionsModel(
-            id=self.USER_ID_1)
-        user_subscriptions_model.update_timestamps()
-        # We are sequentially creating the models, so the timestamps will
-        # be in increasing order, and hence created_on attribute for
-        # user_subscriptions_model will have the smallest timestamp value.
-        final_created_on_timestamp = user_subscriptions_model.created_on
-        user_subscriptions_model.last_updated = (
-            final_created_on_timestamp + datetime.timedelta(hours=2)
-        )
-        user_subscriptions_model.last_checked = (
-            final_created_on_timestamp + datetime.timedelta(hours=3)
-        )
-        user_subscriptions_model.put()
-
-        user_settings_model = (
-            user_models.UserSettingsModel(
-                id=self.USER_ID_1,
-                email=self.EMAIL_1,
-            )
-        )
-        user_settings_model.update_timestamps()
-        user_settings_model.created_on = (
-            final_created_on_timestamp + datetime.timedelta(hours=10)
-        )
-        user_settings_model.last_updated = (
-            final_created_on_timestamp + datetime.timedelta(hours=10)
-        )
-        user_settings_model.put()
-
-        exploration_user_data_model = user_models.ExplorationUserDataModel(
-            id='%s.%s' % (self.USER_ID_1, self.EXP_ID_ONE),
-            user_id=self.USER_ID_1,
-            exploration_id=self.EXP_ID_ONE,
-            rating=2,
-            rated_on=final_created_on_timestamp + datetime.timedelta(hours=1),
-            draft_change_list={'new_content': {}},
-            draft_change_list_last_updated=(
-                final_created_on_timestamp + datetime.timedelta(hours=2)),
-            draft_change_list_exp_version=3,
-            draft_change_list_id=1
-        )
-        exploration_user_data_model.update_timestamps()
-        exploration_user_data_model.created_on = (
-            final_created_on_timestamp + datetime.timedelta(hours=5)
-        )
-        exploration_user_data_model.last_updated = (
-            final_created_on_timestamp + datetime.timedelta(hours=5)
-        )
-        exploration_user_data_model.put()
-
-        user_contributions_model = user_models.UserContributionsModel(
-            id=self.USER_ID_1)
-        user_contributions_model.update_timestamps()
-        user_contributions_model.last_updated = (
-            final_created_on_timestamp + datetime.timedelta(hours=5)
-        )
-        user_contributions_model.put()
-
-        user_email_preferences_model = user_models.UserEmailPreferencesModel(
-            id=self.USER_ID_1)
-        user_email_preferences_model.update_timestamps()
-        user_email_preferences_model.last_updated = (
-            final_created_on_timestamp + datetime.timedelta(hours=6)
-        )
-        user_email_preferences_model.put()
-
-        user_stats_model = user_models.UserStatsModel(
-            id=self.USER_ID_1)
-        user_stats_model.update_timestamps()
-        user_stats_model.created_on = (
-            final_created_on_timestamp + datetime.timedelta(hours=10)
-        )
-        user_stats_model.last_updated = (
-            final_created_on_timestamp + datetime.timedelta(hours=10)
-        )
-        user_stats_model.put()
-
-        expected_output = [
-            [
-                'SUCCESS_UPDATED_USING_UserSubscriptionsModel_created_on', 1
-            ],
-            ['ERROR_NOT_UP_TO_DATE_USER', [self.USER_ID_1]]
-        ]
-        self.assertLess(
-            final_created_on_timestamp, user_settings_model.created_on)
-        actual_output = self._run_one_off_job()
-        self.assertItemsEqual(expected_output, actual_output)
-        migrated_user_model = (
-            user_models.UserSettingsModel.get_by_id(self.USER_ID_1))
-        self.assertEqual(
-            migrated_user_model.created_on, final_created_on_timestamp)
-
-    def test_time_difference_less_than_time_delta_does_not_update(self):
-        self.signup(self.NEW_USER_EMAIL, self.NEW_USER_USERNAME)
-        user_id = self.get_user_id_from_email(self.NEW_USER_EMAIL)
-
-        user_auth_details_model = (
-            auth_models.UserAuthDetailsModel.get(user_id))
-        user_auth_details_model.update_timestamps()
-        user_auth_details_model.put()
-
-        user_settings_model = (
-            user_models.UserSettingsModel(
-                id=user_id,
-                email=self.NEW_USER_EMAIL,
-            )
-        )
-        user_settings_model.update_timestamps()
-        user_settings_model.put()
-
-        # UserAuthDetails model was created before UserSettingsModel, but the
-        # time difference is less than the time_delta required (will be less
-        # than a second here), hence created_on will not be updated.
-        self.assertLess(
-            user_auth_details_model.created_on, user_settings_model.created_on)
-
-        expected_output = [['SUCCESS_ALREADY_UP_TO_DATE', 1]]
-        actual_output = self._run_one_off_job()
-        self.assertItemsEqual(expected_output, actual_output)
-        migrated_user_model = (
-            user_models.UserSettingsModel.get_by_id(user_id))
-        self.assertNotEqual(
-            migrated_user_model.created_on, user_auth_details_model.created_on)
-
-    def test_update_for_multiple_users_works_correctly(self):
-        user_settings_model_1 = (
-            user_models.UserSettingsModel(
-                id=self.USER_ID_1,
-                email=self.EMAIL_1,
-            )
-        )
-        user_settings_model_1.update_timestamps()
-        user_settings_model_1.created_on += datetime.timedelta(hours=10)
-        final_created_on_timestamp_1 = user_settings_model_1.last_updated
-        user_settings_model_1.put()
-
-        user_settings_model_2 = (
-            user_models.UserSettingsModel(
-                id=self.USER_ID_2,
-                email=self.EMAIL_2,
-            )
-        )
-        user_settings_model_2.update_timestamps()
-        original_created_on_timestamp_2 = user_settings_model_2.created_on
-        user_settings_model_2.created_on = (
-            original_created_on_timestamp_2 + datetime.timedelta(hours=5))
-        user_settings_model_2.last_updated = (
-            original_created_on_timestamp_2 + datetime.timedelta(hours=6))
-        user_settings_model_2.last_logged_in = (
-            original_created_on_timestamp_2 + datetime.timedelta(hours=1))
-        final_created_on_timestamp_2 = user_settings_model_2.last_logged_in
-        user_settings_model_2.put()
-
-        expected_output = [
-            ['SUCCESS_UPDATED_USING_UserSettingsModel_last_updated', 1],
-            ['SUCCESS_UPDATED_USING_UserSettingsModel_last_logged_in', 1],
-            ['ERROR_NOT_UP_TO_DATE_USER', [self.USER_ID_1, self.USER_ID_2]]
-        ]
-        self.assertLess(
-            final_created_on_timestamp_1, user_settings_model_1.created_on)
-        self.assertLess(
-            final_created_on_timestamp_2, user_settings_model_2.created_on)
-        actual_output = self._run_one_off_job()
-        self.assertItemsEqual(actual_output, expected_output)
-        migrated_user_model_1 = (
-            user_models.UserSettingsModel.get_by_id(self.USER_ID_1))
-        migrated_user_model_2 = (
-            user_models.UserSettingsModel.get_by_id(self.USER_ID_2))
-        self.assertEqual(
-            migrated_user_model_1.created_on, final_created_on_timestamp_1)
-        self.assertEqual(
-            migrated_user_model_2.created_on, final_created_on_timestamp_2)
-
-    def test_multiple_runs_of_one_off_job_works_correctly(self):
-        user_settings_model_1 = (
-            user_models.UserSettingsModel(
-                id=self.USER_ID_1,
-                email=self.EMAIL_1,
-            )
-        )
-        user_settings_model_1.update_timestamps()
-        user_settings_model_1.created_on += datetime.timedelta(hours=10)
-        final_created_on_timestamp_1 = user_settings_model_1.last_updated
-        user_settings_model_1.put()
-
-        user_settings_model_2 = (
-            user_models.UserSettingsModel(
-                id=self.USER_ID_2,
-                email=self.EMAIL_2,
-            )
-        )
-        user_settings_model_2.update_timestamps()
-        user_settings_model_2.created_on += datetime.timedelta(hours=5)
-        final_created_on_timestamp_2 = user_settings_model_2.last_updated
-        user_settings_model_2.put()
-
-        expected_output = [['SUCCESS_ALREADY_UP_TO_DATE', 2]]
-        self.assertLess(
-            final_created_on_timestamp_1, user_settings_model_1.created_on)
-        self.assertLess(
-            final_created_on_timestamp_2, user_settings_model_2.created_on)
-        actual_output = self._run_one_off_job()
-        actual_output = self._run_one_off_job()
-        self.assertItemsEqual(actual_output, expected_output)
-        migrated_user_model_1 = (
-            user_models.UserSettingsModel.get_by_id(self.USER_ID_1))
-        migrated_user_model_2 = (
-            user_models.UserSettingsModel.get_by_id(self.USER_ID_2))
-        self.assertEqual(
-            migrated_user_model_1.created_on, final_created_on_timestamp_1)
-        self.assertEqual(
-            migrated_user_model_2.created_on, final_created_on_timestamp_2)
-
-
-class UserSettingsCreatedOnAuditOneOffJobTests(test_utils.GenericTestBase):
-
-    AUTO_CREATE_DEFAULT_SUPERADMIN_USER = False
-
-    USER_ID_1 = 'user_id'
-    USER_ID_2 = 'user_id_2'
-    EMAIL_1 = 'test@email.com'
-    EMAIL_2 = 'test2@email.com'
-    SKILL_ID_1 = 'skill_id_1'
-    SKILL_ID_2 = 'skill_id_2'
-    DEGREE_OF_MASTERY = 0.5
-    EXPLORATION_IDS = ['exp_1', 'exp_2', 'exp_3']
-    COLLECTION_IDS = ['col_1', 'col_2', 'col_3']
-    EXP_ID_ONE = 'exp_id_one'
-    EXP_ID_TWO = 'exp_id_two'
-    EXP_ID_THREE = 'exp_id_three'
-
-    def setUp(self):
-        super(UserSettingsCreatedOnAuditOneOffJobTests, self).setUp()
-
-        self.user_settings_model = (
-            user_models.UserSettingsModel(
-                id=self.USER_ID_1,
-                email=self.EMAIL_1,
-            )
-        )
-        self.user_settings_model.update_timestamps()
-        self.lowest_timestamp = self.user_settings_model.created_on
-        self.user_settings_model.last_agreed_to_terms = (
-            self.lowest_timestamp + datetime.timedelta(hours=2))
-        self.user_settings_model.last_logged_in = (
-            self.lowest_timestamp + datetime.timedelta(minutes=1))
-        self.user_settings_model.last_started_state_editor_tutorial = (
-            self.lowest_timestamp + datetime.timedelta(minutes=3))
-        self.user_settings_model.last_started_state_translation_tutorial = (
-            self.lowest_timestamp + datetime.timedelta(hours=14))
-        self.user_settings_model.last_edited_an_exploration = (
-            self.lowest_timestamp + datetime.timedelta(hours=15))
-        self.user_settings_model.last_created_an_exploration = (
-            self.lowest_timestamp + datetime.timedelta(hours=16))
-        self.user_settings_model.first_contribution_msec = (
-            utils.get_time_in_millisecs(
-                self.lowest_timestamp + datetime.timedelta(
-                    hours=10)
-            )
-        )
-        self.user_settings_model.put()
-
-        self.user_subscriptions_model = user_models.UserSubscriptionsModel(
-            id=self.USER_ID_1)
-        self.user_subscriptions_model.update_timestamps()
-        self.user_subscriptions_model.last_checked = (
-            self.lowest_timestamp + datetime.timedelta(hours=1)
-        )
-        self.user_subscriptions_model.put()
-
-        self.exploration_user_data_model = user_models.ExplorationUserDataModel(
-            id='%s.%s' % (self.USER_ID_1, self.EXP_ID_ONE),
-            user_id=self.USER_ID_1,
-            exploration_id=self.EXP_ID_ONE,
-            rating=2,
-            rated_on=self.lowest_timestamp + datetime.timedelta(hours=1),
-            draft_change_list={'new_content': {}},
-            draft_change_list_last_updated=(
-                self.lowest_timestamp + datetime.timedelta(hours=2)),
-            draft_change_list_exp_version=3,
-            draft_change_list_id=1
-        )
-        self.exploration_user_data_model.update_timestamps()
-        self.exploration_user_data_model.put()
-
-        self.user_contributions_model = user_models.UserContributionsModel(
-            id=self.USER_ID_1)
-        self.user_contributions_model.update_timestamps()
-        self.user_contributions_model.put()
-
-        self.user_email_preferences_model = (
-            user_models.UserEmailPreferencesModel(id=self.USER_ID_1))
-        self.user_email_preferences_model.update_timestamps()
-        self.user_email_preferences_model.put()
-
-        self.user_stats_model = user_models.UserStatsModel(
-            id=self.USER_ID_1)
-        self.user_stats_model.update_timestamps()
-        self.user_stats_model.put()
-
-    def _run_one_off_job(self):
-        """Runs the one-off MapReduce job."""
-        job_id = (
-            user_jobs_one_off.UserSettingsCreatedOnAuditOneOffJob.create_new())
-        user_jobs_one_off.UserSettingsCreatedOnAuditOneOffJob.enqueue(job_id)
-        self.assertEqual(
-            self.count_jobs_in_mapreduce_taskqueue(
-                taskqueue_services.QUEUE_NAME_ONE_OFF_JOBS), 1)
-        self.process_and_flush_pending_mapreduce_tasks()
-        stringified_output = (
-            user_jobs_one_off.UserSettingsCreatedOnAuditOneOffJob
-            .get_output(job_id))
-        eval_output = [ast.literal_eval(stringified_item) for
-                       stringified_item in stringified_output]
-        return eval_output
-
-    def test_created_on_having_lowest_value_timestamp_yields_success(self):
-        self.assertEqual(
-            self.lowest_timestamp, self.user_settings_model.created_on)
-        expected_output = [['SUCCESS_ALREADY_UP_TO_DATE', 1]]
-        actual_output = self._run_one_off_job()
-        self.assertItemsEqual(expected_output, actual_output)
-
-    def test_created_on_within_delta_from_lowest_value_yields_success(self):
-        self.user_settings_model.update_timestamps(
-            update_last_updated_time=False)
-        self.user_settings_model.created_on += datetime.timedelta(minutes=5)
-        self.user_settings_model.put()
-        self.assertLess(
-            self.lowest_timestamp, self.user_settings_model.created_on)
-        expected_output = [['SUCCESS_ALREADY_UP_TO_DATE', 1]]
-        actual_output = self._run_one_off_job()
-        self.assertItemsEqual(expected_output, actual_output)
-
-    def test_created_on_greater_than_delta_from_lowest_value_yields_error(self):
-        self.user_settings_model.update_timestamps(
-            update_last_updated_time=False)
-        self.user_settings_model.created_on += datetime.timedelta(minutes=6)
-        self.user_settings_model.put()
-        # Since last_updated of user_settings_model was never changed, hence
-        # it remains the lowest timestamp value among all attributes.
-        self.lowest_timestamp = self.user_settings_model.last_updated
-        self.assertLess(
-            self.lowest_timestamp,
-            self.user_settings_model.created_on - datetime.timedelta(minutes=5))
-        expected_output = [
-            [
-                'ERROR_NEED_TO_UPDATE_USING_UserSettingsModel_last_updated',
-                [self.USER_ID_1]
-            ]]
-        actual_output = self._run_one_off_job()
-        self.assertItemsEqual(expected_output, actual_output)
-
-    def test_update_for_multiple_users_works_correctly(self):
-        user_settings_model_2 = (
-            user_models.UserSettingsModel(
-                id=self.USER_ID_2,
-                email=self.EMAIL_2,
-            )
-        )
-        user_settings_model_2.update_timestamps()
-        user_settings_model_2.created_on += datetime.timedelta(hours=10)
-        user_settings_model_2.put()
-
-        expected_output = [
-            ['SUCCESS_ALREADY_UP_TO_DATE', 1],
-            [
-                'ERROR_NEED_TO_UPDATE_USING_UserSettingsModel_last_updated',
-                [self.USER_ID_2]
-            ]
-        ]
-        actual_output = self._run_one_off_job()
-        self.assertItemsEqual(actual_output, expected_output)
-
-
-class CleanUpUserSubscribersModelOneOffJobTests(test_utils.GenericTestBase):
-
-    def setUp(self):
-        super(CleanUpUserSubscribersModelOneOffJobTests, self).setUp()
-
-        self.signup(self.OWNER_EMAIL, self.OWNER_USERNAME)
-        self.signup('user@email', 'user')
-        self.owner_id = self.get_user_id_from_email(self.OWNER_EMAIL)
-        self.user_id = self.get_user_id_from_email('user@email')
-
-        subscription_services.subscribe_to_creator(self.user_id, self.owner_id)
-
-        self.model_instance = user_models.UserSubscribersModel.get_by_id(
-            self.owner_id)
-        self.process_and_flush_pending_mapreduce_tasks()
-
-    def test_standard_operation(self):
-        job_id = (
-            user_jobs_one_off.CleanUpUserSubscribersModelOneOffJob.create_new())
-        user_jobs_one_off.CleanUpUserSubscribersModelOneOffJob.enqueue(job_id)
-        self.process_and_flush_pending_mapreduce_tasks()
-
-        output = (
-            user_jobs_one_off.CleanUpUserSubscribersModelOneOffJob.get_output(
-                job_id))
-        self.assertEqual(output, [])
-
-    def test_migration_job_skips_deleted_model(self):
-        self.model_instance.subscriber_ids.append(self.owner_id)
-        self.model_instance.deleted = True
-        self.model_instance.update_timestamps()
-        self.model_instance.put()
-
-        job_id = (
-            user_jobs_one_off.CleanUpUserSubscribersModelOneOffJob.create_new())
-        user_jobs_one_off.CleanUpUserSubscribersModelOneOffJob.enqueue(job_id)
-        self.process_and_flush_pending_mapreduce_tasks()
-
-        output = (
-            user_jobs_one_off.CleanUpUserSubscribersModelOneOffJob.get_output(
-                job_id))
-        self.assertEqual(output, [])
-
-    def test_job_removes_user_id_from_subscriber_ids(self):
-        self.model_instance.subscriber_ids.append(self.owner_id)
-        self.model_instance.update_timestamps()
-        self.model_instance.put()
-        job_id = (
-            user_jobs_one_off.CleanUpUserSubscribersModelOneOffJob.create_new())
-        user_jobs_one_off.CleanUpUserSubscribersModelOneOffJob.enqueue(job_id)
-        self.process_and_flush_pending_mapreduce_tasks()
-
-        output = (
-            user_jobs_one_off.CleanUpUserSubscribersModelOneOffJob.get_output(
-                job_id))
-        self.assertEqual(
-            output, [
-                '[u\'Removed user from their own subscribers list\', '
-                '[u\'%s\']]' % self.owner_id])
-        self.model_instance = user_models.UserSubscribersModel.get_by_id(
-            self.owner_id)
-        self.assertTrue(self.user_id in self.model_instance.subscriber_ids)
-        self.assertTrue(self.owner_id not in self.model_instance.subscriber_ids)
-
-
-class CleanUpCollectionProgressModelOneOffJobTests(test_utils.GenericTestBase):
-
-    def setUp(self):
-        super(CleanUpCollectionProgressModelOneOffJobTests, self).setUp()
-
-        self.signup(self.OWNER_EMAIL, self.OWNER_USERNAME)
-        self.owner_id = self.get_user_id_from_email(self.OWNER_EMAIL)
-        self.set_curriculum_admins([self.OWNER_USERNAME])
-        self.owner = user_services.get_user_actions_info(self.owner_id)
-
-        explorations = [exp_domain.Exploration.create_default_exploration(
-            '%s' % i,
-            title='title %d' % i,
-            category='category%d' % i
-        ) for i in python_utils.RANGE(3)]
-
-        collection = collection_domain.Collection.create_default_collection(
-            'col')
-
-        for exp in explorations:
-            exp_services.save_new_exploration(self.owner_id, exp)
-            rights_manager.publish_exploration(self.owner, exp.id)
-            collection.add_node(exp.id)
-
-        collection_services.save_new_collection(self.owner_id, collection)
-        rights_manager.publish_collection(self.owner, 'col')
-
-        self.signup('user@email', 'user')
-        self.user_id = self.get_user_id_from_email('user@email')
-
-        learner_progress_services.mark_exploration_as_completed(
-            self.user_id, '0')
-        collection_services.record_played_exploration_in_collection_context(
-            self.user_id, 'col', '0')
-        learner_progress_services.mark_exploration_as_completed(
-            self.user_id, '1')
-        collection_services.record_played_exploration_in_collection_context(
-            self.user_id, 'col', '1')
-
-        self.model_instance = user_models.CollectionProgressModel.get_by_id(
-            '%s.col' % self.user_id)
-        self.process_and_flush_pending_mapreduce_tasks()
-
-    def test_standard_operation(self):
-        job_id = (
-            user_jobs_one_off
-            .CleanUpCollectionProgressModelOneOffJob.create_new())
-        user_jobs_one_off.CleanUpCollectionProgressModelOneOffJob.enqueue(
-            job_id)
-        self.process_and_flush_pending_mapreduce_tasks()
-
-        output = (
-            user_jobs_one_off
-            .CleanUpCollectionProgressModelOneOffJob.get_output(job_id))
-        self.assertEqual(output, [])
-        self.assertEqual(
-            self.model_instance.completed_explorations, ['0', '1'])
-
-    def test_migration_job_skips_deleted_model(self):
-        self.model_instance.completed_explorations.append('3')
-        self.model_instance.deleted = True
-        self.model_instance.update_timestamps()
-        self.model_instance.put()
-
-        job_id = (
-            user_jobs_one_off
-            .CleanUpCollectionProgressModelOneOffJob.create_new())
-        user_jobs_one_off.CleanUpCollectionProgressModelOneOffJob.enqueue(
-            job_id)
-        self.process_and_flush_pending_mapreduce_tasks()
-
-        output = (
-            user_jobs_one_off
-            .CleanUpCollectionProgressModelOneOffJob.get_output(job_id))
-        self.assertEqual(output, [])
-
-    def test_job_cleans_up_exploration_ids_not_present_in_collection(self):
-        completed_activities_model = (
-            user_models.CompletedActivitiesModel.get_by_id(self.user_id))
-        self.assertEqual(
-            completed_activities_model.exploration_ids, ['0', '1'])
-
-        self.assertEqual(
-            self.model_instance.completed_explorations, ['0', '1'])
-        self.model_instance.completed_explorations.append('3')
-        self.model_instance.update_timestamps()
-        self.model_instance.put()
-        self.assertEqual(
-            self.model_instance.completed_explorations, ['0', '1', '3'])
-
-        job_id = (
-            user_jobs_one_off
-            .CleanUpCollectionProgressModelOneOffJob.create_new())
-        user_jobs_one_off.CleanUpCollectionProgressModelOneOffJob.enqueue(
-            job_id)
-        self.process_and_flush_pending_mapreduce_tasks()
-
-        output = (
-            user_jobs_one_off
-            .CleanUpCollectionProgressModelOneOffJob.get_output(job_id))
-        expected_output = [(
-            '[u\'Added missing exp ids in CompletedActivitiesModel\', '
-            '[u\'%s.col\']]' % self.user_id
-        ), (
-            '[u\'Invalid Exploration IDs cleaned from '
-            'CollectionProgressModel\', '
-            '[u"Model id: %s.col, Collection id: col, Removed exploration ids: '
-            '[u\'3\']"]]' % self.user_id)]
-        self.assertEqual(output, expected_output)
-        self.model_instance = user_models.CollectionProgressModel.get_by_id(
-            '%s.col' % self.user_id)
-        self.assertEqual(
-            self.model_instance.completed_explorations, ['0', '1'])
-
-        completed_activities_model = (
-            user_models.CompletedActivitiesModel.get_by_id(self.user_id))
-        self.assertEqual(
-            completed_activities_model.exploration_ids, ['0', '1', '3'])
-
-    def test_job_creates_completed_activities_model_if_it_is_missing(self):
-        completed_activities_model = (
-            user_models.CompletedActivitiesModel.get_by_id(self.user_id))
-        self.assertEqual(
-            completed_activities_model.exploration_ids, ['0', '1'])
-        completed_activities_model.delete()
-
-        self.assertIsNone(
-            user_models.CompletedActivitiesModel.get_by_id(self.user_id))
-
-        self.assertEqual(
-            self.model_instance.completed_explorations, ['0', '1'])
-
-        job_id = (
-            user_jobs_one_off
-            .CleanUpCollectionProgressModelOneOffJob.create_new())
-        user_jobs_one_off.CleanUpCollectionProgressModelOneOffJob.enqueue(
-            job_id)
-        self.process_and_flush_pending_mapreduce_tasks()
-
-        output = (
-            user_jobs_one_off
-            .CleanUpCollectionProgressModelOneOffJob.get_output(job_id))
-        self.assertEqual(
-            output, [
-                '[u\'Regenerated Missing CompletedActivitiesModel\', '
-                '[u\'%s.col\']]' % self.user_id])
-
-        self.assertEqual(
-            self.model_instance.completed_explorations, ['0', '1'])
-
-        completed_activities_model = (
-            user_models.CompletedActivitiesModel.get_by_id(self.user_id))
-        self.assertEqual(
-            completed_activities_model.exploration_ids, ['0', '1'])
-
-    def test_job_updates_completed_activities_model_if_exp_ids_do_not_match(
-            self):
-        learner_progress_services.mark_exploration_as_completed(
-            self.user_id, '2')
-        completed_activities_model = (
-            user_models.CompletedActivitiesModel.get_by_id(self.user_id))
-        self.assertEqual(
-            completed_activities_model.exploration_ids, ['0', '1', '2'])
-        completed_activities_model.exploration_ids = ['0', '2']
-        completed_activities_model.update_timestamps()
-        completed_activities_model.put()
-
-        completed_activities_model = (
-            user_models.CompletedActivitiesModel.get_by_id(self.user_id))
-        self.assertEqual(
-            completed_activities_model.exploration_ids, ['0', '2'])
-
-        self.assertEqual(
-            self.model_instance.completed_explorations, ['0', '1'])
-
-        job_id = (
-            user_jobs_one_off
-            .CleanUpCollectionProgressModelOneOffJob.create_new())
-        user_jobs_one_off.CleanUpCollectionProgressModelOneOffJob.enqueue(
-            job_id)
-        self.process_and_flush_pending_mapreduce_tasks()
-
-        output = (
-            user_jobs_one_off
-            .CleanUpCollectionProgressModelOneOffJob.get_output(job_id))
-        self.assertEqual(
-            output, [
-                '[u\'Added missing exp ids in CompletedActivitiesModel\', '
-                '[u\'%s.col\']]' % self.user_id])
-
-        self.assertEqual(
-            self.model_instance.completed_explorations, ['0', '1'])
-
-        completed_activities_model = (
-            user_models.CompletedActivitiesModel.get_by_id(self.user_id))
-        self.assertEqual(
-            completed_activities_model.exploration_ids, ['0', '2', '1'])
-
-
-class CleanUpUserContributionsModelOneOffJobTests(test_utils.GenericTestBase):
-
-    def setUp(self):
-        super(CleanUpUserContributionsModelOneOffJobTests, self).setUp()
-
-        self.signup(self.OWNER_EMAIL, self.OWNER_USERNAME)
-        self.signup('user@email', 'user')
-        self.owner_id = self.get_user_id_from_email(self.OWNER_EMAIL)
-        self.user_id = self.get_user_id_from_email('user@email')
-
-        self.owner = user_services.get_user_actions_info(self.owner_id)
-        self.user = user_services.get_user_actions_info(self.user_id)
-
-        self.save_new_valid_exploration(
-            'exp0', self.user_id, end_state_name='End')
-        self.save_new_valid_exploration(
-            'exp1', self.owner_id, end_state_name='End')
-        exp_services.update_exploration(
-            self.user_id, 'exp1', [exp_domain.ExplorationChange({
-                'cmd': 'edit_exploration_property',
-                'property_name': 'objective',
-                'new_value': 'the objective'
-            })], 'Test edit')
-
-        rights_manager.publish_exploration(self.user, 'exp0')
-        rights_manager.publish_exploration(self.owner, 'exp1')
-
-        self.process_and_flush_pending_mapreduce_tasks()
-
-    def test_standard_operation(self):
-        job_id = (
-            user_jobs_one_off
-            .CleanUpUserContributionsModelOneOffJob.create_new())
-        user_jobs_one_off.CleanUpUserContributionsModelOneOffJob.enqueue(job_id)
-        self.process_and_flush_pending_mapreduce_tasks()
-
-        output = (
-            user_jobs_one_off.CleanUpUserContributionsModelOneOffJob.get_output(
-                job_id))
-        self.assertEqual(output, [])
-
-        model_instance_1 = user_models.UserContributionsModel.get_by_id(
-            self.user_id)
-        self.assertEqual(model_instance_1.created_exploration_ids, ['exp0'])
-        self.assertEqual(
-            model_instance_1.edited_exploration_ids, ['exp0', 'exp1'])
-
-        model_instance_2 = user_models.UserContributionsModel.get_by_id(
-            self.owner_id)
-        self.assertEqual(model_instance_2.created_exploration_ids, ['exp1'])
-        self.assertEqual(
-            model_instance_2.edited_exploration_ids, ['exp1'])
-
-    def test_migration_job_skips_deleted_model(self):
-        model_instance = user_models.UserContributionsModel.get_by_id(
-            self.user_id)
-        model_instance.deleted = True
-        model_instance.update_timestamps()
-        model_instance.put()
-        exp_services.delete_exploration(self.user_id, 'exp0')
-        job_id = (
-            user_jobs_one_off
-            .CleanUpUserContributionsModelOneOffJob.create_new())
-        user_jobs_one_off.CleanUpUserContributionsModelOneOffJob.enqueue(job_id)
-        self.process_and_flush_pending_mapreduce_tasks()
-
-        output = (
-            user_jobs_one_off.CleanUpUserContributionsModelOneOffJob.get_output(
-                job_id))
-        self.assertEqual(output, [])
-
-    def test_job_removes_deleted_exp_from_created_explorations(self):
-        exp_services.delete_exploration(self.user_id, 'exp0')
-        model_instance_1 = user_models.UserContributionsModel.get_by_id(
-            self.user_id)
-        self.assertEqual(model_instance_1.created_exploration_ids, ['exp0'])
-        self.assertEqual(
-            model_instance_1.edited_exploration_ids, ['exp0', 'exp1'])
-
-        model_instance_2 = user_models.UserContributionsModel.get_by_id(
-            self.owner_id)
-        self.assertEqual(model_instance_2.created_exploration_ids, ['exp1'])
-        self.assertEqual(
-            model_instance_2.edited_exploration_ids, ['exp1'])
-
-        job_id = (
-            user_jobs_one_off
-            .CleanUpUserContributionsModelOneOffJob.create_new())
-        user_jobs_one_off.CleanUpUserContributionsModelOneOffJob.enqueue(job_id)
-        self.process_and_flush_pending_mapreduce_tasks()
-
-        output = (
-            user_jobs_one_off.CleanUpUserContributionsModelOneOffJob.get_output(
-                job_id))
-        self.assertEqual(
-            output, [
-                '[u\'Removed deleted exp ids from UserContributionsModel\', '
-                '[u"Model id: %s, Removed exploration ids: [u\'exp0\', '
-                'u\'exp0\']"]]' % self.user_id])
-
-        model_instance_1 = user_models.UserContributionsModel.get_by_id(
-            self.user_id)
-        self.assertEqual(model_instance_1.created_exploration_ids, [])
-        self.assertEqual(model_instance_1.edited_exploration_ids, ['exp1'])
-
-        model_instance_2 = user_models.UserContributionsModel.get_by_id(
-            self.owner_id)
-        self.assertEqual(model_instance_2.created_exploration_ids, ['exp1'])
-        self.assertEqual(
-            model_instance_2.edited_exploration_ids, ['exp1'])
-
-    def test_job_removes_deleted_exp_from_edited_explorations(self):
-        exp_services.delete_exploration(self.owner_id, 'exp1')
-        model_instance_1 = user_models.UserContributionsModel.get_by_id(
-            self.user_id)
-        self.assertEqual(model_instance_1.created_exploration_ids, ['exp0'])
-        self.assertEqual(
-            model_instance_1.edited_exploration_ids, ['exp0', 'exp1'])
-
-        model_instance_2 = user_models.UserContributionsModel.get_by_id(
-            self.owner_id)
-        self.assertEqual(model_instance_2.created_exploration_ids, ['exp1'])
-        self.assertEqual(
-            model_instance_2.edited_exploration_ids, ['exp1'])
-
-        job_id = (
-            user_jobs_one_off
-            .CleanUpUserContributionsModelOneOffJob.create_new())
-        user_jobs_one_off.CleanUpUserContributionsModelOneOffJob.enqueue(job_id)
-        self.process_and_flush_pending_mapreduce_tasks()
-
-        output = (
-            user_jobs_one_off.CleanUpUserContributionsModelOneOffJob.get_output(
-                job_id))
-        removed_exp_list = [
-            'Model id: %s, Removed exploration ids: '
-            '[u\'exp1\', u\'exp1\']' % self.owner_id,
-            'Model id: %s, Removed exploration ids: '
-            '[u\'exp1\']' % self.user_id]
-        removed_exp_list.sort()
-        self.assertEqual(
-            output, [
-                '[u\'Removed deleted exp ids from UserContributionsModel\', '
-                '[u"%s", u"%s"]]' % (removed_exp_list[0], removed_exp_list[1])])
-
-        model_instance_1 = user_models.UserContributionsModel.get_by_id(
-            self.user_id)
-        self.assertEqual(model_instance_1.created_exploration_ids, ['exp0'])
-        self.assertEqual(model_instance_1.edited_exploration_ids, ['exp0'])
-
-        model_instance_2 = user_models.UserContributionsModel.get_by_id(
-            self.owner_id)
-        self.assertEqual(model_instance_2.created_exploration_ids, [])
-        self.assertEqual(
-            model_instance_2.edited_exploration_ids, [])
-
-
-class ProfilePictureAuditOneOffJobTests(test_utils.GenericTestBase):
-
-    AUTO_CREATE_DEFAULT_SUPERADMIN_USER = False
-
-    def _run_one_off_job(self):
-        """Runs the one-off MapReduce job."""
-        job_id = user_jobs_one_off.ProfilePictureAuditOneOffJob.create_new()
-        user_jobs_one_off.ProfilePictureAuditOneOffJob.enqueue(job_id)
-        self.assertEqual(
-            self.count_jobs_in_mapreduce_taskqueue(
-                taskqueue_services.QUEUE_NAME_ONE_OFF_JOBS), 1)
-        self.process_and_flush_pending_mapreduce_tasks()
-        stringified_output = (
-            user_jobs_one_off.ProfilePictureAuditOneOffJob.get_output(job_id))
-        eval_output = [ast.literal_eval(stringified_item) for
-                       stringified_item in stringified_output]
-        return eval_output
-
-    def setUp(self):
-        super(ProfilePictureAuditOneOffJobTests, self).setUp()
-        self.signup(self.OWNER_EMAIL, self.OWNER_USERNAME)
-        self.owner_id = self.get_user_id_from_email(self.OWNER_EMAIL)
-        user_services.generate_initial_profile_picture(self.owner_id)
-
-    def test_correct_profile_picture_has_success_value(self):
-        user_services.generate_initial_profile_picture(self.owner_id)
-        output = self._run_one_off_job()
-        self.assertEqual(output, [['SUCCESS', 1]])
-
-    def test_resized_image_has_profile_picture_non_standard_dimensions_error(
-            self):
-        user_services.update_profile_picture_data_url(
-            self.owner_id, image_constants.PNG_IMAGE_WRONG_DIMENSIONS_BASE64)
-        output = self._run_one_off_job()
-        self.assertEqual(
-            output,
-            [[
-                'FAILURE - PROFILE PICTURE NON STANDARD DIMENSIONS - 150,160',
-                [self.OWNER_USERNAME]
-            ]]
-        )
-
-    def test_invalid_image_has_cannot_load_picture_error(self):
-        user_services.update_profile_picture_data_url(
-            self.owner_id, image_constants.PNG_IMAGE_BROKEN_BASE64)
-        output = self._run_one_off_job()
-        self.assertEqual(
-            output,
-            [['FAILURE - CANNOT LOAD PROFILE PICTURE', [self.OWNER_USERNAME]]]
-        )
-
-    def test_non_png_image_has_profile_picture_not_png_error(self):
-        user_services.update_profile_picture_data_url(
-            self.owner_id, image_constants.JPG_IMAGE_BASE64)
-        output = self._run_one_off_job()
-        self.assertEqual(
-            output,
-            [['FAILURE - PROFILE PICTURE NOT PNG', [self.OWNER_USERNAME]]]
-        )
-
-    def test_broken_base64_data_url_has_invalid_profile_picture_data_url_error(
-            self):
-        user_services.update_profile_picture_data_url(
-            self.owner_id, image_constants.BROKEN_BASE64)
-        output = self._run_one_off_job()
-        self.assertEqual(
-            output,
-            [[
-                'FAILURE - INVALID PROFILE PICTURE DATA URL',
-                [self.OWNER_USERNAME]
-            ]]
-        )
-
-    def test_user_without_profile_picture_has_missing_profile_picture_error(
-            self):
-        user_services.update_profile_picture_data_url(self.owner_id, None)
-        output = self._run_one_off_job()
-        self.assertEqual(
-            output,
-            [['FAILURE - MISSING PROFILE PICTURE', [self.OWNER_USERNAME]]]
-        )
-
-    def test_not_registered_user_has_not_registered_value(self):
-        user_settings_model = (
-            user_models.UserSettingsModel.get_by_id(self.owner_id))
-        user_settings_model.username = None
-        user_settings_model.update_timestamps()
-        user_settings_model.put()
-        output = self._run_one_off_job()
-        self.assertEqual(output, [['SUCCESS - NOT REGISTERED', 1]])
-
-    def test_deleted_user_has_deleted_value(self):
-        user_settings_model = (
-            user_models.UserSettingsModel.get_by_id(self.owner_id))
-        user_settings_model.deleted = True
-        user_settings_model.update_timestamps()
-        user_settings_model.put()
-        output = self._run_one_off_job()
-        self.assertEqual(output, [['SUCCESS - DELETED', 1]])
-
-    def test_zero_users_has_no_output(self):
-        user_models.UserSettingsModel.delete_by_id(self.owner_id)
-        output = self._run_one_off_job()
-        self.assertEqual(output, [])
-
-    def test_multiple_users_have_correct_values(self):
-        self.signup(self.NEW_USER_EMAIL, self.NEW_USER_USERNAME)
-        new_user_id = self.get_user_id_from_email(self.NEW_USER_EMAIL)
-        self.signup(self.EDITOR_EMAIL, self.EDITOR_USERNAME)
-        editor_id = self.get_user_id_from_email(self.EDITOR_EMAIL)
-        self.signup(self.MODERATOR_EMAIL, self.MODERATOR_USERNAME)
-        moderator_id = self.get_user_id_from_email(self.MODERATOR_EMAIL)
-
-        user_services.update_profile_picture_data_url(
-            new_user_id, image_constants.JPG_IMAGE_BASE64)
-        user_services.update_profile_picture_data_url(editor_id, None)
-
-        user_settings_model = (
-            user_models.UserSettingsModel.get_by_id(moderator_id))
-        user_settings_model.deleted = True
-        user_settings_model.update_timestamps()
-        user_settings_model.put()
-
-        output = self._run_one_off_job()
-        self.assertItemsEqual(
-            output,
-            [
-                ['SUCCESS', 1],
-                ['FAILURE - MISSING PROFILE PICTURE', [self.EDITOR_USERNAME]],
-                ['SUCCESS - DELETED', 1],
-                ['FAILURE - PROFILE PICTURE NOT PNG', [self.NEW_USER_USERNAME]]
-            ]
-        )
-
-
-class UniqueHashedNormalizedUsernameAuditJobTests(test_utils.GenericTestBase):
-
-    AUTO_CREATE_DEFAULT_SUPERADMIN_USER = False
-
-    def _run_one_off_job(self):
-        """Runs the one-off MapReduce job."""
-        job_id = (
-            user_jobs_one_off.UniqueHashedNormalizedUsernameAuditJob
-            .create_new())
-        user_jobs_one_off.UniqueHashedNormalizedUsernameAuditJob.enqueue(job_id)
-        self.assertEqual(
-            self.count_jobs_in_mapreduce_taskqueue(
-                taskqueue_services.QUEUE_NAME_ONE_OFF_JOBS), 1)
-        self.process_and_flush_pending_mapreduce_tasks()
-        stringified_output = (
-            user_jobs_one_off.UniqueHashedNormalizedUsernameAuditJob.get_output(
-                job_id))
-        eval_output = [ast.literal_eval(stringified_item) for
-                       stringified_item in stringified_output]
-        for item in eval_output:
-            if item[0] == 'FAILURE':
-                item[1] = sorted(item[1])
-        return eval_output
-
-    def test_audit_user_with_username_is_successful(self):
-        model = user_models.UserSettingsModel(id='id', email='email@email.com')
-        model.update_timestamps()
-        model.put()
-        output = self._run_one_off_job()
-        self.assertEqual(output, [['SUCCESS USERNAME NONE', 1]])
-
-    def test_audit_users_with_different_usernames_is_successful(self):
-        # Generate 4 different users.
-        for i in python_utils.RANGE(4):
-            model = user_models.UserSettingsModel(
-                id='id%s' % i,
-                email='email%s@email.com' % i,
-                normalized_username='username%s' % i
-            )
-            model.update_timestamps()
-            model.put()
-        output = self._run_one_off_job()
-        self.assertEqual(output, [])
-
-    def test_audit_users_with_different_usernames_all_hashes_same_fails(self):
-        # Generate 4 different users.
-        for i in python_utils.RANGE(4):
-            model = user_models.UserSettingsModel(
-                id='id%s' % i,
-                email='email%s@email.com' % i,
-                normalized_username='username%s' % i
-            )
-            model.update_timestamps()
-            model.put()
-
-        def mock_convert_to_hash(*_):
-            """Function that takes any number of arguments and returns the
-            same hash for all inputs.
-            """
-            return 'hashhash'
-
-        with self.swap(utils, 'convert_to_hash', mock_convert_to_hash):
-            output = self._run_one_off_job()
-
-        self.assertEqual(
-            output,
-            [['FAILURE', ['username%s' % i for i in python_utils.RANGE(4)]]])
-
-    def test_audit_users_with_different_usernames_some_hashes_same_fails(self):
-        # Generate 5 different users.
-        for i in python_utils.RANGE(5):
-            model = user_models.UserSettingsModel(
-                id='id%s' % i,
-                email='email%s@email.com' % i,
-                normalized_username='username%s' % i
-            )
-            model.update_timestamps()
-            model.put()
-
-        def mock_convert_to_hash(username, _):
-            """Function that takes username and returns the same hash for some
-            usernames and unique hash for others.
-            """
-            if username in ('username1', 'username2'):
-                return 'hashhash'
-            return hash(username)
-
-        with self.swap(utils, 'convert_to_hash', mock_convert_to_hash):
-            output = self._run_one_off_job()
-
-        self.assertEqual(output, [['FAILURE', ['username1', 'username2']]])
-
-
-class DiscardOldDraftsOneOffJobTests(test_utils.GenericTestBase):
-
-    EXP_USER_DATA_MODEL_ID = 'user_id.exp_id'
-    USER_ID = 'user_id'
-    EXP_ID = 'exp_id'
-
-    def setUp(self):
-        super(DiscardOldDraftsOneOffJobTests, self).setUp()
-        self.save_new_valid_exploration(self.EXP_ID, self.USER_ID)
-
-    def _run_job_and_verify_output(self, expected_output):
-        """Runs the DiscardOldDraftsOneOffJob and verifies that the output
-        matches the expected output.
-
-        Args:
-            expected_output: list(str). The expected output from the one-off
-                job.
-        """
-        job_id = user_jobs_one_off.DiscardOldDraftsOneOffJob.create_new()
-        user_jobs_one_off.DiscardOldDraftsOneOffJob.enqueue(job_id)
-        self.process_and_flush_pending_mapreduce_tasks()
-
-        actual_output = user_jobs_one_off.DiscardOldDraftsOneOffJob.get_output(
-            job_id)
-        self.assertEqual(sorted(actual_output), sorted(expected_output))
-
-    def _create_exp_user_data_model(self, draft_change_list, last_updated):
-        """Creates a new ExplorationUserDataModel with the given parameters.
-
-        Args:
-            draft_change_list: list(dict)|None. The change list corresponding
-                to the user's draft for this exploration, or None if there is
-                no such draft.
-            last_updated: datetime.datetime. When the draft was last updated.
-        """
-        user_models.ExplorationUserDataModel(
-            id=self.EXP_USER_DATA_MODEL_ID,
-            user_id=self.USER_ID,
-            exploration_id=self.EXP_ID,
-            rating=2,
-            rated_on=datetime.datetime(2018, 1, 1),
-            draft_change_list=draft_change_list,
-            draft_change_list_last_updated=last_updated,
-            draft_change_list_exp_version=3,
-            draft_change_list_id=1
-        ).put()
-
-    def test_models_without_drafts_are_ignored(self):
-        self._create_exp_user_data_model(None, None)
-        self._run_job_and_verify_output([])
-
-    def test_draft_left_alone_if_it_is_current(self):
-        self._create_exp_user_data_model(
-            {'new_content': {}}, datetime.datetime(2021, 1, 1))
-        self._run_job_and_verify_output([])
-
-    def test_draft_discarded_if_exploration_is_missing(self):
-        exp_services.delete_exploration(self.USER_ID, self.EXP_ID)
-
-        self._create_exp_user_data_model(
-            {'new_content': {}}, datetime.datetime(2021, 1, 1))
-        old_model = user_models.ExplorationUserDataModel.get_by_id(
-            self.EXP_USER_DATA_MODEL_ID)
-        self.assertIsNotNone(old_model.draft_change_list)
-        self.assertIsNotNone(old_model.draft_change_list_last_updated)
-        self.assertIsNotNone(old_model.draft_change_list_exp_version)
-
-        self._run_job_and_verify_output([
-            '[u\'DISCARDED - Exploration is missing\', [u\'%s\']]' %
-            self.EXP_USER_DATA_MODEL_ID,
-            '[u\'SUCCESS - Discarded draft\', 1]'
-        ])
-        new_model = user_models.ExplorationUserDataModel.get_by_id(
-            self.EXP_USER_DATA_MODEL_ID)
-        self.assertLess(old_model.last_updated, new_model.last_updated)
-        self.assertIsNone(new_model.draft_change_list)
-        self.assertIsNone(new_model.draft_change_list_last_updated)
-        self.assertIsNone(new_model.draft_change_list_exp_version)
-
-    def test_draft_discarded_if_it_is_too_old(self):
-        self._create_exp_user_data_model(
-            {'new_content': {}}, datetime.datetime(2017, 1, 1))
-        old_model = user_models.ExplorationUserDataModel.get_by_id(
-            self.EXP_USER_DATA_MODEL_ID)
-        self.assertIsNotNone(old_model.draft_change_list)
-        self.assertIsNotNone(old_model.draft_change_list_last_updated)
-        self.assertIsNotNone(old_model.draft_change_list_exp_version)
-
-        self._run_job_and_verify_output([
-            '[u\'DISCARDED - Draft is old\', [u\'%s\']]' %
-            self.EXP_USER_DATA_MODEL_ID,
-            '[u\'SUCCESS - Discarded draft\', 1]'
-        ])
-        new_model = user_models.ExplorationUserDataModel.get_by_id(
-            self.EXP_USER_DATA_MODEL_ID)
-        self.assertLess(old_model.last_updated, new_model.last_updated)
-        self.assertIsNone(new_model.draft_change_list)
-        self.assertIsNone(new_model.draft_change_list_last_updated)
-        self.assertIsNone(new_model.draft_change_list_exp_version)
-
-
-class DeleteNonExistentExpsFromUserModelsOneOffJobTests(
-        test_utils.GenericTestBase):
-
-    EXP_USER_DATA_MODEL_ID = 'user_id.exp_id'
-    USER_1_ID = 'user_1_id'
-    USER_2_ID = 'user_2_id'
-    USER_3_ID = 'user_3_id'
-    EXP_1_ID = 'exp_1_id'
-    EXP_2_ID = 'exp_2_id'
-
-    def setUp(self):
-        super(DeleteNonExistentExpsFromUserModelsOneOffJobTests, self).setUp()
-        self.signup(self.OWNER_EMAIL, self.OWNER_USERNAME)
-        self.owner_id = self.get_user_id_from_email(self.OWNER_EMAIL)
-        self.owner = user_services.get_user_actions_info(self.owner_id)
-        self.save_new_valid_exploration(self.EXP_1_ID, self.owner_id)
-        self.save_new_valid_exploration(self.EXP_2_ID, self.owner_id)
-        user_models.CompletedActivitiesModel(
-            id=self.USER_1_ID, exploration_ids=[self.EXP_2_ID]
-        ).put()
-        user_models.UserSubscriptionsModel(
-            id=self.USER_1_ID, exploration_ids=[self.EXP_1_ID, self.EXP_2_ID]
-        ).put()
-        user_models.IncompleteActivitiesModel(
-            id=self.USER_2_ID, exploration_ids=[self.EXP_1_ID, self.EXP_2_ID]
-        ).put()
-        user_models.IncompleteActivitiesModel(
-            id=self.USER_3_ID, exploration_ids=[self.EXP_1_ID]).put()
-        user_models.CompletedActivitiesModel(
-            id=self.USER_3_ID, exploration_ids=[self.EXP_2_ID]).put()
-        user_models.UserSubscriptionsModel(
-            id=self.USER_3_ID, exploration_ids=[self.EXP_2_ID]
-        ).put()
-
-    def _run_job_and_verify_output(self, expected_output):
-        """Runs the DeleteNonExistentExpsFromUserModelsOneOffJob and verifies
-        that the output matches the expected output.
-
-        Args:
-            expected_output: list(str). The expected output from the one-off
-                job.
-        """
-        job_id = (
-            user_jobs_one_off.DeleteNonExistentExpsFromUserModelsOneOffJob
-            .create_new()
-        )
-        user_jobs_one_off.DeleteNonExistentExpsFromUserModelsOneOffJob.enqueue(
-            job_id)
-        self.process_and_flush_pending_mapreduce_tasks()
-        stringified_output = (
-            user_jobs_one_off.DeleteNonExistentExpsFromUserModelsOneOffJob
-            .get_output(job_id)
-        )
-        eval_output = [
-            ast.literal_eval(stringified_item)
-            for stringified_item in stringified_output
-        ]
-        self.assertItemsEqual(eval_output, expected_output)
-
-    def test_public_explorations_not_removed(self):
-        rights_manager.publish_exploration(self.owner, self.EXP_1_ID)
-        rights_manager.publish_exploration(self.owner, self.EXP_2_ID)
-
-        self._run_job_and_verify_output([
-            ['SUCCESS - CompletedActivitiesModel', 2],
-            ['SUCCESS - IncompleteActivitiesModel', 2],
-            ['SUCCESS - UserSubscriptionsModel', 3]
-        ])
-
-        self.assertEqual(
-            user_models.CompletedActivitiesModel.get(
-                self.USER_1_ID
-            ).exploration_ids,
-            [self.EXP_2_ID]
-        )
-        self.assertEqual(
-            user_models.UserSubscriptionsModel.get(
-                self.USER_1_ID
-            ).exploration_ids,
-            [self.EXP_1_ID, self.EXP_2_ID]
-        )
-        self.assertEqual(
-            user_models.IncompleteActivitiesModel.get(
-                self.USER_2_ID
-            ).exploration_ids,
-            [self.EXP_1_ID, self.EXP_2_ID]
-        )
-        self.assertEqual(
-            user_models.IncompleteActivitiesModel.get(
-                self.USER_3_ID
-            ).exploration_ids,
-            [self.EXP_1_ID]
-        )
-        self.assertEqual(
-            user_models.CompletedActivitiesModel.get(
-                self.USER_3_ID
-            ).exploration_ids,
-            [self.EXP_2_ID]
-        )
-        self.assertEqual(
-            user_models.UserSubscriptionsModel.get(
-                self.USER_3_ID
-            ).exploration_ids,
-            [self.EXP_2_ID]
-        )
-
-    def test_private_explorations_are_removed(self):
-        rights_manager.publish_exploration(self.owner, self.EXP_1_ID)
-        self._run_job_and_verify_output([
-            ['REMOVED_PRIVATE_EXPS - CompletedActivitiesModel', 2],
-            ['REMOVED_PRIVATE_EXPS - IncompleteActivitiesModel', 1],
-            ['SUCCESS - CompletedActivitiesModel', 2],
-            ['SUCCESS - IncompleteActivitiesModel', 2],
-            ['SUCCESS - UserSubscriptionsModel', 3]
-        ])
-
-        self.assertEqual(
-            user_models.CompletedActivitiesModel.get(
-                self.USER_1_ID
-            ).exploration_ids,
-            []
-        )
-        self.assertEqual(
-            user_models.CompletedActivitiesModel.get(
-                self.USER_3_ID
-            ).exploration_ids,
-            []
-        )
-        self.assertEqual(
-            user_models.IncompleteActivitiesModel.get(
-                self.USER_2_ID
-            ).exploration_ids,
-            [self.EXP_1_ID]
-        )
-        self.assertEqual(
-            user_models.IncompleteActivitiesModel.get(
-                self.USER_3_ID
-            ).exploration_ids,
-            [self.EXP_1_ID]
-        )
-
-    def test_deleted_explorations_are_removed(self):
-        rights_manager.publish_exploration(self.owner, self.EXP_2_ID)
-        exp_services.delete_exploration(
-            feconf.SYSTEM_COMMITTER_ID, self.EXP_1_ID, force_deletion=True)
-        self._run_job_and_verify_output([
-            ['REMOVED_DELETED_EXPS - IncompleteActivitiesModel', 2],
-            ['REMOVED_DELETED_EXPS - UserSubscriptionsModel', 2],
-            ['SUCCESS - CompletedActivitiesModel', 2],
-            ['SUCCESS - IncompleteActivitiesModel', 2],
-            ['SUCCESS - UserSubscriptionsModel', 3]
-        ])
-
-        self.assertEqual(
-            user_models.CompletedActivitiesModel.get(
-                self.USER_1_ID
-            ).exploration_ids,
-            [self.EXP_2_ID]
-        )
-        self.assertEqual(
-            user_models.CompletedActivitiesModel.get(
-                self.USER_3_ID
-            ).exploration_ids,
-            [self.EXP_2_ID]
-        )
-        self.assertEqual(
-            user_models.IncompleteActivitiesModel.get(
-                self.USER_2_ID
-            ).exploration_ids,
-            [self.EXP_2_ID]
-        )
-        self.assertEqual(
-            user_models.IncompleteActivitiesModel.get(
-                self.USER_3_ID
-            ).exploration_ids,
-            []
-        )
-        self.assertEqual(
-            user_models.UserSubscriptionsModel.get(
-                self.USER_1_ID
-            ).exploration_ids,
-            [self.EXP_2_ID]
-        )
-        self.assertEqual(
-            user_models.UserSubscriptionsModel.get(
-                self.USER_3_ID
-            ).exploration_ids,
-            [self.EXP_2_ID]
-        )
-
-
-class DeleteNonExistentExpUserDataOneOffJobTests(test_utils.GenericTestBase):
-
-    USER_1_ID = 'user_1_id'
-    USER_2_ID = 'user_2_id'
-    EXP_1_ID = 'exp_1_id'
-    EXP_2_ID = 'exp_2_id'
-
-    def setUp(self):
-        super(DeleteNonExistentExpUserDataOneOffJobTests, self).setUp()
-        self.signup(self.OWNER_EMAIL, self.OWNER_USERNAME)
-        self.owner_id = self.get_user_id_from_email(self.OWNER_EMAIL)
-        self.owner = user_services.get_user_actions_info(self.owner_id)
-        self.save_new_valid_exploration(self.EXP_1_ID, self.owner_id)
-        self.save_new_valid_exploration(self.EXP_2_ID, self.owner_id)
-        user_models.ExplorationUserDataModel(
-            id='%s.%s' % (self.USER_1_ID, self.EXP_1_ID),
-            user_id=self.USER_1_ID,
-            exploration_id=self.EXP_1_ID,
-        ).put()
-        user_models.ExplorationUserDataModel(
-            id='%s.%s' % (self.USER_2_ID, self.EXP_1_ID),
-            user_id=self.USER_2_ID,
-            exploration_id=self.EXP_1_ID,
-        ).put()
-        user_models.ExplorationUserDataModel(
-            id='%s.%s' % (self.USER_1_ID, self.EXP_2_ID),
-            user_id=self.USER_1_ID,
-            exploration_id=self.EXP_2_ID,
-        ).put()
-
-    def _run_job_and_verify_output(self, expected_output):
-        """Runs the DeleteNonExistentExpUserDataOneOffJob and verifies that
-        the output matches the expected output.
-
-        Args:
-            expected_output: list(str). The expected output from the one-off
-                job.
-        """
-        job_id = (
-            user_jobs_one_off.DeleteNonExistentExpUserDataOneOffJob.create_new()
-        )
-        user_jobs_one_off.DeleteNonExistentExpUserDataOneOffJob.enqueue(job_id)
-        self.process_and_flush_pending_mapreduce_tasks()
-        stringified_output = (
-            user_jobs_one_off.DeleteNonExistentExpUserDataOneOffJob.get_output(
-                job_id)
-        )
-        eval_output = [
-            ast.literal_eval(stringified_item)
-            for stringified_item in stringified_output
-        ]
-        self.assertItemsEqual(eval_output, expected_output)
-
-    def test_not_deleted_explorations_not_removed(self):
-        rights_manager.publish_exploration(self.owner, self.EXP_1_ID)
-        rights_manager.publish_exploration(self.owner, self.EXP_2_ID)
-
-        self._run_job_and_verify_output([['SUCCESS_KEPT', 3]])
-
-        self.assertIsNotNone(
-            user_models.ExplorationUserDataModel.get(
-                self.USER_1_ID, self.EXP_1_ID
-            )
-        )
-        self.assertIsNotNone(
-            user_models.ExplorationUserDataModel.get(
-                self.USER_2_ID, self.EXP_1_ID
-            )
-        )
-
-    def test_deleted_explorations_are_removed(self):
-        exp_models.ExplorationModel.delete_by_id(self.EXP_1_ID)
-
-        self._run_job_and_verify_output([
-            ['SUCCESS_DELETED_EXPLORATION', 2], ['SUCCESS_KEPT', 1]
-        ])
-        self.process_and_flush_pending_tasks()
-
-        self.assertIsNone(
-            user_models.ExplorationUserDataModel.get(
-                self.USER_1_ID, self.EXP_1_ID
-            )
-        )
-        self.assertIsNone(
-            user_models.ExplorationUserDataModel.get(
-                self.USER_2_ID, self.EXP_1_ID
-            )
-        )
-
-
-class DeleteNonExistentExpUserContributionsOneOffJobTests(
-        test_utils.GenericTestBase):
-
-    EXP_USER_DATA_MODEL_ID = 'user_id.exp_id'
-    USER_1_ID = 'user_1_id'
-    USER_2_ID = 'user_2_id'
-    USER_3_ID = 'user_3_id'
-    EXP_1_ID = 'exp_1_id'
-    EXP_2_ID = 'exp_2_id'
-    EXP_3_ID = 'exp_3_id'
-
-    def setUp(self):
-        super(DeleteNonExistentExpUserContributionsOneOffJobTests, self).setUp()
-        self.signup(self.OWNER_EMAIL, self.OWNER_USERNAME)
-        self.owner_id = self.get_user_id_from_email(self.OWNER_EMAIL)
-        self.owner = user_services.get_user_actions_info(self.owner_id)
-        self.save_new_valid_exploration(self.EXP_1_ID, self.owner_id)
-        self.save_new_valid_exploration(self.EXP_2_ID, self.owner_id)
-        self.save_new_valid_exploration(self.EXP_3_ID, self.owner_id)
-        user_models.UserContributionsModel(
-            id=self.USER_1_ID,
-            created_exploration_ids=[self.EXP_1_ID],
-            edited_exploration_ids=[self.EXP_2_ID]
-        ).put()
-        user_models.UserContributionsModel(
-            id=self.USER_2_ID,
-            created_exploration_ids=[],
-            edited_exploration_ids=[self.EXP_2_ID, self.EXP_3_ID]
-        ).put()
-        user_models.UserContributionsModel(
-            id=self.USER_3_ID,
-            created_exploration_ids=[self.EXP_2_ID, self.EXP_3_ID],
-            edited_exploration_ids=[]
-        ).put()
-
-    def _run_job_and_verify_output(self, expected_output):
-        """Runs the DeleteNonExistentExpUserContributionsOneOffJob and verifies
-        that the output matches the expected output.
-
-        Args:
-            expected_output: list(str). The expected output from the one-off
-                job.
-        """
-        job_id = (
-            user_jobs_one_off.DeleteNonExistentExpUserContributionsOneOffJob
-            .create_new()
-        )
-        (
-            user_jobs_one_off.DeleteNonExistentExpUserContributionsOneOffJob
-            .enqueue(job_id)
-        )
-        self.process_and_flush_pending_mapreduce_tasks()
-        stringified_output = (
-            user_jobs_one_off.DeleteNonExistentExpUserContributionsOneOffJob
-            .get_output(job_id)
-        )
-        eval_output = [
-            ast.literal_eval(stringified_item)
-            for stringified_item in stringified_output
-        ]
-        self.assertItemsEqual(eval_output, expected_output)
-
-    def test_not_deleted_explorations_not_removed(self):
-        self._run_job_and_verify_output([['SUCCESS', 5]])
-
-        self.assertEqual(
-            user_models.UserContributionsModel.get(
-                self.USER_1_ID
-            ).created_exploration_ids,
-            [self.EXP_1_ID]
-        )
-        self.assertEqual(
-            user_models.UserContributionsModel.get(
-                self.USER_1_ID
-            ).edited_exploration_ids,
-            [self.EXP_2_ID]
-        )
-        self.assertEqual(
-            user_models.UserContributionsModel.get(
-                self.USER_2_ID
-            ).edited_exploration_ids,
-            [self.EXP_2_ID, self.EXP_3_ID]
-        )
-        self.assertEqual(
-            user_models.UserContributionsModel.get(
-                self.USER_3_ID
-            ).created_exploration_ids,
-            [self.EXP_2_ID, self.EXP_3_ID]
-        )
-
-    def test_deleted_explorations_are_removed(self):
-        exp_services.delete_exploration(
-            feconf.SYSTEM_COMMITTER_ID, self.EXP_2_ID, force_deletion=True)
-        self._run_job_and_verify_output([
-            ['SUCCESS', 5],
-            ['REMOVED_CREATED_DELETED_EXPS', 2],
-            ['REMOVED_EDITED_DELETED_EXPS', 3]
-        ])
-
-        self.assertEqual(
-            user_models.UserContributionsModel.get(
-                self.USER_1_ID
-            ).edited_exploration_ids,
-            []
-        )
-        self.assertEqual(
-            user_models.UserContributionsModel.get(
-                self.USER_2_ID
-            ).edited_exploration_ids,
-            [self.EXP_3_ID]
-        )
-        self.assertEqual(
-            user_models.UserContributionsModel.get(
-                self.USER_3_ID
-            ).created_exploration_ids,
-            [self.EXP_3_ID]
-        )
-=======
-            expected_results_list[1])
->>>>>>> 7ae971d4
+            expected_results_list[1])