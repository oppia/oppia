--- conflicted
+++ resolved
@@ -1433,12 +1433,7 @@
         user_id = 'user'
         email = 'user@domain.com'
         user_models.UserSettingsModel(
-<<<<<<< HEAD
-            id=user_id, email=email, gae_id=None
-        ).put()
-=======
             id=user_id, email=email, gae_id=None).put()
->>>>>>> c843b417
 
         output = self._run_one_off_job()
 
