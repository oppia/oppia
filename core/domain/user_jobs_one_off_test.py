# coding: utf-8
#
# Copyright 2014 The Oppia Authors. All Rights Reserved.
#
# Licensed under the Apache License, Version 2.0 (the "License");
# you may not use this file except in compliance with the License.
# You may obtain a copy of the License at
#
#      http://www.apache.org/licenses/LICENSE-2.0
#
# Unless required by applicable law or agreed to in writing, software
# distributed under the License is distributed on an "AS-IS" BASIS,
# WITHOUT WARRANTIES OR CONDITIONS OF ANY KIND, either express or implied.
# See the License for the specific language governing permissions and
# limitations under the License.

"""Tests for user-related one-off computations."""

from __future__ import absolute_import  # pylint: disable=import-only-modules
from __future__ import unicode_literals  # pylint: disable=import-only-modules

import ast
import datetime
import re

from core.domain import collection_domain
from core.domain import collection_services
from core.domain import event_services
from core.domain import exp_domain
from core.domain import exp_services
from core.domain import feedback_services
from core.domain import learner_progress_services
from core.domain import rating_services
from core.domain import rights_domain
from core.domain import rights_manager
from core.domain import subscription_services
from core.domain import taskqueue_services
from core.domain import user_jobs_continuous
from core.domain import user_jobs_one_off
from core.domain import user_services
from core.platform import models
from core.tests import test_utils
from core.tests.data import image_constants
import feconf
import python_utils
import utils

(user_models, feedback_models, exp_models) = models.Registry.import_models(
    [models.NAMES.user, models.NAMES.feedback, models.NAMES.exploration])

datastore_services = models.Registry.import_datastore_services()
search_services = models.Registry.import_search_services()


class UserContributionsOneOffJobTests(test_utils.GenericTestBase):
    """Tests for the one-off dashboard subscriptions job."""

    EXP_ID_1 = 'exp_id_1'
    EXP_ID_2 = 'exp_id_2'
    USER_A_EMAIL = 'a@example.com'
    USER_A_USERNAME = 'a'
    USER_B_EMAIL = 'b@example.com'
    USER_B_USERNAME = 'b'
    USER_C_EMAIL = 'c@example.com'
    USER_C_USERNAME = 'c'
    USER_D_EMAIL = 'd@example.com'
    USER_D_USERNAME = 'd'

    def _run_one_off_job(self):
        """Runs the one-off MapReduce job."""
        job_id = user_jobs_one_off.UserContributionsOneOffJob.create_new()
        user_jobs_one_off.UserContributionsOneOffJob.enqueue(job_id)
        self.assertEqual(
            self.count_jobs_in_mapreduce_taskqueue(
                taskqueue_services.QUEUE_NAME_ONE_OFF_JOBS), 1)
        self.process_and_flush_pending_mapreduce_tasks()

    def setUp(self):
        super(UserContributionsOneOffJobTests, self).setUp()
        # User A has no created or edited explorations.
        # User B has one created exploration.
        # User C has one edited exploration.
        # User D has created an exploration and then edited it.
        # (This is used to check that there are no duplicate
        # entries in the contribution lists).
        self.signup(self.USER_A_EMAIL, self.USER_A_USERNAME)
        self.user_a_id = self.get_user_id_from_email(self.USER_A_EMAIL)
        self.signup(self.USER_B_EMAIL, self.USER_B_USERNAME)
        self.user_b_id = self.get_user_id_from_email(self.USER_B_EMAIL)
        self.signup(self.USER_C_EMAIL, self.USER_C_USERNAME)
        self.user_c_id = self.get_user_id_from_email(self.USER_C_EMAIL)
        self.signup(self.USER_D_EMAIL, self.USER_D_USERNAME)
        self.user_d_id = self.get_user_id_from_email(self.USER_D_EMAIL)

        self.save_new_valid_exploration(
            self.EXP_ID_1, self.user_b_id, end_state_name='End')

        exp_services.update_exploration(
            self.user_c_id, self.EXP_ID_1, [exp_domain.ExplorationChange({
                'cmd': 'edit_exploration_property',
                'property_name': 'objective',
                'new_value': 'the objective'
            })], 'Test edit')

        self.save_new_valid_exploration(
            self.EXP_ID_2, self.user_d_id, end_state_name='End')

        exp_services.update_exploration(
            self.user_d_id, self.EXP_ID_2, [exp_domain.ExplorationChange({
                'cmd': 'edit_exploration_property',
                'property_name': 'objective',
                'new_value': 'the objective'
            })], 'Test edit')

    def test_null_case(self):
        """Tests the case where user has no created or edited explorations."""

        self._run_one_off_job()
        user_a_contributions_model = user_models.UserContributionsModel.get(
            self.user_a_id, strict=False)
        self.assertEqual(user_a_contributions_model.created_exploration_ids, [])
        self.assertEqual(user_a_contributions_model.edited_exploration_ids, [])

    def test_created_exp(self):
        """Tests the case where user has created (and therefore edited)
        an exploration.
        """

        self._run_one_off_job()
        user_b_contributions_model = user_models.UserContributionsModel.get(
            self.user_b_id)
        self.assertEqual(
            user_b_contributions_model.created_exploration_ids, [self.EXP_ID_1])
        self.assertEqual(
            user_b_contributions_model.edited_exploration_ids, [self.EXP_ID_1])

    def test_edited_exp(self):
        """Tests the case where user has an edited exploration."""

        self._run_one_off_job()
        user_c_contributions_model = user_models.UserContributionsModel.get(
            self.user_c_id)
        self.assertEqual(
            user_c_contributions_model.created_exploration_ids, [])
        self.assertEqual(
            user_c_contributions_model.edited_exploration_ids, [self.EXP_ID_1])

    def test_for_duplicates(self):
        """Tests the case where user has an edited exploration, and edits
        it again making sure it is not duplicated.
        """

        self._run_one_off_job()
        user_d_contributions_model = user_models.UserContributionsModel.get(
            self.user_d_id)
        self.assertEqual(
            user_d_contributions_model.edited_exploration_ids,
            [self.EXP_ID_2])
        self.assertEqual(
            user_d_contributions_model.created_exploration_ids,
            [self.EXP_ID_2])

    def test_no_new_user_contributions_model_get_created_with_existing_model(
            self):
        model1 = exp_models.ExplorationSnapshotMetadataModel(
            id='exp_id-1', committer_id=self.user_a_id, commit_type='create')
        model1.update_timestamps()
        model1.put()
        user_models.UserContributionsModel(
            id=self.user_a_id,
            created_exploration_ids=['exp_id']
        ).put()

        user_contributions_model = user_models.UserContributionsModel.get(
            self.user_a_id)
        self.assertEqual(
            user_contributions_model.created_exploration_ids,
            ['exp_id'])

        self._run_one_off_job()

        user_contributions_model = user_models.UserContributionsModel.get(
            self.user_a_id)
        self.assertEqual(
            user_contributions_model.created_exploration_ids,
            ['exp_id'])

    def test_user_contributions_get_created_after_running_the_job(self):
        model1 = exp_models.ExplorationSnapshotMetadataModel(
            id='exp_id-1', committer_id='new_user', commit_type='create')
        model1.update_timestamps()
        model1.put()

        user_contributions_model = user_models.UserContributionsModel.get(
            'new_user', strict=False)
        self.assertIsNone(user_contributions_model)

        self._run_one_off_job()

        user_contributions_model = user_models.UserContributionsModel.get(
            'new_user', strict=False)
        self.assertEqual(
            user_contributions_model.created_exploration_ids,
            ['exp_id'])


class UsernameLengthDistributionOneOffJobTests(test_utils.GenericTestBase):
    """Tests for the one-off username length distribution job."""

    USER_A_EMAIL = 'a@example.com'
    USER_A_USERNAME = 'a'
    USER_B_EMAIL = 'ab@example.com'
    USER_B_USERNAME = 'ab'
    USER_C_EMAIL = 'bc@example.com'
    USER_C_USERNAME = 'bc'
    USER_D_EMAIL = 'bcd@example.com'
    USER_D_USERNAME = 'bcd'

    def _run_one_off_job(self):
        """Runs the one-off MapReduce job."""
        job_id = (
            user_jobs_one_off.UsernameLengthDistributionOneOffJob.create_new())
        user_jobs_one_off.UsernameLengthDistributionOneOffJob.enqueue(job_id)
        self.assertEqual(
            self.count_jobs_in_mapreduce_taskqueue(
                taskqueue_services.QUEUE_NAME_ONE_OFF_JOBS), 1)
        self.process_and_flush_pending_mapreduce_tasks()
        stringified_output = (
            user_jobs_one_off.UsernameLengthDistributionOneOffJob.get_output(
                job_id))
        output = {}
        for stringified_distribution in stringified_output:
            value = re.findall(r'\d+', stringified_distribution)
            # The following is output['username length'] = number of users.
            output[value[0]] = int(value[1])

        return output

    def test_null_case(self):
        """Tests the case when there are no signed up users but there is one
        default user having the username - 'tmpsuperadm1n'.
        """
        output = self._run_one_off_job()
        # Number of users = 1.
        # length of usernames = 13 (tmpsuperadm1n).
        self.assertEqual(output['13'], 1)

    def test_single_user_case(self):
        """Tests the case when there is only one signed up user and a default
        user - 'tmpsuperadm1n'.
        """
        self.signup(self.USER_A_EMAIL, self.USER_A_USERNAME)
        output = self._run_one_off_job()
        # Number of users = 2.
        # length of usernames = 13 (tmpsuperadm1n), 1 (a).
        self.assertEqual(output['13'], 1)
        self.assertEqual(output['1'], 1)

    def test_multiple_users_case(self):
        """Tests the case when there are multiple signed up users and a
        default user - 'tmpsuperadm1n'.
        """
        self.signup(self.USER_A_EMAIL, self.USER_A_USERNAME)
        self.signup(self.USER_B_EMAIL, self.USER_B_USERNAME)
        output = self._run_one_off_job()
        # Number of users = 3
        # length of usernames = 13 (tmpsuperadm1n), 2 (ab), 1 (a).
        self.assertEqual(output['13'], 1)
        self.assertEqual(output['2'], 1)
        self.assertEqual(output['1'], 1)

        self.signup(self.USER_C_EMAIL, self.USER_C_USERNAME)
        self.signup(self.USER_D_EMAIL, self.USER_D_USERNAME)
        output = self._run_one_off_job()
        # Number of users = 5
        # length of usernames = 13 (tmpsuperadm1n), 3 (bcd), 2 (ab, bc), 1 (a).
        self.assertEqual(output['13'], 1)
        self.assertEqual(output['3'], 1)
        self.assertEqual(output['2'], 2)
        self.assertEqual(output['1'], 1)


class UsernameLengthAuditOneOffJobTests(test_utils.GenericTestBase):
    """Tests for the one-off username length limit job."""

    USER_1_EMAIL = '1@example.com'
    USER_1_USERNAME = '123456789123456789123'
    USER_2_EMAIL = '2@example.com'
    USER_2_USERNAME = '123456789123456789124'
    USER_3_EMAIL = '3@example.com'
    USER_3_USERNAME = 'a' * 30
    USER_4_EMAIL = '4@example.com'
    # Username 4 length is 20, so it shouldn't be in the output.
    USER_4_USERNAME = '12345678912345678912'

    def _run_one_off_job(self):
        """Runs the one-off MapReduce job."""
        job_id = (
            user_jobs_one_off.UsernameLengthAuditOneOffJob.create_new())
        user_jobs_one_off.UsernameLengthAuditOneOffJob.enqueue(job_id)
        self.assertEqual(
            self.count_jobs_in_mapreduce_taskqueue(
                taskqueue_services.QUEUE_NAME_ONE_OFF_JOBS), 1)
        self.process_and_flush_pending_mapreduce_tasks()
        return user_jobs_one_off.UsernameLengthAuditOneOffJob.get_output(job_id)

    def test_username_length_limit(self):
        self.signup(self.USER_1_EMAIL, self.USER_1_USERNAME)
        self.signup(self.USER_2_EMAIL, self.USER_2_USERNAME)
        self.signup(self.USER_3_EMAIL, self.USER_3_USERNAME)

        expected_output = [u'[u\'Length: 21\', u"Usernames: [\'%s\', \'%s\']"]'
                           % (self.USER_1_USERNAME, self.USER_2_USERNAME),
                           u'[u\'Length: 30\', u"Usernames: [\'%s\']"]'
                           % self.USER_3_USERNAME]

        actual_output = self._run_one_off_job()

        self.assertEqual(actual_output, expected_output)


class LongUserBiosOneOffJobTests(test_utils.GenericTestBase):
    """Tests for the one-off long userbio length job."""

    USER_A_EMAIL = 'a@example.com'
    USER_A_USERNAME = 'a'
    USER_A_BIO = 'I am less than 500'
    USER_B_EMAIL = 'b@example.com'
    USER_B_USERNAME = 'b'
    USER_B_BIO = 'Long Bio' * 100
    USER_C_EMAIL = 'c@example.com'
    USER_C_USERNAME = 'c'
    USER_C_BIO = 'Same Bio' * 100
    USER_D_EMAIL = 'd@example.com'
    USER_D_USERNAME = 'd'
    USER_D_BIO = 'Diff Bio' * 300

    def _run_one_off_job(self):
        """Runs the one-off MapReduce job."""
        job_id = (
            user_jobs_one_off.LongUserBiosOneOffJob.create_new())
        user_jobs_one_off.LongUserBiosOneOffJob.enqueue(job_id)
        self.assertEqual(
            self.count_jobs_in_mapreduce_taskqueue(
                taskqueue_services.QUEUE_NAME_ONE_OFF_JOBS), 1)
        self.process_and_flush_pending_mapreduce_tasks()

        stringified_output = (
            user_jobs_one_off.LongUserBiosOneOffJob.get_output(
                job_id))
        eval_output = [ast.literal_eval(stringified_item)
                       for stringified_item in stringified_output]
        output = [[int(eval_item[0]), eval_item[1]]
                  for eval_item in eval_output]
        return output

    def test_no_userbio_returns_empty_list(self):
        """Tests the case when userbio is None."""
        self.signup(self.USER_C_EMAIL, self.USER_C_USERNAME)
        result = self._run_one_off_job()
        self.assertEqual(result, [])

    def test_short_userbio_returns_empty_list(self):
        """Tests the case where the userbio is less than 500 characters."""
        self.signup(self.USER_A_EMAIL, self.USER_A_USERNAME)
        user_id_a = self.get_user_id_from_email(self.USER_A_EMAIL)
        user_services.update_user_bio(user_id_a, self.USER_A_BIO)
        result = self._run_one_off_job()
        self.assertEqual(result, [])

    def test_long_userbio_length(self):
        """Tests the case where the userbio is more than 500 characters."""
        self.signup(self.USER_B_EMAIL, self.USER_B_USERNAME)
        user_id_b = self.get_user_id_from_email(self.USER_B_EMAIL)
        user_services.update_user_bio(user_id_b, self.USER_B_BIO)
        result = self._run_one_off_job()
        expected_result = [[800, ['b']]]
        self.assertEqual(result, expected_result)

    def test_same_userbio_length(self):
        """Tests the case where two users have same userbio length."""
        self.signup(self.USER_B_EMAIL, self.USER_B_USERNAME)
        user_id_b = self.get_user_id_from_email(self.USER_B_EMAIL)
        user_services.update_user_bio(user_id_b, self.USER_B_BIO)
        self.signup(self.USER_C_EMAIL, self.USER_C_USERNAME)
        user_id_c = self.get_user_id_from_email(self.USER_C_EMAIL)
        user_services.update_user_bio(user_id_c, self.USER_C_BIO)
        result = self._run_one_off_job()
        result[0][1].sort()
        expected_result = [[800, ['b', 'c']]]
        self.assertEqual(result, expected_result)

    def test_diff_userbio_length(self):
        """Tests the case where two users have different userbio lengths."""
        self.signup(self.USER_C_EMAIL, self.USER_C_USERNAME)
        user_id_c = self.get_user_id_from_email(self.USER_C_EMAIL)
        user_services.update_user_bio(user_id_c, self.USER_C_BIO)
        self.signup(self.USER_D_EMAIL, self.USER_D_USERNAME)
        user_id_d = self.get_user_id_from_email(self.USER_D_EMAIL)
        user_services.update_user_bio(user_id_d, self.USER_D_BIO)
        result = sorted(self._run_one_off_job(), key=lambda x: x[0])
        expected_result = [[800, ['c']], [2400, ['d']]]
        self.assertEqual(result, expected_result)

    def test_bio_length_for_users_with_no_bio(self):
        self.signup(self.USER_A_EMAIL, self.USER_A_USERNAME)
        user_id_a = self.get_user_id_from_email(self.USER_A_EMAIL)
        model1 = user_models.UserSettingsModel(
            id=user_id_a,
            email=self.USER_A_EMAIL)
        model1.update_timestamps()
        model1.put()

        result = self._run_one_off_job()

        self.assertEqual(result, [])


class DashboardSubscriptionsOneOffJobTests(test_utils.GenericTestBase):
    """Tests for the one-off dashboard subscriptions job."""

    EXP_ID_1 = 'exp_id_1'
    EXP_ID_2 = 'exp_id_2'
    COLLECTION_ID_1 = 'col_id_1'
    COLLECTION_ID_2 = 'col_id_2'
    EXP_ID_FOR_COLLECTION_1 = 'id_of_exp_in_collection_1'
    USER_A_EMAIL = 'a@example.com'
    USER_A_USERNAME = 'a'
    USER_B_EMAIL = 'b@example.com'
    USER_B_USERNAME = 'b'
    USER_C_EMAIL = 'c@example.com'
    USER_C_USERNAME = 'c'

    def _run_one_off_job(self):
        """Runs the one-off MapReduce job."""
        job_id = user_jobs_one_off.DashboardSubscriptionsOneOffJob.create_new()
        user_jobs_one_off.DashboardSubscriptionsOneOffJob.enqueue(job_id)
        self.assertEqual(
            self.count_jobs_in_mapreduce_taskqueue(
                taskqueue_services.QUEUE_NAME_ONE_OFF_JOBS), 1)
        self.process_and_flush_pending_mapreduce_tasks()

    def _null_fn(self, *args, **kwargs):
        """A mock for functions of the form subscribe_to_*() to represent
        behavior prior to the implementation of subscriptions.
        """
        pass

    def setUp(self):
        super(DashboardSubscriptionsOneOffJobTests, self).setUp()

        self.signup(self.USER_A_EMAIL, self.USER_A_USERNAME)
        self.user_a_id = self.get_user_id_from_email(self.USER_A_EMAIL)
        self.signup(self.USER_B_EMAIL, self.USER_B_USERNAME)
        self.user_b_id = self.get_user_id_from_email(self.USER_B_EMAIL)
        self.signup(self.USER_C_EMAIL, self.USER_C_USERNAME)
        self.user_c_id = self.get_user_id_from_email(self.USER_C_EMAIL)

        self.user_a = user_services.UserActionsInfo(self.user_a_id)

        with self.swap(
            subscription_services, 'subscribe_to_thread', self._null_fn
            ), self.swap(
                subscription_services, 'subscribe_to_exploration', self._null_fn
            ):
            # User A creates and saves a new valid exploration.
            self.save_new_valid_exploration(
                self.EXP_ID_1, self.user_a_id, end_state_name='End')

    def test_null_case(self):
        user_b_subscriptions_model = user_models.UserSubscriptionsModel.get(
            self.user_b_id, strict=False)
        self.assertEqual(user_b_subscriptions_model, None)

        self._run_one_off_job()

        user_b_subscriptions_model = user_models.UserSubscriptionsModel.get(
            self.user_b_id, strict=False)
        self.assertEqual(user_b_subscriptions_model, None)

    def test_feedback_thread_subscription(self):
        user_b_subscriptions_model = user_models.UserSubscriptionsModel.get(
            self.user_b_id, strict=False)
        user_c_subscriptions_model = user_models.UserSubscriptionsModel.get(
            self.user_c_id, strict=False)

        self.assertEqual(user_b_subscriptions_model, None)
        self.assertEqual(user_c_subscriptions_model, None)

        with self.swap(
            subscription_services, 'subscribe_to_thread', self._null_fn
            ), self.swap(
                subscription_services, 'subscribe_to_exploration', self._null_fn
            ):
            # User B starts a feedback thread.
            feedback_services.create_thread(
                'exploration', self.EXP_ID_1, self.user_b_id, 'subject', 'text')
            # User C adds to that thread.
            thread_id = feedback_services.get_all_threads(
                'exploration', self.EXP_ID_1, False)[0].id
            feedback_services.create_message(
                thread_id, self.user_c_id, None, None, 'more text')

        self._run_one_off_job()

        # Both users are subscribed to the feedback thread.
        user_b_subscriptions_model = user_models.UserSubscriptionsModel.get(
            self.user_b_id)
        user_c_subscriptions_model = user_models.UserSubscriptionsModel.get(
            self.user_c_id)

        self.assertEqual(user_b_subscriptions_model.exploration_ids, [])
        self.assertEqual(user_c_subscriptions_model.exploration_ids, [])
        self.assertEqual(
            user_b_subscriptions_model.general_feedback_thread_ids, [thread_id])
        self.assertEqual(
            user_c_subscriptions_model.general_feedback_thread_ids, [thread_id])

    def test_exploration_subscription(self):
        with self.swap(
            subscription_services, 'subscribe_to_thread', self._null_fn
            ), self.swap(
                subscription_services, 'subscribe_to_exploration', self._null_fn
            ):
            # User A adds user B as an editor to the exploration.
            rights_manager.assign_role_for_exploration(
                self.user_a, self.EXP_ID_1, self.user_b_id,
                rights_domain.ROLE_EDITOR)
            # User A adds user C as a viewer of the exploration.
            rights_manager.assign_role_for_exploration(
                self.user_a, self.EXP_ID_1, self.user_c_id,
                rights_domain.ROLE_VIEWER)

        self._run_one_off_job()

        # Users A and B are subscribed to the exploration. User C is not.
        user_a_subscriptions_model = user_models.UserSubscriptionsModel.get(
            self.user_a_id)
        user_b_subscriptions_model = user_models.UserSubscriptionsModel.get(
            self.user_b_id)
        user_c_subscriptions_model = user_models.UserSubscriptionsModel.get(
            self.user_c_id, strict=False)

        self.assertEqual(
            user_a_subscriptions_model.exploration_ids, [self.EXP_ID_1])
        self.assertEqual(
            user_b_subscriptions_model.exploration_ids, [self.EXP_ID_1])
        self.assertEqual(user_c_subscriptions_model, None)

    def test_two_explorations(self):
        with self.swap(
            subscription_services, 'subscribe_to_thread', self._null_fn
            ), self.swap(
                subscription_services, 'subscribe_to_exploration', self._null_fn
            ):
            # User A creates and saves another valid exploration.
            self.save_new_valid_exploration(self.EXP_ID_2, self.user_a_id)

        self._run_one_off_job()

        # User A is subscribed to two explorations.
        user_a_subscriptions_model = user_models.UserSubscriptionsModel.get(
            self.user_a_id)

        self.assertEqual(
            sorted(user_a_subscriptions_model.exploration_ids),
            sorted([self.EXP_ID_1, self.EXP_ID_2]))

    def test_community_owned_exploration(self):
        with self.swap(
            subscription_services, 'subscribe_to_thread', self._null_fn
            ), self.swap(
                subscription_services, 'subscribe_to_exploration', self._null_fn
            ):
            # User A adds user B as an editor to the exploration.
            rights_manager.assign_role_for_exploration(
                self.user_a, self.EXP_ID_1, self.user_b_id,
                rights_domain.ROLE_EDITOR)
            # The exploration becomes community-owned.
            rights_manager.publish_exploration(self.user_a, self.EXP_ID_1)
            rights_manager.release_ownership_of_exploration(
                self.user_a, self.EXP_ID_1)
            # User C edits the exploration.
            exp_services.update_exploration(
                self.user_c_id, self.EXP_ID_1, [], 'Update exploration')

        self._run_one_off_job()

        # User A and user B are subscribed to the exploration; user C is not.
        user_a_subscriptions_model = user_models.UserSubscriptionsModel.get(
            self.user_a_id)
        user_b_subscriptions_model = user_models.UserSubscriptionsModel.get(
            self.user_b_id)
        user_c_subscriptions_model = user_models.UserSubscriptionsModel.get(
            self.user_c_id, strict=False)

        self.assertEqual(
            user_a_subscriptions_model.exploration_ids, [self.EXP_ID_1])
        self.assertEqual(
            user_b_subscriptions_model.exploration_ids, [self.EXP_ID_1])
        self.assertEqual(user_c_subscriptions_model, None)

    def test_deleted_exploration(self):
        with self.swap(
            subscription_services, 'subscribe_to_thread', self._null_fn
            ), self.swap(
                subscription_services, 'subscribe_to_exploration', self._null_fn
            ):

            # User A deletes the exploration.
            exp_services.delete_exploration(self.user_a_id, self.EXP_ID_1)
            self.process_and_flush_pending_mapreduce_tasks()

        self._run_one_off_job()

        # User A is not subscribed to the exploration.
        user_a_subscriptions_model = user_models.UserSubscriptionsModel.get(
            self.user_a_id, strict=False)
        self.assertEqual(user_a_subscriptions_model, None)

    def test_collection_subscription(self):
        with self.swap(
            subscription_services, 'subscribe_to_thread', self._null_fn
            ), self.swap(
                subscription_services, 'subscribe_to_exploration', self._null_fn
            ), self.swap(
                subscription_services, 'subscribe_to_collection', self._null_fn
            ):
            # User A creates and saves a new valid collection.
            self.save_new_valid_collection(
                self.COLLECTION_ID_1, self.user_a_id,
                exploration_id=self.EXP_ID_FOR_COLLECTION_1)

            # User A adds user B as an editor to the collection.
            rights_manager.assign_role_for_collection(
                self.user_a, self.COLLECTION_ID_1, self.user_b_id,
                rights_domain.ROLE_EDITOR)
            # User A adds user C as a viewer of the collection.
            rights_manager.assign_role_for_collection(
                self.user_a, self.COLLECTION_ID_1, self.user_c_id,
                rights_domain.ROLE_VIEWER)

        self._run_one_off_job()

        # Users A and B are subscribed to the collection. User C is not.
        user_a_subscriptions_model = user_models.UserSubscriptionsModel.get(
            self.user_a_id)
        user_b_subscriptions_model = user_models.UserSubscriptionsModel.get(
            self.user_b_id)
        user_c_subscriptions_model = user_models.UserSubscriptionsModel.get(
            self.user_c_id, strict=False)

        self.assertEqual(
            user_a_subscriptions_model.collection_ids, [self.COLLECTION_ID_1])
        # User A is also subscribed to the exploration within the collection
        # because they created both.
        self.assertEqual(
            sorted(user_a_subscriptions_model.exploration_ids), [
                self.EXP_ID_1, self.EXP_ID_FOR_COLLECTION_1])
        self.assertEqual(
            user_b_subscriptions_model.collection_ids, [self.COLLECTION_ID_1])
        self.assertEqual(user_c_subscriptions_model, None)

    def test_two_collections(self):
        with self.swap(
            subscription_services, 'subscribe_to_thread', self._null_fn
            ), self.swap(
                subscription_services, 'subscribe_to_exploration', self._null_fn
            ), self.swap(
                subscription_services, 'subscribe_to_collection', self._null_fn
            ):
            # User A creates and saves a new valid collection.
            self.save_new_valid_collection(
                self.COLLECTION_ID_1, self.user_a_id,
                exploration_id=self.EXP_ID_FOR_COLLECTION_1)

            # User A creates and saves another valid collection.
            self.save_new_valid_collection(
                self.COLLECTION_ID_2, self.user_a_id,
                exploration_id=self.EXP_ID_FOR_COLLECTION_1)

        self._run_one_off_job()

        # User A is subscribed to two collections.
        user_a_subscriptions_model = user_models.UserSubscriptionsModel.get(
            self.user_a_id)

        self.assertEqual(
            sorted(user_a_subscriptions_model.collection_ids),
            sorted([self.COLLECTION_ID_1, self.COLLECTION_ID_2]))

    def test_deleted_collection(self):
        with self.swap(
            subscription_services, 'subscribe_to_thread', self._null_fn
            ), self.swap(
                subscription_services, 'subscribe_to_exploration', self._null_fn
            ), self.swap(
                subscription_services, 'subscribe_to_collection', self._null_fn
            ):
            # User A creates and saves a new collection.
            self.save_new_default_collection(
                self.COLLECTION_ID_1, self.user_a_id)

            # User A deletes the collection.
            collection_services.delete_collection(
                self.user_a_id, self.COLLECTION_ID_1)

            # User A deletes the exploration from earlier.
            exp_services.delete_exploration(self.user_a_id, self.EXP_ID_1)
            self.process_and_flush_pending_mapreduce_tasks()

        self._run_one_off_job()

        # User A is not subscribed to the collection.
        user_a_subscriptions_model = user_models.UserSubscriptionsModel.get(
            self.user_a_id, strict=False)
        self.assertEqual(user_a_subscriptions_model, None)

    def test_adding_exploration_to_collection(self):
        with self.swap(
            subscription_services, 'subscribe_to_thread', self._null_fn
            ), self.swap(
                subscription_services, 'subscribe_to_collection', self._null_fn
            ):
            # User B creates and saves a new collection.
            self.save_new_default_collection(
                self.COLLECTION_ID_1, self.user_b_id)

            # User B adds the exploration created by user A to the collection.
            collection_services.update_collection(
                self.user_b_id, self.COLLECTION_ID_1, [{
                    'cmd': collection_domain.CMD_ADD_COLLECTION_NODE,
                    'exploration_id': self.EXP_ID_1
                }], 'Add new exploration to collection.')

        # Users A and B have no subscriptions (to either explorations or
        # collections).
        user_a_subscriptions_model = user_models.UserSubscriptionsModel.get(
            self.user_a_id, strict=False)
        user_b_subscriptions_model = user_models.UserSubscriptionsModel.get(
            self.user_b_id, strict=False)
        self.assertEqual(user_a_subscriptions_model, None)
        self.assertEqual(user_b_subscriptions_model, None)

        self._run_one_off_job()

        user_a_subscriptions_model = user_models.UserSubscriptionsModel.get(
            self.user_a_id)
        user_b_subscriptions_model = user_models.UserSubscriptionsModel.get(
            self.user_b_id)

        # User B should be subscribed to the collection and user A to the
        # exploration.
        self.assertEqual(
            user_a_subscriptions_model.exploration_ids, [self.EXP_ID_1])
        self.assertEqual(
            user_a_subscriptions_model.collection_ids, [])
        self.assertEqual(
            user_b_subscriptions_model.exploration_ids, [])
        self.assertEqual(
            user_b_subscriptions_model.collection_ids, [self.COLLECTION_ID_1])

    def test_community_owned_collection(self):
        with self.swap(
            subscription_services, 'subscribe_to_thread', self._null_fn
            ), self.swap(
                subscription_services, 'subscribe_to_collection', self._null_fn
            ):
            rights_manager.publish_exploration(self.user_a, self.EXP_ID_1)

            # User A creates and saves a new valid collection.
            self.save_new_valid_collection(
                self.COLLECTION_ID_1, self.user_a_id,
                exploration_id=self.EXP_ID_1)

            # User A adds user B as an editor to the collection.
            rights_manager.assign_role_for_collection(
                self.user_a, self.COLLECTION_ID_1, self.user_b_id,
                rights_domain.ROLE_EDITOR)

            # The collection becomes community-owned.
            rights_manager.publish_collection(self.user_a, self.COLLECTION_ID_1)
            rights_manager.release_ownership_of_collection(
                self.user_a, self.COLLECTION_ID_1)

            # User C edits the collection.
            collection_services.update_collection(
                self.user_c_id, self.COLLECTION_ID_1, [{
                    'cmd': collection_domain.CMD_EDIT_COLLECTION_PROPERTY,
                    'property_name': (
                        collection_domain.COLLECTION_PROPERTY_TITLE),
                    'new_value': 'New title'
                }], 'Changed title.')

        self._run_one_off_job()

        # User A and user B are subscribed to the collection; user C is not.
        user_a_subscriptions_model = user_models.UserSubscriptionsModel.get(
            self.user_a_id)
        user_b_subscriptions_model = user_models.UserSubscriptionsModel.get(
            self.user_b_id)
        user_c_subscriptions_model = user_models.UserSubscriptionsModel.get(
            self.user_c_id, strict=False)

        self.assertEqual(
            user_a_subscriptions_model.collection_ids, [self.COLLECTION_ID_1])
        self.assertEqual(
            user_b_subscriptions_model.collection_ids, [self.COLLECTION_ID_1])
        self.assertEqual(user_c_subscriptions_model, None)


class MockUserStatsAggregator(
        user_jobs_continuous.UserStatsAggregator):
    """A modified UserStatsAggregator that does not start a new
     batch job when the previous one has finished.
    """

    @classmethod
    def _get_batch_job_manager_class(cls):
        return MockUserStatsMRJobManager

    @classmethod
    def _kickoff_batch_job_after_previous_one_ends(cls):
        pass


class MockUserStatsMRJobManager(
        user_jobs_continuous.UserStatsMRJobManager):

    @classmethod
    def _get_continuous_computation_class(cls):
        return MockUserStatsAggregator


class DashboardStatsOneOffJobTests(test_utils.GenericTestBase):
    """Tests for the one-off dashboard stats job."""

    CURRENT_DATE_AS_STRING = user_services.get_current_date_as_string()
    DATE_AFTER_ONE_WEEK = (
        (datetime.datetime.utcnow() + datetime.timedelta(7)).strftime(
            feconf.DASHBOARD_STATS_DATETIME_STRING_FORMAT))

    USER_SESSION_ID = 'session1'

    EXP_ID_1 = 'exp_id_1'
    EXP_ID_2 = 'exp_id_2'
    EXP_VERSION = 1

    def _run_one_off_job(self):
        """Runs the one-off MapReduce job."""
        job_id = user_jobs_one_off.DashboardStatsOneOffJob.create_new()
        user_jobs_one_off.DashboardStatsOneOffJob.enqueue(job_id)
        self.assertEqual(
            self.count_jobs_in_mapreduce_taskqueue(
                taskqueue_services.QUEUE_NAME_ONE_OFF_JOBS), 1)
        self.process_and_flush_pending_mapreduce_tasks()

    def setUp(self):
        super(DashboardStatsOneOffJobTests, self).setUp()

        self.signup(self.OWNER_EMAIL, self.OWNER_USERNAME)
        self.owner_id = self.get_user_id_from_email(self.OWNER_EMAIL)

    def mock_get_current_date_as_string(self):
        return self.CURRENT_DATE_AS_STRING

    def _rate_exploration(self, user_id, exp_id, rating):
        """Assigns rating to the exploration corresponding to the given
        exploration id.

        Args:
            user_id: str. The user id.
            exp_id: str. The exploration id.
            rating: int. The rating to be assigned to the given exploration.
        """
        rating_services.assign_rating_to_exploration(user_id, exp_id, rating)

    def _record_play(self, exp_id, state):
        """Calls StartExplorationEventHandler and records the 'play' event
        corresponding to the given exploration id.

        Args:
            exp_id: str. The exploration id.
            state: dict(str, *). The state of the exploration corresponding to
                the given id.
        """
        event_services.StartExplorationEventHandler.record(
            exp_id, self.EXP_VERSION, state, self.USER_SESSION_ID, {},
            feconf.PLAY_TYPE_NORMAL)

    def test_weekly_stats_if_continuous_stats_job_has_not_been_run(self):
        exploration = self.save_new_valid_exploration(
            self.EXP_ID_1, self.owner_id)
        exp_id = exploration.id
        init_state_name = exploration.init_state_name
        self._record_play(exp_id, init_state_name)
        self._rate_exploration('user1', exp_id, 5)

        weekly_stats = user_services.get_weekly_dashboard_stats(self.owner_id)
        self.assertEqual(weekly_stats, None)
        self.assertEqual(
            user_services.get_last_week_dashboard_stats(self.owner_id), None)

        with self.swap(
            user_services,
            'get_current_date_as_string',
            self.mock_get_current_date_as_string):
            self._run_one_off_job()

        weekly_stats = user_services.get_weekly_dashboard_stats(self.owner_id)
        expected_results_list = [{
            self.mock_get_current_date_as_string(): {
                'num_ratings': 0,
                'average_ratings': None,
                'total_plays': 0
            }
        }]
        self.assertEqual(weekly_stats, expected_results_list)
        self.assertEqual(
            user_services.get_last_week_dashboard_stats(self.owner_id),
            expected_results_list[0])

    def test_weekly_stats_if_no_explorations(self):
        MockUserStatsAggregator.start_computation()
        self.process_and_flush_pending_mapreduce_tasks()

        with self.swap(
            user_services,
            'get_current_date_as_string',
            self.mock_get_current_date_as_string):
            self._run_one_off_job()

        weekly_stats = user_services.get_weekly_dashboard_stats(self.owner_id)
        self.assertEqual(
            weekly_stats, [{
                self.mock_get_current_date_as_string(): {
                    'num_ratings': 0,
                    'average_ratings': None,
                    'total_plays': 0
                }
            }])

    def test_weekly_stats_for_single_exploration(self):
        exploration = self.save_new_valid_exploration(
            self.EXP_ID_1, self.owner_id)
        exp_id = exploration.id
        init_state_name = exploration.init_state_name
        self._record_play(exp_id, init_state_name)
        self._rate_exploration('user1', exp_id, 5)
        event_services.StatsEventsHandler.record(
            self.EXP_ID_1, 1, {
                'num_starts': 1,
                'num_actual_starts': 0,
                'num_completions': 0,
                'state_stats_mapping': {}
            })

        self.process_and_flush_pending_tasks()

        MockUserStatsAggregator.start_computation()
        self.process_and_flush_pending_mapreduce_tasks()

        with self.swap(
            user_services,
            'get_current_date_as_string',
            self.mock_get_current_date_as_string):
            self._run_one_off_job()

        weekly_stats = user_services.get_weekly_dashboard_stats(self.owner_id)
        self.assertEqual(
            weekly_stats, [{
                self.mock_get_current_date_as_string(): {
                    'num_ratings': 1,
                    'average_ratings': 5.0,
                    'total_plays': 1
                }
            }])

    def test_weekly_stats_for_multiple_explorations(self):
        exploration_1 = self.save_new_valid_exploration(
            self.EXP_ID_1, self.owner_id)
        exp_id_1 = exploration_1.id
        exploration_2 = self.save_new_valid_exploration(
            self.EXP_ID_2, self.owner_id)
        exp_id_2 = exploration_2.id
        init_state_name_1 = exploration_1.init_state_name
        self._record_play(exp_id_1, init_state_name_1)
        self._rate_exploration('user1', exp_id_1, 5)
        self._rate_exploration('user2', exp_id_2, 4)
        event_services.StatsEventsHandler.record(
            self.EXP_ID_1, 1, {
                'num_starts': 1,
                'num_actual_starts': 0,
                'num_completions': 0,
                'state_stats_mapping': {}
            })

        self.process_and_flush_pending_tasks()
        MockUserStatsAggregator.start_computation()
        self.process_and_flush_pending_mapreduce_tasks()

        with self.swap(
            user_services,
            'get_current_date_as_string',
            self.mock_get_current_date_as_string):
            self._run_one_off_job()

        weekly_stats = user_services.get_weekly_dashboard_stats(self.owner_id)
        self.assertEqual(
            weekly_stats, [{
                self.mock_get_current_date_as_string(): {
                    'num_ratings': 2,
                    'average_ratings': 4.5,
                    'total_plays': 1
                }
            }])

    def test_stats_for_multiple_weeks(self):
        exploration = self.save_new_valid_exploration(
            self.EXP_ID_1, self.owner_id)
        exp_id = exploration.id
        init_state_name = exploration.init_state_name
        self._rate_exploration('user1', exp_id, 4)
        self._record_play(exp_id, init_state_name)
        self._record_play(exp_id, init_state_name)
        event_services.StatsEventsHandler.record(
            self.EXP_ID_1, 1, {
                'num_starts': 2,
                'num_actual_starts': 0,
                'num_completions': 0,
                'state_stats_mapping': {}
            })

        self.process_and_flush_pending_tasks()
        MockUserStatsAggregator.start_computation()
        self.process_and_flush_pending_mapreduce_tasks()

        with self.swap(
            user_services,
            'get_current_date_as_string',
            self.mock_get_current_date_as_string):
            self._run_one_off_job()

        weekly_stats = user_services.get_weekly_dashboard_stats(self.owner_id)
        self.assertEqual(
            weekly_stats, [{
                self.mock_get_current_date_as_string(): {
                    'num_ratings': 1,
                    'average_ratings': 4.0,
                    'total_plays': 2
                }
            }])

        MockUserStatsAggregator.stop_computation(self.owner_id)
        self.process_and_flush_pending_mapreduce_tasks()

        self._rate_exploration('user2', exp_id, 2)

        MockUserStatsAggregator.start_computation()
        self.process_and_flush_pending_mapreduce_tasks()

        def _mock_get_date_after_one_week():
            """Returns the date of the next week."""
            return self.DATE_AFTER_ONE_WEEK

        with self.swap(
            user_services,
            'get_current_date_as_string',
            _mock_get_date_after_one_week):
            self._run_one_off_job()

        expected_results_list = [
            {
                self.mock_get_current_date_as_string(): {
                    'num_ratings': 1,
                    'average_ratings': 4.0,
                    'total_plays': 2
                }
            },
            {
                _mock_get_date_after_one_week(): {
                    'num_ratings': 2,
                    'average_ratings': 3.0,
                    'total_plays': 2
                }
            }
        ]
        weekly_stats = user_services.get_weekly_dashboard_stats(self.owner_id)
        self.assertEqual(weekly_stats, expected_results_list)
        self.assertEqual(
            user_services.get_last_week_dashboard_stats(self.owner_id),
            expected_results_list[1])


class UserFirstContributionMsecOneOffJobTests(test_utils.GenericTestBase):

    EXP_ID = 'test_exp'

    def setUp(self):
        super(UserFirstContributionMsecOneOffJobTests, self).setUp()

        self.signup(self.ADMIN_EMAIL, self.ADMIN_USERNAME)
        self.admin_id = self.get_user_id_from_email(self.ADMIN_EMAIL)
        self.set_admins([self.ADMIN_USERNAME])
        self.admin = user_services.UserActionsInfo(self.admin_id)

        self.signup(self.OWNER_EMAIL, self.OWNER_USERNAME)
        self.owner_id = self.get_user_id_from_email(self.OWNER_EMAIL)
        self.owner = user_services.UserActionsInfo(self.owner_id)

        self.signup(self.EDITOR_EMAIL, self.EDITOR_USERNAME)
        self.editor_id = self.get_user_id_from_email(self.EDITOR_EMAIL)

    def test_contribution_msec_updates_on_published_explorations(self):
        exploration = self.save_new_valid_exploration(
            self.EXP_ID, self.admin_id, end_state_name='End')
        init_state_name = exploration.init_state_name

        # Test that no contribution time is set.
        job_id = (
            user_jobs_one_off.UserFirstContributionMsecOneOffJob.create_new())
        user_jobs_one_off.UserFirstContributionMsecOneOffJob.enqueue(job_id)
        self.process_and_flush_pending_mapreduce_tasks()
        self.assertIsNone(
            user_services.get_user_settings(
                self.admin_id).first_contribution_msec)

        # Test all owners and editors of exploration after publication have
        # updated times.
        exp_services.publish_exploration_and_update_user_profiles(
            self.admin, self.EXP_ID)
        rights_manager.release_ownership_of_exploration(
            self.admin, self.EXP_ID)
        exp_services.update_exploration(
            self.editor_id, self.EXP_ID, [exp_domain.ExplorationChange({
                'cmd': 'edit_state_property',
                'state_name': init_state_name,
                'property_name': 'widget_id',
                'new_value': 'MultipleChoiceInput'
            }), exp_domain.ExplorationChange({
                'cmd': 'edit_state_property',
                'state_name': init_state_name,
                'property_name': 'widget_customization_args',
                'new_value': {
                    'choices': {
                        'value': [{
                            'content_id': 'ca_choices_0',
                            'html': '<p>Choice 1</p>'
                        }]
                    },
                    'showChoicesInShuffledOrder': {'value': True}
                }
            })], 'commit')
        job_id = (
            user_jobs_one_off.UserFirstContributionMsecOneOffJob.create_new())
        user_jobs_one_off.UserFirstContributionMsecOneOffJob.enqueue(job_id)
        self.process_and_flush_pending_mapreduce_tasks()
        self.assertIsNotNone(user_services.get_user_settings(
            self.admin_id).first_contribution_msec)
        self.assertIsNotNone(user_services.get_user_settings(
            self.editor_id).first_contribution_msec)

    def test_contribution_msec_does_not_update_on_unpublished_explorations(
            self):
        self.save_new_valid_exploration(
            self.EXP_ID, self.owner_id, end_state_name='End')
        exp_services.publish_exploration_and_update_user_profiles(
            self.owner, self.EXP_ID)
        # We now manually reset the user's first_contribution_msec to None.
        # This is to test that the one off job skips over the unpublished
        # exploration and does not reset the user's first_contribution_msec.
        user_models.UserSettingsModel(
            id=self.owner_id,
            email='email@email.com',
            username='username',
            first_contribution_msec=None
        ).put()
        rights_manager.unpublish_exploration(self.admin, self.EXP_ID)

        # Test that first contribution time is not set for unpublished
        # explorations.
        job_id = (
            user_jobs_one_off.UserFirstContributionMsecOneOffJob.create_new())
        user_jobs_one_off.UserFirstContributionMsecOneOffJob.enqueue(job_id)
        self.process_and_flush_pending_mapreduce_tasks()
        self.assertIsNone(user_services.get_user_settings(
            self.owner_id).first_contribution_msec)

    def test_contribution_msec_is_not_generated_if_exploration_not_created(
            self):
        model1 = exp_models.ExplorationRightsSnapshotMetadataModel(
            id='exp_id-1', committer_id=self.owner_id, commit_type='create')
        model1.update_timestamps()
        model1.put()

        self.assertIsNone(user_services.get_user_settings(
            self.owner_id).first_contribution_msec)

        job_id = (
            user_jobs_one_off.UserFirstContributionMsecOneOffJob.create_new())
        user_jobs_one_off.UserFirstContributionMsecOneOffJob.enqueue(job_id)
        self.process_and_flush_pending_mapreduce_tasks()

        self.assertIsNone(user_services.get_user_settings(
            self.owner_id).first_contribution_msec)


class UserLastExplorationActivityOneOffJobTests(test_utils.GenericTestBase):

    def setUp(self):
        super(UserLastExplorationActivityOneOffJobTests, self).setUp()
        self.signup(self.OWNER_EMAIL, self.OWNER_USERNAME)
        self.owner_id = self.get_user_id_from_email(self.OWNER_EMAIL)
        self.signup(self.EDITOR_EMAIL, self.EDITOR_USERNAME)
        self.editor_id = self.get_user_id_from_email(self.EDITOR_EMAIL)
        self.exp_id = 'exp'

    def _run_one_off_job(self):
        """Runs the one-off MapReduce job."""
        job_id = (
            user_jobs_one_off.UserLastExplorationActivityOneOffJob.create_new())
        user_jobs_one_off.UserLastExplorationActivityOneOffJob.enqueue(job_id)
        self.assertEqual(
            self.count_jobs_in_mapreduce_taskqueue(
                taskqueue_services.QUEUE_NAME_ONE_OFF_JOBS), 1)
        self.process_and_flush_pending_mapreduce_tasks()

    def test_that_last_created_time_is_updated(self):
        self.login(self.OWNER_EMAIL)
        self.save_new_valid_exploration(
            self.exp_id, self.owner_id, end_state_name='End')
        self.logout()

        user_models.UserSettingsModel(
            id=self.owner_id,
            email=self.OWNER_EMAIL,
            last_created_an_exploration=None
        ).put()

        owner_settings = user_services.get_user_settings(self.owner_id)
        self.assertIsNone(owner_settings.last_created_an_exploration)
        self.assertIsNone(owner_settings.last_edited_an_exploration)

        self._run_one_off_job()

        owner_settings = user_services.get_user_settings(self.owner_id)
        self.assertIsNotNone(owner_settings.last_created_an_exploration)
        self.assertIsNotNone(owner_settings.last_edited_an_exploration)

    def test_that_last_edited_time_is_updated(self):
        self.login(self.OWNER_EMAIL)
        self.save_new_valid_exploration(
            self.exp_id, self.owner_id, end_state_name='End')
        self.logout()
        self.login(self.EDITOR_EMAIL)
        exp_services.update_exploration(
            self.editor_id, self.exp_id, [exp_domain.ExplorationChange({
                'cmd': 'edit_exploration_property',
                'property_name': 'objective',
                'new_value': 'the objective'
            })], 'Test edit')
        self.logout()

        user_models.UserSettingsModel(
            id=self.editor_id,
            email=self.EDITOR_EMAIL,
            last_edited_an_exploration=None
        ).put()

        editor_settings = user_services.get_user_settings(self.editor_id)

        self.assertIsNone(editor_settings.last_created_an_exploration)
        self.assertIsNone(editor_settings.last_edited_an_exploration)

        self._run_one_off_job()

        editor_settings = user_services.get_user_settings(self.editor_id)

        self.assertIsNotNone(editor_settings.last_edited_an_exploration)
        self.assertIsNone(editor_settings.last_created_an_exploration)

    def test_that_last_edited_and_created_time_both_updated(self):
        self.login(self.OWNER_EMAIL)
        self.save_new_valid_exploration(
            self.exp_id, self.owner_id, end_state_name='End')
        exp_services.update_exploration(
            self.owner_id, self.exp_id, [exp_domain.ExplorationChange({
                'cmd': 'edit_exploration_property',
                'property_name': 'objective',
                'new_value': 'the objective'
            })], 'Test edit')
        self.logout()
        self.login(self.EDITOR_EMAIL)
        exp_services.update_exploration(
            self.editor_id, self.exp_id, [exp_domain.ExplorationChange({
                'cmd': 'edit_exploration_property',
                'property_name': 'objective',
                'new_value': 'new objective'
            })], 'Test edit new')
        self.logout()

        user_models.UserSettingsModel(
            id=self.owner_id,
            email=self.OWNER_EMAIL,
            last_created_an_exploration=None,
            last_edited_an_exploration=None
        ).put()

        user_models.UserSettingsModel(
            id=self.editor_id,
            email=self.EDITOR_EMAIL,
            last_edited_an_exploration=None
        ).put()

        owner_settings = user_services.get_user_settings(self.owner_id)
        editor_settings = user_services.get_user_settings(self.editor_id)

        self.assertIsNone(owner_settings.last_created_an_exploration)
        self.assertIsNone(owner_settings.last_edited_an_exploration)
        self.assertIsNone(editor_settings.last_created_an_exploration)
        self.assertIsNone(editor_settings.last_edited_an_exploration)

        self._run_one_off_job()

        owner_settings = user_services.get_user_settings(self.owner_id)
        editor_settings = user_services.get_user_settings(self.editor_id)

        self.assertIsNotNone(owner_settings.last_edited_an_exploration)
        self.assertIsNotNone(owner_settings.last_created_an_exploration)
        self.assertIsNotNone(editor_settings.last_edited_an_exploration)
        self.assertIsNone(editor_settings.last_created_an_exploration)

    def test_that_last_edited_and_created_time_are_not_updated(self):
        user_models.UserSettingsModel(
            id=self.owner_id,
            email=self.OWNER_EMAIL,
            last_created_an_exploration=None,
            last_edited_an_exploration=None
        ).put()

        owner_settings = user_services.get_user_settings(self.owner_id)

        self.assertIsNone(owner_settings.last_created_an_exploration)
        self.assertIsNone(owner_settings.last_edited_an_exploration)

        self._run_one_off_job()

        owner_settings = user_services.get_user_settings(self.owner_id)
        self.assertIsNone(owner_settings.last_created_an_exploration)
        self.assertIsNone(owner_settings.last_edited_an_exploration)


class CleanupUserSubscriptionsModelUnitTests(test_utils.GenericTestBase):

    def setUp(self):
        super(CleanupUserSubscriptionsModelUnitTests, self).setUp()

        self.signup(self.OWNER_EMAIL, self.OWNER_USERNAME)
        self.signup('user@email', 'user')
        self.owner_id = self.get_user_id_from_email(self.OWNER_EMAIL)
        self.user_id = self.get_user_id_from_email('user@email')
        self.owner = user_services.UserActionsInfo(self.owner_id)

        explorations = [exp_domain.Exploration.create_default_exploration(
            '%s' % i,
            title='title %d' % i,
            category='category%d' % i
        ) for i in python_utils.RANGE(3)]

        for exp in explorations:
            exp_services.save_new_exploration(self.owner_id, exp)
            rights_manager.publish_exploration(self.owner, exp.id)

        for exp in explorations:
            subscription_services.subscribe_to_exploration(
                self.user_id, exp.id)
        self.process_and_flush_pending_mapreduce_tasks()

    def test_standard_operation(self):
        for exp_id in python_utils.RANGE(3):
            exp_models.ExplorationModel.get('%s' % exp_id).delete(
                self.owner_id, 'deleted exploration')

        owner_subscription_model = user_models.UserSubscriptionsModel.get(
            self.owner_id)
        self.assertEqual(len(owner_subscription_model.exploration_ids), 3)

        user_subscription_model = user_models.UserSubscriptionsModel.get(
            self.user_id)
        self.assertEqual(len(user_subscription_model.exploration_ids), 3)

        job = (
            user_jobs_one_off
            .CleanupExplorationIdsFromUserSubscriptionsModelOneOffJob
        )
        job_id = job.create_new()
        job.enqueue(job_id)
        self.assertEqual(
            self.count_jobs_in_mapreduce_taskqueue(
                taskqueue_services.QUEUE_NAME_ONE_OFF_JOBS), 1)
        self.process_and_flush_pending_mapreduce_tasks()

        owner_subscription_model = user_models.UserSubscriptionsModel.get(
            self.owner_id)
        self.assertEqual(len(owner_subscription_model.exploration_ids), 0)

        user_subscription_model = user_models.UserSubscriptionsModel.get(
            self.user_id)
        self.assertEqual(len(user_subscription_model.exploration_ids), 0)
        actual_output = job.get_output(job_id)
        expected_output = [
            u'[u\'Successfully cleaned up UserSubscriptionsModel %s and '
            'removed explorations 0, 1, 2\', 1]' %
            self.owner_id,
            u'[u\'Successfully cleaned up UserSubscriptionsModel %s and '
            'removed explorations 0, 1, 2\', 1]' %
            self.user_id]
        self.assertEqual(sorted(actual_output), sorted(expected_output))


class MockUserSettingsModelWithGaeUserId(user_models.UserSettingsModel):
    """Mock UserSettingsModel so that it allows to set `gae_user_id`."""

    gae_user_id = (
        datastore_services.StringProperty(indexed=True, required=False))


class MockUserSettingsModelWithGaeId(user_models.UserSettingsModel):
    """Mock UserSettingsModel so that it allows to set `gae_id`."""

    gae_id = (
        datastore_services.StringProperty(indexed=True, required=True))


<<<<<<< HEAD
class RemoveGaeIdOneOffJobTests(test_utils.GenericTestBase):

    def _run_one_off_job(self):
        """Runs the one-off MapReduce job."""
        job_id = (
            user_jobs_one_off.RemoveGaeIdOneOffJob.create_new())
        user_jobs_one_off.RemoveGaeIdOneOffJob.enqueue(job_id)
        self.assertEqual(
            self.count_jobs_in_mapreduce_taskqueue(
                taskqueue_services.QUEUE_NAME_ONE_OFF_JOBS), 1)
        self.process_and_flush_pending_mapreduce_tasks()
        stringified_output = (
            user_jobs_one_off.RemoveGaeIdOneOffJob
            .get_output(job_id))
        eval_output = [ast.literal_eval(stringified_item) for
                       stringified_item in stringified_output]
        return eval_output

    def test_one_setting_model_with_gae_id(self):
        with self.swap(
            user_models, 'UserSettingsModel',
            MockUserSettingsModelWithGaeId):
            original_setting_model = (
                user_models.UserSettingsModel(
                    id='id',
                    email='test@email.com',
                    gae_id='gae_id'
                )
            )
            original_setting_model.update_timestamps()
            original_setting_model.put()

            self.assertIsNotNone(original_setting_model.gae_id)
            self.assertIn('gae_id', original_setting_model._values)  # pylint: disable=protected-access
            self.assertIn('gae_id', original_setting_model._properties)  # pylint: disable=protected-access

            output = self._run_one_off_job()
            self.assertItemsEqual(
                [['SUCCESS_REMOVED - UserSettingsModel', 1]], output)

            migrated_setting_model = (
                user_models.UserSettingsModel.get_by_id('id'))

            self.assertNotIn('gae_id', migrated_setting_model._values)  # pylint: disable=protected-access
            self.assertNotIn('gae_id', migrated_setting_model._properties)  # pylint: disable=protected-access
            self.assertEqual(
                original_setting_model.last_updated,
                migrated_setting_model.last_updated)

    def test_one_setting_model_without_gae_id(self):
        original_setting_model = (
            user_models.UserSettingsModel(
                id='id',
                email='test@email.com',
            )
        )
        original_setting_model.update_timestamps()
        original_setting_model.put()

        self.assertNotIn('gae_id', original_setting_model._values)  # pylint: disable=protected-access
        self.assertNotIn('gae_id', original_setting_model._properties)  # pylint: disable=protected-access

        output = self._run_one_off_job()
        # There already exists a UserSettings because it is being created
        # test_utils. So 2 is used here.
        self.assertItemsEqual(
            [['SUCCESS_ALREADY_REMOVED - UserSettingsModel', 2]], output)

        migrated_setting_model = user_models.UserSettingsModel.get_by_id('id')
        self.assertNotIn('gae_id', migrated_setting_model._values)  # pylint: disable=protected-access
        self.assertNotIn('gae_id', migrated_setting_model._properties)  # pylint: disable=protected-access
        self.assertEqual(
            original_setting_model.last_updated,
            migrated_setting_model.last_updated)


class MockUserSubscriptionsModelWithActivityIDs(
        user_models.UserSubscriptionsModel):
    """Mock UserSubscriptionsModel so that it allows to set 'activity_ids'. """

    activity_ids = (
        datastore_services.StringProperty(indexed=True, repeated=True))


class RemoveActivityIDsOneOffJobTests(test_utils.GenericTestBase):
    def _run_one_off_job(self):
        """Runs the one-off MapReduce job."""
        job_id = (
            user_jobs_one_off.RemoveActivityIDsOneOffJob.create_new())
        user_jobs_one_off.RemoveActivityIDsOneOffJob.enqueue(job_id)
        self.assertEqual(
            self.count_jobs_in_mapreduce_taskqueue(
                taskqueue_services.QUEUE_NAME_ONE_OFF_JOBS), 1)
        self.process_and_flush_pending_mapreduce_tasks()
        stringified_output = (
            user_jobs_one_off.RemoveActivityIDsOneOffJob
            .get_output(job_id))
        eval_output = [ast.literal_eval(stringified_item) for
                       stringified_item in stringified_output]
        return eval_output

    def test_one_subscription_model_with_activity_ids(self):
        with self.swap(
            user_models, 'UserSubscriptionsModel',
            MockUserSubscriptionsModelWithActivityIDs):
            original_subscription_model = (
                user_models.UserSubscriptionsModel(
                    id='id',
                    activity_ids=['exp_1', 'exp_2', 'exp_3']
                )
            )
            original_subscription_model.update_timestamps()
            original_subscription_model.put()

            self.assertIsNotNone(
                original_subscription_model.activity_ids)
            self.assertIn(
                'activity_ids', original_subscription_model._values)  # pylint: disable=protected-access
            self.assertIn(
                'activity_ids', original_subscription_model._properties)  # pylint: disable=protected-access

            output = self._run_one_off_job()
            self.assertItemsEqual(
                [['SUCCESS_REMOVED - UserSubscriptionsModel', 1]], output)

            migrated_subscription_model = (
                user_models.UserSubscriptionsModel.get_by_id('id'))

            self.assertNotIn(
                'activity_ids', migrated_subscription_model._values)  # pylint: disable=protected-access
            self.assertNotIn(
                'activity_ids', migrated_subscription_model._properties)  # pylint: disable=protected-access
            self.assertEqual(
                original_subscription_model.last_updated,
                migrated_subscription_model.last_updated)

    def test_one_subscription_model_without_activity_ids(self):
        original_subscription_model = (
            user_models.UserSubscriptionsModel(
                id='id'
            )
        )
        original_subscription_model.update_timestamps()
        original_subscription_model.put()

        self.assertNotIn(
            'activity_ids', original_subscription_model._values)  # pylint: disable=protected-access
        self.assertNotIn(
            'activity_ids', original_subscription_model._properties)  # pylint: disable=protected-access

        output = self._run_one_off_job()
        self.assertItemsEqual(
            [['SUCCESS_ALREADY_REMOVED - UserSubscriptionsModel', 1]], output)

        migrated_subscription_model = (
            user_models.UserSubscriptionsModel.get_by_id('id'))
        self.assertNotIn(
            'activity_ids', migrated_subscription_model._values)  # pylint: disable=protected-access
        self.assertNotIn(
            'activity_ids', migrated_subscription_model._properties)  # pylint: disable=protected-access
        self.assertEqual(
            original_subscription_model.last_updated,
            migrated_subscription_model.last_updated)

    def test_rerun(self):
        original_subscription_model = (
            user_models.UserSubscriptionsModel(
                id='id'
            )
        )
        original_subscription_model.update_timestamps()
        original_subscription_model.put()

        self.assertNotIn(
            'activity_ids', original_subscription_model._values)  # pylint: disable=protected-access
        self.assertNotIn(
            'activity_ids', original_subscription_model._properties)  # pylint: disable=protected-access

        output = self._run_one_off_job()
        self.assertItemsEqual(
            [['SUCCESS_ALREADY_REMOVED - UserSubscriptionsModel', 1]], output)

        migrated_subscription_model = (
            user_models.UserSubscriptionsModel.get_by_id('id'))
        self.assertNotIn(
            'activity_ids', migrated_subscription_model._values)  # pylint: disable=protected-access
        self.assertNotIn(
            'activity_ids', migrated_subscription_model._properties)  # pylint: disable=protected-access
        self.assertEqual(
            original_subscription_model.last_updated,
            migrated_subscription_model.last_updated)

        output = self._run_one_off_job()
        self.assertItemsEqual(
            [['SUCCESS_ALREADY_REMOVED - UserSubscriptionsModel', 1]], output)

        migrated_subscription_model = (
            user_models.UserSubscriptionsModel.get_by_id('id'))
        self.assertNotIn(
            'activity_ids', migrated_subscription_model._values)  # pylint: disable=protected-access
        self.assertNotIn(
            'activity_ids', migrated_subscription_model._properties)  # pylint: disable=protected-access
        self.assertEqual(
            original_subscription_model.last_updated,
            migrated_subscription_model.last_updated)


=======
>>>>>>> e82da765
class MockUserSubscriptionsModelWithFeedbackThreadIDs(
        user_models.UserSubscriptionsModel):
    """Mock UserSubscriptionsModel so that it allows to set
    `feedback_thread_ids`.
    """

    feedback_thread_ids = (
        datastore_services.StringProperty(indexed=True, repeated=True))


class RemoveFeedbackThreadIDsOneOffJobTests(test_utils.GenericTestBase):
    def _run_one_off_job(self):
        """Runs the one-off MapReduce job."""
        job_id = (
            user_jobs_one_off.RemoveFeedbackThreadIDsOneOffJob.create_new())
        user_jobs_one_off.RemoveFeedbackThreadIDsOneOffJob.enqueue(job_id)
        self.assertEqual(
            self.count_jobs_in_mapreduce_taskqueue(
                taskqueue_services.QUEUE_NAME_ONE_OFF_JOBS), 1)
        self.process_and_flush_pending_mapreduce_tasks()
        stringified_output = (
            user_jobs_one_off.RemoveFeedbackThreadIDsOneOffJob
            .get_output(job_id))
        eval_output = [ast.literal_eval(stringified_item) for
                       stringified_item in stringified_output]
        return eval_output

    def test_one_subscription_model_with_feedback_thread_ids(self):
        with self.swap(
            user_models, 'UserSubscriptionsModel',
            MockUserSubscriptionsModelWithFeedbackThreadIDs):
            original_subscription_model = (
                user_models.UserSubscriptionsModel(
                    id='id',
                    feedback_thread_ids=['some_id']
                )
            )
            original_subscription_model.update_timestamps()
            original_subscription_model.put()

            self.assertIsNotNone(
                original_subscription_model.feedback_thread_ids)
            self.assertIn(
                'feedback_thread_ids', original_subscription_model._values)  # pylint: disable=protected-access
            self.assertIn(
                'feedback_thread_ids', original_subscription_model._properties)  # pylint: disable=protected-access

            output = self._run_one_off_job()
            self.assertItemsEqual(
                [['SUCCESS_REMOVED - UserSubscriptionsModel', 1]], output)

            migrated_subscription_model = (
                user_models.UserSubscriptionsModel.get_by_id('id'))

            self.assertNotIn(
                'feedback_thread_ids', migrated_subscription_model._values)  # pylint: disable=protected-access
            self.assertNotIn(
                'feedback_thread_ids', migrated_subscription_model._properties)  # pylint: disable=protected-access
            self.assertEqual(
                original_subscription_model.last_updated,
                migrated_subscription_model.last_updated)

    def test_one_subscription_model_without_feedback_thread_ids(self):
        original_subscription_model = (
            user_models.UserSubscriptionsModel(
                id='id'
            )
        )
        original_subscription_model.update_timestamps()
        original_subscription_model.put()

        self.assertNotIn(
            'feedback_thread_ids', original_subscription_model._values)  # pylint: disable=protected-access
        self.assertNotIn(
            'feedback_thread_ids', original_subscription_model._properties)  # pylint: disable=protected-access

        output = self._run_one_off_job()
        self.assertItemsEqual(
            [['SUCCESS_ALREADY_REMOVED - UserSubscriptionsModel', 1]], output)

        migrated_subscription_model = (
            user_models.UserSubscriptionsModel.get_by_id('id'))
        self.assertNotIn(
            'feedback_thread_ids', migrated_subscription_model._values)  # pylint: disable=protected-access
        self.assertNotIn(
            'feedback_thread_ids', migrated_subscription_model._properties)  # pylint: disable=protected-access
        self.assertEqual(
            original_subscription_model.last_updated,
            migrated_subscription_model.last_updated)


class CleanUpUserSubscribersModelOneOffJobTests(test_utils.GenericTestBase):

    def setUp(self):
        super(CleanUpUserSubscribersModelOneOffJobTests, self).setUp()

        self.signup(self.OWNER_EMAIL, self.OWNER_USERNAME)
        self.signup('user@email', 'user')
        self.owner_id = self.get_user_id_from_email(self.OWNER_EMAIL)
        self.user_id = self.get_user_id_from_email('user@email')

        subscription_services.subscribe_to_creator(self.user_id, self.owner_id)

        self.model_instance = user_models.UserSubscribersModel.get_by_id(
            self.owner_id)
        self.process_and_flush_pending_mapreduce_tasks()

    def test_standard_operation(self):
        job_id = (
            user_jobs_one_off.CleanUpUserSubscribersModelOneOffJob.create_new())
        user_jobs_one_off.CleanUpUserSubscribersModelOneOffJob.enqueue(job_id)
        self.process_and_flush_pending_mapreduce_tasks()

        output = (
            user_jobs_one_off.CleanUpUserSubscribersModelOneOffJob.get_output(
                job_id))
        self.assertEqual(output, [])

    def test_migration_job_skips_deleted_model(self):
        self.model_instance.subscriber_ids.append(self.owner_id)
        self.model_instance.deleted = True
        self.model_instance.update_timestamps()
        self.model_instance.put()

        job_id = (
            user_jobs_one_off.CleanUpUserSubscribersModelOneOffJob.create_new())
        user_jobs_one_off.CleanUpUserSubscribersModelOneOffJob.enqueue(job_id)
        self.process_and_flush_pending_mapreduce_tasks()

        output = (
            user_jobs_one_off.CleanUpUserSubscribersModelOneOffJob.get_output(
                job_id))
        self.assertEqual(output, [])

    def test_job_removes_user_id_from_subscriber_ids(self):
        self.model_instance.subscriber_ids.append(self.owner_id)
        self.model_instance.update_timestamps()
        self.model_instance.put()
        job_id = (
            user_jobs_one_off.CleanUpUserSubscribersModelOneOffJob.create_new())
        user_jobs_one_off.CleanUpUserSubscribersModelOneOffJob.enqueue(job_id)
        self.process_and_flush_pending_mapreduce_tasks()

        output = (
            user_jobs_one_off.CleanUpUserSubscribersModelOneOffJob.get_output(
                job_id))
        self.assertEqual(
            output, [
                '[u\'Removed user from their own subscribers list\', '
                '[u\'%s\']]' % self.owner_id])
        self.model_instance = user_models.UserSubscribersModel.get_by_id(
            self.owner_id)
        self.assertTrue(self.user_id in self.model_instance.subscriber_ids)
        self.assertTrue(self.owner_id not in self.model_instance.subscriber_ids)


class CleanUpCollectionProgressModelOneOffJobTests(test_utils.GenericTestBase):

    def setUp(self):
        super(CleanUpCollectionProgressModelOneOffJobTests, self).setUp()

        self.signup(self.OWNER_EMAIL, self.OWNER_USERNAME)
        self.owner_id = self.get_user_id_from_email(self.OWNER_EMAIL)
        self.set_admins([self.OWNER_USERNAME])
        self.owner = user_services.UserActionsInfo(self.owner_id)

        explorations = [exp_domain.Exploration.create_default_exploration(
            '%s' % i,
            title='title %d' % i,
            category='category%d' % i
        ) for i in python_utils.RANGE(3)]

        collection = collection_domain.Collection.create_default_collection(
            'col')

        for exp in explorations:
            exp_services.save_new_exploration(self.owner_id, exp)
            rights_manager.publish_exploration(self.owner, exp.id)
            collection.add_node(exp.id)

        collection_services.save_new_collection(self.owner_id, collection)
        rights_manager.publish_collection(self.owner, 'col')

        self.signup('user@email', 'user')
        self.user_id = self.get_user_id_from_email('user@email')

        learner_progress_services.mark_exploration_as_completed(
            self.user_id, '0')
        collection_services.record_played_exploration_in_collection_context(
            self.user_id, 'col', '0')
        learner_progress_services.mark_exploration_as_completed(
            self.user_id, '1')
        collection_services.record_played_exploration_in_collection_context(
            self.user_id, 'col', '1')

        self.model_instance = user_models.CollectionProgressModel.get_by_id(
            '%s.col' % self.user_id)
        self.process_and_flush_pending_mapreduce_tasks()

    def test_standard_operation(self):
        job_id = (
            user_jobs_one_off
            .CleanUpCollectionProgressModelOneOffJob.create_new())
        user_jobs_one_off.CleanUpCollectionProgressModelOneOffJob.enqueue(
            job_id)
        self.process_and_flush_pending_mapreduce_tasks()

        output = (
            user_jobs_one_off
            .CleanUpCollectionProgressModelOneOffJob.get_output(job_id))
        self.assertEqual(output, [])
        self.assertEqual(
            self.model_instance.completed_explorations, ['0', '1'])

    def test_migration_job_skips_deleted_model(self):
        self.model_instance.completed_explorations.append('3')
        self.model_instance.deleted = True
        self.model_instance.update_timestamps()
        self.model_instance.put()

        job_id = (
            user_jobs_one_off
            .CleanUpCollectionProgressModelOneOffJob.create_new())
        user_jobs_one_off.CleanUpCollectionProgressModelOneOffJob.enqueue(
            job_id)
        self.process_and_flush_pending_mapreduce_tasks()

        output = (
            user_jobs_one_off
            .CleanUpCollectionProgressModelOneOffJob.get_output(job_id))
        self.assertEqual(output, [])

    def test_job_cleans_up_exploration_ids_not_present_in_collection(self):
        completed_activities_model = (
            user_models.CompletedActivitiesModel.get_by_id(self.user_id))
        self.assertEqual(
            completed_activities_model.exploration_ids, ['0', '1'])

        self.assertEqual(
            self.model_instance.completed_explorations, ['0', '1'])
        self.model_instance.completed_explorations.append('3')
        self.model_instance.update_timestamps()
        self.model_instance.put()
        self.assertEqual(
            self.model_instance.completed_explorations, ['0', '1', '3'])

        job_id = (
            user_jobs_one_off
            .CleanUpCollectionProgressModelOneOffJob.create_new())
        user_jobs_one_off.CleanUpCollectionProgressModelOneOffJob.enqueue(
            job_id)
        self.process_and_flush_pending_mapreduce_tasks()

        output = (
            user_jobs_one_off
            .CleanUpCollectionProgressModelOneOffJob.get_output(job_id))
        expected_output = [(
            '[u\'Added missing exp ids in CompletedActivitiesModel\', '
            '[u\'%s.col\']]' % self.user_id
        ), (
            '[u\'Invalid Exploration IDs cleaned from '
            'CollectionProgressModel\', '
            '[u"Model id: %s.col, Collection id: col, Removed exploration ids: '
            '[u\'3\']"]]' % self.user_id)]
        self.assertEqual(output, expected_output)
        self.model_instance = user_models.CollectionProgressModel.get_by_id(
            '%s.col' % self.user_id)
        self.assertEqual(
            self.model_instance.completed_explorations, ['0', '1'])

        completed_activities_model = (
            user_models.CompletedActivitiesModel.get_by_id(self.user_id))
        self.assertEqual(
            completed_activities_model.exploration_ids, ['0', '1', '3'])

    def test_job_creates_completed_activities_model_if_it_is_missing(self):
        completed_activities_model = (
            user_models.CompletedActivitiesModel.get_by_id(self.user_id))
        self.assertEqual(
            completed_activities_model.exploration_ids, ['0', '1'])
        completed_activities_model.delete()

        self.assertIsNone(
            user_models.CompletedActivitiesModel.get_by_id(self.user_id))

        self.assertEqual(
            self.model_instance.completed_explorations, ['0', '1'])

        job_id = (
            user_jobs_one_off
            .CleanUpCollectionProgressModelOneOffJob.create_new())
        user_jobs_one_off.CleanUpCollectionProgressModelOneOffJob.enqueue(
            job_id)
        self.process_and_flush_pending_mapreduce_tasks()

        output = (
            user_jobs_one_off
            .CleanUpCollectionProgressModelOneOffJob.get_output(job_id))
        self.assertEqual(
            output, [
                '[u\'Regenerated Missing CompletedActivitiesModel\', '
                '[u\'%s.col\']]' % self.user_id])

        self.assertEqual(
            self.model_instance.completed_explorations, ['0', '1'])

        completed_activities_model = (
            user_models.CompletedActivitiesModel.get_by_id(self.user_id))
        self.assertEqual(
            completed_activities_model.exploration_ids, ['0', '1'])

    def test_job_updates_completed_activities_model_if_exp_ids_do_not_match(
            self):
        learner_progress_services.mark_exploration_as_completed(
            self.user_id, '2')
        completed_activities_model = (
            user_models.CompletedActivitiesModel.get_by_id(self.user_id))
        self.assertEqual(
            completed_activities_model.exploration_ids, ['0', '1', '2'])
        completed_activities_model.exploration_ids = ['0', '2']
        completed_activities_model.update_timestamps()
        completed_activities_model.put()

        completed_activities_model = (
            user_models.CompletedActivitiesModel.get_by_id(self.user_id))
        self.assertEqual(
            completed_activities_model.exploration_ids, ['0', '2'])

        self.assertEqual(
            self.model_instance.completed_explorations, ['0', '1'])

        job_id = (
            user_jobs_one_off
            .CleanUpCollectionProgressModelOneOffJob.create_new())
        user_jobs_one_off.CleanUpCollectionProgressModelOneOffJob.enqueue(
            job_id)
        self.process_and_flush_pending_mapreduce_tasks()

        output = (
            user_jobs_one_off
            .CleanUpCollectionProgressModelOneOffJob.get_output(job_id))
        self.assertEqual(
            output, [
                '[u\'Added missing exp ids in CompletedActivitiesModel\', '
                '[u\'%s.col\']]' % self.user_id])

        self.assertEqual(
            self.model_instance.completed_explorations, ['0', '1'])

        completed_activities_model = (
            user_models.CompletedActivitiesModel.get_by_id(self.user_id))
        self.assertEqual(
            completed_activities_model.exploration_ids, ['0', '2', '1'])


class CleanUpUserContributionsModelOneOffJobTests(test_utils.GenericTestBase):

    def setUp(self):
        super(CleanUpUserContributionsModelOneOffJobTests, self).setUp()

        self.signup(self.OWNER_EMAIL, self.OWNER_USERNAME)
        self.signup('user@email', 'user')
        self.owner_id = self.get_user_id_from_email(self.OWNER_EMAIL)
        self.user_id = self.get_user_id_from_email('user@email')

        self.owner = user_services.UserActionsInfo(self.owner_id)
        self.user = user_services.UserActionsInfo(self.user_id)

        self.save_new_valid_exploration(
            'exp0', self.user_id, end_state_name='End')
        self.save_new_valid_exploration(
            'exp1', self.owner_id, end_state_name='End')
        exp_services.update_exploration(
            self.user_id, 'exp1', [exp_domain.ExplorationChange({
                'cmd': 'edit_exploration_property',
                'property_name': 'objective',
                'new_value': 'the objective'
            })], 'Test edit')

        rights_manager.publish_exploration(self.user, 'exp0')
        rights_manager.publish_exploration(self.owner, 'exp1')

        self.process_and_flush_pending_mapreduce_tasks()

    def test_standard_operation(self):
        job_id = (
            user_jobs_one_off
            .CleanUpUserContributionsModelOneOffJob.create_new())
        user_jobs_one_off.CleanUpUserContributionsModelOneOffJob.enqueue(job_id)
        self.process_and_flush_pending_mapreduce_tasks()

        output = (
            user_jobs_one_off.CleanUpUserContributionsModelOneOffJob.get_output(
                job_id))
        self.assertEqual(output, [])

        model_instance_1 = user_models.UserContributionsModel.get_by_id(
            self.user_id)
        self.assertEqual(model_instance_1.created_exploration_ids, ['exp0'])
        self.assertEqual(
            model_instance_1.edited_exploration_ids, ['exp0', 'exp1'])

        model_instance_2 = user_models.UserContributionsModel.get_by_id(
            self.owner_id)
        self.assertEqual(model_instance_2.created_exploration_ids, ['exp1'])
        self.assertEqual(
            model_instance_2.edited_exploration_ids, ['exp1'])

    def test_migration_job_skips_deleted_model(self):
        model_instance = user_models.UserContributionsModel.get_by_id(
            self.user_id)
        model_instance.deleted = True
        model_instance.update_timestamps()
        model_instance.put()
        exp_services.delete_exploration(self.user_id, 'exp0')
        job_id = (
            user_jobs_one_off
            .CleanUpUserContributionsModelOneOffJob.create_new())
        user_jobs_one_off.CleanUpUserContributionsModelOneOffJob.enqueue(job_id)
        self.process_and_flush_pending_mapreduce_tasks()

        output = (
            user_jobs_one_off.CleanUpUserContributionsModelOneOffJob.get_output(
                job_id))
        self.assertEqual(output, [])

    def test_job_removes_deleted_exp_from_created_explorations(self):
        exp_services.delete_exploration(self.user_id, 'exp0')
        model_instance_1 = user_models.UserContributionsModel.get_by_id(
            self.user_id)
        self.assertEqual(model_instance_1.created_exploration_ids, ['exp0'])
        self.assertEqual(
            model_instance_1.edited_exploration_ids, ['exp0', 'exp1'])

        model_instance_2 = user_models.UserContributionsModel.get_by_id(
            self.owner_id)
        self.assertEqual(model_instance_2.created_exploration_ids, ['exp1'])
        self.assertEqual(
            model_instance_2.edited_exploration_ids, ['exp1'])

        job_id = (
            user_jobs_one_off
            .CleanUpUserContributionsModelOneOffJob.create_new())
        user_jobs_one_off.CleanUpUserContributionsModelOneOffJob.enqueue(job_id)
        self.process_and_flush_pending_mapreduce_tasks()

        output = (
            user_jobs_one_off.CleanUpUserContributionsModelOneOffJob.get_output(
                job_id))
        self.assertEqual(
            output, [
                '[u\'Removed deleted exp ids from UserContributionsModel\', '
                '[u"Model id: %s, Removed exploration ids: [u\'exp0\', '
                'u\'exp0\']"]]' % self.user_id])

        model_instance_1 = user_models.UserContributionsModel.get_by_id(
            self.user_id)
        self.assertEqual(model_instance_1.created_exploration_ids, [])
        self.assertEqual(model_instance_1.edited_exploration_ids, ['exp1'])

        model_instance_2 = user_models.UserContributionsModel.get_by_id(
            self.owner_id)
        self.assertEqual(model_instance_2.created_exploration_ids, ['exp1'])
        self.assertEqual(
            model_instance_2.edited_exploration_ids, ['exp1'])

    def test_job_removes_deleted_exp_from_edited_explorations(self):
        exp_services.delete_exploration(self.owner_id, 'exp1')
        model_instance_1 = user_models.UserContributionsModel.get_by_id(
            self.user_id)
        self.assertEqual(model_instance_1.created_exploration_ids, ['exp0'])
        self.assertEqual(
            model_instance_1.edited_exploration_ids, ['exp0', 'exp1'])

        model_instance_2 = user_models.UserContributionsModel.get_by_id(
            self.owner_id)
        self.assertEqual(model_instance_2.created_exploration_ids, ['exp1'])
        self.assertEqual(
            model_instance_2.edited_exploration_ids, ['exp1'])

        job_id = (
            user_jobs_one_off
            .CleanUpUserContributionsModelOneOffJob.create_new())
        user_jobs_one_off.CleanUpUserContributionsModelOneOffJob.enqueue(job_id)
        self.process_and_flush_pending_mapreduce_tasks()

        output = (
            user_jobs_one_off.CleanUpUserContributionsModelOneOffJob.get_output(
                job_id))
        removed_exp_list = [
            'Model id: %s, Removed exploration ids: '
            '[u\'exp1\', u\'exp1\']' % self.owner_id,
            'Model id: %s, Removed exploration ids: '
            '[u\'exp1\']' % self.user_id]
        removed_exp_list.sort()
        self.assertEqual(
            output, [
                '[u\'Removed deleted exp ids from UserContributionsModel\', '
                '[u"%s", u"%s"]]' % (removed_exp_list[0], removed_exp_list[1])])

        model_instance_1 = user_models.UserContributionsModel.get_by_id(
            self.user_id)
        self.assertEqual(model_instance_1.created_exploration_ids, ['exp0'])
        self.assertEqual(model_instance_1.edited_exploration_ids, ['exp0'])

        model_instance_2 = user_models.UserContributionsModel.get_by_id(
            self.owner_id)
        self.assertEqual(model_instance_2.created_exploration_ids, [])
        self.assertEqual(
            model_instance_2.edited_exploration_ids, [])


class ProfilePictureAuditOneOffJobTests(test_utils.GenericTestBase):

    def _run_one_off_job(self):
        """Runs the one-off MapReduce job."""
        job_id = user_jobs_one_off.ProfilePictureAuditOneOffJob.create_new()
        user_jobs_one_off.ProfilePictureAuditOneOffJob.enqueue(job_id)
        self.assertEqual(
            self.count_jobs_in_mapreduce_taskqueue(
                taskqueue_services.QUEUE_NAME_ONE_OFF_JOBS), 1)
        self.process_and_flush_pending_mapreduce_tasks()
        stringified_output = (
            user_jobs_one_off.ProfilePictureAuditOneOffJob.get_output(job_id))
        eval_output = [ast.literal_eval(stringified_item) for
                       stringified_item in stringified_output]
        return eval_output

    def setUp(self):
        def empty(*_):
            """Function that takes any number of arguments and does nothing."""
            pass

        # We don't want to sign up the superadmin user.
        with self.swap(
            test_utils.AppEngineTestBase, 'signup_superadmin_user', empty):
            super(ProfilePictureAuditOneOffJobTests, self).setUp()
        self.signup(self.OWNER_EMAIL, self.OWNER_USERNAME)
        self.owner_id = self.get_user_id_from_email(self.OWNER_EMAIL)
        user_services.generate_initial_profile_picture(self.owner_id)

    def test_correct_profile_picture_has_success_value(self):
        user_services.generate_initial_profile_picture(self.owner_id)
        output = self._run_one_off_job()
        self.assertEqual(output, [['SUCCESS', 1]])

    def test_resized_image_has_profile_picture_non_standard_dimensions_error(
            self):
        user_services.update_profile_picture_data_url(
            self.owner_id, image_constants.PNG_IMAGE_WRONG_DIMENSIONS_BASE64)
        output = self._run_one_off_job()
        self.assertEqual(
            output,
            [[
                'FAILURE - PROFILE PICTURE NON STANDARD DIMENSIONS - 150,160',
                [self.OWNER_USERNAME]
            ]]
        )

    def test_invalid_image_has_cannot_load_picture_error(self):
        user_services.update_profile_picture_data_url(
            self.owner_id, image_constants.PNG_IMAGE_BROKEN_BASE64)
        output = self._run_one_off_job()
        self.assertEqual(
            output,
            [['FAILURE - CANNOT LOAD PROFILE PICTURE', [self.OWNER_USERNAME]]]
        )

    def test_non_png_image_has_profile_picture_not_png_error(self):
        user_services.update_profile_picture_data_url(
            self.owner_id, image_constants.JPG_IMAGE_BASE64)
        output = self._run_one_off_job()
        self.assertEqual(
            output,
            [['FAILURE - PROFILE PICTURE NOT PNG', [self.OWNER_USERNAME]]]
        )

    def test_broken_base64_data_url_has_invalid_profile_picture_data_url_error(
            self):
        user_services.update_profile_picture_data_url(
            self.owner_id, image_constants.BROKEN_BASE64)
        output = self._run_one_off_job()
        self.assertEqual(
            output,
            [[
                'FAILURE - INVALID PROFILE PICTURE DATA URL',
                [self.OWNER_USERNAME]
            ]]
        )

    def test_user_without_profile_picture_has_missing_profile_picture_error(
            self):
        user_services.update_profile_picture_data_url(self.owner_id, None)
        output = self._run_one_off_job()
        self.assertEqual(
            output,
            [['FAILURE - MISSING PROFILE PICTURE', [self.OWNER_USERNAME]]]
        )

    def test_not_registered_user_has_not_registered_value(self):
        user_settings_model = (
            user_models.UserSettingsModel.get_by_id(self.owner_id))
        user_settings_model.username = None
        user_settings_model.update_timestamps()
        user_settings_model.put()
        output = self._run_one_off_job()
        self.assertEqual(output, [['SUCCESS - NOT REGISTERED', 1]])

    def test_deleted_user_has_deleted_value(self):
        user_settings_model = (
            user_models.UserSettingsModel.get_by_id(self.owner_id))
        user_settings_model.deleted = True
        user_settings_model.update_timestamps()
        user_settings_model.put()
        output = self._run_one_off_job()
        self.assertEqual(output, [['SUCCESS - DELETED', 1]])

    def test_zero_users_has_no_output(self):
        user_models.UserSettingsModel.delete_by_id(self.owner_id)
        output = self._run_one_off_job()
        self.assertEqual(output, [])

    def test_multiple_users_have_correct_values(self):
        self.signup(self.NEW_USER_EMAIL, self.NEW_USER_USERNAME)
        new_user_id = self.get_user_id_from_email(self.NEW_USER_EMAIL)
        self.signup(self.EDITOR_EMAIL, self.EDITOR_USERNAME)
        editor_id = self.get_user_id_from_email(self.EDITOR_EMAIL)
        self.signup(self.MODERATOR_EMAIL, self.MODERATOR_USERNAME)
        moderator_id = self.get_user_id_from_email(self.MODERATOR_EMAIL)

        user_services.update_profile_picture_data_url(
            new_user_id, image_constants.JPG_IMAGE_BASE64)
        user_services.update_profile_picture_data_url(editor_id, None)

        user_settings_model = (
            user_models.UserSettingsModel.get_by_id(moderator_id))
        user_settings_model.deleted = True
        user_settings_model.update_timestamps()
        user_settings_model.put()

        output = self._run_one_off_job()
        self.assertItemsEqual(
            output,
            [
                ['SUCCESS', 1],
                ['FAILURE - MISSING PROFILE PICTURE', [self.EDITOR_USERNAME]],
                ['SUCCESS - DELETED', 1],
                ['FAILURE - PROFILE PICTURE NOT PNG', [self.NEW_USER_USERNAME]]
            ]
        )


class UniqueHashedNormalizedUsernameAuditJobTests(test_utils.GenericTestBase):

    def _run_one_off_job(self):
        """Runs the one-off MapReduce job."""
        job_id = (
            user_jobs_one_off.UniqueHashedNormalizedUsernameAuditJob
            .create_new())
        user_jobs_one_off.UniqueHashedNormalizedUsernameAuditJob.enqueue(job_id)
        self.assertEqual(
            self.count_jobs_in_mapreduce_taskqueue(
                taskqueue_services.QUEUE_NAME_ONE_OFF_JOBS), 1)
        self.process_and_flush_pending_mapreduce_tasks()
        stringified_output = (
            user_jobs_one_off.UniqueHashedNormalizedUsernameAuditJob.get_output(
                job_id))
        eval_output = [ast.literal_eval(stringified_item) for
                       stringified_item in stringified_output]
        for item in eval_output:
            if item[0] == 'FAILURE':
                item[1] = sorted(item[1])
        return eval_output

    def setUp(self):
        def empty(*_):
            """Function that takes any number of arguments and does nothing."""
            pass

        # We don't want to sign up the superadmin user.
        with self.swap(
            test_utils.AppEngineTestBase, 'signup_superadmin_user', empty):
            super(UniqueHashedNormalizedUsernameAuditJobTests, self).setUp()

    def test_audit_user_with_username_is_successful(self):
        model = user_models.UserSettingsModel(id='id', email='email@email.com')
        model.update_timestamps()
        model.put()
        output = self._run_one_off_job()
        self.assertEqual(output, [['SUCCESS USERNAME NONE', 1]])

    def test_audit_users_with_different_usernames_is_successful(self):
        # Generate 4 different users.
        for i in python_utils.RANGE(4):
            model = user_models.UserSettingsModel(
                id='id%s' % i,
                email='email%s@email.com' % i,
                normalized_username='username%s' % i
            )
            model.update_timestamps()
            model.put()
        output = self._run_one_off_job()
        self.assertEqual(output, [])

    def test_audit_users_with_different_usernames_all_hashes_same_fails(self):
        # Generate 4 different users.
        for i in python_utils.RANGE(4):
            model = user_models.UserSettingsModel(
                id='id%s' % i,
                email='email%s@email.com' % i,
                normalized_username='username%s' % i
            )
            model.update_timestamps()
            model.put()

        def mock_convert_to_hash(*_):
            """Function that takes any number of arguments and returns the
            same hash for all inputs.
            """
            return 'hashhash'

        with self.swap(utils, 'convert_to_hash', mock_convert_to_hash):
            output = self._run_one_off_job()

        self.assertEqual(
            output,
            [['FAILURE', ['username%s' % i for i in python_utils.RANGE(4)]]])

    def test_audit_users_with_different_usernames_some_hashes_same_fails(self):
        # Generate 5 different users.
        for i in python_utils.RANGE(5):
            model = user_models.UserSettingsModel(
                id='id%s' % i,
                email='email%s@email.com' % i,
                normalized_username='username%s' % i
            )
            model.update_timestamps()
            model.put()

        def mock_convert_to_hash(username, _):
            """Function that takes username and returns the same hash for some
            usernames and unique hash for others.
            """
            if username in ('username1', 'username2'):
                return 'hashhash'
            return hash(username)

        with self.swap(utils, 'convert_to_hash', mock_convert_to_hash):
            output = self._run_one_off_job()

        self.assertEqual(output, [['FAILURE', ['username1', 'username2']]])<|MERGE_RESOLUTION|>--- conflicted
+++ resolved
@@ -1432,7 +1432,6 @@
         datastore_services.StringProperty(indexed=True, required=True))
 
 
-<<<<<<< HEAD
 class RemoveGaeIdOneOffJobTests(test_utils.GenericTestBase):
 
     def _run_one_off_job(self):
@@ -1640,8 +1639,6 @@
             migrated_subscription_model.last_updated)
 
 
-=======
->>>>>>> e82da765
 class MockUserSubscriptionsModelWithFeedbackThreadIDs(
         user_models.UserSubscriptionsModel):
     """Mock UserSubscriptionsModel so that it allows to set
