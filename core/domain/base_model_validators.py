--- conflicted
+++ resolved
@@ -140,41 +140,6 @@
                 fields can only be in models that have LOCALLY_PSEUDONYMIZE as
                 their DELETION_POLICY.
         """
-<<<<<<< HEAD
-        filtered_model_ids = model_ids
-        if may_contain_system_ids:
-            filtered_model_ids = list(
-                set(filtered_model_ids) - set(feconf.SYSTEM_USERS.values()))
-        else:
-            if set(filtered_model_ids) & set(feconf.SYSTEM_USERS.values()):
-                raise utils.ValidationError(
-                    'The field \'%s\' should not contain '
-                    'system IDs' % field_name)
-        if may_contain_pseudonymous_ids:
-            filtered_model_ids = [
-                model_id for model_id in filtered_model_ids
-                if not utils.is_pseudonymous_id(model_id)
-            ]
-        else:
-            if any(
-                    utils.is_pseudonymous_id(model_id)
-                    for model_id in filtered_model_ids
-            ):
-                raise utils.ValidationError(
-                    'The field \'%s\' should not contain '
-                    'pseudonymous IDs' % field_name)
-
-        if not all(
-                utils.is_user_id_valid(
-                    model_id,
-                    allow_system_user_id=False,
-                    allow_pseudonymous_id=False
-                ) for model_id in filtered_model_ids
-        ):
-            raise utils.ValidationError(
-                'The field \'%s\' contains IDs in wrong format.' % field_name)
-
-=======
         model_id_errors = []
         validated_model_ids = []
         for model_id in model_ids:
@@ -188,13 +153,16 @@
                     model_id_errors.append(
                         'The field \'%s\' should not contain '
                         'pseudonymous IDs' % field_name)
-            elif not utils.is_user_id_valid(model_id):
+            elif not utils.is_user_id_valid(
+                    model_id,
+                    allow_system_user_id=False,
+                    allow_pseudonymous_id=False
+            ):
                 model_id_errors.append(
                     'The user id %s in the field \'%s\' is '
                     'invalid' % (model_id, field_name))
             else:
                 validated_model_ids.append(model_id)
->>>>>>> e370b301
         self.field_name = field_name
         self.model_class = user_models.UserSettingsModel
         self.model_ids = validated_model_ids
