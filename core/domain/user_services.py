--- conflicted
+++ resolved
@@ -2168,14 +2168,6 @@
     Returns:
         str. The correct login URL that includes the page to redirect to.
     """
-<<<<<<< HEAD
-    # TODO(#11462): Delete this function. Pre-#11462, we needed this because we
-    # didn't control the page or URL responsible for user authentication.
-    # This is no longer the case. We've implemented our own user authentication
-    # flow on top of the Firebase SDK in "core/templates/pages/login-page", and
-    # this function will always redirect to its static location ("/login").
-=======
->>>>>>> 28763c24
     return '/login?%s' % python_utils.url_encode({'return_url': return_url})
 
 
