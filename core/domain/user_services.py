--- conflicted
+++ resolved
@@ -2570,13 +2570,9 @@
     }
 
 
-<<<<<<< HEAD
-def _get_checkpoints_in_order(
+def get_checkpoints_in_order(
     init_state_name: str, states: Dict[str, state_domain.State]
 ) -> List[str]:
-=======
-def get_checkpoints_in_order(init_state_name, states):
->>>>>>> 2c89393c
     """Returns the checkpoints of an exploration in sequential order by a
     BFS traversal.
 
@@ -2611,19 +2607,11 @@
     return checkpoint_state_names
 
 
-<<<<<<< HEAD
-def _get_most_distant_reached_checkpoint_in_current_exploration(
+def get_most_distant_reached_checkpoint_in_current_exploration(
     checkpoints_in_current_exploration: List[str],
     checkpoints_in_older_exploration: List[str],
     most_distant_reached_checkpoint_state_name_in_older_exploration: str
 ) -> Optional[str]:
-=======
-def get_most_distant_reached_checkpoint_in_current_exploration(
-    checkpoints_in_current_exploration,
-    checkpoints_in_older_exploration,
-    most_distant_reached_checkpoint_state_name_in_older_exploration
-):
->>>>>>> 2c89393c
     """Returns the most distant reached checkpoint in current exploration after
     comparing current exploration with older exploration.
 
@@ -2764,16 +2752,9 @@
         exp_user_model.put()
 
 
-<<<<<<< HEAD
-def sync_learner_checkpoint_progress_with_current_exp_version(
+def sync_logged_in_learner_checkpoint_progress_with_current_exp_version(
     user_id: str, exploration_id: str
 ) -> Optional[user_domain.ExplorationUserData]:
-=======
-def sync_logged_in_learner_checkpoint_progress_with_current_exp_version(
-    user_id,
-    exploration_id
-):
->>>>>>> 2c89393c
     """Synchronizes the most recently reached checkpoint and the furthest
     reached checkpoint with the latest exploration.
 
