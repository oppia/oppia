--- conflicted
+++ resolved
@@ -38,14 +38,6 @@
 
 import requests
 
-<<<<<<< HEAD
-from typing import List
-
-auth_models, user_models, audit_models, suggestion_models = (
-    models.Registry.import_models(
-        [models.NAMES.auth, models.NAMES.user, models.NAMES.audit,
-         models.NAMES.suggestion]))
-=======
 from typing import Dict, List, Optional, Sequence, overload
 from typing_extensions import Final, Literal, TypedDict
 
@@ -66,7 +58,6 @@
         models.NAMES.suggestion
     ])
 )
->>>>>>> 99126158
 
 bulk_email_services = models.Registry.import_bulk_email_services()
 transaction_services = models.Registry.import_transaction_services()
