--- conflicted
+++ resolved
@@ -2168,14 +2168,6 @@
     Returns:
         str. The correct login URL that includes the page to redirect to.
     """
-<<<<<<< HEAD
-    return '/login?%s' % python_utils.url_encode({'return_url': return_url})
-=======
-    # TODO(#11462): Delete this function. Pre-#11462, we needed this because we
-    # didn't control the page or URL responsible for user authentication.
-    # This is no longer the case. We've implemented our own user authentication
-    # flow on top of the Firebase SDK in "core/templates/pages/login-page", and
-    # this function will always redirect to its static location ("/login").
     return '/login?%s' % python_utils.url_encode({'return_url': return_url})
 
 
@@ -2204,5 +2196,4 @@
     # exploration editor or learner should have exploration editor role.
     user_settings_model.roles = [
         feconf.ROLE_ID_EXPLORATION_EDITOR, user_settings_model.role]
-    user_settings_model.banned = False
->>>>>>> 952c48f0
+    user_settings_model.banned = False