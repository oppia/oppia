# coding: utf-8
#
# Copyright 2014 The Oppia Authors. All Rights Reserved.
#
# Licensed under the Apache License, Version 2.0 (the "License");
# you may not use this file except in compliance with the License.
# You may obtain a copy of the License at
#
#      http://www.apache.org/licenses/LICENSE-2.0
#
# Unless required by applicable law or agreed to in writing, software
# distributed under the License is distributed on an "AS-IS" BASIS,
# WITHOUT WARRANTIES OR CONDITIONS OF ANY KIND, either express or implied.
# See the License for the specific language governing permissions and
# limitations under the License.

"""Services for user data."""

from __future__ import annotations

import datetime
import hashlib
import imghdr
import io
import itertools
import logging
import re
import urllib

from core import feconf
from core import utils
from core.constants import constants
from core.domain import auth_domain
from core.domain import auth_services
from core.domain import exp_fetchers
from core.domain import fs_services
from core.domain import role_services
from core.domain import state_domain
from core.domain import user_domain
from core.platform import models

from PIL import Image
import requests

from typing import (
    Dict, Final, List, Literal, Optional, Sequence, TypedDict, overload)

MYPY = False
if MYPY: # pragma: no cover
    from mypy_imports import audit_models
    from mypy_imports import auth_models
    from mypy_imports import bulk_email_services
    from mypy_imports import suggestion_models
    from mypy_imports import transaction_services
    from mypy_imports import user_models

(auth_models, user_models, audit_models, suggestion_models) = (
    models.Registry.import_models([
        models.Names.AUTH,
        models.Names.USER,
        models.Names.AUDIT,
        models.Names.SUGGESTION
    ])
)

bulk_email_services = models.Registry.import_bulk_email_services()
transaction_services = models.Registry.import_transaction_services()

# Size (in px) of the gravatar being retrieved.
GRAVATAR_SIZE_PX: Final = 150
# Data url for images/avatar/user_blue_72px.png.
# Generated using utils.convert_png_to_data_url.
DEFAULT_IDENTICON_DATA_URL: Final = (
    'data:image/png;base64,iVBORw0KGgoAAAANSUhEUgAAAEwAAABMCAYAAADHl1ErAAAAAXNSR0IArs4c6QAADhtJREFUeAHtXHlwVdUZ/859jyxmIQESyCaglC0iAgkJIntrIpvKphSwY2ttxbFOp9R/cGGqdhykLaMVO2OtoyRSCEKNEpYKyBIVQ1iNkBhNMCtb8shiQpJ3b7/fTW7m5uUlecu9L4nTM5Pce8895zvf93vnnPud833fEdQLKXb5jsC6%2BuZERZbHKaSMYRbGKERxgpQQUkSIIigEbAmFavlfrUKiVhCVcFa%2BIJEvJOlCcNCAnNKMFQ0o58vEfPgmhS5Mn0ot8n2KIs8lIZJJUfy8almIJqbxhRDSIbJKe2s%2BXvWlV/RcrGwqYGGp20bI1LyaeVmjKMrodp4EycGBAy6MjgsrSxozqG7O5GgxcVREeEigNDAwwBpmsUiRKGu3y1caGltstQ3yjbOFV6sPnypXTuRXBReU2GLqGprHkUKSRlMIUcD3WyUakGbbt7JYyzf6agpgYfe9O8kui/U8nB7UhJIkUTljwrBTTz449mZKUlyCEBTnjTCKQiX7T5ScfGP3Rf9j5ysny7IyTKXHPwYP690WSXnZtvcXp71pw1ldQwELm59%2BlyzbX%2BbeNL%2Btscb4EYOyNz2ZWD99wtAFnGdxxoQBefbs85f3rHsjJyivuGo60wsATe51WZJkWW/LWnXGgDZUEoYAFr58x0B7beOLPHGv5XnFIpGoS0mKOfze%2Bpmj/f2smNR9lm42teQ/8vLRgv0nyuZwVwtm1Ows5BZLSMBz1RkrbnjLiNeAhaWmPWgn%2BxYeejwkRMu9idH7tm%2BYE8/z0EhvmfOmPs9/RQ9tOJx3IKc8lUixkqBKC1nW2vat3u0NXY8Bi1%2B%2Bw6%2BktnETD7%2BnwEB4iP/pL/5xf03U4IBZ3jBkdN2K641Hkn/7YWh17c1JoM3D9PW4kIB1eRkrmjxpyyPAeK4aLttbPuAhOIU5aHpm1cTMZ1ffuRT8eMKED%2BooL6Wd%2B2Bj%2BtnFUGeYyVzJYl3Kc9sld9t2W8Dw%2BWkTWuz2fdxQ9ACr9P3Jfy7%2BZuSw0HnuNtwb5Ysqaw4mPJb5k%2BYW%2BVZuv9xqsaRWZ60%2B7w4vbgEWnrJ1hp3kTO5ZYUPCAnK%2B3bYiitWDWHca7O2yrI6U3r5yR8U1W2MiC2%2BzkLS4ev%2BaY67y1a749VQBYLUIZT/AGhUTduS7f68Y39/AgozgGbxDBsgCmSBbT/Jr710CDMMQPYvHf2DC2Mj9p95efA8TCNKI9MNrEGSALJAJskFGV%2BTocUhigrfbWz5jYtH4VdrAMksBdYVnI8vYJ/8q83hhmW0WEy23WKx39/Qh6LaHQXXA1xBgYc5isBL4/scCFoC3QCbIBhkhK2TGi65St4CpeharDvgaYoJnIv15GHaFQRBkg4w8p02BzF0VRH6XgEGDV5VS1rOgOvTHCb47wfXvIBtkhE4JmSG7/r3%2B3ilg6toQyx1OUEr7i56lF8zde8gIWVEPSz1g4IyGU8CwkMbaEMudNg3eWd0fXR5khcyQXcXAiYSdAMMWDY/ltVhIY23IdXr8kjqh21%2BzRKvMogUYAAtHQToBhv0sbNFg16GvLaQdmTfjGTJDdmCgYuHQSIfe07pTSqewn3V9z6qrvb1F48Crzx6xNTR4QXoE9tN4c2%2ByfufWqudC3VbmAYzNPwZrkf6dL%2B4LSm5Q9vkrVH79B6qs%2BoH8B1goatAtNCIqmOZOiabw4G5VJMNYREdhDD7ae6J0USsmtEwj3t7DYLCwK83f8WbbzauZP7/kq53SxiY7vfmfC5R24Fv6prTrDVEWgqbfEUlPLY2nlKkxGv%2BmXbFzG7H4/eE8g/tZyO92zbDSPoe1WncUgT14X4G189NimvjobnrhX6e6BQuo8DCho2crafnzB2n%2BMwe4PL5H5iVgACx4wEltli%2B1sXbA%2BGkNcmCwUN%2BY%2BI%2B3WOjZt3Lpl68cpQoefu6m4%2Bcqae7TWfTfk%2BXuVnWrvA4LFRtUVockjKxKc8sJmMJsWWsiON/U9eJvNmXTtk%2B%2BdYt5Z4WZX0p/bjYtmBbn7LURefaw%2BVuvwoQnBliTYCxu7WFskQb1WROjcvliKlibM/IMAQv8siD0643H6etiGx7NSBbYUlXCbRipgKnme859Ysl4jwwDrnKaV2SjDe%2B0tu9qnZ7KsQWch/YxVpt6KunZexieUVPDSIJjCC86k3lwyikJ0di%2BMS09/3au2iuMbuDr4mpKN2CIO%2BMLVnpgA4yAlVRX1ziV4fODrwOv2k2bDM4UVvEkXeaMJ0PyXn3/nCF0HIkAE2ADjICVpChiLArBMcSxsJHPmdmXjCTXiVZRRS19VVTdKd%2BIDA0bYCW1%2BWcRvGiMIN4Vjb1flHb1yrD8rM9LDKOlJ6RhA6ww6au%2BD3A50hcy%2Bt5sRRP8FpSYo8zqsBnDPax13oJ/ltEgafSqam5SU7NdezTtWsHrTzOShg2wYtWP3SQ5wZnNjMZA80Z9s1mkO9CtMakdDRtgJcGnFK3C869D6wY%2BRISp7loGUnROKtKkdtqxYawkzQGXdwNUN0nnrHiXGxxoJf40e0fEhdpRg29xoZT7RTRsgJV%2B8e0%2BJTdqJIwd4kZpz4pOGWN%2BG5Lq2s38wQHXMzZdq2XiAlllgP2%2BaH6yOX4xGjbAinejlVq0CG9l10T3rNT99wwnf96KMyvNuHMoDR0UaAr5dmwYK1YrhAoYXLtNaa2N6DAW5vFF6qLClGZeeHSyKXRBVMMGWLFaoUZYEPzgTWuxjfC6lROI/RgMb2bZ7JGUaOIcqWEDrDDp50MCBA0YLokDQRgx0p%2BdTezH4PDG88dxI8LotaeneU7AhZo6bPK5hwkVMERYuFDX6yLT2JDx99/fTVY2anibYiOCaPuGuayydDB%2BeUu2U30NG2AlCaFcRAmEo3QqaVLGynm30a6X5sHz2uMWksZH0pHXF9CIYeb/zho2CAqTgoMDvoTXCmJ3EI7isQRuVpw9KYqytyykhxk8qASuJoD84mNTKGvjveSLFQQwUeOaGCNE0Flqvs5o8b/9gZ8xwyMmj404NComZJyrzHtbLjTIjxZNv1X9C/S30pXqRrLVdd4lh7EjOX4oPfHAOHrzD9Np9l1RZMHnygeJ45kOZXxaPJ6byr6WueotdfAjhI73rGdu2ZXnn5oY7QM2OjZxx8hw%2BvPjCepf2bUfqJz/Llc1qHpb1OBAiosMpoFB5i%2BtOnLV%2BoTgL9ypYYZ8bZ0tOd6QmuUNbCiFMoN9GPM0TCbeXYoZcgvhr48kOyLlVF6AESf1UwV7G88jBbC/ISqsjzDb62wAC9UmydhoAaz6b/tWcIgQul7ntI8woMNCxQZstQOGSFYeqQriDeGI0Ud47jU2gIEae8kmtlZsWllpB6zNO2UXZwcg3rDXOO0jDbdhEIDoXs1zB6y1A4YHhP3iiuBMOJXh3tfJzuZ/qBbfX65nR5UGqmto8TUL2OoqAgZoWMNEY6KTMhOa%2Bt4ehCDfmxjz8c4X5y3UChp5hVk/j63Vpwuu0zdlNVTIrkuFfC1hkOobO%2B//Qw8LD/an26JDaFRsKI2KCWU76kCaOi6CoHYYnZY9d/DjAzllC/lDmFWz75EFevqdFmGIkbbL9hREsiI40yg/11wGhxex9PlXV%2BjEhatUU99ZQdUzpr%2BH08n1mkb1L%2BfiVf0rGs5Lo2nxkXT3HUPZ0S7WawAhsxrFy6HPwKJDY/zQqYehAPey1%2BDgDxfsSxkPwZPYaTmU7S7BPWDXkWLafayYLlWaaidW2cASK5nBWzJzOD3AG5YebCgqw5dvP4PoXab1Oveu3znK5xQIOPW31DZchL/6M6vv2sn%2B68scK3b1jDlo%2B6Hv6G878ij/e1M3cbtiQc3HML4vKZbWrbyTpowe3G1Z7SVH7e7cmHZmGXePSmtI4FhnQfVOAQMBNfhdse/CwvzsO/cf6ykapKlZpq0HCmlzxlc%2B6U2akK5c2XJNf3x4At3D29hdJUTrTnz0wxlwOrEIy5Kugum7BAyEtaGJwKVrH63mrSDn0besEdNTmz9XJ%2B6uGOoL%2BbAr/OXJJIoM77jryx%2Bh0iGL0mSENnc1FDX%2BO6gVWqZ2RfQ9I5oLQgj75fxO/q%2BvpJ9TnXTxlevr6cPjlyj5iUx2bb%2BsZ7UesqlgsayQWf/S8b7bHobC3QWYrv3rZ%2BwuXuhIs88/Y4v8vfWz4BvrdoBpj4BBejWE2W4/yupTGMJ%2BD21O/emf3j1t2bTNrYD8PgWkv7/FflvUwE8uFFelMAg2i8Uy05UTBlwCTAWtLUieJ8XA2MiQIxXX6xNYI%2B6XC3Wep%2Br5xz/Jsszij1qDVREprp4s4DJgGmjaMQzcUA5bgaNkRTbH3GxSf5SEVMoxRBUMlrnHMIB//ArounxbjgZZuWWtSzlokmyGkwWv4Bm8QwZ1GLpxZgUYcquHaRLgQ6A/SobJ4IiGpeyc7RE9ja55V/aKEOID5s/3R8loQjkeVsTzwmmeF2oYuFlamT5xFeII/4qh3LMmgR/oWT4/rEgPhONxWEKifUJW4mWikfpyvr5nBbNIkUQeD8BU7lm9fxyWHgDHA9fYQlzHg/0w/6qjuZzqdKwvb/J9PveiAl4Hz%2BE5q%2B8duKYXHjHSjkf6sXkqWyEZK4QFLIQ51iihWrr2CJKCeE6fzm2pax8Grm8e6acHDffth0YSLdF9CCoZvFye55okRU7gIetV1AkPuRJZSCfZUdefezJMYf3v0MhOwHVzLKlQxAWSRJlQlDr%2BzrPcUjjbGwbyBB2mCKH62/K7KwywjWM8b5CQq%2BH9x%2B%2BCSVZiFKH8eI4ldQQOz4jJ/P/Bt86QcSFPPVqZA50Qu4NwFK7i3tHK7HEEJ5reOFr5fwkK97jkk8ywAAAAAElFTkSuQmCC')  # pylint: disable=line-too-long

LABEL_FOR_USER_BEING_DELETED: Final = '[User being deleted]'
USERNAME_FOR_USER_BEING_DELETED: Final = 'UserBeingDeleted'


class DashboardStatsDict(TypedDict):
    """Dictionary representing the dashborad stats dictionary."""

    num_ratings: int
    average_ratings: Optional[float]
    total_plays: int


def is_username_taken(username: str) -> bool:
    """Returns whether the given username has already been taken.

    Args:
        username: str. Identifiable username to display in the UI.

    Returns:
        bool. Whether the given username is taken.
    """
    return user_models.UserSettingsModel.is_normalized_username_taken(
        user_domain.UserSettings.normalize_username(username))


def get_email_from_user_id(user_id: str) -> str:
    """Gets the email from a given user_id.

    Args:
        user_id: str. The unique ID of the user.

    Returns:
        str. The user_email corresponding to the given user_id.

    Raises:
        Exception. The user is not found.
    """
    user_settings = get_user_settings(user_id)
    return user_settings.email


@overload
def get_user_id_from_username(
    username: str, *, strict: Literal[True]
) -> str: ...


@overload
def get_user_id_from_username(
    username: str
) -> Optional[str]: ...


@overload
def get_user_id_from_username(
    username: str, *, strict: Literal[False]
) -> Optional[str]: ...


def get_user_id_from_username(
    username: str, strict: bool = False
) -> Optional[str]:
    """Gets the user_id for a given username.

    Args:
        username: str. Identifiable username to display in the UI.
        strict: bool. Whether to fail noisily if no UserSettingsModel with a
            given username found in the datastore.

    Returns:
        str or None. If the user with given username does not exist, return
        None. Otherwise return the user_id corresponding to given username.

    Raises:
        Exception. No user_id found for the given username.
    """
    user_model = user_models.UserSettingsModel.get_by_normalized_username(
        user_domain.UserSettings.normalize_username(username))
    if user_model is None:
        if strict:
            raise Exception(
                'No user_id found for the given username: %s' % username
            )
        return None
    else:
        return user_model.id


@overload
def get_multi_user_ids_from_usernames(
    usernames: List[str], *, strict: Literal[True]
) -> List[str]: ...


@overload
def get_multi_user_ids_from_usernames(
    usernames: List[str]
) -> List[Optional[str]]: ...


@overload
def get_multi_user_ids_from_usernames(
    usernames: List[str], *, strict: Literal[False]
) -> List[Optional[str]]: ...


def get_multi_user_ids_from_usernames(
    usernames: List[str], strict: bool = False
) -> Sequence[Optional[str]]:
    """Gets the user_ids for a given list of usernames.

    Args:
        usernames: list(str). Identifiable usernames to display in the UI.
        strict: bool. Whether to fail noisily if no user_id with the given
            useranme found.

    Returns:
        list(str|None). Return the list of user ids corresponding to given
        usernames.

    Raises:
        Exception. No user_id found for the username.
    """
    if len(usernames) == 0:
        return []

    normalized_usernames = [
        user_domain.UserSettings.normalize_username(username)
        for username in usernames
    ]

    found_models: Sequence[user_models.UserSettingsModel] = (
        user_models.UserSettingsModel.query(
            user_models.UserSettingsModel.normalized_username.IN(
                normalized_usernames
            )
        ).fetch()
    )

    username_to_user_id_map = {
        model.normalized_username: model.id for model in found_models
    }
    user_ids = []
    for username in normalized_usernames:
        user_id = username_to_user_id_map.get(username)
        if strict and user_id is None:
            raise Exception(
                'No user_id found for the username: %s' % username
            )
        user_ids.append(user_id)

    return user_ids


def get_user_settings_from_username(
    username: str
) -> Optional[user_domain.UserSettings]:
    """Gets the user settings for a given username.

    Args:
        username: str. Identifiable username to display in the UI.

    Returns:
        UserSettingsModel or None. The UserSettingsModel instance corresponding
        to the given username, or None if no such model was found.
    """
    user_model = user_models.UserSettingsModel.get_by_normalized_username(
        user_domain.UserSettings.normalize_username(username))
    if user_model is None:
        return None
    else:
        return get_user_settings(user_model.id)


def get_user_settings_from_email(
    email: str
) -> Optional[user_domain.UserSettings]:
    """Gets the user settings for a given email.

    Args:
        email: str. Email of the user.

    Returns:
        UserSettingsModel or None. The UserSettingsModel instance corresponding
        to the given email, or None if no such model was found.
    """
    user_model = user_models.UserSettingsModel.get_by_email(email)
    if user_model is None:
        return None
    else:
        return get_user_settings(user_model.id)


@overload
def get_users_settings(
    user_ids: Sequence[Optional[str]],
    *,
    strict: Literal[True],
    include_marked_deleted: bool = False
) -> Sequence[user_domain.UserSettings]: ...


@overload
def get_users_settings(
    user_ids: Sequence[Optional[str]],
    *,
    strict: Literal[False],
    include_marked_deleted: bool = False
) -> Sequence[Optional[user_domain.UserSettings]]: ...


@overload
def get_users_settings(
    user_ids: Sequence[Optional[str]],
    *,
    strict: bool = ...,
    include_marked_deleted: bool = False
) -> Sequence[Optional[user_domain.UserSettings]]: ...


def get_users_settings(
    user_ids: Sequence[Optional[str]],
    strict: bool = False,
    include_marked_deleted: bool = False
) -> Sequence[Optional[user_domain.UserSettings]]:
    """Gets domain objects representing the settings for the given user_ids.

    Args:
        user_ids: list(str). The list of user_ids to get UserSettings
            domain objects for.
        strict: bool. Whether to fail noisily if one or more user IDs don't
            exist in the datastore. Defaults to False.
        include_marked_deleted: bool. Whether to included users that are being
            deleted. This should be used only for retrieving the usernames.

    Returns:
        list(UserSettings|None). The UserSettings domain objects corresponding
        to the given user ids. If the given user_id does not exist, the
        corresponding entry in the returned list is None.

    Raises:
        Exception. When strict mode is enabled and some user is not found.
    """
    user_settings_models = user_models.UserSettingsModel.get_multi(
        user_ids, include_deleted=include_marked_deleted)

    if strict:
        for user_id, user_settings_model in zip(user_ids, user_settings_models):
            if user_settings_model is None:
                raise Exception('User with ID \'%s\' not found.' % user_id)
    result: List[Optional[user_domain.UserSettings]] = []
    for i, model in enumerate(user_settings_models):
        if user_ids[i] == feconf.SYSTEM_COMMITTER_ID:
            result.append(user_domain.UserSettings(
                user_id=feconf.SYSTEM_COMMITTER_ID,
                email=feconf.SYSTEM_EMAIL_ADDRESS,
                roles=[
                    feconf.ROLE_ID_FULL_USER,
                    feconf.ROLE_ID_CURRICULUM_ADMIN,
                    feconf.ROLE_ID_MODERATOR,
                    feconf.ROLE_ID_VOICEOVER_ADMIN
                ],
                banned=False,
                username='admin',
                has_viewed_lesson_info_modal_once=False,
                last_agreed_to_terms=datetime.datetime.utcnow()
            ))
        else:
            if model is not None and model.deleted:
                model.username = USERNAME_FOR_USER_BEING_DELETED
            result.append(
                _get_user_settings_from_model(model)
                if model is not None else None
            )
    return result


def generate_initial_profile_picture(user_id: str) -> None:
    """Generates a profile picture for a new user and
    updates the user's settings in the datastore.

    Args:
        user_id: str. The unique ID of the user.
    """
    user_email = get_email_from_user_id(user_id)
    user_gravatar = fetch_gravatar(user_email)
    update_profile_picture_data_url(user_id, user_gravatar)


def get_gravatar_url(email: str) -> str:
    """Returns the gravatar url for the specified email.

    Args:
        email: str. The user email.

    Returns:
        str. The gravatar url for the specified email.
    """
    # The md5 accepts only bytes, so we first need to encode the email to bytes.
    return (
        'https://www.gravatar.com/avatar/%s?d=identicon&s=%s' %
        (hashlib.md5(email.encode('utf-8')).hexdigest(), GRAVATAR_SIZE_PX))


def fetch_gravatar(email: str) -> str:
    """Returns the gravatar corresponding to the user's email, or an
    identicon generated from the email if the gravatar doesn't exist.

    Args:
        email: str. The user email.

    Returns:
        str. The gravatar url corresponding to the given user email. If the call
        to the gravatar service fails, this returns DEFAULT_IDENTICON_DATA_URL
        and logs an error.
    """
    gravatar_url = get_gravatar_url(email)
    try:
        response = requests.get(
            gravatar_url, headers={b'Content-Type': b'image/png'},
            allow_redirects=False)
    except Exception:
        logging.exception('Failed to fetch Gravatar from %s' % gravatar_url)
    else:
        if response.ok:
            if imghdr.what(None, h=response.content) == 'png':
                return utils.convert_image_binary_to_data_url(
                    response.content, 'png')
        else:
            logging.error(
                '[Status %s] Failed to fetch Gravatar from %s' %
                (response.status_code, gravatar_url))

    return DEFAULT_IDENTICON_DATA_URL


@overload
def get_user_settings(
    user_id: str
) -> user_domain.UserSettings: ...


@overload
def get_user_settings(
    user_id: str, *, strict: Literal[True]
) -> user_domain.UserSettings: ...


@overload
def get_user_settings(
    user_id: str, *, strict: Literal[False]
) -> Optional[user_domain.UserSettings]: ...


def get_user_settings(
    user_id: str, strict: bool = True
) -> Optional[user_domain.UserSettings]:
    """Return the user settings for a single user.

    Args:
        user_id: str. The unique ID of the user.
        strict: bool. Whether to fail noisily if no user with the given
            id exists in the datastore. Defaults to True.

    Returns:
        UserSettings or None. If the given user_id does not exist and strict
        is False, returns None. Otherwise, returns the corresponding
        UserSettings domain object.

    Raises:
        Exception. The value of strict is True and given user_id does not exist.
    """

    user_settings = get_users_settings([user_id])[0]
    if strict and user_settings is None:
        logging.error('Could not find user with id %s' % user_id)
        raise Exception('User not found.')
    return user_settings


@overload
def get_user_settings_by_auth_id(
    auth_id: str, *, strict: Literal[True]
) -> user_domain.UserSettings: ...


@overload
def get_user_settings_by_auth_id(
    auth_id: str
) -> Optional[user_domain.UserSettings]: ...


@overload
def get_user_settings_by_auth_id(
    auth_id: str, *, strict: Literal[False]
) -> Optional[user_domain.UserSettings]: ...


def get_user_settings_by_auth_id(
    auth_id: str, strict: bool = False
) -> Optional[user_domain.UserSettings]:
    """Return the user settings for a single user.

    Args:
        auth_id: str. The auth ID of the user.
        strict: bool. Whether to fail noisily if no user with the given
            id exists in the datastore. Defaults to False.

    Returns:
        UserSettings or None. If the given auth_id does not exist and strict is
        False, returns None. Otherwise, returns the corresponding UserSettings
        domain object.

    Raises:
        Exception. The value of strict is True and given auth_id does not exist.
    """
    user_id = auth_services.get_user_id_from_auth_id(
        auth_id, include_deleted=True
    )
    user_settings_model = (
        None if user_id is None else
        user_models.UserSettingsModel.get_by_id(user_id))
    if user_settings_model is not None:
        return _get_user_settings_from_model(user_settings_model)
    elif strict:
        logging.error('Could not find user with id %s' % auth_id)
        raise Exception('User not found.')
    else:
        return None


def get_user_roles_from_id(user_id: str) -> List[str]:
    """Returns roles of the user with given user_id.

    Args:
        user_id: str. The unique ID of the user.

    Returns:
        list(str). Roles of the user with given id.
    """
    user_settings = get_user_settings(user_id, strict=False)
    if user_settings is None:
        return [feconf.ROLE_ID_GUEST]
    return user_settings.roles


def _create_user_contribution_rights_from_model(
    user_contribution_rights_model: Optional[
        user_models.UserContributionRightsModel
    ]
) -> user_domain.UserContributionRights:
    """Creates a UserContributionRights object from the given model. If the
    model is None, an empty UserContributionRights object is returned.

    Args:
        user_contribution_rights_model: UserContributionRightsModel. The model
            used to create the UserContributionRights domain object.

    Returns:
        UserContributionRights. The UserContributionRights domain object
        associated with the model, or an empty UserContributionRights domain
        object if the model is None.
    """
    if user_contribution_rights_model is not None:
        return user_domain.UserContributionRights(
            user_contribution_rights_model.id,
            (
                user_contribution_rights_model
                .can_review_translation_for_language_codes
            ),
            (
                user_contribution_rights_model
                .can_review_voiceover_for_language_codes
            ),
            user_contribution_rights_model.can_review_questions,
            user_contribution_rights_model.can_submit_questions)
    else:
        return user_domain.UserContributionRights('', [], [], False, False)


def get_user_contribution_rights(
    user_id: str
) -> user_domain.UserContributionRights:
    """Returns the UserContributionRights domain object for the given user_id.

    Args:
        user_id: str. The unique ID of the user.

    Returns:
        UserContributionRights. The UserContributionRights domain object for the
        corresponding user.
    """
    return get_users_contribution_rights([user_id])[0]


def get_users_contribution_rights(
    user_ids: List[str]
) -> List[user_domain.UserContributionRights]:
    """Returns the UserContributionRights domain object for each user_id in
    user_ids.

    Args:
        user_ids: list(str). A list of user ids.

    Returns:
        list(UserContributionRights). A list containing the
        UserContributionRights domain object for each user.
    """
    user_contribution_rights_models = (
        user_models.UserContributionRightsModel.get_multi(user_ids)
    )

    users_contribution_rights = []
    for index, user_contribution_rights_model in enumerate(
            user_contribution_rights_models):
        user_contribution_rights = _create_user_contribution_rights_from_model(
            user_contribution_rights_model
        )
        if user_contribution_rights_model is None:
            # Need to initalize the user id.
            user_contribution_rights.id = user_ids[index]
        users_contribution_rights.append(user_contribution_rights)

    return users_contribution_rights


def get_reviewer_user_ids_to_notify() -> List[str]:
    """Gets a list of the reviewer user_ids who want to be notified of
    Contributor Dashboard reviewer updates.

    Returns:
        list(str). A list of reviewer user_ids who want to be notified of
        Contributor Dashboard reviewer updates.
    """
    # Get the user ids of the Contributor Dashboard reviewers.
    users_contribution_rights = get_all_reviewers_contribution_rights()
    reviewer_ids = [
        user_contribution_rights.id for user_contribution_rights in
        users_contribution_rights
    ]

    users_global_prefs = get_users_email_preferences(reviewer_ids)
    reviewer_ids_to_notify = []
    for index, user_global_pref in enumerate(users_global_prefs):
        if user_global_pref.can_receive_email_updates:
            reviewer_ids_to_notify.append(reviewer_ids[index])

    return reviewer_ids_to_notify


def get_all_reviewers_contribution_rights() -> List[
    user_domain.UserContributionRights
]:
    """Returns a list of UserContributionRights objects corresponding to each
    UserContributionRightsModel.

    Returns:
        list(UserContributionRights). A list of UserContributionRights objects.
    """
    user_contribution_rights_models = (
        user_models.UserContributionRightsModel.get_all()
    )

    return [
        _create_user_contribution_rights_from_model(
            user_contribution_rights_model) for user_contribution_rights_model
        in user_contribution_rights_models
    ]


def _save_user_contribution_rights(
    user_contribution_rights: user_domain.UserContributionRights
) -> None:
    """Saves the UserContributionRights object into the datastore.

    Args:
        user_contribution_rights: UserContributionRights. The
            UserContributionRights object of the user.
    """
    # TODO(#8794): Add limitation on number of reviewers allowed in any
    # category.
    user_contribution_rights.validate()
    _update_reviewer_counts_in_community_contribution_stats(
        user_contribution_rights)
    user_models.UserContributionRightsModel(
        id=user_contribution_rights.id,
        can_review_translation_for_language_codes=(
            user_contribution_rights.can_review_translation_for_language_codes),
        can_review_voiceover_for_language_codes=(
            user_contribution_rights.can_review_voiceover_for_language_codes),
        can_review_questions=(
            user_contribution_rights.can_review_questions),
        can_submit_questions=(
            user_contribution_rights.can_submit_questions)).put()


def _update_user_contribution_rights(
    user_contribution_rights: user_domain.UserContributionRights
) -> None:
    """Updates the users rights model if the updated object has review rights in
    at least one item else delete the existing model.

    Args:
        user_contribution_rights: UserContributionRights. The updated
            UserContributionRights object of the user.
    """
    if user_contribution_rights.can_review_at_least_one_item():
        _save_user_contribution_rights(user_contribution_rights)
    else:
        remove_contribution_reviewer(user_contribution_rights.id)


@transaction_services.run_in_transaction_wrapper
def _update_reviewer_counts_in_community_contribution_stats_transactional(
    future_user_contribution_rights: user_domain.UserContributionRights
) -> None:
    """Updates the reviewer counts in the community contribution stats based
    on the given user contribution rights with the most up-to-date values.
    This method is intended to be called right before the new updates to the
    user contribution rights have been saved in the datastore. Note that this
    method should only ever be called in a transaction.

    Args:
        future_user_contribution_rights: UserContributionRights. The most
            up-to-date user contribution rights.
    """
    past_user_contribution_rights = get_user_contribution_rights(
        future_user_contribution_rights.id)
    stats_model = suggestion_models.CommunityContributionStatsModel.get()

    future_languages_that_reviewer_can_review = set(
        future_user_contribution_rights
        .can_review_translation_for_language_codes)
    past_languages_that_reviewer_can_review = set(
        past_user_contribution_rights.can_review_translation_for_language_codes)

    languages_that_reviewer_can_no_longer_review = (
        past_languages_that_reviewer_can_review.difference(
            future_languages_that_reviewer_can_review))
    new_languages_that_reviewer_can_review = (
        future_languages_that_reviewer_can_review.difference(
            past_languages_that_reviewer_can_review))

    # Update question reviewer counts.
    if past_user_contribution_rights.can_review_questions and not (
            future_user_contribution_rights.can_review_questions):
        stats_model.question_reviewer_count -= 1
    if not past_user_contribution_rights.can_review_questions and (
            future_user_contribution_rights.can_review_questions):
        stats_model.question_reviewer_count += 1

    # Update translation reviewer counts.
    for language_code in languages_that_reviewer_can_no_longer_review:
        stats_model.translation_reviewer_counts_by_lang_code[
            language_code] -= 1
        # Remove the language code from the dict if the count reaches zero.
        if stats_model.translation_reviewer_counts_by_lang_code[
                language_code] == 0:
            del stats_model.translation_reviewer_counts_by_lang_code[
                language_code]
    for language_code in new_languages_that_reviewer_can_review:
        if language_code not in (
                stats_model.translation_reviewer_counts_by_lang_code):
            stats_model.translation_reviewer_counts_by_lang_code[
                language_code] = 1
        else:
            stats_model.translation_reviewer_counts_by_lang_code[
                language_code] += 1

    stats_model.update_timestamps()
    stats_model.put()


def _update_reviewer_counts_in_community_contribution_stats(
    user_contribution_rights: user_domain.UserContributionRights
) -> None:
    """Updates the reviewer counts in the community contribution stats based
    on the updates to the given user contribution rights. The GET and PUT is
    done in a transaction to avoid loss of updates that come in rapid
    succession.

    Args:
        user_contribution_rights: UserContributionRights. The user contribution
            rights.
    """
    _update_reviewer_counts_in_community_contribution_stats_transactional(
        user_contribution_rights)


def get_usernames_by_role(role: str) -> List[str]:
    """Get usernames of all the users with given role ID.

    Args:
        role: str. The role ID of users requested.

    Returns:
        list(str). List of usernames of users with given role ID.
    """
    user_settings = user_models.UserSettingsModel.get_by_role(role)
    return [user.username for user in user_settings]


def get_user_ids_by_role(role: str) -> List[str]:
    """Get user ids of all the users with given role ID.

    Args:
        role: str. The role ID of users requested.

    Returns:
        list(str). List of user ids of users with given role ID.
    """
    user_settings = user_models.UserSettingsModel.get_by_role(role)
    return [user.id for user in user_settings]


def get_user_actions_info(
    user_id: Optional[str]
) -> user_domain.UserActionsInfo:
    """Gets user actions info for a user.

    Args:
        user_id: str|None. The user ID of the user we want to get actions for,
            or None if the user is not logged in.

    Returns:
        UserActionsInfo. User object with system committer user id.
    """
    roles = (
        get_user_roles_from_id(user_id) if user_id else [feconf.ROLE_ID_GUEST]
    )
    actions = role_services.get_all_actions(roles)
    return user_domain.UserActionsInfo(user_id, roles, actions)


def get_system_user() -> user_domain.UserActionsInfo:
    """Returns user object with system committer user id.

    Returns:
        UserActionsInfo. User object with system committer user id.
    """
    return get_user_actions_info(feconf.SYSTEM_COMMITTER_ID)


def save_user_settings(user_settings: user_domain.UserSettings) -> None:
    """Commits a user settings object to the datastore.

    Args:
        user_settings: UserSettings. The user setting domain object to be saved.

    Returns:
        UserSettingsModel. The updated user settings model that was saved.
    """
    user_model = convert_to_user_settings_model(user_settings)
    user_model.update_timestamps()
    user_model.put()


def convert_to_user_settings_model(
    user_settings: user_domain.UserSettings
) -> user_models.UserSettingsModel:
    """Converts a UserSettings domain object to a UserSettingsModel.

    Args:
        user_settings: UserSettings. The user setting domain object to be
            converted.

    Returns:
        UserSettingsModel. The user settings model that was converted.
    """
    user_settings.validate()

    user_settings_dict = user_settings.to_dict()

    # If user with the given user_id already exists, update that model
    # with the given user settings, otherwise, create a new one.
    user_model = user_models.UserSettingsModel.get_by_id(user_settings.user_id)
    if user_model is not None:
        user_model.populate(**user_settings_dict)
    else:
        user_settings_dict['id'] = user_settings.user_id
        user_model = user_models.UserSettingsModel(**user_settings_dict)

    return user_model


def _get_user_settings_from_model(
    user_settings_model: user_models.UserSettingsModel
) -> user_domain.UserSettings:
    """Transform user settings storage model to domain object.

    Args:
        user_settings_model: UserSettingsModel. The model to be converted.

    Returns:
        UserSettings. Domain object for user settings.
    """
    return user_domain.UserSettings(
        user_id=user_settings_model.id,
        email=user_settings_model.email,
        roles=user_settings_model.roles,
        banned=user_settings_model.banned,
        username=user_settings_model.username,
        last_agreed_to_terms=user_settings_model.last_agreed_to_terms,
        last_started_state_editor_tutorial=(
            user_settings_model.last_started_state_editor_tutorial),
        last_started_state_translation_tutorial=(
            user_settings_model.last_started_state_translation_tutorial),
        last_logged_in=user_settings_model.last_logged_in,
        last_edited_an_exploration=(
            user_settings_model.last_edited_an_exploration),
        last_created_an_exploration=(
            user_settings_model.last_created_an_exploration),
        default_dashboard=user_settings_model.default_dashboard,
        creator_dashboard_display_pref=(
            user_settings_model.creator_dashboard_display_pref),
        user_bio=user_settings_model.user_bio,
        subject_interests=user_settings_model.subject_interests,
        first_contribution_msec=(
            user_settings_model.first_contribution_msec),
        preferred_language_codes=(
            user_settings_model.preferred_language_codes),
        preferred_site_language_code=(
            user_settings_model.preferred_site_language_code),
        preferred_audio_language_code=(
            user_settings_model.preferred_audio_language_code),
        preferred_translation_language_code=(
            user_settings_model.preferred_translation_language_code),
        pin=user_settings_model.pin,
        display_alias=user_settings_model.display_alias,
        deleted=user_settings_model.deleted,
        created_on=user_settings_model.created_on,
        has_viewed_lesson_info_modal_once=(
            user_settings_model.has_viewed_lesson_info_modal_once)
    )


def is_user_registered(user_id: str) -> bool:
    """Checks if a user is registered with the given user_id.

    Args:
        user_id: str. The unique ID of the user.

    Returns:
        bool. Whether a user with the given user_id is registered.
    """
    user_settings = user_models.UserSettingsModel.get(user_id, strict=False)
    return bool(user_settings)


def has_ever_registered(user_id: str) -> bool:
    """Checks if a user has ever been registered with given user_id.

    Args:
        user_id: str. The unique ID of the user.

    Returns:
        bool. Whether a user with the given user_id has ever been registered.
    """
    user_settings = get_user_settings(user_id, strict=True)
    return bool(user_settings.username and user_settings.last_agreed_to_terms)


def has_fully_registered_account(user_id: str) -> bool:
    """Checks if a user has fully registered.

    Args:
        user_id: str. The unique ID of the user.

    Returns:
        bool. Whether a user with the given user_id has fully registered.
    """
    user_settings = get_user_settings(user_id, strict=False)

    if user_settings is None:
        return False

    return bool(
        user_settings.username and user_settings.last_agreed_to_terms and (
            user_settings.last_agreed_to_terms >=
            feconf.TERMS_PAGE_LAST_UPDATED_UTC
        )
    )


def get_all_profiles_auth_details_by_parent_user_id(
    parent_user_id: str
) -> List[auth_domain.UserAuthDetails]:
    """Gets domain objects representing the auth details for all profiles
    associated with the user having the given parent_user_id.

    Args:
        parent_user_id: str. User id of the parent_user whose associated
            profiles we are querying for.

    Returns:
        list(UserAuthDetails). The UserAuthDetails domain objects corresponding
        to the profiles linked to given parent_user_id. If that parent user does
        not have any profiles linked to it, the returned list will be empty.

    Raises:
        Exception. Parent user with the given parent_user_id not found.
    """
    if auth_models.UserAuthDetailsModel.has_reference_to_user_id(
            parent_user_id) is False:
        raise Exception('Parent user not found.')

    return [
        auth_services.get_user_auth_details_from_model(model)
        for model in auth_services.get_all_profiles_by_parent_user_id(
            parent_user_id) if not model.deleted
    ]


def create_new_user(auth_id: str, email: str) -> user_domain.UserSettings:
    """Creates a new user and commits it to the datastore.

    Args:
        auth_id: str. The unique auth ID of the user.
        email: str. The user email.

    Returns:
        UserSettings. The newly-created user settings domain object.

    Raises:
        Exception. A user with the given auth_id already exists.
    """
    user_settings = get_user_settings_by_auth_id(auth_id, strict=False)
    if user_settings is not None:
        raise Exception('User %s already exists for auth_id %s.' % (
            user_settings.user_id, auth_id))
    user_id = user_models.UserSettingsModel.get_new_id('')
    user_settings = user_domain.UserSettings(
        user_id, email, [feconf.ROLE_ID_FULL_USER], False, False,
        preferred_language_codes=[constants.DEFAULT_LANGUAGE_CODE])
    _create_new_user_transactional(auth_id, user_settings)
    return user_settings


@transaction_services.run_in_transaction_wrapper
def _create_new_user_transactional(
    auth_id: str, user_settings: user_domain.UserSettings
) -> None:
    """Save user models for new users as a transaction.

    Args:
        auth_id: str. The auth_id of the newly created user.
        user_settings: UserSettings. The user settings domain object
            corresponding to the newly created user.
    """
    save_user_settings(user_settings)
    user_contributions = get_or_create_new_user_contributions(
        user_settings.user_id
    )
    save_user_contributions(user_contributions)
    auth_services.associate_auth_id_with_user_id(
        auth_domain.AuthIdUserIdPair(auth_id, user_settings.user_id))


def create_new_profiles(
    auth_id: str,
    email: str,
    modifiable_user_data_list: List[user_domain.ModifiableUserData]
) -> List[user_domain.UserSettings]:
    """Creates new profiles for the users specified in the
    modifiable_user_data_list and commits them to the datastore.

    Args:
        auth_id: str. The auth ID of the full (parent) user trying to create new
            profiles.
        email: str. The email address of the full (parent) user trying to create
            new profiles.
        modifiable_user_data_list: list(ModifiableUserData). The list of
            modifiable user data objects used for creation of new profiles.

    Returns:
        list(UserSettings). List of UserSettings objects created for the new
        users.

    Raises:
        Exception. The pin for parent user trying to create a new profile
            must be set.
        Exception. The user_id is already set for any user in its corresponding
            modifiable_user_data object.
    """
    # As new profile user creation is done by a full (parent) user only.
    parent_user_settings = get_user_settings_by_auth_id(auth_id, strict=True)
    if parent_user_settings.pin is None:
        raise Exception(
            'Pin must be set for a full user before creating a profile.')
    parent_user_id = parent_user_settings.user_id
    user_settings_list = []
    for modifiable_user_data in modifiable_user_data_list:
        if modifiable_user_data.user_id is not None:
            raise Exception('User id cannot already exist for a new user.')
        user_id = user_models.UserSettingsModel.get_new_id()
        user_settings = user_domain.UserSettings(
            user_id, email, [feconf.ROLE_ID_MOBILE_LEARNER], False, False,
            preferred_language_codes=[constants.DEFAULT_LANGUAGE_CODE],
            pin=modifiable_user_data.pin)
        user_settings.populate_from_modifiable_user_data(modifiable_user_data)

        user_auth_details = auth_services.create_profile_user_auth_details(
            user_id, parent_user_id)

        # Each new profile user must be written to the datastore first and
        # because if we convert it into a batch write request, then calling
        # get_new_id() in a loop can possibly create same user_id for 2 users
        # because it internally uses UserSettingsModel.get_by_id method to
        # check if user_id does not exist already.
        _create_new_profile_transactional(user_settings, user_auth_details)
        user_settings_list.append(user_settings)
    return user_settings_list


@transaction_services.run_in_transaction_wrapper
def _create_new_profile_transactional(
    user_settings: user_domain.UserSettings,
    user_auth_details: auth_domain.UserAuthDetails
) -> None:
    """Save user models for new users as a transaction.

    Args:
        user_settings: UserSettings. The user settings domain object
            corresponding to the newly created user.
        user_auth_details: UserAuthDetails. The user auth details domain
            object corresponding to the newly created list of users.
    """
    save_user_settings(user_settings)
    _save_user_auth_details(user_auth_details)


def update_multiple_users_data(
    modifiable_user_data_list: List[user_domain.ModifiableUserData]
) -> None:
    """Updates user settings and user auth model details for the users
    specified in the modifiable_user_data_list.

    Args:
        modifiable_user_data_list: list(ModifiableUserData). The list of
            modifiable_user_data entries corresponding to the users whose
            data has to be updated.

    Raises:
        Exception. A user id is None.
        Exception. UserSettings or UserAuthDetail for a given user_id is
            not found.
    """
    user_ids = [user.user_id for user in modifiable_user_data_list]
    user_settings_list_with_none = get_users_settings(user_ids, strict=False)
    user_settings_list = []
    user_auth_details_list = get_multiple_user_auth_details(user_ids)
    for modifiable_user_data, user_settings in zip(
            modifiable_user_data_list, user_settings_list_with_none):
        user_id = modifiable_user_data.user_id
        if user_id is None:
            raise Exception('Missing user ID.')
        if not user_settings:
            raise Exception('User not found.')
        user_settings.populate_from_modifiable_user_data(modifiable_user_data)
        user_settings_list.append(user_settings)

    _save_existing_users_settings(user_settings_list)
    _save_existing_users_auth_details(user_auth_details_list)


def _save_existing_users_settings(
    user_settings_list: List[user_domain.UserSettings]
) -> None:
    """Commits a list of existing users' UserSettings objects to the datastore.

    Args:
        user_settings_list: list(UserSettings). The list of UserSettings
            objects to be saved.
    """
    user_ids = [user.user_id for user in user_settings_list]
    user_settings_models_with_none = user_models.UserSettingsModel.get_multi(
        user_ids, include_deleted=True)
    user_settings_models = []
    for user_model, user_settings in zip(
            user_settings_models_with_none, user_settings_list):
        # Ruling out the possibility of None for mypy type checking.
        assert user_model is not None
        user_settings.validate()
        user_model.populate(**user_settings.to_dict())
        user_settings_models.append(user_model)

    user_models.UserSettingsModel.update_timestamps_multi(user_settings_models)
    user_models.UserSettingsModel.put_multi(user_settings_models)


def _save_existing_users_auth_details(
    user_auth_details_list: List[auth_domain.UserAuthDetails]
) -> None:
    """Commits a list of existing users' UserAuthDetails objects to the
    datastore.

    Args:
        user_auth_details_list: list(UserAuthDetails). The list of
            UserAuthDetails objects to be saved.
    """
    user_ids = [user.user_id for user in user_auth_details_list]
    user_auth_models_with_none = auth_models.UserAuthDetailsModel.get_multi(
        user_ids, include_deleted=True)
    user_auth_models = []
    for user_auth_details_model, user_auth_details in zip(
            user_auth_models_with_none, user_auth_details_list):
        # Ruling out the possibility of None for mypy type checking.
        assert user_auth_details_model is not None
        user_auth_details.validate()
        user_auth_details_model.populate(**user_auth_details.to_dict())
        user_auth_models.append(user_auth_details_model)

    auth_models.UserAuthDetailsModel.update_timestamps_multi(
        user_auth_models
    )
    auth_models.UserAuthDetailsModel.put_multi(user_auth_models)


def _save_user_auth_details(
    user_auth_details: auth_domain.UserAuthDetails
) -> None:
    """Commits a user auth details object to the datastore.

    Args:
        user_auth_details: UserAuthDetails. The user auth details domain object
            to be saved.
    """
    user_auth_details.validate()

    # If user auth details entry with the given user_id does not exist, create
    # a new one.
    user_auth_details_model = auth_models.UserAuthDetailsModel.get_by_id(
        user_auth_details.user_id)
    user_auth_details_dict = user_auth_details.to_dict()
    if user_auth_details_model is not None:
        user_auth_details_model.populate(**user_auth_details_dict)
        user_auth_details_model.update_timestamps()
        user_auth_details_model.put()
    else:
        user_auth_details_dict['id'] = user_auth_details.user_id
        model = auth_models.UserAuthDetailsModel(**user_auth_details_dict)
        model.update_timestamps()
        model.put()


def get_multiple_user_auth_details(
    user_ids: List[Optional[str]]
) -> List[auth_domain.UserAuthDetails]:
    """Gets domain objects representing the auth details
    for the given user_ids.

    Args:
        user_ids: list(str). The list of user_ids for which we need to fetch
            the user auth details.

    Returns:
        list(UserAuthDetails). The UserAuthDetails domain objects
        corresponding to the given user ids.
    """
    user_settings_models = auth_models.UserAuthDetailsModel.get_multi(user_ids)
    return [
        auth_services.get_user_auth_details_from_model(model)
        for model in user_settings_models if model is not None
    ]


@overload
def get_auth_details_by_user_id(
    user_id: str, *, strict: Literal[True]
) -> auth_domain.UserAuthDetails: ...


@overload
def get_auth_details_by_user_id(
    user_id: str
) -> Optional[auth_domain.UserAuthDetails]: ...


@overload
def get_auth_details_by_user_id(
    user_id: str, *, strict: Literal[False]
) -> Optional[auth_domain.UserAuthDetails]: ...


def get_auth_details_by_user_id(
    user_id: str, strict: bool = False
) -> Optional[auth_domain.UserAuthDetails]:
    """Return the user auth details for a single user.

    Args:
        user_id: str. The unique user ID of the user.
        strict: bool. Whether to fail noisily if no user with the given
            id exists in the datastore. Defaults to False.

    Returns:
        UserAuthDetails or None. If the given user_id does not exist and
        strict is False, returns None. Otherwise, returns the corresponding
        UserAuthDetails domain object.

    Raises:
        Exception. The value of strict is True and given user_id does not exist.
    """
    user_auth_details_model = (
        auth_models.UserAuthDetailsModel.get(user_id, strict=False))
    if user_auth_details_model is not None:
        return auth_services.get_user_auth_details_from_model(
            user_auth_details_model)
    elif strict:
        logging.error('Could not find user with id %s' % user_id)
        raise Exception('User not found.')
    else:
        return None


def get_pseudonymous_username(pseudonymous_id: str) -> str:
    """Get the username from pseudonymous ID.

    Args:
        pseudonymous_id: str. The pseudonymous ID from which to generate
            the username.

    Returns:
        str. The pseudonymous username, starting with 'User' and ending with
        the last eight letters from the pseudonymous_id.
    """
    return 'User_%s%s' % (
        pseudonymous_id[-8].upper(), pseudonymous_id[-7:])


def get_username(user_id: str) -> str:
    """Gets username corresponding to the given user_id.

    Args:
        user_id: str. The unique ID of the user.

    Returns:
        str. Username corresponding to the given user_id.
    """
    return get_usernames([user_id], strict=True)[0]


@overload
def get_usernames(
    user_ids: List[str], *, strict: Literal[True]
) -> Sequence[str]: ...


@overload
def get_usernames(
    user_ids: List[str]
) -> Sequence[Optional[str]]: ...


@overload
def get_usernames(
    user_ids: List[str], *, strict: Literal[False]
) -> Sequence[Optional[str]]: ...


def get_usernames(
    user_ids: List[str], strict: bool = False
) -> Sequence[Optional[str]]:
    """Gets usernames corresponding to the given user_ids.

    Args:
        user_ids: list(str). The list of user_ids to get usernames for.
        strict: bool. Whether to fail noisily if no user with the given ID
            exists in the datastore. Defaults to False.

    Returns:
        list(str|None). Containing usernames based on given user_ids.
        If a user_id does not exist, the corresponding entry in the
        returned list is None. Can also return username of pseudonymized user
        or a temporary username of user that is being deleted.
    """
    usernames: List[Optional[str]] = [None] * len(user_ids)
    non_system_user_indices = []
    non_system_user_ids = []
    for index, user_id in enumerate(user_ids):
        if user_id in feconf.SYSTEM_USERS:
            usernames[index] = feconf.SYSTEM_USERS[user_id]
        elif utils.is_pseudonymous_id(user_id):
            usernames[index] = get_pseudonymous_username(user_id)
        else:
            non_system_user_indices.append(index)
            non_system_user_ids.append(user_id)

    non_system_users_settings = get_users_settings(
        non_system_user_ids, strict=strict, include_marked_deleted=True)

    for index, user_settings in enumerate(non_system_users_settings):
        if user_settings:
            usernames[non_system_user_indices[index]] = (
                user_settings.username
            )

    return usernames


def set_username(user_id: str, new_username: str) -> None:
    """Updates the username of the user with the given user_id.

    Args:
        user_id: str. The unique ID of the user.
        new_username: str. The new username to set.

    Raises:
        ValidationError. The new_username supplied is already taken.
    """
    user_settings = get_user_settings(user_id, strict=True)

    user_domain.UserSettings.require_valid_username(new_username)
    if is_username_taken(new_username):
        raise utils.ValidationError(
            'Sorry, the username \"%s\" is already taken! Please pick '
            'a different one.' % new_username)
    user_settings.username = new_username
    save_user_settings(user_settings)


def record_agreement_to_terms(user_id: str) -> None:
    """Records that the user with given user_id has agreed to the license terms.

    Args:
        user_id: str. The unique ID of the user.
    """
    user_settings = get_user_settings(user_id, strict=True)
    user_settings.last_agreed_to_terms = datetime.datetime.utcnow()
    save_user_settings(user_settings)


def update_profile_picture_data_url(
    user_id: str, profile_picture_data_url: str
) -> None:
    """Updates profile_picture_data_url of user with given user_id.

    Args:
        user_id: str. The unique ID of the user.
        profile_picture_data_url: str. New profile picture url to be set.
    """
    user_settings = get_user_settings(user_id, strict=True)
    username = user_settings.username
<<<<<<< HEAD
    if username is None:
        raise utils.ValidationError(
            'User does not have a valid username, having value None.')
=======
>>>>>>> 62d32e8c
    # Ruling out the possibility of different types for mypy type checking.
    assert isinstance(username, str)
    fs = fs_services.GcsFileSystem(feconf.ENTITY_TYPE_USER, username)
    filename_png = 'profile_picture.png'
<<<<<<< HEAD
    png_binary = utils.convert_png_data_url_to_binary(
        profile_picture_data_url)
    fs.commit(filename_png, png_binary, mimetype='image/png')

    profile_picture_binary = utils.convert_png_data_url_to_binary(
        profile_picture_data_url)
    output = io.BytesIO()
    image = Image.open(io.BytesIO(profile_picture_binary)).convert('RGB')
    image.save(output, 'webp')
    webp_binary = output.getvalue()
=======
    png_binary = utils.convert_data_url_to_binary(
        profile_picture_data_url, 'png')
    fs.commit(filename_png, png_binary, mimetype='image/png')

    webp_binary = utils.convert_png_binary_to_webp_binary(png_binary)
>>>>>>> 62d32e8c
    filename_webp = 'profile_picture.webp'
    fs.commit(filename_webp, webp_binary, mimetype='image/webp')


def update_user_bio(user_id: str, user_bio: str) -> None:
    """Updates user_bio of user with given user_id.

    Args:
        user_id: str. The unique ID of the user.
        user_bio: str. New user biography to be set.
    """
    user_settings = get_user_settings(user_id, strict=True)
    user_settings.user_bio = user_bio
    save_user_settings(user_settings)


def update_user_default_dashboard(
    user_id: str, default_dashboard: str
) -> None:
    """Updates the default dashboard of user with given user id.

    Args:
        user_id: str. The unique ID of the user.
        default_dashboard: str. The dashboard the user wants.
    """
    user_settings = get_user_settings(user_id, strict=True)
    user_settings.default_dashboard = default_dashboard
    save_user_settings(user_settings)


def update_user_creator_dashboard_display(
    user_id: str, creator_dashboard_display_pref: str
) -> None:
    """Updates the creator dashboard preference of user with given user id.

    Args:
        user_id: str. The unique ID of the user.
        creator_dashboard_display_pref: str. The creator dashboard preference
            the user wants.
    """
    user_settings = get_user_settings(user_id, strict=True)
    user_settings.creator_dashboard_display_pref = (
        creator_dashboard_display_pref)
    save_user_settings(user_settings)


def update_subject_interests(
    user_id: str, subject_interests: List[str]
) -> None:
    """Updates subject_interests of user with given user_id.

    Args:
        user_id: str. The unique ID of the user.
        subject_interests: list(str). New subject interests to be set.
    """
    if not isinstance(subject_interests, list):
        raise utils.ValidationError('Expected subject_interests to be a list.')

    for interest in subject_interests:
        if not isinstance(interest, str):
            raise utils.ValidationError(
                'Expected each subject interest to be a string.')
        if not interest:
            raise utils.ValidationError(
                'Expected each subject interest to be non-empty.')
        if not re.match(constants.TAG_REGEX, interest):
            raise utils.ValidationError(
                'Expected each subject interest to consist only of '
                'lowercase alphabetic characters and spaces.')

    if len(set(subject_interests)) != len(subject_interests):
        raise utils.ValidationError(
            'Expected each subject interest to be distinct.')

    user_settings = get_user_settings(user_id, strict=True)
    user_settings.subject_interests = subject_interests
    save_user_settings(user_settings)


def update_preferred_language_codes(
    user_id: str, preferred_language_codes: List[str]
) -> None:
    """Updates preferred_language_codes of user with given user_id.

    Args:
        user_id: str. The unique ID of the user.
        preferred_language_codes: list(str). New exploration language
            preferences to set.
    """
    user_settings = get_user_settings(user_id, strict=True)
    user_settings.preferred_language_codes = preferred_language_codes
    save_user_settings(user_settings)


def update_preferred_site_language_code(
    user_id: str, preferred_site_language_code: str
) -> None:
    """Updates preferred_site_language_code of user with given user_id.

    Args:
        user_id: str. The unique ID of the user.
        preferred_site_language_code: str. New system language preference
            to set.
    """
    user_settings = get_user_settings(user_id, strict=True)
    user_settings.preferred_site_language_code = (
        preferred_site_language_code)
    save_user_settings(user_settings)


def update_preferred_audio_language_code(
    user_id: str, preferred_audio_language_code: str
) -> None:
    """Updates preferred_audio_language_code of user with given user_id.

    Args:
        user_id: str. The unique ID of the user.
        preferred_audio_language_code: str. New audio language preference
            to set.
    """
    user_settings = get_user_settings(user_id, strict=True)
    user_settings.preferred_audio_language_code = (
        preferred_audio_language_code)
    save_user_settings(user_settings)


def update_preferred_translation_language_code(
    user_id: str, preferred_translation_language_code: str
) -> None:
    """Updates preferred_translation_language_code of user with
    given user_id.

    Args:
        user_id: str. The unique ID of the user.
        preferred_translation_language_code: str. New text translation
            language preference to set.
    """
    user_settings = get_user_settings(user_id, strict=True)
    user_settings.preferred_translation_language_code = (
        preferred_translation_language_code)
    save_user_settings(user_settings)


def add_user_role(user_id: str, role: str) -> None:
    """Updates the roles of the user with given user_id.

    Args:
        user_id: str. The unique ID of the user whose role is to be updated.
        role: str. The role to be assigned to user with given id.

    Raises:
        Exception. The given role does not exist.
    """
    user_settings = get_user_settings(user_id, strict=True)
    if feconf.ROLE_ID_MOBILE_LEARNER in user_settings.roles:
        raise Exception('The role of a Mobile Learner cannot be changed.')
    if role in feconf.ALLOWED_DEFAULT_USER_ROLES_ON_REGISTRATION:
        raise Exception('Adding a %s role is not allowed.' % role)
    user_settings.roles.append(role)
    role_services.log_role_query(
        user_id, feconf.ROLE_ACTION_ADD, role=role,
        username=user_settings.username)

    save_user_settings(user_settings)


def remove_user_role(user_id: str, role: str) -> None:
    """Updates the roles of the user with given user_id.

    Args:
        user_id: str. The unique ID of the user whose role is to be updated.
        role: str. The role to be assigned to user with given id.

    Raises:
        Exception. The given role does not exist.
    """
    user_settings = get_user_settings(user_id, strict=True)
    if feconf.ROLE_ID_MOBILE_LEARNER in user_settings.roles:
        raise Exception('The role of a Mobile Learner cannot be changed.')
    if role in feconf.ALLOWED_DEFAULT_USER_ROLES_ON_REGISTRATION:
        raise Exception('Removing a default role is not allowed.')

    user_settings.roles.remove(role)

    role_services.log_role_query(
        user_id, feconf.ROLE_ACTION_REMOVE, role=role,
        username=user_settings.username)

    save_user_settings(user_settings)


def mark_user_for_deletion(user_id: str) -> None:
    """Set the 'deleted' property of the user with given user_id to True.

    Args:
        user_id: str. The unique ID of the user who should be deleted.
    """
    user_settings = get_user_settings(user_id, strict=True)
    user_settings.deleted = True
    save_user_settings(user_settings)
    user_auth_details = auth_services.get_user_auth_details_from_model(
        auth_models.UserAuthDetailsModel.get(user_id))
    user_auth_details.deleted = True
    _save_user_auth_details(user_auth_details)
    auth_services.mark_user_for_deletion(user_id)


def save_deleted_username(normalized_username: str) -> None:
    """Save the username of deleted user.

    Args:
        normalized_username: str. Normalized version of the username to be
            saved.
    """
    hashed_normalized_username = utils.convert_to_hash(
        normalized_username, user_models.DeletedUsernameModel.ID_LENGTH
    )
    deleted_user_model = (
        user_models.DeletedUsernameModel(id=hashed_normalized_username))
    deleted_user_model.update_timestamps()
    deleted_user_model.put()


def get_human_readable_user_ids(
    user_ids: List[str], strict: bool = True
) -> List[str]:
    """Converts the given ids to usernames, or truncated email addresses.
    Requires all users to be known.

    Args:
        user_ids: list(str). The list of user_ids to get UserSettings domain
            objects for.
        strict: bool. Whether to fail noisily if no user with the given
            id exists in the datastore. Defaults to True.

    Returns:
        list(str). List of usernames corresponding to given user_ids. If
        username does not exist, the corresponding entry in the returned
        list is the user's truncated email address. If the user is scheduled to
        be deleted USER_IDENTIFICATION_FOR_USER_BEING_DELETED is returned.

    Raises:
        Exception. At least one of the user_ids does not correspond to a valid
            UserSettingsModel.
    """
    users_settings = get_users_settings(user_ids, include_marked_deleted=True)
    usernames = []
    for ind, user_settings in enumerate(users_settings):
        if user_settings is None:
            if strict:
                logging.error('User id %s not known in list of user_ids %s' % (
                    user_ids[ind], user_ids))
                raise Exception('User not found.')
        elif user_settings.deleted:
            usernames.append(LABEL_FOR_USER_BEING_DELETED)
        elif user_settings.username:
            usernames.append(user_settings.username)
        else:
            usernames.append(
                '[Awaiting user registration: %s]' %
                user_settings.truncated_email)
    return usernames


def record_user_started_state_editor_tutorial(user_id: str) -> None:
    """Updates last_started_state_editor_tutorial to the current datetime
    for the user with given user_id.

    Args:
        user_id: str. The unique ID of the user.
    """
    user_settings = get_user_settings(user_id, strict=True)
    user_settings.last_started_state_editor_tutorial = (
        datetime.datetime.utcnow())
    save_user_settings(user_settings)


def record_user_started_state_translation_tutorial(user_id: str) -> None:
    """Updates last_started_state_translation_tutorial to the current datetime
    for the user with given user_id.

    Args:
        user_id: str. The unique ID of the user.
    """
    user_settings = get_user_settings(user_id, strict=True)
    user_settings.last_started_state_translation_tutorial = (
        datetime.datetime.utcnow())
    save_user_settings(user_settings)


def record_user_logged_in(user_id: str) -> None:
    """Updates last_logged_in to the current datetime for the user with
    given user_id.

    Args:
        user_id: str. The unique ID of the user.
    """

    user_settings = get_user_settings(user_id, strict=True)
    user_settings.last_logged_in = datetime.datetime.utcnow()
    save_user_settings(user_settings)


def record_user_created_an_exploration(user_id: str) -> None:
    """Updates last_created_an_exploration to the current datetime for
    the user with given user_id.

    Args:
        user_id: str. The unique ID of the user.
    """
    user_settings = get_user_settings(user_id, strict=False)
    if user_settings is not None:
        user_settings.last_created_an_exploration = datetime.datetime.utcnow()
        save_user_settings(user_settings)


def add_user_to_mailing_list(email: str, name: str, tag: str) -> bool:
    """Adds user to the bulk email provider with the relevant tag and required
    merge fields.

    Args:
        email: str. Email of the user.
        name: str. Name of the user.
        tag: str. Tag for the mailing list.

    Returns:
        bool. Whether the operation was successful or not.
    """
    merge_fields = {
        'NAME': name
    }
    return bulk_email_services.add_or_update_user_status(
        email, merge_fields, tag, can_receive_email_updates=True)


def update_email_preferences(
    user_id: str,
    can_receive_email_updates: bool,
    can_receive_editor_role_email: bool,
    can_receive_feedback_email: bool,
    can_receive_subscription_email: bool,
    bulk_email_db_already_updated: bool = False
) -> bool:
    """Updates whether the user has chosen to receive email updates.

    If no UserEmailPreferencesModel exists for this user, a new one will
    be created.

    Args:
        user_id: str. The unique ID of the user.
        can_receive_email_updates: bool. Whether the given user can receive
            email updates.
        can_receive_editor_role_email: bool. Whether the given user can receive
            emails notifying them of role changes.
        can_receive_feedback_email: bool. Whether the given user can receive
            emails when users submit feedback to their explorations.
        can_receive_subscription_email: bool. Whether the given user can receive
            emails related to his/her creator subscriptions.
        bulk_email_db_already_updated: bool. Whether the bulk email provider's
            database is already updated. This is set to true only when calling
            from the webhook controller since in that case, the external update
            to the bulk email provider's database initiated the update here.

    Returns:
        bool. Whether to send a mail to the user to complete bulk email service
        signup.
    """
    email_preferences_model = user_models.UserEmailPreferencesModel.get(
        user_id, strict=False)
    if email_preferences_model is None:
        email_preferences_model = user_models.UserEmailPreferencesModel(
            id=user_id)

    email_preferences_model.editor_role_notifications = (
        can_receive_editor_role_email)
    email_preferences_model.feedback_message_notifications = (
        can_receive_feedback_email)
    email_preferences_model.subscription_notifications = (
        can_receive_subscription_email)
    email = get_email_from_user_id(user_id)
    # Mailchimp database should not be updated in servers where sending
    # emails is not allowed.
    if not bulk_email_db_already_updated and feconf.CAN_SEND_EMAILS:
        user_creation_successful = (
            bulk_email_services.add_or_update_user_status(
                email, {}, 'Account',
                can_receive_email_updates=can_receive_email_updates))
        if not user_creation_successful:
            email_preferences_model.site_updates = False
            email_preferences_model.update_timestamps()
            email_preferences_model.put()
            return True
    email_preferences_model.site_updates = can_receive_email_updates
    email_preferences_model.update_timestamps()
    email_preferences_model.put()
    return False


def get_email_preferences(user_id: str) -> user_domain.UserGlobalPrefs:
    """Gives email preferences of user with given user_id.

    Args:
        user_id: str. The unique ID of the user.

    Returns:
        UserGlobalPrefs. Representing whether the user has chosen to receive
        email updates.
    """
    email_preferences_model = user_models.UserEmailPreferencesModel.get(
        user_id, strict=False)
    if email_preferences_model is None:
        return user_domain.UserGlobalPrefs.create_default_prefs()
    else:
        return user_domain.UserGlobalPrefs(
            email_preferences_model.site_updates,
            email_preferences_model.editor_role_notifications,
            email_preferences_model.feedback_message_notifications,
            email_preferences_model.subscription_notifications)


def get_users_email_preferences(
    user_ids: List[str]
) -> List[user_domain.UserGlobalPrefs]:
    """Get email preferences for the list of users.

    Args:
        user_ids: list(str). A list of user IDs for whom we want to get email
            preferences.

    Returns:
        list(UserGlobalPrefs). Representing whether the users had chosen to
        receive email updates.
    """
    user_email_preferences_models = (
        user_models.UserEmailPreferencesModel.get_multi(user_ids))
    result = []

    for email_preferences_model in user_email_preferences_models:
        if email_preferences_model is None:
            result.append(
                user_domain.UserGlobalPrefs.create_default_prefs())
        else:
            result.append(user_domain.UserGlobalPrefs(
                email_preferences_model.site_updates,
                email_preferences_model.editor_role_notifications,
                email_preferences_model.feedback_message_notifications,
                email_preferences_model.subscription_notifications))

    return result


def set_email_preferences_for_exploration(
    user_id: str,
    exploration_id: str,
    mute_feedback_notifications: Optional[bool] = None,
    mute_suggestion_notifications: Optional[bool] = None
) -> None:
    """Sets mute preferences for exploration with given exploration_id of user
    with given user_id.

    If no ExplorationUserDataModel exists for this user and exploration,
    a new one will be created.

    Args:
        user_id: str. The unique ID of the user.
        exploration_id: str. The exploration id.
        mute_feedback_notifications: bool. Whether the given user has muted
            feedback emails. Defaults to None.
        mute_suggestion_notifications: bool. Whether the given user has muted
            suggestion emails. Defaults to None.
    """
    exploration_user_model = user_models.ExplorationUserDataModel.get(
        user_id, exploration_id)
    if exploration_user_model is None:
        exploration_user_model = user_models.ExplorationUserDataModel.create(
            user_id, exploration_id)
    if mute_feedback_notifications is not None:
        exploration_user_model.mute_feedback_notifications = (
            mute_feedback_notifications)
    if mute_suggestion_notifications is not None:
        exploration_user_model.mute_suggestion_notifications = (
            mute_suggestion_notifications)
    exploration_user_model.update_timestamps()
    exploration_user_model.put()


def get_email_preferences_for_exploration(
    user_id: str, exploration_id: str
) -> user_domain.UserExplorationPrefs:
    """Gives mute preferences for exploration with given exploration_id of user
    with given user_id.

    Args:
        user_id: str. The unique ID of the user.
        exploration_id: str. The exploration id.

    Returns:
        UserExplorationPrefs. Representing whether the user has chosen to
        receive email updates for particular exploration.
    """
    exploration_user_model = user_models.ExplorationUserDataModel.get(
        user_id, exploration_id)

    if exploration_user_model is None:
        return user_domain.UserExplorationPrefs.create_default_prefs()
    else:
        return user_domain.UserExplorationPrefs(
            exploration_user_model.mute_feedback_notifications,
            exploration_user_model.mute_suggestion_notifications)


def get_users_email_preferences_for_exploration(
    user_ids: List[str], exploration_id: str
) -> List[user_domain.UserExplorationPrefs]:
    """Gives mute preferences for exploration with given exploration_id of user
    with given user_id.

    Args:
        user_ids: list(str). A list of user IDs for whom we want to get email
            preferences.
        exploration_id: str. The exploration id.

    Returns:
        list(UserExplorationPrefs). Representing whether the users has chosen to
        receive email updates for particular exploration.
    """
    user_id_exp_id_combinations = list(
        itertools.product(user_ids, [exploration_id]))
    exploration_user_models = (
        user_models.ExplorationUserDataModel.get_multi(
            user_id_exp_id_combinations))
    result = []

    for exploration_user_model in exploration_user_models:
        if exploration_user_model is None:
            result.append(
                user_domain.UserExplorationPrefs.create_default_prefs())
        else:
            result.append(user_domain.UserExplorationPrefs(
                exploration_user_model.mute_feedback_notifications,
                exploration_user_model.mute_suggestion_notifications))

    return result


@overload
def get_user_contributions(
    user_id: str, *, strict: Literal[True]
) -> user_domain.UserContributions: ...


@overload
def get_user_contributions(
    user_id: str
) -> Optional[user_domain.UserContributions]: ...


@overload
def get_user_contributions(
    user_id: str, *, strict: Literal[False]
) -> Optional[user_domain.UserContributions]: ...


def get_user_contributions(
    user_id: str, strict: bool = False
) -> Optional[user_domain.UserContributions]:
    """Gets domain object representing the contributions for the given user_id.

    Args:
        user_id: str. The unique ID of the user.
        strict: bool. Whether to fail noisily if no user with the given
            id exists in the datastore. Defaults to False.

    Returns:
        UserContributions or None. If the given user_id does not exist, return
        None. Otherwise, return the corresponding UserContributions domain
        object.
    """
    model = user_models.UserContributionsModel.get(user_id, strict=strict)
    if model is None:
        return None

    result = user_domain.UserContributions(
        model.id, model.created_exploration_ids,
        model.edited_exploration_ids)

    return result


def get_or_create_new_user_contributions(
    user_id: str
) -> user_domain.UserContributions:
    """Gets domain object representing the contributions for the given user_id.
    If the domain object does not exist, it is created.

    Args:
        user_id: str. The unique ID of the user.

    Returns:
        UserContributions. The UserContributions domain object corresponding to
        the given user_id.
    """
    user_contributions = get_user_contributions(user_id, strict=False)
    if user_contributions is None:
        user_contributions = user_domain.UserContributions(
            user_id, [], [])
    return user_contributions


def save_user_contributions(
    user_contributions: user_domain.UserContributions
) -> None:
    """Saves a user contributions object to the datastore.

    Args:
        user_contributions: UserContributions. The user contributions object to
            be saved.
    """
    user_contributions_model = get_validated_user_contributions_model(
        user_contributions
    )
    user_contributions_model.update_timestamps()
    user_contributions_model.put()


def update_user_contributions(
    user_id: str,
    created_exploration_ids: List[str],
    edited_exploration_ids: List[str]
) -> None:
    """Updates an existing UserContributionsModel with new calculated
    contributions.

    Args:
        user_id: str. The unique ID of the user.
        created_exploration_ids: list(str). IDs of explorations that this
            user has created.
        edited_exploration_ids: list(str). IDs of explorations that this
            user has edited.

    Raises:
        Exception. The UserContributionsModel for the given user_id does not
            exist.
    """
    user_contributions = get_user_contributions(user_id, strict=False)
    if not user_contributions:
        raise Exception(
            'User contributions model for user %s does not exist.' % user_id)

    user_contributions.created_exploration_ids = created_exploration_ids
    user_contributions.edited_exploration_ids = edited_exploration_ids

    get_validated_user_contributions_model(user_contributions).put()


def get_validated_user_contributions_model(
    user_contributions: user_domain.UserContributions
) -> user_models.UserContributionsModel:
    """Constructs a valid UserContributionsModel from the given domain object.

    This function does not save anything to the datastore.

    Args:
        user_contributions: UserContributions. Value object representing
            a user's contributions.

    Returns:
        UserContributionsModel. The UserContributionsModel object that was
        updated.
    """
    user_contributions.validate()
    return user_models.UserContributionsModel(
        id=user_contributions.user_id,
        created_exploration_ids=user_contributions.created_exploration_ids,
        edited_exploration_ids=user_contributions.edited_exploration_ids,
    )


def migrate_dashboard_stats_to_latest_schema(
    versioned_dashboard_stats: user_models.UserStatsModel
) -> None:
    """Holds responsibility of updating the structure of dashboard stats.

    Args:
        versioned_dashboard_stats: UserStatsModel. Value object representing
            user-specific statistics.

    Raises:
        Exception. If schema_version > CURRENT_DASHBOARD_STATS_SCHEMA_VERSION.
    """
    stats_schema_version = versioned_dashboard_stats.schema_version
    if not (1 <= stats_schema_version
            <= feconf.CURRENT_DASHBOARD_STATS_SCHEMA_VERSION):
        raise Exception(
            'Sorry, we can only process v1-v%d dashboard stats schemas at '
            'present.' % feconf.CURRENT_DASHBOARD_STATS_SCHEMA_VERSION)


def get_current_date_as_string() -> str:
    """Gets the current date.

    Returns:
        str. Current date as a string of format 'YYYY-MM-DD'.
    """
    return datetime.datetime.utcnow().strftime(
        feconf.DASHBOARD_STATS_DATETIME_STRING_FORMAT)


def parse_date_from_string(datetime_str: str) -> Dict[str, int]:
    """Parses the given string, and returns the year, month and day of the
    date that it represents.

    Args:
        datetime_str: str. String representing datetime.

    Returns:
        dict. Representing date with year, month and day as keys.
    """
    datetime_obj = datetime.datetime.strptime(
        datetime_str, feconf.DASHBOARD_STATS_DATETIME_STRING_FORMAT)
    return {
        'year': datetime_obj.year,
        'month': datetime_obj.month,
        'day': datetime_obj.day
    }


def get_user_impact_score(user_id: str) -> float:
    """Gets the user impact score for the given user_id.

    Args:
        user_id: str. The unique ID of the user.

    Returns:
        float. The user impact score associated with the given user_id.
        Returns 0 if UserStatsModel does not exist for the given user_id.
    """
    model = user_models.UserStatsModel.get(user_id, strict=False)

    if model:
        # TODO(#15621): The explicit declaration of type for ndb properties
        # should be removed. Currently, these ndb properties are annotated with
        # Any return type. Once we have proper return type we can remove this.
        impact_score: float = model.impact_score
        return impact_score
    else:
        return 0


def get_weekly_dashboard_stats(
    user_id: str
) -> List[Dict[str, DashboardStatsDict]]:
    """Gets weekly dashboard stats for a given user_id.

    Args:
        user_id: str. The unique ID of the user.

    Returns:
        list(dict): The weekly dashboard stats for the given user. Each dict in
        the list denotes the dashboard stats of the user, keyed by a datetime
        string. The stats currently being saved are:
            - 'average ratings': Average of ratings across all explorations of
                a user.
            - 'total plays': Total number of plays across all explorations of
                a user.

        The format of returned value:
        [
            {
                {{datetime_string_1}}: {
                    'num_ratings': (value),
                    'average_ratings': (value),
                    'total_plays': (value)
                }
            },
            {
                {{datetime_string_2}}: {
                    'num_ratings': (value),
                    'average_ratings': (value),
                    'total_plays': (value)
                }
            }
        ]
        If the user doesn't exist, then this function returns None.
    """
    model = user_models.UserStatsModel.get(user_id, strict=False)
    if model and model.weekly_creator_stats_list:
        # TODO(#15621): The explicit declaration of type for ndb properties
        # should be removed. Currently, these ndb properties are annotated with
        # Any return type. Once we have proper return type we can remove this.
        weekly_creator_stats_list: List[
            Dict[str, DashboardStatsDict]
        ] = model.weekly_creator_stats_list
        return weekly_creator_stats_list
    else:
        return []


def get_last_week_dashboard_stats(
    user_id: str
) -> Optional[Dict[str, DashboardStatsDict]]:
    """Gets last week's dashboard stats for a given user_id.

    Args:
        user_id: str. The unique ID of the user.

    Returns:
        dict or None: The dict denotes last week dashboard stats of the user,
        and contains a single key-value pair. The key is the datetime string and
        the value is the dashboard stats in the format:
        {
            'num_ratings': (value),
            'average_ratings': (value),
            'total_plays': (value)
        }
        If the user doesn't exist, then this function returns None.
    """
    weekly_dashboard_stats = get_weekly_dashboard_stats(user_id)
    if weekly_dashboard_stats:
        return weekly_dashboard_stats[-1]
    else:
        return None


def update_dashboard_stats_log(user_id: str) -> None:
    """Save statistics for creator dashboard of a user by appending to a list
    keyed by a datetime string.

    Args:
        user_id: str. The unique ID of the user.
    """
    model = user_models.UserStatsModel.get_or_create(user_id)

    if model.schema_version != feconf.CURRENT_DASHBOARD_STATS_SCHEMA_VERSION:
        migrate_dashboard_stats_to_latest_schema(model)

    weekly_dashboard_stats = {
        get_current_date_as_string(): {
            'num_ratings': model.num_ratings or 0,
            'average_ratings': model.average_ratings,
            'total_plays': model.total_plays or 0
        }
    }
    model.weekly_creator_stats_list.append(weekly_dashboard_stats)
    model.update_timestamps()
    model.put()


def is_moderator(user_id: str) -> bool:
    """Checks if a user with given user_id is a moderator.

    Args:
        user_id: str. The unique ID of the user.

    Returns:
        bool. True if user is a moderator, False otherwise.
    """
    return feconf.ROLE_ID_MODERATOR in get_user_roles_from_id(user_id)


def is_curriculum_admin(user_id: str) -> bool:
    """Checks if a user with given user_id is an admin.

    Args:
        user_id: str. The unique ID of the user.

    Returns:
        bool. True if user is an admin, False otherwise.
    """
    return feconf.ROLE_ID_CURRICULUM_ADMIN in get_user_roles_from_id(user_id)


def is_topic_manager(user_id: str) -> bool:
    """Checks if a user with given user_id is a topic manager.

    Args:
        user_id: str. The unique ID of the user.

    Returns:
        bool. Whether the user is a topic manager.
    """
    return feconf.ROLE_ID_TOPIC_MANAGER in get_user_roles_from_id(user_id)


def can_review_translation_suggestions(
    user_id: str, language_code: Optional[str] = None
) -> bool:
    """Returns whether the user can review translation suggestions in any
    language or in the given language.

    NOTE: If the language_code is provided then this method will check whether
    the user can review translations in the given language code. Otherwise, it
    will check whether the user can review in any language.

    Args:
        user_id: str. The unique ID of the user.
        language_code: str. The code of the language.

    Returns:
        bool. Whether the user can review translation suggestions in any
        language or in the given language.
    """
    user_contribution_rights = get_user_contribution_rights(user_id)
    reviewable_language_codes = (
        user_contribution_rights.can_review_translation_for_language_codes)
    if language_code is not None:
        return language_code in reviewable_language_codes
    else:
        return bool(reviewable_language_codes)


def can_review_question_suggestions(user_id: str) -> bool:
    """Checks whether the user can review question suggestions.

    Args:
        user_id: str. The unique ID of the user.

    Returns:
        bool. Whether the user can review question suggestions.
    """
    user_contribution_rights = get_user_contribution_rights(user_id)
    return user_contribution_rights.can_review_questions


def can_submit_question_suggestions(user_id: str) -> bool:
    """Checks whether the user can submit question suggestions.

    Args:
        user_id: str. The unique ID of the user.

    Returns:
        bool. Whether the user can submit question suggestions.
    """
    user_contribution_rights = get_user_contribution_rights(user_id)
    return user_contribution_rights.can_submit_questions


def allow_user_to_review_translation_in_language(
    user_id: str, language_code: str
) -> None:
    """Allows the user with the given user id to review translation in the given
    language_code.

    Args:
        user_id: str. The unique ID of the user.
        language_code: str. The code of the language. Callers should ensure that
            the user does not have rights to review translations in the given
            language code.
    """
    user_contribution_rights = get_user_contribution_rights(user_id)
    allowed_language_codes = set(
        user_contribution_rights.can_review_translation_for_language_codes)
    if language_code is not None:
        allowed_language_codes.add(language_code)
    user_contribution_rights.can_review_translation_for_language_codes = (
        sorted(list(allowed_language_codes)))
    _save_user_contribution_rights(user_contribution_rights)


def remove_translation_review_rights_in_language(
    user_id: str, language_code_to_remove: str
) -> None:
    """Removes the user's review rights to translation suggestions in the given
    language_code.

    Args:
        user_id: str. The unique ID of the user.
        language_code_to_remove: str. The code of the language. Callers should
            ensure that the user already has rights to review translations in
            the given language code.
    """
    user_contribution_rights = get_user_contribution_rights(user_id)
    user_contribution_rights.can_review_translation_for_language_codes = [
        lang_code for lang_code
        in user_contribution_rights.can_review_translation_for_language_codes
        if lang_code != language_code_to_remove]
    _update_user_contribution_rights(user_contribution_rights)


def allow_user_to_review_voiceover_in_language(
    user_id: str, language_code: str
) -> None:
    """Allows the user with the given user id to review voiceover applications
    in the given language_code.

    Args:
        user_id: str. The unique ID of the user.
        language_code: str. The code of the language. Callers should ensure that
            the user does not have rights to review voiceovers in the given
            language code.
    """
    user_contribution_rights = get_user_contribution_rights(user_id)
    allowed_language_codes = set(
        user_contribution_rights.can_review_voiceover_for_language_codes)
    allowed_language_codes.add(language_code)
    user_contribution_rights.can_review_voiceover_for_language_codes = (
        sorted(list(allowed_language_codes)))
    _save_user_contribution_rights(user_contribution_rights)


def remove_voiceover_review_rights_in_language(
    user_id: str, language_code: str
) -> None:
    """Removes the user's review rights to voiceover applications in the given
    language_code.

    Args:
        user_id: str. The unique ID of the user.
        language_code: str. The code of the language. Callers should ensure that
            the user already has rights to review voiceovers in the given
            language code.
    """
    user_contribution_rights = get_user_contribution_rights(user_id)
    user_contribution_rights.can_review_voiceover_for_language_codes.remove(
        language_code)
    _update_user_contribution_rights(user_contribution_rights)


def allow_user_to_review_question(user_id: str) -> None:
    """Allows the user with the given user id to review question suggestions.

    Args:
        user_id: str. The unique ID of the user. Callers should ensure that
            the given user does not have rights to review questions.
    """
    user_contribution_rights = get_user_contribution_rights(user_id)
    user_contribution_rights.can_review_questions = True
    _save_user_contribution_rights(user_contribution_rights)


def remove_question_review_rights(user_id: str) -> None:
    """Removes the user's review rights to question suggestions.

    Args:
        user_id: str. The unique ID of the user. Callers should ensure that
            the given user already has rights to review questions.
    """
    user_contribution_rights = get_user_contribution_rights(user_id)
    user_contribution_rights.can_review_questions = False
    _update_user_contribution_rights(user_contribution_rights)


def allow_user_to_submit_question(user_id: str) -> None:
    """Allows the user with the given user id to submit question suggestions.

    Args:
        user_id: str. The unique ID of the user. Callers should ensure that
            the given user does not have rights to submit questions.
    """
    user_contribution_rights = get_user_contribution_rights(user_id)
    user_contribution_rights.can_submit_questions = True
    _save_user_contribution_rights(user_contribution_rights)


def remove_question_submit_rights(user_id: str) -> None:
    """Removes the user's submit rights to question suggestions.

    Args:
        user_id: str. The unique ID of the user. Callers should ensure that
            the given user already has rights to submit questions.
    """
    user_contribution_rights = get_user_contribution_rights(user_id)
    user_contribution_rights.can_submit_questions = False
    _update_user_contribution_rights(user_contribution_rights)


def remove_contribution_reviewer(user_id: str) -> None:
    """Deletes the UserContributionRightsModel corresponding to the given
    user_id.

    Args:
        user_id: str. The unique ID of the user.
    """
    user_contribution_rights_model = (
        user_models.UserContributionRightsModel.get_by_id(user_id))
    if user_contribution_rights_model is not None:
        user_contribution_rights = _create_user_contribution_rights_from_model(
            user_contribution_rights_model)
        # Clear the user contribution rights fields before passing them into the
        # update community contribution stats function.
        user_contribution_rights.can_review_questions = False
        user_contribution_rights.can_review_translation_for_language_codes = []
        _update_reviewer_counts_in_community_contribution_stats(
            user_contribution_rights)
        user_contribution_rights_model.delete()


def get_contributor_usernames(
    category: str, language_code: Optional[str] = None
) -> Sequence[str]:
    """Returns a list of usernames of users who has contribution rights of given
    category.

    Args:
        category: str. The review category to find the list of reviewers
            for.
        language_code: None|str. The language code for translation or voiceover
            review category.

    Returns:
        Sequence(str). A list of usernames.

    Raises:
        Exception. The language code is not of None for question review
            contribution.
        Exception. Invalid category.
        Exception. The language_code cannot be None if review category is
            'translation' or 'voiceover'.
    """
    user_ids = []
    if (
        category in (
            constants.CONTRIBUTION_RIGHT_CATEGORY_REVIEW_TRANSLATION,
            constants.CONTRIBUTION_RIGHT_CATEGORY_REVIEW_VOICEOVER
        ) and language_code is None
    ):
        raise Exception(
            'The language_code cannot be None if review category is'
            ' \'translation\' or \'voiceover\'.'
        )
    if category == constants.CONTRIBUTION_RIGHT_CATEGORY_REVIEW_TRANSLATION:
        # Ruling out the possibility of None for mypy type checking.
        assert language_code is not None
        user_ids = (
            user_models.UserContributionRightsModel
            .get_translation_reviewer_user_ids(language_code))
    elif category == constants.CONTRIBUTION_RIGHT_CATEGORY_REVIEW_VOICEOVER:
        # Ruling out the possibility of None for mypy type checking.
        assert language_code is not None
        user_ids = (
            user_models.UserContributionRightsModel
            .get_voiceover_reviewer_user_ids(language_code))
    elif category == constants.CONTRIBUTION_RIGHT_CATEGORY_REVIEW_QUESTION:
        if language_code is not None:
            raise Exception('Expected language_code to be None, found: %s' % (
                language_code))
        user_ids = (
            user_models.UserContributionRightsModel
            .get_question_reviewer_user_ids())
    elif category == constants.CONTRIBUTION_RIGHT_CATEGORY_SUBMIT_QUESTION:
        user_ids = (
            user_models.UserContributionRightsModel
            .get_question_submitter_user_ids())
    else:
        raise Exception('Invalid category: %s' % category)

    usernames = get_usernames(user_ids, strict=True)
    return usernames


def log_username_change(
    committer_id: str,
    old_username: str,
    new_username: str
) -> None:
    """Stores the query to role structure in UsernameChangeAuditModel.

    Args:
        committer_id: str. The ID of the user that is making the change.
        old_username: str. The current username that is being changed.
        new_username: str. The new username that the current one is being
            changed to.
    """

    model_id = '%s.%d' % (committer_id, utils.get_current_time_in_millisecs())
    audit_models.UsernameChangeAuditModel(
        id=model_id, committer_id=committer_id, old_username=old_username,
        new_username=new_username).put()


def create_login_url(return_url: str) -> str:
    """Creates a login url.

    Args:
        return_url: str. The URL to redirect to after login.

    Returns:
        str. The correct login URL that includes the page to redirect to.
    """
    return '/login?%s' % urllib.parse.urlencode({'return_url': return_url})


def mark_user_banned(user_id: str) -> None:
    """Marks a user banned.

    Args:
        user_id: str. The Id of the user.
    """
    user_settings = get_user_settings(user_id)
    user_settings.mark_banned()
    save_user_settings(user_settings)


def unmark_user_banned(user_id: str) -> None:
    """Unmarks a banned user.

    Args:
        user_id: str. The Id of the user.
    """
    user_auth_details = auth_services.get_user_auth_details_from_model(
        auth_models.UserAuthDetailsModel.get(user_id))

    user_settings = get_user_settings(user_id)
    user_settings.unmark_banned(
        feconf.ROLE_ID_FULL_USER if user_auth_details.is_full_user() else (
            feconf.ROLE_ID_MOBILE_LEARNER
        ))

    save_user_settings(user_settings)


def get_dashboard_stats(user_id: str) -> DashboardStatsDict:
    """Returns the dashboard stats associated with the given user_id.

    Args:
        user_id: str. The id of the user.

    Returns:
        dict. Has the keys:
            total_plays: int. Number of times the user's explorations were
                played.
            num_ratings: int. Number of times the explorations have been
                rated.
            average_ratings: float. Average of average ratings across all
                explorations.
    """
    user_stats_model = user_models.UserStatsModel.get(user_id, strict=False)
    if user_stats_model is None:
        total_plays = 0
        num_ratings = 0
        average_ratings = None
    else:
        total_plays = user_stats_model.total_plays
        num_ratings = user_stats_model.num_ratings
        average_ratings = user_stats_model.average_ratings

    return {
        'total_plays': total_plays,
        'num_ratings': num_ratings,
        'average_ratings': average_ratings
    }


def get_checkpoints_in_order(
    init_state_name: str, states: Dict[str, state_domain.State]
) -> List[str]:
    """Returns the checkpoints of an exploration in sequential order by a
    BFS traversal.

    Args:
        init_state_name: str. The name of the first state of the exploration.
        states: dict(state). All states of the exploration.

    Returns:
        list(str). List of all checkpoints of the exploration in sequential
        order.

    Raises:
        Exception. States with a null destination can never be a checkpoint.
    """
    queue = [init_state_name]
    checkpoint_state_names = []
    visited_state_names = []
    while len(queue) > 0:
        current_state_name = queue.pop()
        if current_state_name not in visited_state_names:
            visited_state_names.append(current_state_name)
            current_state = states[current_state_name]
            if (
                current_state.card_is_checkpoint and
                current_state_name not in checkpoint_state_names
            ):
                checkpoint_state_names.append(current_state_name)
            for answer_group in current_state.interaction.answer_groups:
                if answer_group.outcome.dest is None:
                    raise Exception(
                        'States with a null destination can never be a'
                        ' checkpoint.'
                    )
                queue.append(answer_group.outcome.dest)

            # Add the default outcome destination in the queue.
            if current_state.interaction.default_outcome is not None:
                if current_state.interaction.default_outcome.dest is None:
                    raise Exception(
                        'States with a null destination can never be a'
                        ' checkpoint.'
                    )
                queue.append(current_state.interaction.default_outcome.dest)

    return checkpoint_state_names


def get_most_distant_reached_checkpoint_in_current_exploration(
    checkpoints_in_current_exploration: List[str],
    checkpoints_in_older_exploration: List[str],
    most_distant_reached_checkpoint_state_name_in_older_exploration: str
) -> Optional[str]:
    """Returns the most distant reached checkpoint in current exploration after
    comparing current exploration with older exploration.

    Args:
        checkpoints_in_current_exploration: list(str). The checkpoints of
            current exploration in sequential order.
        checkpoints_in_older_exploration: list(str). The checkpoints
            of older exploration in sequential order.
        most_distant_reached_checkpoint_state_name_in_older_exploration: str.
            The state name of the most distant reached checkpoint in the older
            exploration.

    Returns:
        str or None. The most distant checkpoint in current exploration or
        None if most distant reached checkpoint of older exploration is not
        present in current exploration.
    """
    # Index of the most_distant_reached_checkpoint in the older exploration.
    mdrc_index = (
        checkpoints_in_older_exploration.index(
            most_distant_reached_checkpoint_state_name_in_older_exploration))

    # Loop through checkpoints of furthest_reached_exploration backwards until
    # a checkpoint is found that exists in current_exploration too.
    while mdrc_index >= 0:
        checkpoint_in_old_exp = checkpoints_in_older_exploration[mdrc_index]
        if checkpoint_in_old_exp in checkpoints_in_current_exploration:
            return checkpoint_in_old_exp
        mdrc_index -= 1

    return None


def update_learner_checkpoint_progress(
    user_id: str,
    exploration_id: str,
    state_name: str,
    exp_version: int
) -> None:
    """Sets the furthest reached and most recently reached checkpoint in
    an exploration by the user.

    Args:
        user_id: str. The Id of the user.
        exploration_id: str. The Id of the exploration.
        state_name: str. The state name of the most recently reached checkpoint.
        exp_version: int. The exploration version of the most recently reached
            checkpoint.
    """

    exp_user_model = user_models.ExplorationUserDataModel.get(
        user_id, exploration_id)
    if exp_user_model is None:
        exp_user_model = user_models.ExplorationUserDataModel.create(
            user_id, exploration_id)

    current_exploration = exp_fetchers.get_exploration_by_id(
        exploration_id, strict=True, version=exp_version
    )

    # If the exploration is being visited the first time.
    if exp_user_model.furthest_reached_checkpoint_state_name is None:
        exp_user_model.furthest_reached_checkpoint_exp_version = exp_version
        exp_user_model.furthest_reached_checkpoint_state_name = state_name
    elif exp_user_model.furthest_reached_checkpoint_exp_version < exp_version:
        furthest_reached_checkpoint_exp = (
            exp_fetchers.get_exploration_by_id(
                exploration_id,
                strict=True,
                version=exp_user_model.furthest_reached_checkpoint_exp_version
            )
        )
        checkpoints_in_current_exp = get_checkpoints_in_order(
            current_exploration.init_state_name, current_exploration.states)
        checkpoints_in_older_exp = get_checkpoints_in_order(
            furthest_reached_checkpoint_exp.init_state_name,
            furthest_reached_checkpoint_exp.states)

        # Get the furthest reached checkpoint in current exploration.
        furthest_reached_checkpoint_in_current_exp = (
            get_most_distant_reached_checkpoint_in_current_exploration(
                checkpoints_in_current_exp,
                checkpoints_in_older_exp,
                exp_user_model.furthest_reached_checkpoint_state_name
            )
        )

        # If the furthest reached checkpoint doesn't exist in current
        # exploration.
        if furthest_reached_checkpoint_in_current_exp is None:
            exp_user_model.furthest_reached_checkpoint_exp_version = (
                exp_version)
            exp_user_model.furthest_reached_checkpoint_state_name = state_name
        else:
            # Index of the furthest reached checkpoint.
            frc_index = checkpoints_in_current_exp.index(
                furthest_reached_checkpoint_in_current_exp)
            # If furthest reached checkpoint is behind most recently
            # reached checkpoint.
            if frc_index <= checkpoints_in_current_exp.index(state_name):
                exp_user_model.furthest_reached_checkpoint_exp_version = (
                    exp_version)
                exp_user_model.furthest_reached_checkpoint_state_name = (
                    state_name)

    exp_user_model.most_recently_reached_checkpoint_exp_version = exp_version
    exp_user_model.most_recently_reached_checkpoint_state_name = state_name
    exp_user_model.update_timestamps()
    exp_user_model.put()


def set_user_has_viewed_lesson_info_modal_once(user_id: str) -> None:
    """Updates the user's settings once he has viewed the lesson info modal.

    Args:
        user_id: str. The Id of the user.
    """
    user_settings = get_user_settings(user_id)
    user_settings.mark_lesson_info_modal_viewed()
    save_user_settings(user_settings)


def clear_learner_checkpoint_progress(
    user_id: str, exploration_id: str
) -> None:
    """Clears learner's checkpoint progress through the exploration by
    clearing the most recently reached checkpoint fields of the exploration.

    Args:
        user_id: str. The Id of the user.
        exploration_id: str. The Id of the exploration.
    """
    exp_user_model = user_models.ExplorationUserDataModel.get(
        user_id, exploration_id)
    if exp_user_model is not None:
        exp_user_model.most_recently_reached_checkpoint_exp_version = None
        exp_user_model.most_recently_reached_checkpoint_state_name = None
        exp_user_model.update_timestamps()
        exp_user_model.put()


@overload
def sync_logged_in_learner_checkpoint_progress_with_current_exp_version(
    user_id: str, exploration_id: str
) -> Optional[user_domain.ExplorationUserData]: ...


@overload
def sync_logged_in_learner_checkpoint_progress_with_current_exp_version(
    user_id: str, exploration_id: str, *, strict: Literal[True]
) -> user_domain.ExplorationUserData: ...


@overload
def sync_logged_in_learner_checkpoint_progress_with_current_exp_version(
    user_id: str, exploration_id: str, *, strict: Literal[False]
) -> Optional[user_domain.ExplorationUserData]: ...


def sync_logged_in_learner_checkpoint_progress_with_current_exp_version(
    user_id: str, exploration_id: str, strict: bool = False
) -> Optional[user_domain.ExplorationUserData]:
    """Synchronizes the most recently reached checkpoint and the furthest
    reached checkpoint with the latest exploration.

    Args:
        user_id: str. The Id of the user.
        exploration_id: str. The Id of the exploration.
        strict: bool. Whether to fail noisily if no ExplorationUserDataModel
            with the given user_id exists in the datastore.

    Returns:
        ExplorationUserData. The domain object corresponding to the given user
        and exploration.

    Raises:
        Exception. No ExplorationUserDataModel found for the given user and
            exploration ids.
    """
    exp_user_model = user_models.ExplorationUserDataModel.get(
        user_id, exploration_id)

    if exp_user_model is None:
        if strict:
            raise Exception(
                'No ExplorationUserDataModel found for the given user and '
                'exploration ids: %s, %s' % (user_id, exploration_id)
            )
        return None

    latest_exploration = exp_fetchers.get_exploration_by_id(exploration_id)
    most_recently_interacted_exploration = (
        exp_fetchers.get_exploration_by_id(
            exploration_id,
            strict=True,
            version=exp_user_model.most_recently_reached_checkpoint_exp_version
        ))
    furthest_reached_exploration = (
        exp_fetchers.get_exploration_by_id(
            exploration_id,
            strict=True,
            version=exp_user_model.furthest_reached_checkpoint_exp_version
        ))

    most_recently_reached_checkpoint_in_current_exploration = (
        get_most_distant_reached_checkpoint_in_current_exploration(
            get_checkpoints_in_order(
                latest_exploration.init_state_name,
                latest_exploration.states),
            get_checkpoints_in_order(
                most_recently_interacted_exploration.init_state_name,
                most_recently_interacted_exploration.states),
            exp_user_model.most_recently_reached_checkpoint_state_name
        )
    )

    furthest_reached_checkpoint_in_current_exploration = (
        get_most_distant_reached_checkpoint_in_current_exploration(
            get_checkpoints_in_order(
                latest_exploration.init_state_name,
                latest_exploration.states),
            get_checkpoints_in_order(
                furthest_reached_exploration.init_state_name,
                furthest_reached_exploration.states),
            exp_user_model.furthest_reached_checkpoint_state_name
        )
    )

    # If the most recently reached checkpoint doesn't exist in current
    # exploration.
    if (
        most_recently_reached_checkpoint_in_current_exploration !=
        exp_user_model.most_recently_reached_checkpoint_state_name
    ):
        exp_user_model.most_recently_reached_checkpoint_state_name = (
            most_recently_reached_checkpoint_in_current_exploration)
        exp_user_model.most_recently_reached_checkpoint_exp_version = (
            latest_exploration.version)
        exp_user_model.update_timestamps()
        exp_user_model.put()

    # If the furthest reached checkpoint doesn't exist in current
    # exploration.
    if (
        furthest_reached_checkpoint_in_current_exploration !=
        exp_user_model.furthest_reached_checkpoint_state_name
    ):
        exp_user_model.furthest_reached_checkpoint_state_name = (
            furthest_reached_checkpoint_in_current_exploration)
        exp_user_model.furthest_reached_checkpoint_exp_version = (
            latest_exploration.version)
        exp_user_model.update_timestamps()
        exp_user_model.put()

    return exp_fetchers.get_exploration_user_data(user_id, exploration_id)


def is_user_blog_post_author(user_id: str) -> bool:
    """Checks whether user can write blog posts.

    Args:
        user_id: str. The user id of the user.

    Returns:
        bool. Whether the user can author blog posts.
    """
    user_settings = get_user_settings(user_id, strict=True)
    author_roles = [feconf.ROLE_ID_BLOG_ADMIN, feconf.ROLE_ID_BLOG_POST_EDITOR]
    return any(role in author_roles for role in user_settings.roles)<|MERGE_RESOLUTION|>--- conflicted
+++ resolved
@@ -21,7 +21,6 @@
 import datetime
 import hashlib
 import imghdr
-import io
 import itertools
 import logging
 import re
@@ -39,7 +38,6 @@
 from core.domain import user_domain
 from core.platform import models
 
-from PIL import Image
 import requests
 
 from typing import (
@@ -1415,34 +1413,15 @@
     """
     user_settings = get_user_settings(user_id, strict=True)
     username = user_settings.username
-<<<<<<< HEAD
-    if username is None:
-        raise utils.ValidationError(
-            'User does not have a valid username, having value None.')
-=======
->>>>>>> 62d32e8c
     # Ruling out the possibility of different types for mypy type checking.
     assert isinstance(username, str)
     fs = fs_services.GcsFileSystem(feconf.ENTITY_TYPE_USER, username)
     filename_png = 'profile_picture.png'
-<<<<<<< HEAD
-    png_binary = utils.convert_png_data_url_to_binary(
-        profile_picture_data_url)
-    fs.commit(filename_png, png_binary, mimetype='image/png')
-
-    profile_picture_binary = utils.convert_png_data_url_to_binary(
-        profile_picture_data_url)
-    output = io.BytesIO()
-    image = Image.open(io.BytesIO(profile_picture_binary)).convert('RGB')
-    image.save(output, 'webp')
-    webp_binary = output.getvalue()
-=======
     png_binary = utils.convert_data_url_to_binary(
         profile_picture_data_url, 'png')
     fs.commit(filename_png, png_binary, mimetype='image/png')
 
     webp_binary = utils.convert_png_binary_to_webp_binary(png_binary)
->>>>>>> 62d32e8c
     filename_webp = 'profile_picture.webp'
     fs.commit(filename_webp, webp_binary, mimetype='image/webp')
 
