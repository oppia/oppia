--- conflicted
+++ resolved
@@ -38,22 +38,14 @@
         self.param1 = param1
         self.param2 = param2
 
-<<<<<<< HEAD
-    def get_transltable_contents_collection(self) -> None:
-=======
     def get_transltable_contents_collection(
         self
     ) -> translation_domain.TranslatableContentsCollection:
->>>>>>> 4b2c3dfe
         translatable_contents_collection = (
             translation_domain.TranslatableContentsCollection())
 
         translatable_contents_collection.add_translatable_field(
-<<<<<<< HEAD
-            feconf.TranslatableContentFormat.UNICODE_STRING,
-=======
-            translation_domain.TranslatableContentFormat.UNICODE_STRING,
->>>>>>> 4b2c3dfe
+            translation_domain.TranslatableContentFormat.UNICODE_STRING,
             'content_id_1',
             self.param1)
         translatable_contents_collection.add_translatable_object(self.param2)
@@ -72,22 +64,14 @@
     ) -> None:
         self.param3 = param3
 
-<<<<<<< HEAD
-    def get_transltable_contents_collection(self) -> None:
-=======
     def get_transltable_contents_collection(
         self
     ) -> translation_domain.TranslatableContentsCollection:
->>>>>>> 4b2c3dfe
         translatable_contents_collection = (
             translation_domain.TranslatableContentsCollection())
 
         translatable_contents_collection.add_translatable_field(
-<<<<<<< HEAD
-            feconf.TranslatableContentFormat.UNICODE_STRING,
-=======
-            translation_domain.TranslatableContentFormat.UNICODE_STRING,
->>>>>>> 4b2c3dfe
+            translation_domain.TranslatableContentFormat.UNICODE_STRING,
             'content_id_2',
             self.param3)
         return translatable_contents_collection
@@ -106,30 +90,18 @@
         self.param1 = param1
         self.param2 = param2
 
-<<<<<<< HEAD
-    def get_transltable_contents_collection(self) -> None:
-=======
     def get_transltable_contents_collection(
         self
     ) -> translation_domain.TranslatableContentsCollection:
->>>>>>> 4b2c3dfe
         translatable_contents_collection = (
             translation_domain.TranslatableContentsCollection())
 
         translatable_contents_collection.add_translatable_field(
-<<<<<<< HEAD
-            feconf.TranslatableContentFormat.UNICODE_STRING,
+            translation_domain.TranslatableContentFormat.UNICODE_STRING,
             'content_id_2',
             self.param1)
         translatable_contents_collection.add_translatable_field(
-            feconf.TranslatableContentFormat.UNICODE_STRING,
-=======
-            translation_domain.TranslatableContentFormat.UNICODE_STRING,
-            'content_id_2',
-            self.param1)
-        translatable_contents_collection.add_translatable_field(
-            translation_domain.TranslatableContentFormat.UNICODE_STRING,
->>>>>>> 4b2c3dfe
+            translation_domain.TranslatableContentFormat.UNICODE_STRING,
             'content_id_2',
             self.param2)
         return translatable_contents_collection
@@ -168,46 +140,26 @@
         self.param3 = param3
         self.param4 = param4
 
-<<<<<<< HEAD
-    def get_transltable_contents_collection(self) -> None:
-=======
     def get_transltable_contents_collection(
         self
     ) -> translation_domain.TranslatableContentsCollection:
->>>>>>> 4b2c3dfe
         translatable_contents_collection = (
             translation_domain.TranslatableContentsCollection())
 
         translatable_contents_collection.add_translatable_field(
-<<<<<<< HEAD
-            feconf.TranslatableContentFormat.UNICODE_STRING,
+            translation_domain.TranslatableContentFormat.UNICODE_STRING,
             'content_id_1',
             self.param1)
         translatable_contents_collection.add_translatable_field(
-            feconf.TranslatableContentFormat.UNICODE_STRING,
+            translation_domain.TranslatableContentFormat.UNICODE_STRING,
             'content_id_2',
             self.param2)
         translatable_contents_collection.add_translatable_field(
-            feconf.TranslatableContentFormat.UNICODE_STRING,
+            translation_domain.TranslatableContentFormat.UNICODE_STRING,
             'content_id_3',
             self.param3)
         translatable_contents_collection.add_translatable_field(
-            feconf.TranslatableContentFormat.UNICODE_STRING,
-=======
-            translation_domain.TranslatableContentFormat.UNICODE_STRING,
-            'content_id_1',
-            self.param1)
-        translatable_contents_collection.add_translatable_field(
-            translation_domain.TranslatableContentFormat.UNICODE_STRING,
-            'content_id_2',
-            self.param2)
-        translatable_contents_collection.add_translatable_field(
-            translation_domain.TranslatableContentFormat.UNICODE_STRING,
-            'content_id_3',
-            self.param3)
-        translatable_contents_collection.add_translatable_field(
-            translation_domain.TranslatableContentFormat.UNICODE_STRING,
->>>>>>> 4b2c3dfe
+            translation_domain.TranslatableContentFormat.UNICODE_STRING,
             'content_id_4',
             self.param4)
         return translatable_contents_collection
