--- conflicted
+++ resolved
@@ -151,11 +151,7 @@
         translatable_object = TranslatableObject3(
             'My name is jack.', 'My name is jhon.')
 
-<<<<<<< HEAD
-        with self.assertRaisesRegexp( # type: ignore[no-untyped-call]
-=======
-        with self.assertRaisesRegex( # type: ignore[no-untyped-call]
->>>>>>> 05fb45fc
+        with self.assertRaisesRegex( # type: ignore[no-untyped-call]
             Exception,
             'A translatable field is already registered with the '
             'same content id: content_id_2'):
@@ -165,11 +161,7 @@
         translatable_object = TranslatableObject4(
             'My name is jack.', 'My name is jhon.')
 
-<<<<<<< HEAD
-        with self.assertRaisesRegexp( # type: ignore[no-untyped-call]
-=======
-        with self.assertRaisesRegex( # type: ignore[no-untyped-call]
->>>>>>> 05fb45fc
+        with self.assertRaisesRegex( # type: ignore[no-untyped-call]
             Exception, 'Must be implemented in subclasses.'):
             translatable_object.get_translatable_fields()
 
