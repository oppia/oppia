--- conflicted
+++ resolved
@@ -21,15 +21,10 @@
 
 from core.constants import constants
 from core.domain import beam_job_domain
+from core.jobs import base_jobs
 from core.jobs import jobs_manager
 from core.jobs import registry as jobs_registry
 from core.platform import models
-<<<<<<< HEAD
-=======
-from jobs import base_jobs
-from jobs import jobs_manager
-from jobs import registry as jobs_registry
->>>>>>> 66158196
 
 from typing import List, Optional, Type
 
