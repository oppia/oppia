--- conflicted
+++ resolved
@@ -51,13 +51,8 @@
         'old_value': None,
         'new_value': 'Updated title'})]
 
-<<<<<<< HEAD
-    def setUp(self) -> None:
-        super(DraftUpgradeUnitTests, self).setUp()
-=======
     def setUp(self):
         super().setUp()
->>>>>>> 2a701014
         self.save_new_valid_exploration(self.EXP_ID, self.USER_ID)
 
     def test_try_upgrade_with_no_version_difference(self) -> None:
