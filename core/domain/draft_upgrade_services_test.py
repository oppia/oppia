--- conflicted
+++ resolved
@@ -363,18 +363,9 @@
             msg='Current schema version is %d but DraftUpgradeUtil.%s is '
             'unimplemented.' % (state_schema_version, conversion_fn_name))
 
-    def test_convert_states_v36_dict_to_v37_dict(self):
-        draft_change_list_v36 = [
-            exp_domain.ExplorationChange({
-<<<<<<< HEAD
-=======
-                'cmd': exp_domain.CMD_EDIT_STATE_PROPERTY,
-                'state_name': 'Intro',
-                'property_name': 'content',
-                'new_value': 'new value'
-            }),
-            exp_domain.ExplorationChange({
->>>>>>> 102d67b3
+    def test_convert_states_v37_dict_to_v38_dict(self):
+        draft_change_list_v37 = [
+            exp_domain.ExplorationChange({
                 'cmd': 'edit_state_property',
                 'state_name': 'Intro',
                 'property_name': 'answer_groups',
@@ -401,11 +392,10 @@
                 }]
             })
         ]
-        draft_change_list_v37 = [
+        draft_change_list_v38 = [
             exp_domain.ExplorationChange({
                 'cmd': 'edit_state_property',
                 'state_name': 'Intro',
-<<<<<<< HEAD
                 'property_name': 'answer_groups',
                 'new_value': [{
                     'rule_input_translations_mapping': {},
@@ -414,7 +404,80 @@
                             'x': 'test'
                         }]
                     },
-=======
+                    'outcome': {
+                        'dest': 'Introduction',
+                        'feedback': {
+                            'content_id': 'feedback',
+                            'html': '<p>Content</p>'
+                        },
+                        'param_changes': [],
+                        'labelled_as_correct': False,
+                        'refresher_exploration_id': None,
+                        'missing_prerequisite_skill_id': None
+                    },
+                    'training_data': [],
+                    'tagged_skill_misconception_id': None
+                }]
+            })
+        ]
+
+        # Migrate exploration to state schema version 37.
+        self.create_and_migrate_new_exploration('37', '38')
+        migrated_draft_change_list_v38 = (
+            draft_upgrade_services.try_upgrading_draft_to_exp_version(
+                draft_change_list_v37, 1, 2, self.EXP_ID))
+
+        # Change draft change lists into a list of dicts so that it is
+        # easy to compare the whole draft change list.
+        draft_change_list_v38_dict_list = [
+            change.to_dict() for change in draft_change_list_v38
+        ]
+        migrated_draft_change_list_v38_dict_list = [
+            change.to_dict() for change in migrated_draft_change_list_v38
+        ]
+        self.assertEqual(
+            draft_change_list_v38_dict_list,
+            migrated_draft_change_list_v38_dict_list)
+
+    def test_convert_states_v36_dict_to_v37_dict(self):
+        draft_change_list_v36 = [
+            exp_domain.ExplorationChange({
+                'cmd': exp_domain.CMD_EDIT_STATE_PROPERTY,
+                'state_name': 'Intro',
+                'property_name': 'content',
+                'new_value': 'new value'
+            }),
+            exp_domain.ExplorationChange({
+                'cmd': 'edit_state_property',
+                'state_name': 'Intro',
+                'property_name': 'answer_groups',
+                'new_value': [{
+                    'rule_specs': [{
+                        'rule_type': 'CaseSensitiveEquals',
+                        'inputs': {
+                            'x': 'test'
+                        }
+                    }],
+                    'outcome': {
+                        'dest': 'Introduction',
+                        'feedback': {
+                            'content_id': 'feedback',
+                            'html': '<p>Content</p>'
+                        },
+                        'param_changes': [],
+                        'labelled_as_correct': False,
+                        'refresher_exploration_id': None,
+                        'missing_prerequisite_skill_id': None
+                    },
+                    'training_data': [],
+                    'tagged_skill_misconception_id': None
+                }]
+            })
+        ]
+        draft_change_list_v37 = [
+            exp_domain.ExplorationChange({
+                'cmd': 'edit_state_property',
+                'state_name': 'Intro',
                 'property_name': 'content',
                 'new_value': 'new value'
             }),
@@ -429,7 +492,6 @@
                             'x': 'test'
                         }
                     }],
->>>>>>> 102d67b3
                     'outcome': {
                         'dest': 'Introduction',
                         'feedback': {
