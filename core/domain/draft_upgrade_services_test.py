# coding: utf-8
#
# Copyright 2014 The Oppia Authors. All Rights Reserved.
#
# Licensed under the Apache License, Version 2.0 (the "License");
# you may not use this file except in compliance with the License.
# You may obtain a copy of the License at
#
#      http://www.apache.org/licenses/LICENSE-2.0
#
# Unless required by applicable law or agreed to in writing, software
# distributed under the License is distributed on an "AS-IS" BASIS,
# WITHOUT WARRANTIES OR CONDITIONS OF ANY KIND, either express or implied.
# See the License for the specific language governing permissions and
# limitations under the License.

"""Tests for draft upgrade services."""

from __future__ import absolute_import
from __future__ import unicode_literals

from core.domain import draft_upgrade_services
from core.domain import exp_domain
from core.domain import exp_fetchers
from core.domain import exp_services
from core.domain import state_domain
from core.tests import test_utils
import feconf
import python_utils
import utils


class DraftUpgradeUnitTests(test_utils.GenericTestBase):
    """Test the draft upgrade services module."""

    EXP_ID = 'exp_id'
    USER_ID = 'user_id'
    OTHER_CHANGE_LIST = [exp_domain.ExplorationChange({
        'cmd': exp_domain.CMD_EDIT_EXPLORATION_PROPERTY,
        'property_name': 'title',
        'new_value': 'New title'
    })]
    EXP_MIGRATION_CHANGE_LIST = [exp_domain.ExplorationChange({
        'cmd': exp_domain.CMD_MIGRATE_STATES_SCHEMA_TO_LATEST_VERSION,
        'from_version': '0',
        'to_version': python_utils.UNICODE(
            feconf.CURRENT_STATE_SCHEMA_VERSION)
    })]
    DRAFT_CHANGELIST = [exp_domain.ExplorationChange({
        'cmd': 'edit_exploration_property',
        'property_name': 'title',
        'old_value': None,
        'new_value': 'Updated title'})]

    def setUp(self):
        super(DraftUpgradeUnitTests, self).setUp()
        self.save_new_valid_exploration(self.EXP_ID, self.USER_ID)

    def test_try_upgrade_with_no_version_difference(self):
        self.assertIsNone(
            draft_upgrade_services.try_upgrading_draft_to_exp_version(
                self.DRAFT_CHANGELIST, 1, 1, self.EXP_ID))

    def test_try_upgrade_raises_exception_if_versions_are_invalid(self):
        with self.assertRaisesRegexp(
            utils.InvalidInputException,
            'Current draft version is greater than the exploration version.'):
            draft_upgrade_services.try_upgrading_draft_to_exp_version(
                self.DRAFT_CHANGELIST, 2, 1, self.EXP_ID)

        exp_services.update_exploration(
            self.USER_ID, self.EXP_ID, self.OTHER_CHANGE_LIST,
            'Changed exploration title.')
        exploration = exp_fetchers.get_exploration_by_id(self.EXP_ID)
        self.assertEqual(exploration.version, 2)
        self.assertIsNone(
            draft_upgrade_services.try_upgrading_draft_to_exp_version(
                self.DRAFT_CHANGELIST, 1, exploration.version, self.EXP_ID))

    def test_try_upgrade_failure_due_to_unsupported_commit_type(self):
        exp_services.update_exploration(
            self.USER_ID, self.EXP_ID, self.OTHER_CHANGE_LIST,
            'Changed exploration title.')
        exploration = exp_fetchers.get_exploration_by_id(self.EXP_ID)
        self.assertEqual(exploration.version, 2)
        self.assertIsNone(
            draft_upgrade_services.try_upgrading_draft_to_exp_version(
                self.DRAFT_CHANGELIST, 1, exploration.version, self.EXP_ID))

    def test_try_upgrade_failure_due_to_unimplemented_upgrade_methods(self):
        exp_services.update_exploration(
            self.USER_ID, self.EXP_ID, self.EXP_MIGRATION_CHANGE_LIST,
            'Ran Exploration Migration job.')
        exploration = exp_fetchers.get_exploration_by_id(self.EXP_ID)
        self.assertEqual(exploration.version, 2)
        self.assertIsNone(
            draft_upgrade_services.try_upgrading_draft_to_exp_version(
                self.DRAFT_CHANGELIST, 1, exploration.version, self.EXP_ID))


class DraftUpgradeUtilUnitTests(test_utils.GenericTestBase):
    """Test the DraftUpgradeUtil module."""

    EXP_ID = 'exp_id'
    USER_ID = 'user_id'
    EXP_MIGRATION_CHANGE_LIST = [exp_domain.ExplorationChange({
        'cmd': exp_domain.CMD_MIGRATE_STATES_SCHEMA_TO_LATEST_VERSION,
        'from_version': '36',
        'to_version': '37'
    })]

    def create_and_migrate_new_exploration(
            self, current_schema_version, target_schema_version):
        """Creates an exploration and applies a state schema migration to it.

        Creates an exploration and migrates its state schema from version
        current_schema_version to target_schema_version. Asserts that the
        exploration was successfully migrated.

        Args:
            current_schema_version: string. The current schema version of the
                exploration (eg. '29').
            target_schema_version: string. The schema version to upgrade
                the exploration to (eg. '30').
        """

        # Create an exploration change list with the command that will migrate
        # the schema from current_schema_version to target_schema_version.
        exp_migration_change_list = [
            exp_domain.ExplorationChange({
                'cmd': exp_domain.CMD_MIGRATE_STATES_SCHEMA_TO_LATEST_VERSION,
                'from_version': current_schema_version,
                'to_version': target_schema_version
            })
        ]

        # The migration will automatically migrate the exploration to the latest
        # state schema version, so we set the latest schema version to be the
        # target_schema_version.
        with self.swap(
            feconf, 'CURRENT_STATE_SCHEMA_VERSION', int(target_schema_version)):

            # Create and migrate the exploration.
            self.save_new_valid_exploration(self.EXP_ID, self.USER_ID)
            exp_services.update_exploration(
                self.USER_ID, self.EXP_ID, exp_migration_change_list,
                'Ran Exploration Migration job.')

            # Assert that the update was applied and that the exploration state
            # schema was successfully updated.
            exploration = exp_fetchers.get_exploration_by_id(self.EXP_ID)
            self.assertEqual(exploration.version, 2)
            self.assertEqual(
                python_utils.UNICODE(exploration.states_schema_version),
                target_schema_version)

    def test_convert_to_latest_schema_version_implemented(self):
        state_schema_version = feconf.CURRENT_STATE_SCHEMA_VERSION
        conversion_fn_name = '_convert_states_v%s_dict_to_v%s_dict' % (
            state_schema_version - 1, state_schema_version)
        self.assertTrue(
            hasattr(
                draft_upgrade_services.DraftUpgradeUtil, conversion_fn_name),
            msg='Current schema version is %d but DraftUpgradeUtil.%s is '
            'unimplemented.' % (state_schema_version, conversion_fn_name))

    def test_convert_states_v47_dict_to_v48_dict(self):
        draft_change_list_v47 = [
            exp_domain.ExplorationChange({
                'cmd': exp_domain.CMD_EDIT_STATE_PROPERTY,
                'state_name': 'Intro',
                'property_name': 'content',
<<<<<<< HEAD
                'new_value': 'NumericInput'
=======
                'new_value': state_domain.SubtitledHtml(
                    'content',
                    '<p>àãáâäåæçèéêëìíîïóúûýö÷üÕÇÖÑÓÄÀÜ×ßğīĻıİćęąĀ<p>'
                    '<p>İźžśşɛمшصحếở“∉⅘√∈◯–⅖⅔≤€やんもをり北木我是西错õ</p>'
                    '<p>üóäüñıīç×÷öóûؤ¡´</p>'
                    '<p>😕😊😉🙄🙂😊🙂💡😑😊🔖😉😃🤖📷😂📀💿💯💡</p>'
                    '<p>👋😱😑😊🎧🎙🎼📻🤳👌🚦🤗😄👉📡📣📢🔊²</p>'
                ).to_dict()
            }), exp_domain.ExplorationChange({
                'cmd': 'edit_state_property',
                'state_name': 'Intro',
                'property_name': 'widget_customization_args',
                'new_value': {
                    'choices': {
                        'value': [
                            state_domain.SubtitledHtml(
                                'ca_choices_0',
                                '<p>àãáâäåæçèéêëìíîïóúûýö÷üÕÇÖÑÓÄÀÜ×ßğīĻıİć<p>'
                                '<p>İźžśşɛمшصحếở“∉⅘√∈◯–⅖⅔≤ęąĀ€やんもをり</p>'
                                '<p>üóäüñıīç×÷öóûؤ¡北木我是西错õ´😕😊😉</p>'
                                '<p>🙄🙂😊🙂💡😑😊🔖😉😃🤖📷😂📀💿💯💡</p>'
                                '<p>👋😱😑😊🎧🎙🎼📻🤳👌🚦🤗😄👉📡📣📢🔊²</p>'
                            ).to_dict()
                        ]
                    },
                    'showChoicesInShuffledOrder': {'value': True}
                }
>>>>>>> c0174a62
            })
        ]
        # Migrate exploration to state schema version 48.
        self.create_and_migrate_new_exploration('47', '48')
        migrated_draft_change_list_v48 = (
            draft_upgrade_services.try_upgrading_draft_to_exp_version(
                draft_change_list_v47, 1, 2, self.EXP_ID)
        )
        # Change draft change lists into a list of dicts so that it is
        # easy to compare the whole draft change list.
        draft_change_list_v47_dict_list = [
            change.to_dict() for change in draft_change_list_v47
        ]
        migrated_draft_change_list_v48_dict_list = [
            change.to_dict() for change in migrated_draft_change_list_v48
        ]
        self.assertEqual(
            draft_change_list_v47_dict_list,
            migrated_draft_change_list_v48_dict_list)

    def test_convert_states_v46_dict_to_v47_dict(self):
        draft_change_list_v46 = [
            exp_domain.ExplorationChange({
                'cmd': exp_domain.CMD_EDIT_STATE_PROPERTY,
                'state_name': 'Intro',
                'property_name': 'content',
                'new_value': state_domain.SubtitledHtml(
                    'content',
                    '<oppia-noninteractive-svgdiagram '
                    'svg_filename-with-value="&amp;quot;img12.svg&amp;quot;"'
                    ' alt-with-value="&amp;quot;Image&amp;quot;">'
                    '</oppia-noninteractive-svgdiagram>'
                    '<oppia-noninteractive-svgdiagram '
                    'svg_filename-with-value="&amp;quot;img2.svg&amp;quot;"'
                    ' alt-with-value="&amp;quot;Image123&amp;quot;">'
                    '</oppia-noninteractive-svgdiagram>'
                    '<oppia-noninteractive-svgdiagram '
                    'alt-with-value="&amp;quot;Image12345&amp;quot;"'
                    ' svg_filename-with-value="&amp;quot;igage.svg&amp;quot;">'
                    '</oppia-noninteractive-svgdiagram>'
                ).to_dict()
            }), exp_domain.ExplorationChange({
                'cmd': 'edit_state_property',
                'state_name': 'Intro',
                'property_name': 'widget_customization_args',
                'new_value': {
                    'choices': {
                        'value': [
                            state_domain.SubtitledHtml(
                                'ca_choices_0',
                                '<oppia-noninteractive-svgdiagram '
                                'svg_filename-with-value="&amp;quot;'
                                'img12.svg&amp;quot;" alt-with-value="'
                                '&amp;quot;Image&amp;quot;">'
                                '</oppia-noninteractive-svgdiagram>'
                            ).to_dict()
                        ]
                    },
                    'showChoicesInShuffledOrder': {'value': True}
                }
            })
        ]
        # Migrate exploration to state schema version 47.
        self.create_and_migrate_new_exploration('46', '47')
        migrated_draft_change_list_v47 = (
            draft_upgrade_services.try_upgrading_draft_to_exp_version(
                draft_change_list_v46, 1, 2, self.EXP_ID)
        )
        # Change draft change lists into a list of dicts so that it is
        # easy to compare the whole draft change list.
        draft_change_list_v46_dict_list = [
            change.to_dict() for change in draft_change_list_v46
        ]
        migrated_draft_change_list_v47_dict_list = [
            change.to_dict() for change in migrated_draft_change_list_v47
        ]
        self.assertEqual(
            draft_change_list_v46_dict_list,
            migrated_draft_change_list_v47_dict_list)

    def test_convert_states_v45_dict_to_v46_dict(self):
        draft_change_list_v45 = [
            exp_domain.ExplorationChange({
                'cmd': exp_domain.CMD_EDIT_STATE_PROPERTY,
                'state_name': 'Intro',
                'property_name': 'content',
                'new_value': 'new value'
            })
        ]
        # Migrate exploration to state schema version 46.
        self.create_and_migrate_new_exploration('45', '46')
        migrated_draft_change_list_v46 = (
            draft_upgrade_services.try_upgrading_draft_to_exp_version(
                draft_change_list_v45, 1, 2, self.EXP_ID)
        )
        # Change draft change lists into a list of dicts so that it is
        # easy to compare the whole draft change list.
        draft_change_list_v45_dict_list = [
            change.to_dict() for change in draft_change_list_v45
        ]
        migrated_draft_change_list_v46_dict_list = [
            change.to_dict() for change in migrated_draft_change_list_v46
        ]
        self.assertEqual(
            draft_change_list_v45_dict_list,
            migrated_draft_change_list_v46_dict_list)

    def test_convert_states_v44_dict_to_v45_dict(self):
        draft_change_list_v44 = [
            exp_domain.ExplorationChange({
                'cmd': exp_domain.CMD_EDIT_STATE_PROPERTY,
                'state_name': 'Intro',
                'property_name': 'content',
                'new_value': 'new value'
            })
        ]
        # Migrate exploration to state schema version 45.
        self.create_and_migrate_new_exploration('44', '45')
        migrated_draft_change_list_v45 = (
            draft_upgrade_services.try_upgrading_draft_to_exp_version(
                draft_change_list_v44, 1, 2, self.EXP_ID)
        )
        # Change draft change lists into a list of dicts so that it is
        # easy to compare the whole draft change list.
        draft_change_list_v44_dict_list = [
            change.to_dict() for change in draft_change_list_v44
        ]
        migrated_draft_change_list_v45_dict_list = [
            change.to_dict() for change in migrated_draft_change_list_v45
        ]
        self.assertEqual(
            draft_change_list_v44_dict_list,
            migrated_draft_change_list_v45_dict_list)

    def test_convert_states_v43_dict_to_v44_dict(self):
        draft_change_list_v43 = [
            exp_domain.ExplorationChange({
                'cmd': exp_domain.CMD_EDIT_STATE_PROPERTY,
                'state_name': 'Introduction',
                'property_name': 'content',
                'new_value': 'new value'
            })
        ]
        # Migrate exploration to state schema version 44.
        self.create_and_migrate_new_exploration('43', '44')
        # Migrate the draft change list's state schema to the migrated
        # exploration's schema. In this case there are no change to the
        # draft change list since version 44 adds the
        # card_is_checkpoint boolean variable to the exploration
        # state, for which there should be no changes to drafts.
        migrated_draft_change_list_v44 = (
            draft_upgrade_services.try_upgrading_draft_to_exp_version(
                draft_change_list_v43, 1, 2, self.EXP_ID)
        )
        # Change draft change lists into a list of dicts so that it is
        # easy to compare the whole draft change list.
        draft_change_list_v43_dict_list = [
            change.to_dict() for change in draft_change_list_v43
        ]
        migrated_draft_change_list_v44_dict_list = [
            change.to_dict() for change in migrated_draft_change_list_v44
        ]
        self.assertEqual(
            draft_change_list_v43_dict_list,
            migrated_draft_change_list_v44_dict_list)

    def test_convert_states_v42_dict_to_v43_dict(self):
        draft_change_list_1_v42 = [
            exp_domain.ExplorationChange({
                'cmd': exp_domain.CMD_EDIT_STATE_PROPERTY,
                'state_name': 'Intro',
                'property_name': 'content',
                'new_value': 'new value'
            }),
            exp_domain.ExplorationChange({
                'cmd': exp_domain.CMD_EDIT_STATE_PROPERTY,
                'state_name': 'Intro',
                'property_name': 'widget_id',
                'new_value': 'MathExpressionInput'
            }),
            exp_domain.ExplorationChange({
                'cmd': exp_domain.CMD_EDIT_STATE_PROPERTY,
                'state_name': 'Intro',
                'property_name': 'answer_groups',
                'new_value': {}
            })
        ]
        draft_change_list_2_v42 = [
            exp_domain.ExplorationChange({
                'cmd': exp_domain.CMD_EDIT_STATE_PROPERTY,
                'state_name': 'Intro',
                'property_name': 'content',
                'new_value': 'new value'
            }),
            exp_domain.ExplorationChange({
                'cmd': exp_domain.CMD_EDIT_STATE_PROPERTY,
                'state_name': 'Intro',
                'property_name': 'widget_id',
                'new_value': 'MathExpressionInput'
            })
        ]
        # Migrate exploration to state schema version 43.
        self.create_and_migrate_new_exploration('42', '43')
        migrated_draft_change_list_1_v43 = (
            draft_upgrade_services.try_upgrading_draft_to_exp_version(
                draft_change_list_1_v42, 1, 2, self.EXP_ID))
        # Verify that changes which include answer groups are
        # not upgraded to v42.
        self.assertIsNone(migrated_draft_change_list_1_v43)

        migrated_draft_change_list_2_v43 = (
            draft_upgrade_services.try_upgrading_draft_to_exp_version(
                draft_change_list_2_v42, 1, 2, self.EXP_ID))
        # Change draft change lists into a list of dicts so that it is
        # easy to compare the whole draft change list.
        draft_change_list_2_v42_dict_list = [
            change.to_dict() for change in draft_change_list_2_v42
        ]
        migrated_draft_change_list_2_v43_dict_list = [
            change.to_dict() for change in migrated_draft_change_list_2_v43
        ]
        # Verify that changes which do not include answer groups can
        # be upgraded to v43.
        self.assertEqual(
            draft_change_list_2_v42_dict_list,
            migrated_draft_change_list_2_v43_dict_list)

    def test_convert_states_v41_dict_to_v42_dict(self):
        draft_change_list_1_v41 = [
            exp_domain.ExplorationChange({
                'cmd': exp_domain.CMD_EDIT_STATE_PROPERTY,
                'state_name': 'Intro',
                'property_name': 'content',
                'new_value': 'new value'
            }),
            exp_domain.ExplorationChange({
                'cmd': exp_domain.CMD_EDIT_STATE_PROPERTY,
                'state_name': 'Intro',
                'property_name': 'widget_id',
                'new_value': 'MathExpressionInput'
            }),
            exp_domain.ExplorationChange({
                'cmd': exp_domain.CMD_EDIT_STATE_PROPERTY,
                'state_name': 'Intro',
                'property_name': 'answer_groups',
                'new_value': {}
            })
        ]
        draft_change_list_2_v41 = [
            exp_domain.ExplorationChange({
                'cmd': exp_domain.CMD_EDIT_STATE_PROPERTY,
                'state_name': 'Intro',
                'property_name': 'content',
                'new_value': 'new value'
            }),
            exp_domain.ExplorationChange({
                'cmd': exp_domain.CMD_EDIT_STATE_PROPERTY,
                'state_name': 'Intro',
                'property_name': 'widget_id',
                'new_value': 'MathExpressionInput'
            })
        ]
        # Migrate exploration to state schema version 42.
        self.create_and_migrate_new_exploration('41', '42')
        migrated_draft_change_list_1_v42 = (
            draft_upgrade_services.try_upgrading_draft_to_exp_version(
                draft_change_list_1_v41, 1, 2, self.EXP_ID))
        # Verify that changes which include answer groups are
        # not upgraded to v41.
        self.assertIsNone(migrated_draft_change_list_1_v42)

        migrated_draft_change_list_2_v42 = (
            draft_upgrade_services.try_upgrading_draft_to_exp_version(
                draft_change_list_2_v41, 1, 2, self.EXP_ID))
        # Change draft change lists into a list of dicts so that it is
        # easy to compare the whole draft change list.
        draft_change_list_2_v41_dict_list = [
            change.to_dict() for change in draft_change_list_2_v41
        ]
        migrated_draft_change_list_2_v42_dict_list = [
            change.to_dict() for change in migrated_draft_change_list_2_v42
        ]
        # Verify that changes which do not include answer groups can
        # be upgraded to v42.
        self.assertEqual(
            draft_change_list_2_v41_dict_list,
            migrated_draft_change_list_2_v42_dict_list)

    def test_convert_states_v40_dict_to_v41_dict(self):
        draft_change_list_1_v40 = [
            exp_domain.ExplorationChange({
                'cmd': exp_domain.CMD_EDIT_STATE_PROPERTY,
                'state_name': 'Intro',
                'property_name': 'content',
                'new_value': 'new value'
            }),
            exp_domain.ExplorationChange({
                'cmd': exp_domain.CMD_EDIT_STATE_PROPERTY,
                'state_name': 'Intro',
                'property_name': 'widget_id',
                'new_value': 'MathExpressionInput'
            }),
            exp_domain.ExplorationChange({
                'cmd': exp_domain.CMD_EDIT_STATE_PROPERTY,
                'state_name': 'Intro',
                'property_name': 'answer_groups',
                'new_value': {}
            })
        ]
        draft_change_list_2_v40 = [
            exp_domain.ExplorationChange({
                'cmd': exp_domain.CMD_EDIT_STATE_PROPERTY,
                'state_name': 'Intro',
                'property_name': 'content',
                'new_value': 'new value'
            }),
            exp_domain.ExplorationChange({
                'cmd': exp_domain.CMD_EDIT_STATE_PROPERTY,
                'state_name': 'Intro',
                'property_name': 'widget_id',
                'new_value': 'MathExpressionInput'
            })
        ]
        # Migrate exploration to state schema version 41.
        self.create_and_migrate_new_exploration('40', '41')
        migrated_draft_change_list_1_v41 = (
            draft_upgrade_services.try_upgrading_draft_to_exp_version(
                draft_change_list_1_v40, 1, 2, self.EXP_ID))
        # Verify that changes which include answer groups are
        # not upgraded to v41.
        self.assertIsNone(migrated_draft_change_list_1_v41)

        migrated_draft_change_list_2_v41 = (
            draft_upgrade_services.try_upgrading_draft_to_exp_version(
                draft_change_list_2_v40, 1, 2, self.EXP_ID))
        # Change draft change lists into a list of dicts so that it is
        # easy to compare the whole draft change list.
        draft_change_list_2_v40_dict_list = [
            change.to_dict() for change in draft_change_list_2_v40
        ]
        migrated_draft_change_list_2_v41_dict_list = [
            change.to_dict() for change in migrated_draft_change_list_2_v41
        ]
        # Verify that changes which do not include answer groups can
        # be upgraded to v41.
        self.assertEqual(
            draft_change_list_2_v40_dict_list,
            migrated_draft_change_list_2_v41_dict_list)

    def test_convert_states_v39_dict_to_v40_dict(self):
        draft_change_list_1_v39 = [
            exp_domain.ExplorationChange({
                'cmd': exp_domain.CMD_EDIT_STATE_PROPERTY,
                'state_name': 'Intro',
                'property_name': 'content',
                'new_value': 'new value'
            }),
            exp_domain.ExplorationChange({
                'cmd': exp_domain.CMD_EDIT_STATE_PROPERTY,
                'state_name': 'Intro',
                'property_name': 'widget_id',
                'new_value': 'MathExpressionInput'
            }),
            exp_domain.ExplorationChange({
                'cmd': exp_domain.CMD_EDIT_STATE_PROPERTY,
                'state_name': 'Intro',
                'property_name': 'widget_customization_args',
                'new_value': {}
            })
        ]
        draft_change_list_2_v39 = [
            exp_domain.ExplorationChange({
                'cmd': exp_domain.CMD_EDIT_STATE_PROPERTY,
                'state_name': 'Intro',
                'property_name': 'content',
                'new_value': 'new value'
            }),
            exp_domain.ExplorationChange({
                'cmd': exp_domain.CMD_EDIT_STATE_PROPERTY,
                'state_name': 'Intro',
                'property_name': 'widget_id',
                'new_value': 'MathExpressionInput'
            })
        ]
        # Migrate exploration to state schema version 40.
        self.create_and_migrate_new_exploration('39', '40')
        migrated_draft_change_list_1_v40 = (
            draft_upgrade_services.try_upgrading_draft_to_exp_version(
                draft_change_list_1_v39, 1, 2, self.EXP_ID))
        # Verify that changes which include customization arguments are
        # not upgraded to v40.
        self.assertIsNone(migrated_draft_change_list_1_v40)

        migrated_draft_change_list_2_v40 = (
            draft_upgrade_services.try_upgrading_draft_to_exp_version(
                draft_change_list_2_v39, 1, 2, self.EXP_ID))
        # Change draft change lists into a list of dicts so that it is
        # easy to compare the whole draft change list.
        draft_change_list_2_v39_dict_list = [
            change.to_dict() for change in draft_change_list_2_v39
        ]
        migrated_draft_change_list_2_v40_dict_list = [
            change.to_dict() for change in migrated_draft_change_list_2_v40
        ]
        # Verify that changes which do not include customization arguments can
        # be upgraded to v40.
        self.assertEqual(
            draft_change_list_2_v39_dict_list,
            migrated_draft_change_list_2_v40_dict_list)

    def test_convert_states_v38_dict_to_v39_dict(self):
        draft_change_list_v38 = [
            exp_domain.ExplorationChange({
                'cmd': exp_domain.CMD_EDIT_STATE_PROPERTY,
                'state_name': 'Intro',
                'property_name': 'content',
                'new_value': 'new value'
            })
        ]
        # Migrate exploration to state schema version 39.
        self.create_and_migrate_new_exploration('38', '39')
        # Migrate the draft change list's state schema to the migrated
        # exploration's schema. In this case there are no changes to the
        # draft change list since version 39 adds a customization arg
        # for modifying the placeholder text in the Numeric Expression Input
        # interaction, for which there should be no changes to drafts.
        migrated_draft_change_list_v39 = (
            draft_upgrade_services.try_upgrading_draft_to_exp_version(
                draft_change_list_v38, 1, 2, self.EXP_ID)
        )
        # Change draft change lists into a list of dicts so that it is
        # easy to compare the whole draft change list.
        draft_change_list_v38_dict_list = [
            change.to_dict() for change in draft_change_list_v38
        ]
        migrated_draft_change_list_v39_dict_list = [
            change.to_dict() for change in migrated_draft_change_list_v39
        ]
        self.assertEqual(
            draft_change_list_v38_dict_list,
            migrated_draft_change_list_v39_dict_list)

    def test_convert_states_v37_dict_to_v38_dict(self):
        draft_change_list_v37 = [
            exp_domain.ExplorationChange({
                'cmd': exp_domain.CMD_EDIT_STATE_PROPERTY,
                'state_name': 'Intro',
                'property_name': 'content',
                'new_value': 'new value'
            })
        ]
        # Migrate exploration to state schema version 38.
        self.create_and_migrate_new_exploration('37', '38')
        # Migrate the draft change list's state schema to the migrated
        # exploration's schema. In this case there are no changes to the
        # draft change list since version 38 adds a customization arg
        # for the "Add" button text in SetInput interaction for the
        # exploration, for which there should be no changes to drafts.
        migrated_draft_change_list_v38 = (
            draft_upgrade_services.try_upgrading_draft_to_exp_version(
                draft_change_list_v37, 1, 2, self.EXP_ID)
        )
        # Change draft change lists into a list of dicts so that it is
        # easy to compare the whole draft change list.
        draft_change_list_v37_dict_list = [
            change.to_dict() for change in draft_change_list_v37
        ]
        migrated_draft_change_list_v38_dict_list = [
            change.to_dict() for change in migrated_draft_change_list_v38
        ]
        self.assertEqual(
            draft_change_list_v37_dict_list,
            migrated_draft_change_list_v38_dict_list)

    def test_convert_states_v36_dict_to_v37_dict(self):
        draft_change_list_v36 = [
            exp_domain.ExplorationChange({
                'cmd': exp_domain.CMD_EDIT_STATE_PROPERTY,
                'state_name': 'Intro',
                'property_name': 'content',
                'new_value': 'new value'
            }),
            exp_domain.ExplorationChange({
                'cmd': 'edit_state_property',
                'state_name': 'Intro',
                'property_name': 'answer_groups',
                'new_value': [{
                    'rule_specs': [{
                        'rule_type': 'CaseSensitiveEquals',
                        'inputs': {
                            'x': 'test'
                        }
                    }],
                    'outcome': {
                        'dest': 'Introduction',
                        'feedback': {
                            'content_id': 'feedback',
                            'html': '<p>Content</p>'
                        },
                        'param_changes': [],
                        'labelled_as_correct': False,
                        'refresher_exploration_id': None,
                        'missing_prerequisite_skill_id': None
                    },
                    'training_data': [],
                    'tagged_skill_misconception_id': None
                }]
            })
        ]
        draft_change_list_v37 = [
            exp_domain.ExplorationChange({
                'cmd': 'edit_state_property',
                'state_name': 'Intro',
                'property_name': 'content',
                'new_value': 'new value'
            }),
            exp_domain.ExplorationChange({
                'cmd': 'edit_state_property',
                'state_name': 'Intro',
                'property_name': 'answer_groups',
                'new_value': [{
                    'rule_specs': [{
                        'rule_type': 'Equals',
                        'inputs': {
                            'x': 'test'
                        }
                    }],
                    'outcome': {
                        'dest': 'Introduction',
                        'feedback': {
                            'content_id': 'feedback',
                            'html': '<p>Content</p>'
                        },
                        'param_changes': [],
                        'labelled_as_correct': False,
                        'refresher_exploration_id': None,
                        'missing_prerequisite_skill_id': None
                    },
                    'training_data': [],
                    'tagged_skill_misconception_id': None
                }]
            })
        ]

        # Migrate exploration to state schema version 37.
        self.create_and_migrate_new_exploration('36', '37')
        migrated_draft_change_list_v37 = (
            draft_upgrade_services.try_upgrading_draft_to_exp_version(
                draft_change_list_v36, 1, 2, self.EXP_ID))

        # Change draft change lists into a list of dicts so that it is
        # easy to compare the whole draft change list.
        draft_change_list_v37_dict_list = [
            change.to_dict() for change in draft_change_list_v37
        ]
        migrated_draft_change_list_v37_dict_list = [
            change.to_dict() for change in migrated_draft_change_list_v37
        ]
        self.assertEqual(
            draft_change_list_v37_dict_list,
            migrated_draft_change_list_v37_dict_list)

    def test_convert_states_v35_dict_to_v36_dict(self):
        draft_change_list_1_v35 = [
            exp_domain.ExplorationChange({
                'cmd': exp_domain.CMD_EDIT_STATE_PROPERTY,
                'state_name': 'Intro',
                'property_name': 'content',
                'new_value': 'new value'
            }),
            exp_domain.ExplorationChange({
                'cmd': exp_domain.CMD_EDIT_STATE_PROPERTY,
                'state_name': 'Intro',
                'property_name': 'widget_id',
                'new_value': 'MathExpressionInput'
            }),
            exp_domain.ExplorationChange({
                'cmd': exp_domain.CMD_EDIT_STATE_PROPERTY,
                'state_name': 'Intro',
                'property_name': 'widget_customization_args',
                'new_value': {}
            })
        ]
        draft_change_list_2_v35 = [
            exp_domain.ExplorationChange({
                'cmd': exp_domain.CMD_EDIT_STATE_PROPERTY,
                'state_name': 'Intro',
                'property_name': 'content',
                'new_value': 'new value'
            }),
            exp_domain.ExplorationChange({
                'cmd': exp_domain.CMD_EDIT_STATE_PROPERTY,
                'state_name': 'Intro',
                'property_name': 'widget_id',
                'new_value': 'MathExpressionInput'
            })
        ]
        # Migrate exploration to state schema version 36.
        self.create_and_migrate_new_exploration('35', '36')
        migrated_draft_change_list_1_v36 = (
            draft_upgrade_services.try_upgrading_draft_to_exp_version(
                draft_change_list_1_v35, 1, 2, self.EXP_ID))
        self.assertIsNone(migrated_draft_change_list_1_v36)

        migrated_draft_change_list_2_v36 = (
            draft_upgrade_services.try_upgrading_draft_to_exp_version(
                draft_change_list_2_v35, 1, 2, self.EXP_ID))
        # Change draft change lists into a list of dicts so that it is
        # easy to compare the whole draft change list.
        draft_change_list_2_v35_dict_list = [
            change.to_dict() for change in draft_change_list_2_v35
        ]
        migrated_draft_change_list_2_v36_dict_list = [
            change.to_dict() for change in migrated_draft_change_list_2_v36
        ]
        self.assertEqual(
            draft_change_list_2_v35_dict_list,
            migrated_draft_change_list_2_v36_dict_list)

    def test_convert_states_v34_dict_to_v35_dict(self):
        draft_change_list_1_v34 = [
            exp_domain.ExplorationChange({
                'cmd': exp_domain.CMD_EDIT_STATE_PROPERTY,
                'state_name': 'Intro',
                'property_name': 'content',
                'new_value': 'new value'
            }),
            exp_domain.ExplorationChange({
                'cmd': exp_domain.CMD_EDIT_STATE_PROPERTY,
                'state_name': 'Intro',
                'property_name': 'widget_id',
                'new_value': 'MathExpressionInput'
            }),
            exp_domain.ExplorationChange({
                'cmd': exp_domain.CMD_EDIT_STATE_PROPERTY,
                'state_name': 'Intro',
                'property_name': 'answer_groups',
                'new_value': [{
                    'rule_specs': [{
                        'rule_type': 'IsMathematicallyEquivalentTo',
                        'inputs': {
                            'x': 'x+y/2'
                        }
                    }],
                    'outcome': {
                        'dest': 'Introduction',
                        'feedback': {
                            'content_id': 'feedback',
                            'html': '<p>Content</p>'
                        },
                        'param_changes': [],
                        'labelled_as_correct': False,
                        'refresher_exploration_id': None,
                        'missing_prerequisite_skill_id': None
                    },
                    'training_data': [],
                    'tagged_skill_misconception_id': None
                }]
            })
        ]
        draft_change_list_2_v34 = [
            exp_domain.ExplorationChange({
                'cmd': exp_domain.CMD_EDIT_STATE_PROPERTY,
                'state_name': 'Intro',
                'property_name': 'content',
                'new_value': 'new value'
            })
        ]
        # Migrate exploration to state schema version 35.
        self.create_and_migrate_new_exploration('34', '35')
        migrated_draft_change_list_1_v35 = (
            draft_upgrade_services.try_upgrading_draft_to_exp_version(
                draft_change_list_1_v34, 1, 2, self.EXP_ID))
        self.assertIsNone(migrated_draft_change_list_1_v35)

        migrated_draft_change_list_2_v35 = (
            draft_upgrade_services.try_upgrading_draft_to_exp_version(
                draft_change_list_2_v34, 1, 2, self.EXP_ID))
        # Change draft change lists into a list of dicts so that it is
        # easy to compare the whole draft change list.
        draft_change_list_2_v34_dict_list = [
            change.to_dict() for change in draft_change_list_2_v34
        ]
        migrated_draft_change_list_2_v35_dict_list = [
            change.to_dict() for change in migrated_draft_change_list_2_v35
        ]
        self.assertEqual(
            draft_change_list_2_v34_dict_list,
            migrated_draft_change_list_2_v35_dict_list)

    def test_convert_states_v33_dict_to_v34_dict(self):
        html_content = (
            '<p>Value</p><oppia-noninteractive-math raw_latex-with-value="&a'
            'mp;quot;+,-,-,+&amp;quot;"></oppia-noninteractive-math>')

        expected_html_content = (
            '<p>Value</p><oppia-noninteractive-math math_content-with-value='
            '"{&amp;quot;raw_latex&amp;quot;: &amp;quot;+,-,-,+&amp;quot;, &'
            'amp;quot;svg_filename&amp;quot;: &amp;quot;&amp;quot;}"></oppia'
            '-noninteractive-math>')

        draft_change_list = [
            exp_domain.ExplorationChange({
                'cmd': exp_domain.CMD_EDIT_STATE_PROPERTY,
                'state_name': 'state2',
                'property_name': 'widget_customization_args',
                'new_value': {
                    'choices': {
                        'value': [
                            '<p>1</p>',
                            '<p>2</p>',
                            html_content,
                            '<p>4</p>'
                        ]
                    },
                    'maxAllowableSelectionCount': {
                        'value': 1
                    },
                    'minAllowableSelectionCount': {
                        'value': 1
                    }
                }
            }), exp_domain.ExplorationChange({
                'cmd': exp_domain.CMD_EDIT_STATE_PROPERTY,
                'property_name': 'answer_groups',
                'state_name': 'State 1',
                'new_value': [{
                    'rule_specs': [{
                        'rule_type': 'Equals',
                        'inputs': {
                            'x': [html_content]
                        }
                    }, {
                        'rule_type': 'ContainsAtLeastOneOf',
                        'inputs': {
                            'x': [html_content]
                        }
                    }, {
                        'rule_type': 'IsProperSubsetOf',
                        'inputs': {
                            'x': [html_content]
                        }
                    }, {
                        'rule_type': 'DoesNotContainAtLeastOneOf',
                        'inputs': {
                            'x': [html_content]
                        }
                    }, {
                        'rule_type': 'Equals',
                        'inputs': {
                            'x': 1
                        }
                    }, {
                        'rule_type': 'HasElementXAtPositionY',
                        'inputs': {
                            'x': html_content,
                            'y': 2
                        }
                    }, {
                        'rule_type': 'IsEqualToOrdering',
                        'inputs': {
                            'x': [[html_content]]
                        }
                    }, {
                        'rule_type': 'HasElementXBeforeElementY',
                        'inputs': {
                            'x': html_content,
                            'y': html_content
                        }
                    }, {
                        'rule_type': (
                            'IsEqualToOrderingWithOneItemAtIncorrectPosition'),
                        'inputs': {
                            'x': [[html_content]]
                        }
                    }],
                    'outcome': {
                        'dest': 'Introduction',
                        'feedback': {
                            'content_id': 'feedback',
                            'html': html_content
                        },
                        'param_changes': [],
                        'labelled_as_correct': False,
                        'refresher_exploration_id': None,
                        'missing_prerequisite_skill_id': None
                    },
                    'training_data': [],
                    'tagged_skill_misconception_id': None
                }]
            }), exp_domain.ExplorationChange({
                'cmd': exp_domain.CMD_EDIT_STATE_PROPERTY,
                'state_name': 'Intro',
                'property_name': 'content',
                'new_value': {
                    'content_id': 'content',
                    'html': html_content
                }
            }), exp_domain.ExplorationChange({
                'cmd': exp_domain.CMD_EDIT_STATE_PROPERTY,
                'state_name': 'Intro',
                'property_name': 'written_translations',
                'new_value': {
                    'translations_mapping': {
                        'content1': {
                            'en': {
                                'html': html_content,
                                'needs_update': True
                            },
                            'hi': {
                                'html': 'Hey!',
                                'needs_update': False
                            }
                        },
                        'feedback_1': {
                            'hi': {
                                'html': html_content,
                                'needs_update': False
                            },
                            'en': {
                                'html': 'hello!',
                                'needs_update': False
                            }
                        }
                    }
                }
            }), exp_domain.ExplorationChange({
                'cmd': exp_domain.CMD_EDIT_STATE_PROPERTY,
                'state_name': 'Intro',
                'property_name': 'solution',
                'new_value': {
                    'answer_is_exclusive': False,
                    'correct_answer': 'helloworld!',
                    'explanation': {
                        'content_id': 'solution',
                        'html': html_content
                    },
                }
            }), exp_domain.ExplorationChange({
                'cmd': exp_domain.CMD_EDIT_STATE_PROPERTY,
                'state_name': 'Intro',
                'property_name': 'solution',
                'new_value': {
                    'answer_is_exclusive': True,
                    'correct_answer': [
                        [html_content],
                        ['<p>2</p>'],
                        ['<p>3</p>'],
                        ['<p>4</p>']
                    ],
                    'explanation': {
                        'content_id': 'solution',
                        'html': '<p>This is solution for state1</p>'
                    }
                }
            }), exp_domain.ExplorationChange({
                'cmd': exp_domain.CMD_EDIT_STATE_PROPERTY,
                'state_name': 'Intro',
                'property_name': 'default_outcome',
                'new_value': {
                    'param_changes': [],
                    'feedback': {
                        'content_id': 'default_outcome',
                        'html': html_content
                    },
                    'dest': 'Introduction',
                    'refresher_exploration_id': None,
                    'missing_prerequisite_skill_id': None,
                    'labelled_as_correct': False
                }
            }), exp_domain.ExplorationChange({
                'cmd': exp_domain.CMD_EDIT_STATE_PROPERTY,
                'state_name': 'Intro',
                'property_name': 'hints',
                'new_value': [{
                    'hint_content': {
                        'content_id': 'hint1',
                        'html': html_content
                    }
                }]
            }), exp_domain.ExplorationChange({
                'cmd': exp_domain.CMD_RENAME_STATE,
                'old_state_name': 'Intro',
                'new_state_name': 'Introduction',
            })
        ]

        self.create_and_migrate_new_exploration('33', '34')
        migrated_draft_change_list = (
            draft_upgrade_services.try_upgrading_draft_to_exp_version(
                draft_change_list, 1, 2, self.EXP_ID))
        self.assertEqual(
            migrated_draft_change_list[0].to_dict(),
            exp_domain.ExplorationChange({
                'cmd': exp_domain.CMD_EDIT_STATE_PROPERTY,
                'state_name': 'state2',
                'property_name': 'widget_customization_args',
                'new_value': {
                    'choices': {
                        'value': [
                            '<p>1</p>',
                            '<p>2</p>',
                            expected_html_content,
                            '<p>4</p>'
                        ]
                    },
                    'maxAllowableSelectionCount': {
                        'value': 1
                    },
                    'minAllowableSelectionCount': {
                        'value': 1
                    }
                }
            }).to_dict())

        self.assertEqual(
            migrated_draft_change_list[1].to_dict(),
            exp_domain.ExplorationChange({
                'cmd': exp_domain.CMD_EDIT_STATE_PROPERTY,
                'property_name': 'answer_groups',
                'state_name': 'State 1',
                'new_value': [{
                    'rule_specs': [{
                        'rule_type': 'Equals',
                        'inputs': {
                            'x': [expected_html_content]
                        }
                    }, {
                        'rule_type': 'ContainsAtLeastOneOf',
                        'inputs': {
                            'x': [expected_html_content]
                        }
                    }, {
                        'rule_type': 'IsProperSubsetOf',
                        'inputs': {
                            'x': [expected_html_content]
                        }
                    }, {
                        'rule_type': 'DoesNotContainAtLeastOneOf',
                        'inputs': {
                            'x': [expected_html_content]
                        }
                    }, {
                        'rule_type': 'Equals',
                        'inputs': {
                            'x': 1
                        }
                    }, {
                        'rule_type': 'HasElementXAtPositionY',
                        'inputs': {
                            'x': expected_html_content,
                            'y': 2
                        }
                    }, {
                        'rule_type': 'IsEqualToOrdering',
                        'inputs': {
                            'x': [[expected_html_content]]
                        }
                    }, {
                        'rule_type': 'HasElementXBeforeElementY',
                        'inputs': {
                            'x': expected_html_content,
                            'y': expected_html_content
                        }
                    }, {
                        'rule_type': (
                            'IsEqualToOrderingWithOneItemAtIncorrectPosition'),
                        'inputs': {
                            'x': [[expected_html_content]]
                        }
                    }],
                    'outcome': {
                        'dest': 'Introduction',
                        'feedback': {
                            'content_id': 'feedback',
                            'html': expected_html_content
                        },
                        'param_changes': [],
                        'labelled_as_correct': False,
                        'refresher_exploration_id': None,
                        'missing_prerequisite_skill_id': None
                    },
                    'training_data': [],
                    'tagged_skill_misconception_id': None
                }]
            }).to_dict())
        self.assertEqual(
            migrated_draft_change_list[2].to_dict(),
            exp_domain.ExplorationChange({
                'cmd': exp_domain.CMD_EDIT_STATE_PROPERTY,
                'state_name': 'Intro',
                'property_name': 'content',
                'new_value': {
                    'content_id': 'content',
                    'html': expected_html_content
                }
            }).to_dict())
        self.assertEqual(
            migrated_draft_change_list[3].to_dict(),
            exp_domain.ExplorationChange({
                'cmd': exp_domain.CMD_EDIT_STATE_PROPERTY,
                'state_name': 'Intro',
                'property_name': 'written_translations',
                'new_value': {
                    'translations_mapping': {
                        'content1': {
                            'en': {
                                'html': expected_html_content,
                                'needs_update': True
                            },
                            'hi': {
                                'html': 'Hey!',
                                'needs_update': False
                            }
                        },
                        'feedback_1': {
                            'hi': {
                                'html': expected_html_content,
                                'needs_update': False
                            },
                            'en': {
                                'html': 'hello!',
                                'needs_update': False
                            }
                        }
                    }
                }
            }).to_dict())
        self.assertEqual(
            migrated_draft_change_list[4].to_dict(),
            exp_domain.ExplorationChange({
                'cmd': exp_domain.CMD_EDIT_STATE_PROPERTY,
                'state_name': 'Intro',
                'property_name': 'solution',
                'new_value': {
                    'answer_is_exclusive': False,
                    'correct_answer': 'helloworld!',
                    'explanation': {
                        'content_id': 'solution',
                        'html': expected_html_content
                    },
                }
            }).to_dict())
        self.assertEqual(
            migrated_draft_change_list[5].to_dict(),
            exp_domain.ExplorationChange({
                'cmd': exp_domain.CMD_EDIT_STATE_PROPERTY,
                'state_name': 'Intro',
                'property_name': 'solution',
                'new_value': {
                    'answer_is_exclusive': True,
                    'correct_answer': [
                        [expected_html_content],
                        ['<p>2</p>'],
                        ['<p>3</p>'],
                        ['<p>4</p>']
                    ],
                    'explanation': {
                        'content_id': 'solution',
                        'html': '<p>This is solution for state1</p>'
                    }
                }
            }).to_dict())

        self.assertEqual(
            migrated_draft_change_list[6].to_dict(),
            exp_domain.ExplorationChange({
                'cmd': exp_domain.CMD_EDIT_STATE_PROPERTY,
                'state_name': 'Intro',
                'property_name': 'default_outcome',
                'new_value': {
                    'param_changes': [],
                    'feedback': {
                        'content_id': 'default_outcome',
                        'html': expected_html_content
                    },
                    'dest': 'Introduction',
                    'refresher_exploration_id': None,
                    'missing_prerequisite_skill_id': None,
                    'labelled_as_correct': False
                }
            }).to_dict())

        self.assertEqual(
            migrated_draft_change_list[7].to_dict(),
            exp_domain.ExplorationChange({
                'cmd': exp_domain.CMD_EDIT_STATE_PROPERTY,
                'state_name': 'Intro',
                'property_name': 'hints',
                'new_value': [{
                    'hint_content': {
                        'content_id': 'hint1',
                        'html': expected_html_content
                    }
                }]
            }).to_dict())

    def test_convert_states_v32_dict_to_v33_dict(self):
        draft_change_list_v32 = [
            exp_domain.ExplorationChange({
                'cmd': exp_domain.CMD_EDIT_STATE_PROPERTY,
                'state_name': 'state1',
                'property_name': 'widget_customization_args',
                'new_value': {
                    'choices': {
                        'value': [
                            '<p>1</p>',
                            '<p>2</p>',
                            '<p>3</p>',
                            '<p>4</p>'
                        ]
                    }
                }
            }),
            exp_domain.ExplorationChange({
                'cmd': exp_domain.CMD_EDIT_STATE_PROPERTY,
                'state_name': 'state2',
                'property_name': 'widget_customization_args',
                'new_value': {
                    'choices': {
                        'value': [
                            '<p>1</p>',
                            '<p>2</p>',
                            '<p>3</p>',
                            '<p>4</p>'
                        ]
                    },
                    'maxAllowableSelectionCount': {
                        'value': 1
                    },
                    'minAllowableSelectionCount': {
                        'value': 1
                    }
                }
            })
        ]
        # Version 33 adds a showChoicesInShuffledOrder bool, which doesn't
        # impact the second ExplorationChange because it will only impact
        # it if 'choices' is the only key for new_value.
        expected_draft_change_list_v33 = [
            exp_domain.ExplorationChange({
                'cmd': exp_domain.CMD_EDIT_STATE_PROPERTY,
                'state_name': 'state1',
                'property_name': 'widget_customization_args',
                'new_value': {
                    'choices': {
                        'value': [
                            '<p>1</p>',
                            '<p>2</p>',
                            '<p>3</p>',
                            '<p>4</p>'
                        ]
                    },
                    'showChoicesInShuffledOrder': {
                        'value': False
                    }
                }
            }),
            exp_domain.ExplorationChange({
                'cmd': exp_domain.CMD_EDIT_STATE_PROPERTY,
                'state_name': 'state2',
                'property_name': 'widget_customization_args',
                'new_value': {
                    'choices': {
                        'value': [
                            '<p>1</p>',
                            '<p>2</p>',
                            '<p>3</p>',
                            '<p>4</p>'
                        ]
                    },
                    'maxAllowableSelectionCount': {
                        'value': 1
                    },
                    'minAllowableSelectionCount': {
                        'value': 1
                    }
                }
            })
        ]
        # Migrate exploration to state schema version 33.
        self.create_and_migrate_new_exploration('32', '33')
        # Migrate the draft change list's state schema to the migrated
        # exploration's schema.
        migrated_draft_change_list_v33 = (
            draft_upgrade_services.try_upgrading_draft_to_exp_version(
                draft_change_list_v32, 1, 2, self.EXP_ID)
        )
        # Change draft change lists into a list of dicts so that it is
        # easy to compare the whole draft change list.
        expected_draft_change_list_v33_dict_list = [
            change.to_dict() for change in expected_draft_change_list_v33
        ]
        migrated_draft_change_list_v33_dict_list = [
            change.to_dict() for change in migrated_draft_change_list_v33
        ]
        self.assertItemsEqual(
            expected_draft_change_list_v33_dict_list,
            migrated_draft_change_list_v33_dict_list)

    def test_convert_states_v31_dict_to_v32_dict(self):
        draft_change_list_v31 = [
            exp_domain.ExplorationChange({
                'cmd': exp_domain.CMD_EDIT_STATE_PROPERTY,
                'state_name': 'Intro',
                'property_name': 'content',
                'new_value': 'new value'
            })
        ]
        # Migrate exploration to state schema version 32.
        self.create_and_migrate_new_exploration('31', '32')
        # Migrate the draft change list's state schema to the migrated
        # exploration's schema. In this case there are no changes to the
        # draft change list since version 32 adds a customization arg
        # for the "Add" button text in SetInput interaction for the
        # exploration, for which there should be no changes to drafts.
        migrated_draft_change_list_v32 = (
            draft_upgrade_services.try_upgrading_draft_to_exp_version(
                draft_change_list_v31, 1, 2, self.EXP_ID)
        )
        # Change draft change lists into a list of dicts so that it is
        # easy to compare the whole draft change list.
        draft_change_list_v31_dict_list = [
            change.to_dict() for change in draft_change_list_v31
        ]
        migrated_draft_change_list_v32_dict_list = [
            change.to_dict() for change in migrated_draft_change_list_v32
        ]
        self.assertEqual(
            draft_change_list_v31_dict_list,
            migrated_draft_change_list_v32_dict_list)

    def test_convert_states_v30_dict_to_v31_dict(self):
        draft_change_list_v30 = [
            exp_domain.ExplorationChange({
                'cmd': exp_domain.CMD_EDIT_STATE_PROPERTY,
                'state_name': 'Intro',
                'property_name': 'recorded_voiceovers',
                'new_value': {
                    'voiceovers_mapping': {
                        'content': {
                            'en': {
                                'file_size_name': 100,
                                'filename': 'atest.mp3',
                                'needs_update': False
                            }
                        }
                    }
                }
            })
        ]
        # Version 31 adds the duration_secs property.
        expected_draft_change_list_v31 = [
            exp_domain.ExplorationChange({
                'cmd': exp_domain.CMD_EDIT_STATE_PROPERTY,
                'state_name': 'Intro',
                'property_name': 'recorded_voiceovers',
                'new_value': {
                    'voiceovers_mapping': {
                        'content': {
                            'en': {
                                'file_size_name': 100,
                                'filename': 'atest.mp3',
                                'needs_update': False,
                                'duration_secs': 0.0
                            }
                        }
                    }
                }
            })
        ]
        # Migrate exploration to state schema version 31.
        self.create_and_migrate_new_exploration('30', '31')
        # Migrate the draft change list's state schema to the migrated
        # exploration's schema.
        migrated_draft_change_list_v31 = (
            draft_upgrade_services.try_upgrading_draft_to_exp_version(
                draft_change_list_v30, 1, 2, self.EXP_ID)
        )
        # Change draft change lists into a list of dicts so that it is
        # easy to compare the whole draft change list.
        expected_draft_change_list_v31_dict_list = [
            change.to_dict() for change in expected_draft_change_list_v31
        ]
        migrated_draft_change_list_v31_dict_list = [
            change.to_dict() for change in migrated_draft_change_list_v31
        ]
        self.assertEqual(
            expected_draft_change_list_v31_dict_list,
            migrated_draft_change_list_v31_dict_list)

    def test_convert_states_v29_dict_to_v30_dict(self):
        draft_change_list_v29 = [
            exp_domain.ExplorationChange({
                'cmd': exp_domain.CMD_EDIT_STATE_PROPERTY,
                'property_name': 'answer_groups',
                'state_name': 'State 1',
                'new_value': {
                    'rule_specs': [{
                        'rule_type': 'Equals',
                        'inputs': {'x': [
                            '<p>This is value1 for ItemSelection</p>'
                        ]}
                    }, {
                        'rule_type': 'Equals',
                        'inputs': {'x': [
                            '<p>This is value2 for ItemSelection</p>'
                        ]}
                    }],
                    'outcome': {
                        'dest': 'Introduction',
                        'feedback': {
                            'content_id': 'feedback',
                            'html': '<p>Outcome for state1</p>'
                        },
                        'param_changes': [],
                        'labelled_as_correct': False,
                        'refresher_exploration_id': None,
                        'missing_prerequisite_skill_id': None
                    },
                    'training_data': [],
                    'tagged_misconception_id': None
                }
            })
        ]
        # Version 30 replaces the tagged_misconception_id in version 29
        # with tagged_skill_misconception_id.
        expected_draft_change_list_v30 = [
            exp_domain.ExplorationChange({
                'cmd': exp_domain.CMD_EDIT_STATE_PROPERTY,
                'property_name': 'answer_groups',
                'state_name': 'State 1',
                'new_value': {
                    'rule_specs': [{
                        'rule_type': 'Equals',
                        'inputs': {'x': [
                            '<p>This is value1 for ItemSelection</p>'
                        ]}
                    }, {
                        'rule_type': 'Equals',
                        'inputs': {'x': [
                            '<p>This is value2 for ItemSelection</p>'
                        ]}
                    }],
                    'outcome': {
                        'dest': 'Introduction',
                        'feedback': {
                            'content_id': 'feedback',
                            'html': '<p>Outcome for state1</p>'
                        },
                        'param_changes': [],
                        'labelled_as_correct': False,
                        'refresher_exploration_id': None,
                        'missing_prerequisite_skill_id': None
                    },
                    'training_data': [],
                    'tagged_skill_misconception_id': None
                }
            })
        ]
        # Migrate exploration to state schema version 30.
        self.create_and_migrate_new_exploration('29', '30')
        # Migrate the draft change list's state schema to the migrated
        # exploration's schema.
        migrated_draft_change_list_v30 = (
            draft_upgrade_services.try_upgrading_draft_to_exp_version(
                draft_change_list_v29, 1, 2, self.EXP_ID)
        )
        # Change draft change lists into a list of dicts so that it is
        # easy to compare the whole draft change list.
        expected_draft_change_list_v30_dict_list = [
            change.to_dict() for change in expected_draft_change_list_v30
        ]
        migrated_draft_change_list_v30_dict_list = [
            change.to_dict() for change in migrated_draft_change_list_v30
        ]
        self.assertEqual(
            expected_draft_change_list_v30_dict_list,
            migrated_draft_change_list_v30_dict_list)

    def test_convert_states_v28_dict_to_v29_dict(self):
        draft_change_list_v28 = [
            exp_domain.ExplorationChange({
                'cmd': exp_domain.CMD_EDIT_STATE_PROPERTY,
                'state_name': 'Intro',
                'property_name': 'content',
                'new_value': 'new value'
            })
        ]
        # Migrate exploration to state schema version 29.
        self.create_and_migrate_new_exploration('28', '29')
        # Migrate the draft change list's state schema to the migrated
        # exploration's schema. In this case there are no change to the
        # draft change list since version 29 adds the
        # solicit_answer_details boolean variable to the exploration
        # state, for which there should be no changes to drafts.
        migrated_draft_change_list_v29 = (
            draft_upgrade_services.try_upgrading_draft_to_exp_version(
                draft_change_list_v28, 1, 2, self.EXP_ID)
        )
        # Change draft change lists into a list of dicts so that it is
        # easy to compare the whole draft change list.
        draft_change_list_v28_dict_list = [
            change.to_dict() for change in draft_change_list_v28
        ]
        migrated_draft_change_list_v29_dict_list = [
            change.to_dict() for change in migrated_draft_change_list_v29
        ]
        self.assertEqual(
            draft_change_list_v28_dict_list,
            migrated_draft_change_list_v29_dict_list)

    def test_convert_states_v27_dict_to_v28_dict(self):
        draft_change_list_v27 = [
            exp_domain.ExplorationChange({
                'cmd': exp_domain.CMD_EDIT_STATE_PROPERTY,
                'property_name': 'content_ids_to_audio_translations',
                'state_name': 'State B',
                'new_value': 'new value',
            })
        ]
        # Version 28 adds voiceovers_mapping.
        expected_draft_change_list_v28 = [
            exp_domain.ExplorationChange({
                'cmd': exp_domain.CMD_EDIT_STATE_PROPERTY,
                'property_name': 'recorded_voiceovers',
                'state_name': 'State B',
                'new_value': {'voiceovers_mapping': 'new value'}
            })
        ]
        # Migrate exploration to state schema version 28.
        self.create_and_migrate_new_exploration('27', '28')
        # Migrate the draft change list's state schema to the migrated
        # exploration's schema.
        migrated_draft_change_list_v28 = (
            draft_upgrade_services.try_upgrading_draft_to_exp_version(
                draft_change_list_v27, 1, 2, self.EXP_ID)
        )
        # Change draft change lists into a list of dicts so that it is
        # easy to compare the whole draft change list.
        expected_draft_change_list_v28_dict_list = [
            change.to_dict() for change in expected_draft_change_list_v28
        ]
        migrated_draft_change_list_v28_dict_list = [
            change.to_dict() for change in migrated_draft_change_list_v28
        ]
        self.assertEqual(
            expected_draft_change_list_v28_dict_list,
            migrated_draft_change_list_v28_dict_list)<|MERGE_RESOLUTION|>--- conflicted
+++ resolved
@@ -164,15 +164,39 @@
             msg='Current schema version is %d but DraftUpgradeUtil.%s is '
             'unimplemented.' % (state_schema_version, conversion_fn_name))
 
+    def test_convert_states_v48_dict_to_v49_dict(self):
+        draft_change_list_v48 = [
+            exp_domain.ExplorationChange({
+                'cmd': exp_domain.CMD_EDIT_STATE_PROPERTY,
+                'state_name': 'Intro',
+                'property_name': 'content',
+                'new_value': 'NumericInput'
+            })
+        ]
+        # Migrate exploration to state schema version 48.
+        self.create_and_migrate_new_exploration('48', '49')
+        migrated_draft_change_list_v49 = (
+            draft_upgrade_services.try_upgrading_draft_to_exp_version(
+                draft_change_list_v48, 1, 2, self.EXP_ID)
+        )
+        # Change draft change lists into a list of dicts so that it is
+        # easy to compare the whole draft change list.
+        draft_change_list_v48_dict_list = [
+            change.to_dict() for change in draft_change_list_v48
+        ]
+        migrated_draft_change_list_v49_dict_list = [
+            change.to_dict() for change in migrated_draft_change_list_v49
+        ]
+        self.assertEqual(
+            draft_change_list_v48_dict_list,
+            migrated_draft_change_list_v49_dict_list)
+    
     def test_convert_states_v47_dict_to_v48_dict(self):
         draft_change_list_v47 = [
             exp_domain.ExplorationChange({
                 'cmd': exp_domain.CMD_EDIT_STATE_PROPERTY,
                 'state_name': 'Intro',
                 'property_name': 'content',
-<<<<<<< HEAD
-                'new_value': 'NumericInput'
-=======
                 'new_value': state_domain.SubtitledHtml(
                     'content',
                     '<p>àãáâäåæçèéêëìíîïóúûýö÷üÕÇÖÑÓÄÀÜ×ßğīĻıİćęąĀ<p>'
@@ -200,7 +224,6 @@
                     },
                     'showChoicesInShuffledOrder': {'value': True}
                 }
->>>>>>> c0174a62
             })
         ]
         # Migrate exploration to state schema version 48.
