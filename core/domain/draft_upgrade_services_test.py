--- conflicted
+++ resolved
@@ -171,18 +171,12 @@
             'unimplemented.' % (state_schema_version, conversion_fn_name))
 
     def test_convert_states_v42_dict_to_v43_dict(self):
-<<<<<<< HEAD
-        draft_change_list_v42 = [
-=======
         draft_change_list_1_v42 = [
->>>>>>> 8ae75438
-            exp_domain.ExplorationChange({
-                'cmd': exp_domain.CMD_EDIT_STATE_PROPERTY,
-                'state_name': 'Intro',
-                'property_name': 'content',
-                'new_value': 'new value'
-<<<<<<< HEAD
-=======
+            exp_domain.ExplorationChange({
+                'cmd': exp_domain.CMD_EDIT_STATE_PROPERTY,
+                'state_name': 'Intro',
+                'property_name': 'content',
+                'new_value': 'new value'
             }),
             exp_domain.ExplorationChange({
                 'cmd': exp_domain.CMD_EDIT_STATE_PROPERTY,
@@ -209,33 +203,10 @@
                 'state_name': 'Intro',
                 'property_name': 'widget_id',
                 'new_value': 'MathExpressionInput'
->>>>>>> 8ae75438
             })
         ]
         # Migrate exploration to state schema version 43.
         self.create_and_migrate_new_exploration('42', '43')
-<<<<<<< HEAD
-        # Migrate the draft change list's state schema to the migrated
-        # exploration's schema. In this case there are no changes to the
-        # draft change list since version 43 adds a customization arg
-        # in the Numeric Input interaction to check whether the input
-        #is greater than or equal to zero.
-        migrated_draft_change_list_v43 = (
-            draft_upgrade_services.try_upgrading_draft_to_exp_version(
-                draft_change_list_v42, 1, 2, self.EXP_ID)
-        )
-        # Change draft change lists into a list of dicts so that it is
-        # easy to compare the whole draft change list.
-        draft_change_list_v42_dict_list = [
-            change.to_dict() for change in draft_change_list_v42
-        ]
-        migrated_draft_change_list_v43_dict_list = [
-            change.to_dict() for change in migrated_draft_change_list_v43
-        ]
-        self.assertEqual(
-            draft_change_list_v42_dict_list,
-            migrated_draft_change_list_v43_dict_list)
-=======
         migrated_draft_change_list_1_v43 = (
             draft_upgrade_services.try_upgrading_draft_to_exp_version(
                 draft_change_list_1_v42, 1, 2, self.EXP_ID))
@@ -259,7 +230,6 @@
         self.assertEqual(
             draft_change_list_2_v42_dict_list,
             migrated_draft_change_list_2_v43_dict_list)
->>>>>>> 8ae75438
 
     def test_convert_states_v41_dict_to_v42_dict(self):
         draft_change_list_1_v41 = [
