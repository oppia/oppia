# coding: utf-8
#
# Copyright 2014 The Oppia Authors. All Rights Reserved.
#
# Licensed under the Apache License, Version 2.0 (the "License");
# you may not use this file except in compliance with the License.
# You may obtain a copy of the License at
#
#      http://www.apache.org/licenses/LICENSE-2.0
#
# Unless required by applicable law or agreed to in writing, software
# distributed under the License is distributed on an "AS-IS" BASIS,
# WITHOUT WARRANTIES OR CONDITIONS OF ANY KIND, either express or implied.
# See the License for the specific language governing permissions and
# limitations under the License.

"""Tests for draft upgrade services."""

from __future__ import absolute_import  # pylint: disable=import-only-modules
from __future__ import unicode_literals  # pylint: disable=import-only-modules

from core.domain import draft_upgrade_services
from core.domain import exp_domain
from core.domain import exp_fetchers
from core.domain import exp_services
from core.tests import test_utils
import feconf
import utils
import python_utils


class DraftUpgradeUnitTests(test_utils.GenericTestBase):
    """Test the draft upgrade services module."""
    EXP_ID = 'exp_id'
    USER_ID = 'user_id'
    OTHER_CHANGE_LIST = [exp_domain.ExplorationChange({
        'cmd': exp_domain.CMD_EDIT_EXPLORATION_PROPERTY,
        'property_name': 'title',
        'new_value': 'New title'
    })]
    EXP_MIGRATION_CHANGE_LIST = [exp_domain.ExplorationChange({
        'cmd': exp_domain.CMD_MIGRATE_STATES_SCHEMA_TO_LATEST_VERSION,
        'from_version': '0',
        'to_version': '1'
    })]
    DRAFT_CHANGELIST = [exp_domain.ExplorationChange({
        'cmd': 'edit_exploration_property',
        'property_name': 'title',
        'old_value': None,
        'new_value': 'Updated title'})]

    def setUp(self):
        super(DraftUpgradeUnitTests, self).setUp()
        self.save_new_valid_exploration(self.EXP_ID, self.USER_ID)

    def test_try_upgrade_with_no_version_difference(self):
        self.assertIsNone(
            draft_upgrade_services.try_upgrading_draft_to_exp_version(
                self.DRAFT_CHANGELIST, 1, 1, self.EXP_ID))

    def test_try_upgrade_raises_exception_if_versions_are_invalid(self):
        with self.assertRaisesRegexp(
            utils.InvalidInputException,
            'Current draft version is greater than the exploration version.'):
            draft_upgrade_services.try_upgrading_draft_to_exp_version(
                self.DRAFT_CHANGELIST, 2, 1, self.EXP_ID)

        exp_services.update_exploration(
            self.USER_ID, self.EXP_ID, self.OTHER_CHANGE_LIST,
            'Changed exploration title.')
        exploration = exp_fetchers.get_exploration_by_id(self.EXP_ID)
        self.assertEqual(exploration.version, 2)
        self.assertIsNone(
            draft_upgrade_services.try_upgrading_draft_to_exp_version(
                self.DRAFT_CHANGELIST, 1, exploration.version, self.EXP_ID))

    def test_try_upgrade_failure_due_to_unsupported_commit_type(self):
        exp_services.update_exploration(
            self.USER_ID, self.EXP_ID, self.OTHER_CHANGE_LIST,
            'Changed exploration title.')
        exploration = exp_fetchers.get_exploration_by_id(self.EXP_ID)
        self.assertEqual(exploration.version, 2)
        self.assertIsNone(
            draft_upgrade_services.try_upgrading_draft_to_exp_version(
                self.DRAFT_CHANGELIST, 1, exploration.version, self.EXP_ID))

    def test_try_upgrade_failure_due_to_unimplemented_upgrade_methods(self):
        exp_services.update_exploration(
            self.USER_ID, self.EXP_ID, self.EXP_MIGRATION_CHANGE_LIST,
            'Ran Exploration Migration job.')
        exploration = exp_fetchers.get_exploration_by_id(self.EXP_ID)
        self.assertEqual(exploration.version, 2)
        self.assertIsNone(
            draft_upgrade_services.try_upgrading_draft_to_exp_version(
                self.DRAFT_CHANGELIST, 1, exploration.version, self.EXP_ID))

    def test_try_upgrade_success(self):
        exp_services.update_exploration(
            self.USER_ID, self.EXP_ID, self.EXP_MIGRATION_CHANGE_LIST,
            'Ran Exploration Migration job.')
        exploration = exp_fetchers.get_exploration_by_id(self.EXP_ID)
        draft_upgrade_services.DraftUpgradeUtil._convert_states_v0_dict_to_v1_dict = (  # pylint: disable=protected-access,line-too-long
            classmethod(lambda cls, changelist: changelist))
        self.assertEqual(exploration.version, 2)
        self.assertEqual(
            draft_upgrade_services.try_upgrading_draft_to_exp_version(
                self.DRAFT_CHANGELIST, 1, exploration.version, self.EXP_ID),
            self.DRAFT_CHANGELIST)


class DraftUpgradeUtilUnitTests(test_utils.GenericTestBase):
    """Test the DraftUpgradeUtil module."""

    def test_convert_to_latest_schema_version_implemented(self):
        state_schema_version = feconf.CURRENT_STATE_SCHEMA_VERSION
        conversion_fn_name = '_convert_states_v%s_dict_to_v%s_dict' % (
            state_schema_version - 1, state_schema_version)
        self.assertTrue(
            hasattr(
                draft_upgrade_services.DraftUpgradeUtil, conversion_fn_name),
            msg='Current schema version is %d but DraftUpgradeUtil.%s is '
            'unimplemented.' % (state_schema_version, conversion_fn_name))

    def test_convert_states_v31_dict_to_v32_dict(self):
        draft_change_list = [
            exp_domain.ExplorationChange({
                'cmd': exp_domain.CMD_EDIT_STATE_PROPERTY,
                'state_name': 'Intro',
<<<<<<< HEAD
                'property_name': exp_domain.STATE_PROPERTY_CONTENT,
                'new_value': {
                    'html': 'html_content',
                    'content_id': 'content_id'
                }
            }),
            exp_domain.ExplorationChange({
                'cmd': exp_domain.CMD_EDIT_STATE_PROPERTY,
                'state_name': 'Intro',
                'property_name': (
                    exp_domain.STATE_PROPERTY_INTERACTION_ANSWER_GROUPS),
                'new_value': [{
                    'rule_specs': [],
                    'outcome': {
                        'feedback': {
                            'html': '<p>hi</p>',
                            'content_id': 'cid'
                        }
                    },
                    'training_data': [],
                    'tagged_skill_misconception_id': None
                }]
            }),
            exp_domain.ExplorationChange({
                'cmd': exp_domain.CMD_EDIT_STATE_PROPERTY,
                'state_name': 'Intro',
                'property_name': exp_domain.STATE_PROPERTY_INTERACTION_HINTS,
                'new_value': [{
                    'hint_content': {
                        'html': 'html_content',
                        'content_id': 'content_id'
                    }
                }]
            }),
            exp_domain.ExplorationChange({
                'cmd': exp_domain.CMD_EDIT_STATE_PROPERTY,
                'state_name': 'Intro',
                'property_name': (
                    exp_domain.STATE_PROPERTY_INTERACTION_SOLUTION),
                'new_value': {
                    'answer_is_exclusive': True,
                    'correct_answer': '',
                    'explanation': {
                        'content_id': 'cid',
                        'html': '<p>hello</p>' 
                    }
                }
            })]
        for i in python_utils.RANGE(len(draft_change_list)):
            self.assertEqual(
                draft_upgrade_services.DraftUpgradeUtil._convert_states_v31_dict_to_v32_dict(  # pylint: disable=protected-access,line-too-long
                    'exp_id', draft_change_list)[i].to_dict(),
                    draft_change_list[i].to_dict())
=======
                'property_name': 'content',
                'new_value': 'new value'
            })]
        self.assertEqual(
            draft_upgrade_services.DraftUpgradeUtil._convert_states_v31_dict_to_v32_dict(  # pylint: disable=protected-access,line-too-long
                draft_change_list)[0].to_dict(),
            draft_change_list[0].to_dict())
>>>>>>> 45834973

    def test_convert_states_v30_dict_to_v31_dict(self):
        draft_change_list = [
            exp_domain.ExplorationChange({
                'cmd': exp_domain.CMD_EDIT_STATE_PROPERTY,
                'state_name': 'Intro',
                'property_name': 'recorded_voiceovers',
                'new_value': {
                    'voiceovers_mapping': {
                        'content': {
                            'en': {
                                'file_size_name': 100,
                                'filename': 'atest.mp3',
                                'needs_update': False
                            }
                        }
                    }
                }
            })]
        self.assertEqual(
            draft_upgrade_services.DraftUpgradeUtil # pylint: disable=protected-access
            ._convert_states_v30_dict_to_v31_dict(
                draft_change_list)[0].to_dict(),
            exp_domain.ExplorationChange({
                'cmd': exp_domain.CMD_EDIT_STATE_PROPERTY,
                'state_name': 'Intro',
                'property_name': 'recorded_voiceovers',
                'new_value': {
                    'voiceovers_mapping': {
                        'content': {
                            'en': {
                                'file_size_name': 100,
                                'filename': 'atest.mp3',
                                'needs_update': False,
                                'duration_secs': 0.0
                            }
                        }
                    }
                }
            }).to_dict())

    def test_convert_states_v29_dict_to_v30_dict(self):
        draft_change_list = [
            exp_domain.ExplorationChange({
                'cmd': exp_domain.CMD_EDIT_STATE_PROPERTY,
                'property_name': 'answer_groups',
                'state_name': 'State 1',
                'new_value': {
                    'rule_specs': [{
                        'rule_type': 'Equals',
                        'inputs': {'x': [
                            '<p>This is value1 for ItemSelection</p>'
                        ]}
                    }, {
                        'rule_type': 'Equals',
                        'inputs': {'x': [
                            '<p>This is value2 for ItemSelection</p>'
                        ]}
                    }],
                    'outcome': {
                        'dest': 'Introduction',
                        'feedback': {
                            'content_id': 'feedback',
                            'html': '<p>Outcome for state1</p>'
                        },
                        'param_changes': [],
                        'labelled_as_correct': False,
                        'refresher_exploration_id': None,
                        'missing_prerequisite_skill_id': None
                    },
                    'training_data': [],
                    'tagged_misconception_id': None
                }
            })]
        self.assertEqual(
            draft_upgrade_services.DraftUpgradeUtil._convert_states_v29_dict_to_v30_dict(  # pylint: disable=protected-access,line-too-long
                draft_change_list)[0].to_dict(),
            exp_domain.ExplorationChange({
                'cmd': exp_domain.CMD_EDIT_STATE_PROPERTY,
                'property_name': 'answer_groups',
                'state_name': 'State 1',
                'new_value': {
                    'rule_specs': [{
                        'rule_type': 'Equals',
                        'inputs': {'x': [
                            '<p>This is value1 for ItemSelection</p>'
                        ]}
                    }, {
                        'rule_type': 'Equals',
                        'inputs': {'x': [
                            '<p>This is value2 for ItemSelection</p>'
                        ]}
                    }],
                    'outcome': {
                        'dest': 'Introduction',
                        'feedback': {
                            'content_id': 'feedback',
                            'html': '<p>Outcome for state1</p>'
                        },
                        'param_changes': [],
                        'labelled_as_correct': False,
                        'refresher_exploration_id': None,
                        'missing_prerequisite_skill_id': None
                    },
                    'training_data': [],
                    'tagged_skill_misconception_id': None
                }
            }).to_dict())

    def test_convert_states_v28_dict_to_v29_dict(self):
        draft_change_list = [
            exp_domain.ExplorationChange({
                'cmd': exp_domain.CMD_EDIT_STATE_PROPERTY,
                'state_name': 'Intro',
                'property_name': 'content',
                'new_value': 'new value'
            })]
        self.assertEqual(
            draft_upgrade_services.DraftUpgradeUtil._convert_states_v28_dict_to_v29_dict(  # pylint: disable=protected-access,line-too-long
                draft_change_list)[0].to_dict(),
            draft_change_list[0].to_dict())

    def test_convert_states_v27_dict_to_v28_dict(self):
        draft_change_list = [
            exp_domain.ExplorationChange({
                'cmd': exp_domain.CMD_EDIT_STATE_PROPERTY,
                'property_name': 'content_ids_to_audio_translations',
                'state_name': 'State B',
                'new_value': 'new value',
            })]
        self.assertEqual(
            draft_upgrade_services.DraftUpgradeUtil._convert_states_v27_dict_to_v28_dict(  # pylint: disable=protected-access,line-too-long
                draft_change_list)[0].to_dict(),
            exp_domain.ExplorationChange({
                'cmd': exp_domain.CMD_EDIT_STATE_PROPERTY,
                'property_name': 'recorded_voiceovers',
                'state_name': 'State B',
                'new_value': {'voiceovers_mapping': 'new value'}
            }).to_dict())<|MERGE_RESOLUTION|>--- conflicted
+++ resolved
@@ -121,12 +121,11 @@
             msg='Current schema version is %d but DraftUpgradeUtil.%s is '
             'unimplemented.' % (state_schema_version, conversion_fn_name))
 
-    def test_convert_states_v31_dict_to_v32_dict(self):
-        draft_change_list = [
-            exp_domain.ExplorationChange({
-                'cmd': exp_domain.CMD_EDIT_STATE_PROPERTY,
-                'state_name': 'Intro',
-<<<<<<< HEAD
+    def test_convert_states_v32_dict_to_v33_dict(self):
+        draft_change_list = [
+            exp_domain.ExplorationChange({
+                'cmd': exp_domain.CMD_EDIT_STATE_PROPERTY,
+                'state_name': 'Intro',
                 'property_name': exp_domain.STATE_PROPERTY_CONTENT,
                 'new_value': {
                     'html': 'html_content',
@@ -177,10 +176,15 @@
             })]
         for i in python_utils.RANGE(len(draft_change_list)):
             self.assertEqual(
-                draft_upgrade_services.DraftUpgradeUtil._convert_states_v31_dict_to_v32_dict(  # pylint: disable=protected-access,line-too-long
+                draft_upgrade_services.DraftUpgradeUtil._convert_states_v32_dict_to_v33_dict(  # pylint: disable=protected-access,line-too-long
                     'exp_id', draft_change_list)[i].to_dict(),
                     draft_change_list[i].to_dict())
-=======
+
+    def test_convert_states_v31_dict_to_v32_dict(self):
+        draft_change_list = [
+            exp_domain.ExplorationChange({
+                'cmd': exp_domain.CMD_EDIT_STATE_PROPERTY,
+                'state_name': 'Intro',
                 'property_name': 'content',
                 'new_value': 'new value'
             })]
@@ -188,7 +192,6 @@
             draft_upgrade_services.DraftUpgradeUtil._convert_states_v31_dict_to_v32_dict(  # pylint: disable=protected-access,line-too-long
                 draft_change_list)[0].to_dict(),
             draft_change_list[0].to_dict())
->>>>>>> 45834973
 
     def test_convert_states_v30_dict_to_v31_dict(self):
         draft_change_list = [
