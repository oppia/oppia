--- conflicted
+++ resolved
@@ -168,8 +168,38 @@
             msg='Current schema version is %d but DraftUpgradeUtil.%s is '
             'unimplemented.' % (state_schema_version, conversion_fn_name))
 
+    def test_convert_states_v53_dict_to_v54_dict(self) -> None:
+        new_value: Dict[str, str] = {}
+        draft_change_list_1_v52 = [
+            exp_domain.ExplorationChange({
+                'cmd': exp_domain.CMD_EDIT_STATE_PROPERTY,
+                'state_name': 'Intro',
+                'property_name': 'content',
+                'new_value': 'new value'
+            }),
+            exp_domain.ExplorationChange({
+                'cmd': exp_domain.CMD_EDIT_STATE_PROPERTY,
+                'state_name': 'Intro',
+                'property_name': 'widget_id',
+                'new_value': 'MathExpressionInput'
+            }),
+            exp_domain.ExplorationChange({
+                'cmd': exp_domain.CMD_EDIT_STATE_PROPERTY,
+                'state_name': 'Intro',
+                'property_name': 'answer_groups',
+                'new_value': new_value
+            })
+        ]
+
+        # Migrate exploration to state schema version 53.
+        self.create_and_migrate_new_exploration('53', '54')
+        migrated_draft_change_list_1_v53 = (
+            draft_upgrade_services.try_upgrading_draft_to_exp_version(
+                draft_change_list_1_v52, 1, 2, self.EXP_ID))
+        # Verify that changes are not upgraded to v52.
+        self.assertIsNone(migrated_draft_change_list_1_v53)
+
     def test_convert_states_v52_dict_to_v53_dict(self) -> None:
-<<<<<<< HEAD
         ans_group_1 = state_domain.AnswerGroup(
             state_domain.Outcome(
                 'state_name', None, state_domain.SubtitledHtml(
@@ -375,37 +405,6 @@
                 draft_change_list_v52_6, 1, 2, self.EXP_ID)
         )
         assert migrated_draft_change_list_v53_6 is None
-=======
-        new_value: Dict[str, str] = {}
-        draft_change_list_1_v52 = [
-            exp_domain.ExplorationChange({
-                'cmd': exp_domain.CMD_EDIT_STATE_PROPERTY,
-                'state_name': 'Intro',
-                'property_name': 'content',
-                'new_value': 'new value'
-            }),
-            exp_domain.ExplorationChange({
-                'cmd': exp_domain.CMD_EDIT_STATE_PROPERTY,
-                'state_name': 'Intro',
-                'property_name': 'widget_id',
-                'new_value': 'MathExpressionInput'
-            }),
-            exp_domain.ExplorationChange({
-                'cmd': exp_domain.CMD_EDIT_STATE_PROPERTY,
-                'state_name': 'Intro',
-                'property_name': 'answer_groups',
-                'new_value': new_value
-            })
-        ]
-
-        # Migrate exploration to state schema version 53.
-        self.create_and_migrate_new_exploration('52', '53')
-        migrated_draft_change_list_1_v53 = (
-            draft_upgrade_services.try_upgrading_draft_to_exp_version(
-                draft_change_list_1_v52, 1, 2, self.EXP_ID))
-        # Verify that changes are not upgraded to v52.
-        self.assertIsNone(migrated_draft_change_list_1_v53)
->>>>>>> 77aed24a
 
     def test_convert_states_v51_dict_to_v52_dict(self) -> None:
         draft_change_list_v51_1 = [
