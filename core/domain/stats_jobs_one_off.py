--- conflicted
+++ resolved
@@ -39,141 +39,6 @@
 PLAYTHROUGH_PROJECT_RELEASE_DATETIME = datetime.datetime(2018, 9, 1)
 
 
-<<<<<<< HEAD
-=======
-class DeleteIllegalPlaythroughsOneOffJob(jobs.BaseMapReduceOneOffJobManager):
-    """A one-off job for deleting illegal playthroughs.
-
-    Playthroughs were introduced as a GSoC 2018 project. During the project,
-    some playthroughs were recorded which did not satisfy the requirements we
-    now place on them. This one-off job aims to get rid of such playthroughs to
-    keep the database healthy.
-
-    Specifically, we will remove playthroughs which were:
-      - Created before the final release of the project, because these
-        playthroughs did not use validation logic before being submitted into
-        the database.
-      - Created for an exploration which is not curated for playthroughs,
-        because playthroughs have the potential to store personally-identifiable
-        information. We want to ensure that we never record playthroughs in
-        explorations with malicious interactions (for example: TextInput ->
-        "Enter your credit card number"). We currently accomplish this by only
-        recording playthroughs in explorations admins feel confident are safe.
-
-    Ensures:
-        All Playthrough models deleted are removed as a reference from their
-            associated ExplorationIssue model.
-        ExplorationIssues models without any legal playthrough references are
-            deleted.
-        Individual ExplorationIssues without any legal playthrough references
-            are deleted.
-    """
-
-    @classmethod
-    def entity_classes_to_map_over(cls):
-        return [stats_models.ExplorationIssuesModel]
-
-    @classmethod
-    def is_illegal(cls, playthrough_model):
-        """Returns whether the given playthrough model is illegal.
-
-        Args:
-            playthrough_model: stats_models.PlaythroughModel | None.
-
-        Returns:
-            bool. Whether the playthrough model is illegal, and should thus be
-            deleted.
-        """
-        whitelisted_exploration_ids = (
-            config_domain.WHITELISTED_EXPLORATION_IDS_FOR_PLAYTHROUGHS.value)
-        return (
-            playthrough_model.exp_id not in whitelisted_exploration_ids or
-            playthrough_model.created_on < PLAYTHROUGH_PROJECT_RELEASE_DATETIME)
-
-    @classmethod
-    def delete_illegal_playthroughs(cls, playthrough_issue_backend_dict):
-        """Deletes illegal playthroughs referenced by the given playthrough
-        issue.
-
-        Args:
-            playthrough_issue_backend_dict: dict(str : *). The backend dict
-                representation of a stats_domain.ExplorationIssue object.
-
-        Returns:
-            tuple(int, int). A 2-tuple with the structure:
-                (playthroughs_deleted, playthroughs_remaining).
-        """
-        playthroughs_to_remain = []
-        playthroughs_to_delete = []
-
-        ids = playthrough_issue_backend_dict['playthrough_ids']
-        for playthrough in stats_models.PlaythroughModel.get_multi(ids):
-            if playthrough is None or playthrough.deleted:
-                continue
-            target_playthrough_list = (
-                playthroughs_to_delete if cls.is_illegal(playthrough) else
-                playthroughs_to_remain)
-            target_playthrough_list.append(playthrough)
-
-        stats_models.PlaythroughModel.delete_multi(playthroughs_to_delete)
-        playthrough_issue_backend_dict['playthrough_ids'] = [
-            playthrough.id for playthrough in playthroughs_to_remain]
-
-        return (len(playthroughs_to_delete), len(playthroughs_to_remain))
-
-    @staticmethod
-    def map(playthrough_issues_model):
-        """Deletes any illegal playthroughs associated to the given issues. Must
-        be declared @staticmethod.
-
-        Args:
-            playthrough_issues_model: ExplorationIssuesModel.
-
-        Yields:
-            tuple(str, int). Returns the exploration id the given model is
-            associated to, and the number of playthroughs deleted from it.
-        """
-        if playthrough_issues_model.deleted:
-            return
-
-        remaining_issues = []
-        total_playthroughs_deleted = 0
-        for issue in playthrough_issues_model.unresolved_issues:
-            playthroughs_deleted, playthroughs_remaining = (
-                DeleteIllegalPlaythroughsOneOffJob.delete_illegal_playthroughs(
-                    issue))
-            total_playthroughs_deleted += playthroughs_deleted
-            if playthroughs_remaining:
-                remaining_issues.append(issue)
-
-        if remaining_issues:
-            playthrough_issues_model.unresolved_issues = remaining_issues
-            playthrough_issues_model.put()
-        else:
-            playthrough_issues_model.delete()
-
-        yield (playthrough_issues_model.exp_id, total_playthroughs_deleted)
-
-    @staticmethod
-    def reduce(key, stringified_values):
-        """Calculates total playthroughs deleted from a particular exploration.
-        Must be declared @staticmethod.
-
-        Args:
-            key: str. The id of the exploration.
-            stringified_values: list(str). Each item is a stringified count of
-                how many playthroughs were deleted by a map job.
-
-        Yields:
-            tuple(str). A 1-tuple containing a string which summarizes how many
-            playthroughs were deleted.
-        """
-        yield (
-            'exploration_id:%s has had %d illegal playthrough recordings '
-            'deleted.' % (key, sum(map(int, stringified_values))),)
-
-
->>>>>>> ec52e18c
 class PlaythroughAudit(jobs.BaseMapReduceOneOffJobManager):
     """Performs a brief audit of playthrough recordings to make sure they pass
     simple sanity checks.
