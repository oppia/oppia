--- conflicted
+++ resolved
@@ -25,7 +25,6 @@
 
 from typing import Any, Dict, List, Mapping, Union, cast
 
-<<<<<<< HEAD
 MYPY = False
 if MYPY: # pragma: no cover
     from core.domain import platform_parameter_domain
@@ -45,26 +44,12 @@
         state_domain.AnswerGroupDict,
         state_domain.SubtitledHtmlDict,
         state_domain.SolutionDict,
+        state_domain.StateDict,
         state_domain.RecordedVoiceoversDict,
-        state_domain.StateDict,
         # This Dict type is added to allow BaseChange to accept
         # customization_args.
         Dict[str, Dict[str, Any]]
     ]
-=======
-# Union type defined from allowed types that a Dict can contain for its values.
-AcceptableChangeDictTypes = Union[
-    str,
-    bool,
-    int,
-    None,
-    List[str],
-    List[state_domain.AnswerGroupDict],
-    state_domain.RecordedVoiceoversDict,
-    # This Dict type is added to allow BaseChange to accept customization_args.
-    Dict[str, Dict[str, Any]]
-]
->>>>>>> 22e557eb
 
 
 def validate_cmd(
