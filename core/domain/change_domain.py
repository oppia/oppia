--- conflicted
+++ resolved
@@ -24,22 +24,15 @@
 from core import utils
 from core.domain import state_domain
 
-<<<<<<< HEAD
-from typing import List, Mapping, Union, cast
+from typing import Dict, List, Mapping, Union, cast
 
 
 AcceptableChangeDictTypes = Union[
     str,
+    int,
     List[str],
     List[state_domain.AnswerGroupDict],
     state_domain.RecordedVoiceoversDict
-=======
-from typing import Dict, List, Mapping, Union, cast
-
-# Union type defined from allowed types that a Dict can contain for its values.
-AcceptableChangeDictTypes = Union[
-    str, int, List[str]
->>>>>>> dae2406a
 ]
 
 
@@ -225,11 +218,7 @@
 
         actual_cmd_attributes = copy.deepcopy(change_dict)
         # Here, `actual_cmd_attributes` is of type Mapping and Mapping does not
-<<<<<<< HEAD
-        # contain extra methods (e.g: .pop()). But here we are using `pop()`
-=======
         # contain extra methods (e.g: .pop()). But here we are accessing `pop()`
->>>>>>> dae2406a
         # method, which causes MyPy to throw error. Thus to avoid the error,
         # we used ignore here.
         actual_cmd_attributes.pop('cmd', None)  # type: ignore[attr-defined]
@@ -237,11 +226,7 @@
         validate_cmd(
             cmd_name, valid_cmd_attribute_specs, actual_cmd_attributes)
 
-<<<<<<< HEAD
-    def to_dict(self) -> Mapping[str, AcceptableChangeDictTypes]:
-=======
     def to_dict(self) -> Dict[str, AcceptableChangeDictTypes]:
->>>>>>> dae2406a
         """Returns a dict representing the BaseChange domain object.
 
         Returns:
