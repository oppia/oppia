# coding: utf-8
#
# Copyright 2019 The Oppia Authors. All Rights Reserved.
#
# Licensed under the Apache License, Version 2.0 (the "License");
# you may not use this file except in compliance with the License.
# You may obtain a copy of the License at
#
#      http://www.apache.org/licenses/LICENSE-2.0
#
# Unless required by applicable law or agreed to in writing, software
# distributed under the License is distributed on an "AS-IS" BASIS,
# WITHOUT WARRANTIES OR CONDITIONS OF ANY KIND, either express or implied.
# See the License for the specific language governing permissions and
# limitations under the License.

"""Domain object for changes made to domain objects of storage models."""

from __future__ import annotations

import copy

from core import feconf
from core import utils

from typing import Any, Dict, List, Mapping, Union, cast

MYPY = False
if MYPY: # pragma: no cover
    # Modules imported under the `if MYPY` clause is imported only for
    # type checking purposes and they are not expected to be executed
    # at runtime.
    from core.domain import param_domain
    from core.domain import platform_parameter_domain
    from core.domain import question_domain
    from core.domain import state_domain

    # After importing modules under the `if MYPY` clause they are not
    # executed at runtime. So, to avoid `attribute is not defined` error
    # at runtime while importing the types from these modules, we defined
    # `AcceptableChangeDictTypes` under the same `if` clause. So that
    # `AcceptableChangeDictTypes` is not executed at runtime and do not
    # give any error.
    # Here, `AcceptableChangeDictTypes` is a union type defined from allowed
    # types that a Dict can contain for its values.
    AcceptableChangeDictTypes = Union[
        str,
        bool,
        float,
        int,
        float,
        None,
        List[str],
        Dict[str, Any],
        List[Dict[str, Any]],
<<<<<<< HEAD
        Dict[str, Any],
=======
        List[param_domain.ParamChangeDict],
>>>>>>> 9be985db
        List[state_domain.AnswerGroupDict],
        List[platform_parameter_domain.PlatformParameterRuleDict],
        question_domain.QuestionDict,
        state_domain.AnswerGroupDict,
        state_domain.SubtitledHtmlDict,
        state_domain.SolutionDict,
        state_domain.StateDict,
        state_domain.OutcomeDict,
        state_domain.RecordedVoiceoversDict,
        # This Dict type is added to allow BaseChange to accept
        # customization_args.
        Dict[str, Dict[str, Any]]
    ]


def validate_cmd(
    cmd_name: str,
    valid_cmd_attribute_specs: feconf.ValidCmdDict,
    actual_cmd_attributes: Mapping[str, AcceptableChangeDictTypes]
) -> None:
    """Validates that the attributes of a command contain all the required
    attributes and some/all of optional attributes. It also checks that
    the values of attributes belong to a set of allowed values if any.

    Args:
        cmd_name: str. The command for which validation process is being done.
        valid_cmd_attribute_specs: dict. A dict containing the required and
            optional attributes for a command along with allowed values
            for attributes if any.
        actual_cmd_attributes: dict. A dict containing the actual
            attributes of a command with values for the attributes.

    Raises:
        ValidationError. Any required attribute is missing or an extra attribute
            exists or the value of an attribute is not allowed.
        DeprecatedCommandError. The value of any attribute is deprecated.
    """

    required_attribute_names = valid_cmd_attribute_specs[
        'required_attribute_names']
    optional_attribute_names = valid_cmd_attribute_specs[
        'optional_attribute_names']
    actual_attribute_names = list(actual_cmd_attributes.keys())

    missing_attribute_names = [
        key for key in required_attribute_names if key not in (
            actual_attribute_names)]

    extra_attribute_names = [
        key for key in actual_attribute_names if key not in (
            required_attribute_names + optional_attribute_names)]

    error_msg_list = []
    if missing_attribute_names:
        error_msg_list.append(
            'The following required attributes are missing: %s' % (
                (', ').join(sorted(missing_attribute_names))))

    if extra_attribute_names:
        error_msg_list.append(
            'The following extra attributes are present: %s' % (
                (', ').join(sorted(extra_attribute_names))))

    if error_msg_list:
        raise utils.ValidationError((', ').join(error_msg_list))

    deprecated_values = valid_cmd_attribute_specs.get('deprecated_values', {})
    for attribute_name, attribute_values in deprecated_values.items():
        actual_value = actual_cmd_attributes.get(attribute_name)
        if actual_value in attribute_values:
            raise utils.DeprecatedCommandError(
                'Value for %s in cmd %s: %s is deprecated' % (
                    attribute_name, cmd_name, actual_value))

    allowed_values = valid_cmd_attribute_specs.get('allowed_values')
    if not allowed_values:
        return

    for attribute_name, attribute_values in allowed_values.items():
        actual_value = actual_cmd_attributes[attribute_name]
        if actual_value not in attribute_values:
            raise utils.ValidationError(
                'Value for %s in cmd %s: %s is not allowed' % (
                    attribute_name, cmd_name, actual_value))


class BaseChange:
    """Domain object for changes made to storage models' domain objects."""

    # The list of allowed commands of a change domain object. Each item in the
    # list is a dict with keys as: name (command name), required_attribute_names
    # (a list of required attribute names of a command),
    # optional_attribute_name (the list of optional attribute names of a
    # command), user_id_attribute_names (the list of attribute names that
    # contain user ID). There are also optional keys like allowed_values
    # and deprecated_values. allowed_values is a
    # dict with key as attribute name and value as allowed values
    # for the attribute. deprecated_values is a
    # dict with key as attribute name and value as deprecated values
    # for the attribute.
    # This list can be overriden by subclasses, if needed.
    ALLOWED_COMMANDS: List[feconf.ValidCmdDict] = []

    # The list of deprecated commands of a change domain object. Each item
    # is a command that has been deprecated but these commands are yet to be
    # removed from the server data. Thus, once these commands are removed using
    # a migration job, we can remove the command from this list.
    DEPRECATED_COMMANDS: List[str] = []

    # This is a list of common commands which is valid for all subclasses.
    # This should not be overriden by subclasses.
    COMMON_ALLOWED_COMMANDS: List[feconf.ValidCmdDict] = [{
        'name': feconf.CMD_DELETE_COMMIT,
        'required_attribute_names': [],
        'optional_attribute_names': [],
        'user_id_attribute_names': [],
        'allowed_values': {},
        'deprecated_values': {}
    }]

    def __init__(
        self, change_dict: Mapping[str, AcceptableChangeDictTypes]
    ) -> None:
        """Initializes a BaseChange object from a dict.

        Args:
            change_dict: dict. The dict containing cmd name and attributes.

        Raises:
            ValidationError. The given change_dict is not valid.
        """
        self.validate_dict(change_dict)

        cmd_name = change_dict['cmd']
        self.cmd = cmd_name

        all_allowed_commands = (
            self.ALLOWED_COMMANDS + self.COMMON_ALLOWED_COMMANDS)

        cmd_attribute_names = []
        for cmd in all_allowed_commands:
            if cmd['name'] == cmd_name:
                cmd_attribute_names = (
                    cmd['required_attribute_names'] + cmd[
                        'optional_attribute_names'])
                break

        for attribute_name in cmd_attribute_names:
            setattr(self, attribute_name, change_dict.get(attribute_name))

    def validate_dict(
        self, change_dict: Mapping[str, AcceptableChangeDictTypes]
    ) -> None:
        """Checks that the command in change dict is valid for the domain
        object.

        Args:
            change_dict: dict. A dict of changes with keys as a cmd and the
                attributes of a command.

        Raises:
            ValidationError. The change dict does not contain the cmd key,
                or the cmd name is not allowed for the Change domain object
                or the command attributes are missing or extra.
            DeprecatedCommandError. The change dict contains a deprecated
                command or the value for the command attribute is deprecated.
        """
        if 'cmd' not in change_dict:
            raise utils.ValidationError('Missing cmd key in change dict')

        cmd_name = change_dict['cmd']
        # Ruling out the possibility of different types for mypy type checking.
        assert isinstance(cmd_name, str)

        valid_cmd_attribute_specs = None

        all_allowed_commands = (
            self.ALLOWED_COMMANDS + self.COMMON_ALLOWED_COMMANDS)
        for cmd in all_allowed_commands:
            if cmd['name'] == cmd_name:
                valid_cmd_attribute_specs = copy.deepcopy(cmd)
                break

        if cmd_name in self.DEPRECATED_COMMANDS:
            raise utils.DeprecatedCommandError(
                'Command %s is deprecated' % cmd_name)

        if not valid_cmd_attribute_specs:
            raise utils.ValidationError('Command %s is not allowed' % cmd_name)

        # Here we are deleting the 'name' key which cause MyPy to throw error,
        # because MyPy does not allow key deletion from TypedDict. So to silent
        # the error, we added an ignore here.
        valid_cmd_attribute_specs.pop('name', None)  # type: ignore[misc]

        actual_cmd_attributes = copy.deepcopy(change_dict)
        # Here, `actual_cmd_attributes` is of type Mapping and Mapping does not
        # contain extra methods (e.g: .pop()). But here we are accessing `pop()`
        # method, which causes MyPy to throw error. Thus to avoid the error,
        # we used ignore here.
        actual_cmd_attributes.pop('cmd', None)  # type: ignore[attr-defined]

        validate_cmd(
            cmd_name, valid_cmd_attribute_specs, actual_cmd_attributes)

    def to_dict(self) -> Dict[str, AcceptableChangeDictTypes]:
        """Returns a dict representing the BaseChange domain object.

        Returns:
            dict. A dict, mapping all fields of BaseChange instance.
        """
        base_change_dict = {}
        base_change_dict['cmd'] = self.cmd

        all_allowed_commands = (
            self.ALLOWED_COMMANDS + self.COMMON_ALLOWED_COMMANDS)
        valid_cmd_attribute_names = []
        for cmd in all_allowed_commands:
            if cmd['name'] == self.cmd:
                valid_cmd_attribute_names = (
                    cmd['required_attribute_names'] + cmd[
                        'optional_attribute_names'])
                break

        for attribute_name in valid_cmd_attribute_names:
            if hasattr(self, attribute_name):
                base_change_dict[attribute_name] = getattr(
                    self, attribute_name)

        return base_change_dict

    @classmethod
    def from_dict(
        cls, base_change_dict: Mapping[str, AcceptableChangeDictTypes]
    ) -> BaseChange:
        """Returns a BaseChange domain object from a dict.

        Args:
            base_change_dict: dict. The dict representation of
                BaseChange object.

        Returns:
            BaseChange. The corresponding BaseChange domain object.
        """
        return cls(base_change_dict)

    def validate(self) -> None:
        """Validates various properties of the BaseChange object.

        Raises:
            ValidationError. One or more attributes of the BaseChange are
                invalid.
        """
        # We validate the BaseChange object by converting
        # it into a dict and using the validate_dict method.
        # This is done because schema_utils used the validate method
        # to verify that the domain object is correct.
        self.validate_dict(self.to_dict())

    def __getattr__(self, name: str) -> str:
        # AttributeError needs to be thrown in order to make
        # instances of this class picklable.
        # In method to_dict(), we are calling getattr() but if for some reason
        # getattr() is not able to fetch the attribute, it calls `__getattr__`
        # so that an AttributeError is raised, and in __getattr__ we are doing
        # self.__dict__[name] to raise and catch the exception. But the return
        # value of `self.__dict__[name]` is Any type which causes MyPy to throw
        # error. Thus to avoid the error, we used cast here. We have not used
        # assert here because that will be written after `self.__dict__[name]`
        # and never be executed, which causes backend coverage to throw error.
        try:
            return cast(str, self.__dict__[name])
        except KeyError as e:
            raise AttributeError(name) from e<|MERGE_RESOLUTION|>--- conflicted
+++ resolved
@@ -53,11 +53,7 @@
         List[str],
         Dict[str, Any],
         List[Dict[str, Any]],
-<<<<<<< HEAD
-        Dict[str, Any],
-=======
         List[param_domain.ParamChangeDict],
->>>>>>> 9be985db
         List[state_domain.AnswerGroupDict],
         List[platform_parameter_domain.PlatformParameterRuleDict],
         question_domain.QuestionDict,
