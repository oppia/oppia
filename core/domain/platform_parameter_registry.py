--- conflicted
+++ resolved
@@ -76,11 +76,7 @@
                     data_type.value, allowed_data_types))
 
         param_dict = {
-<<<<<<< HEAD
-            'name': name.value,
-=======
             'name': name.value if name else None,
->>>>>>> b5e1c7c8
             'description': description,
             'data_type': data_type.value,
             'rules': [],
