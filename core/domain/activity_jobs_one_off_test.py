--- conflicted
+++ resolved
@@ -1623,9 +1623,6 @@
         self.assertItemsEqual(
             [self.USER_1_ID],
             topic_models.TopicRightsSnapshotMetadataModel
-<<<<<<< HEAD
-            .get_by_id('%s-2' % self.TOP_2_ID).commit_cmds_user_ids)
-=======
             .get_by_id('%s-2' % self.TOP_2_ID).commit_cmds_user_ids)
 
 
@@ -1829,5 +1826,4 @@
                 ['exploration-some_command-field-other_field', 2],
                 ['topic-length-0', 1]
             ]
-        )
->>>>>>> 7452636b
+        )