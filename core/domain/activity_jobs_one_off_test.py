# coding: utf-8
#
# Copyright 2017 The Oppia Authors. All Rights Reserved.
#
# Licensed under the Apache License, Version 2.0 (the "License");
# you may not use this file except in compliance with the License.
# You may obtain a copy of the License at
#
#      http://www.apache.org/licenses/LICENSE-2.0
#
# Unless required by applicable law or agreed to in writing, software
# distributed under the License is distributed on an "AS-IS" BASIS,
# WITHOUT WARRANTIES OR CONDITIONS OF ANY KIND, either express or implied.
# See the License for the specific language governing permissions and
# limitations under the License.

"""Unit tests for core.domain.activity_jobs_one_off."""

from __future__ import absolute_import  # pylint: disable=import-only-modules
from __future__ import unicode_literals  # pylint: disable=import-only-modules

import ast

from constants import constants
from core.domain import activity_jobs_one_off
from core.domain import collection_domain
from core.domain import collection_services
from core.domain import exp_domain
from core.domain import exp_fetchers
from core.domain import exp_services
from core.domain import rights_domain
from core.domain import rights_manager
from core.domain import search_services
from core.domain import taskqueue_services
from core.domain import topic_domain
from core.domain import user_services
from core.platform import models
from core.tests import test_utils
import feconf
import python_utils

from google.appengine.ext import ndb

gae_search_services = models.Registry.import_search_services()

(
    base_models, collection_models,
    exp_models, topic_models
) = models.Registry.import_models([
    models.NAMES.base_model, models.NAMES.collection,
    models.NAMES.exploration, models.NAMES.topic
])


class ActivityContributorsSummaryOneOffJobTests(test_utils.GenericTestBase):
    ONE_OFF_JOB_MANAGERS_FOR_TESTS = [
        activity_jobs_one_off.ActivityContributorsSummaryOneOffJob]

    EXP_ID = 'exp_id'
    COL_ID = 'col_id'

    USERNAME_A = 'usernamea'
    USERNAME_B = 'usernameb'
    EMAIL_A = 'emaila@example.com'
    EMAIL_B = 'emailb@example.com'

    def setUp(self):
        super(ActivityContributorsSummaryOneOffJobTests, self).setUp()
        self.signup(self.EMAIL_A, self.USERNAME_A)
        self.signup(self.EMAIL_B, self.USERNAME_B)

        self.user_a_id = self.get_user_id_from_email(self.EMAIL_A)
        self.user_b_id = self.get_user_id_from_email(self.EMAIL_B)

    def _run_one_off_job(self):
        """Runs the one-off MapReduce job."""
        job_id = (
            activity_jobs_one_off.ActivityContributorsSummaryOneOffJob
            .create_new())
        activity_jobs_one_off.ActivityContributorsSummaryOneOffJob.enqueue(
            job_id)
        self.assertEqual(
            self.count_jobs_in_mapreduce_taskqueue(
                taskqueue_services.QUEUE_NAME_ONE_OFF_JOBS), 1)
        self.process_and_flush_pending_mapreduce_tasks()
        stringified_output = (
            activity_jobs_one_off.ActivityContributorsSummaryOneOffJob
            .get_output(job_id))
        eval_output = [ast.literal_eval(stringified_item) for
                       stringified_item in stringified_output]
        return eval_output

    def test_contributors_for_valid_nonrevert_contribution(self):
        # Let USER A make three commits.
        exploration = self.save_new_valid_exploration(
            self.EXP_ID, self.user_a_id)
        collection = self.save_new_valid_collection(self.COL_ID, self.user_a_id)

        exp_services.update_exploration(
            self.user_a_id, self.EXP_ID, [exp_domain.ExplorationChange({
                'cmd': 'edit_exploration_property',
                'property_name': 'title',
                'new_value': 'New Exploration Title'
            })], 'Changed title.')
        exp_services.update_exploration(
            self.user_a_id, self.EXP_ID, [exp_domain.ExplorationChange({
                'cmd': 'edit_exploration_property',
                'property_name': 'objective',
                'new_value': 'New Objective'
            })], 'Changed Objective.')
        collection_services.update_collection(
            self.user_a_id, self.COL_ID, [{
                'cmd': 'edit_collection_property',
                'property_name': 'title',
                'new_value': 'New Exploration Title'
            }], 'Changed title.')
        collection_services.update_collection(
            self.user_a_id, self.COL_ID, [{
                'cmd': 'edit_collection_property',
                'property_name': 'objective',
                'new_value': 'New Objective'
            }], 'Changed Objective.')

        output = self._run_one_off_job()
        self.assertEqual([['SUCCESS', 3]], output)

        exploration_summary = exp_fetchers.get_exploration_summary_by_id(
            exploration.id)
        self.assertEqual([self.user_a_id], exploration_summary.contributor_ids)
        self.assertEqual(
            {self.user_a_id: 3}, exploration_summary.contributors_summary)

        collection_summary = collection_services.get_collection_summary_by_id(
            collection.id)
        self.assertEqual([self.user_a_id], collection_summary.contributor_ids)
        self.assertEqual(
            {self.user_a_id: 3}, collection_summary.contributors_summary)

    def test_contributors_with_only_reverts_not_included(self):
        # Let USER A make three commits.
        exploration = self.save_new_valid_exploration(
            self.EXP_ID, self.user_a_id, title='Exploration Title 1')

        exp_services.update_exploration(
            self.user_a_id, self.EXP_ID, [exp_domain.ExplorationChange({
                'cmd': 'edit_exploration_property',
                'property_name': 'title',
                'new_value': 'New Exploration Title'
            })], 'Changed title.')
        exp_services.update_exploration(
            self.user_a_id, self.EXP_ID, [exp_domain.ExplorationChange({
                'cmd': 'edit_exploration_property',
                'property_name': 'objective',
                'new_value': 'New Objective'
            })], 'Changed Objective.')

        # Let the second user revert version 3 to version 2.
        exp_services.revert_exploration(self.user_b_id, self.EXP_ID, 3, 2)

        output = self._run_one_off_job()
        self.assertEqual([['SUCCESS', 1]], output)

        exploration_summary = exp_fetchers.get_exploration_summary_by_id(
            exploration.id)
        self.assertEqual([self.user_a_id], exploration_summary.contributor_ids)
        self.assertEqual(
            {self.user_a_id: 2}, exploration_summary.contributors_summary)

    def test_reverts_not_counted(self):
        # Let USER A make 3 non-revert commits.
        exploration = self.save_new_valid_exploration(
            self.EXP_ID, self.user_a_id, title='Exploration Title')
        exp_services.update_exploration(
            self.user_a_id, self.EXP_ID, [exp_domain.ExplorationChange({
                'cmd': 'edit_exploration_property',
                'property_name': 'title',
                'new_value': 'New Exploration Title'
            })], 'Changed title.')
        exp_services.update_exploration(
            self.user_a_id, self.EXP_ID, [exp_domain.ExplorationChange({
                'cmd': 'edit_exploration_property',
                'property_name': 'objective',
                'new_value': 'New Objective'
            })], 'Changed Objective.')

        # Let USER A revert version 3 to version 2.
        exp_services.revert_exploration(self.user_a_id, self.EXP_ID, 3, 2)

        output = self._run_one_off_job()
        self.assertEqual([['SUCCESS', 1]], output)

        # Check that USER A's number of contributions is equal to 2.
        exploration_summary = exp_fetchers.get_exploration_summary_by_id(
            exploration.id)
        self.assertEqual([self.user_a_id], exploration_summary.contributor_ids)
        self.assertEqual(
            {self.user_a_id: 2}, exploration_summary.contributors_summary)

    def test_nonhuman_committers_not_counted(self):
        # Create a commit with the system user id.
        exploration = self.save_new_valid_exploration(
            self.EXP_ID, feconf.SYSTEM_COMMITTER_ID, title='Original Title')
        collection = self.save_new_valid_collection(self.COL_ID, self.user_a_id)

        # Create commits with all the system user ids.
        for system_id in constants.SYSTEM_USER_IDS:
            exp_services.update_exploration(
                system_id, self.EXP_ID, [exp_domain.ExplorationChange({
                    'cmd': 'edit_exploration_property',
                    'property_name': 'title',
                    'new_value': 'Title changed by %s' % system_id
                })], 'Changed title.')
            collection_services.update_collection(
                system_id, self.COL_ID, [{
                    'cmd': 'edit_collection_property',
                    'property_name': 'title',
                    'new_value': 'New Exploration Title'
                }], 'Changed title.')

        output = self._run_one_off_job()
        self.assertEqual([['SUCCESS', 3]], output)

        # Check that no system id was added to the exploration's
        # contributor's summary.
        exploration_summary = exp_fetchers.get_exploration_summary_by_id(
            exploration.id)
        collection_summary = collection_services.get_collection_summary_by_id(
            collection.id)
        for system_id in constants.SYSTEM_USER_IDS:
            self.assertNotIn(
                system_id,
                exploration_summary.contributors_summary)
            self.assertNotIn(
                system_id,
                exploration_summary.contributor_ids)
            self.assertNotIn(
                system_id,
                collection_summary.contributors_summary)
            self.assertNotIn(
                system_id,
                collection_summary.contributor_ids)

    def test_deleted_exploration(self):
        self.save_new_valid_exploration(
            self.EXP_ID, self.user_a_id)
        exp_services.delete_exploration(feconf.SYSTEM_COMMITTER_ID, self.EXP_ID)

        self.process_and_flush_pending_mapreduce_tasks()

        output = self._run_one_off_job()
        self.assertEqual([], output)


class AuditContributorsOneOffJobTests(test_utils.GenericTestBase):

    USER_1_ID = 'user_1_id'
    USER_2_ID = 'user_2_id'
    USER_3_ID = 'user_3_id'
    USER_4_ID = 'user_4_id'

    def _run_one_off_job(self):
        """Runs the one-off MapReduce job."""
        job_id = activity_jobs_one_off.AuditContributorsOneOffJob.create_new()
        activity_jobs_one_off.AuditContributorsOneOffJob.enqueue(job_id)
        self.assertEqual(
            self.count_jobs_in_mapreduce_taskqueue(
                taskqueue_services.QUEUE_NAME_ONE_OFF_JOBS), 1)
        self.process_and_flush_pending_mapreduce_tasks()
        stringified_output = (
            activity_jobs_one_off.AuditContributorsOneOffJob.get_output(job_id))
        eval_output = [ast.literal_eval(stringified_item) for
                       stringified_item in stringified_output]
        for item in eval_output:
            if isinstance(item[1], list):
                item[1] = [ast.literal_eval(triple) for triple in item[1]]
        return eval_output

    def test_correct_models(self):
        exp_models.ExpSummaryModel(
            id='id_1',
            title='title',
            category='category',
            objective='objective',
            language_code='language_code',
            community_owned=False,
            contributor_ids=[self.USER_1_ID],
            contributors_summary={self.USER_1_ID: 4},
        ).put()

        collection_models.CollectionSummaryModel(
            id='id_1',
            title='title',
            category='category',
            objective='objective',
            language_code='language_code',
            community_owned=False,
            contributor_ids=[self.USER_2_ID],
            contributors_summary={self.USER_2_ID: 4},
        ).put()

        output = self._run_one_off_job()

        self.assertEqual(len(output), 1)
        self.assertEqual([['SUCCESS', 2]], output)

    def test_duplicate_ids_models(self):
        exp_models.ExpSummaryModel(
            id='id_1',
            title='title',
            category='category',
            objective='objective',
            language_code='language_code',
            community_owned=False,
            contributor_ids=[self.USER_1_ID, self.USER_1_ID],
            contributors_summary={self.USER_1_ID: 4},
        ).put()

        collection_models.CollectionSummaryModel(
            id='id_2',
            title='title',
            category='category',
            objective='objective',
            language_code='language_code',
            community_owned=False,
            contributor_ids=[self.USER_2_ID, self.USER_2_ID],
            contributors_summary={self.USER_2_ID: 4},
        ).put()

        output = self._run_one_off_job()

        self.assertEqual(len(output), 2)
        self.assertIn(['SUCCESS', 2], output)
        self.assertIn([
            'DUPLICATE_IDS', [
                ('id_1', [self.USER_1_ID, self.USER_1_ID], {self.USER_1_ID: 4}),
                ('id_2', [self.USER_2_ID, self.USER_2_ID], {self.USER_2_ID: 4})
            ]], output)

    def test_missing_in_summary_models(self):
        exp_models.ExpSummaryModel(
            id='id_1',
            title='title',
            category='category',
            objective='objective',
            language_code='language_code',
            community_owned=False,
            contributor_ids=[self.USER_1_ID, self.USER_2_ID],
            contributors_summary={self.USER_1_ID: 4},
        ).put()

        collection_models.CollectionSummaryModel(
            id='id_2',
            title='title',
            category='category',
            objective='objective',
            language_code='language_code',
            community_owned=False,
            contributor_ids=[self.USER_1_ID, self.USER_2_ID],
            contributors_summary={self.USER_2_ID: 4},
        ).put()

        output = self._run_one_off_job()

        self.assertEqual(len(output), 2)
        self.assertIn(['SUCCESS', 2], output)
        self.assertIn([
            'MISSING_IN_SUMMARY', [
                ('id_1', [self.USER_1_ID, self.USER_2_ID], {self.USER_1_ID: 4}),
                ('id_2', [self.USER_1_ID, self.USER_2_ID], {self.USER_2_ID: 4})
            ]], output)

    def test_missing_in_ids_models(self):
        exp_models.ExpSummaryModel(
            id='id_1',
            title='title',
            category='category',
            objective='objective',
            language_code='language_code',
            community_owned=False,
            contributor_ids=[self.USER_1_ID],
            contributors_summary={self.USER_1_ID: 2, self.USER_2_ID: 4},
        ).put()

        collection_models.CollectionSummaryModel(
            id='id_2',
            title='title',
            category='category',
            objective='objective',
            language_code='language_code',
            community_owned=False,
            contributor_ids=[self.USER_2_ID],
            contributors_summary={self.USER_1_ID: 1, self.USER_2_ID: 3},
        ).put()

        output = self._run_one_off_job()

        self.assertEqual(len(output), 2)
        self.assertIn(['SUCCESS', 2], output)
        self.assertIn([
            'MISSING_IN_IDS', [
                (
                    'id_1',
                    [self.USER_1_ID],
                    {self.USER_1_ID: 2, self.USER_2_ID: 4}
                ),
                (
                    'id_2',
                    [self.USER_2_ID],
                    {self.USER_1_ID: 1, self.USER_2_ID: 3}
                )
            ]], output)

    def test_combined_models(self):
        exp_models.ExpSummaryModel(
            id='id_1',
            title='title',
            category='category',
            objective='objective',
            language_code='language_code',
            community_owned=False,
            contributor_ids=[self.USER_1_ID, self.USER_1_ID, self.USER_2_ID],
            contributors_summary={self.USER_2_ID: 4},
        ).put()

        collection_models.CollectionSummaryModel(
            id='id_2',
            title='title',
            category='category',
            objective='objective',
            language_code='language_code',
            community_owned=False,
            contributor_ids=[self.USER_2_ID, self.USER_3_ID],
            contributors_summary={self.USER_1_ID: 4, self.USER_2_ID: 4},
        ).put()

        output = self._run_one_off_job()

        self.assertEqual(len(output), 4)
        self.assertIn(['SUCCESS', 2], output)
        self.assertIn([
            'DUPLICATE_IDS', [(
                'id_1',
                [self.USER_1_ID, self.USER_1_ID, self.USER_2_ID],
                {self.USER_2_ID: 4}
            )]], output)
        self.assertIn([
            'MISSING_IN_SUMMARY', [
                (
                    'id_1',
                    [self.USER_1_ID, self.USER_1_ID, self.USER_2_ID],
                    {self.USER_2_ID: 4}
                ),
                (
                    'id_2',
                    [self.USER_2_ID, self.USER_3_ID],
                    {self.USER_1_ID: 4, self.USER_2_ID: 4}
                )
            ]], output)
        self.assertIn([
            'MISSING_IN_IDS', [(
                'id_2',
                [self.USER_2_ID, self.USER_3_ID],
                {self.USER_1_ID: 4, self.USER_2_ID: 4}
            )]], output)


class OneOffReindexActivitiesJobTests(test_utils.GenericTestBase):

    def setUp(self):
        super(OneOffReindexActivitiesJobTests, self).setUp()

        self.signup(self.OWNER_EMAIL, self.OWNER_USERNAME)
        self.owner_id = self.get_user_id_from_email(self.OWNER_EMAIL)
        self.owner = user_services.UserActionsInfo(self.owner_id)

        explorations = [exp_domain.Exploration.create_default_exploration(
            '%s' % i,
            title='title %d' % i,
            category='category%d' % i
        ) for i in python_utils.RANGE(3)]

        for exp in explorations:
            exp_services.save_new_exploration(self.owner_id, exp)
            rights_manager.publish_exploration(self.owner, exp.id)

        collections = [collection_domain.Collection.create_default_collection(
            '%s' % i,
            title='title %d' % i,
            category='category%d' % i
        ) for i in python_utils.RANGE(3, 6)]

        for collection in collections:
            collection_services.save_new_collection(self.owner_id, collection)
            rights_manager.publish_collection(self.owner, collection.id)

        self.process_and_flush_pending_mapreduce_tasks()

    def test_standard_operation(self):
        job_id = (
            activity_jobs_one_off.IndexAllActivitiesJobManager.create_new())
        activity_jobs_one_off.IndexAllActivitiesJobManager.enqueue(job_id)

        self.assertEqual(
            self.count_jobs_in_mapreduce_taskqueue(
                taskqueue_services.QUEUE_NAME_ONE_OFF_JOBS), 1)

        indexed_docs = []

        def mock_add_documents_to_index(docs, index):
            indexed_docs.extend(docs)
            self.assertIn(index, (
                search_services.SEARCH_INDEX_EXPLORATIONS,
                search_services.SEARCH_INDEX_COLLECTIONS))

        add_docs_swap = self.swap(
            gae_search_services, 'add_documents_to_index',
            mock_add_documents_to_index)

        with add_docs_swap:
            self.process_and_flush_pending_mapreduce_tasks()

        ids = [doc['id'] for doc in indexed_docs]
        titles = [doc['title'] for doc in indexed_docs]
        categories = [doc['category'] for doc in indexed_docs]

        for index in python_utils.RANGE(5):
            self.assertIn('%s' % index, ids)
            self.assertIn('title %d' % index, titles)
            self.assertIn('category%d' % index, categories)

        self.assertIsNone(
            activity_jobs_one_off.IndexAllActivitiesJobManager.reduce(
                'key', 'value'))


class MockCollectionCommitLogEntryModel(
        collection_models.CollectionCommitLogEntryModel):
    """Mock CollectionCommitLogEntryModel so that it allows to set username."""

    username = ndb.StringProperty(indexed=True, required=False)


<<<<<<< HEAD
=======
class RemoveCommitUsernamesOneOffJobTests(test_utils.GenericTestBase):

    USER_1_ID = 'user_1_id'

    def _run_one_off_job(self):
        """Runs the one-off MapReduce job."""
        job_id = (
            activity_jobs_one_off.RemoveCommitUsernamesOneOffJob.create_new())
        activity_jobs_one_off.RemoveCommitUsernamesOneOffJob.enqueue(job_id)
        self.assertEqual(
            self.count_jobs_in_mapreduce_taskqueue(
                taskqueue_services.QUEUE_NAME_ONE_OFF_JOBS), 1)
        self.process_and_flush_pending_mapreduce_tasks()
        stringified_output = (
            activity_jobs_one_off.RemoveCommitUsernamesOneOffJob
            .get_output(job_id))
        eval_output = [ast.literal_eval(stringified_item) for
                       stringified_item in stringified_output]
        return eval_output

    def test_one_commit_model_with_username(self):
        with self.swap(
            collection_models, 'CollectionCommitLogEntryModel',
            MockCollectionCommitLogEntryModel
        ):
            original_commit_model = (
                collection_models.CollectionCommitLogEntryModel(
                    id='id',
                    user_id='committer_id',
                    username='username',
                    collection_id='col_id',
                    commit_type='create',
                    commit_message='Message',
                    commit_cmds=[],
                    version=1,
                    post_commit_status='public',
                    post_commit_community_owned=False,
                    post_commit_is_private=False
                )
            )
            original_commit_model.put()

            self.assertIsNotNone(original_commit_model.username)
            self.assertIn('username', original_commit_model._values)  # pylint: disable=protected-access
            self.assertIn('username', original_commit_model._properties)  # pylint: disable=protected-access

            output = self._run_one_off_job()
            self.assertItemsEqual(
                [['SUCCESS_REMOVED - MockCollectionCommitLogEntryModel', 1]],
                output)

            migrated_commit_model = (
                collection_models.CollectionCommitLogEntryModel.get_by_id('id'))
            self.assertIsNone(migrated_commit_model.username)
            self.assertNotIn('username', migrated_commit_model._values)  # pylint: disable=protected-access
            self.assertNotIn('username', migrated_commit_model._properties)  # pylint: disable=protected-access
            self.assertEqual(
                original_commit_model.last_updated,
                migrated_commit_model.last_updated)

    def test_one_commit_model_without_username(self):
        original_commit_model = (
            collection_models.CollectionCommitLogEntryModel(
                id='id',
                user_id='committer_id',
                collection_id='col_id',
                commit_type='create',
                commit_message='Message',
                commit_cmds=[],
                version=1,
                post_commit_status='public',
                post_commit_community_owned=False,
                post_commit_is_private=False
            )
        )
        original_commit_model.put()

        self.assertNotIn('username', original_commit_model._values)  # pylint: disable=protected-access
        self.assertNotIn('username', original_commit_model._properties)  # pylint: disable=protected-access

        output = self._run_one_off_job()
        self.assertItemsEqual(
            [['SUCCESS_ALREADY_REMOVED - CollectionCommitLogEntryModel', 1]],
            output)

        migrated_commit_model = (
            collection_models.CollectionCommitLogEntryModel.get_by_id('id'))
        self.assertNotIn('username', migrated_commit_model._values)  # pylint: disable=protected-access
        self.assertNotIn('username', migrated_commit_model._properties)  # pylint: disable=protected-access
        self.assertEqual(
            original_commit_model.last_updated,
            migrated_commit_model.last_updated)


class FixCommitLastUpdatedOneOffJobTests(test_utils.GenericTestBase):

    USER_1_ID = 'user_1_id'

    def _run_one_off_job(self):
        """Runs the one-off MapReduce job."""
        job_id = (
            activity_jobs_one_off.FixCommitLastUpdatedOneOffJob.create_new())
        activity_jobs_one_off.FixCommitLastUpdatedOneOffJob.enqueue(job_id)
        self.assertEqual(
            self.count_jobs_in_mapreduce_taskqueue(
                taskqueue_services.QUEUE_NAME_ONE_OFF_JOBS), 1)
        self.process_and_flush_pending_mapreduce_tasks()
        stringified_output = (
            activity_jobs_one_off.FixCommitLastUpdatedOneOffJob
            .get_output(job_id))
        eval_output = [ast.literal_eval(stringified_item) for
                       stringified_item in stringified_output]
        return eval_output

    def test_fix_one_commit_when_last_updated_is_before_migration_time(self):
        original_commit_model = (
            collection_models.CollectionCommitLogEntryModel(
                id='id',
                user_id='committer_id',
                collection_id='col_id',
                commit_type='create',
                commit_message='Message',
                commit_cmds=[],
                version=1,
                post_commit_status='public',
                post_commit_community_owned=False,
                post_commit_is_private=False,
                created_on=datetime.datetime.strptime(
                    '2020-06-18T22:00:00Z', '%Y-%m-%dT%H:%M:%SZ'),
                last_updated=datetime.datetime.strptime(
                    '2020-06-18T22:01:00Z', '%Y-%m-%dT%H:%M:%SZ')
            )
        )
        original_commit_model.put(update_last_updated_time=False)

        output = self._run_one_off_job()
        self.assertItemsEqual(
            [['SUCCESS_NEWLY_CREATED - CollectionCommitLogEntryModel', 1]],
            output)

        migrated_commit_model = (
            collection_models.CollectionCommitLogEntryModel.get_by_id('id'))
        self.assertEqual(
            original_commit_model.created_on,
            migrated_commit_model.created_on)
        self.assertEqual(
            original_commit_model.last_updated,
            migrated_commit_model.last_updated)

    def test_fix_one_commit_when_last_updated_is_during_migration_time(self):
        original_commit_model = (
            collection_models.CollectionCommitLogEntryModel(
                id='id',
                user_id='committer_id',
                collection_id='col_id',
                commit_type='create',
                commit_message='Message',
                commit_cmds=[],
                version=1,
                post_commit_status='public',
                post_commit_community_owned=False,
                post_commit_is_private=False,
                created_on=datetime.datetime.strptime(
                    '2019-06-29T01:00:00Z', '%Y-%m-%dT%H:%M:%SZ'),
                last_updated=datetime.datetime.strptime(
                    '2020-06-29T11:00:00Z', '%Y-%m-%dT%H:%M:%SZ')
            )
        )
        original_commit_model.put(update_last_updated_time=False)

        output = self._run_one_off_job()
        self.assertItemsEqual(
            [['SUCCESS_FIXED - CollectionCommitLogEntryModel', 1]], output)

        migrated_commit_model = (
            collection_models.CollectionCommitLogEntryModel.get_by_id('id'))
        self.assertEqual(
            original_commit_model.created_on,
            migrated_commit_model.created_on)
        self.assertNotEqual(
            original_commit_model.last_updated,
            migrated_commit_model.last_updated)
        self.assertEqual(
            original_commit_model.created_on,
            migrated_commit_model.last_updated)

    def test_fix_one_commit_when_last_updated_is_during_test_migration_time(
            self):
        original_commit_model = (
            collection_models.CollectionCommitLogEntryModel(
                id='id',
                user_id='committer_id',
                collection_id='col_id',
                commit_type='create',
                commit_message='Message',
                commit_cmds=[],
                version=1,
                post_commit_status='public',
                post_commit_community_owned=False,
                post_commit_is_private=False,
                created_on=datetime.datetime.strptime(
                    '2019-06-09T01:00:00Z', '%Y-%m-%dT%H:%M:%SZ'),
                last_updated=datetime.datetime.strptime(
                    '2020-06-13T11:00:00Z', '%Y-%m-%dT%H:%M:%SZ')
            )
        )
        original_commit_model.put(update_last_updated_time=False)

        output = self._run_one_off_job()
        self.assertItemsEqual(
            [['SUCCESS_TEST_SERVER_FIXED - CollectionCommitLogEntryModel', 1]],
            output)

        migrated_commit_model = (
            collection_models.CollectionCommitLogEntryModel.get_by_id('id'))
        self.assertEqual(
            original_commit_model.created_on,
            migrated_commit_model.created_on)
        self.assertNotEqual(
            original_commit_model.last_updated,
            migrated_commit_model.last_updated)
        self.assertEqual(
            original_commit_model.created_on,
            migrated_commit_model.last_updated)

    def test_fix_one_commit_when_last_updated_is_after_migration_time(self):
        original_commit_model = (
            collection_models.CollectionCommitLogEntryModel(
                id='id',
                user_id='committer_id',
                collection_id='col_id',
                commit_type='create',
                commit_message='Message',
                commit_cmds=[],
                version=1,
                post_commit_status='public',
                post_commit_community_owned=False,
                post_commit_is_private=False,
                created_on=datetime.datetime.strptime(
                    '2020-07-01T08:59:59Z', '%Y-%m-%dT%H:%M:%SZ'),
                last_updated=datetime.datetime.strptime(
                    '2020-07-01T09:00:00Z', '%Y-%m-%dT%H:%M:%SZ')
            )
        )
        original_commit_model.put(update_last_updated_time=False)

        output = self._run_one_off_job()
        self.assertItemsEqual(
            [['SUCCESS_NEWLY_CREATED - CollectionCommitLogEntryModel', 1]],
            output)

        migrated_commit_model = (
            collection_models.CollectionCommitLogEntryModel.get_by_id('id'))
        self.assertEqual(
            original_commit_model.created_on,
            migrated_commit_model.created_on)
        self.assertEqual(
            original_commit_model.last_updated,
            migrated_commit_model.last_updated)

    def test_fix_multiple_commits_when_commits_are_created_by_admins(self):
        original_commit_model_1 = (
            collection_models.CollectionCommitLogEntryModel(
                id='id1',
                user_id=feconf.SYSTEM_COMMITTER_ID,
                collection_id='col_id',
                commit_type='create',
                commit_message='Message',
                commit_cmds=[],
                version=1,
                post_commit_status='public',
                post_commit_community_owned=False,
                post_commit_is_private=False,
                created_on=datetime.datetime.strptime(
                    '2020-07-01T09:59:59Z', '%Y-%m-%dT%H:%M:%SZ'),
                last_updated=datetime.datetime.strptime(
                    '2020-07-01T11:00:00Z', '%Y-%m-%dT%H:%M:%SZ')
            )
        )
        original_commit_model_1.put(update_last_updated_time=False)
        original_commit_model_2 = (
            collection_models.CollectionCommitLogEntryModel(
                id='id2',
                user_id=feconf.MIGRATION_BOT_USER_ID,
                collection_id='col_id',
                commit_type='create',
                commit_message='Message',
                commit_cmds=[],
                version=1,
                post_commit_status='public',
                post_commit_community_owned=False,
                post_commit_is_private=False,
                created_on=datetime.datetime.strptime(
                    '2020-07-01T09:59:59Z', '%Y-%m-%dT%H:%M:%SZ'),
                last_updated=datetime.datetime.strptime(
                    '2020-07-01T11:00:00Z', '%Y-%m-%dT%H:%M:%SZ')
            )
        )
        original_commit_model_2.put(update_last_updated_time=False)

        output = self._run_one_off_job()
        self.assertItemsEqual(
            [['SUCCESS_ADMIN - CollectionCommitLogEntryModel', 2]], output)

        migrated_commit_model_1 = (
            collection_models.CollectionCommitLogEntryModel.get_by_id('id1'))
        self.assertEqual(
            original_commit_model_1.created_on,
            migrated_commit_model_1.created_on)
        self.assertEqual(
            original_commit_model_1.last_updated,
            migrated_commit_model_1.last_updated)

        migrated_commit_model_2 = (
            collection_models.CollectionCommitLogEntryModel.get_by_id('id2'))
        self.assertEqual(
            original_commit_model_2.created_on,
            migrated_commit_model_2.created_on)
        self.assertEqual(
            original_commit_model_2.last_updated,
            migrated_commit_model_2.last_updated)

    def test_fix_multiple_commits_when_last_updated_is_wrong(self):
        original_commit_model_1 = (
            collection_models.CollectionCommitLogEntryModel(
                id='id1',
                user_id='committer_id',
                collection_id='col_id',
                commit_type='create',
                commit_message='Message',
                commit_cmds=[],
                version=1,
                post_commit_status='public',
                post_commit_community_owned=False,
                post_commit_is_private=False,
                created_on=datetime.datetime.strptime(
                    '2020-07-01T09:59:59Z', '%Y-%m-%dT%H:%M:%SZ'),
                last_updated=datetime.datetime.strptime(
                    '2020-07-01T09:00:00Z', '%Y-%m-%dT%H:%M:%SZ')
            )
        )
        original_commit_model_1.put(update_last_updated_time=False)
        original_commit_model_2 = (
            collection_models.CollectionCommitLogEntryModel(
                id='id2',
                user_id='committer_id',
                collection_id='col_id',
                commit_type='create',
                commit_message='Message',
                commit_cmds=[],
                version=1,
                post_commit_status='public',
                post_commit_community_owned=False,
                post_commit_is_private=False,
                created_on=datetime.datetime.strptime(
                    '2020-07-01T09:59:59Z', '%Y-%m-%dT%H:%M:%SZ'),
                last_updated=datetime.datetime.strptime(
                    '2020-07-20T09:00:00Z', '%Y-%m-%dT%H:%M:%SZ')
            )
        )
        original_commit_model_2.put(update_last_updated_time=False)

        output = self._run_one_off_job()
        self.assertItemsEqual(
            [['FAILURE_INCORRECT - CollectionCommitLogEntryModel',
              ['id1', 'id2']]],
            output)

        migrated_commit_model_1 = (
            collection_models.CollectionCommitLogEntryModel.get_by_id('id1'))
        self.assertEqual(
            original_commit_model_1.created_on,
            migrated_commit_model_1.created_on)
        self.assertEqual(
            original_commit_model_1.last_updated,
            migrated_commit_model_1.last_updated)

        migrated_commit_model_2 = (
            collection_models.CollectionCommitLogEntryModel.get_by_id('id2'))
        self.assertEqual(
            original_commit_model_2.created_on,
            migrated_commit_model_2.created_on)
        self.assertEqual(
            original_commit_model_2.last_updated,
            migrated_commit_model_2.last_updated)


>>>>>>> 703144b5
class MockCollectionRightsModel(
        collection_models.CollectionRightsModel):
    """Mock CollectionRightsModel so that it uses old version of
    _trusted_commit.
    """

    def _trusted_commit(
            self, committer_id, commit_type, commit_message, commit_cmds):
        """Record the event to the commit log after the model commit.

        Note that this overrides the superclass method.

        Args:
            committer_id: str. The user_id of the user who committed the
                change.
            commit_type: str. The type of commit. Possible values are in
                core.storage.base_models.COMMIT_TYPE_CHOICES.
            commit_message: str. The commit description message.
            commit_cmds: list(dict). A list of commands, describing changes
                made in this model, should give sufficient information to
                reconstruct the commit. Each dict always contains:
                    cmd: str. Unique command.
                and then additional arguments for that command.
        """
        base_models.VersionedModel._trusted_commit(  # pylint: disable=protected-access
            self, committer_id, commit_type, commit_message, commit_cmds)

        # Create and delete events will already be recorded in the
        # CollectionModel.
        if commit_type not in ['create', 'delete']:
            # TODO(msl): Test if put_async() leads to any problems (make
            # sure summary dicts get updated correctly when collections
            # are changed).
            collection_models.CollectionCommitLogEntryModel(
                id=('rights-%s-%s' % (self.id, self.version)),
                user_id=committer_id,
                collection_id=self.id,
                commit_type=commit_type,
                commit_message=commit_message,
                commit_cmds=commit_cmds,
                version=None,
                post_commit_status=self.status,
                post_commit_community_owned=self.community_owned,
                post_commit_is_private=(
                    self.status == constants.ACTIVITY_STATUS_PRIVATE)
            ).put()


class MockExplorationRightsModel(exp_models.ExplorationRightsModel):
    """Mock ExplorationRightsModel so that it uses old version of
    _trusted_commit.
    """

    def _trusted_commit(
            self, committer_id, commit_type, commit_message, commit_cmds):
        """Record the event to the commit log after the model commit.

        Note that this extends the superclass method.

        Args:
            committer_id: str. The user_id of the user who committed the
                change.
            commit_type: str. The type of commit. Possible values are in
                core.storage.base_models.COMMIT_TYPE_CHOICES.
            commit_message: str. The commit description message.
            commit_cmds: list(dict). A list of commands, describing changes
                made in this model, should give sufficient information to
                reconstruct the commit. Each dict always contains:
                    cmd: str. Unique command.
                and then additional arguments for that command.
        """
        base_models.VersionedModel._trusted_commit(  # pylint: disable=protected-access
            self, committer_id, commit_type, commit_message, commit_cmds)

        # Create and delete events will already be recorded in the
        # ExplorationModel.
        if commit_type not in ['create', 'delete']:
            # TODO(msl): Test if put_async() leads to any problems (make
            # sure summary dicts get updated correctly when explorations
            # are changed).
            exp_models.ExplorationCommitLogEntryModel(
                id=('rights-%s-%s' % (self.id, self.version)),
                user_id=committer_id,
                exploration_id=self.id,
                commit_type=commit_type,
                commit_message=commit_message,
                commit_cmds=commit_cmds,
                version=None,
                post_commit_status=self.status,
                post_commit_community_owned=self.community_owned,
                post_commit_is_private=(
                    self.status == constants.ACTIVITY_STATUS_PRIVATE)
            ).put()


class MockTopicRightsModel(topic_models.TopicRightsModel):
    """Mock TopicRightsModel so that it uses old version of _trusted_commit."""

    def _trusted_commit(
            self, committer_id, commit_type, commit_message, commit_cmds):
        """Record the event to the commit log after the model commit.

        Note that this extends the superclass method.

        Args:
            committer_id: str. The user_id of the user who committed the
                change.
            commit_type: str. The type of commit. Possible values are in
                core.storage.base_models.COMMIT_TYPE_CHOICES.
            commit_message: str. The commit description message.
            commit_cmds: list(dict). A list of commands, describing changes
                made in this model, which should give sufficient information to
                reconstruct the commit. Each dict always contains:
                    cmd: str. Unique command.
                and then additional arguments for that command.
        """
        base_models.VersionedModel._trusted_commit(  # pylint: disable=protected-access
            self, committer_id, commit_type, commit_message, commit_cmds)

        topic_rights = MockTopicRightsModel.get_by_id(self.id)
        if topic_rights.topic_is_published:
            status = constants.ACTIVITY_STATUS_PUBLIC
        else:
            status = constants.ACTIVITY_STATUS_PRIVATE

        topic_models.TopicCommitLogEntryModel(
            id=('rights-%s-%s' % (self.id, self.version)),
            user_id=committer_id,
            topic_id=self.id,
            commit_type=commit_type,
            commit_message=commit_message,
            commit_cmds=commit_cmds,
            version=None,
            post_commit_status=status,
            post_commit_community_owned=False,
            post_commit_is_private=not topic_rights.topic_is_published
        ).put()


class AddContentUserIdsContentJobTests(test_utils.GenericTestBase):

    COL_1_ID = 'col_1_id'
    EXP_1_ID = 'exp_1_id'
    TOP_1_ID = 'top_1_id'
    TOP_2_ID = 'top_2_id'
    USER_1_ID = 'user_1_id'
    USER_2_ID = 'user_2_id'
    USER_3_ID = 'user_3_id'
    USER_4_ID = 'user_4_id'

    def _run_one_off_job(self):
        """Runs the one-off MapReduce job."""
        job_id = (
            activity_jobs_one_off.AddContentUserIdsContentJob.create_new())
        activity_jobs_one_off.AddContentUserIdsContentJob.enqueue(job_id)
        self.assertEqual(
            self.count_jobs_in_mapreduce_taskqueue(
                taskqueue_services.QUEUE_NAME_ONE_OFF_JOBS), 1)
        self.process_and_flush_pending_mapreduce_tasks()
        stringified_output = (
            activity_jobs_one_off.AddContentUserIdsContentJob.get_output(
                job_id))
        eval_output = [ast.literal_eval(stringified_item) for
                       stringified_item in stringified_output]
        return [
            [key, sorted(values) if isinstance(values, list) else values]
            for key, values in eval_output]

    def setUp(self):
        super(AddContentUserIdsContentJobTests, self).setUp()

        self.collection_rights_model_swap = self.swap(
            collection_models,
            'CollectionRightsModel',
            MockCollectionRightsModel)
        self.exploration_rights_model_swap = self.swap(
            exp_models, 'ExplorationRightsModel', MockExplorationRightsModel)
        self.topic_rights_model_swap = self.swap(
            topic_models, 'TopicRightsModel', MockTopicRightsModel)

    def test_add_content_user_ids_to_collection_rights_snapshot(self):
        with self.collection_rights_model_swap:
            collection_model = collection_models.CollectionRightsModel(
                id=self.COL_1_ID,
                owner_ids=[self.USER_1_ID],
                editor_ids=[self.USER_2_ID],
                voice_artist_ids=[],
                viewer_ids=[],
                community_owned=False,
                status=constants.ACTIVITY_STATUS_PUBLIC,
                viewable_if_private=False,
                first_published_msec=0.0
            )
            collection_model.save(
                'cid', 'Created new collection rights',
                [{'cmd': rights_domain.CMD_CREATE_NEW}])
            collection_model.owner_ids = [self.USER_1_ID, self.USER_3_ID]
            collection_model.save(
                'cid', 'Change owner',
                [{
                    'cmd': rights_domain.CMD_CHANGE_ROLE,
                    'assignee_id': self.USER_3_ID,
                    'old_role': rights_domain.ROLE_NONE,
                    'new_role': rights_domain.ROLE_OWNER
                }])

        output = self._run_one_off_job()
        self.assertEqual(
            output, [['SUCCESS-CollectionRightsSnapshotContentModel', 2]])
        self.assertItemsEqual(
            [self.USER_1_ID, self.USER_2_ID],
            collection_models.CollectionRightsSnapshotMetadataModel
            .get_by_id('%s-1' % self.COL_1_ID).content_user_ids)
        self.assertItemsEqual(
            [self.USER_1_ID, self.USER_2_ID, self.USER_3_ID],
            collection_models.CollectionRightsSnapshotMetadataModel
            .get_by_id('%s-2' % self.COL_1_ID).content_user_ids)

    def test_add_content_user_ids_to_exploration_rights_snapshot(self):
        with self.exploration_rights_model_swap:
            exp_model = exp_models.ExplorationRightsModel(
                id=self.EXP_1_ID,
                owner_ids=[self.USER_1_ID],
                editor_ids=[self.USER_2_ID],
                voice_artist_ids=[],
                viewer_ids=[self.USER_4_ID],
                community_owned=False,
                status=constants.ACTIVITY_STATUS_PUBLIC,
                viewable_if_private=False,
                first_published_msec=0.0)
            exp_model.save(
                'cid', 'Created new exploration rights',
                [{'cmd': rights_domain.CMD_CREATE_NEW}])
            exp_model.owner_ids = [self.USER_1_ID, self.USER_3_ID]
            exp_model.save(
                'cid', 'Change owner',
                [{
                    'cmd': rights_domain.CMD_CHANGE_ROLE,
                    'assignee_id': self.USER_3_ID,
                    'old_role': rights_domain.ROLE_NONE,
                    'new_role': rights_domain.ROLE_OWNER
                }])

        output = self._run_one_off_job()
        self.assertEqual(
            output, [['SUCCESS-ExplorationRightsSnapshotContentModel', 2]])
        self.assertItemsEqual(
            [self.USER_1_ID, self.USER_2_ID, self.USER_4_ID],
            exp_models.ExplorationRightsSnapshotMetadataModel
            .get_by_id('%s-1' % self.EXP_1_ID).content_user_ids)
        self.assertItemsEqual(
            [self.USER_1_ID, self.USER_2_ID, self.USER_3_ID, self.USER_4_ID],
            exp_models.ExplorationRightsSnapshotMetadataModel
            .get_by_id('%s-2' % self.EXP_1_ID).content_user_ids)

    def test_add_content_user_ids_to_topic_rights_snapshot(self):
        with self.topic_rights_model_swap:
            topic_model = topic_models.TopicRightsModel(
                id=self.TOP_1_ID,
                manager_ids=[self.USER_1_ID, self.USER_2_ID])
            topic_model.commit(
                'cid', 'Created new topic rights',
                [{'cmd': rights_domain.CMD_CREATE_NEW}])
            topic_model.manager_ids = [self.USER_2_ID, self.USER_3_ID]
            topic_model.commit(
                'cid', 'Change manager',
                [{
                    'cmd': rights_domain.CMD_CHANGE_ROLE,
                    'assignee_id': self.USER_3_ID,
                    'old_role': rights_domain.ROLE_NONE,
                    'new_role': rights_domain.ROLE_OWNER
                }])

        output = self._run_one_off_job()
        self.assertEqual(
            output, [['SUCCESS-TopicRightsSnapshotContentModel', 2]])
        self.assertItemsEqual(
            [self.USER_1_ID, self.USER_2_ID],
            topic_models.TopicRightsSnapshotMetadataModel
            .get_by_id('%s-1' % self.TOP_1_ID).content_user_ids)
        self.assertItemsEqual(
            [self.USER_2_ID, self.USER_3_ID],
            topic_models.TopicRightsSnapshotMetadataModel
            .get_by_id('%s-2' % self.TOP_1_ID).content_user_ids)

    def test_add_content_user_ids_to_multiple_rights_snapshots(self):
        with self.collection_rights_model_swap:
            collection_model = collection_models.CollectionRightsModel(
                id=self.COL_1_ID,
                owner_ids=[self.USER_1_ID],
                editor_ids=[],
                voice_artist_ids=[],
                viewer_ids=[],
                community_owned=False,
                status=constants.ACTIVITY_STATUS_PUBLIC,
                viewable_if_private=False,
                first_published_msec=0.0
            )
            collection_model.save(
                'cid', 'Created new collection rights',
                [{'cmd': rights_domain.CMD_CREATE_NEW}])
            collection_model.editor_ids = [self.USER_1_ID, self.USER_4_ID]
            collection_model.save(
                'cid', 'Add editors',
                [{
                    'cmd': rights_domain.CMD_CHANGE_ROLE,
                    'assignee_id': self.USER_4_ID,
                    'old_role': rights_domain.ROLE_NONE,
                    'new_role': rights_domain.ROLE_OWNER
                }])

        with self.exploration_rights_model_swap:
            exp_model = exp_models.ExplorationRightsModel(
                id=self.EXP_1_ID,
                owner_ids=[self.USER_1_ID, self.USER_2_ID],
                editor_ids=[self.USER_2_ID],
                voice_artist_ids=[],
                viewer_ids=[self.USER_4_ID],
                community_owned=False,
                status=constants.ACTIVITY_STATUS_PUBLIC,
                viewable_if_private=False,
                first_published_msec=0.0)
            exp_model.save(
                'cid', 'Created new exploration rights',
                [{'cmd': rights_domain.CMD_CREATE_NEW}])
            exp_model.owner_ids = [self.USER_1_ID, self.USER_3_ID]
            exp_model.save(
                'cid', 'Change owner',
                [{
                    'cmd': rights_domain.CMD_CHANGE_ROLE,
                    'assignee_id': self.USER_4_ID,
                    'old_role': rights_domain.ROLE_NONE,
                    'new_role': rights_domain.ROLE_OWNER
                }])

        with self.topic_rights_model_swap:
            topic_model_1 = topic_models.TopicRightsModel(
                id=self.TOP_1_ID,
                manager_ids=[self.USER_1_ID, self.USER_2_ID])
            topic_model_1.commit(
                'cid', 'Created new topic rights',
                [{'cmd': rights_domain.CMD_CREATE_NEW}])
            topic_model_1.manager_ids = [self.USER_2_ID, self.USER_3_ID]
            topic_model_1.commit(
                'cid', 'Change manager',
                [{
                    'cmd': rights_domain.CMD_CHANGE_ROLE,
                    'assignee_id': self.USER_3_ID,
                    'old_role': rights_domain.ROLE_NONE,
                    'new_role': rights_domain.ROLE_OWNER
                }])
            topic_model_2 = topic_models.TopicRightsModel(
                id=self.TOP_2_ID,
                manager_ids=[self.USER_1_ID])
            topic_model_2.commit(
                'cid', 'Created new topic rights',
                [{'cmd': rights_domain.CMD_CREATE_NEW}])
            topic_model_2.manager_ids = [self.USER_1_ID, self.USER_4_ID]
            topic_model_2.commit(
                'cid', 'Change manager',
                [{
                    'cmd': rights_domain.CMD_CHANGE_ROLE,
                    'assignee_id': self.USER_3_ID,
                    'old_role': rights_domain.ROLE_NONE,
                    'new_role': rights_domain.ROLE_OWNER
                }])

        output = self._run_one_off_job()
        self.assertIn(
            ['SUCCESS-CollectionRightsSnapshotContentModel', 2], output)
        self.assertIn(
            ['SUCCESS-ExplorationRightsSnapshotContentModel', 2], output)
        self.assertIn(['SUCCESS-TopicRightsSnapshotContentModel', 4], output)

        self.assertItemsEqual(
            [self.USER_1_ID],
            collection_models.CollectionRightsSnapshotMetadataModel
            .get_by_id('%s-1' % self.COL_1_ID).content_user_ids)
        self.assertItemsEqual(
            [self.USER_1_ID, self.USER_4_ID],
            collection_models.CollectionRightsSnapshotMetadataModel
            .get_by_id('%s-2' % self.COL_1_ID).content_user_ids)
        self.assertItemsEqual(
            [self.USER_1_ID, self.USER_2_ID, self.USER_4_ID],
            exp_models.ExplorationRightsSnapshotMetadataModel
            .get_by_id('%s-1' % self.EXP_1_ID).content_user_ids)
        self.assertItemsEqual(
            [self.USER_1_ID, self.USER_2_ID, self.USER_3_ID, self.USER_4_ID],
            exp_models.ExplorationRightsSnapshotMetadataModel
            .get_by_id('%s-2' % self.EXP_1_ID).content_user_ids)
        self.assertItemsEqual(
            [self.USER_1_ID, self.USER_2_ID],
            topic_models.TopicRightsSnapshotMetadataModel
            .get_by_id('%s-1' % self.TOP_1_ID).content_user_ids)
        self.assertItemsEqual(
            [self.USER_2_ID, self.USER_3_ID],
            topic_models.TopicRightsSnapshotMetadataModel
            .get_by_id('%s-2' % self.TOP_1_ID).content_user_ids)
        self.assertItemsEqual(
            [self.USER_1_ID],
            topic_models.TopicRightsSnapshotMetadataModel
            .get_by_id('%s-1' % self.TOP_2_ID).content_user_ids)
        self.assertItemsEqual(
            [self.USER_1_ID, self.USER_4_ID],
            topic_models.TopicRightsSnapshotMetadataModel
            .get_by_id('%s-2' % self.TOP_2_ID).content_user_ids)


class AddCommitCmdsUserIdsMetadataJobTests(test_utils.GenericTestBase):

    COL_1_ID = 'col_1_id'
    EXP_1_ID = 'exp_1_id'
    TOP_1_ID = 'top_1_id'
    TOP_2_ID = 'top_2_id'

    USER_3_ID = 'user_3_id'
    USER_4_ID = 'user_4_id'
    USER_GAE_3_ID = 'user_gae_3_id'
    USERNAME_1 = 'usernamea'
    USERNAME_2 = 'usernameb'
    EMAIL_1 = 'emaila@example.com'
    EMAIL_2 = 'emailb@example.com'

    def _run_one_off_job(self):
        """Runs the one-off MapReduce job."""
        job_id = (
            activity_jobs_one_off.AddCommitCmdsUserIdsMetadataJob.create_new())
        activity_jobs_one_off.AddCommitCmdsUserIdsMetadataJob.enqueue(job_id)
        self.assertEqual(
            self.count_jobs_in_mapreduce_taskqueue(
                taskqueue_services.QUEUE_NAME_ONE_OFF_JOBS), 1)
        self.process_and_flush_pending_mapreduce_tasks()
        stringified_output = (
            activity_jobs_one_off.AddCommitCmdsUserIdsMetadataJob.get_output(
                job_id))
        eval_output = [ast.literal_eval(stringified_item) for
                       stringified_item in stringified_output]
        return [
            [key, sorted(values) if isinstance(values, list) else values]
            for key, values in eval_output]

    def setUp(self):
        super(AddCommitCmdsUserIdsMetadataJobTests, self).setUp()

        self.collection_rights_model_swap = self.swap(
            collection_models,
            'CollectionRightsModel',
            MockCollectionRightsModel)
        self.exploration_rights_model_swap = self.swap(
            exp_models, 'ExplorationRightsModel', MockExplorationRightsModel)
        self.topic_rights_model_swap = self.swap(
            topic_models, 'TopicRightsModel', MockTopicRightsModel)

        self.signup(self.EMAIL_1, self.USERNAME_1)
        self.signup(self.EMAIL_2, self.USERNAME_2)

        self.USER_1_ID = self.get_user_id_from_email(self.EMAIL_1)
        self.USER_2_ID = self.get_user_id_from_email(self.EMAIL_2)

        self.USER_GAE_1_ID = self.get_gae_id_from_email(self.EMAIL_1)
        self.USER_GAE_2_ID = self.get_gae_id_from_email(self.EMAIL_2)

    def test_add_commit_cmds_user_ids_to_collection_rights_snapshot(self):
        with self.collection_rights_model_swap:
            collection_model = collection_models.CollectionRightsModel(
                id=self.COL_1_ID,
                owner_ids=[self.USER_1_ID],
                editor_ids=[self.USER_2_ID],
                voice_artist_ids=[],
                viewer_ids=[],
                community_owned=False,
                status=constants.ACTIVITY_STATUS_PUBLIC,
                viewable_if_private=False,
                first_published_msec=0.0
            )
            collection_model.save(
                'cid',
                'Created new collection rights',
                [{'cmd': rights_domain.CMD_CREATE_NEW}])
            collection_model.owner_ids = [self.USER_3_ID]
            collection_model.save(
                'cid',
                'Change owner',
                [{
                    'cmd': rights_domain.CMD_CHANGE_ROLE,
                    'assignee_id': self.USER_3_ID,
                    'old_role': rights_domain.ROLE_NONE,
                    'new_role': rights_domain.ROLE_OWNER
                }])

        output = self._run_one_off_job()
        self.assertEqual(
            output, [['SUCCESS-CollectionRightsSnapshotMetadataModel', 2]])
        self.assertItemsEqual(
            [],
            collection_models.CollectionRightsSnapshotMetadataModel
            .get_by_id('%s-1' % self.COL_1_ID).commit_cmds_user_ids)
        self.assertItemsEqual(
            [self.USER_3_ID],
            collection_models.CollectionRightsSnapshotMetadataModel
            .get_by_id('%s-2' % self.COL_1_ID).commit_cmds_user_ids)

    def test_add_commit_cmds_user_ids_to_exploration_rights_snapshot(self):
        with self.exploration_rights_model_swap:
            exp_model = exp_models.ExplorationRightsModel(
                id=self.EXP_1_ID,
                owner_ids=[self.USER_1_ID, self.USER_2_ID],
                editor_ids=[self.USER_2_ID],
                voice_artist_ids=[],
                viewer_ids=[],
                community_owned=False,
                status=constants.ACTIVITY_STATUS_PUBLIC,
                viewable_if_private=False,
                first_published_msec=0.0)
            exp_model.save(
                'cid', 'Created new exploration rights',
                [{'cmd': rights_domain.CMD_CREATE_NEW}])
            exp_model.owner_ids = [self.USER_3_ID]
            exp_model.save(
                'cid',
                'Change owner',
                [{
                    'cmd': rights_domain.CMD_CHANGE_ROLE,
                    'assignee_id': self.USER_3_ID,
                    'old_role': rights_domain.ROLE_NONE,
                    'new_role': rights_domain.ROLE_OWNER
                }])

        output = self._run_one_off_job()
        self.assertEqual(
            output, [['SUCCESS-ExplorationRightsSnapshotMetadataModel', 2]])
        self.assertItemsEqual(
            [],
            exp_models.ExplorationRightsSnapshotMetadataModel
            .get_by_id('%s-1' % self.EXP_1_ID).commit_cmds_user_ids)
        self.assertItemsEqual(
            [self.USER_3_ID],
            exp_models.ExplorationRightsSnapshotMetadataModel
            .get_by_id('%s-2' % self.EXP_1_ID).commit_cmds_user_ids)

    def test_fix_user_ids_in_exploration_rights_snapshot(self):
        with self.exploration_rights_model_swap:
            exp_model = exp_models.ExplorationRightsModel(
                id=self.EXP_1_ID,
                owner_ids=[self.USER_3_ID],
                editor_ids=[self.USER_2_ID],
                voice_artist_ids=[],
                viewer_ids=[],
                community_owned=False,
                status=constants.ACTIVITY_STATUS_PUBLIC,
                viewable_if_private=False,
                first_published_msec=0.0)
            exp_model.save(
                'cid', 'Created new exploration rights',
                [{'cmd': rights_domain.CMD_CREATE_NEW}])
            exp_model.owner_ids = [
                self.USER_1_ID, self.USER_2_ID, self.USER_3_ID]
            exp_model.save(
                'cid',
                'Change owner',
                [
                    {
                        'cmd': rights_domain.CMD_CHANGE_ROLE,
                        'assignee_id': self.USER_GAE_1_ID,
                        'old_role': rights_domain.ROLE_NONE,
                        'new_role': rights_domain.ROLE_OWNER
                    },
                    {
                        'cmd': rights_domain.CMD_CHANGE_ROLE,
                        'assignee_id': self.USER_GAE_2_ID,
                        'old_role': rights_domain.ROLE_EDITOR,
                        'new_role': rights_domain.ROLE_OWNER
                    }
                ])

        output = self._run_one_off_job()
        self.assertItemsEqual(
            output,
            [
                ['SUCCESS-ExplorationRightsSnapshotMetadataModel', 2],
                ['MIGRATION_SUCCESS', 1]
            ]
        )

        self.assertItemsEqual(
            [
                {
                    'cmd': rights_domain.CMD_CHANGE_ROLE,
                    'assignee_id': self.USER_1_ID,
                    'old_role': rights_domain.ROLE_NONE,
                    'new_role': rights_domain.ROLE_OWNER
                },
                {
                    'cmd': rights_domain.CMD_CHANGE_ROLE,
                    'assignee_id': self.USER_2_ID,
                    'old_role': rights_domain.ROLE_EDITOR,
                    'new_role': rights_domain.ROLE_OWNER
                }
            ],
            exp_models.ExplorationRightsSnapshotMetadataModel
            .get_by_id('%s-2' % self.EXP_1_ID).commit_cmds
        )
        self.assertItemsEqual(
            [
                {
                    'cmd': rights_domain.CMD_CHANGE_ROLE,
                    'assignee_id': self.USER_1_ID,
                    'old_role': rights_domain.ROLE_NONE,
                    'new_role': rights_domain.ROLE_OWNER
                },
                {
                    'cmd': rights_domain.CMD_CHANGE_ROLE,
                    'assignee_id': self.USER_2_ID,
                    'old_role': rights_domain.ROLE_EDITOR,
                    'new_role': rights_domain.ROLE_OWNER
                }
            ],
            exp_models.ExplorationCommitLogEntryModel
            .get_by_id('rights-%s-2' % self.EXP_1_ID).commit_cmds
        )

    def test_fix_user_ids_in_exploration_rights_snapshot_with_missing_commit(
            self):
        with self.exploration_rights_model_swap:
            exp_model = exp_models.ExplorationRightsModel(
                id=self.EXP_1_ID,
                owner_ids=[self.USER_3_ID],
                editor_ids=[self.USER_2_ID],
                voice_artist_ids=[],
                viewer_ids=[],
                community_owned=False,
                status=constants.ACTIVITY_STATUS_PUBLIC,
                viewable_if_private=False,
                first_published_msec=0.0)
            exp_model.save(
                'cid', 'Created new exploration rights',
                [{'cmd': rights_domain.CMD_CREATE_NEW}])
            exp_model.owner_ids = [
                self.USER_1_ID, self.USER_2_ID, self.USER_3_ID]
            exp_model.save(
                'cid',
                'Change owner',
                [
                    {
                        'cmd': rights_domain.CMD_CHANGE_ROLE,
                        'assignee_id': self.USER_GAE_1_ID,
                        'old_role': rights_domain.ROLE_NONE,
                        'new_role': rights_domain.ROLE_OWNER
                    },
                    {
                        'cmd': rights_domain.CMD_CHANGE_ROLE,
                        'assignee_id': self.USER_GAE_2_ID,
                        'old_role': rights_domain.ROLE_EDITOR,
                        'new_role': rights_domain.ROLE_OWNER
                    }
                ])

            exp_models.ExplorationCommitLogEntryModel.get_by_id(
                'rights-%s-2' % self.EXP_1_ID
            ).delete()

        output = self._run_one_off_job()
        self.assertItemsEqual(
            output,
            [
                ['SUCCESS-ExplorationRightsSnapshotMetadataModel', 2],
                [
                    'MIGRATION_SUCCESS_MISSING_COMMIT_LOG',
                    ['%s-2' % self.EXP_1_ID]
                ]
            ]
        )

        self.assertItemsEqual(
            [
                {
                    'cmd': rights_domain.CMD_CHANGE_ROLE,
                    'assignee_id': self.USER_1_ID,
                    'old_role': rights_domain.ROLE_NONE,
                    'new_role': rights_domain.ROLE_OWNER
                },
                {
                    'cmd': rights_domain.CMD_CHANGE_ROLE,
                    'assignee_id': self.USER_2_ID,
                    'old_role': rights_domain.ROLE_EDITOR,
                    'new_role': rights_domain.ROLE_OWNER
                }
            ],
            exp_models.ExplorationRightsSnapshotMetadataModel
            .get_by_id('%s-2' % self.EXP_1_ID).commit_cmds
        )

    def test_fix_user_ids_in_exploration_rights_snapshot_with_missing_user(
            self):
        with self.exploration_rights_model_swap:
            exp_model = exp_models.ExplorationRightsModel(
                id=self.EXP_1_ID,
                owner_ids=[self.USER_3_ID],
                editor_ids=[self.USER_2_ID],
                voice_artist_ids=[],
                viewer_ids=[],
                community_owned=False,
                status=constants.ACTIVITY_STATUS_PUBLIC,
                viewable_if_private=False,
                first_published_msec=0.0)
            exp_model.save(
                'cid', 'Created new exploration rights',
                [{'cmd': rights_domain.CMD_CREATE_NEW}])
            exp_model.owner_ids = [
                self.USER_1_ID, self.USER_2_ID, self.USER_3_ID]
            exp_model.save(
                'cid',
                'Change owner',
                [
                    {
                        'cmd': rights_domain.CMD_CHANGE_ROLE,
                        'assignee_id': self.USER_GAE_1_ID,
                        'old_role': rights_domain.ROLE_NONE,
                        'new_role': rights_domain.ROLE_OWNER
                    },
                    {
                        'cmd': rights_domain.CMD_CHANGE_ROLE,
                        'assignee_id': self.USER_GAE_3_ID,
                        'old_role': rights_domain.ROLE_EDITOR,
                        'new_role': rights_domain.ROLE_OWNER
                    }
                ])

        output = self._run_one_off_job()
        self.assertItemsEqual(
            output,
            [
                ['SUCCESS-ExplorationRightsSnapshotMetadataModel', 2],
                ['MIGRATION_FAILURE', ['(\'exp_1_id-2\', u\'user_gae_3_id\')']],
            ]
        )

        self.assertItemsEqual(
            [
                {
                    'cmd': rights_domain.CMD_CHANGE_ROLE,
                    'assignee_id': self.USER_GAE_1_ID,
                    'old_role': rights_domain.ROLE_NONE,
                    'new_role': rights_domain.ROLE_OWNER
                },
                {
                    'cmd': rights_domain.CMD_CHANGE_ROLE,
                    'assignee_id': self.USER_GAE_3_ID,
                    'old_role': rights_domain.ROLE_EDITOR,
                    'new_role': rights_domain.ROLE_OWNER
                }
            ],
            exp_models.ExplorationRightsSnapshotMetadataModel
            .get_by_id('%s-2' % self.EXP_1_ID).commit_cmds
        )
        self.assertItemsEqual(
            [
                {
                    'cmd': rights_domain.CMD_CHANGE_ROLE,
                    'assignee_id': self.USER_GAE_1_ID,
                    'old_role': rights_domain.ROLE_NONE,
                    'new_role': rights_domain.ROLE_OWNER
                },
                {
                    'cmd': rights_domain.CMD_CHANGE_ROLE,
                    'assignee_id': self.USER_GAE_3_ID,
                    'old_role': rights_domain.ROLE_EDITOR,
                    'new_role': rights_domain.ROLE_OWNER
                }
            ],
            exp_models.ExplorationCommitLogEntryModel
            .get_by_id('rights-%s-2' % self.EXP_1_ID).commit_cmds
        )

    def test_add_commit_cmds_user_ids_to_topic_rights_snapshot(self):
        with self.topic_rights_model_swap:
            topic_model = topic_models.TopicRightsModel(
                id=self.TOP_1_ID,
                manager_ids=[self.USER_1_ID])
            topic_model.commit(
                'cid',
                'Created new topic rights',
                [{'cmd': rights_domain.CMD_CREATE_NEW}])
            topic_model.manager_ids = [self.USER_1_ID, self.USER_3_ID]
            topic_model.commit(
                'cid',
                'Add manager',
                [{
                    'cmd': topic_domain.CMD_CHANGE_ROLE,
                    'assignee_id': self.USER_3_ID,
                    'old_role': topic_domain.ROLE_NONE,
                    'new_role': topic_domain.ROLE_MANAGER
                }])
            topic_model.manager_ids = [self.USER_3_ID]
            topic_model.commit(
                'cid',
                'Remove manager',
                [{
                    'cmd': topic_domain.CMD_REMOVE_MANAGER_ROLE,
                    'removed_user_id': self.USER_1_ID,
                }])

        output = self._run_one_off_job()
        self.assertEqual(
            output, [['SUCCESS-TopicRightsSnapshotMetadataModel', 3]])
        self.assertItemsEqual(
            [],
            topic_models.TopicRightsSnapshotMetadataModel
            .get_by_id('%s-1' % self.TOP_1_ID).commit_cmds_user_ids)
        self.assertItemsEqual(
            [self.USER_3_ID],
            topic_models.TopicRightsSnapshotMetadataModel
            .get_by_id('%s-2' % self.TOP_1_ID).commit_cmds_user_ids)
        self.assertItemsEqual(
            [self.USER_1_ID],
            topic_models.TopicRightsSnapshotMetadataModel
            .get_by_id('%s-3' % self.TOP_1_ID).commit_cmds_user_ids)

    def test_add_commit_cmds_user_ids_to_multiple_rights_snapshots(self):
        with self.collection_rights_model_swap:
            collection_model = collection_models.CollectionRightsModel(
                id=self.COL_1_ID,
                owner_ids=[],
                editor_ids=[self.USER_1_ID],
                voice_artist_ids=[],
                viewer_ids=[],
                community_owned=False,
                status=constants.ACTIVITY_STATUS_PUBLIC,
                viewable_if_private=False,
                first_published_msec=0.0
            )
            collection_model.save(
                'cid',
                'Created new collection rights',
                [{'cmd': rights_domain.CMD_CREATE_NEW}])
            collection_model.editor_ids = [self.USER_1_ID, self.USER_4_ID]
            collection_model.save(
                'cid',
                'Add editor',
                [{
                    'cmd': rights_domain.CMD_CHANGE_ROLE,
                    'assignee_id': self.USER_4_ID,
                    'old_role': rights_domain.ROLE_NONE,
                    'new_role': rights_domain.ROLE_EDITOR
                }])

        with self.exploration_rights_model_swap:
            exp_model = exp_models.ExplorationRightsModel(
                id=self.EXP_1_ID,
                owner_ids=[self.USER_1_ID, self.USER_2_ID],
                editor_ids=[],
                voice_artist_ids=[],
                viewer_ids=[self.USER_4_ID],
                community_owned=False,
                status=constants.ACTIVITY_STATUS_PUBLIC,
                viewable_if_private=False,
                first_published_msec=0.0)
            exp_model.save(
                'cid', 'Created new exploration rights',
                [{'cmd': rights_domain.CMD_CREATE_NEW}])
            exp_model.owner_ids = [
                self.USER_1_ID, self.USER_2_ID, self.USER_3_ID]
            exp_model.save(
                'cid',
                'Add owner',
                [{
                    'cmd': rights_domain.CMD_CHANGE_ROLE,
                    'assignee_id': self.USER_3_ID,
                    'old_role': rights_domain.ROLE_NONE,
                    'new_role': rights_domain.ROLE_OWNER
                }])

        with self.topic_rights_model_swap:
            topic_model_1 = topic_models.TopicRightsModel(
                id=self.TOP_1_ID,
                manager_ids=[self.USER_1_ID, self.USER_2_ID])
            topic_model_1.commit(
                'cid',
                'Created new topic rights',
                [{'cmd': rights_domain.CMD_CREATE_NEW}])
            topic_model_1.manager_ids = [
                self.USER_1_ID, self.USER_2_ID, self.USER_3_ID]
            topic_model_1.commit(
                'cid',
                'Add manager',
                [{
                    'cmd': topic_domain.CMD_CHANGE_ROLE,
                    'assignee_id': self.USER_3_ID,
                    'old_role': topic_domain.ROLE_NONE,
                    'new_role': topic_domain.ROLE_MANAGER
                }])
            topic_model_2 = topic_models.TopicRightsModel(
                id=self.TOP_2_ID,
                manager_ids=[self.USER_1_ID, self.USER_4_ID])
            topic_model_2.commit(
                'cid', 'Created new topic rights',
                [{'cmd': rights_domain.CMD_CREATE_NEW}])
            topic_model_2.manager_ids = [self.USER_4_ID]
            topic_model_2.commit(
                'cid', 'Remove manager',
                [{
                    'cmd': topic_domain.CMD_REMOVE_MANAGER_ROLE,
                    'removed_user_id': self.USER_1_ID,
                }])

        output = self._run_one_off_job()
        self.assertItemsEqual(
            output,
            [
                ['SUCCESS-CollectionRightsSnapshotMetadataModel', 2],
                ['SUCCESS-ExplorationRightsSnapshotMetadataModel', 2],
                ['SUCCESS-TopicRightsSnapshotMetadataModel', 4]
            ]
        )

        self.assertItemsEqual(
            [],
            collection_models.CollectionRightsSnapshotMetadataModel
            .get_by_id('%s-1' % self.COL_1_ID).commit_cmds_user_ids)
        self.assertItemsEqual(
            [self.USER_4_ID],
            collection_models.CollectionRightsSnapshotMetadataModel
            .get_by_id('%s-2' % self.COL_1_ID).commit_cmds_user_ids)
        self.assertItemsEqual(
            [],
            exp_models.ExplorationRightsSnapshotMetadataModel
            .get_by_id('%s-1' % self.EXP_1_ID).commit_cmds_user_ids)
        self.assertItemsEqual(
            [self.USER_3_ID],
            exp_models.ExplorationRightsSnapshotMetadataModel
            .get_by_id('%s-2' % self.EXP_1_ID).commit_cmds_user_ids)
        self.assertItemsEqual(
            [],
            topic_models.TopicRightsSnapshotMetadataModel
            .get_by_id('%s-1' % self.TOP_1_ID).commit_cmds_user_ids)
        self.assertItemsEqual(
            [self.USER_3_ID],
            topic_models.TopicRightsSnapshotMetadataModel
            .get_by_id('%s-2' % self.TOP_1_ID).commit_cmds_user_ids)
        self.assertItemsEqual(
            [],
            topic_models.TopicRightsSnapshotMetadataModel
            .get_by_id('%s-1' % self.TOP_2_ID).commit_cmds_user_ids)
        self.assertItemsEqual(
            [self.USER_1_ID],
            topic_models.TopicRightsSnapshotMetadataModel
            .get_by_id('%s-2' % self.TOP_2_ID).commit_cmds_user_ids)


class AuditSnapshotMetadataModelsJobTests(test_utils.GenericTestBase):

    COL_1_ID = 'col_1_id'
    EXP_1_ID = 'exp_1_id'
    TOP_1_ID = 'top_1_id'
    USER_1_ID = 'user_1_id'

    def _run_one_off_job(self):
        """Runs the one-off MapReduce job."""
        job_id = (
            activity_jobs_one_off.AuditSnapshotMetadataModelsJob.create_new())
        activity_jobs_one_off.AuditSnapshotMetadataModelsJob.enqueue(job_id)
        self.assertEqual(
            self.count_jobs_in_mapreduce_taskqueue(
                taskqueue_services.QUEUE_NAME_ONE_OFF_JOBS), 1)
        self.process_and_flush_pending_mapreduce_tasks()
        stringified_output = (
            activity_jobs_one_off.AuditSnapshotMetadataModelsJob.get_output(
                job_id))
        eval_output = [ast.literal_eval(stringified_item) for
                       stringified_item in stringified_output]
        return [
            [key, sorted(values) if isinstance(values, list) else values]
            for key, values in eval_output]

    def test_audit_collection_rights_snapshot(self):
        collection_models.CollectionRightsSnapshotMetadataModel(
            id='%s-1' % self.COL_1_ID,
            committer_id=self.USER_1_ID,
            commit_type='edit',
            commit_cmds=[
                {
                    'cmd': 'some_command',
                    'other_field': 'test'
                }, {
                    'cmd': 'some_other_command',
                    'other_field': 'test',
                    'different_field': 'test'
                }
            ]
        ).put()

        output = self._run_one_off_job()
        self.assertItemsEqual(
            output,
            [
                ['collection-some_command-length-2', 1],
                ['collection-cmd-some_command', 1],
                ['collection-cmd-some_other_command', 1],
                ['collection-some_command-field-other_field', 1],
                ['collection-some_other_command-field-other_field', 1],
                ['collection-some_other_command-field-different_field', 1],
            ]
        )

    def test_audit_deleted_collection_rights_snapshot(self):
        collection_models.CollectionRightsSnapshotMetadataModel(
            id='%s-1' % self.COL_1_ID,
            committer_id=self.USER_1_ID,
            commit_type='edit',
            commit_cmds=[
                {
                    'cmd': 'some_command',
                    'other_field': 'test'
                }, {
                    'cmd': 'some_other_command',
                    'other_field': 'test',
                    'different_field': 'test'
                }
            ],
            deleted=True
        ).put()

        output = self._run_one_off_job()
        self.assertItemsEqual(output, [['collection-deleted', 1]])

    def test_audit_collection_rights_snapshot_with_missing_cmd(self):
        collection_models.CollectionRightsSnapshotMetadataModel(
            id='%s-1' % self.COL_1_ID,
            committer_id=self.USER_1_ID,
            commit_type='edit',
            commit_cmds=[
                {
                    'other_field': 'test',
                    'different_field': 'test'
                }
            ]
        ).put()

        output = self._run_one_off_job()
        self.assertItemsEqual(
            output,
            [
                ['collection-missing_cmd-length-1', 1],
                ['collection-missing-cmd', 1],
                ['collection-missing_cmd-field-other_field', 1],
                ['collection-missing_cmd-field-different_field', 1],
            ]
        )

    def test_audit_exploration_rights_snapshot_with_empty_commit_cmds(self):
        exp_models.ExplorationRightsSnapshotMetadataModel(
            id='%s-1' % self.EXP_1_ID,
            committer_id=self.USER_1_ID,
            commit_type='edit',
            commit_cmds=[]
        ).put()

        output = self._run_one_off_job()
        self.assertItemsEqual(output, [['exploration-length-0', 1]])

    def test_audit_topic_rights_snapshot(self):
        topic_models.TopicRightsSnapshotMetadataModel(
            id='%s-1' % self.TOP_1_ID,
            committer_id=self.USER_1_ID,
            commit_type='edit',
            commit_cmds=[
                {
                    'cmd': 'some_command',
                    'other_field': 'test'
                }, {
                    'cmd': 'some_other_command',
                    'other_field': 'test',
                    'different_field': 'test'
                }
            ]
        ).put()

        output = self._run_one_off_job()
        self.assertItemsEqual(
            output,
            [
                ['topic-some_command-length-2', 1],
                ['topic-cmd-some_command', 1],
                ['topic-cmd-some_other_command', 1],
                ['topic-some_command-field-other_field', 1],
                ['topic-some_other_command-field-other_field', 1],
                ['topic-some_other_command-field-different_field', 1],
            ]
        )

    def test_audit_multiple_rights_snapshots(self):
        collection_models.CollectionRightsSnapshotMetadataModel(
            id='%s-1' % self.COL_1_ID,
            committer_id=self.USER_1_ID,
            commit_type='edit',
            commit_cmds=[
                {
                    'cmd': 'some_command',
                    'other_field': 'test'
                }, {
                    'cmd': 'some_other_command',
                    'other_field': 'test',
                    'different_field': 'test'
                }
            ]
        ).put()
        exp_models.ExplorationRightsSnapshotMetadataModel(
            id='%s-1' % self.EXP_1_ID,
            committer_id=self.USER_1_ID,
            commit_type='edit',
            commit_cmds=[
                {
                    'cmd': 'some_command',
                    'other_field': 'test'
                }
            ]
        ).put()
        exp_models.ExplorationRightsSnapshotMetadataModel(
            id='%s-2' % self.EXP_1_ID,
            committer_id=self.USER_1_ID,
            commit_type='edit',
            commit_cmds=[
                {
                    'cmd': 'some_command',
                    'other_field': 'test'
                }
            ]
        ).put()
        topic_models.TopicRightsSnapshotMetadataModel(
            id='%s-1' % self.TOP_1_ID,
            committer_id=self.USER_1_ID,
            commit_type='edit',
            commit_cmds=[]
        ).put()
        output = self._run_one_off_job()
        self.assertItemsEqual(
            output,
            [
                ['collection-some_command-length-2', 1],
                ['collection-cmd-some_command', 1],
                ['collection-cmd-some_other_command', 1],
                ['collection-some_command-field-other_field', 1],
                ['collection-some_other_command-field-other_field', 1],
                ['collection-some_other_command-field-different_field', 1],
                ['exploration-some_command-length-1', 2],
                ['exploration-cmd-some_command', 2],
                ['exploration-some_command-field-other_field', 2],
                ['topic-length-0', 1]
            ]
        )<|MERGE_RESOLUTION|>--- conflicted
+++ resolved
@@ -540,396 +540,6 @@
     username = ndb.StringProperty(indexed=True, required=False)
 
 
-<<<<<<< HEAD
-=======
-class RemoveCommitUsernamesOneOffJobTests(test_utils.GenericTestBase):
-
-    USER_1_ID = 'user_1_id'
-
-    def _run_one_off_job(self):
-        """Runs the one-off MapReduce job."""
-        job_id = (
-            activity_jobs_one_off.RemoveCommitUsernamesOneOffJob.create_new())
-        activity_jobs_one_off.RemoveCommitUsernamesOneOffJob.enqueue(job_id)
-        self.assertEqual(
-            self.count_jobs_in_mapreduce_taskqueue(
-                taskqueue_services.QUEUE_NAME_ONE_OFF_JOBS), 1)
-        self.process_and_flush_pending_mapreduce_tasks()
-        stringified_output = (
-            activity_jobs_one_off.RemoveCommitUsernamesOneOffJob
-            .get_output(job_id))
-        eval_output = [ast.literal_eval(stringified_item) for
-                       stringified_item in stringified_output]
-        return eval_output
-
-    def test_one_commit_model_with_username(self):
-        with self.swap(
-            collection_models, 'CollectionCommitLogEntryModel',
-            MockCollectionCommitLogEntryModel
-        ):
-            original_commit_model = (
-                collection_models.CollectionCommitLogEntryModel(
-                    id='id',
-                    user_id='committer_id',
-                    username='username',
-                    collection_id='col_id',
-                    commit_type='create',
-                    commit_message='Message',
-                    commit_cmds=[],
-                    version=1,
-                    post_commit_status='public',
-                    post_commit_community_owned=False,
-                    post_commit_is_private=False
-                )
-            )
-            original_commit_model.put()
-
-            self.assertIsNotNone(original_commit_model.username)
-            self.assertIn('username', original_commit_model._values)  # pylint: disable=protected-access
-            self.assertIn('username', original_commit_model._properties)  # pylint: disable=protected-access
-
-            output = self._run_one_off_job()
-            self.assertItemsEqual(
-                [['SUCCESS_REMOVED - MockCollectionCommitLogEntryModel', 1]],
-                output)
-
-            migrated_commit_model = (
-                collection_models.CollectionCommitLogEntryModel.get_by_id('id'))
-            self.assertIsNone(migrated_commit_model.username)
-            self.assertNotIn('username', migrated_commit_model._values)  # pylint: disable=protected-access
-            self.assertNotIn('username', migrated_commit_model._properties)  # pylint: disable=protected-access
-            self.assertEqual(
-                original_commit_model.last_updated,
-                migrated_commit_model.last_updated)
-
-    def test_one_commit_model_without_username(self):
-        original_commit_model = (
-            collection_models.CollectionCommitLogEntryModel(
-                id='id',
-                user_id='committer_id',
-                collection_id='col_id',
-                commit_type='create',
-                commit_message='Message',
-                commit_cmds=[],
-                version=1,
-                post_commit_status='public',
-                post_commit_community_owned=False,
-                post_commit_is_private=False
-            )
-        )
-        original_commit_model.put()
-
-        self.assertNotIn('username', original_commit_model._values)  # pylint: disable=protected-access
-        self.assertNotIn('username', original_commit_model._properties)  # pylint: disable=protected-access
-
-        output = self._run_one_off_job()
-        self.assertItemsEqual(
-            [['SUCCESS_ALREADY_REMOVED - CollectionCommitLogEntryModel', 1]],
-            output)
-
-        migrated_commit_model = (
-            collection_models.CollectionCommitLogEntryModel.get_by_id('id'))
-        self.assertNotIn('username', migrated_commit_model._values)  # pylint: disable=protected-access
-        self.assertNotIn('username', migrated_commit_model._properties)  # pylint: disable=protected-access
-        self.assertEqual(
-            original_commit_model.last_updated,
-            migrated_commit_model.last_updated)
-
-
-class FixCommitLastUpdatedOneOffJobTests(test_utils.GenericTestBase):
-
-    USER_1_ID = 'user_1_id'
-
-    def _run_one_off_job(self):
-        """Runs the one-off MapReduce job."""
-        job_id = (
-            activity_jobs_one_off.FixCommitLastUpdatedOneOffJob.create_new())
-        activity_jobs_one_off.FixCommitLastUpdatedOneOffJob.enqueue(job_id)
-        self.assertEqual(
-            self.count_jobs_in_mapreduce_taskqueue(
-                taskqueue_services.QUEUE_NAME_ONE_OFF_JOBS), 1)
-        self.process_and_flush_pending_mapreduce_tasks()
-        stringified_output = (
-            activity_jobs_one_off.FixCommitLastUpdatedOneOffJob
-            .get_output(job_id))
-        eval_output = [ast.literal_eval(stringified_item) for
-                       stringified_item in stringified_output]
-        return eval_output
-
-    def test_fix_one_commit_when_last_updated_is_before_migration_time(self):
-        original_commit_model = (
-            collection_models.CollectionCommitLogEntryModel(
-                id='id',
-                user_id='committer_id',
-                collection_id='col_id',
-                commit_type='create',
-                commit_message='Message',
-                commit_cmds=[],
-                version=1,
-                post_commit_status='public',
-                post_commit_community_owned=False,
-                post_commit_is_private=False,
-                created_on=datetime.datetime.strptime(
-                    '2020-06-18T22:00:00Z', '%Y-%m-%dT%H:%M:%SZ'),
-                last_updated=datetime.datetime.strptime(
-                    '2020-06-18T22:01:00Z', '%Y-%m-%dT%H:%M:%SZ')
-            )
-        )
-        original_commit_model.put(update_last_updated_time=False)
-
-        output = self._run_one_off_job()
-        self.assertItemsEqual(
-            [['SUCCESS_NEWLY_CREATED - CollectionCommitLogEntryModel', 1]],
-            output)
-
-        migrated_commit_model = (
-            collection_models.CollectionCommitLogEntryModel.get_by_id('id'))
-        self.assertEqual(
-            original_commit_model.created_on,
-            migrated_commit_model.created_on)
-        self.assertEqual(
-            original_commit_model.last_updated,
-            migrated_commit_model.last_updated)
-
-    def test_fix_one_commit_when_last_updated_is_during_migration_time(self):
-        original_commit_model = (
-            collection_models.CollectionCommitLogEntryModel(
-                id='id',
-                user_id='committer_id',
-                collection_id='col_id',
-                commit_type='create',
-                commit_message='Message',
-                commit_cmds=[],
-                version=1,
-                post_commit_status='public',
-                post_commit_community_owned=False,
-                post_commit_is_private=False,
-                created_on=datetime.datetime.strptime(
-                    '2019-06-29T01:00:00Z', '%Y-%m-%dT%H:%M:%SZ'),
-                last_updated=datetime.datetime.strptime(
-                    '2020-06-29T11:00:00Z', '%Y-%m-%dT%H:%M:%SZ')
-            )
-        )
-        original_commit_model.put(update_last_updated_time=False)
-
-        output = self._run_one_off_job()
-        self.assertItemsEqual(
-            [['SUCCESS_FIXED - CollectionCommitLogEntryModel', 1]], output)
-
-        migrated_commit_model = (
-            collection_models.CollectionCommitLogEntryModel.get_by_id('id'))
-        self.assertEqual(
-            original_commit_model.created_on,
-            migrated_commit_model.created_on)
-        self.assertNotEqual(
-            original_commit_model.last_updated,
-            migrated_commit_model.last_updated)
-        self.assertEqual(
-            original_commit_model.created_on,
-            migrated_commit_model.last_updated)
-
-    def test_fix_one_commit_when_last_updated_is_during_test_migration_time(
-            self):
-        original_commit_model = (
-            collection_models.CollectionCommitLogEntryModel(
-                id='id',
-                user_id='committer_id',
-                collection_id='col_id',
-                commit_type='create',
-                commit_message='Message',
-                commit_cmds=[],
-                version=1,
-                post_commit_status='public',
-                post_commit_community_owned=False,
-                post_commit_is_private=False,
-                created_on=datetime.datetime.strptime(
-                    '2019-06-09T01:00:00Z', '%Y-%m-%dT%H:%M:%SZ'),
-                last_updated=datetime.datetime.strptime(
-                    '2020-06-13T11:00:00Z', '%Y-%m-%dT%H:%M:%SZ')
-            )
-        )
-        original_commit_model.put(update_last_updated_time=False)
-
-        output = self._run_one_off_job()
-        self.assertItemsEqual(
-            [['SUCCESS_TEST_SERVER_FIXED - CollectionCommitLogEntryModel', 1]],
-            output)
-
-        migrated_commit_model = (
-            collection_models.CollectionCommitLogEntryModel.get_by_id('id'))
-        self.assertEqual(
-            original_commit_model.created_on,
-            migrated_commit_model.created_on)
-        self.assertNotEqual(
-            original_commit_model.last_updated,
-            migrated_commit_model.last_updated)
-        self.assertEqual(
-            original_commit_model.created_on,
-            migrated_commit_model.last_updated)
-
-    def test_fix_one_commit_when_last_updated_is_after_migration_time(self):
-        original_commit_model = (
-            collection_models.CollectionCommitLogEntryModel(
-                id='id',
-                user_id='committer_id',
-                collection_id='col_id',
-                commit_type='create',
-                commit_message='Message',
-                commit_cmds=[],
-                version=1,
-                post_commit_status='public',
-                post_commit_community_owned=False,
-                post_commit_is_private=False,
-                created_on=datetime.datetime.strptime(
-                    '2020-07-01T08:59:59Z', '%Y-%m-%dT%H:%M:%SZ'),
-                last_updated=datetime.datetime.strptime(
-                    '2020-07-01T09:00:00Z', '%Y-%m-%dT%H:%M:%SZ')
-            )
-        )
-        original_commit_model.put(update_last_updated_time=False)
-
-        output = self._run_one_off_job()
-        self.assertItemsEqual(
-            [['SUCCESS_NEWLY_CREATED - CollectionCommitLogEntryModel', 1]],
-            output)
-
-        migrated_commit_model = (
-            collection_models.CollectionCommitLogEntryModel.get_by_id('id'))
-        self.assertEqual(
-            original_commit_model.created_on,
-            migrated_commit_model.created_on)
-        self.assertEqual(
-            original_commit_model.last_updated,
-            migrated_commit_model.last_updated)
-
-    def test_fix_multiple_commits_when_commits_are_created_by_admins(self):
-        original_commit_model_1 = (
-            collection_models.CollectionCommitLogEntryModel(
-                id='id1',
-                user_id=feconf.SYSTEM_COMMITTER_ID,
-                collection_id='col_id',
-                commit_type='create',
-                commit_message='Message',
-                commit_cmds=[],
-                version=1,
-                post_commit_status='public',
-                post_commit_community_owned=False,
-                post_commit_is_private=False,
-                created_on=datetime.datetime.strptime(
-                    '2020-07-01T09:59:59Z', '%Y-%m-%dT%H:%M:%SZ'),
-                last_updated=datetime.datetime.strptime(
-                    '2020-07-01T11:00:00Z', '%Y-%m-%dT%H:%M:%SZ')
-            )
-        )
-        original_commit_model_1.put(update_last_updated_time=False)
-        original_commit_model_2 = (
-            collection_models.CollectionCommitLogEntryModel(
-                id='id2',
-                user_id=feconf.MIGRATION_BOT_USER_ID,
-                collection_id='col_id',
-                commit_type='create',
-                commit_message='Message',
-                commit_cmds=[],
-                version=1,
-                post_commit_status='public',
-                post_commit_community_owned=False,
-                post_commit_is_private=False,
-                created_on=datetime.datetime.strptime(
-                    '2020-07-01T09:59:59Z', '%Y-%m-%dT%H:%M:%SZ'),
-                last_updated=datetime.datetime.strptime(
-                    '2020-07-01T11:00:00Z', '%Y-%m-%dT%H:%M:%SZ')
-            )
-        )
-        original_commit_model_2.put(update_last_updated_time=False)
-
-        output = self._run_one_off_job()
-        self.assertItemsEqual(
-            [['SUCCESS_ADMIN - CollectionCommitLogEntryModel', 2]], output)
-
-        migrated_commit_model_1 = (
-            collection_models.CollectionCommitLogEntryModel.get_by_id('id1'))
-        self.assertEqual(
-            original_commit_model_1.created_on,
-            migrated_commit_model_1.created_on)
-        self.assertEqual(
-            original_commit_model_1.last_updated,
-            migrated_commit_model_1.last_updated)
-
-        migrated_commit_model_2 = (
-            collection_models.CollectionCommitLogEntryModel.get_by_id('id2'))
-        self.assertEqual(
-            original_commit_model_2.created_on,
-            migrated_commit_model_2.created_on)
-        self.assertEqual(
-            original_commit_model_2.last_updated,
-            migrated_commit_model_2.last_updated)
-
-    def test_fix_multiple_commits_when_last_updated_is_wrong(self):
-        original_commit_model_1 = (
-            collection_models.CollectionCommitLogEntryModel(
-                id='id1',
-                user_id='committer_id',
-                collection_id='col_id',
-                commit_type='create',
-                commit_message='Message',
-                commit_cmds=[],
-                version=1,
-                post_commit_status='public',
-                post_commit_community_owned=False,
-                post_commit_is_private=False,
-                created_on=datetime.datetime.strptime(
-                    '2020-07-01T09:59:59Z', '%Y-%m-%dT%H:%M:%SZ'),
-                last_updated=datetime.datetime.strptime(
-                    '2020-07-01T09:00:00Z', '%Y-%m-%dT%H:%M:%SZ')
-            )
-        )
-        original_commit_model_1.put(update_last_updated_time=False)
-        original_commit_model_2 = (
-            collection_models.CollectionCommitLogEntryModel(
-                id='id2',
-                user_id='committer_id',
-                collection_id='col_id',
-                commit_type='create',
-                commit_message='Message',
-                commit_cmds=[],
-                version=1,
-                post_commit_status='public',
-                post_commit_community_owned=False,
-                post_commit_is_private=False,
-                created_on=datetime.datetime.strptime(
-                    '2020-07-01T09:59:59Z', '%Y-%m-%dT%H:%M:%SZ'),
-                last_updated=datetime.datetime.strptime(
-                    '2020-07-20T09:00:00Z', '%Y-%m-%dT%H:%M:%SZ')
-            )
-        )
-        original_commit_model_2.put(update_last_updated_time=False)
-
-        output = self._run_one_off_job()
-        self.assertItemsEqual(
-            [['FAILURE_INCORRECT - CollectionCommitLogEntryModel',
-              ['id1', 'id2']]],
-            output)
-
-        migrated_commit_model_1 = (
-            collection_models.CollectionCommitLogEntryModel.get_by_id('id1'))
-        self.assertEqual(
-            original_commit_model_1.created_on,
-            migrated_commit_model_1.created_on)
-        self.assertEqual(
-            original_commit_model_1.last_updated,
-            migrated_commit_model_1.last_updated)
-
-        migrated_commit_model_2 = (
-            collection_models.CollectionCommitLogEntryModel.get_by_id('id2'))
-        self.assertEqual(
-            original_commit_model_2.created_on,
-            migrated_commit_model_2.created_on)
-        self.assertEqual(
-            original_commit_model_2.last_updated,
-            migrated_commit_model_2.last_updated)
-
-
->>>>>>> 703144b5
 class MockCollectionRightsModel(
         collection_models.CollectionRightsModel):
     """Mock CollectionRightsModel so that it uses old version of
