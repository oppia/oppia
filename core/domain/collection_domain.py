# coding: utf-8
#
# Copyright 2015 The Oppia Authors. All Rights Reserved.
#
# Licensed under the Apache License, Version 2.0 (the "License");
# you may not use this file except in compliance with the License.
# You may obtain a copy of the License at
#
#      http://www.apache.org/licenses/LICENSE-2.0
#
# Unless required by applicable law or agreed to in writing, software
# distributed under the License is distributed on an "AS-IS" BASIS,
# WITHOUT WARRANTIES OR CONDITIONS OF ANY KIND, either express or implied.
# See the License for the specific language governing permissions and
# limitations under the License.

"""Domain objects for a collection and its constituents.

Domain objects capture domain-specific logic and are agnostic of how the
objects they represent are stored. All methods and properties in this file
should therefore be independent of the specific storage models used.
"""

from __future__ import annotations

import datetime
import json
import re
import string

from core import feconf
from core import utils
from core.constants import constants
from core.domain import change_domain

<<<<<<< HEAD
from typing import Dict, List, Optional, cast
from typing_extensions import Final, TypedDict
=======
from typing import Dict, List, Optional
from typing_extensions import Final, Literal, TypedDict
>>>>>>> 40a1d9c0

# Do not modify the values of these constants. This is to preserve backwards
# compatibility with previous change dicts.
COLLECTION_PROPERTY_TITLE: Final = 'title'
COLLECTION_PROPERTY_CATEGORY: Final = 'category'
COLLECTION_PROPERTY_OBJECTIVE: Final = 'objective'
COLLECTION_PROPERTY_LANGUAGE_CODE: Final = 'language_code'
COLLECTION_PROPERTY_TAGS: Final = 'tags'
COLLECTION_NODE_PROPERTY_PREREQUISITE_SKILL_IDS: Final = (
    'prerequisite_skill_ids')
COLLECTION_NODE_PROPERTY_ACQUIRED_SKILL_IDS: Final = 'acquired_skill_ids'
# These node properties have been deprecated.
COLLECTION_NODE_PROPERTY_PREREQUISITE_SKILLS: Final = 'prerequisite_skills'
COLLECTION_NODE_PROPERTY_ACQUIRED_SKILLS: Final = 'acquired_skills'

# This takes additional 'title' and 'category' parameters.
CMD_CREATE_NEW: Final = 'create_new'
# This takes an additional 'exploration_id' parameter.
CMD_ADD_COLLECTION_NODE: Final = 'add_collection_node'
# This takes an additional 'exploration_id' parameter.
CMD_DELETE_COLLECTION_NODE: Final = 'delete_collection_node'
# This takes 2 parameters corresponding to the node indices to be swapped.
CMD_SWAP_COLLECTION_NODES: Final = 'swap_nodes'
# This takes additional 'property_name' and 'new_value' parameters and,
# optionally, 'old_value'.
CMD_EDIT_COLLECTION_PROPERTY: Final = 'edit_collection_property'
# This takes additional 'property_name' and 'new_value' parameters and,
# optionally, 'old_value'.
# Currently, a node only has exploration_id as its parameter, if more
# parameters are to be added, the following CMD should be used
# for its changelists.
CMD_EDIT_COLLECTION_NODE_PROPERTY: Final = 'edit_collection_node_property'
# This takes additional 'from_version' and 'to_version' parameters for logging.
CMD_MIGRATE_SCHEMA_TO_LATEST_VERSION: Final = 'migrate_schema_to_latest_version'
# This takes an additional 'name' parameter.
CMD_ADD_COLLECTION_SKILL: Final = 'add_collection_skill'
# This takes an additional 'skill_id' parameter.
CMD_DELETE_COLLECTION_SKILL: Final = 'delete_collection_skill'
# This takes additional 'question_id' and 'skill_id' parameters.
CMD_ADD_QUESTION_ID_TO_SKILL: Final = 'add_question_id_to_skill'
# This takes additional 'question_id' and 'skill_id' parameters.
CMD_REMOVE_QUESTION_ID_FROM_SKILL: Final = 'remove_question_id_from_skill'

# Prefix for skill IDs. This should not be changed -- doing so will result in
# backwards-compatibility issues.
_SKILL_ID_PREFIX: Final = 'skill'


class CollectionChange(change_domain.BaseChange):
    """Domain object class for a change to a collection.

    IMPORTANT: Ensure that all changes to this class (and how these cmds are
    interpreted in general) preserve backward-compatibility with the
    collection snapshots in the datastore. Do not modify the definitions of
    cmd keys that already exist.

    The allowed commands, together with the attributes:
        - 'add_collection_node' (with exploration_id)
        - 'delete_collection_node' (with exploration_id)
        - 'edit_collection_node_property' (with exploration_id,
            property_name, new_value and, optionally, old_value)
        - 'edit_collection_property' (with property_name, new_value
            and, optionally, old_value)
        - 'migrate_schema' (with from_version and to_version)
    For a collection, property_name must be one of
    COLLECTION_PROPERTIES.
    """

    # The allowed list of collection properties which can be used in
    # edit_collection_property command.
    COLLECTION_PROPERTIES: List[str] = [
        COLLECTION_PROPERTY_TITLE, COLLECTION_PROPERTY_CATEGORY,
        COLLECTION_PROPERTY_OBJECTIVE, COLLECTION_PROPERTY_LANGUAGE_CODE,
        COLLECTION_PROPERTY_TAGS]

    ALLOWED_COMMANDS: List[feconf.ValidCmdDict] = [{
        'name': CMD_CREATE_NEW,
        'required_attribute_names': ['category', 'title'],
        'optional_attribute_names': [],
        'user_id_attribute_names': [],
        'allowed_values': {},
        'deprecated_values': {}
    }, {
        'name': CMD_ADD_COLLECTION_NODE,
        'required_attribute_names': ['exploration_id'],
        'optional_attribute_names': [],
        'user_id_attribute_names': [],
        'allowed_values': {},
        'deprecated_values': {}
    }, {
        'name': CMD_DELETE_COLLECTION_NODE,
        'required_attribute_names': ['exploration_id'],
        'optional_attribute_names': [],
        'user_id_attribute_names': [],
        'allowed_values': {},
        'deprecated_values': {}
    }, {
        'name': CMD_SWAP_COLLECTION_NODES,
        'required_attribute_names': ['first_index', 'second_index'],
        'optional_attribute_names': [],
        'user_id_attribute_names': [],
        'allowed_values': {},
        'deprecated_values': {}
    }, {
        'name': CMD_EDIT_COLLECTION_PROPERTY,
        'required_attribute_names': ['property_name', 'new_value'],
        'optional_attribute_names': ['old_value'],
        'user_id_attribute_names': [],
        'allowed_values': {'property_name': COLLECTION_PROPERTIES},
        'deprecated_values': {}
    }, {
        'name': CMD_EDIT_COLLECTION_NODE_PROPERTY,
        'required_attribute_names': [
            'exploration_id', 'property_name', 'new_value'],
        'optional_attribute_names': ['old_value'],
        'user_id_attribute_names': [],
        'allowed_values': {},
        'deprecated_values': {}
    }, {
        'name': CMD_MIGRATE_SCHEMA_TO_LATEST_VERSION,
        'required_attribute_names': ['from_version', 'to_version'],
        'optional_attribute_names': [],
        'user_id_attribute_names': [],
        'allowed_values': {},
        'deprecated_values': {}
    }, {
        'name': CMD_ADD_COLLECTION_SKILL,
        'required_attribute_names': ['name'],
        'optional_attribute_names': [],
        'user_id_attribute_names': [],
        'allowed_values': {},
        'deprecated_values': {}
    }, {
        'name': CMD_DELETE_COLLECTION_SKILL,
        'required_attribute_names': ['skill_id'],
        'optional_attribute_names': [],
        'user_id_attribute_names': [],
        'allowed_values': {},
        'deprecated_values': {}
    }, {
        'name': CMD_ADD_QUESTION_ID_TO_SKILL,
        'required_attribute_names': ['question_id', 'skill_id'],
        'optional_attribute_names': [],
        'user_id_attribute_names': [],
        'allowed_values': {},
        'deprecated_values': {}
    }, {
        'name': CMD_REMOVE_QUESTION_ID_FROM_SKILL,
        'required_attribute_names': ['question_id', 'skill_id'],
        'optional_attribute_names': [],
        'user_id_attribute_names': [],
        'allowed_values': {},
        'deprecated_values': {}
    }]


class CreateNewCollectionCmd(CollectionChange):
    """Class representing the CollectionChange's
    CMD_CREATE_NEW command.
    """

    category: str
    title: str


class AddCollectionNodeCmd(CollectionChange):
    """Class representing the CollectionChange's
    CMD_ADD_COLLECTION_NODE command.
    """

    exploration_id: str


class DeleteCollectionNodeCmd(CollectionChange):
    """Class representing the CollectionChange's
    CMD_DELETE_COLLECTION_NODE command.
    """

    exploration_id: str


class SwapCollectionNodesCmd(CollectionChange):
    """Class representing the CollectionChange's
    CMD_SWAP_COLLECTION_NODES command.
    """

    first_index: int
    second_index: int


class EditCollectionPropertyTitleCmd(CollectionChange):
    """Class representing the CollectionChange's
    CMD_EDIT_COLLECTION_PROPERTY command with
    COLLECTION_PROPERTY_TITLE as allowed value.
    """

    property_name: Literal['title']
    new_value: str
    old_value: str


class EditCollectionPropertyCategoryCmd(CollectionChange):
    """Class representing the CollectionChange's
    CMD_EDIT_COLLECTION_PROPERTY command with
    COLLECTION_PROPERTY_CATEGORY as allowed value.
    """

    property_name: Literal['category']
    new_value: str
    old_value: str


class EditCollectionPropertyObjectiveCmd(CollectionChange):
    """Class representing the CollectionChange's
    CMD_EDIT_COLLECTION_PROPERTY command with
    COLLECTION_PROPERTY_OBJECTIVE as allowed value.
    """

    property_name: Literal['objective']
    new_value: str
    old_value: str


class EditCollectionPropertyLanguageCodeCmd(CollectionChange):
    """Class representing the CollectionChange's
    CMD_EDIT_COLLECTION_PROPERTY command with
    COLLECTION_PROPERTY_LANGUAGE_CODE as allowed value.
    """

    property_name: Literal['language_code']
    new_value: str
    old_value: str


class EditCollectionPropertyTagsCmd(CollectionChange):
    """Class representing the CollectionChange's
    CMD_EDIT_COLLECTION_PROPERTY command with
    COLLECTION_PROPERTY_TAGS as allowed value.
    """

    property_name: Literal['tags']
    new_value: List[str]
    old_value: List[str]


class EditCollectionNodePropertyCmd(CollectionChange):
    """Class representing the CollectionChange's
    CMD_EDIT_COLLECTION_NODE_PROPERTY command.
    """

    exploration_id: str
    property_name: str
    new_value: str
    old_value: str


class MigrateSchemaToLatestVersionCmd(CollectionChange):
    """Class representing the CollectionChange's
    CMD_MIGRATE_SCHEMA_TO_LATEST_VERSION command.
    """

    from_version: int
    to_version: int


class AddCollectionSkillCmd(CollectionChange):
    """Class representing the CollectionChange's
    CMD_ADD_COLLECTION_SKILL command.
    """

    name: str


class DeleteCollectionSkillCmd(CollectionChange):
    """Class representing the CollectionChange's
    CMD_DELETE_COLLECTION_SKILL command.
    """

    skill_id: str


class AddQuestionIdToSkillCmd(CollectionChange):
    """Class representing the CollectionChange's
    CMD_ADD_QUESTION_ID_TO_SKILL command.
    """

    question_id: str
    skill_id: str


class RemoveQuestionIdFromSkillCmd(CollectionChange):
    """Class representing the CollectionChange's
    CMD_ADD_QUESTION_ID_TO_SKILL command.
    """

    question_id: str
    skill_id: str


class CollectionNodeDict(TypedDict):
    """Dictionary representing the CollectionNode object."""

    exploration_id: str


class CollectionNode:
    """Domain object describing a node in the exploration graph of a
    collection. The node contains the reference to
    its exploration (its ID).
    """

    def __init__(self, exploration_id: str) -> None:
        """Initializes a CollectionNode domain object.

        Args:
            exploration_id: str. A valid ID of an exploration referenced by
                this node.
        """
        self.exploration_id = exploration_id

    def to_dict(self) -> CollectionNodeDict:
        """Returns a dict representing this CollectionNode domain object.

        Returns:
            dict. A dict, mapping all fields (exploration_id,
            prerequisite_skill_ids, acquired_skill_ids) of CollectionNode
            instance.
        """
        return {
            'exploration_id': self.exploration_id
        }

    @classmethod
    def from_dict(
        cls, node_dict: CollectionNodeDict
    ) -> CollectionNode:
        """Return a CollectionNode domain object from a dict.

        Args:
            node_dict: dict. The dict representation of CollectionNode object.

        Returns:
            CollectionNode. The corresponding CollectionNode domain object.
        """
        return cls(node_dict['exploration_id'])

    def validate(self) -> None:
        """Validates various properties of the collection node.

        Raises:
            ValidationError. One or more attributes of the collection node are
                invalid.
        """
        if not isinstance(self.exploration_id, str):
            raise utils.ValidationError(
                'Expected exploration ID to be a string, received %s' %
                self.exploration_id)

    @classmethod
    def create_default_node(cls, exploration_id: str) -> CollectionNode:
        """Returns a CollectionNode domain object with default values.

        Args:
            exploration_id: str. The id of the exploration.

        Returns:
            CollectionNode. The CollectionNode domain object with default
            value.
        """
        return cls(exploration_id)


class CollectionDict(TypedDict):
    """Dictionary representing the Collection object."""

    id: str
    title: str
    category: str
    objective: str
    language_code: str
    tags: List[str]
    schema_version: int
    nodes: List[CollectionNodeDict]


class SerializableCollectionDict(CollectionDict):
    """Dictionary representing the serializable Collection object."""

    version: int
    created_on: str
    last_updated: str


class VersionedCollectionDict(TypedDict):
    """Dictionary representing versioned Collection object."""

    schema_version: int
    collection_contents: CollectionDict


class Collection:
    """Domain object for an Oppia collection."""

    def __init__(
        self,
        collection_id: str,
        title: str,
        category: str,
        objective: str,
        language_code: str,
        tags: List[str],
        schema_version: int,
        nodes: List[CollectionNode],
        version: int,
        created_on: Optional[datetime.datetime] = None,
        last_updated: Optional[datetime.datetime] = None
    ) -> None:
        """Constructs a new collection given all the information necessary to
        represent a collection.

        Note: The schema_version represents the version of any underlying
        dictionary or list structures stored within the collection. In
        particular, the schema for CollectionNodes is represented by this
        version. If the schema for CollectionNode changes, then a migration
        function will need to be added to this class to convert from the
        current schema version to the new one. This function should be called
        in both from_yaml in this class and
        collection_services._migrate_collection_contents_to_latest_schema.
        feconf.CURRENT_COLLECTION_SCHEMA_VERSION should be incremented and the
        new value should be saved in the collection after the migration
        process, ensuring it represents the latest schema version.

        Args:
            collection_id: str. The unique id of the collection.
            title: str. The title of the collection.
            category: str. The category of the collection.
            objective: str. The objective of the collection.
            language_code: str. The language code of the collection (like 'en'
                for English).
            tags: list(str). The list of tags given to the collection.
            schema_version: int. The schema version for the collection.
            nodes: list(CollectionNode). The list of nodes present in the
                collection.
            version: int. The version of the collection.
            created_on: datetime.datetime. Date and time when the collection is
                created.
            last_updated: datetime.datetime. Date and time when the
                collection was last updated.
        """
        self.id = collection_id
        self.title = title
        self.category = category
        self.objective = objective
        self.language_code = language_code
        self.tags = tags
        self.schema_version = schema_version
        self.nodes = nodes
        self.version = version
        self.created_on = created_on
        self.last_updated = last_updated

    def to_dict(self) -> CollectionDict:
        """Returns a dict representing this Collection domain object.

        Returns:
            dict. A dict, mapping all fields of Collection instance.
        """
        return {
            'id': self.id,
            'title': self.title,
            'category': self.category,
            'objective': self.objective,
            'language_code': self.language_code,
            'tags': self.tags,
            'schema_version': self.schema_version,
            'nodes': [
                node.to_dict() for node in self.nodes
            ]
        }

    @classmethod
    def create_default_collection(
        cls,
        collection_id: str,
        title: str = feconf.DEFAULT_COLLECTION_TITLE,
        category: str = feconf.DEFAULT_COLLECTION_CATEGORY,
        objective: str = feconf.DEFAULT_COLLECTION_OBJECTIVE,
        language_code: str = constants.DEFAULT_LANGUAGE_CODE
    ) -> Collection:
        """Returns a Collection domain object with default values.

        Args:
            collection_id: str. The unique id of the collection.
            title: str. The title of the collection.
            category: str. The category of the collection.
            objective: str. The objective of the collection.
            language_code: str. The language code of the collection (like 'en'
                for English).

        Returns:
            Collection. The Collection domain object with the default
            values.
        """
        return cls(
            collection_id, title, category, objective, language_code, [],
            feconf.CURRENT_COLLECTION_SCHEMA_VERSION, [], 0)

    @classmethod
    def from_dict(
        cls,
        collection_dict: CollectionDict,
        collection_version: int = 0,
        collection_created_on: Optional[datetime.datetime] = None,
        collection_last_updated: Optional[datetime.datetime] = None
    ) -> Collection:
        """Return a Collection domain object from a dict.

        Args:
            collection_dict: dict. The dictionary representation of the
                collection.
            collection_version: int. The version of the collection.
            collection_created_on: datetime.datetime. Date and time when the
                collection is created.
            collection_last_updated: datetime.datetime. Date and time when
                the collection is updated last time.

        Returns:
            Collection. The corresponding Collection domain object.
        """
        collection = cls(
            collection_dict['id'], collection_dict['title'],
            collection_dict['category'], collection_dict['objective'],
            collection_dict['language_code'], collection_dict['tags'],
            collection_dict['schema_version'],
            [
                CollectionNode.from_dict(node_dict)
                for node_dict in collection_dict['nodes']
            ], collection_version,
            collection_created_on, collection_last_updated)

        return collection

    @classmethod
    def deserialize(cls, json_string: str) -> Collection:
        """Returns a Collection domain object decoded from a JSON string.

        Args:
            json_string: str. A JSON-encoded string that can be
                decoded into a dictionary representing a Collection.
                Only call on strings that were created using serialize().

        Returns:
            Collection. The corresponding Collection domain object.
        """
        collection_dict = json.loads(json_string)

        created_on = (
            utils.convert_string_to_naive_datetime_object(
                collection_dict['created_on'])
            if 'created_on' in collection_dict else None)
        last_updated = (
            utils.convert_string_to_naive_datetime_object(
                collection_dict['last_updated'])
            if 'last_updated' in collection_dict else None)
        collection = cls.from_dict(
            collection_dict,
            collection_version=collection_dict['version'],
            collection_created_on=created_on,
            collection_last_updated=last_updated)

        return collection

    def serialize(self) -> str:
        """Returns the object serialized as a JSON string.

        Returns:
            str. JSON-encoded str encoding all of the information composing
            the object.
        """
        # Here we use MyPy ignore because to_dict() method returns a general
        # dictionary representation of domain object (CollectionDict) which
        # does not contain properties like created_on and last_updated but
        # MyPy expects collection_dict, a dictionary which contains all the
        # properties of domain object. That's why we are explicitly changing
        # the type of collection_dict, here which causes MyPy to throw an error.
        # Thus, to silence the error, we added an ignore here.
        collection_dict: SerializableCollectionDict = self.to_dict() # type: ignore[assignment]
        # The only reason we add the version parameter separately is that our
        # yaml encoding/decoding of this object does not handle the version
        # parameter.
        # NOTE: If this changes in the future (i.e the version parameter is
        # added as part of the yaml representation of this object), all YAML
        # files must add a version parameter to their files with the correct
        # version of this object. The line below must then be moved to
        # to_dict().
        collection_dict['version'] = self.version

        if self.created_on:
            collection_dict['created_on'] = (
                utils.convert_naive_datetime_to_string(self.created_on))

        if self.last_updated:
            collection_dict['last_updated'] = (
                utils.convert_naive_datetime_to_string(self.last_updated))

        return json.dumps(collection_dict)

    def to_yaml(self) -> str:
        """Convert the Collection domain object into YAML.

        Returns:
            str. The YAML representation of this Collection.
        """
        collection_dict = self.to_dict()

        # The ID is the only property which should not be stored within the
        # YAML representation.
        # Here we use MyPy ignore because MyPy doesn't allow key deletion
        # from TypedDict.
        del collection_dict['id'] # type: ignore[misc]

        return utils.yaml_from_dict(collection_dict)

    @classmethod
    def _convert_v1_dict_to_v2_dict(
        cls, collection_dict: CollectionDict
    ) -> CollectionDict:
        """Converts a v1 collection dict into a v2 collection dict.

        Adds a language code, and tags.

        Args:
            collection_dict: dict. The dict representation of a collection with
                schema version v1.

        Returns:
            dict. The dict representation of the Collection domain object,
            following schema version v2.
        """
        collection_dict['schema_version'] = 2
        collection_dict['language_code'] = constants.DEFAULT_LANGUAGE_CODE
        collection_dict['tags'] = []
        return collection_dict

    @classmethod
    def _convert_v2_dict_to_v3_dict(
        cls, collection_dict: CollectionDict
    ) -> CollectionDict:
        """Converts a v2 collection dict into a v3 collection dict.

        This function does nothing as the collection structure is changed in
        collection_services.get_collection_from_model.

        Args:
            collection_dict: dict. The dict representation of a collection with
                schema version v2.

        Returns:
            dict. The dict representation of the Collection domain object,
            following schema version v3.
        """
        collection_dict['schema_version'] = 3
        return collection_dict

    @classmethod
    def _convert_v3_dict_to_v4_dict(
        cls, collection_dict: CollectionDict
    ) -> CollectionDict:
        """Converts a v3 collection dict into a v4 collection dict.

        This migrates the structure of skills, see the docstring in
        _convert_collection_contents_v3_dict_to_v4_dict.
        """
        new_collection_dict = (
            cls._convert_collection_contents_v3_dict_to_v4_dict(
                collection_dict))
        # Here we use MyPy ignore because CollectionDict is defined to match
        # the current version of Collection domain object and here in _convert_*
        # functions, we can ignore some MyPy errors as we work with the previous
        # versions of the domain objects.
        collection_dict['skills'] = new_collection_dict['skills'] # type: ignore[misc]
        # Here we use MyPy ignore because 'next_skill_id' key is
        # deprecated from the latest domain object and while accessing
        # this key MyPy throws an error.
        collection_dict['next_skill_id'] = ( # type: ignore[misc]
            # Here we use MyPy ignore because 'next_skill_id' key is
            # deprecated from the latest domain object and while accessing
            # this key MyPy throws an error.
            new_collection_dict['next_skill_id']) # type: ignore[misc]

        collection_dict['schema_version'] = 4
        return collection_dict

    @classmethod
    def _convert_v4_dict_to_v5_dict(
        cls, collection_dict: CollectionDict
    ) -> CollectionDict:
        """Converts a v4 collection dict into a v5 collection dict.

        This changes the field name of next_skill_id to next_skill_index.
        """
        cls._convert_collection_contents_v4_dict_to_v5_dict(
            collection_dict)

        collection_dict['schema_version'] = 5
        return collection_dict

    @classmethod
    def _convert_v5_dict_to_v6_dict(
        cls, collection_dict: CollectionDict
    ) -> CollectionDict:
        """Converts a v5 collection dict into a v6 collection dict.

        This changes the structure of each node to not include skills as well
        as remove skills from the Collection model itself.
        """

        # Here we use MyPy ignore because MyPy doesn't allow key deletion
        # from TypedDict.
        del collection_dict['skills'] # type: ignore[misc]
        # Here we use MyPy ignore because MyPy doesn't allow key deletion
        # from TypedDict.
        del collection_dict['next_skill_index'] # type: ignore[misc]

        collection_dict['schema_version'] = 6
        return collection_dict

    @classmethod
    def _migrate_to_latest_yaml_version(
        cls, yaml_content: str
    ) -> CollectionDict:
        """Return the YAML content of the collection in the latest schema
        format.

        Args:
            yaml_content: str. The YAML representation of the collection.

        Returns:
            Dict. The dictionary representation of the collection in which
            the latest YAML representation of the collection and latest
            schema format is used.

        Raises:
            InvalidInputException. The 'yaml_content' or the schema version
                is not specified.
            Exception. The collection schema version is not valid.
        """
        try:
            # Here we use cast because here we are narrowing down the type from
            # Dict[str, Any] to CollectionDict.
            collection_dict = cast(
                CollectionDict, utils.dict_from_yaml(yaml_content)
            )
        except utils.InvalidInputException as e:
            raise utils.InvalidInputException(
                'Please ensure that you are uploading a YAML text file, not '
                'a zip file. The YAML parser returned the following error: %s'
                % e)

        collection_schema_version = collection_dict.get('schema_version')
        if collection_schema_version is None:
            raise utils.InvalidInputException(
                'Invalid YAML file: no schema version specified.')
        if not (1 <= collection_schema_version
                <= feconf.CURRENT_COLLECTION_SCHEMA_VERSION):
            raise Exception(
                'Sorry, we can only process v1 to v%s collection YAML files at '
                'present.' % feconf.CURRENT_COLLECTION_SCHEMA_VERSION)

        while (collection_schema_version <
               feconf.CURRENT_COLLECTION_SCHEMA_VERSION):
            conversion_fn = getattr(
                cls, '_convert_v%s_dict_to_v%s_dict' % (
                    collection_schema_version, collection_schema_version + 1))
            collection_dict = conversion_fn(collection_dict)
            collection_schema_version += 1

        return collection_dict

    @classmethod
    def from_yaml(
        cls, collection_id: str, yaml_content: str
    ) -> Collection:
        """Converts a YAML string to a Collection domain object.

        Args:
            collection_id: str. The id of the collection.
            yaml_content: str. The YAML representation of the collection.

        Returns:
            Collection. The corresponding collection domain object.
        """
        collection_dict = cls._migrate_to_latest_yaml_version(yaml_content)

        collection_dict['id'] = collection_id
        return Collection.from_dict(collection_dict)

    @classmethod
    def _convert_collection_contents_v1_dict_to_v2_dict(
        cls, collection_contents: CollectionDict
    ) -> CollectionDict:
        """Converts from version 1 to 2. Does nothing since this migration only
        changes the language code.

        Args:
            collection_contents: dict. A dict representing the collection
                contents object to convert.

        Returns:
            dict. The updated collection_contents dict.
        """
        return collection_contents

    @classmethod
    def _convert_collection_contents_v2_dict_to_v3_dict(
        cls, collection_contents: CollectionDict
    ) -> CollectionDict:
        """Converts from version 2 to 3. Does nothing since the changes are
        handled while loading the collection.

        Args:
            collection_contents: dict. A dict representing the collection
                contents object to convert.

        Returns:
            dict. The updated collection_contents dict.
        """
        return collection_contents

    @classmethod
    def _convert_collection_contents_v3_dict_to_v4_dict(
        cls, collection_contents: CollectionDict
    ) -> CollectionDict:
        """Converts from version 3 to 4.

        Adds a skills dict and skill id counter. Migrates prerequisite_skills
        and acquired_skills to prerequistite_skill_ids and acquired_skill_ids.
        Then, gets skills in prerequisite_skill_ids and acquired_skill_ids in
        nodes, and assigns them IDs.

        Args:
            collection_contents: dict. A dict representing the collection
                contents object to convert.

        Returns:
            dict. The updated collection_contents dict.
        """

        skill_names = set()
        for node in collection_contents['nodes']:
            # Here we use MyPy ignore because CollectionNodeDict is defined
            # to match the current version of CollectionNode domain object
            # and here in _convert_* functions, we can ignore some MyPy errors
            # as we work with the previous versions of the domain objects.
            skill_names.update(node['acquired_skills']) # type: ignore[misc]
            # Here we use MyPy ignore because 'prerequisite_skills' key is
            # deprecated from the latest domain object and while accessing
            # this key MyPy throw an error.
            skill_names.update(node['prerequisite_skills']) # type: ignore[misc]
        skill_names_to_ids = {
            name: _SKILL_ID_PREFIX + str(index)
            for index, name in enumerate(sorted(skill_names))
        }
        # Here we use MyPy ignore because collection_contents['nodes']
        # can accept list of CollectionNodeDicts, but here we are providing
        # a list of older version dict of CollectionNode domain object instead
        # of CollectionNodeDict, which causes MyPy to throw an error. Thus to
        # avoid the error, we used ignore here.
        collection_contents['nodes'] = [{ # type: ignore[typeddict-item]
            'exploration_id': node['exploration_id'],
            'prerequisite_skill_ids': [
                skill_names_to_ids[prerequisite_skill_name]
                for prerequisite_skill_name in node['prerequisite_skills']],
            'acquired_skill_ids': [
                skill_names_to_ids[acquired_skill_name]
                for acquired_skill_name in node['acquired_skills']]
        } for node in collection_contents['nodes']]

        # Here we use MyPy ignore because CollectionDict is defined to match
        # the current version of Collection domain object and here in _convert_*
        # functions, we can ignore some MyPy errors as we work with the previous
        # versions of the domain objects.
        collection_contents['skills'] = { # type: ignore[misc]
            skill_id: {
                'name': skill_name,
                'question_ids': []
            }
            for skill_name, skill_id in skill_names_to_ids.items()
        }

        # Here we use MyPy ignore because 'next_skill_id' key is
        # deprecated from the latest domain object and while accessing
        # this key MyPy throw an error.
        collection_contents['next_skill_id'] = len(skill_names) # type: ignore[misc]

        return collection_contents

    @classmethod
    def _convert_collection_contents_v4_dict_to_v5_dict(
        cls, collection_contents: CollectionDict
    ) -> CollectionDict:
        """Converts from version 4 to 5.

        Converts next_skill_id to next_skill_index, since next_skill_id isn't
        actually a skill ID.

        Args:
            collection_contents: dict. A dict representing the collection
                contents object to convert.

        Returns:
            dict. The updated collection_contents dict.
        """
        # Here we use MyPy ignore because 'next_skill_index' key is
        # deprecated from the latest domain object and while accessing
        # this key MyPy throw an error.
        collection_contents['next_skill_index'] = collection_contents[ # type: ignore[misc]
            # Here we use MyPy ignore because 'next_skill_id' key is
            # deprecated from the latest domain object and while accessing
            # this key MyPy throw an error.
            'next_skill_id'] # type: ignore[misc]

        # Here we use MyPy ignore because MyPy doesn't allow key deletion
        # from TypedDict.
        del collection_contents['next_skill_id'] # type: ignore[misc]

        return collection_contents

    @classmethod
    def _convert_collection_contents_v5_dict_to_v6_dict(
        cls, collection_contents: CollectionDict
    ) -> CollectionDict:
        """Converts from version 5 to 6.

        Removes skills from collection node.

        Args:
            collection_contents: dict. A dict representing the collection
                contents object to convert.

        Returns:
            dict. The updated collection_contents dict.
        """
        for node in collection_contents['nodes']:
            # Here we use MyPy ignore because MyPy doesn't allow key deletion
            # from TypedDict.
            del node['prerequisite_skill_ids'] # type: ignore[misc]
            # Here we use MyPy ignore because MyPy doesn't allow key deletion
            # from TypedDict.
            del node['acquired_skill_ids'] # type: ignore[misc]

        return collection_contents

    @classmethod
    def update_collection_contents_from_model(
        cls,
        versioned_collection_contents: VersionedCollectionDict,
        current_version: int,
    ) -> None:
        """Converts the states blob contained in the given
        versioned_collection_contents dict from current_version to
        current_version + 1. Note that the versioned_collection_contents being
        passed in is modified in-place.

        Args:
            versioned_collection_contents: dict. A dict with two keys:
                - schema_version: int. The schema version for the collection.
                - collection_contents: dict. The dict comprising the collection
                    contents.
            current_version: int. The current collection schema version.

        Raises:
            Exception. The value of the key 'schema_version' in
                versioned_collection_contents is not valid.
        """
        if (versioned_collection_contents['schema_version'] + 1 >
                feconf.CURRENT_COLLECTION_SCHEMA_VERSION):
            raise Exception(
                'Collection is version %d but current collection'
                ' schema version is %d' % (
                    versioned_collection_contents['schema_version'],
                    feconf.CURRENT_COLLECTION_SCHEMA_VERSION))

        versioned_collection_contents['schema_version'] = (
            current_version + 1)

        conversion_fn = getattr(
            cls, '_convert_collection_contents_v%s_dict_to_v%s_dict' % (
                current_version, current_version + 1))
        versioned_collection_contents['collection_contents'] = conversion_fn(
            versioned_collection_contents['collection_contents'])

    @property
    def exploration_ids(self) -> List[str]:
        """Returns a list of all the exploration IDs that are part of this
        collection.

        Returns:
            list(str). List of exploration IDs.
        """
        return [node.exploration_id for node in self.nodes]

    @property
    def first_exploration_id(self) -> Optional[str]:
        """Returns the first element in the node list of the collection, which
           corresponds to the first node that the user would encounter, or if
           the collection is empty, returns None.

        Returns:
            str|None. The exploration ID of the first node, or None if the
            collection is empty.
        """
        if len(self.nodes) > 0:
            return self.nodes[0].exploration_id
        else:
            return None

    def get_next_exploration_id(
        self, completed_exp_ids: List[str]
    ) -> Optional[str]:
        """Returns the first exploration id in the collection that has not yet
           been completed by the learner, or if the collection is completed,
           returns None.

        Args:
            completed_exp_ids: list(str). List of completed exploration
                ids.

        Returns:
            str|None. The exploration ID of the next node,
            or None if the collection is completed.
        """
        for exp_id in self.exploration_ids:
            if exp_id not in completed_exp_ids:
                return exp_id
        return None

    def get_next_exploration_id_in_sequence(
        self, current_exploration_id: str
    ) -> Optional[str]:
        """Returns the exploration ID of the node just after the node
           corresponding to the current exploration id. If the user is on the
           last node, None is returned.

        Args:
            current_exploration_id: str. The id of exploration currently
                completed.

        Returns:
            str|None. The exploration ID of the next node,
            or None if the passed id is the last one in the collection.
        """
        exploration_just_unlocked = None

        for index in range(len(self.nodes) - 1):
            if self.nodes[index].exploration_id == current_exploration_id:
                exploration_just_unlocked = self.nodes[index + 1].exploration_id
                break

        return exploration_just_unlocked

    @classmethod
    def is_demo_collection_id(cls, collection_id: str) -> bool:
        """Whether the collection id is that of a demo collection.

        Args:
            collection_id: str. The id of the collection.

        Returns:
            bool. True if the collection is a demo else False.
        """
        return collection_id in feconf.DEMO_COLLECTIONS

    @property
    def is_demo(self) -> bool:
        """Whether the collection is one of the demo collections.

        Returs:
            bool. True if the collection is a demo else False.
        """
        return self.is_demo_collection_id(self.id)

    def update_title(self, title: str) -> None:
        """Updates the title of the collection.

        Args:
            title: str. The new title of the collection.
        """
        self.title = title

    def update_category(self, category: str) -> None:
        """Updates the category of the collection.

        Args:
            category: str. The new category of the collection.
        """
        self.category = category

    def update_objective(self, objective: str) -> None:
        """Updates the objective of the collection.

        Args:
            objective: str. The new objective of the collection.
        """
        self.objective = objective

    def update_language_code(self, language_code: str) -> None:
        """Updates the language code of the collection.

        Args:
            language_code: str. The new language code of the collection.
        """
        self.language_code = language_code

    def update_tags(self, tags: List[str]) -> None:
        """Updates the tags of the collection.

        Args:
            tags: list(str). The new tags of the collection.
        """
        self.tags = tags

    def _find_node(self, exploration_id: str) -> Optional[int]:
        """Returns the index of the collection node with the given exploration
        id, or None if the exploration id is not in the nodes list.

        Args:
            exploration_id: str. The id of the exploration.

        Returns:
            int or None. The index of the corresponding node, or None if there
            is no such node.
        """
        for ind, node in enumerate(self.nodes):
            if node.exploration_id == exploration_id:
                return ind
        return None

    def get_node(self, exploration_id: str) -> Optional[CollectionNode]:
        """Retrieves a collection node from the collection based on an
        exploration ID.

        Args:
            exploration_id: str. The id of the exploration.

        Returns:
            CollectionNode or None. If the list of nodes contains the given
            exploration then it will return the corresponding node, else None.
        """
        for node in self.nodes:
            if node.exploration_id == exploration_id:
                return node
        return None

    def add_node(self, exploration_id: str) -> None:
        """Adds a new node to the collection; the new node represents the given
        exploration_id.

        Args:
            exploration_id: str. The id of the exploration.

        Raises:
            ValueError. The exploration is already part of the colletion.
        """
        if self.get_node(exploration_id) is not None:
            raise ValueError(
                'Exploration is already part of this collection: %s' %
                exploration_id)
        self.nodes.append(CollectionNode.create_default_node(exploration_id))

    def swap_nodes(
        self, first_index: int, second_index: int
    ) -> None:
        """Swaps the values of 2 nodes in the collection.

        Args:
            first_index: int. Index of one of the nodes to be swapped.
            second_index: int. Index of the other node to be swapped.

        Raises:
            ValueError. Both indices are the same number.
        """
        if first_index == second_index:
            raise ValueError(
                'Both indices point to the same collection node.'
            )
        temp = self.nodes[first_index]
        self.nodes[first_index] = self.nodes[second_index]
        self.nodes[second_index] = temp

    def delete_node(self, exploration_id: str) -> None:
        """Deletes the node corresponding to the given exploration from the
        collection.

        Args:
            exploration_id: str. The id of the exploration.

        Raises:
            ValueError. The exploration is not part of the collection.
        """
        node_index = self._find_node(exploration_id)
        if node_index is None:
            raise ValueError(
                'Exploration is not part of this collection: %s' %
                exploration_id)
        del self.nodes[node_index]

    def validate(self, strict: bool = True) -> None:
        """Validates all properties of this collection and its constituents.

        Raises:
            ValidationError. One or more attributes of the Collection are not
                valid.
        """

        # NOTE TO DEVELOPERS: Please ensure that this validation logic is the
        # same as that in the frontend CollectionValidatorService.

        if not isinstance(self.title, str):
            raise utils.ValidationError(
                'Expected title to be a string, received %s' % self.title)
        utils.require_valid_name(
            self.title, 'the collection title', allow_empty=True)

        if not isinstance(self.category, str):
            raise utils.ValidationError(
                'Expected category to be a string, received %s'
                % self.category)
        utils.require_valid_name(
            self.category, 'the collection category', allow_empty=True)

        if not isinstance(self.objective, str):
            raise utils.ValidationError(
                'Expected objective to be a string, received %s' %
                self.objective)

        if not isinstance(self.language_code, str):
            raise utils.ValidationError(
                'Expected language code to be a string, received %s' %
                self.language_code)

        if not self.language_code:
            raise utils.ValidationError(
                'A language must be specified (in the \'Settings\' tab).')

        if not utils.is_valid_language_code(self.language_code):
            raise utils.ValidationError(
                'Invalid language code: %s' % self.language_code)

        if not isinstance(self.tags, list):
            raise utils.ValidationError(
                'Expected tags to be a list, received %s' % self.tags)

        if len(set(self.tags)) < len(self.tags):
            raise utils.ValidationError(
                'Expected tags to be unique, but found duplicates')

        for tag in self.tags:
            if not isinstance(tag, str):
                raise utils.ValidationError(
                    'Expected each tag to be a string, received \'%s\'' % tag)

            if not tag:
                raise utils.ValidationError('Tags should be non-empty.')

            if not re.match(constants.TAG_REGEX, tag):
                raise utils.ValidationError(
                    'Tags should only contain lowercase letters and spaces, '
                    'received \'%s\'' % tag)

            if (tag[0] not in string.ascii_lowercase or
                    tag[-1] not in string.ascii_lowercase):
                raise utils.ValidationError(
                    'Tags should not start or end with whitespace, received '
                    ' \'%s\'' % tag)

            if re.search(r'\s\s+', tag):
                raise utils.ValidationError(
                    'Adjacent whitespace in tags should be collapsed, '
                    'received \'%s\'' % tag)

        if not isinstance(self.schema_version, int):
            raise utils.ValidationError(
                'Expected schema version to be an integer, received %s' %
                self.schema_version)

        if self.schema_version != feconf.CURRENT_COLLECTION_SCHEMA_VERSION:
            raise utils.ValidationError(
                'Expected schema version to be %s, received %s' % (
                    feconf.CURRENT_COLLECTION_SCHEMA_VERSION,
                    self.schema_version))

        if not isinstance(self.nodes, list):
            raise utils.ValidationError(
                'Expected nodes to be a list, received %s' % self.nodes)

        all_exp_ids = self.exploration_ids
        if len(set(all_exp_ids)) != len(all_exp_ids):
            raise utils.ValidationError(
                'There are explorations referenced in the collection more '
                'than once.')

        # Validate all collection nodes.
        for node in self.nodes:
            node.validate()

        if strict:
            if not self.title:
                raise utils.ValidationError(
                    'A title must be specified for the collection.')

            if not self.objective:
                raise utils.ValidationError(
                    'An objective must be specified for the collection.')

            if not self.category:
                raise utils.ValidationError(
                    'A category must be specified for the collection.')

            if not self.nodes:
                raise utils.ValidationError(
                    'Expected to have at least 1 exploration in the '
                    'collection.')


class CollectionSummaryDict(TypedDict):
    """Dictionary representing the CollectionSummary object."""

    id: str
    title: str
    category: str
    objective: str
    language_code: str
    tags: List[str]
    status: str
    community_owned: bool
    owner_ids: List[str]
    editor_ids: List[str]
    viewer_ids: List[str]
    contributor_ids: List[str]
    contributors_summary: Dict[str, int]
    version: int
    collection_model_created_on: datetime.datetime
    collection_model_last_updated: datetime.datetime


class CollectionSummary:
    """Domain object for an Oppia collection summary."""

    def __init__(
        self,
        collection_id: str,
        title: str,
        category: str,
        objective: str,
        language_code: str,
        tags: List[str],
        status: str,
        community_owned: bool,
        owner_ids: List[str],
        editor_ids: List[str],
        viewer_ids: List[str],
        contributor_ids: List[str],
        contributors_summary: Dict[str, int],
        version: int,
        node_count: int,
        collection_model_created_on: datetime.datetime,
        collection_model_last_updated: datetime.datetime
    ) -> None:
        """Constructs a CollectionSummary domain object.

        Args:
            collection_id: str. The unique id of the collection.
            title: str. The title of the collection.
            category: str. The category of the collection.
            objective: str. The objective of the collection.
            language_code: str. The language code of the collection.
            tags: list(str). The tags given to the collection.
            status: str. The status of the collection.
            community_owned: bool. Whether the collection is community-owned.
            owner_ids: list(str). List of the user ids who are the owner of
                this collection.
            editor_ids: list(str). List of the user ids of the users who have
                access to edit this collection.
            viewer_ids: list(str). List of the user ids of the users who have
                view this collection.
            contributor_ids: list(str). List of the user ids of the user who
                have contributed to  this collection.
            contributors_summary: dict. The summary given by the contributors
                to the collection, user id as the key and summary as value.
            version: int. The version of the collection.
            node_count: int. The number of nodes present in the collection.
            collection_model_created_on: datetime.datetime. Date and time when
                the collection model is created.
            collection_model_last_updated: datetime.datetime. Date and time
                when the collection model was last updated.
        """
        self.id = collection_id
        self.title = title
        self.category = category
        self.objective = objective
        self.language_code = language_code
        self.tags = tags
        self.status = status
        self.community_owned = community_owned
        self.owner_ids = owner_ids
        self.editor_ids = editor_ids
        self.viewer_ids = viewer_ids
        self.contributor_ids = contributor_ids
        self.contributors_summary = contributors_summary
        self.version = version
        self.node_count = node_count
        self.collection_model_created_on = collection_model_created_on
        self.collection_model_last_updated = collection_model_last_updated

    def to_dict(self) -> CollectionSummaryDict:
        """Returns a dict representing this CollectionSummary domain object.

        Returns:
            dict. A dict, mapping all fields of CollectionSummary instance.
        """
        return {
            'id': self.id,
            'title': self.title,
            'category': self.category,
            'objective': self.objective,
            'language_code': self.language_code,
            'tags': self.tags,
            'status': self.status,
            'community_owned': self.community_owned,
            'owner_ids': self.owner_ids,
            'editor_ids': self.editor_ids,
            'viewer_ids': self.viewer_ids,
            'contributor_ids': self.contributor_ids,
            'contributors_summary': self.contributors_summary,
            'version': self.version,
            'collection_model_created_on': self.collection_model_created_on,
            'collection_model_last_updated': self.collection_model_last_updated
        }

    def validate(self) -> None:
        """Validates various properties of the CollectionSummary.

        Raises:
            ValidationError. One or more attributes of the CollectionSummary
                are invalid.
        """
        utils.require_valid_name(
            self.title, 'the collection title', allow_empty=True)

        utils.require_valid_name(
            self.category, 'the collection category', allow_empty=True)

        if not utils.is_valid_language_code(self.language_code):
            raise utils.ValidationError(
                'Invalid language code: %s' % self.language_code)

        for tag in self.tags:

            if not tag:
                raise utils.ValidationError('Tags should be non-empty.')

            if not re.match(constants.TAG_REGEX, tag):
                raise utils.ValidationError(
                    'Tags should only contain lowercase letters and spaces, '
                    'received \'%s\'' % tag)

            if (tag[0] not in string.ascii_lowercase or
                    tag[-1] not in string.ascii_lowercase):
                raise utils.ValidationError(
                    'Tags should not start or end with whitespace, received '
                    '\'%s\'' % tag)

            if re.search(r'\s\s+', tag):
                raise utils.ValidationError(
                    'Adjacent whitespace in tags should be collapsed, '
                    'received \'%s\'' % tag)

        if len(set(self.tags)) < len(self.tags):
            raise utils.ValidationError(
                'Expected tags to be unique, but found duplicates')

    def is_editable_by(self, user_id: str) -> bool:
        """Checks if a given user may edit the collection.

        Args:
            user_id: str. User id of the user.

        Returns:
            bool. Whether the given user may edit the collection.
        """
        return (
            user_id in self.editor_ids
            or user_id in self.owner_ids
            or self.community_owned
        )

    def is_private(self) -> bool:
        """Checks whether the collection is private.

        Returns:
            bool. Whether the collection is private.
        """
        # Here mypy evaluates constants.ACTIVITY_STATUS_PRIVATE to be Any
        # and due to this, the == is returning Any. So, in order to
        # return bool, we explicitly convert the operation to bool.
        return bool(self.status == constants.ACTIVITY_STATUS_PRIVATE)

    def is_solely_owned_by_user(self, user_id: str) -> bool:
        """Checks whether the collection is solely owned by the user.

        Args:
            user_id: str. The id of the user.

        Returns:
            bool. Whether the collection is solely owned by the user.
        """
        return user_id in self.owner_ids and len(self.owner_ids) == 1

    def does_user_have_any_role(self, user_id: str) -> bool:
        """Checks if a given user has any role within the collection.

        Args:
            user_id: str. User id of the user.

        Returns:
            bool. Whether the given user has any role in the collection.
        """
        return (
            user_id in self.owner_ids or
            user_id in self.editor_ids or
            user_id in self.viewer_ids
        )

    def add_contribution_by_user(self, contributor_id: str) -> None:
        """Add a new contributor to the contributors summary.

        Args:
            contributor_id: str. ID of the contributor to be added.
        """
        # We don't want to record the contributions of system users.
        if contributor_id not in constants.SYSTEM_USER_IDS:
            self.contributors_summary[contributor_id] = (
                self.contributors_summary.get(contributor_id, 0) + 1)

        self.contributor_ids = list(self.contributors_summary.keys())<|MERGE_RESOLUTION|>--- conflicted
+++ resolved
@@ -33,13 +33,8 @@
 from core.constants import constants
 from core.domain import change_domain
 
-<<<<<<< HEAD
 from typing import Dict, List, Optional, cast
-from typing_extensions import Final, TypedDict
-=======
-from typing import Dict, List, Optional
 from typing_extensions import Final, Literal, TypedDict
->>>>>>> 40a1d9c0
 
 # Do not modify the values of these constants. This is to preserve backwards
 # compatibility with previous change dicts.
