--- conflicted
+++ resolved
@@ -2053,7 +2053,6 @@
         'There exist no state in the exploration with the given state name.')
 
 
-<<<<<<< HEAD
 def _get_checkpoints_in_order(init_state_name, states):
     """Returns the checkpoints of an exploration in sequential order by a
     BFS traversal.
@@ -2291,7 +2290,6 @@
         model.put()
 
     return exp_fetchers.get_logged_out_user_progress(unique_progress_url_id)
-=======
 def set_exploration_edits_allowed(exp_id, edits_are_allowed):
     """Toggled edits allowed field in the exploration.
 
@@ -2306,5 +2304,4 @@
     base_models.BaseModel.update_timestamps_multi([exploration_model])
     base_models.BaseModel.put_multi([exploration_model])
     caching_services.delete_multi(
-        caching_services.CACHE_NAMESPACE_EXPLORATION, None, [exp_id])
->>>>>>> ed2f6993
+        caching_services.CACHE_NAMESPACE_EXPLORATION, None, [exp_id])