# coding: utf-8
#
# Copyright 2014 The Oppia Authors. All Rights Reserved.
#
# Licensed under the Apache License, Version 2.0 (the "License");
# you may not use this file except in compliance with the License.
# You may obtain a copy of the License at
#
#      http://www.apache.org/licenses/LICENSE-2.0
#
# Unless required by applicable law or agreed to in writing, software
# distributed under the License is distributed on an "AS-IS" BASIS,
# WITHOUT WARRANTIES OR CONDITIONS OF ANY KIND, either express or implied.
# See the License for the specific language governing permissions and
# limitations under the License.

"""Commands that can be used to operate on explorations.

All functions here should be agnostic of how ExplorationModel objects are
stored in the database. In particular, the various query methods should
delegate to the Exploration model class. This will enable the exploration
storage model to be changed without affecting this module and others above it.
"""
import StringIO
import collections
import copy
import datetime
import logging
import math
import os
import pprint
import traceback
import zipfile

from constants import constants
from core.domain import activity_services
from core.domain import classifier_services
from core.domain import email_subscription_services
from core.domain import exp_domain
from core.domain import fs_domain
from core.domain import html_cleaner
from core.domain import rights_manager
from core.domain import search_services
from core.domain import stats_services
from core.domain import user_services
from core.platform import models
import feconf
import utils

datastore_services = models.Registry.import_datastore_services()
memcache_services = models.Registry.import_memcache_services()
taskqueue_services = models.Registry.import_taskqueue_services()
gae_image_services = models.Registry.import_gae_image_services()
(exp_models, feedback_models, user_models) = models.Registry.import_models([
    models.NAMES.exploration, models.NAMES.feedback, models.NAMES.user
])

# Name for the exploration search index.
SEARCH_INDEX_EXPLORATIONS = 'explorations'

# The maximum number of iterations allowed for populating the results of a
# search query.
MAX_ITERATIONS = 10


def _migrate_states_schema(versioned_exploration_states, exploration_id):
    """Holds the responsibility of performing a step-by-step, sequential update
    of an exploration states structure based on the schema version of the input
    exploration dictionary. This is very similar to the YAML conversion process
    found in exp_domain.py and, in fact, many of the conversion functions for
    states are also used in the YAML conversion pipeline. If the current
    exploration states schema version changes
    (feconf.CURRENT_STATES_SCHEMA_VERSION), a new conversion
    function must be added and some code appended to this function to account
    for that new version.

    Args:
        versioned_exploration_states: dict. A dict with two keys:
            states_schema_version: int. the states schema version for the
                exploration.
            states: the dict of states comprising the exploration. The keys in
                this dict are state names.
        exploration_id: str. ID of the exploration.

    Raises:
        Exception: The given states_schema_version is invalid.
    """
    states_schema_version = versioned_exploration_states[
        'states_schema_version']
    if states_schema_version is None or states_schema_version < 1:
        states_schema_version = 0

    if not (0 <= states_schema_version
            <= feconf.CURRENT_STATES_SCHEMA_VERSION):
        raise Exception(
            'Sorry, we can only process v1-v%d and unversioned exploration '
            'state schemas at present.' %
            feconf.CURRENT_STATES_SCHEMA_VERSION)

    while (states_schema_version <
           feconf.CURRENT_STATES_SCHEMA_VERSION):
        exp_domain.Exploration.update_states_from_model(
            versioned_exploration_states, states_schema_version,
            exploration_id)
        states_schema_version += 1


# Repository GET methods.
def _get_exploration_memcache_key(exploration_id, version=None):
    """Returns a memcache key for an exploration.

    Args:
        exploration_id: str. The id of the exploration whose memcache key
            is to be returned.
        version: int or None. If specified, the version of the exploration
            whose memcache key is to be returned.

    Returns:
        str. Memcache key for the given exploration (or exploration version).
    """

    if version:
        return 'exploration-version:%s:%s' % (exploration_id, version)
    else:
        return 'exploration:%s' % exploration_id


def get_exploration_from_model(exploration_model, run_conversion=True):
    """Returns an Exploration domain object given an exploration model loaded
    from the datastore.

    If run_conversion is True, then the exploration's states schema version
    will be checked against the current states schema version. If they do not
    match, the exploration will be automatically updated to the latest states
    schema version.

    IMPORTANT NOTE TO DEVELOPERS: In general, run_conversion should never be
    False. This option is only used for testing that the states schema version
    migration works correctly, and it should never be changed otherwise.

    Args:
        exploration_model: ExplorationModel. An exploration storage model.
        run_conversion: bool. When True, updates the exploration to the latest
            states_schema_version if necessary.

    Returns:
       Exploration. The exploration domain object corresponding to the given
       exploration model.
    """

    # Ensure the original exploration model does not get altered.
    versioned_exploration_states = {
        'states_schema_version': exploration_model.states_schema_version,
        'states': copy.deepcopy(exploration_model.states)
    }

    # If the exploration uses the latest states schema version, no conversion
    # is necessary.
    if (run_conversion and exploration_model.states_schema_version !=
            feconf.CURRENT_STATES_SCHEMA_VERSION):
        _migrate_states_schema(
            versioned_exploration_states, exploration_model.id)

    return exp_domain.Exploration(
        exploration_model.id, exploration_model.title,
        exploration_model.category, exploration_model.objective,
        exploration_model.language_code, exploration_model.tags,
        exploration_model.blurb, exploration_model.author_notes,
        versioned_exploration_states['states_schema_version'],
        exploration_model.init_state_name,
        versioned_exploration_states['states'],
        exploration_model.param_specs, exploration_model.param_changes,
        exploration_model.version, exploration_model.auto_tts_enabled,
        exploration_model.correctness_feedback_enabled,
        created_on=exploration_model.created_on,
        last_updated=exploration_model.last_updated)


def get_exploration_summary_from_model(exp_summary_model):
    """Returns an ExplorationSummary domain object.

    Args:
        exp_summary_model: ExplorationSummary. An ExplorationSummary model
            instance.

    Returns:
        ExplorationSummary. The summary domain object correspoding to the
        given exploration summary model.
    """

    return exp_domain.ExplorationSummary(
        exp_summary_model.id, exp_summary_model.title,
        exp_summary_model.category, exp_summary_model.objective,
        exp_summary_model.language_code, exp_summary_model.tags,
        exp_summary_model.ratings, exp_summary_model.scaled_average_rating,
        exp_summary_model.status, exp_summary_model.community_owned,
        exp_summary_model.owner_ids, exp_summary_model.editor_ids,
        exp_summary_model.translator_ids, exp_summary_model.viewer_ids,
        exp_summary_model.contributor_ids,
        exp_summary_model.contributors_summary, exp_summary_model.version,
        exp_summary_model.exploration_model_created_on,
        exp_summary_model.exploration_model_last_updated,
        exp_summary_model.first_published_msec
    )


def get_exploration_by_id(exploration_id, strict=True, version=None):
    """Returns an Exploration domain object.

    Args:
        exploration_id: str. The id of the exploration to be returned.
        strict: bool. Whether to fail noisily if no exploration with a given id
            exists.
        version: int or None. The version of the exploration to be returned.
            If None, the latest version of the exploration is returned.

    Returns:
        Exploration. The domain object corresponding to the given exploration.
    """

    exploration_memcache_key = _get_exploration_memcache_key(
        exploration_id, version=version)
    memcached_exploration = memcache_services.get_multi(
        [exploration_memcache_key]).get(exploration_memcache_key)

    if memcached_exploration is not None:
        return memcached_exploration
    else:
        exploration_model = exp_models.ExplorationModel.get(
            exploration_id, strict=strict, version=version)
        if exploration_model:
            exploration = get_exploration_from_model(exploration_model)
            memcache_services.set_multi({
                exploration_memcache_key: exploration})
            return exploration
        else:
            return None


def get_exploration_summary_by_id(exploration_id):
    """Returns a domain object representing an exploration summary.

    Args:
        exploration_id: str. The id of the ExplorationSummary to be returned.

    Returns:
        ExplorationSummary. The summary domain object corresponding to the
        given exploration.
    """
    # TODO(msl): Maybe use memcache similarly to get_exploration_by_id.
    exp_summary_model = exp_models.ExpSummaryModel.get(
        exploration_id)
    if exp_summary_model:
        exp_summary = get_exploration_summary_from_model(exp_summary_model)
        return exp_summary
    else:
        return None


def get_multiple_explorations_by_version(exp_id, version_numbers):
    """Returns a list of Exploration domain objects corresponding to the
    specified versions.

    Args:
        exp_id: str. ID of the exploration.
        version_numbers: list(int). List of version numbers.

    Returns:
        list(Exploration). List of Exploration domain objects.

    Raises:
        Exception. One or more of the given versions of the exploration could
            not be converted to the latest schema version.
    """
    explorations = []
    exploration_models = exp_models.ExplorationModel.get_multi_versions(
        exp_id, version_numbers)
    error_versions = []
    for index, exploration_model in enumerate(exploration_models):
        try:
            explorations.append(get_exploration_from_model(exploration_model))
        except utils.ExplorationConversionError:
            error_versions.append(version_numbers[index])

    if error_versions:
        raise Exception(
            "Exploration %s, versions [%s] could not be converted to latest"
            "schema version." % (exp_id, ', '.join(map(str, error_versions))))
    return explorations


def get_multiple_explorations_by_id(exp_ids, strict=True):
    """Returns a dict of domain objects representing explorations with the
    given ids as keys. If an exp_id is not present, it is not included in the
    return dict.

    Args:
        exp_ids: list(str). List of ids of the exploration to be returned.
        strict: bool. If True, a ValueError is raised when any exploration id
            is invalid.

    Returns:
        dict. Maps exploration ids to the corresponding Exploration domain
        objects. Any invalid exploration ids are omitted.

    Raises:
        ValueError: When strict is True and at least one of the given exp_ids
        is invalid.
    """
    exp_ids = set(exp_ids)
    result = {}
    uncached = []
    memcache_keys = [_get_exploration_memcache_key(i) for i in exp_ids]
    cache_result = memcache_services.get_multi(memcache_keys)

    for exp_obj in cache_result.itervalues():
        result[exp_obj.id] = exp_obj

    for _id in exp_ids:
        if _id not in result:
            uncached.append(_id)

    db_exp_models = exp_models.ExplorationModel.get_multi(uncached)
    db_results_dict = {}
    not_found = []
    for i, eid in enumerate(uncached):
        model = db_exp_models[i]
        if model:
            exploration = get_exploration_from_model(model)
            db_results_dict[eid] = exploration
        else:
            logging.info('Tried to fetch exploration with id %s, but no such '
                         'exploration exists in the datastore' % eid)
            not_found.append(eid)

    if strict and not_found:
        raise ValueError(
            'Couldn\'t find explorations with the following ids:\n%s'
            % '\n'.join(not_found))

    cache_update = {
        eid: db_results_dict[eid] for eid in db_results_dict.iterkeys()
        if db_results_dict[eid] is not None
    }

    if cache_update:
        memcache_services.set_multi(cache_update)

    result.update(db_results_dict)
    return result


def get_exploration_and_exploration_rights_by_id(exploration_id):
    """Returns a tuple for exploration domain object and exploration rights
    object.

    Args:
        exploration_id: str. Id of the exploration.

    Returns:
        tuple(Exploration|None, ExplorationRights|None). The exploration and
        exploration rights object, respectively.
    """
    exploration_and_rights = (
        datastore_services.fetch_multiple_entities_by_ids_and_models(
            [
                ('ExplorationModel', [exploration_id]),
                ('ExplorationRightsModel', [exploration_id])
            ]))

    exploration = None
    if exploration_and_rights[0][0] is not None:
        exploration = get_exploration_from_model(
            exploration_and_rights[0][0])

    exploration_rights = None
    if exploration_and_rights[1][0] is not None:
        exploration_rights = (
            rights_manager.get_activity_rights_from_model(
                exploration_and_rights[1][0],
                constants.ACTIVITY_TYPE_EXPLORATION))

    return (exploration, exploration_rights)


def get_new_exploration_id():
    """Returns a new exploration id.

    Returns:
        str. A new exploration id.
    """
    return exp_models.ExplorationModel.get_new_id('')


def is_exp_summary_editable(exp_summary, user_id=None):
    """Checks if a given user has permissions to edit the exploration.

    Args:
        exp_summary: ExplorationSummary. An ExplorationSummary domain object.
        user_id: str. The id of the user whose permissions are being checked.

    Returns:
        bool. Whether the user has permissions to edit the exploration.
    """
    return user_id is not None and (
        user_id in exp_summary.editor_ids
        or user_id in exp_summary.owner_ids
        or exp_summary.community_owned)


# Query methods.
def get_exploration_titles_and_categories(exp_ids):
    """Returns exploration titles and categories for the given ids.

    The result is a dict with exploration ids as keys. The corresponding values
    are dicts with the keys 'title' and 'category'.

    Any invalid exp_ids will not be included in the return dict. No error will
    be raised.

    Args:
        exp_ids: list(str). A list of exploration ids of exploration domain
            objects.

    Returns:
        dict. The keys are exploration ids and the corresponding values are
        dicts with the keys 'title' and 'category'. Any invalid exploration
        ids are excluded.
    """
    explorations = [
        (get_exploration_from_model(e) if e else None)
        for e in exp_models.ExplorationModel.get_multi(exp_ids)]

    result = {}
    for exploration in explorations:
        if exploration is None:
            logging.error(
                'Could not find exploration corresponding to id')
        else:
            result[exploration.id] = {
                'title': exploration.title,
                'category': exploration.category,
            }
    return result


def _get_exploration_summaries_from_models(exp_summary_models):
    """Returns a dict with ExplorationSummary domain objects as values,
    keyed by their exploration id.

    Args:
        exp_summary_models: list(ExplorationSummary). List of ExplorationSummary
            model instances.

    Returns:
        dict. The keys are exploration ids and the values are the corresponding
        ExplorationSummary domain objects.
    """
    exploration_summaries = [
        get_exploration_summary_from_model(exp_summary_model)
        for exp_summary_model in exp_summary_models]
    result = {}
    for exp_summary in exploration_summaries:
        result[exp_summary.id] = exp_summary
    return result


def get_exploration_summaries_matching_ids(exp_ids):
    """Returns a list of ExplorationSummary domain objects (or None if the
    corresponding summary does not exist) corresponding to the given
    list of exploration ids.

    Args:
        exp_ids: list(str). List of exploration ids.

    Returns:
        list(ExplorationSummary|None). List of ExplorationSummary domain objects
        corresponding to the given exploration ids. If an ExplorationSummary
        does not exist, the corresponding returned list element is None.
    """
    return [
        (get_exploration_summary_from_model(model) if model else None)
        for model in exp_models.ExpSummaryModel.get_multi(exp_ids)]


def get_exploration_ids_matching_query(query_string, cursor=None):
    """Returns a list with all exploration ids matching the given search query
    string, as well as a search cursor for future fetches.

    This method returns exactly feconf.SEARCH_RESULTS_PAGE_SIZE results if
    there are at least that many, otherwise it returns all remaining results.
    (If this behaviour does not occur, an error will be logged.) The method
    also returns a search cursor.

    Args:
        query_string: str. A search query string.
        cursor: str or None. Optional cursor from which to start the search
            query. If no cursor is supplied, the first N results matching
            the query are returned.

    Returns:
        list(str). A list of exploration ids matching the given search query.
    """
    returned_exploration_ids = []
    search_cursor = cursor

    for _ in range(MAX_ITERATIONS):
        remaining_to_fetch = feconf.SEARCH_RESULTS_PAGE_SIZE - len(
            returned_exploration_ids)

        exp_ids, search_cursor = search_services.search_explorations(
            query_string, remaining_to_fetch, cursor=search_cursor)

        invalid_exp_ids = []
        for ind, model in enumerate(
                exp_models.ExpSummaryModel.get_multi(exp_ids)):
            if model is not None:
                returned_exploration_ids.append(exp_ids[ind])
            else:
                invalid_exp_ids.append(exp_ids[ind])

        if (len(returned_exploration_ids) == feconf.SEARCH_RESULTS_PAGE_SIZE
                or search_cursor is None):
            break
        else:
            logging.error(
                'Search index contains stale exploration ids: %s' %
                ', '.join(invalid_exp_ids))

    if (len(returned_exploration_ids) < feconf.SEARCH_RESULTS_PAGE_SIZE
            and search_cursor is not None):
        logging.error(
            'Could not fulfill search request for query string %s; at least '
            '%s retries were needed.' % (query_string, MAX_ITERATIONS))

    return (returned_exploration_ids, search_cursor)


def get_non_private_exploration_summaries():
    """Returns a dict with all non-private exploration summary domain objects,
    keyed by their id.

    Returns:
        dict. The keys are exploration ids and the values are corresponding
        non-private ExplorationSummary domain objects.
    """
    return _get_exploration_summaries_from_models(
        exp_models.ExpSummaryModel.get_non_private())


def get_top_rated_exploration_summaries(limit):
    """Returns a dict with top rated exploration summary model instances,
    keyed by their id. At most 'limit' entries are returned.

    Args:
        limit: int. The maximum number of exploration summary model instances to
            be returned.

    Returns:
        dict. The keys are exploration ids and the values are the corresponding
        top rated ExplorationSummary domain model instances.  At most limit
        entries are returned.
    """
    return _get_exploration_summaries_from_models(
        exp_models.ExpSummaryModel.get_top_rated(limit))


def get_recently_published_exp_summaries(limit):
    """Returns a dict with recently published ExplorationSummary model
    instances, keyed by their exploration id. At most 'limit' entries are
    returned.

    Args:
        limit: int. The maximum number of exploration summary model instances to
            be returned.

    Returns:
        dict. The dict contains recently published ExplorationSummary model
            instances as a value keyed by their exploration id. At most 'limit'
            entries are returned.
    """
    return _get_exploration_summaries_from_models(
        exp_models.ExpSummaryModel.get_recently_published(limit))


def get_all_exploration_summaries():
    """Returns a dict with all exploration summary domain objects,
    keyed by their id.

    Returns:
        dict. A dict with all ExplorationSummary domain objects keyed by their
        exploration id.
    """
    return _get_exploration_summaries_from_models(
        exp_models.ExpSummaryModel.get_all())


# Methods for exporting states and explorations to other formats.
def export_to_zip_file(exploration_id, version=None):
    """Returns a ZIP archive of the exploration.

    Args:
        exploration_id: str. The id of the exploration to export.
        version: int or None. If provided, this indicates which version of
            the exploration to export. Otherwise, the latest version of the
            exploration is exported.

    Returns:
        str. The contents of the ZIP archive of the exploration (which can be
        subsequently converted into a zip file via zipfile.ZipFile()).
    """
    exploration = get_exploration_by_id(exploration_id, version=version)
    yaml_repr = exploration.to_yaml()

    memfile = StringIO.StringIO()
    with zipfile.ZipFile(
        memfile, mode='w', compression=zipfile.ZIP_DEFLATED) as zfile:

        zfile.writestr('%s.yaml' % exploration.title, yaml_repr)

        fs = fs_domain.AbstractFileSystem(
            fs_domain.ExplorationFileSystem('exploration/%s' % exploration_id))
        dir_list = fs.listdir('')
        for filepath in dir_list:
            # Currently, the version number of all files is 1, since they are
            # not modifiable post-upload.
            # TODO(sll): When allowing editing of files, implement versioning
            # for them.
            file_contents = fs.get(filepath, version=1)

            str_filepath = 'assets/%s' % filepath
            assert isinstance(str_filepath, str)
            unicode_filepath = str_filepath.decode('utf-8')
            zfile.writestr(unicode_filepath, file_contents)

    return memfile.getvalue()


def export_states_to_yaml(exploration_id, version=None, width=80):
    """Returns a dictionary of the exploration, whose keys are state
    names and values are yaml strings representing the state contents with
    lines wrapped at 'width' characters.

    Args:
        exploration_id: str. The id of the exploration whose states should
            be exported.
        version: int or None. The version of the exploration to be returned.
            If None, the latest version of the exploration is returned.
        width: int. Width for the yaml representation, default value
            is set to be of 80.

    Returns:
        dict. The keys are state names, and the values are YAML strings
        representing the corresponding state's contents.
    """
    exploration = get_exploration_by_id(exploration_id, version=version)
    exploration_dict = {}
    for state in exploration.states:
        exploration_dict[state] = utils.yaml_from_dict(
            exploration.states[state].to_dict(), width=width)
    return exploration_dict


# Repository SAVE and DELETE methods.
def apply_change_list(exploration_id, change_list):
    """Applies a changelist to a pristine exploration and returns the result.

    Each entry in change_list is a dict that represents an ExplorationChange
    object.

    Args:
        exploration_id: str. The id of the exploration to which the change list
            is to be applied.
        change_list: list(ExplorationChange). The list of changes to apply.

    Returns:
        Exploration. The exploration domain object that results from applying
        the given changelist to the existing version of the exploration.

    Raises:
        Exception: Any entries in the changelist are invalid.
    """
    exploration = get_exploration_by_id(exploration_id)
    try:
        for change in change_list:
            if change.cmd == exp_domain.CMD_ADD_STATE:
                exploration.add_states([change.state_name])
            elif change.cmd == exp_domain.CMD_RENAME_STATE:
                exploration.rename_state(
                    change.old_state_name, change.new_state_name)
            elif change.cmd == exp_domain.CMD_DELETE_STATE:
                exploration.delete_state(change.state_name)
            elif change.cmd == exp_domain.CMD_EDIT_STATE_PROPERTY:
                state = exploration.states[change.state_name]
                if (change.property_name ==
                        exp_domain.STATE_PROPERTY_PARAM_CHANGES):
                    state.update_param_changes(change.new_value)
                elif change.property_name == exp_domain.STATE_PROPERTY_CONTENT:
                    state.update_content(change.new_value)
                elif (
                        change.property_name ==
                        exp_domain.STATE_PROPERTY_INTERACTION_ID):
                    state.update_interaction_id(change.new_value)
                elif (
                        change.property_name ==
                        exp_domain.STATE_PROPERTY_INTERACTION_CUST_ARGS):
                    state.update_interaction_customization_args(
                        change.new_value)
                elif (
                        change.property_name ==
                        exp_domain.STATE_PROPERTY_INTERACTION_HANDLERS):
                    raise utils.InvalidInputException(
                        'Editing interaction handlers is no longer supported')
                elif (
                        change.property_name ==
                        exp_domain.STATE_PROPERTY_INTERACTION_ANSWER_GROUPS):
                    state.update_interaction_answer_groups(change.new_value)
                elif (
                        change.property_name ==
                        exp_domain.STATE_PROPERTY_INTERACTION_DEFAULT_OUTCOME):
                    state.update_interaction_default_outcome(change.new_value)
                elif (
                        change.property_name ==
                        exp_domain.STATE_PROPERTY_UNCLASSIFIED_ANSWERS):
                    state.update_interaction_confirmed_unclassified_answers(
                        change.new_value)
                elif (
                        change.property_name ==
                        exp_domain.STATE_PROPERTY_INTERACTION_HINTS):
                    state.update_interaction_hints(change.new_value)
                elif (
                        change.property_name ==
                        exp_domain.STATE_PROPERTY_INTERACTION_SOLUTION):
                    state.update_interaction_solution(change.new_value)

                elif (
                        change.property_name ==
                        exp_domain.STATE_PROPERTY_CONTENT_IDS_TO_AUDIO_TRANSLATIONS): # pylint: disable=line-too-long
                    state.update_content_ids_to_audio_translations(
                        change.new_value)
            elif change.cmd == exp_domain.CMD_EDIT_EXPLORATION_PROPERTY:
                if change.property_name == 'title':
                    exploration.update_title(change.new_value)
                elif change.property_name == 'category':
                    exploration.update_category(change.new_value)
                elif change.property_name == 'objective':
                    exploration.update_objective(change.new_value)
                elif change.property_name == 'language_code':
                    exploration.update_language_code(change.new_value)
                elif change.property_name == 'tags':
                    exploration.update_tags(change.new_value)
                elif change.property_name == 'blurb':
                    exploration.update_blurb(change.new_value)
                elif change.property_name == 'author_notes':
                    exploration.update_author_notes(change.new_value)
                elif change.property_name == 'param_specs':
                    exploration.update_param_specs(change.new_value)
                elif change.property_name == 'param_changes':
                    exploration.update_param_changes(change.new_value)
                elif change.property_name == 'init_state_name':
                    exploration.update_init_state_name(change.new_value)
                elif change.property_name == 'auto_tts_enabled':
                    exploration.update_auto_tts_enabled(change.new_value)
                elif change.property_name == 'correctness_feedback_enabled':
                    exploration.update_correctness_feedback_enabled(
                        change.new_value)
            elif (
                    change.cmd ==
                    exp_domain.CMD_MIGRATE_STATES_SCHEMA_TO_LATEST_VERSION):
                # Loading the exploration model from the datastore into an
                # Exploration domain object automatically converts it to use
                # the latest states schema version. As a result, simply
                # resaving the exploration is sufficient to apply the states
                # schema update.
                continue
        return exploration

    except Exception as e:
        logging.error(
            '%s %s %s %s' % (
                e.__class__.__name__, e, exploration_id,
                pprint.pprint(change_list))
        )
        logging.error(traceback.format_exc())
        raise


def _save_exploration(committer_id, exploration, commit_message, change_list):
    """Validates an exploration and commits it to persistent storage.

    If successful, increments the version number of the incoming exploration
    domain object by 1.

    Args:
        committer_id: str. The id of the user who made the commit.
        exploration: Exploration. The exploration to be saved.
        commit_message: str. The commit message.
        change_list: list(ExplorationChange). A list of changes introduced in
            this commit.

    Raises:
        Exception: The versions of the given exploration and the currently
            stored exploration model do not match.
    """
    if change_list is None:
        change_list = []
    exploration_rights = rights_manager.get_exploration_rights(exploration.id)
    if exploration_rights.status != rights_manager.ACTIVITY_STATUS_PRIVATE:
        exploration.validate(strict=True)
    else:
        exploration.validate()

    exploration_model = exp_models.ExplorationModel.get(
        exploration.id, strict=False)
    if exploration_model is None:
        exploration_model = exp_models.ExplorationModel(id=exploration.id)
    else:
        if exploration.version > exploration_model.version:
            raise Exception(
                'Unexpected error: trying to update version %s of exploration '
                'from version %s. Please reload the page and try again.'
                % (exploration_model.version, exploration.version))
        elif exploration.version < exploration_model.version:
            raise Exception(
                'Trying to update version %s of exploration from version %s, '
                'which is too old. Please reload the page and try again.'
                % (exploration_model.version, exploration.version))

    old_states = get_exploration_from_model(exploration_model).states
    exploration_model.category = exploration.category
    exploration_model.title = exploration.title
    exploration_model.objective = exploration.objective
    exploration_model.language_code = exploration.language_code
    exploration_model.tags = exploration.tags
    exploration_model.blurb = exploration.blurb
    exploration_model.author_notes = exploration.author_notes

    exploration_model.states_schema_version = exploration.states_schema_version
    exploration_model.init_state_name = exploration.init_state_name
    exploration_model.states = {
        state_name: state.to_dict()
        for (state_name, state) in exploration.states.iteritems()}
    exploration_model.param_specs = exploration.param_specs_dict
    exploration_model.param_changes = exploration.param_change_dicts
    exploration_model.auto_tts_enabled = exploration.auto_tts_enabled
    exploration_model.correctness_feedback_enabled = (
        exploration.correctness_feedback_enabled)

    change_list_dict = [change.to_dict() for change in change_list]
    exploration_model.commit(committer_id, commit_message, change_list_dict)
    memcache_services.delete(_get_exploration_memcache_key(exploration.id))
    index_explorations_given_ids([exploration.id])

    exploration.version += 1

    exp_versions_diff = exp_domain.ExplorationVersionsDiff(change_list)

    # Trigger statistics model update.
    stats_services.handle_stats_creation_for_new_exp_version(
        exploration.id, exploration.version, exploration.states,
        exp_versions_diff=exp_versions_diff, revert_to_version=None)

    if feconf.ENABLE_ML_CLASSIFIERS:
        trainable_states_dict = exploration.get_trainable_states_dict(
            old_states, exp_versions_diff)
        state_names_with_changed_answer_groups = trainable_states_dict[
            'state_names_with_changed_answer_groups']
        state_names_with_unchanged_answer_groups = trainable_states_dict[
            'state_names_with_unchanged_answer_groups']
        if state_names_with_changed_answer_groups:
            classifier_services.handle_trainable_states(
                exploration, state_names_with_changed_answer_groups)
        if state_names_with_unchanged_answer_groups:
            classifier_services.handle_non_retrainable_states(
                exploration, state_names_with_unchanged_answer_groups,
                exp_versions_diff)

    # Trigger exploration issues model updation.
    stats_services.update_exp_issues_for_new_exp_version(
        exploration, exp_versions_diff=exp_versions_diff,
        revert_to_version=None)

    # Save state id mapping model for exploration.
    create_and_save_state_id_mapping_model(exploration, change_list)


def _create_exploration(
        committer_id, exploration, commit_message, commit_cmds):
    """Ensures that rights for a new exploration are saved first.

    This is because _save_exploration() depends on the rights object being
    present to tell it whether to do strict validation or not.

    Args:
        committer_id: str. The id of the user who made the commit.
        exploration: Exploration. The exploration domain object.
        commit_message: str. The commit description message.
        commit_cmds: list(ExplorationChange). A list of commands, describing
            changes made in this model, which should give sufficient information
            to reconstruct the commit.
    """
    # This line is needed because otherwise a rights object will be created,
    # but the creation of an exploration object will fail.
    exploration.validate()
    rights_manager.create_new_exploration_rights(exploration.id, committer_id)

    model = exp_models.ExplorationModel(
        id=exploration.id,
        category=exploration.category,
        title=exploration.title,
        objective=exploration.objective,
        language_code=exploration.language_code,
        tags=exploration.tags,
        blurb=exploration.blurb,
        author_notes=exploration.author_notes,
        states_schema_version=exploration.states_schema_version,
        init_state_name=exploration.init_state_name,
        states={
            state_name: state.to_dict()
            for (state_name, state) in exploration.states.iteritems()},
        param_specs=exploration.param_specs_dict,
        param_changes=exploration.param_change_dicts,
        auto_tts_enabled=exploration.auto_tts_enabled,
        correctness_feedback_enabled=exploration.correctness_feedback_enabled
    )
    commit_cmds_dict = [commit_cmd.to_dict() for commit_cmd in commit_cmds]
    model.commit(committer_id, commit_message, commit_cmds_dict)
    exploration.version += 1

    # Trigger statistics model creation.
    stats_services.handle_stats_creation_for_new_exploration(
        exploration.id, exploration.version, exploration.states)

    if feconf.ENABLE_ML_CLASSIFIERS:
        # Find out all states that need a classifier to be trained.
        state_names_to_train = []
        for state_name in exploration.states:
            state = exploration.states[state_name]
            if state.can_undergo_classification():
                state_names_to_train.append(state_name)

        if state_names_to_train:
            classifier_services.handle_trainable_states(
                exploration, state_names_to_train)

    # Trigger exploration issues model creation.
    stats_services.create_exp_issues_for_new_exploration(
        exploration.id, exploration.version)

    # Save state id mapping model for new exploration.
    create_and_save_state_id_mapping_model(exploration, commit_cmds)
    create_exploration_summary(exploration.id, committer_id)


def save_new_exploration(committer_id, exploration):
    """Saves a newly created exploration.

    Args:
        committer_id: str. The id of the user who made the commit.
        exploration: Exploration. The exploration domain object to be saved.
    """
    commit_message = (
        ('New exploration created with title \'%s\'.' % exploration.title)
        if exploration.title else 'New exploration created.')
    _create_exploration(
        committer_id, exploration, commit_message, [
            exp_domain.ExplorationChange({
                'cmd': exp_domain.CMD_CREATE_NEW,
                'title': exploration.title,
                'category': exploration.category,
            })])
    user_services.add_created_exploration_id(committer_id, exploration.id)
    user_services.add_edited_exploration_id(committer_id, exploration.id)
    user_services.record_user_created_an_exploration(committer_id)


def delete_exploration(committer_id, exploration_id, force_deletion=False):
    """Deletes the exploration with the given exploration_id.

    IMPORTANT: Callers of this function should ensure that committer_id has
    permissions to delete this exploration, prior to calling this function.

    If force_deletion is True the exploration and its history are fully deleted
    and are unrecoverable. Otherwise, the exploration and all its history are
    marked as deleted, but the corresponding models are still retained in the
    datastore. This last option is the preferred one.

    Args:
        committer_id: str. The id of the user who made the commit.
        exploration_id: str. The id of the exploration to be deleted.
        force_deletion: bool. If True, completely deletes the storage models
            corresponding to the exploration. Otherwise, marks them as deleted
            but keeps the corresponding models in the datastore.
    """
    # TODO(sll): Delete the files too?

    exploration_rights_model = exp_models.ExplorationRightsModel.get(
        exploration_id)
    exploration_rights_model.delete(
        committer_id, '', force_deletion=force_deletion)

    exploration_model = exp_models.ExplorationModel.get(exploration_id)
    exploration_version = exploration_model.version
    exploration_model.delete(
        committer_id, feconf.COMMIT_MESSAGE_EXPLORATION_DELETED,
        force_deletion=force_deletion)

    # This must come after the exploration is retrieved. Otherwise the memcache
    # key will be reinstated.
    exploration_memcache_key = _get_exploration_memcache_key(exploration_id)
    memcache_services.delete(exploration_memcache_key)

    # Delete the exploration from search.
    search_services.delete_explorations_from_search_index([exploration_id])

    # Delete the exploration summary, regardless of whether or not
    # force_deletion is True.
    delete_exploration_summary(exploration_id)

    # Remove the exploration from the featured activity references, if
    # necessary.
    activity_services.remove_featured_activity(
        constants.ACTIVITY_TYPE_EXPLORATION, exploration_id)

    # Remove associated state id mapping models.
    delete_state_id_mapping_model_for_exploration(
        exploration_id, exploration_version)


# Operations on exploration snapshots.
def get_exploration_snapshots_metadata(exploration_id, allow_deleted=False):
    """Returns the snapshots for this exploration, as dicts, up to and including
    the latest version of the exploration.

    Args:
        exploration_id: str. The id of the exploration whose snapshots_metadata
            is required.
        allow_deleted: bool. Whether to allow retrieval of deleted snapshots.

    Returns:
        list(dict). List of dicts, each representing a recent snapshot. Each
        dict has the following keys: committer_id, commit_message, commit_cmds,
        commit_type, created_on_ms, version_number. The version numbers are
        consecutive and in ascending order. There are exploration.version_number
        items in the returned list.
    """
    exploration = get_exploration_by_id(exploration_id)
    current_version = exploration.version
    version_nums = range(1, current_version + 1)

    return exp_models.ExplorationModel.get_snapshots_metadata(
        exploration_id, version_nums, allow_deleted=allow_deleted)


def _get_last_updated_by_human_ms(exp_id):
    """Return the last time, in milliseconds, when the given exploration was
    updated by a human.

    Args:
        exp_id: str. The id of the exploration.

    Returns:
        float. The last time in milliseconds when a given exploration was
        updated by a human.
    """
    # Iterate backwards through the exploration history metadata until we find
    # the most recent snapshot that was committed by a human.
    last_human_update_ms = 0
    snapshots_metadata = get_exploration_snapshots_metadata(exp_id)
    for snapshot_metadata in reversed(snapshots_metadata):
        if snapshot_metadata['committer_id'] != feconf.MIGRATION_BOT_USER_ID:
            last_human_update_ms = snapshot_metadata['created_on_ms']
            break

    return last_human_update_ms


def publish_exploration_and_update_user_profiles(committer, exp_id):
    """Publishes the exploration with publish_exploration() function in
    rights_manager.py, as well as updates first_contribution_msec. Sends an
    email to the subscribers of the committer informing them that an exploration
    has been published.

    It is the responsibility of the caller to check that the exploration is
    valid prior to publication.

    Args:
        committer: UserActionsInfo. UserActionsInfo object for the user who
            made the commit.
        exp_id: str. The id of the exploration to be published.
    """
    rights_manager.publish_exploration(committer, exp_id)
    exp_title = get_exploration_by_id(exp_id).title
    email_subscription_services.inform_subscribers(
        committer.user_id, exp_id, exp_title)
    contribution_time_msec = utils.get_current_time_in_millisecs()
    contributor_ids = get_exploration_summary_by_id(exp_id).contributor_ids
    for contributor in contributor_ids:
        user_services.update_first_contribution_msec_if_not_set(
            contributor, contribution_time_msec)


def update_exploration(
        committer_id, exploration_id, change_list, commit_message,
        is_suggestion=False, is_by_translator=False):
    """Update an exploration. Commits changes.

    Args:
        committer_id: str. The id of the user who is performing the update
            action.
        exploration_id: str. The id of the exploration to be updated.
        change_list: list(ExplorationChange). A change list to be applied to the
            given exploration.
        commit_message: str or None. A description of changes made to the state.
            For published explorations, this must be present; for unpublished
            explorations, it should be equal to None. For suggestions that are
            being accepted, and only for such commits, it should start with
            feconf.COMMIT_MESSAGE_ACCEPTED_SUGGESTION_PREFIX.
        is_suggestion: bool. Whether the update is due to a suggestion being
            accepted.
        is_by_translator: bool. Whether the changes are made by a
            translator.

    Raises:
        ValueError: No commit message is supplied and the exploration is public.
        ValueError: The update is due to a suggestion and the commit message is
            invalid.
        ValueError: The update is not due to a suggestion, and the commit
            message starts with the same prefix as the commit message for
            accepted suggestions.
    """
    if is_by_translator and not is_translation_change_list(change_list):
        raise utils.ValidationError(
            'Translator does not have permission to make some '
            'changes in the change list.')

    is_public = rights_manager.is_exploration_public(exploration_id)
    if is_public and not commit_message:
        raise ValueError(
            'Exploration is public so expected a commit message but '
            'received none.')

    if (is_suggestion and (
            not commit_message or
            not commit_message.startswith(
                feconf.COMMIT_MESSAGE_ACCEPTED_SUGGESTION_PREFIX))):
        raise ValueError('Invalid commit message for suggestion.')
    if (not is_suggestion and commit_message and commit_message.startswith(
            feconf.COMMIT_MESSAGE_ACCEPTED_SUGGESTION_PREFIX)):
        raise ValueError(
            'Commit messages for non-suggestions may not start with \'%s\'' %
            feconf.COMMIT_MESSAGE_ACCEPTED_SUGGESTION_PREFIX)

    exploration = apply_change_list(exploration_id, change_list)
    _save_exploration(committer_id, exploration, commit_message, change_list)

    discard_draft(exploration_id, committer_id)
    # Update summary of changed exploration.
    update_exploration_summary(exploration.id, committer_id)
    user_services.add_edited_exploration_id(committer_id, exploration.id)
    user_services.record_user_edited_an_exploration(committer_id)

    if (not rights_manager.is_exploration_private(exploration.id) and
            committer_id != feconf.MIGRATION_BOT_USER_ID):
        user_services.update_first_contribution_msec_if_not_set(
            committer_id, utils.get_current_time_in_millisecs())


def create_exploration_summary(exploration_id, contributor_id_to_add):
    """Create the summary model for an exploration, and store it in the
    datastore.

    Args:
        exploration_id: str. The id of the exploration.
        contributor_id_to_add: str or None. The user_id of user who have
            created the exploration will be added to the list of contributours
            for the exploration if the argument is not None and it is not a
            system id.
    """
    exploration = get_exploration_by_id(exploration_id)
    exp_summary = compute_summary_of_exploration(
        exploration, contributor_id_to_add)
    save_exploration_summary(exp_summary)


def update_exploration_summary(exploration_id, contributor_id_to_add):
    """Update the summary of an exploration.

    Args:
        exploration_id: str. The id of the exploration whose summary is
            to be updated.
        contributor_id_to_add: str or None. The user_id of user who have
            contributed (humans who have made a positive (not just a revert)
            update to the exploration's content) will be added to the list of
            contributours for the exploration if the argument is not None and it
            is not a system id.
    """
    exploration = get_exploration_by_id(exploration_id)
    exp_summary = compute_summary_of_exploration(
        exploration, contributor_id_to_add)
    save_exploration_summary(exp_summary)


def compute_summary_of_exploration(exploration, contributor_id_to_add):
    """Create an ExplorationSummary domain object for a given Exploration
    domain object and return it. contributor_id_to_add will be added to
    the list of contributors for the exploration if the argument is not
    None and if the id is not a system id.

    Args:
        exploration: Exploration. The exploration whose summary is to be
            computed.
        contributor_id_to_add: str or None. The user_id of user who have
            contributed (humans who have made a positive (not just a revert)
            change to the exploration's content) will be added to the list of
            contributours for the exploration if the argument is not None and it
            is not a system id.

    Returns:
        ExplorationSummary. The resulting exploration summary domain object.
    """
    exp_rights = exp_models.ExplorationRightsModel.get_by_id(exploration.id)
    exp_summary_model = exp_models.ExpSummaryModel.get_by_id(exploration.id)
    if exp_summary_model:
        old_exp_summary = get_exploration_summary_from_model(exp_summary_model)
        ratings = old_exp_summary.ratings or feconf.get_empty_ratings()
        scaled_average_rating = get_scaled_average_rating(
            old_exp_summary.ratings)
        contributor_ids = old_exp_summary.contributor_ids or []
        contributors_summary = old_exp_summary.contributors_summary or {}
    else:
        ratings = feconf.get_empty_ratings()
        scaled_average_rating = feconf.EMPTY_SCALED_AVERAGE_RATING
        contributor_ids = []
        contributors_summary = {}

    # Update the contributor id list if necessary (contributors
    # defined as humans who have made a positive (i.e. not just
    # a revert) change to an exploration's content).
    if (contributor_id_to_add is not None and
            contributor_id_to_add not in constants.SYSTEM_USER_IDS):
        if contributor_id_to_add not in contributor_ids:
            contributor_ids.append(contributor_id_to_add)

    if contributor_id_to_add not in constants.SYSTEM_USER_IDS:
        if contributor_id_to_add is None:
            # Revert commit or other non-positive commit.
            contributors_summary = compute_exploration_contributors_summary(
                exploration.id)
        else:
            if contributor_id_to_add in contributors_summary:
                contributors_summary[contributor_id_to_add] += 1
            else:
                contributors_summary[contributor_id_to_add] = 1

    exploration_model_last_updated = datetime.datetime.fromtimestamp(
        _get_last_updated_by_human_ms(exploration.id) / 1000.0)
    exploration_model_created_on = exploration.created_on
    first_published_msec = exp_rights.first_published_msec
    exp_summary = exp_domain.ExplorationSummary(
        exploration.id, exploration.title, exploration.category,
        exploration.objective, exploration.language_code,
        exploration.tags, ratings, scaled_average_rating, exp_rights.status,
        exp_rights.community_owned, exp_rights.owner_ids,
        exp_rights.editor_ids, exp_rights.translator_ids, exp_rights.viewer_ids,
        contributor_ids, contributors_summary, exploration.version,
        exploration_model_created_on, exploration_model_last_updated,
        first_published_msec)

    return exp_summary


def compute_exploration_contributors_summary(exploration_id):
    """Returns a dict whose keys are user_ids and whose values are
    the number of (non-revert) commits made to the given exploration
    by that user_id. This does not count commits which have since been reverted.

    Args:
        exploration_id: str. The id of the exploration.

    Returns:
        dict. The keys are all user_ids who have made commits to the given
        exploration. The corresponding values are the number of commits made by
        each user. Commits that revert to an earlier version, or forward
        commits which have since been reverted, are excluded.
    """
    snapshots_metadata = get_exploration_snapshots_metadata(exploration_id)
    current_version = len(snapshots_metadata)
    contributors_summary = collections.defaultdict(int)
    while True:
        snapshot_metadata = snapshots_metadata[current_version - 1]
        committer_id = snapshot_metadata['committer_id']
        is_revert = (snapshot_metadata['commit_type'] == 'revert')
        if not is_revert and committer_id not in constants.SYSTEM_USER_IDS:
            contributors_summary[committer_id] += 1
        if current_version == 1:
            break

        if is_revert:
            current_version = snapshot_metadata['commit_cmds'][0][
                'version_number']
        else:
            current_version -= 1
    return contributors_summary


def save_exploration_summary(exp_summary):
    """Save an exploration summary domain object as an ExpSummaryModel entity
    in the datastore.

    Args:
        exp_summary: ExplorationSummary. The exploration summary to save.
    """
    exp_summary_model = exp_models.ExpSummaryModel(
        id=exp_summary.id,
        title=exp_summary.title,
        category=exp_summary.category,
        objective=exp_summary.objective,
        language_code=exp_summary.language_code,
        tags=exp_summary.tags,
        ratings=exp_summary.ratings,
        scaled_average_rating=exp_summary.scaled_average_rating,
        status=exp_summary.status,
        community_owned=exp_summary.community_owned,
        owner_ids=exp_summary.owner_ids,
        editor_ids=exp_summary.editor_ids,
        translator_ids=exp_summary.translator_ids,
        viewer_ids=exp_summary.viewer_ids,
        contributor_ids=exp_summary.contributor_ids,
        contributors_summary=exp_summary.contributors_summary,
        version=exp_summary.version,
        exploration_model_last_updated=(
            exp_summary.exploration_model_last_updated),
        exploration_model_created_on=(
            exp_summary.exploration_model_created_on),
        first_published_msec=(
            exp_summary.first_published_msec)
    )

    exp_summary_model.put()


def delete_exploration_summary(exploration_id):
    """Delete an exploration summary model.

    Args:
        exploration_id: str. The id of the exploration summary to be
            deleted.
    """

    exp_models.ExpSummaryModel.get(exploration_id).delete()


def revert_exploration(
        committer_id, exploration_id, current_version, revert_to_version):
    """Reverts an exploration to the given version number. Commits changes.

    Args:
        committer_id: str. The id of the user who made the commit.
        exploration_id: str. The id of the exploration to be reverted to the
            current version.
        current_version: int. The current version of the exploration.
        revert_to_version: int. The version to which the given exploration
            is to be reverted.

    Raises:
        Exception:  does not match the version of the currently-stored
            exploration model.
    """
    exploration_model = exp_models.ExplorationModel.get(
        exploration_id, strict=False)

    if current_version > exploration_model.version:
        raise Exception(
            'Unexpected error: trying to update version %s of exploration '
            'from version %s. Please reload the page and try again.'
            % (exploration_model.version, current_version))
    elif current_version < exploration_model.version:
        raise Exception(
            'Trying to update version %s of exploration from version %s, '
            'which is too old. Please reload the page and try again.'
            % (exploration_model.version, current_version))

    # Validate the previous version of the exploration before committing the
    # change.
    exploration = get_exploration_by_id(
        exploration_id, version=revert_to_version)
    exploration_rights = rights_manager.get_exploration_rights(exploration.id)
    if exploration_rights.status != rights_manager.ACTIVITY_STATUS_PRIVATE:
        exploration.validate(strict=True)
    else:
        exploration.validate()

    exp_models.ExplorationModel.revert(
        exploration_model, committer_id,
        'Reverted exploration to version %s' % revert_to_version,
        revert_to_version)
    memcache_services.delete(_get_exploration_memcache_key(exploration_id))

    # Update the exploration summary, but since this is just a revert do
    # not add the committer of the revert to the list of contributors.
    update_exploration_summary(exploration_id, None)

    stats_services.handle_stats_creation_for_new_exp_version(
        exploration.id, exploration.version, exploration.states,
        exp_versions_diff=None, revert_to_version=revert_to_version)

    current_exploration = get_exploration_by_id(
        exploration_id, version=current_version)
    stats_services.update_exp_issues_for_new_exp_version(
        current_exploration, exp_versions_diff=None,
        revert_to_version=revert_to_version)

    # Save state id mapping model for the new exploration version.
    create_and_save_state_id_mapping_model_for_reverted_exploration(
        exploration_id, current_version, revert_to_version)


# Creation and deletion methods.
def get_demo_exploration_components(demo_path):
    """Gets the content of `demo_path` in the sample explorations folder.

    Args:
        demo_path: str. The file or folder path for the content of an
            exploration in SAMPLE_EXPLORATIONS_DIR. E.g.: 'adventure.yaml' or
            'tar/'.

    Returns:
        tuple. A 2-tuple, the first element of which is a yaml string, and the
        second element of which is a list of (filepath, content) 2-tuples. The
        filepath does not include the assets/ prefix.

    Raises:
        Exception: The path of the file is unrecognized or does not exist.
    """
    demo_filepath = os.path.join(feconf.SAMPLE_EXPLORATIONS_DIR, demo_path)

    if demo_filepath.endswith('yaml'):
        file_contents = utils.get_file_contents(demo_filepath)
        return file_contents, []
    elif os.path.isdir(demo_filepath):
        return utils.get_exploration_components_from_dir(demo_filepath)
    else:
        raise Exception('Unrecognized file path: %s' % demo_path)


def save_new_exploration_from_yaml_and_assets(
        committer_id, yaml_content, exploration_id, assets_list,
        strip_audio_translations=False):
    """Note that the default title and category will be used if the YAML
    schema version is less than
    exp_domain.Exploration.LAST_UNTITLED_SCHEMA_VERSION,
    since in that case the YAML schema will not have a title and category
    present.

    Args:
        committer_id: str. The id of the user who made the commit.
        yaml_content: str. The YAML representation of the exploration.
        exploration_id: str. The id of the exploration.
        assets_list: list(list(str)). A list of lists of assets, which contains
            asset's filename and content.
        strip_audio_translations: bool. Whether to strip away all audio
            translations from the imported exploration.

    Raises:
        Exception: The yaml file is invalid due to a missing schema version.
    """
    if assets_list is None:
        assets_list = []

    yaml_dict = utils.dict_from_yaml(yaml_content)
    if 'schema_version' not in yaml_dict:
        raise Exception('Invalid YAML file: missing schema version')
    exp_schema_version = yaml_dict['schema_version']

    # The assets are committed before the exploration is created because the
    # migrating to state schema version 25 involves adding dimensions to
    # images. So we need to have images in the datastore before we could
    # perform the migration.
    for (asset_filename, asset_content) in assets_list:
        fs = fs_domain.AbstractFileSystem(
            fs_domain.ExplorationFileSystem('exploration/%s' % exploration_id))
        fs.commit(committer_id, asset_filename, asset_content)

    if (exp_schema_version <=
            exp_domain.Exploration.LAST_UNTITLED_SCHEMA_VERSION):
        # The schema of the YAML file for older explorations did not include
        # a title and a category; these need to be manually specified.
        exploration = exp_domain.Exploration.from_untitled_yaml(
            exploration_id, feconf.DEFAULT_EXPLORATION_TITLE,
            feconf.DEFAULT_EXPLORATION_CATEGORY, yaml_content)
    else:
        exploration = exp_domain.Exploration.from_yaml(
            exploration_id, yaml_content)

    # Check whether audio translations should be stripped.
    if strip_audio_translations:
        for state in exploration.states.values():
            for content_id in state.content_ids_to_audio_translations:
                state.content_ids_to_audio_translations[content_id] = {}

    create_commit_message = (
        'New exploration created from YAML file with title \'%s\'.'
        % exploration.title)

    _create_exploration(
        committer_id, exploration, create_commit_message, [
            exp_domain.ExplorationChange({
                'cmd': exp_domain.CMD_CREATE_NEW,
                'title': exploration.title,
                'category': exploration.category,
            })])


def delete_demo(exploration_id):
    """Deletes a single demo exploration.

    Args:
        exploration_id: str. The id of the exploration to be deleted.

    Raises:
        Exception: The exploration id is invalid.
    """
    if not exp_domain.Exploration.is_demo_exploration_id(exploration_id):
        raise Exception('Invalid demo exploration id %s' % exploration_id)

    exploration = get_exploration_by_id(exploration_id, strict=False)
    if not exploration:
        logging.info('Exploration with id %s was not deleted, because it '
                     'does not exist.' % exploration_id)
    else:
        delete_exploration(
            feconf.SYSTEM_COMMITTER_ID, exploration_id, force_deletion=True)


def load_demo(exploration_id):
    """Loads a demo exploration.

    The resulting exploration will have two commits in its history (one for
    its initial creation and one for its subsequent modification.)

    Args:
        exploration_id: str. The id of the demo exploration.

    Raises:
        Exception: The exploration id provided is invalid.
    """
    delete_demo(exploration_id)

    if not exp_domain.Exploration.is_demo_exploration_id(exploration_id):
        raise Exception('Invalid demo exploration id %s' % exploration_id)

    exp_filename = feconf.DEMO_EXPLORATIONS[exploration_id]

    yaml_content, assets_list = get_demo_exploration_components(exp_filename)
    save_new_exploration_from_yaml_and_assets(
        feconf.SYSTEM_COMMITTER_ID, yaml_content, exploration_id,
        assets_list)

    publish_exploration_and_update_user_profiles(
        user_services.get_system_user(), exploration_id)

    index_explorations_given_ids([exploration_id])

    logging.info('Exploration with id %s was loaded.' % exploration_id)


def get_next_page_of_all_non_private_commits(
        page_size=feconf.COMMIT_LIST_PAGE_SIZE, urlsafe_start_cursor=None,
        max_age=None):
    """Returns a page of non-private commits in reverse time order. If max_age
    is given, it should be a datetime.timedelta instance.

    The return value is a tuple (results, cursor, more) as described in
    fetch_page() at:

        https://developers.google.com/appengine/docs/python/ndb/queryclass

    Args:
        page_size: int. Number of commits that are in the commit list page.
        urlsafe_start_cursor: str. If this is not None, then the returned
            commits start from cursor location. Otherwise they start from the
            beginning of the list of commits.
        max_age: datetime.timedelta. The maximum age to which all non private
            commits are fetch from the ExplorationCommitLogEntry.

    Returns:
        tuple. A 3-tuple consisting of:
            - list(ExplorationCommitLogEntry). A list containing
              ExplorationCommitlogEntry domain objects.
            - str. The postion of the cursor.
            - bool. indicating whether there are (likely) more results after
              this batch. If False, there are no more results; if True, there
              are probably more results.
    Raises:
        ValueError: The argument max_age is not datetime.timedelta or None.
    """
    if max_age is not None and not isinstance(max_age, datetime.timedelta):
        raise ValueError(
            "max_age must be a datetime.timedelta instance. or None.")

    results, new_urlsafe_start_cursor, more = (
        exp_models.ExplorationCommitLogEntryModel.get_all_non_private_commits(
            page_size, urlsafe_start_cursor, max_age=max_age))

    return ([exp_domain.ExplorationCommitLogEntry(
        entry.created_on, entry.last_updated, entry.user_id, entry.username,
        entry.exploration_id, entry.commit_type, entry.commit_message,
        entry.commit_cmds, entry.version, entry.post_commit_status,
        entry.post_commit_community_owned, entry.post_commit_is_private
    ) for entry in results], new_urlsafe_start_cursor, more)


def get_image_filenames_from_exploration(exploration):
    """Get the image filenames from the exploration.

    Args:
        exploration: Exploration object. The exploration itself.

    Returns:
       list(str). List containing the name of the image files in exploration.
    """
    filenames = []
    for state in exploration.states.itervalues():
        if state.interaction.id == 'ImageClickInput':
            filenames.append(state.interaction.customization_args[
                'imageAndRegions']['value']['imagePath'])

    html_list = exploration.get_all_html_content_strings()
    rte_components_in_exp = []
    for html_string in html_list:
        rte_components_in_exp = (
            rte_components_in_exp + html_cleaner.get_rte_components(
                html_string))

    for rte_comp in rte_components_in_exp:
        if 'id' in rte_comp and (
                str(rte_comp['id']) == 'oppia-noninteractive-image'):
            filenames.append(
                rte_comp['customization_args']['filepath-with-value'])
    # This is done because the ItemSelectInput may repeat the image names.
    return list(set(filenames))


def save_original_and_compressed_versions_of_image(
        user_id, filename, exp_id, original_image_content):
    """Saves the three versions of the image file.

    Args:
        exp_id: str. The id of the exploration.
        filename: str. The name of the image file.
        original_image_content: str. The content of the original image.
        user_id: str. The id of the user who wants to upload the image.
    """
<<<<<<< HEAD
    filepath = 'image/%s' % filename
=======
    filepath = (
        filename if constants.DEV_MODE else 'image/%s' % filename)
>>>>>>> 8aa2e3b9

    filename_wo_filetype = filename[:filename.rfind('.')]
    filetype = filename[filename.rfind('.') + 1:]

    compressed_image_filename = '%s_compressed.%s' % (
        filename_wo_filetype, filetype)
<<<<<<< HEAD
    compressed_image_filepath = 'image/%s' % compressed_image_filename

    micro_image_filename = '%s_micro.%s' % (
        filename_wo_filetype, filetype)
    micro_image_filepath = 'image/%s' % micro_image_filename
=======
    compressed_image_filepath = (
        compressed_image_filename if constants.DEV_MODE
        else 'image/%s' % compressed_image_filename)

    micro_image_filename = '%s_micro.%s' % (
        filename_wo_filetype, filetype)
    micro_image_filepath = (
        micro_image_filename if constants.DEV_MODE
        else 'image/%s' % micro_image_filename)
>>>>>>> 8aa2e3b9

    file_system_class = (
        fs_domain.ExplorationFileSystem if constants.DEV_MODE
        else fs_domain.GcsFileSystem)
    fs = fs_domain.AbstractFileSystem(file_system_class(
        'exploration/%s' % exp_id))

    compressed_image_content = gae_image_services.compress_image(
        original_image_content, 0.8)
    micro_image_content = gae_image_services.compress_image(
        original_image_content, 0.7)

    # Because in case of CreateVersionsOfImageJob, the original image is
    # already there. Also, even if the compressed, micro versions for some
    # image exists, then this would prevent from creating another copy of
    # the same.
    if not fs.isfile(filepath.encode('utf-8')):
        fs.commit(
            user_id, filepath.encode('utf-8'), original_image_content,
            mimetype='image/%s' % filetype)

    if not fs.isfile(compressed_image_filepath.encode('utf-8')):
        fs.commit(
            user_id, compressed_image_filepath.encode('utf-8'),
            compressed_image_content, mimetype='image/%s' % filetype)

    if not fs.isfile(micro_image_filepath.encode('utf-8')):
        fs.commit(
            user_id, micro_image_filepath.encode('utf-8'),
            micro_image_content, mimetype='image/%s' % filetype)


def get_number_of_ratings(ratings):
    """Gets the total number of ratings represented by the given ratings
    object.

    Args:
        ratings: dict. A dict whose keys are '1', '2', '3', '4', '5' and whose
            values are nonnegative integers representing frequency counts.

    Returns:
        int. The total number of ratings given.
    """
    return sum(ratings.values())


def get_average_rating(ratings):
    """Returns the average rating of the ratings as a float.
    If there are no ratings, it will return 0.

    Args:
        ratings: dict. A dict whose keys are '1', '2', '3', '4', '5' and whose
            values are nonnegative integers representing frequency counts.

    Returns:
        float. The average of the all the ratings given, or 0
        if there are no rating.
    """
    rating_weightings = {'1': 1, '2': 2, '3': 3, '4': 4, '5': 5}
    if ratings:
        rating_sum = 0.0
        number_of_ratings = get_number_of_ratings(ratings)
        if number_of_ratings == 0:
            return 0

        for rating_value, rating_count in ratings.items():
            rating_sum += rating_weightings[rating_value] * rating_count
        return rating_sum / (number_of_ratings * 1.0)


def get_scaled_average_rating(ratings):
    """Returns the lower bound wilson score of the ratings. If there are
    no ratings, it will return 0. The confidence of this result is 95%.

    Args:
        ratings: dict. A dict whose keys are '1', '2', '3', '4', '5' and whose
            values are nonnegative integers representing frequency counts.

    Returns:
        float. The lower bound wilson score of the ratings.
    """
    # The following is the number of ratings.
    n = get_number_of_ratings(ratings)
    if n == 0:
        return 0
    average_rating = get_average_rating(ratings)
    z = 1.9599639715843482
    x = (average_rating - 1) / 4
    # The following calculates the lower bound Wilson Score as documented
    # http://www.goproblems.com/test/wilson/wilson.php?v1=0&v2=0&v3=0&v4=&v5=1
    a = x + (z**2) / (2 * n)
    b = z * math.sqrt((x * (1 - x)) / n + (z**2) / (4 * n**2))
    wilson_score_lower_bound = (a - b) / (1 + z**2 / n)
    return 1 + 4 * wilson_score_lower_bound


def get_exploration_search_rank(exp_id):
    """Returns the search rank.

    Args:
        exp_id: str. The id of the exploration.

    Returns:
        int. The rank of the exploration.
    """
    exp_summary = get_exploration_summary_by_id(exp_id)
    return search_services.get_search_rank_from_exp_summary(exp_summary)


def index_explorations_given_ids(exp_ids):
    """Indexes the explorations corresponding to the given exploration ids.

    Args:
        exp_ids: list(str). List of ids of the explorations to be indexed.
    """
    exploration_summaries = get_exploration_summaries_matching_ids(exp_ids)
    search_services.index_exploration_summaries([
        exploration_summary for exploration_summary in exploration_summaries
        if exploration_summary is not None])


def is_translation_change_list(change_list):
    """Checks whether the change list contains only the changes which are
    allowed for translator to do.

    Args:
        change_list: list(ExplorationChange). A list that contains the changes
            to be made to the ExplorationUserDataModel object.

    Returns:
        bool. Whether the change_list contains only the changes which are
        allowed for translator to do.
    """
    for change in change_list:
        if (change.property_name !=
                exp_domain.STATE_PROPERTY_CONTENT_IDS_TO_AUDIO_TRANSLATIONS):
            return False
    return True


def is_version_of_draft_valid(exp_id, version):
    """Checks if the draft version is the same as the latest version of the
    exploration.

    Args:
        exp_id: str. The id of the exploration.
        version: int. The draft version which is to be validate.

    Returns:
        bool. Whether the given version number is the same as the current
        version number of the exploration in the datastore.
    """

    return get_exploration_by_id(exp_id).version == version


def get_user_exploration_data(
        user_id, exploration_id, apply_draft=False, version=None):
    """Returns a description of the given exploration."""
    if apply_draft:
        exploration = get_exp_with_draft_applied(exploration_id, user_id)
    else:
        exploration = get_exploration_by_id(exploration_id, version=version)

    states = {}
    for state_name in exploration.states:
        state_dict = exploration.states[state_name].to_dict()
        states[state_name] = state_dict
    exp_user_data = user_models.ExplorationUserDataModel.get(
        user_id, exploration_id)
    draft_changes = (exp_user_data.draft_change_list if exp_user_data
                     and exp_user_data.draft_change_list else None)
    is_valid_draft_version = (
        is_version_of_draft_valid(
            exploration_id, exp_user_data.draft_change_list_exp_version)
        if exp_user_data and exp_user_data.draft_change_list_exp_version
        else None)
    draft_change_list_id = (exp_user_data.draft_change_list_id
                            if exp_user_data else 0)
    exploration_email_preferences = (
        user_services.get_email_preferences_for_exploration(
            user_id, exploration_id))

    # Retrieve all classifiers for the exploration.
    state_classifier_mapping = {}
    classifier_training_jobs = (
        classifier_services.get_classifier_training_jobs(
            exploration_id, exploration.version, exploration.states))
    for index, state_name in enumerate(exploration.states):
        if classifier_training_jobs[index] is not None:
            classifier_data = classifier_training_jobs[
                index].classifier_data
            algorithm_id = classifier_training_jobs[index].algorithm_id
            data_schema_version = (
                classifier_training_jobs[index].data_schema_version)
            state_classifier_mapping[state_name] = {
                'algorithm_id': algorithm_id,
                'classifier_data': classifier_data,
                'data_schema_version': data_schema_version
            }

    editor_dict = {
        'auto_tts_enabled': exploration.auto_tts_enabled,
        'category': exploration.category,
        'correctness_feedback_enabled': (
            exploration.correctness_feedback_enabled),
        'draft_change_list_id': draft_change_list_id,
        'exploration_id': exploration_id,
        'init_state_name': exploration.init_state_name,
        'language_code': exploration.language_code,
        'objective': exploration.objective,
        'param_changes': exploration.param_change_dicts,
        'param_specs': exploration.param_specs_dict,
        'rights': rights_manager.get_exploration_rights(
            exploration_id).to_dict(),
        'show_state_editor_tutorial_on_load': None,
        'states': states,
        'tags': exploration.tags,
        'title': exploration.title,
        'version': exploration.version,
        'is_version_of_draft_valid': is_valid_draft_version,
        'draft_changes': draft_changes,
        'email_preferences': exploration_email_preferences.to_dict(),
        'state_classifier_mapping': state_classifier_mapping
    }

    return editor_dict


def create_or_update_draft(
        exp_id, user_id, change_list, exp_version, current_datetime,
        is_by_translator=False):
    """Create a draft with the given change list, or update the change list
    of the draft if it already exists. A draft is updated only if the change
    list timestamp of the new change list is greater than the change list
    timestamp of the draft.
    The method assumes that a ExplorationUserDataModel object exists for the
    given user and exploration.

    Args:
        exp_id: str. The id of the exploration.
        user_id: str. The id of the user.
        change_list: list(ExplorationChange). A list that contains the changes
            to be made to the ExplorationUserDataModel object.
        exp_version: int. The current version of the exploration.
        current_datetime: datetime.datetime. The current date and time.
        is_by_translator: bool. Whether the changes are made by a
            translator.
    """
    if is_by_translator and not is_translation_change_list(change_list):
        raise utils.ValidationError(
            'Translator does not have permission to make some '
            'changes in the change list.')

    exp_user_data = user_models.ExplorationUserDataModel.get(user_id, exp_id)
    if (exp_user_data and exp_user_data.draft_change_list and
            exp_user_data.draft_change_list_last_updated > current_datetime):
        return

    updated_exploration = apply_change_list(exp_id, change_list)
    updated_exploration.validate(strict=False)

    if exp_user_data is None:
        exp_user_data = user_models.ExplorationUserDataModel.create(
            user_id, exp_id)

    draft_change_list_id = exp_user_data.draft_change_list_id
    draft_change_list_id += 1
    change_list_dict = [change.to_dict() for change in change_list]
    exp_user_data.draft_change_list = change_list_dict
    exp_user_data.draft_change_list_last_updated = current_datetime
    exp_user_data.draft_change_list_exp_version = exp_version
    exp_user_data.draft_change_list_id = draft_change_list_id
    exp_user_data.put()


def get_exp_with_draft_applied(exp_id, user_id):
    """If a draft exists for the given user and exploration,
    apply it to the exploration.

    Args:
        exp_id: str. The id of the exploration.
        user_id: str. The id of the user whose draft is to be applied.

    Returns:
        Exploration. The exploration domain object.
    """

    exp_user_data = user_models.ExplorationUserDataModel.get(user_id, exp_id)
    exploration = get_exploration_by_id(exp_id)
    if exp_user_data:
        if exp_user_data.draft_change_list:
            draft_change_list = [
                exp_domain.ExplorationChange(change)
                for change in exp_user_data.draft_change_list]
    return (
        apply_change_list(exp_id, draft_change_list)
        if exp_user_data and exp_user_data.draft_change_list and
        is_version_of_draft_valid(
            exp_id, exp_user_data.draft_change_list_exp_version)
        else exploration)


def discard_draft(exp_id, user_id):
    """Discard the draft for the given user and exploration.

    Args:
        exp_id: str. The id of the exploration.
        user_id: str. The id of the user whose draft is to be discarded.
    """

    exp_user_data = user_models.ExplorationUserDataModel.get(
        user_id, exp_id)
    if exp_user_data:
        exp_user_data.draft_change_list = None
        exp_user_data.draft_change_list_last_updated = None
        exp_user_data.draft_change_list_exp_version = None
        exp_user_data.put()


def get_state_id_mapping(exp_id, exp_version):
    """Retrieve state id mapping model instance from the datastore.

    Args:
        exp_id: str. The exploration id.
        exp_version: int. The exploration version.

    Returns:
        StateIdMapping. Domain object for state id mapping model instance.
    """
    model = exp_models.StateIdMappingModel.get_state_id_mapping_model(
        exp_id, exp_version)
    state_id_mapping = exp_domain.StateIdMapping(
        model.exploration_id, model.exploration_version,
        copy.deepcopy(model.state_names_to_ids), model.largest_state_id_used)
    return state_id_mapping


def _save_state_id_mapping(state_id_mapping):
    """Stores state id mapping instance in datastore.

    Args:
        state_id_mapping: StateIdMapping. State ID mapping which is to be
            stored in database.
    """
    exp_models.StateIdMappingModel.create(
        state_id_mapping.exploration_id,
        state_id_mapping.exploration_version,
        state_id_mapping.state_names_to_ids,
        state_id_mapping.largest_state_id_used)


def generate_state_id_mapping_model(exploration, change_list):
    """Create and store state id mapping for new exploration.

    Args:
        exploration: Exploration. Exploration for which state id mapping is
            to be stored.
        change_list: list(ExplorationChange). A list of changes made in the
            exploration.

    Returns:
        StateIdMapping. Domain object of StateIdMappingModel instance.
    """
    if exploration.version > 1:
        # Get state id mapping for new exploration from old exploration with
        # the help of change list.
        old_exploration = get_exploration_by_id(
            exploration.id, version=exploration.version - 1)
        old_state_id_mapping = get_state_id_mapping(
            old_exploration.id, old_exploration.version)
        new_state_id_mapping = (
            old_state_id_mapping.create_mapping_for_new_version(
                old_exploration, exploration, change_list))
    else:
        # Get state id mapping for first version of exploration.
        new_state_id_mapping = (
            exp_domain.StateIdMapping.create_mapping_for_new_exploration(
                exploration))

    new_state_id_mapping.validate()
    return new_state_id_mapping


def create_and_save_state_id_mapping_model(exploration, change_list):
    """Create and store state id mapping for new exploration.

    Args:
        exploration: Exploration. Exploration for which state id mapping is
            to be stored.
        change_list: list(ExplorationChange). A list of changes made in the
            exploration.

    Returns:
        StateIdMapping. Domain object of StateIdMappingModel instance.
    """
    new_state_id_mapping = generate_state_id_mapping_model(
        exploration, change_list)
    _save_state_id_mapping(new_state_id_mapping)
    return new_state_id_mapping


def generate_state_id_mapping_model_for_reverted_exploration(
        exploration_id, current_version, revert_to_version):
    """Generates state id mapping model for when exploration is reverted.

    Args:
        exploration_id: str. The ID of the exploration.
        current_version: str. The current version of the exploration.
        revert_to_version: int. The version to which the given exploration
            is to be reverted.

    Returns:
        StateIdMapping. Domain object of StateIdMappingModel instance.
    """
    old_state_id_mapping = get_state_id_mapping(
        exploration_id, revert_to_version)
    previous_state_id_mapping = get_state_id_mapping(
        exploration_id, current_version)

    # Note: when an exploration is reverted state id mapping should
    # be same as reverted version of the exploration but largest
    # state id used should be kept as it is as in old exploration.
    new_version = current_version + 1
    new_state_id_mapping = exp_domain.StateIdMapping(
        exploration_id, new_version, old_state_id_mapping.state_names_to_ids,
        previous_state_id_mapping.largest_state_id_used)
    new_state_id_mapping.validate()

    return new_state_id_mapping


def create_and_save_state_id_mapping_model_for_reverted_exploration(
        exploration_id, current_version, revert_to_version):
    """Create and save state id mapping model for when exploration is reverted.

    Args:
        exploration_id: str. The ID of the exploration.
        current_version: str. The current version of the exploration.
        revert_to_version: int. The version to which the given exploration
            is to be reverted.

    Returns:
        StateIdMapping. Domain object of StateIdMappingModel instance.
    """
    new_state_id_mapping = (
        generate_state_id_mapping_model_for_reverted_exploration(
            exploration_id, current_version, revert_to_version))
    _save_state_id_mapping(new_state_id_mapping)
    return new_state_id_mapping


def delete_state_id_mapping_model_for_exploration(
        exploration_id, exploration_version):
    """Removes state id mapping model for the exploration.

    Args:
        exploration_id: str. Id of the exploration.
        exploration_version: int. Latest version of the exploration.
    """
    exp_versions = range(1, exploration_version + 1)
    exp_models.StateIdMappingModel.delete_state_id_mapping_models(
        exploration_id, exp_versions)<|MERGE_RESOLUTION|>--- conflicted
+++ resolved
@@ -1652,35 +1652,18 @@
         original_image_content: str. The content of the original image.
         user_id: str. The id of the user who wants to upload the image.
     """
-<<<<<<< HEAD
     filepath = 'image/%s' % filename
-=======
-    filepath = (
-        filename if constants.DEV_MODE else 'image/%s' % filename)
->>>>>>> 8aa2e3b9
 
     filename_wo_filetype = filename[:filename.rfind('.')]
     filetype = filename[filename.rfind('.') + 1:]
 
     compressed_image_filename = '%s_compressed.%s' % (
         filename_wo_filetype, filetype)
-<<<<<<< HEAD
     compressed_image_filepath = 'image/%s' % compressed_image_filename
 
     micro_image_filename = '%s_micro.%s' % (
         filename_wo_filetype, filetype)
     micro_image_filepath = 'image/%s' % micro_image_filename
-=======
-    compressed_image_filepath = (
-        compressed_image_filename if constants.DEV_MODE
-        else 'image/%s' % compressed_image_filename)
-
-    micro_image_filename = '%s_micro.%s' % (
-        filename_wo_filetype, filetype)
-    micro_image_filepath = (
-        micro_image_filename if constants.DEV_MODE
-        else 'image/%s' % micro_image_filename)
->>>>>>> 8aa2e3b9
 
     file_system_class = (
         fs_domain.ExplorationFileSystem if constants.DEV_MODE
