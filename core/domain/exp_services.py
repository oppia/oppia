--- conflicted
+++ resolved
@@ -1774,23 +1774,14 @@
     Args:
         exploration_math_rich_text_info_list:
         list(ExplorationMathRichTextInfoModel). A list of
-<<<<<<< HEAD
-            ExplorationMathRichTextInfoModel domain object.
-=======
             ExplorationMathRichTextInfoModel domain objects.
->>>>>>> 1d5f4637
     """
 
     exploration_math_rich_text_info_models = []
     for exploration_math_rich_text_info in (
             exploration_math_rich_text_info_list):
-<<<<<<< HEAD
-        latex_values_without_svg = (
-            exploration_math_rich_text_info.latex_values_without_svg)
-=======
         latex_strings_without_svg = (
             exploration_math_rich_text_info.latex_strings_without_svg)
->>>>>>> 1d5f4637
         math_images_generation_required = (
             exploration_math_rich_text_info.math_images_generation_required)
         exp_id = (
@@ -1801,16 +1792,11 @@
             exp_models.ExplorationMathRichTextInfoModel(
                 id=exp_id,
                 math_images_generation_required=math_images_generation_required,
-<<<<<<< HEAD
-                latex_values_without_svg=latex_values_without_svg,
-=======
                 latex_strings_without_svg=latex_strings_without_svg,
->>>>>>> 1d5f4637
                 estimated_max_size_of_images_in_bytes=(
                     estimated_max_size_of_images_in_bytes)))
 
     exp_models.ExplorationMathRichTextInfoModel.put_multi(
-<<<<<<< HEAD
         exploration_math_rich_text_info_models)
 
 
@@ -1992,7 +1978,4 @@
                 model.draft_change_list_exp_version += 1
                 user_models_to_update.append(model)
 
-    user_models.ExplorationUserDataModel.put_multi(user_models_to_update)
-=======
-        exploration_math_rich_text_info_models)
->>>>>>> 1d5f4637
+    user_models.ExplorationUserDataModel.put_multi(user_models_to_update)