--- conflicted
+++ resolved
@@ -723,31 +723,6 @@
                         state_domain.RecordedVoiceovers.from_dict(
                             change.new_value))
                     state.update_recorded_voiceovers(recorded_voiceovers)
-<<<<<<< HEAD
-                elif (change.property_name ==
-                      exp_domain.STATE_PROPERTY_WRITTEN_TRANSLATIONS):
-                    if not isinstance(change.new_value, dict):
-                        raise Exception(
-                            'Expected written_translations to be a dict, '
-                            'received %s' % change.new_value)
-                    # Here we use cast because this 'elif'
-                    # condition forces change to have type
-                    # EditExpStatePropertyWrittenTranslationsCmd.
-                    edit_written_translations_cmd = cast(
-                        exp_domain.EditExpStatePropertyWrittenTranslationsCmd,
-                        change
-                    )
-                    cleaned_written_translations_dict = (
-                        state_domain.WrittenTranslations
-                        .convert_html_in_written_translations(
-                            edit_written_translations_cmd.new_value,
-                            html_cleaner.clean
-                        )
-                    )
-                    written_translations = (
-                        state_domain.WrittenTranslations.from_dict(
-                            cleaned_written_translations_dict))
-                    state.update_written_translations(written_translations)
                 # Auto-reject any pending translation suggestions that are now
                 # obsolete due to the corresponding content being deleted.
                 # See issue #16022 for context.
@@ -761,57 +736,6 @@
                     suggestion_services
                     .auto_reject_translation_suggestions_for_content_ids(
                         exploration_id, change.state_name, deleted_content_ids))
-
-            elif change.cmd == exp_domain.DEPRECATED_CMD_ADD_TRANSLATION:
-                # DEPRECATED: This command is deprecated. Please do not use.
-                # The command remains here to support old suggestions.
-                exploration.states[change.state_name].add_translation(
-                    change.content_id, change.language_code,
-                    change.translation_html)
-            elif change.cmd == exp_domain.CMD_ADD_WRITTEN_TRANSLATION:
-                # Here we use cast because we are narrowing down the type from
-                # ExplorationChange to a specific change command.
-                add_written_translation_cmd = cast(
-                    exp_domain.AddWrittenTranslationCmd,
-                    change
-                )
-                exploration.states[
-                    add_written_translation_cmd.state_name
-                ].add_written_translation(
-                    add_written_translation_cmd.content_id,
-                    add_written_translation_cmd.language_code,
-                    add_written_translation_cmd.translation_html,
-                    add_written_translation_cmd.data_format
-                )
-            elif (change.cmd ==
-                  exp_domain.CMD_MARK_WRITTEN_TRANSLATION_AS_NEEDING_UPDATE):
-                # Here we use cast because we are narrowing down the type from
-                # ExplorationChange to a specific change command.
-                written_translation_as_needing_update_cmd = cast(
-                    exp_domain.MarkWrittenTranslationAsNeedingUpdateCmd,
-                    change
-                )
-                exploration.states[
-                    written_translation_as_needing_update_cmd.state_name
-                ].mark_written_translation_as_needing_update(
-                    written_translation_as_needing_update_cmd.content_id,
-                    written_translation_as_needing_update_cmd.language_code
-                )
-            elif (change.cmd ==
-                  exp_domain.CMD_MARK_WRITTEN_TRANSLATIONS_AS_NEEDING_UPDATE):
-                # Here we use cast because we are narrowing down the type from
-                # ExplorationChange to a specific change command.
-                written_translations_as_needing_update_cmd = cast(
-                    exp_domain.MarkWrittenTranslationsAsNeedingUpdateCmd,
-                    change
-                )
-                exploration.states[
-                    written_translations_as_needing_update_cmd.state_name
-                ].mark_written_translations_as_needing_update(
-                    written_translations_as_needing_update_cmd.content_id
-                )
-=======
->>>>>>> b81a1365
             elif change.cmd == exp_domain.CMD_EDIT_EXPLORATION_PROPERTY:
                 if change.property_name == 'title':
                     # Here we use cast because this 'if' condition forces
