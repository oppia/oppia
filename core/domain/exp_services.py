--- conflicted
+++ resolved
@@ -65,338 +65,6 @@
 MAX_ITERATIONS = 10
 
 
-<<<<<<< HEAD
-def _migrate_states_schema(versioned_exploration_states, exploration_id):
-    """Holds the responsibility of performing a step-by-step, sequential update
-    of an exploration states structure based on the schema version of the input
-    exploration dictionary. This is very similar to the YAML conversion process
-    found in exp_domain.py and, in fact, many of the conversion functions for
-    states are also used in the YAML conversion pipeline. If the current
-    exploration states schema version changes
-    (feconf.CURRENT_STATE_SCHEMA_VERSION), a new conversion
-    function must be added and some code appended to this function to account
-    for that new version.
-
-    Args:
-        versioned_exploration_states: dict. A dict with two keys:
-            - states_schema_version: int. the states schema version for the
-                exploration.
-            - states: the dict of states comprising the exploration. The keys in
-                this dict are state names.
-        exploration_id: str. ID of the exploration.
-
-    Raises:
-        Exception: The given states_schema_version is invalid.
-    """
-    states_schema_version = versioned_exploration_states[
-        'states_schema_version']
-    if states_schema_version is None or states_schema_version < 1:
-        states_schema_version = 0
-
-    if not (0 <= states_schema_version
-            <= feconf.CURRENT_STATE_SCHEMA_VERSION):
-        raise Exception(
-            'Sorry, we can only process v1-v%d and unversioned exploration '
-            'state schemas at present.' %
-            feconf.CURRENT_STATE_SCHEMA_VERSION)
-
-    while (states_schema_version <
-           feconf.CURRENT_STATE_SCHEMA_VERSION):
-        exp_domain.Exploration.update_states_from_model(
-            versioned_exploration_states, states_schema_version,
-            exploration_id)
-        states_schema_version += 1
-
-
-# Repository GET methods.
-def _get_exploration_memcache_key(exploration_id, version=None):
-    """Returns a memcache key for an exploration.
-
-    Args:
-        exploration_id: str. The id of the exploration whose memcache key
-            is to be returned.
-        version: int or None. If specified, the version of the exploration
-            whose memcache key is to be returned.
-
-    Returns:
-        str. Memcache key for the given exploration (or exploration version).
-    """
-
-    if version:
-        return 'exploration-version:%s:%s' % (exploration_id, version)
-    else:
-        return 'exploration:%s' % exploration_id
-
-
-def get_exploration_from_model(exploration_model, run_conversion=True):
-    """Returns an Exploration domain object given an exploration model loaded
-    from the datastore.
-
-    If run_conversion is True, then the exploration's states schema version
-    will be checked against the current states schema version. If they do not
-    match, the exploration will be automatically updated to the latest states
-    schema version.
-
-    IMPORTANT NOTE TO DEVELOPERS: In general, run_conversion should never be
-    False. This option is only used for testing that the states schema version
-    migration works correctly, and it should never be changed otherwise.
-
-    Args:
-        exploration_model: ExplorationModel. An exploration storage model.
-        run_conversion: bool. When True, updates the exploration to the latest
-            states_schema_version if necessary.
-
-    Returns:
-       Exploration. The exploration domain object corresponding to the given
-       exploration model.
-    """
-
-    # Ensure the original exploration model does not get altered.
-    versioned_exploration_states = {
-        'states_schema_version': exploration_model.states_schema_version,
-        'states': copy.deepcopy(exploration_model.states)
-    }
-
-    # If the exploration uses the latest states schema version, no conversion
-    # is necessary.
-    if (run_conversion and exploration_model.states_schema_version !=
-            feconf.CURRENT_STATE_SCHEMA_VERSION):
-        _migrate_states_schema(
-            versioned_exploration_states, exploration_model.id)
-
-    return exp_domain.Exploration(
-        exploration_model.id, exploration_model.title,
-        exploration_model.category, exploration_model.objective,
-        exploration_model.language_code, exploration_model.tags,
-        exploration_model.blurb, exploration_model.author_notes,
-        versioned_exploration_states['states_schema_version'],
-        exploration_model.init_state_name,
-        versioned_exploration_states['states'],
-        exploration_model.param_specs, exploration_model.param_changes,
-        exploration_model.version, exploration_model.auto_tts_enabled,
-        exploration_model.correctness_feedback_enabled,
-        created_on=exploration_model.created_on,
-        last_updated=exploration_model.last_updated)
-
-
-def get_exploration_summary_from_model(exp_summary_model):
-    """Returns an ExplorationSummary domain object.
-
-    Args:
-        exp_summary_model: ExplorationSummary. An ExplorationSummary model
-            instance.
-
-    Returns:
-        ExplorationSummary. The summary domain object correspoding to the
-        given exploration summary model.
-    """
-
-    return exp_domain.ExplorationSummary(
-        exp_summary_model.id, exp_summary_model.title,
-        exp_summary_model.category, exp_summary_model.objective,
-        exp_summary_model.language_code, exp_summary_model.tags,
-        exp_summary_model.ratings, exp_summary_model.scaled_average_rating,
-        exp_summary_model.status, exp_summary_model.community_owned,
-        exp_summary_model.owner_ids, exp_summary_model.editor_ids,
-        exp_summary_model.voice_artist_ids, exp_summary_model.viewer_ids,
-        exp_summary_model.contributor_ids,
-        exp_summary_model.contributors_summary, exp_summary_model.version,
-        exp_summary_model.exploration_model_created_on,
-        exp_summary_model.exploration_model_last_updated,
-        exp_summary_model.first_published_msec
-    )
-
-
-def get_exploration_by_id(exploration_id, strict=True, version=None):
-    """Returns an Exploration domain object.
-
-    Args:
-        exploration_id: str. The id of the exploration to be returned.
-        strict: bool. Whether to fail noisily if no exploration with a given id
-            exists.
-        version: int or None. The version of the exploration to be returned.
-            If None, the latest version of the exploration is returned.
-
-    Returns:
-        Exploration. The domain object corresponding to the given exploration.
-    """
-
-    exploration_memcache_key = _get_exploration_memcache_key(
-        exploration_id, version=version)
-    memcached_exploration = memcache_services.get_multi(
-        [exploration_memcache_key]).get(exploration_memcache_key)
-
-    if memcached_exploration is not None:
-        return memcached_exploration
-    else:
-        exploration_model = exp_models.ExplorationModel.get(
-            exploration_id, strict=strict, version=version)
-        if exploration_model:
-            exploration = get_exploration_from_model(exploration_model)
-            memcache_services.set_multi({
-                exploration_memcache_key: exploration})
-            return exploration
-        else:
-            return None
-
-
-def get_exploration_summary_by_id(exploration_id):
-    """Returns a domain object representing an exploration summary.
-
-    Args:
-        exploration_id: str. The id of the ExplorationSummary to be returned.
-
-    Returns:
-        ExplorationSummary. The summary domain object corresponding to the
-        given exploration.
-    """
-    # TODO(msl): Maybe use memcache similarly to get_exploration_by_id.
-    exp_summary_model = exp_models.ExpSummaryModel.get(
-        exploration_id, strict=False)
-    if exp_summary_model:
-        exp_summary = get_exploration_summary_from_model(exp_summary_model)
-        return exp_summary
-    else:
-        return None
-
-
-def get_multiple_explorations_by_version(exp_id, version_numbers):
-    """Returns a list of Exploration domain objects corresponding to the
-    specified versions.
-
-    Args:
-        exp_id: str. ID of the exploration.
-        version_numbers: list(int). List of version numbers.
-
-    Returns:
-        list(Exploration). List of Exploration domain objects.
-
-    Raises:
-        Exception. One or more of the given versions of the exploration could
-            not be converted to the latest schema version.
-    """
-    explorations = []
-    exploration_models = exp_models.ExplorationModel.get_multi_versions(
-        exp_id, version_numbers)
-    error_versions = []
-    for index, exploration_model in enumerate(exploration_models):
-        try:
-            explorations.append(get_exploration_from_model(exploration_model))
-        except utils.ExplorationConversionError:
-            error_versions.append(version_numbers[index])
-
-    if error_versions:
-        raise Exception(
-            'Exploration %s, versions [%s] could not be converted to latest '
-            'schema version.' % (exp_id, ', '.join(map(str, error_versions))))
-    return explorations
-
-
-def get_multiple_explorations_by_id(exp_ids, strict=True):
-    """Returns a dict of domain objects representing explorations with the
-    given ids as keys. If an exp_id is not present, it is not included in the
-    return dict.
-
-    Args:
-        exp_ids: list(str). List of ids of the exploration to be returned.
-        strict: bool. If True, a ValueError is raised when any exploration id
-            is invalid.
-
-    Returns:
-        dict. Maps exploration ids to the corresponding Exploration domain
-        objects. Any invalid exploration ids are omitted.
-
-    Raises:
-        ValueError: When strict is True and at least one of the given exp_ids
-        is invalid.
-    """
-    exp_ids = set(exp_ids)
-    result = {}
-    uncached = []
-    memcache_keys = [_get_exploration_memcache_key(i) for i in exp_ids]
-    cache_result = memcache_services.get_multi(memcache_keys)
-
-    for exp_obj in cache_result.itervalues():
-        result[exp_obj.id] = exp_obj
-
-    for _id in exp_ids:
-        if _id not in result:
-            uncached.append(_id)
-
-    db_exp_models = exp_models.ExplorationModel.get_multi(uncached)
-    db_results_dict = {}
-    not_found = []
-    for i, eid in enumerate(uncached):
-        model = db_exp_models[i]
-        if model:
-            exploration = get_exploration_from_model(model)
-            db_results_dict[eid] = exploration
-        else:
-            logging.info('Tried to fetch exploration with id %s, but no such '
-                         'exploration exists in the datastore' % eid)
-            not_found.append(eid)
-
-    if strict and not_found:
-        raise ValueError(
-            'Couldn\'t find explorations with the following ids:\n%s'
-            % '\n'.join(not_found))
-
-    cache_update = {
-        eid: db_results_dict[eid] for eid in db_results_dict.iterkeys()
-        if db_results_dict[eid] is not None
-    }
-
-    if cache_update:
-        memcache_services.set_multi(cache_update)
-
-    result.update(db_results_dict)
-    return result
-
-
-def get_exploration_and_exploration_rights_by_id(exploration_id):
-    """Returns a tuple for exploration domain object and exploration rights
-    object.
-
-    Args:
-        exploration_id: str. Id of the exploration.
-
-    Returns:
-        tuple(Exploration|None, ExplorationRights|None). The exploration and
-        exploration rights object, respectively.
-    """
-    exploration_and_rights = (
-        datastore_services.fetch_multiple_entities_by_ids_and_models(
-            [
-                ('ExplorationModel', [exploration_id]),
-                ('ExplorationRightsModel', [exploration_id])
-            ]))
-
-    exploration = None
-    if exploration_and_rights[0][0] is not None:
-        exploration = get_exploration_from_model(
-            exploration_and_rights[0][0])
-
-    exploration_rights = None
-    if exploration_and_rights[1][0] is not None:
-        exploration_rights = (
-            rights_manager.get_activity_rights_from_model(
-                exploration_and_rights[1][0],
-                constants.ACTIVITY_TYPE_EXPLORATION))
-
-    return (exploration, exploration_rights)
-
-
-def get_new_exploration_id():
-    """Returns a new exploration id.
-
-    Returns:
-        str. A new exploration id.
-    """
-    return exp_models.ExplorationModel.get_new_id('')
-
-
-=======
->>>>>>> a1f36574
 def is_exp_summary_editable(exp_summary, user_id=None):
     """Checks if a given user has permissions to edit the exploration.
 
@@ -1773,22 +1441,6 @@
     return 1 + 4 * wilson_score_lower_bound
 
 
-<<<<<<< HEAD
-=======
-def get_exploration_search_rank(exp_id):
-    """Returns the search rank.
-
-    Args:
-        exp_id: str. The id of the exploration.
-
-    Returns:
-        int. The rank of the exploration.
-    """
-    exp_summary = exp_fetchers.get_exploration_summary_by_id(exp_id)
-    return search_services.get_search_rank_from_exp_summary(exp_summary)
-
-
->>>>>>> a1f36574
 def index_explorations_given_ids(exp_ids):
     """Indexes the explorations corresponding to the given exploration ids.
 
