--- conflicted
+++ resolved
@@ -743,9 +743,6 @@
                 elif (
                         change.property_name ==
                         exp_domain.STATE_PROPERTY_WRITTEN_TRANSLATIONS):
-<<<<<<< HEAD
-                    state.update_written_translations(change.new_value)
-=======
                     if not isinstance(change.new_value, dict):
                         raise Exception(
                             'Expected written_translations to be a dict, '
@@ -754,7 +751,6 @@
                         state_domain.WrittenTranslations.from_dict(
                             change.new_value))
                     state.update_written_translations(written_translations)
->>>>>>> f8b4c6a5
             elif change.cmd == exp_domain.CMD_EDIT_EXPLORATION_PROPERTY:
                 if change.property_name == 'title':
                     exploration.update_title(change.new_value)
