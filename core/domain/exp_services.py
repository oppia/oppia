# coding: utf-8
#
# Copyright 2014 The Oppia Authors. All Rights Reserved.
#
# Licensed under the Apache License, Version 2.0 (the "License");
# you may not use this file except in compliance with the License.
# You may obtain a copy of the License at
#
#      http://www.apache.org/licenses/LICENSE-2.0
#
# Unless required by applicable law or agreed to in writing, software
# distributed under the License is distributed on an "AS-IS" BASIS,
# WITHOUT WARRANTIES OR CONDITIONS OF ANY KIND, either express or implied.
# See the License for the specific language governing permissions and
# limitations under the License.

"""Commands that can be used to operate on explorations.

All functions here should be agnostic of how ExplorationModel objects are
stored in the database. In particular, the various query methods should
delegate to the Exploration model class. This will enable the exploration
storage model to be changed without affecting this module and others above it.
"""

from __future__ import annotations

import collections
import datetime
import io
import logging
import math
import os
import pprint
import zipfile

from core import android_validation_constants
from core import feconf
from core import utils
from core.constants import constants
from core.domain import activity_services
from core.domain import caching_services
from core.domain import change_domain
from core.domain import classifier_services
from core.domain import draft_upgrade_services
from core.domain import email_manager
from core.domain import email_subscription_services
from core.domain import exp_domain
from core.domain import exp_fetchers
from core.domain import feedback_services
from core.domain import fs_services
from core.domain import html_cleaner
from core.domain import html_validation_service
from core.domain import opportunity_services
from core.domain import param_domain
from core.domain import recommendations_services
from core.domain import rights_domain
from core.domain import rights_manager
from core.domain import search_services
from core.domain import state_domain
from core.domain import stats_domain
from core.domain import stats_services
from core.domain import taskqueue_services
from core.domain import translation_services
from core.domain import user_domain
from core.domain import user_services
from core.platform import models
from extensions import domain

import deepdiff
from typing import (
    Dict, Final, List, Literal, Optional, Sequence, Tuple, Type, TypedDict,
    Union, cast, overload
)

MYPY = False
if MYPY:  # pragma: no cover
    from mypy_imports import base_models
    from mypy_imports import datastore_services
    from mypy_imports import exp_models
    from mypy_imports import stats_models
    from mypy_imports import user_models

(base_models, exp_models, stats_models, user_models) = (
    models.Registry.import_models([
        models.Names.BASE_MODEL,
        models.Names.EXPLORATION,
        models.Names.STATISTICS,
        models.Names.USER
    ])
)

datastore_services = models.Registry.import_datastore_services()

AcceptableActivityModelTypes = Union[
    user_models.CompletedActivitiesModel,
    user_models.IncompleteActivitiesModel
]


class UserExplorationDataDict(TypedDict):
    """Dictionary representing the user's specific exploration data."""

    exploration_id: str
    title: str
    category: str
    objective: str
    language_code: str
    tags: List[str]
    init_state_name: str
    states: Dict[str, state_domain.StateDict]
    param_specs: Dict[str, param_domain.ParamSpecDict]
    param_changes: List[param_domain.ParamChangeDict]
    version: int
    auto_tts_enabled: bool
    correctness_feedback_enabled: bool
    edits_allowed: bool
    draft_change_list_id: int
    rights: rights_domain.ActivityRightsDict
    show_state_editor_tutorial_on_load: bool
    show_state_translation_tutorial_on_load: bool
    is_version_of_draft_valid: Optional[bool]
    draft_changes: Dict[str, str]
    email_preferences: user_domain.UserExplorationPrefsDict
<<<<<<< HEAD
    next_content_id_index: int
=======
    exploration_metadata: exp_domain.ExplorationMetadataDict
>>>>>>> e915b3dc


class SnapshotsMetadataDict(TypedDict):
    """Dictionary representing the snapshot metadata for exploration model."""

    committer_id: str
    commit_message: str
    commit_cmds: List[Dict[str, change_domain.AcceptableChangeDictTypes]]
    commit_type: str
    version_number: int
    created_on_ms: float


# Name for the exploration search index.
SEARCH_INDEX_EXPLORATIONS: Final = 'explorations'

# The maximum number of iterations allowed for populating the results of a
# search query.
MAX_ITERATIONS: Final = 10

# NOTE TO DEVELOPERS: The get_story_ids_linked_to_explorations function was
# removed in #13021 as part of the migration to Apache Beam. Please refer to
# that PR if you need to reinstate it.


def is_exp_summary_editable(
    exp_summary: exp_domain.ExplorationSummary, user_id: str
) -> bool:
    """Checks if a given user has permissions to edit the exploration.

    Args:
        exp_summary: ExplorationSummary. An ExplorationSummary domain object.
        user_id: str. The id of the user whose permissions are being checked.

    Returns:
        bool. Whether the user has permissions to edit the exploration.
    """
    return user_id is not None and (
        user_id in exp_summary.editor_ids
        or user_id in exp_summary.owner_ids
        or exp_summary.community_owned)


# Query methods.
def get_exploration_titles_and_categories(
    exp_ids: List[str]
) -> Dict[str, Dict[str, str]]:
    """Returns exploration titles and categories for the given ids.

    The result is a dict with exploration ids as keys. The corresponding values
    are dicts with the keys 'title' and 'category'.

    Any invalid exp_ids will not be included in the return dict. No error will
    be raised.

    Args:
        exp_ids: list(str). A list of exploration ids of exploration domain
            objects.

    Returns:
        dict. The keys are exploration ids and the corresponding values are
        dicts with the keys 'title' and 'category'. Any invalid exploration
        ids are excluded.
    """
    explorations = [
        (exp_fetchers.get_exploration_from_model(e) if e else None)
        for e in exp_models.ExplorationModel.get_multi(
            exp_ids, include_deleted=True)]

    result = {}
    for exploration in explorations:
        if exploration is None:
            logging.error(
                'Could not find exploration corresponding to id')
        else:
            result[exploration.id] = {
                'title': exploration.title,
                'category': exploration.category,
            }
    return result


def get_exploration_ids_matching_query(
    query_string: str,
    categories: List[str],
    language_codes: List[str],
    offset: Optional[int] = None
) -> Tuple[List[str], Optional[int]]:
    """Returns a list with all exploration ids matching the given search query
    string, as well as a search offset for future fetches.

    This method returns exactly feconf.SEARCH_RESULTS_PAGE_SIZE results if
    there are at least that many, otherwise it returns all remaining results.
    (If this behaviour does not occur, an error will be logged.) The method
    also returns a search offset.

    Args:
        query_string: str. A search query string.
        categories: list(str). The list of categories to query for. If it is
            empty, no category filter is applied to the results. If it is not
            empty, then a result is considered valid if it matches at least one
            of these categories.
        language_codes: list(str). The list of language codes to query for. If
            it is empty, no language code filter is applied to the results. If
            it is not empty, then a result is considered valid if it matches at
            least one of these language codes.
        offset: int or None. Optional offset from which to start the search
            query. If no offset is supplied, the first N results matching
            the query are returned.

    Returns:
        2-tuple of (returned_exploration_ids, search_offset). Where:
            returned_exploration_ids : list(str). A list with all
                exploration ids matching the given search query string,
                as well as a search offset for future fetches.
                The list contains exactly feconf.SEARCH_RESULTS_PAGE_SIZE
                results if there are at least that many, otherwise it
                contains all remaining results. (If this behaviour does
                not occur, an error will be logged.)
            search_offset: int. Search offset for future fetches.
    """
    returned_exploration_ids: List[str] = []
    search_offset = offset

    for _ in range(MAX_ITERATIONS):
        remaining_to_fetch = feconf.SEARCH_RESULTS_PAGE_SIZE - len(
            returned_exploration_ids)

        exp_ids, search_offset = search_services.search_explorations(
            query_string, categories, language_codes, remaining_to_fetch,
            offset=search_offset)

        invalid_exp_ids = []
        for ind, model in enumerate(
                exp_models.ExpSummaryModel.get_multi(exp_ids)):
            if model is not None:
                returned_exploration_ids.append(exp_ids[ind])
            else:
                invalid_exp_ids.append(exp_ids[ind])

        if (len(returned_exploration_ids) == feconf.SEARCH_RESULTS_PAGE_SIZE
                or search_offset is None):
            break

        logging.error(
                'Search index contains stale exploration ids: %s' %
                ', '.join(invalid_exp_ids))

    if (len(returned_exploration_ids) < feconf.SEARCH_RESULTS_PAGE_SIZE
            and search_offset is not None):
        logging.error(
            'Could not fulfill search request for query string %s; at least '
            '%s retries were needed.' % (query_string, MAX_ITERATIONS))

    return (returned_exploration_ids, search_offset)


def get_non_private_exploration_summaries(
) -> Dict[str, exp_domain.ExplorationSummary]:
    """Returns a dict with all non-private exploration summary domain objects,
    keyed by their id.

    Returns:
        dict. The keys are exploration ids and the values are corresponding
        non-private ExplorationSummary domain objects.
    """
    return exp_fetchers.get_exploration_summaries_from_models(
        exp_models.ExpSummaryModel.get_non_private())


def get_top_rated_exploration_summaries(
    limit: int
) -> Dict[str, exp_domain.ExplorationSummary]:
    """Returns a dict with top rated exploration summary model instances,
    keyed by their id. At most 'limit' entries are returned.

    Args:
        limit: int. The maximum number of exploration summary model instances to
            be returned.

    Returns:
        dict. The keys are exploration ids and the values are the corresponding
        top rated ExplorationSummary domain model instances.  At most limit
        entries are returned.
    """
    return exp_fetchers.get_exploration_summaries_from_models(
        exp_models.ExpSummaryModel.get_top_rated(limit))


def get_recently_published_exp_summaries(
    limit: int
) -> Dict[str, exp_domain.ExplorationSummary]:
    """Returns a dict with recently published ExplorationSummary model
    instances, keyed by their exploration id. At most 'limit' entries are
    returned.

    Args:
        limit: int. The maximum number of exploration summary model instances to
            be returned.

    Returns:
        dict. The dict contains recently published ExplorationSummary model
        instances as a value keyed by their exploration id. At most 'limit'
        entries are returned.
    """
    return exp_fetchers.get_exploration_summaries_from_models(
        exp_models.ExpSummaryModel.get_recently_published(limit))


def get_story_id_linked_to_exploration(exp_id: str) -> Optional[str]:
    """Returns the ID of the story that the exploration is a part of, or None if
    the exploration is not part of a story.

    Args:
        exp_id: str. The ID of the exploration.

    Returns:
        str|None. The ID of the story if the exploration is linked to some
        story, otherwise None.
    """
    exploration_context_model = exp_models.ExplorationContextModel.get(
        exp_id, strict=False)
    if exploration_context_model is None:
        return None

    # TODO(#15621): The explicit declaration of type for ndb properties
    # should be removed. Currently, these ndb properties are annotated with
    # Any return type. Once we have proper return type we can remove this.
    story_id: str = exploration_context_model.story_id
    return story_id


def get_all_exploration_summaries() -> Dict[str, exp_domain.ExplorationSummary]:
    """Returns a dict with all exploration summary domain objects,
    keyed by their id.

    Returns:
        dict. A dict with all ExplorationSummary domain objects keyed by their
        exploration id.
    """
    return exp_fetchers.get_exploration_summaries_from_models(
        exp_models.ExpSummaryModel.get_all().fetch())


# Methods for exporting states and explorations to other formats.
def export_to_zip_file(
    exploration_id: str, version: Optional[int] = None
) -> io.BytesIO:
    """Returns a ZIP archive of the exploration.

    Args:
        exploration_id: str. The id of the exploration to export.
        version: int or None. If provided, this indicates which version of
            the exploration to export. Otherwise, the latest version of the
            exploration is exported.

    Returns:
        BytesIO. The contents of the ZIP archive of the exploration
        (which can be subsequently converted into a zip file via
        zipfile.ZipFile()).
    """
    exploration = exp_fetchers.get_exploration_by_id(
        exploration_id, version=version)
    yaml_repr = exploration.to_yaml()

    temp_file = io.BytesIO()
    with zipfile.ZipFile(
            temp_file, mode='w', compression=zipfile.ZIP_DEFLATED) as zfile:
        if not exploration.title:
            zfile.writestr('Unpublished_exploration.yaml', yaml_repr)
        else:
            zfile.writestr('%s.yaml' % exploration.title, yaml_repr)

        fs = fs_services.GcsFileSystem(
            feconf.ENTITY_TYPE_EXPLORATION, exploration_id)
        html_string_list = exploration.get_all_html_content_strings()
        image_filenames = (
            html_cleaner.get_image_filenames_from_html_strings(
                html_string_list))

        for filename in image_filenames:
            filepath = 'image/%s' % filename
            file_contents = fs.get(filepath)
            str_filepath = 'assets/%s' % filepath
            logging.error(str_filepath)
            zfile.writestr(str_filepath, file_contents)

    return temp_file


def export_states_to_yaml(
    exploration_id: str, version: Optional[int] = None, width: int = 80
) -> Dict[str, str]:
    """Returns a dictionary of the exploration, whose keys are state
    names and values are yaml strings representing the state contents with
    lines wrapped at 'width' characters.

    Args:
        exploration_id: str. The id of the exploration whose states should
            be exported.
        version: int or None. The version of the exploration to be returned.
            If None, the latest version of the exploration is returned.
        width: int. Width for the yaml representation, default value
            is set to be of 80.

    Returns:
        dict. The keys are state names, and the values are YAML strings
        representing the corresponding state's contents.
    """
    exploration = exp_fetchers.get_exploration_by_id(
        exploration_id, version=version)
    exploration_dict = {}
    for state in exploration.states:
        exploration_dict[state] = utils.yaml_from_dict(
            exploration.states[state].to_dict(),
            width=width
        )
    return exploration_dict


# Repository SAVE and DELETE methods.
def apply_change_list(
    exploration_id: str, change_list: Sequence[exp_domain.ExplorationChange]
) -> exp_domain.Exploration:
    """Applies a changelist to a pristine exploration and returns the result.

    Each entry in change_list is a dict that represents an ExplorationChange
    object.

    Args:
        exploration_id: str. The id of the exploration to which the change list
            is to be applied.
        change_list: list(ExplorationChange). The list of changes to apply.

    Returns:
        Exploration. The exploration domain object that results from applying
        the given changelist to the existing version of the exploration.

    Raises:
        Exception. Any entries in the changelist are invalid.
        Exception. Solution cannot exist with None interaction id.
    """
    exploration = exp_fetchers.get_exploration_by_id(exploration_id)
    try:
        to_param_domain = param_domain.ParamChange.from_dict
        for change in change_list:
            if change.cmd == exp_domain.CMD_ADD_STATE:
                # Here we use cast because we are narrowing down the type from
                # ExplorationChange to a specific change command.
                add_state_cmd = cast(
                    exp_domain.AddExplorationStateCmd,
                    change
                )
                exploration.add_state(
                    add_state_cmd.state_name,
                    add_state_cmd.content_id_for_state_content,
                    add_state_cmd.content_id_for_default_outcome
                )
            elif change.cmd == exp_domain.CMD_RENAME_STATE:
                # Here we use cast because we are narrowing down the type from
                # ExplorationChange to a specific change command.
                rename_state_cmd = cast(
                    exp_domain.RenameExplorationStateCmd,
                    change
                )
                exploration.rename_state(
                    rename_state_cmd.old_state_name,
                    rename_state_cmd.new_state_name
                )
            elif change.cmd == exp_domain.CMD_DELETE_STATE:
                # Here we use cast because we are narrowing down the type from
                # ExplorationChange to a specific change command.
                delete_state_cmd = cast(
                    exp_domain.DeleteExplorationStateCmd,
                    change
                )
                exploration.delete_state(delete_state_cmd.state_name)
            elif change.cmd == exp_domain.CMD_EDIT_STATE_PROPERTY:
                state: state_domain.State = exploration.states[
                    change.state_name]
                if (change.property_name ==
                        exp_domain.STATE_PROPERTY_PARAM_CHANGES):
                    # Here we use cast because this 'if' condition forces
                    # change to have type EditExpStatePropertyParamChangesCmd.
                    edit_param_changes_cmd = cast(
                        exp_domain.EditExpStatePropertyParamChangesCmd,
                        change
                    )
                    state.update_param_changes(list(map(
                        to_param_domain, edit_param_changes_cmd.new_value
                    )))
                elif change.property_name == exp_domain.STATE_PROPERTY_CONTENT:
                    # Here we use cast because this 'elif' condition forces
                    # change to have type EditExpStatePropertyContentCmd.
                    edit_content_cmd = cast(
                        exp_domain.EditExpStatePropertyContentCmd,
                        change
                    )
                    content = (
                        state_domain.SubtitledHtml.from_dict(
                            edit_content_cmd.new_value
                        )
                    )
                    content.validate()
                    state.update_content(content)
                elif (change.property_name ==
                      exp_domain.STATE_PROPERTY_INTERACTION_ID):
                    state.update_interaction_id(change.new_value)
                elif (change.property_name ==
                      exp_domain.STATE_PROPERTY_LINKED_SKILL_ID):
                    # Here we use cast because this 'elif'
                    # condition forces change to have type
                    # EditExpStatePropertyLinkedSkillIdCmd.
                    edit_linked_skill_id_cmd = cast(
                        exp_domain.EditExpStatePropertyLinkedSkillIdCmd,
                        change
                    )
                    state.update_linked_skill_id(
                        edit_linked_skill_id_cmd.new_value
                    )
                elif (change.property_name ==
                      exp_domain.STATE_PROPERTY_INTERACTION_CUST_ARGS):
                    # Here we use cast because this 'elif'
                    # condition forces change to have type
                    # EditExpStatePropertyInteractionCustArgsCmd.
                    edit_interaction_cust_arg_cmd = cast(
                        exp_domain.EditExpStatePropertyInteractionCustArgsCmd,
                        change
                    )
                    state.update_interaction_customization_args(
                        edit_interaction_cust_arg_cmd.new_value)
                elif (change.property_name ==
                      exp_domain.STATE_PROPERTY_INTERACTION_HANDLERS):
                    raise utils.InvalidInputException(
                        'Editing interaction handlers is no longer supported')
                elif (change.property_name ==
                      exp_domain.STATE_PROPERTY_INTERACTION_ANSWER_GROUPS):
                    # Here we use cast because this 'elif'
                    # condition forces change to have type
                    # EditExpStatePropertyInteractionAnswerGroupsCmd.
                    edit_interaction_answer_group_cmd = cast(
                        exp_domain.EditExpStatePropertyInteractionAnswerGroupsCmd,  # pylint: disable=line-too-long
                        change
                    )
                    answer_groups = (
                        edit_interaction_answer_group_cmd.new_value
                    )
                    new_answer_groups = [
                        state_domain.AnswerGroup.from_dict(answer_group)
                        for answer_group in answer_groups
                    ]
                    state.update_interaction_answer_groups(new_answer_groups)
                elif (change.property_name ==
                      exp_domain.STATE_PROPERTY_INTERACTION_DEFAULT_OUTCOME):
                    new_outcome = None
                    if change.new_value:
                        # Here we use cast because this 'elif'
                        # condition forces change to have type
                        # EditExpStatePropertyInteractionDefaultOutcomeCmd.
                        edit_interaction_default_outcome_cmd = cast(
                            exp_domain.EditExpStatePropertyInteractionDefaultOutcomeCmd,  # pylint: disable=line-too-long
                            change
                        )
                        new_outcome = state_domain.Outcome.from_dict(
                            edit_interaction_default_outcome_cmd.new_value
                        )
                    state.update_interaction_default_outcome(new_outcome)
                elif (change.property_name ==
                      exp_domain.STATE_PROPERTY_UNCLASSIFIED_ANSWERS):
                    # Here we use cast because this 'elif'
                    # condition forces change to have type
                    # EditExpStatePropertyUnclassifiedAnswersCmd.
                    edit_unclassified_answers_cmd = cast(
                        exp_domain.EditExpStatePropertyUnclassifiedAnswersCmd,
                        change
                    )
                    state.update_interaction_confirmed_unclassified_answers(
                        edit_unclassified_answers_cmd.new_value)
                elif (change.property_name ==
                      exp_domain.STATE_PROPERTY_INTERACTION_HINTS):
                    # Here we use cast because this 'elif'
                    # condition forces change to have type
                    # EditExpStatePropertyInteractionHintsCmd.
                    edit_state_interaction_hints_cmd = cast(
                        exp_domain.EditExpStatePropertyInteractionHintsCmd,
                        change
                    )
                    hint_dicts = (
                        edit_state_interaction_hints_cmd.new_value
                    )
                    if not isinstance(hint_dicts, list):
                        raise Exception(
                            'Expected hints_list to be a list,'
                            ' received %s' % hint_dicts)
                    new_hints_list = [
                        state_domain.Hint.from_dict(hint_dict)
                        for hint_dict in hint_dicts
                    ]
                    state.update_interaction_hints(new_hints_list)
                elif (change.property_name ==
                      exp_domain.STATE_PROPERTY_INTERACTION_SOLUTION):
                    new_solution = None
                    # Here we use cast because this 'elif'
                    # condition forces change to have type
                    # EditExpStatePropertyInteractionSolutionCmd.
                    edit_interaction_solution_cmd = cast(
                        exp_domain.EditExpStatePropertyInteractionSolutionCmd,
                        change
                    )
                    if edit_interaction_solution_cmd.new_value is not None:
                        if state.interaction.id is None:
                            raise Exception(
                                'solution cannot exist with None '
                                'interaction id.'
                            )
                        new_solution = state_domain.Solution.from_dict(
                            state.interaction.id,
                            edit_interaction_solution_cmd.new_value
                        )
                    state.update_interaction_solution(new_solution)
                elif (change.property_name ==
                      exp_domain.STATE_PROPERTY_SOLICIT_ANSWER_DETAILS):
                    if not isinstance(change.new_value, bool):
                        raise Exception(
                            'Expected solicit_answer_details to be a ' +
                            'bool, received %s' % change.new_value)
                    # Here we use cast because this 'elif'
                    # condition forces change to have type
                    # EditExpStatePropertySolicitAnswerDetailsCmd.
                    edit_solicit_answer_details_cmd = cast(
                        exp_domain.EditExpStatePropertySolicitAnswerDetailsCmd,
                        change
                    )
                    state.update_solicit_answer_details(
                        edit_solicit_answer_details_cmd.new_value
                    )
                elif (change.property_name ==
                      exp_domain.STATE_PROPERTY_CARD_IS_CHECKPOINT):
                    if not isinstance(change.new_value, bool):
                        raise Exception(
                            'Expected card_is_checkpoint to be a ' +
                            'bool, received %s' % change.new_value)
                    # Here we use cast because this 'elif'
                    # condition forces change to have type
                    # EditExpStatePropertyCardIsCheckpointCmd.
                    edit_card_is_checkpoint_cmd = cast(
                        exp_domain.EditExpStatePropertyCardIsCheckpointCmd,
                        change
                    )
                    state.update_card_is_checkpoint(
                        edit_card_is_checkpoint_cmd.new_value
                    )
                elif (change.property_name ==
                      exp_domain.STATE_PROPERTY_RECORDED_VOICEOVERS):
                    if not isinstance(change.new_value, dict):
                        raise Exception(
                            'Expected recorded_voiceovers to be a dict, '
                            'received %s' % change.new_value)
                    # Explicitly convert the duration_secs value from
                    # int to float. Reason for this is the data from
                    # the frontend will be able to match the backend
                    # state model for Voiceover properly. Also js
                    # treats any number that can be float and int as
                    # int (no explicit types). For example,
                    # 10.000 is not 10.000 it is 10.
                    # Here we use cast because this 'elif'
                    # condition forces change to have type
                    # EditExpStatePropertyRecordedVoiceoversCmd.
                    edit_recorded_voiceovers_cmd = cast(
                        exp_domain.EditExpStatePropertyRecordedVoiceoversCmd,
                        change
                    )
                    new_voiceovers_mapping = (
                        edit_recorded_voiceovers_cmd.new_value[
                            'voiceovers_mapping'
                        ]
                    )
                    language_codes_to_audio_metadata = (
                        new_voiceovers_mapping.values())
                    for language_codes in language_codes_to_audio_metadata:
                        for audio_metadata in language_codes.values():
                            audio_metadata['duration_secs'] = (
                                float(audio_metadata['duration_secs'])
                            )
                    recorded_voiceovers = (
                        state_domain.RecordedVoiceovers.from_dict(
                            change.new_value))
                    state.update_recorded_voiceovers(recorded_voiceovers)
            elif change.cmd == exp_domain.CMD_EDIT_EXPLORATION_PROPERTY:
                if change.property_name == 'title':
                    # Here we use cast because this 'if' condition forces
                    # change to have type EditExplorationPropertyTitleCmd.
                    edit_title_cmd = cast(
                        exp_domain.EditExplorationPropertyTitleCmd,
                        change
                    )
                    exploration.update_title(edit_title_cmd.new_value)
                elif change.property_name == 'category':
                    # Here we use cast because this 'elif' condition forces
                    # change to have type EditExplorationPropertyCategoryCmd.
                    edit_category_cmd = cast(
                        exp_domain.EditExplorationPropertyCategoryCmd,
                        change
                    )
                    exploration.update_category(edit_category_cmd.new_value)
                elif change.property_name == 'objective':
                    # Here we use cast because this 'elif' condition forces
                    # change to have type EditExplorationPropertyObjectiveCmd.
                    edit_objective_cmd = cast(
                        exp_domain.EditExplorationPropertyObjectiveCmd,
                        change
                    )
                    exploration.update_objective(edit_objective_cmd.new_value)
                elif change.property_name == 'language_code':
                    # Here we use cast because this 'elif'
                    # condition forces change to have type
                    # EditExplorationPropertyLanguageCodeCmd.
                    edit_language_code_cmd = cast(
                        exp_domain.EditExplorationPropertyLanguageCodeCmd,
                        change
                    )
                    exploration.update_language_code(
                        edit_language_code_cmd.new_value
                    )
                elif change.property_name == 'tags':
                    # Here we use cast because this 'elif' condition forces
                    # change to have type EditExplorationPropertyTagsCmd.
                    edit_tags_cmd = cast(
                        exp_domain.EditExplorationPropertyTagsCmd,
                        change
                    )
                    exploration.update_tags(edit_tags_cmd.new_value)
                elif change.property_name == 'blurb':
                    # Here we use cast because this 'elif' condition forces
                    # change to have type EditExplorationPropertyBlurbCmd.
                    edit_blurb_cmd = cast(
                        exp_domain.EditExplorationPropertyBlurbCmd,
                        change
                    )
                    exploration.update_blurb(edit_blurb_cmd.new_value)
                elif change.property_name == 'author_notes':
                    # Here we use cast because this 'elif' condition forces
                    # change to have type EditExplorationPropertyAuthorNotesCmd.
                    edit_author_notes_cmd = cast(
                        exp_domain.EditExplorationPropertyAuthorNotesCmd,
                        change
                    )
                    exploration.update_author_notes(
                        edit_author_notes_cmd.new_value
                    )
                elif change.property_name == 'param_specs':
                    # Here we use cast because this 'elif' condition forces
                    # change to have type EditExplorationPropertyParamSpecsCmd.
                    edit_param_specs_cmd = cast(
                        exp_domain.EditExplorationPropertyParamSpecsCmd,
                        change
                    )
                    exploration.update_param_specs(
                        edit_param_specs_cmd.new_value
                    )
                elif change.property_name == 'param_changes':
                    # Here we use cast because this 'elif'
                    # condition forces change to have type
                    # EditExplorationPropertyParamChangesCmd.
                    edit_exp_param_changes_cmd = cast(
                        exp_domain.EditExplorationPropertyParamChangesCmd,
                        change
                    )
                    exploration.update_param_changes(
                        list(
                            map(
                                to_param_domain,
                                edit_exp_param_changes_cmd.new_value
                            )
                        )
                    )
                elif change.property_name == 'init_state_name':
                    # Here we use cast because this 'elif'
                    # condition forces change to have type
                    # EditExplorationPropertyInitStateNameCmd.
                    edit_init_state_name_cmd = cast(
                        exp_domain.EditExplorationPropertyInitStateNameCmd,
                        change
                    )
                    exploration.update_init_state_name(
                        edit_init_state_name_cmd.new_value
                    )
                elif change.property_name == 'auto_tts_enabled':
                    # Here we use cast because this 'elif'
                    # condition forces change to have type
                    # EditExplorationPropertyAutoTtsEnabledCmd.
                    edit_auto_tts_enabled_cmd = cast(
                        exp_domain.EditExplorationPropertyAutoTtsEnabledCmd,
                        change
                    )
                    exploration.update_auto_tts_enabled(
                        edit_auto_tts_enabled_cmd.new_value
                    )
                elif change.property_name == 'correctness_feedback_enabled':
                    # Here we use cast because this 'elif'
                    # condition forces change to have type
                    # EditExplorationPropertyCorrectnessFeedbackEnabledCmd.
                    edit_correctness_feedback_enabled_cmd = cast(
                        exp_domain.EditExplorationPropertyCorrectnessFeedbackEnabledCmd,  # pylint: disable=line-too-long
                        change
                    )
                    exploration.update_correctness_feedback_enabled(
                        edit_correctness_feedback_enabled_cmd.new_value)
                elif change.property_name == 'next_content_id_index':
                    # Here we use cast because this 'elif'
                    # condition forces change to have type
                    # EditExplorationPropertyNextContentIdIndexCmd.
                    cmd = cast(
                        exp_domain.EditExplorationPropertyNextContentIdIndexCmd,
                        change
                    )
                    next_content_id_index = max(
                        cmd.new_value, exploration.next_content_id_index)
                    exploration.update_next_content_id_index(
                        next_content_id_index)
            elif (change.cmd ==
                  exp_domain.CMD_MIGRATE_STATES_SCHEMA_TO_LATEST_VERSION):
                # Loading the exploration model from the datastore into an
                # Exploration domain object automatically converts it to use
                # the latest states schema version. As a result, simply
                # resaving the exploration is sufficient to apply the states
                # schema update. Thus, no action is needed here other than
                # to make sure that the version that the user is trying to
                # migrate to is the latest version.
                # Here we use cast because we are narrowing down the type from
                # ExplorationChange to a specific change command.
                migrate_states_schema_cmd = cast(
                    exp_domain.MigrateStatesSchemaToLatestVersionCmd,
                    change
                )
                target_version_is_current_state_schema_version = (
                    migrate_states_schema_cmd.to_version ==
                    str(feconf.CURRENT_STATE_SCHEMA_VERSION)
                )
                if not target_version_is_current_state_schema_version:
                    raise Exception(
                        'Expected to migrate to the latest state schema '
                        'version %s, received %s' % (
                            feconf.CURRENT_STATE_SCHEMA_VERSION,
                            migrate_states_schema_cmd.to_version))
        return exploration

    except Exception as e:
        logging.error(
            '%s %s %s %s' % (
                e.__class__.__name__, e, exploration_id,
                pprint.pformat(change_list))
        )
        raise e


def populate_exp_model_fields(
    exp_model: exp_models.ExplorationModel, exploration: exp_domain.Exploration
) -> exp_models.ExplorationModel:
    """Populate exploration model with the data from Exploration object.

    Args:
        exp_model: ExplorationModel. The model to populate.
        exploration: Exploration. The exploration domain object which should be
            used to populate the model.

    Returns:
        ExplorationModel. Populated model.
    """
    exp_model.title = exploration.title
    exp_model.category = exploration.category
    exp_model.objective = exploration.objective
    exp_model.language_code = exploration.language_code
    exp_model.tags = exploration.tags
    exp_model.blurb = exploration.blurb
    exp_model.author_notes = exploration.author_notes
    exp_model.states_schema_version = exploration.states_schema_version
    exp_model.init_state_name = exploration.init_state_name
    exp_model.states = {
        state_name: state.to_dict()
        for (state_name, state) in exploration.states.items()}
    exp_model.param_specs = exploration.param_specs_dict
    exp_model.param_changes = exploration.param_change_dicts
    exp_model.auto_tts_enabled = exploration.auto_tts_enabled
    exp_model.correctness_feedback_enabled = (
        exploration.correctness_feedback_enabled)
    exp_model.edits_allowed = exploration.edits_allowed
    exp_model.next_content_id_index = exploration.next_content_id_index

    return exp_model


def populate_exp_summary_model_fields(
    exp_summary_model: Optional[exp_models.ExpSummaryModel],
    exp_summary: exp_domain.ExplorationSummary
) -> exp_models.ExpSummaryModel:
    """Populate exploration summary model with the data from
    ExplorationSummary object.

    Args:
        exp_summary_model: ExpSummaryModel|None. The model to populate.
            If None, we create a new model instead.
        exp_summary: ExplorationSummary. The exploration domain object which
            should be used to populate the model.

    Returns:
        ExpSummaryModel. Populated model.
    """
    exp_summary_dict = {
        'title': exp_summary.title,
        'category': exp_summary.category,
        'objective': exp_summary.objective,
        'language_code': exp_summary.language_code,
        'tags': exp_summary.tags,
        'ratings': exp_summary.ratings,
        'scaled_average_rating': exp_summary.scaled_average_rating,
        'exploration_model_last_updated': (
            exp_summary.exploration_model_last_updated),
        'exploration_model_created_on': (
            exp_summary.exploration_model_created_on),
        'first_published_msec': exp_summary.first_published_msec,
        'status': exp_summary.status,
        'community_owned': exp_summary.community_owned,
        'owner_ids': exp_summary.owner_ids,
        'editor_ids': exp_summary.editor_ids,
        'voice_artist_ids': exp_summary.voice_artist_ids,
        'viewer_ids': exp_summary.viewer_ids,
        'contributor_ids': list(exp_summary.contributors_summary.keys()),
        'contributors_summary': exp_summary.contributors_summary,
        'version': exp_summary.version
    }
    if exp_summary_model is not None:
        exp_summary_model.populate(**exp_summary_dict)
    else:
        exp_summary_dict['id'] = exp_summary.id
        exp_summary_model = exp_models.ExpSummaryModel(**exp_summary_dict)

    return exp_summary_model


def update_states_version_history(
    states_version_history: Dict[str, state_domain.StateVersionHistory],
    change_list: Sequence[exp_domain.ExplorationChange],
    old_states_dict: Dict[str, state_domain.StateDict],
    new_states_dict: Dict[str, state_domain.StateDict],
    current_version: int,
    committer_id: str
) -> Dict[str, state_domain.StateVersionHistory]:
    """Updates the version history of each state at a particular version
    of an exploration.

    Args:
        states_version_history: dict(str, StateVersionHistory). The version
            history data of each state in the previous version of the
            exploration.
        change_list: list(ExplorationChange). A list of changes introduced in
            this commit.
        old_states_dict: dict(str, dict). The states in the previous version of
            the exploration.
        new_states_dict: dict(str, dict). The states in the current version of
            the exploration.
        current_version: int. The latest version of the exploration.
        committer_id: str. The id of the user who made the commit.

    Returns:
        states_version_history: dict(str, StateVersionHistory). The updated
        version history data of each state.
    """
    exp_versions_diff = exp_domain.ExplorationVersionsDiff(change_list)
    prev_version = current_version - 1

    # Firstly, delete the states from the state version history which were
    # deleted during this commit.
    for state_name in exp_versions_diff.deleted_state_names:
        del states_version_history[state_name]

    # Now, handle the updation of version history of states which were renamed.
    # Firstly, we need to clean up the exp_versions_diff.old_to_new_state_names
    # dict from the state names which are not effectively changed. For example,
    # if a state was renamed from state_1 to state_2 and then from state_2 to
    # state_1 in the same commit, then there is no effective change in state
    # name and we need to clear them from this dict.
    effective_old_to_new_state_names = {}
    for old_state_name, new_state_name in (
        exp_versions_diff.old_to_new_state_names.items()
    ):
        if old_state_name != new_state_name:
            effective_old_to_new_state_names[old_state_name] = new_state_name
    for old_state_name in effective_old_to_new_state_names:
        del states_version_history[old_state_name]
    for old_state_name, new_state_name in (
        effective_old_to_new_state_names.items()
    ):
        states_version_history[new_state_name] = (
            state_domain.StateVersionHistory(
                prev_version, old_state_name, committer_id))

    # The following list includes states which exist in both the old states
    # and new states and were not renamed.
    states_which_were_not_renamed = []
    for state_name in old_states_dict:
        if (
            state_name not in exp_versions_diff.deleted_state_names and
            state_name not in effective_old_to_new_state_names
        ):
            states_which_were_not_renamed.append(state_name)

    # We have dealt with state additions, deletions and renames.
    # Now we deal with states which were present in both versions and
    # underwent changes only through the command EDIT_STATE_PROPERTY.
    # The following dict stores whether the properties of states present
    # in states_which_were_not_renamed were changed using EDIT_STATE_PROPERTY.
    state_property_changed_data = {
        state_name: False
        for state_name in states_which_were_not_renamed
    }
    # The following ignore list contains those state properties which are
    # related to voiceovers. Hence, they are ignored in order to avoid
    # updating the version history in case of voiceover-only commits.
    state_property_ignore_list = [
        exp_domain.STATE_PROPERTY_RECORDED_VOICEOVERS
    ]
    for change in change_list:
        if (
            change.cmd == exp_domain.CMD_EDIT_STATE_PROPERTY and
            change.property_name not in state_property_ignore_list
        ):
            state_name = change.state_name
            if state_name in state_property_changed_data:
                state_property_changed_data[state_name] = True

    for state_name, state_property_changed in (
        state_property_changed_data.items()):
        if state_property_changed:
            # The purpose of checking the diff_dict between the two state
            # dicts ensure that we do not change the version history of that
            # particular state if the overall changes (by EDIT_STATE_PROPERTY)
            # get cancelled by each other and there is no 'net change'.
            diff_dict = deepdiff.DeepDiff(
                old_states_dict[state_name], new_states_dict[state_name])
            if diff_dict:
                states_version_history[state_name] = (
                    state_domain.StateVersionHistory(
                        prev_version, state_name, committer_id
                    ))

    # Finally, add the states which were newly added during this commit. The
    # version history of these states are initialized as None because they
    # were newly added and have no 'previously edited version'.
    for state_name in exp_versions_diff.added_state_names:
        states_version_history[state_name] = (
            state_domain.StateVersionHistory(None, None, committer_id))

    return states_version_history


def update_metadata_version_history(
    metadata_version_history: exp_domain.MetadataVersionHistory,
    change_list: Sequence[exp_domain.ExplorationChange],
    old_metadata_dict: exp_domain.ExplorationMetadataDict,
    new_metadata_dict: exp_domain.ExplorationMetadataDict,
    current_version: int,
    committer_id: str
) -> exp_domain.MetadataVersionHistory:
    """Updates the version history of the exploration at a particular version
    of an exploration.

    Args:
        metadata_version_history: MetadataVersionHistory. The metadata version
            history at the previous version of the exploration.
        change_list: list(ExplorationChange). A list of changes introduced in
            this commit.
        old_metadata_dict: dict. The exploration metadata at the
            previous version of the exploration.
        new_metadata_dict: dict. The exploration metadata at the
            current version of the exploration.
        current_version: int. The latest version of the exploration.
        committer_id: str. The id of the user who made the commit.

    Returns:
        MetadataVersionHistory. The updated metadata version history.
    """
    prev_version = current_version - 1

    metadata_was_changed = any(
        change.cmd == exp_domain.CMD_EDIT_EXPLORATION_PROPERTY
        for change in change_list
    )

    if metadata_was_changed:
        # The purpose of checking the diff_dict between the two metadata
        # dicts ensure that we do not change the version history if the
        # overall changes (by EDIT_EXPLORATION_PROPERTY) get cancelled by
        # each other and there is no 'net change'.
        diff_dict = deepdiff.DeepDiff(old_metadata_dict, new_metadata_dict)
        if diff_dict:
            metadata_version_history.last_edited_version_number = prev_version
            metadata_version_history.last_edited_committer_id = committer_id

    return metadata_version_history


def get_updated_committer_ids(
    states_version_history: Dict[str, state_domain.StateVersionHistory],
    metadata_last_edited_committer_id: str
) -> List[str]:
    """Extracts a list of user ids who made the 'previous commit' on each state
    and the exploration metadata from the exploration states and metadata
    version history data.

    Args:
        states_version_history: dict(str, StateVersionHistory). The version
            history data of each state at a particular version of an
            exploration.
        metadata_last_edited_committer_id: str. User id of the user who
            committed the last change in the exploration metadata.

    Returns:
        list[str]. A list of user ids who made the 'previous commit' on each
        state and the exploration metadata.
    """
    committer_ids = {
        version_history.committer_id
        for version_history in states_version_history.values()
    }
    committer_ids.add(metadata_last_edited_committer_id)
    return list(committer_ids)


def get_updated_version_history_model(
    exploration: exp_domain.Exploration,
    change_list: Sequence[exp_domain.ExplorationChange],
    committer_id: str,
    old_states: Dict[str, state_domain.State],
    old_metadata: exp_domain.ExplorationMetadata
) -> Optional[exp_models.ExplorationVersionHistoryModel]:
    """Returns an updated ExplorationVersionHistoryModel for the new version
    of the exploration (after the commit).

    Args:
        exploration: Exploration. The explortion after the latest commit.
        change_list: list(ExplorationChange). A list of changes introduced in
            the latest commit.
        committer_id: str. The id of the user who made the latest commit.
        old_states: dict(str, State). The states in the previous version of
            the exploration (before the latest commit).
        old_metadata: ExplorationMetadata. The exploration metadata at the
            previous version of the exploration (before the latest commit).

    Returns:
        ExplorationVersionHistoryModel. The updated version history model.
    """
    version_history_model_id = (
        exp_models.ExplorationVersionHistoryModel.get_instance_id(
            exploration.id, exploration.version - 1))
    version_history_model = exp_models.ExplorationVersionHistoryModel.get(
        version_history_model_id, strict=False)

    # TODO(#16433): Remove this check once version history models are generated
    # for all exploration versions.
    if version_history_model is not None:
        old_states_dict = {
            state_name: state.to_dict()
            for state_name, state in old_states.items()
        }
        new_states_dict = {
            state_name: state.to_dict()
            for state_name, state in exploration.states.items()
        }
        old_metadata_dict = old_metadata.to_dict()
        new_metadata_dict = exploration.get_metadata().to_dict()
        states_version_history = {
            state_name: state_domain.StateVersionHistory.from_dict(
                state_version_history_dict)
            for state_name, state_version_history_dict in (
                version_history_model.state_version_history.items())
        }
        metadata_version_history = exp_domain.MetadataVersionHistory(
            version_history_model.metadata_last_edited_version_number,
            version_history_model.metadata_last_edited_committer_id)

        updated_states_version_history = update_states_version_history(
            states_version_history, change_list, old_states_dict,
            new_states_dict, exploration.version, committer_id
        )
        updated_metadata_version_history = update_metadata_version_history(
            metadata_version_history, change_list, old_metadata_dict,
            new_metadata_dict, exploration.version, committer_id)
        updated_committer_ids = get_updated_committer_ids(
            updated_states_version_history,
            updated_metadata_version_history.last_edited_committer_id)

        updated_version_history_model_id = (
            exp_models.ExplorationVersionHistoryModel.get_instance_id(
                exploration.id, exploration.version))
        updated_version_history_model = (
            exp_models.ExplorationVersionHistoryModel(
                id=updated_version_history_model_id,
                exploration_id=exploration.id,
                exploration_version=exploration.version,
                state_version_history={
                    state_name: version_history.to_dict()
                    for state_name, version_history in (
                        updated_states_version_history.items())
                },
                metadata_last_edited_version_number=(
                    updated_metadata_version_history.last_edited_version_number
                ),
                metadata_last_edited_committer_id=(
                    updated_metadata_version_history.last_edited_committer_id
                ),
                committer_ids=updated_committer_ids
            ))
        return updated_version_history_model
    return None


def _compute_models_for_updating_exploration(
    committer_id: str,
    exploration: exp_domain.Exploration,
    commit_message: Optional[str],
    change_list: Sequence[exp_domain.ExplorationChange]
) -> List[base_models.BaseModel]:
    """Returns a list of updated models related to the exploration model to be
    put to the datastore. The caller should ensure that the Exploration is
    strictly valid before calling this function.

    If successful, increments the version number of the incoming exploration
    domain object by 1.

    Args:
        committer_id: str. The id of the user who made the commit.
        exploration: Exploration. The exploration to be saved.
        commit_message: str or None. A description of changes made to the state.
            For published explorations, this must be present; for unpublished
            explorations, it should be equal to None.
        change_list: list(ExplorationChange). A list of changes introduced in
            this commit.

    Raises:
        Exception. The versions of the given exploration and the currently
            stored exploration model do not match.

    Returns:
        list(BaseModel). A list of models to be put to the datastore.
    """
    models_to_put: List[base_models.BaseModel] = []
    exploration_model = exp_models.ExplorationModel.get(exploration.id)

    if exploration.version > exploration_model.version:
        raise Exception(
            'Unexpected error: trying to update version %s of exploration '
            'from version %s. Please reload the page and try again.'
            % (exploration_model.version, exploration.version))

    if exploration.version < exploration_model.version:
        raise Exception(
            'Trying to update version %s of exploration from version %s, '
            'which is too old. Please reload the page and try again.'
            % (exploration_model.version, exploration.version))

    old_states = exp_fetchers.get_exploration_from_model(
        exploration_model).states
    old_metadata = exp_fetchers.get_exploration_from_model(
        exploration_model).get_metadata()

    exploration_model = populate_exp_model_fields(
        exploration_model, exploration)

    change_list_dict = [change.to_dict() for change in change_list]
    models_to_put.extend(
        exploration_model.get_models_to_put_values(
            committer_id,
            commit_message,
            change_list_dict,
        )
    )
    caching_services.delete_multi(
        caching_services.CACHE_NAMESPACE_EXPLORATION,
        None,
        [exploration.id]
    )
    exploration.version += 1

    exp_versions_diff = exp_domain.ExplorationVersionsDiff(change_list)

    # Update the version history data for each state and the exploration
    # metadata in the new version of the exploration.
    version_history_model = get_updated_version_history_model(
        exploration,
        change_list,
        committer_id,
        old_states,
        old_metadata
    )
    if version_history_model is not None:
        models_to_put.append(version_history_model)

    # Trigger statistics model update.
    new_exp_stats = stats_services.get_stats_for_new_exp_version(
        exploration.id, exploration.version, list(exploration.states.keys()),
        exp_versions_diff, revert_to_version=None)

    new_state_stats_mapping = stats_services.get_state_stats_mapping(
        new_exp_stats
    )

    new_exp_stats_instance_id = (
        stats_models.ExplorationStatsModel.get_entity_id(
            new_exp_stats.exp_id,
            new_exp_stats.exp_version
        )
    )
    models_to_put.append(
        stats_models.ExplorationStatsModel(
            id=new_exp_stats_instance_id,
            exp_id=new_exp_stats.exp_id,
            exp_version=new_exp_stats.exp_version,
            num_starts_v1=new_exp_stats.num_starts_v1,
            num_starts_v2=new_exp_stats.num_starts_v2,
            num_actual_starts_v1=new_exp_stats.num_actual_starts_v1,
            num_actual_starts_v2=new_exp_stats.num_actual_starts_v2,
            num_completions_v1=new_exp_stats.num_completions_v1,
            num_completions_v2=new_exp_stats.num_completions_v2,
            state_stats_mapping=new_state_stats_mapping
        )
    )

    if feconf.ENABLE_ML_CLASSIFIERS:
        trainable_states_dict = exploration.get_trainable_states_dict(
            old_states, exp_versions_diff)
        state_names_with_changed_answer_groups = trainable_states_dict[
            'state_names_with_changed_answer_groups']
        state_names_with_unchanged_answer_groups = trainable_states_dict[
            'state_names_with_unchanged_answer_groups']
        state_names_to_train_classifier = state_names_with_changed_answer_groups
        if state_names_with_unchanged_answer_groups:
            (
                state_names_without_classifier,
                state_training_jobs_mapping_models_to_put
            ) = (
                classifier_services
                .get_new_job_models_for_non_trainable_states(
                    exploration, state_names_with_unchanged_answer_groups,
                    exp_versions_diff
                )
            )
            state_names_to_train_classifier.extend(
                state_names_without_classifier)
            models_to_put.extend(state_training_jobs_mapping_models_to_put)
        if state_names_to_train_classifier:
            models_to_put.extend(
                classifier_services.get_new_job_models_for_trainable_states(
                    exploration, state_names_to_train_classifier
                )
            )

    # Trigger exploration issues model updation.
    models_to_put.extend(
        stats_services.get_updated_exp_issues_models_for_new_exp_version(
            exploration,
            exp_versions_diff,
            None
        )
    )
    return models_to_put


def _create_exploration(
    committer_id: str,
    exploration: exp_domain.Exploration,
    commit_message: str,
    commit_cmds: List[exp_domain.ExplorationChange]
) -> None:
    """Ensures that rights for a new exploration are saved first.

    This is because _compute_models_for_updating_exploration()
    depends on the rights object being present to tell it whether to do strict
    validation or not.

    Args:
        committer_id: str. The id of the user who made the commit.
        exploration: Exploration. The exploration domain object.
        commit_message: str. The commit description message.
        commit_cmds: list(ExplorationChange). A list of commands, describing
            changes made in this model, which should give sufficient information
            to reconstruct the commit.
    """
    # This line is needed because otherwise a rights object will be created,
    # but the creation of an exploration object will fail.
    exploration.validate()
    rights_manager.create_new_exploration_rights(exploration.id, committer_id)

    model = exp_models.ExplorationModel(
        id=exploration.id,
        category=exploration.category,
        title=exploration.title,
        objective=exploration.objective,
        language_code=exploration.language_code,
        tags=exploration.tags,
        blurb=exploration.blurb,
        author_notes=exploration.author_notes,
        states_schema_version=exploration.states_schema_version,
        init_state_name=exploration.init_state_name,
        states={
            state_name: state.to_dict()
            for (state_name, state) in exploration.states.items()},
        param_specs=exploration.param_specs_dict,
        param_changes=exploration.param_change_dicts,
        auto_tts_enabled=exploration.auto_tts_enabled,
        correctness_feedback_enabled=exploration.correctness_feedback_enabled,
        next_content_id_index=exploration.next_content_id_index
    )
    commit_cmds_dict = [commit_cmd.to_dict() for commit_cmd in commit_cmds]
    model.commit(committer_id, commit_message, commit_cmds_dict)
    exploration.version += 1

    version_history_model = exp_models.ExplorationVersionHistoryModel(
        id=exp_models.ExplorationVersionHistoryModel.get_instance_id(
            exploration.id, exploration.version),
        exploration_id=exploration.id,
        exploration_version=exploration.version,
        state_version_history={
            state_name: state_domain.StateVersionHistory(
                None, None, committer_id
            ).to_dict()
            for state_name in exploration.states
        },
        metadata_last_edited_version_number=None,
        metadata_last_edited_committer_id=committer_id,
        committer_ids=[committer_id]
    )
    version_history_model.update_timestamps()
    version_history_model.put()

    # Trigger statistics model creation.
    exploration_stats = stats_services.get_stats_for_new_exploration(
        exploration.id, exploration.version, list(exploration.states.keys()))
    stats_services.create_stats_model(exploration_stats)

    if feconf.ENABLE_ML_CLASSIFIERS:
        # Find out all states that need a classifier to be trained.
        state_names_to_train = []
        for state_name in exploration.states:
            state = exploration.states[state_name]
            if state.can_undergo_classification():
                state_names_to_train.append(state_name)

        if state_names_to_train:
            datastore_services.put_multi(
                classifier_services.get_new_job_models_for_trainable_states(
                    exploration,
                    state_names_to_train
                )
            )

    # Trigger exploration issues model creation.
    stats_services.create_exp_issues_for_new_exploration(
        exploration.id, exploration.version)

    regenerate_exploration_summary_with_new_contributor(
        exploration.id, committer_id)


def save_new_exploration(
    committer_id: str, exploration: exp_domain.Exploration
) -> None:
    """Saves a newly created exploration.

    Args:
        committer_id: str. The id of the user who made the commit.
        exploration: Exploration. The exploration domain object to be saved.
    """
    commit_message = (
        ('New exploration created with title \'%s\'.' % exploration.title)
        if exploration.title else 'New exploration created.')
    _create_exploration(
        committer_id, exploration, commit_message, [
            exp_domain.CreateNewExplorationCmd({
                'cmd': exp_domain.CMD_CREATE_NEW,
                'title': exploration.title,
                'category': exploration.category,
            })])
    user_contributions = user_services.get_or_create_new_user_contributions(
        committer_id
    )
    user_contributions.add_created_exploration_id(exploration.id)
    user_contributions.add_edited_exploration_id(exploration.id)
    user_services.save_user_contributions(user_contributions)
    user_services.record_user_created_an_exploration(committer_id)


def delete_exploration(
    committer_id: str,
    exploration_id: str,
    force_deletion: bool = False
) -> None:
    """Deletes the exploration with the given exploration_id.

    IMPORTANT: Callers of this function should ensure that committer_id has
    permissions to delete this exploration, prior to calling this function.

    If force_deletion is True the exploration and its history are fully deleted
    and are unrecoverable. Otherwise, the exploration and all its history are
    marked as deleted, but the corresponding models are still retained in the
    datastore. This last option is the preferred one.

    Args:
        committer_id: str. The id of the user who made the commit.
        exploration_id: str. The id of the exploration to be deleted.
        force_deletion: bool. If True, completely deletes the storage models
            corresponding to the exploration. Otherwise, marks them as deleted
            but keeps the corresponding models in the datastore.
    """
    delete_explorations(
        committer_id, [exploration_id], force_deletion=force_deletion)


def delete_explorations(
    committer_id: str,
    exploration_ids: List[str],
    force_deletion: bool = False
) -> None:
    """Delete the explorations with the given exploration_ids.

    IMPORTANT: Callers of this function should ensure that committer_id has
    permissions to delete these explorations, prior to calling this function.

    If force_deletion is True the explorations and its histories are fully
    deleted and are unrecoverable. Otherwise, the explorations and all its
    histories are marked as deleted, but the corresponding models are still
    retained in the datastore. This last option is the preferred one.

    Args:
        committer_id: str. The id of the user who made the commit.
        exploration_ids: list(str). The ids of the explorations to be deleted.
        force_deletion: bool. If True, completely deletes the storage models
            corresponding to the explorations. Otherwise, marks them as deleted
            but keeps the corresponding models in the datastore.
    """
    # TODO(sll): Delete the files too?
    exp_models.ExplorationRightsModel.delete_multi(
        exploration_ids, committer_id, '', force_deletion=force_deletion)
    exp_models.ExplorationModel.delete_multi(
        exploration_ids, committer_id,
        feconf.COMMIT_MESSAGE_EXPLORATION_DELETED,
        force_deletion=force_deletion)

    caching_services.delete_multi(
        caching_services.CACHE_NAMESPACE_EXPLORATION, None,
        exploration_ids)

    # Delete the explorations from search.
    search_services.delete_explorations_from_search_index(exploration_ids)

    # Delete the exploration summaries, recommendations and opportunities
    # regardless of whether or not force_deletion is True.
    delete_exploration_summaries(exploration_ids)
    recommendations_services.delete_explorations_from_recommendations(
        exploration_ids)
    opportunity_services.delete_exploration_opportunities(exploration_ids)
    feedback_services.delete_exploration_feedback_analytics(exploration_ids)

    # Remove the explorations from the featured activity references, if
    # necessary.
    activity_services.remove_featured_activities(
        constants.ACTIVITY_TYPE_EXPLORATION, exploration_ids)

    feedback_services.delete_threads_for_multiple_entities(
        feconf.ENTITY_TYPE_EXPLORATION, exploration_ids)

    # Remove from subscribers.
    taskqueue_services.defer(
        taskqueue_services.FUNCTION_ID_DELETE_EXPS_FROM_USER_MODELS,
        taskqueue_services.QUEUE_NAME_ONE_OFF_JOBS, exploration_ids)
    # Remove from activities.
    taskqueue_services.defer(
        taskqueue_services.FUNCTION_ID_DELETE_EXPS_FROM_ACTIVITIES,
        taskqueue_services.QUEUE_NAME_ONE_OFF_JOBS, exploration_ids)


def delete_explorations_from_user_models(exploration_ids: List[str]) -> None:
    """Remove explorations from all subscribers' exploration_ids.

    Args:
        exploration_ids: list(str). The ids of the explorations to delete.
    """
    if not exploration_ids:
        return

    subscription_models: Sequence[
        user_models.UserSubscriptionsModel
    ] = user_models.UserSubscriptionsModel.query(
        user_models.UserSubscriptionsModel.exploration_ids.IN(exploration_ids)
    ).fetch()
    for model in subscription_models:
        model.exploration_ids = [
            id_ for id_ in model.exploration_ids if id_ not in exploration_ids]
    user_models.UserSubscriptionsModel.update_timestamps_multi(
        list(subscription_models))
    user_models.UserSubscriptionsModel.put_multi(list(subscription_models))

    exp_user_data_models: Sequence[
        user_models.ExplorationUserDataModel
    ] = (
        user_models.ExplorationUserDataModel.get_all().filter(
            user_models.ExplorationUserDataModel.exploration_id.IN(
                exploration_ids
            )
        ).fetch()
    )
    user_models.ExplorationUserDataModel.delete_multi(
        list(exp_user_data_models)
    )

    user_contributions_models: Sequence[
        user_models.UserContributionsModel
    ] = (
        user_models.UserContributionsModel.get_all().filter(
            datastore_services.any_of(
                user_models.UserContributionsModel.created_exploration_ids.IN(
                    exploration_ids
                ),
                user_models.UserContributionsModel.edited_exploration_ids.IN(
                    exploration_ids
                )
            )
        ).fetch()
    )
    for contribution_model in user_contributions_models:
        contribution_model.created_exploration_ids = [
            exp_id for exp_id in contribution_model.created_exploration_ids
            if exp_id not in exploration_ids
        ]
        contribution_model.edited_exploration_ids = [
            exp_id for exp_id in contribution_model.edited_exploration_ids
            if exp_id not in exploration_ids
        ]
    user_models.UserContributionsModel.update_timestamps_multi(
        list(user_contributions_models))
    user_models.UserContributionsModel.put_multi(
        list(user_contributions_models)
    )


def delete_explorations_from_activities(exploration_ids: List[str]) -> None:
    """Remove explorations from exploration_ids field in completed and
    incomplete activities models.

    Args:
        exploration_ids: list(str). The ids of the explorations to delete.
    """
    if not exploration_ids:
        return

    model_classes: List[
        Union[
            Type[user_models.CompletedActivitiesModel],
            Type[user_models.IncompleteActivitiesModel]
        ]
    ] = [
        user_models.CompletedActivitiesModel,
        user_models.IncompleteActivitiesModel,
    ]
    all_entities: List[AcceptableActivityModelTypes] = []
    for model_class in model_classes:
        entities: Sequence[
            AcceptableActivityModelTypes
        ] = model_class.query(
            model_class.exploration_ids.IN(exploration_ids)
        ).fetch()
        for model in entities:
            model.exploration_ids = [
                id_ for id_ in model.exploration_ids
                if id_ not in exploration_ids
            ]
        all_entities.extend(entities)
    datastore_services.update_timestamps_multi(all_entities)
    datastore_services.put_multi(all_entities)


# Operations on exploration snapshots.
def get_exploration_snapshots_metadata(
    exploration_id: str, allow_deleted: bool = False
) -> List[SnapshotsMetadataDict]:
    """Returns the snapshots for this exploration, as dicts, up to and including
    the latest version of the exploration.

    Args:
        exploration_id: str. The id of the exploration whose snapshots_metadata
            is required.
        allow_deleted: bool. Whether to allow retrieval of deleted snapshots.

    Returns:
        list(dict). List of dicts, each representing a recent snapshot. Each
        dict has the following keys: committer_id, commit_message, commit_cmds,
        commit_type, created_on_ms, version_number. The version numbers are
        consecutive and in ascending order. There are exploration.version_number
        items in the returned list.
    """
    exploration = exp_fetchers.get_exploration_by_id(exploration_id)
    current_version = exploration.version
    version_nums = list(range(1, current_version + 1))

    return exp_models.ExplorationModel.get_snapshots_metadata(
        exploration_id, version_nums, allow_deleted=allow_deleted)


def get_last_updated_by_human_ms(exp_id: str) -> float:
    """Return the last time, in milliseconds, when the given exploration was
    updated by a human.

    Args:
        exp_id: str. The id of the exploration.

    Returns:
        float. The last time in milliseconds when a given exploration was
        updated by a human.
    """
    # Iterate backwards through the exploration history metadata until we find
    # the most recent snapshot that was committed by a human.
    last_human_update_ms: float = 0
    snapshots_metadata = get_exploration_snapshots_metadata(exp_id)
    for snapshot_metadata in reversed(snapshots_metadata):
        if snapshot_metadata['committer_id'] != feconf.MIGRATION_BOT_USER_ID:
            last_human_update_ms = snapshot_metadata['created_on_ms']
            break

    return last_human_update_ms


def publish_exploration_and_update_user_profiles(
    committer: user_domain.UserActionsInfo, exp_id: str
) -> None:
    """Publishes the exploration with publish_exploration() function in
    rights_manager.py, as well as updates first_contribution_msec. Sends an
    email to the subscribers of the committer informing them that an exploration
    has been published.

    It is the responsibility of the caller to check that the exploration is
    valid prior to publication.

    Args:
        committer: UserActionsInfo. UserActionsInfo object for the user who
            made the commit.
        exp_id: str. The id of the exploration to be published.

    Raises:
        Exception. To publish explorations and update users\' profiles,
            user must be logged in and have admin access.
    """
    if committer.user_id is None:
        raise Exception(
            'To publish explorations and update users\' profiles, '
            'user must be logged in and have admin access.'
        )
    rights_manager.publish_exploration(committer, exp_id)
    exp_title = exp_fetchers.get_exploration_by_id(exp_id).title
    email_subscription_services.inform_subscribers(
        committer.user_id, exp_id, exp_title)
    contribution_time_msec = utils.get_current_time_in_millisecs()
    contributor_ids = exp_fetchers.get_exploration_summary_by_id(
        exp_id).contributor_ids
    for contributor in contributor_ids:
        contributor_user_settings = user_services.get_user_settings(
            contributor,
            strict=False
        )
        if contributor_user_settings is not None:
            contributor_user_settings.update_first_contribution_msec(
                contribution_time_msec
            )
            user_services.save_user_settings(contributor_user_settings)


def validate_exploration_for_story(
    exp: exp_domain.Exploration, strict: bool
) -> List[str]:
    """Validates an exploration with story validations.

    Args:
        exp: Exploration. Exploration object to be validated.
        strict: bool. Whether to raise an Exception when a validation error
            is encountered. If not, a list of the error messages are
            returned. strict should be True when this is called before
            saving the story and False when this function is called from the
            frontend.

    Returns:
        list(str). The various validation error messages (if strict is
        False).

    Raises:
        ValidationError. Invalid language found for exploration.
        ValidationError. Non default category found for exploration.
        ValidationError. Expected no exploration to have parameter values in it.
        ValidationError. Invalid interaction in exploration.
        ValidationError. RTE content in state of exploration with ID is not
            supported on mobile.
        ValidationError. Expected no exploration to have classifier models.
        ValidationError. Expected no exploration to contain training data in
            any answer group.
        ValidationError. Expected no exploration to have parameter values in
            the default outcome of any state interaction.
        ValidationError. Expected no exploration to have video tags.
        ValidationError. Expected no exploration to have link tags.
    """
    validation_error_messages = []
    if (
            exp.language_code not in
            android_validation_constants.SUPPORTED_LANGUAGES):
        error_string = (
            'Invalid language %s found for exploration '
            'with ID %s. This language is not supported for explorations '
            'in a story on the mobile app.' % (exp.language_code, exp.id))
        if strict:
            raise utils.ValidationError(error_string)
        validation_error_messages.append(error_string)

    if exp.param_specs or exp.param_changes:
        error_string = (
            'Expected no exploration in a story to have parameter '
            'values in it. Invalid exploration: %s' % exp.id)
        if strict:
            raise utils.ValidationError(error_string)
        validation_error_messages.append(error_string)

    if not exp.correctness_feedback_enabled:
        error_string = (
            'Expected all explorations in a story to '
            'have correctness feedback '
            'enabled. Invalid exploration: %s' % exp.id)
        if strict:
            raise utils.ValidationError(error_string)
        validation_error_messages.append(error_string)

    if exp.category not in constants.ALL_CATEGORIES:
        error_string = (
            'Expected all explorations in a story to '
            'be of a default category. '
            'Invalid exploration: %s' % exp.id)
        if strict:
            raise utils.ValidationError(error_string)
        validation_error_messages.append(error_string)

    for state_name in exp.states:
        state = exp.states[state_name]
        if not state.interaction.is_supported_on_android_app():
            error_string = (
                'Invalid interaction %s in exploration '
                'with ID: %s. This interaction is not supported for '
                'explorations in a story on the '
                'mobile app.' % (state.interaction.id, exp.id))
            if strict:
                raise utils.ValidationError(error_string)
            validation_error_messages.append(error_string)

        if not state.is_rte_content_supported_on_android():
            error_string = (
                'RTE content in state %s of exploration '
                'with ID %s is not supported on mobile for explorations '
                'in a story.' % (state_name, exp.id))
            if strict:
                raise utils.ValidationError(error_string)
            validation_error_messages.append(error_string)

        if state.interaction.id == 'EndExploration':
            # Here we use cast because we are narrowing down the type
            # from various customization args value types to List[str]
            # type, and this is done because here we are accessing
            # 'recommendedExplorationIds' key from EndExploration
            # customization arg whose value is always of List[str] type.
            recommended_exploration_ids = cast(
                List[str],
                state.interaction.customization_args[
                    'recommendedExplorationIds'
                ].value
            )
            if len(recommended_exploration_ids) != 0:
                error_string = (
                    'Explorations in a story are not expected to contain '
                    'exploration recommendations. Exploration with ID: '
                    '%s contains exploration recommendations in its '
                    'EndExploration interaction.' % (exp.id))
                if strict:
                    raise utils.ValidationError(error_string)
                validation_error_messages.append(error_string)

        if state.interaction.id == 'MultipleChoiceInput':
            # Here we use cast because we are narrowing down the type from
            # various customization args value types to List[SubtitledHtml]
            # type, and this is done because here we are accessing 'choices'
            # key from MultipleChoiceInput customization arg whose value is
            # always of List[SubtitledHtml] type.
            choices = cast(
                List[state_domain.SubtitledHtml],
                state.interaction.customization_args['choices'].value
            )
            if len(choices) < 4:
                error_string = (
                    'Exploration in a story having MultipleChoiceInput '
                    'interaction should have at least 4 choices present. '
                    'Exploration with ID %s and state name %s have fewer than '
                    '4 choices.' % (exp.id, state_name)
                )
                if strict:
                    raise utils.ValidationError(error_string)
                validation_error_messages.append(error_string)

        if state.classifier_model_id is not None:
            error_string = (
                'Explorations in a story are not expected to contain '
                'classifier models. State %s of exploration with ID %s '
                'contains classifier models.' % (state_name, exp.id))
            if strict:
                raise utils.ValidationError(error_string)
            validation_error_messages.append(error_string)

        for answer_group in state.interaction.answer_groups:
            if len(answer_group.training_data) > 0:
                error_string = (
                    'Explorations in a story are not expected to contain '
                    'training data for any answer group. State %s of '
                    'exploration with ID %s contains training data in one of '
                    'its answer groups.' % (state_name, exp.id)
                )
                if strict:
                    raise utils.ValidationError(error_string)
                validation_error_messages.append(error_string)
                break

        if (
            state.interaction.default_outcome is not None and
            len(state.interaction.default_outcome.param_changes) > 0
        ):
            error_string = (
                'Explorations in a story are not expected to contain '
                'parameter values. State %s of exploration with ID %s '
                'contains parameter values in its default outcome.' % (
                    state_name, exp.id
                )
            )
            if strict:
                raise utils.ValidationError(error_string)
            validation_error_messages.append(error_string)

    return validation_error_messages


def update_exploration(
    committer_id: str,
    exploration_id: str,
    change_list: Optional[Sequence[exp_domain.ExplorationChange]],
    commit_message: Optional[str],
    is_by_voice_artist: bool = False
) -> None:
    """Update an exploration. Commits changes.

    Args:
        committer_id: str. The id of the user who is performing the update
            action.
        exploration_id: str. The id of the exploration to be updated.
        change_list: list(ExplorationChange) or None. A change list to be
            applied to the given exploration. If None, it corresponds to an
            empty list.
        commit_message: str or None. A description of changes made to the state.
            For published explorations, this must be present; for unpublished
            explorations, it should be equal to None. For suggestions that are
            being accepted, and only for such commits, it should start with
            feconf.COMMIT_MESSAGE_ACCEPTED_SUGGESTION_PREFIX.
        is_by_voice_artist: bool. Whether the changes are made by a
            voice artist.

    Raises:
        ValueError. No commit message is supplied and the exploration is public.
        ValueError. The update is due to a suggestion and the commit message is
            invalid.
        ValueError. The update is not due to a suggestion, and the commit
            message starts with the same prefix as the commit message for
            accepted suggestions.
    """
    models_to_put = compute_models_to_put_when_saving_new_exp_version(
        committer_id=committer_id,
        exploration_id=exploration_id,
        change_list=change_list,
        commit_message=commit_message,
        is_by_voice_artist=is_by_voice_artist
    )

    datastore_services.update_timestamps_multi(models_to_put)
    datastore_services.put_multi(models_to_put)
    index_explorations_given_ids([exploration_id])
    # Explicitly clear the cache for explorations after putting the new
    # version.
    caching_services.delete_multi(
        caching_services.CACHE_NAMESPACE_EXPLORATION, None,
        [exploration_id]
    )


def compute_models_to_put_when_saving_new_exp_version(
    committer_id: str,
    exploration_id: str,
    change_list: Optional[Sequence[exp_domain.ExplorationChange]],
    commit_message: Optional[str],
    is_by_voice_artist: bool = False,
) -> List[base_models.BaseModel]:
    """Computes the exploration and other related models for putting to
    the datastore. This method does not perform the put operation. The caller
    of this method needs to perform the put operation.

    Args:
        committer_id: str. The id of the user who is performing the update
            action.
        exploration_id: str. The id of the exploration to be updated.
        change_list: list(ExplorationChange) or None. A change list to be
            applied to the given exploration. If None, it corresponds to an
            empty list.
        commit_message: str or None. A description of changes made to the state.
            For published explorations, this must be present; for unpublished
            explorations, it should be equal to None. For suggestions that are
            being accepted, and only for such commits, it should start with
            feconf.COMMIT_MESSAGE_ACCEPTED_SUGGESTION_PREFIX.
        is_by_voice_artist: bool. Whether the changes are made by a
            voice artist.

    Raises:
        ValueError. No commit message is supplied and the exploration is public.
        ValueError. The update is due to a suggestion and the commit message is
            invalid.
        ValueError. The update is not due to a suggestion, and the commit
            message starts with the same prefix as the commit message for
            accepted suggestions.

    Returns:
        list(BaseModel). A list of the models that were updated.
    """
    models_to_put: List[
        base_models.BaseModel
    ] = []
    if change_list is None:
        change_list = []

    if is_by_voice_artist and not is_voiceover_change_list(change_list):
        raise utils.ValidationError(
            'Voice artist does not have permission to make some '
            'changes in the change list.')

    is_public = rights_manager.is_exploration_public(exploration_id)
    if is_public and not commit_message:
        raise ValueError(
            'Exploration is public so expected a commit message but '
            'received none.')

    caching_services.delete_multi(
        caching_services.CACHE_NAMESPACE_EXPLORATION,
        None,
        [exploration_id]
    )
    updated_exploration = apply_change_list(exploration_id, change_list)
    if get_story_id_linked_to_exploration(exploration_id) is not None:
        validate_exploration_for_story(updated_exploration, True)
    updated_exploration.validate(strict=is_public)
    models_to_put.extend(
        _compute_models_for_updating_exploration(
            committer_id,
            updated_exploration,
            commit_message,
            change_list
        )
    )

    content_ids_corresponding_translations_to_remove = []
    content_ids_corresponding_translations_to_mark_needs_update = []
    for change in change_list:
        if change.cmd == exp_domain.CMD_MARK_TRANSLATIONS_NEEDS_UPDATE:
            content_ids_corresponding_translations_to_mark_needs_update.append(
                change.content_id)
            continue

        if change.cmd == exp_domain.CMD_REMOVE_TRANSLATIONS:
            content_ids_corresponding_translations_to_remove.append(
                change.content_id)
    new_translation_models, translation_counts = (
        translation_services.compute_translation_related_change(
            exploration_id,
            updated_exploration.version - 1,
            content_ids_corresponding_translations_to_remove,
            content_ids_corresponding_translations_to_mark_needs_update,
        )
    )
    models_to_put.extend(new_translation_models)

    exp_user_data_model_to_put = get_exp_user_data_model_with_draft_discarded(
        exploration_id, committer_id
    )
    if exp_user_data_model_to_put:
        models_to_put.append(exp_user_data_model_to_put)
    if committer_id != feconf.MIGRATION_BOT_USER_ID:
        user_contributions = user_services.get_or_create_new_user_contributions(
            committer_id
        )
        user_contributions.add_edited_exploration_id(
            exploration_id
        )
        models_to_put.append(
            user_services.get_validated_user_contributions_model(
                user_contributions
            )
        )
        user_settings = user_services.get_user_settings(
            committer_id,
            strict=False
        )
        if user_settings is not None:
            user_settings.record_user_edited_an_exploration()
            if not rights_manager.is_exploration_private(exploration_id):
                user_settings.update_first_contribution_msec(
                    utils.get_current_time_in_millisecs()
                )

            models_to_put.append(
                user_services.convert_to_user_settings_model(
                    user_settings
                )
            )

    if opportunity_services.is_exploration_available_for_contribution(
        exploration_id
    ):
        models_to_put.extend(
            opportunity_services
            .compute_opportunity_models_with_updated_exploration(
                exploration_id,
                updated_exploration.get_content_count(),
                translation_counts
            )
        )
    exp_rights = rights_manager.get_exploration_rights(exploration_id)
    exp_summary_model = exp_models.ExpSummaryModel.get(exploration_id)
    exp_summary = update_exploration_summary(
        updated_exploration,
        exp_rights,
        exp_fetchers.get_exploration_summary_from_model(exp_summary_model),
        skip_exploration_model_last_updated=True
    )
    exp_summary.add_contribution_by_user(committer_id)
    exp_summary.version += 1
    updated_exp_summary_model: exp_models.ExpSummaryModel = (
        populate_exp_summary_model_fields(
            exp_summary_model, exp_summary
        )
    )
    models_to_put.append(updated_exp_summary_model)
    return models_to_put


def regenerate_exploration_summary_with_new_contributor(
    exploration_id: str, contributor_id: str
) -> None:
    """Regenerate a summary of the given exploration and add a new contributor
    to the contributors summary. If the summary does not exist, this function
    generates a new one.

    Args:
        exploration_id: str. The id of the exploration.
        contributor_id: str. ID of the contributor to be added to
            the exploration summary.
    """
    exploration = exp_fetchers.get_exploration_by_id(
        exploration_id, strict=False)
    exp_summary = exp_fetchers.get_exploration_summary_by_id(
        exploration_id, strict=False)
    if exploration is not None:
        exp_rights = rights_manager.get_exploration_rights(
            exploration_id, strict=True)
        if exp_summary is None:
            updated_exp_summary = generate_new_exploration_summary(
                exploration, exp_rights)
        else:
            updated_exp_summary = update_exploration_summary(
                exploration, exp_rights, exp_summary)
        updated_exp_summary.add_contribution_by_user(contributor_id)
        save_exploration_summary(updated_exp_summary)
    else:
        logging.error('Could not find exploration with ID %s', exploration_id)


def regenerate_exploration_and_contributors_summaries(
    exploration_id: str
) -> None:
    """Regenerate a summary of the given exploration and also regenerate
    the contributors summary from the snapshots. If the summary does not exist,
    this function generates a new one.

    Args:
        exploration_id: str. ID of the exploration.
    """
    exploration = exp_fetchers.get_exploration_by_id(exploration_id)
    exp_rights = rights_manager.get_exploration_rights(
        exploration_id, strict=True)
    exp_summary = exp_fetchers.get_exploration_summary_by_id(
        exploration_id, strict=True)
    updated_exp_summary = update_exploration_summary(
        exploration, exp_rights, exp_summary)
    updated_exp_summary.contributors_summary = (
        compute_exploration_contributors_summary(updated_exp_summary.id))
    save_exploration_summary(updated_exp_summary)


def update_exploration_summary(
    exploration: exp_domain.Exploration,
    exp_rights: rights_domain.ActivityRights,
    exp_summary: exp_domain.ExplorationSummary,
    skip_exploration_model_last_updated: bool = False
) -> exp_domain.ExplorationSummary:
    """Updates an exploration summary domain object from a given exploration
    and its rights.

    Args:
        exploration: Exploration. The exploration whose summary is to be
            computed.
        exp_rights: ActivityRights. The exploration rights model, used
            to compute summary.
        exp_summary: ExplorationSummary. The exploration summary
            model whose summary needs to be recomputed.
        skip_exploration_model_last_updated: bool. Whether the update of
            exploration_model_last_updated should be skipped.
            The exploration_model_last_updated is computed from the last human
            update of the exploration. The update for this value should
            be skipped when we know that the current workflow isn't
            due to a human-initiated update.

    Returns:
        ExplorationSummary. The resulting exploration summary domain object.

    Raises:
        Exception. No data available for when the exploration was created_on.
    """
    scaled_average_rating = get_scaled_average_rating(exp_summary.ratings)

    if skip_exploration_model_last_updated:
        exploration_model_last_updated = (
            exp_summary.exploration_model_last_updated)
    else:
        # TODO(#15895): Revisit this after we have validations for the model to
        # see whether exploration_model_last_updated and
        # ExplorationModel.last_updated are in sync or not.
        exploration_model_last_updated = datetime.datetime.fromtimestamp(
            get_last_updated_by_human_ms(exploration.id) / 1000.0)

    contributor_ids = list(exp_summary.contributors_summary.keys())

    if exploration.created_on is None:
        raise Exception(
            'No data available for when the exploration was created_on.'
        )

    return exp_domain.ExplorationSummary(
        exploration.id, exploration.title, exploration.category,
        exploration.objective, exploration.language_code, exploration.tags,
        exp_summary.ratings, scaled_average_rating, exp_rights.status,
        exp_rights.community_owned, exp_rights.owner_ids, exp_rights.editor_ids,
        exp_rights.voice_artist_ids, exp_rights.viewer_ids, contributor_ids,
        exp_summary.contributors_summary, exploration.version,
        exploration.created_on, exploration_model_last_updated,
        exp_rights.first_published_msec
    )


def generate_new_exploration_summary(
    exploration: exp_domain.Exploration,
    exp_rights: rights_domain.ActivityRights
) -> exp_domain.ExplorationSummary:
    """Generates a new exploration summary domain object from a given
    exploration and its rights.

    Args:
        exploration: Exploration. The exploration whose summary is to be
            computed.
        exp_rights: ActivityRights. The exploration rights model, used
            to compute summary.

    Returns:
        ExplorationSummary. The resulting exploration summary domain object.

    Raises:
        Exception. No data available for when the exploration was created_on.
    """
    ratings = feconf.get_empty_ratings()
    scaled_average_rating = get_scaled_average_rating(ratings)
    exploration_model_last_updated = datetime.datetime.fromtimestamp(
        get_last_updated_by_human_ms(exploration.id) / 1000.0)

    if exploration.created_on is None:
        raise Exception(
            'No data available for when the exploration was created_on.'
        )

    return exp_domain.ExplorationSummary(
        exploration.id, exploration.title, exploration.category,
        exploration.objective, exploration.language_code, exploration.tags,
        ratings, scaled_average_rating, exp_rights.status,
        exp_rights.community_owned, exp_rights.owner_ids, exp_rights.editor_ids,
        exp_rights.voice_artist_ids, exp_rights.viewer_ids, [], {},
        exploration.version, exploration.created_on,
        exploration_model_last_updated, exp_rights.first_published_msec
    )


def compute_exploration_contributors_summary(
    exploration_id: str
) -> Dict[str, int]:
    """Returns a dict whose keys are user_ids and whose values are
    the number of (non-revert) commits made to the given exploration
    by that user_id. This does not count commits which have since been reverted.

    Args:
        exploration_id: str. The id of the exploration.

    Returns:
        dict. The keys are all user_ids who have made commits to the given
        exploration. The corresponding values are the number of commits made by
        each user. Commits that revert to an earlier version, or forward
        commits which have since been reverted, are excluded.
    """
    snapshots_metadata = get_exploration_snapshots_metadata(exploration_id)
    current_version = len(snapshots_metadata)
    contributors_summary: Dict[str, int] = collections.defaultdict(int)
    while True:
        snapshot_metadata = snapshots_metadata[current_version - 1]
        committer_id = snapshot_metadata['committer_id']
        is_revert = (snapshot_metadata['commit_type'] == 'revert')
        if not is_revert and committer_id not in constants.SYSTEM_USER_IDS:
            contributors_summary[committer_id] += 1
        if current_version == 1:
            break

        if is_revert:
            version_number = snapshot_metadata['commit_cmds'][0][
                'version_number']
            # Ruling out the possibility of any other type for mypy
            # type checking.
            assert isinstance(version_number, int)
            current_version = version_number
        else:
            current_version -= 1

    contributor_ids = list(contributors_summary)
    # Remove IDs that are deleted or do not exist.
    users_settings = user_services.get_users_settings(contributor_ids)
    for contributor_id, user_settings in zip(contributor_ids, users_settings):
        if user_settings is None:
            del contributors_summary[contributor_id]

    return contributors_summary


def save_exploration_summary(
    exp_summary: exp_domain.ExplorationSummary
) -> None:
    """Save an exploration summary domain object as an ExpSummaryModel entity
    in the datastore.

    Args:
        exp_summary: ExplorationSummary. The exploration summary to save.
    """

    existing_exp_summary_model = (
        exp_models.ExpSummaryModel.get(exp_summary.id, strict=False))
    exp_summary_model = populate_exp_summary_model_fields(
        existing_exp_summary_model, exp_summary)
    exp_summary_model.update_timestamps()
    exp_summary_model.put()
    # The index should be updated after saving the exploration
    # summary instead of after saving the exploration since the
    # index contains documents computed on basis of exploration
    # summary.
    index_explorations_given_ids([exp_summary.id])


def delete_exploration_summaries(exploration_ids: List[str]) -> None:
    """Delete multiple exploration summary models.

    Args:
        exploration_ids: list(str). The id of the exploration summaries to be
            deleted.
    """
    summary_models = exp_models.ExpSummaryModel.get_multi(exploration_ids)
    existing_summary_models = [
        summary_model for summary_model in summary_models
        if summary_model is not None
    ]
    exp_models.ExpSummaryModel.delete_multi(existing_summary_models)


def revert_version_history(
    exploration_id: str, current_version: int, revert_to_version: int
) -> None:
    """Reverts the version history to the given version number. Puts the
    reverted version history model into the datastore.

    Args:
        exploration_id: str. The id of the exploration for which the version
            history is to be reverted to the current version.
        current_version: int. The current version of the exploration.
        revert_to_version: int. The version to which the version history
            is to be reverted.
    """
    version_history_model_id = (
        exp_models.ExplorationVersionHistoryModel.get_instance_id(
            exploration_id, revert_to_version))
    version_history_model = exp_models.ExplorationVersionHistoryModel.get(
        version_history_model_id, strict=False)

    if version_history_model is not None:
        new_version_history_model = exp_models.ExplorationVersionHistoryModel(
            id=exp_models.ExplorationVersionHistoryModel.get_instance_id(
                exploration_id, current_version + 1),
            exploration_id=exploration_id,
            exploration_version=current_version + 1,
            state_version_history=version_history_model.state_version_history,
            metadata_last_edited_version_number=(
                version_history_model.metadata_last_edited_version_number),
            metadata_last_edited_committer_id=(
                version_history_model.metadata_last_edited_committer_id),
            committer_ids=version_history_model.committer_ids
        )
        new_version_history_model.update_timestamps()
        new_version_history_model.put()


def get_exploration_validation_error(
    exploration_id: str, revert_to_version: int
) -> Optional[str]:
    """Tests whether an exploration can be reverted to the given version
    number. Does not commit any changes.

    Args:
        exploration_id: str. The id of the exploration to be reverted to the
            current version.
        revert_to_version: int. The version to which the given exploration
            is to be reverted.

    Returns:
        Optional[str]. None if the revert_to_version passes all backend
        validation checks, or the error string otherwise.
    """
    # Validate the previous version of the exploration.
    exploration = exp_fetchers.get_exploration_by_id(
        exploration_id, version=revert_to_version)
    exploration_rights = rights_manager.get_exploration_rights(exploration.id)
    try:
        exploration.validate(
            exploration_rights.status == rights_domain.ACTIVITY_STATUS_PUBLIC)
    except Exception as ex:
        return str(ex)

    return None


def revert_exploration(
    committer_id: str,
    exploration_id: str,
    current_version: int,
    revert_to_version: int
) -> None:
    """Reverts an exploration to the given version number. Commits changes.

    Args:
        committer_id: str. The id of the user who made the commit.
        exploration_id: str. The id of the exploration to be reverted to the
            current version.
        current_version: int. The current version of the exploration.
        revert_to_version: int. The version to which the given exploration
            is to be reverted.

    Raises:
        Exception. Version of exploration does not match the version of the
            currently-stored exploration model.
    """
    exploration_model = exp_models.ExplorationModel.get(
        exploration_id, strict=True)

    if current_version > exploration_model.version:
        raise Exception(
            'Unexpected error: trying to update version %s of exploration '
            'from version %s. Please reload the page and try again.'
            % (exploration_model.version, current_version))

    if current_version < exploration_model.version:
        raise Exception(
            'Trying to update version %s of exploration from version %s, '
            'which is too old. Please reload the page and try again.'
            % (exploration_model.version, current_version))

    # Validate the previous version of the exploration before committing the
    # change.
    exploration = exp_fetchers.get_exploration_by_id(
        exploration_id, version=revert_to_version)
    exploration_rights = rights_manager.get_exploration_rights(exploration.id)
    exploration_is_public = (
        exploration_rights.status != rights_domain.ACTIVITY_STATUS_PRIVATE
    )
    exploration.validate(strict=exploration_is_public)

    exp_models.ExplorationModel.revert(
        exploration_model, committer_id,
        'Reverted exploration to version %s' % revert_to_version,
        revert_to_version)
    caching_services.delete_multi(
        caching_services.CACHE_NAMESPACE_EXPLORATION, None,
        [exploration.id])

    revert_version_history(exploration_id, current_version, revert_to_version)

    regenerate_exploration_and_contributors_summaries(exploration_id)

    exploration_stats = stats_services.get_stats_for_new_exp_version(
        exploration.id, current_version + 1, list(exploration.states.keys()),
        None, revert_to_version)
    stats_services.create_stats_model(exploration_stats)

    current_exploration = exp_fetchers.get_exploration_by_id(
        exploration_id, version=current_version)
    exp_issues_models_to_put = (
        stats_services.get_updated_exp_issues_models_for_new_exp_version(
            current_exploration,
            None,
            revert_to_version
        )
    )
    datastore_services.put_multi(exp_issues_models_to_put)

    if feconf.ENABLE_ML_CLASSIFIERS:
        exploration_to_revert_to = exp_fetchers.get_exploration_by_id(
            exploration_id, version=revert_to_version)
        classifier_services.create_classifier_training_job_for_reverted_exploration( # pylint: disable=line-too-long
            current_exploration, exploration_to_revert_to)


# Creation and deletion methods.
def get_demo_exploration_components(
    demo_path: str
) -> Tuple[str, List[Tuple[str, bytes]]]:
    """Gets the content of `demo_path` in the sample explorations folder.

    Args:
        demo_path: str. The file or folder path for the content of an
            exploration in SAMPLE_EXPLORATIONS_DIR. E.g.: 'adventure.yaml' or
            'tar/'.

    Returns:
        tuple. A 2-tuple, the first element of which is a yaml string, and the
        second element of which is a list of (filepath, content) 2-tuples. The
        filepath does not include the assets/ prefix.

    Raises:
        Exception. The path of the file is unrecognized or does not exist.
    """
    demo_filepath = os.path.join(feconf.SAMPLE_EXPLORATIONS_DIR, demo_path)

    if demo_filepath.endswith('yaml'):
        file_contents = utils.get_file_contents(demo_filepath)
        return file_contents, []
    elif os.path.isdir(demo_filepath):
        return utils.get_exploration_components_from_dir(demo_filepath)
    else:
        raise Exception('Unrecognized file path: %s' % demo_path)


def save_new_exploration_from_yaml_and_assets(
    committer_id: str,
    yaml_content: str,
    exploration_id: str,
    assets_list: List[Tuple[str, bytes]],
    strip_voiceovers: bool = False
) -> None:
    """Saves a new exploration given its representation in YAML form and the
    list of assets associated with it.

    Args:
        committer_id: str. The id of the user who made the commit.
        yaml_content: str. The YAML representation of the exploration.
        exploration_id: str. The id of the exploration.
        assets_list: list(tuple(str, bytes)). A list of lists of assets, which
            contains asset's filename and content.
        strip_voiceovers: bool. Whether to strip away all audio voiceovers
            from the imported exploration.

    Raises:
        Exception. The yaml file is invalid due to a missing schema version.
    """
    yaml_dict = utils.dict_from_yaml(yaml_content)
    if 'schema_version' not in yaml_dict:
        raise Exception('Invalid YAML file: missing schema version')

    # The assets are committed before the exploration is created because the
    # migrating to state schema version 25 involves adding dimensions to
    # images. So we need to have images in the datastore before we could
    # perform the migration.
    for (asset_filename, asset_content) in assets_list:
        fs = fs_services.GcsFileSystem(
            feconf.ENTITY_TYPE_EXPLORATION, exploration_id)
        fs.commit(asset_filename, asset_content)

    exploration = exp_domain.Exploration.from_yaml(exploration_id, yaml_content)

    # Check whether audio translations should be stripped.
    if strip_voiceovers:
        for state in exploration.states.values():
            state.recorded_voiceovers.strip_all_existing_voiceovers()

    create_commit_message = (
        'New exploration created from YAML file with title \'%s\'.'
        % exploration.title)

    _create_exploration(
        committer_id, exploration, create_commit_message, [
            exp_domain.CreateNewExplorationCmd({
                'cmd': exp_domain.CMD_CREATE_NEW,
                'title': exploration.title,
                'category': exploration.category,
            })])


def delete_demo(exploration_id: str) -> None:
    """Deletes a single demo exploration.

    Args:
        exploration_id: str. The id of the exploration to be deleted.

    Raises:
        Exception. The exploration id is invalid.
    """
    if not exp_domain.Exploration.is_demo_exploration_id(exploration_id):
        raise Exception('Invalid demo exploration id %s' % exploration_id)

    exploration = exp_fetchers.get_exploration_by_id(
        exploration_id, strict=False)
    if not exploration:
        logging.info(
            'Exploration with id %s was not deleted, because it '
            'does not exist.' % exploration_id)
    else:
        delete_exploration(
            feconf.SYSTEM_COMMITTER_ID, exploration_id, force_deletion=True)


def load_demo(exploration_id: str) -> None:
    """Loads a demo exploration.

    The resulting exploration will have two commits in its history (one for
    its initial creation and one for its subsequent modification.)

    Args:
        exploration_id: str. The id of the demo exploration.

    Raises:
        Exception. The exploration id provided is invalid.
    """
    if not exp_domain.Exploration.is_demo_exploration_id(exploration_id):
        raise Exception('Invalid demo exploration id %s' % exploration_id)

    delete_demo(exploration_id)

    exp_filename = feconf.DEMO_EXPLORATIONS[exploration_id]

    yaml_content, assets_list = get_demo_exploration_components(exp_filename)
    save_new_exploration_from_yaml_and_assets(
        feconf.SYSTEM_COMMITTER_ID, yaml_content, exploration_id, assets_list)

    publish_exploration_and_update_user_profiles(
        user_services.get_system_user(), exploration_id)

    index_explorations_given_ids([exploration_id])

    logging.info('Exploration with id %s was loaded.' % exploration_id)


def get_next_page_of_all_non_private_commits(
    page_size: int = feconf.COMMIT_LIST_PAGE_SIZE,
    urlsafe_start_cursor: Optional[str] = None,
    max_age: Optional[datetime.timedelta] = None
) -> Tuple[List[exp_domain.ExplorationCommitLogEntry], Optional[str], bool]:
    """Returns a page of non-private commits in reverse time order. If max_age
    is given, it should be a datetime.timedelta instance.

    The return value is a tuple (results, cursor, more) as described in
    fetch_page() at:

        https://developers.google.com/appengine/docs/python/ndb/queryclass

    Args:
        page_size: int. Number of commits that are in the commit list page.
        urlsafe_start_cursor: str. If this is not None, then the returned
            commits start from cursor location. Otherwise they start from the
            beginning of the list of commits.
        max_age: datetime.timedelta. The maximum age to which all non private
            commits are fetch from the ExplorationCommitLogEntry.

    Returns:
        tuple. A 3-tuple consisting of:
            - list(ExplorationCommitLogEntry). A list containing
              ExplorationCommitlogEntry domain objects.
            - str. The postion of the cursor.
            - bool. indicating whether there are (likely) more results after
              this batch. If False, there are no more results; if True, there
              are probably more results.

    Raises:
        ValueError. The argument max_age is not datetime.timedelta or None.
    """
    if max_age is not None and not isinstance(max_age, datetime.timedelta):
        raise ValueError(
            'max_age must be a datetime.timedelta instance. or None.')

    results, new_urlsafe_start_cursor, more = (
        exp_models.ExplorationCommitLogEntryModel.get_all_non_private_commits(
            page_size, urlsafe_start_cursor, max_age=max_age))

    return ([exp_domain.ExplorationCommitLogEntry(
        entry.created_on, entry.last_updated, entry.user_id,
        entry.exploration_id, entry.commit_type, entry.commit_message,
        entry.commit_cmds, entry.version, entry.post_commit_status,
        entry.post_commit_community_owned, entry.post_commit_is_private
    ) for entry in results], new_urlsafe_start_cursor, more)


def get_image_filenames_from_exploration(
    exploration: exp_domain.Exploration
) -> List[str]:
    """Get the image filenames from the exploration.

    Args:
        exploration: Exploration. The exploration to get the image filenames.

    Returns:
        list(str). List containing the name of the image files in exploration.
    """
    filenames = []
    for state in exploration.states.values():
        if state.interaction.id == 'ImageClickInput':
            # Here we use cast because we are narrowing down the type from
            # various customization args value types to ImageAndRegionDict
            # type, and this is done because here we are accessing
            # 'imageAndRegions' key from ImageClickInput customization arg
            # whose values is always of ImageAndRegionDict type.
            image_paths = cast(
                domain.ImageAndRegionDict,
                state.interaction.customization_args['imageAndRegions'].value
            )
            filenames.append(image_paths['imagePath'])

    html_list = exploration.get_all_html_content_strings()
    filenames.extend(
        html_cleaner.get_image_filenames_from_html_strings(html_list))
    return filenames


def get_number_of_ratings(ratings: Dict[str, int]) -> int:
    """Gets the total number of ratings represented by the given ratings
    object.

    Args:
        ratings: dict. A dict whose keys are '1', '2', '3', '4', '5' and whose
            values are nonnegative integers representing frequency counts.

    Returns:
        int. The total number of ratings given.
    """
    return sum(ratings.values()) if ratings else 0


def get_average_rating(ratings: Dict[str, int]) -> float:
    """Returns the average rating of the ratings as a float.
    If there are no ratings, it will return 0.

    Args:
        ratings: dict. A dict whose keys are '1', '2', '3', '4', '5' and whose
            values are nonnegative integers representing frequency counts.

    Returns:
        float. The average of the all the ratings given, or 0
        if there are no rating.
    """
    rating_weightings = {'1': 1, '2': 2, '3': 3, '4': 4, '5': 5}
    if ratings:
        rating_sum = 0.0
        number_of_ratings = get_number_of_ratings(ratings)
        if number_of_ratings == 0:
            return 0

        for rating_value, rating_count in ratings.items():
            rating_sum += rating_weightings[rating_value] * rating_count
        return rating_sum / number_of_ratings
    return 0


def get_scaled_average_rating(ratings: Dict[str, int]) -> float:
    """Returns the lower bound wilson score of the ratings. If there are
    no ratings, it will return 0. The confidence of this result is 95%.

    Args:
        ratings: dict. A dict whose keys are '1', '2', '3', '4', '5' and whose
            values are nonnegative integers representing frequency counts.

    Returns:
        float. The lower bound wilson score of the ratings.
    """
    # The following is the number of ratings.
    n = get_number_of_ratings(ratings)
    if n == 0:
        return 0
    average_rating = get_average_rating(ratings)
    z = 1.9599639715843482
    x = (average_rating - 1) / 4
    # The following calculates the lower bound Wilson Score as documented
    # http://www.goproblems.com/test/wilson/wilson.php?v1=0&v2=0&v3=0&v4=&v5=1
    a = x + ((z**2) / (2 * n))
    b = z * math.sqrt(((x * (1 - x)) / n) + ((z**2) / (4 * n**2)))
    wilson_score_lower_bound = (a - b) / (1 + ((z**2) / n))
    return 1 + 4 * wilson_score_lower_bound


def index_explorations_given_ids(exp_ids: List[str]) -> None:
    """Indexes the explorations corresponding to the given exploration ids.

    Args:
        exp_ids: list(str). List of ids of the explorations to be indexed.
    """
    exploration_summaries = exp_fetchers.get_exploration_summaries_matching_ids(
        exp_ids)
    search_services.index_exploration_summaries([
        exploration_summary for exploration_summary in exploration_summaries
        if exploration_summary is not None])


def is_voiceover_change_list(
    change_list: Sequence[exp_domain.ExplorationChange]
) -> bool:
    """Checks whether the change list contains only the changes which are
    allowed for voice artist to do.

    Args:
        change_list: list(ExplorationChange). A list that contains the changes
            to be made to the ExplorationUserDataModel object.

    Returns:
        bool. Whether the change_list contains only the changes which are
        allowed for voice artist to do.
    """
    for change in change_list:
        if (change.property_name !=
                exp_domain.STATE_PROPERTY_RECORDED_VOICEOVERS):
            return False
    return True


def get_composite_change_list(
    exp_id: str, from_version: int, to_version: int
) -> List[exp_domain.ExplorationChange]:
    """Returns a list of ExplorationChange domain objects consisting of
    changes from from_version to to_version in an exploration.

    Args:
        exp_id: str. The id of the exploration.
        from_version: int. The version of the exploration from where we
            want to start the change list.
        to_version: int. The version of the exploration till which we
            want are change list.

    Returns:
        list(ExplorationChange). List of ExplorationChange domain objects
        consisting of changes from from_version to to_version.

    Raises:
        Exception. From version is higher than to version.
    """
    if from_version > to_version:
        raise Exception(
            'Unexpected error: Trying to find change list from version %s '
            'of exploration to version %s.'
            % (from_version, to_version))

    version_nums = list(range(from_version + 1, to_version + 1))
    snapshots_metadata = exp_models.ExplorationModel.get_snapshots_metadata(
        exp_id, version_nums, allow_deleted=False)

    composite_change_list_dict = []
    for snapshot in snapshots_metadata:
        composite_change_list_dict += snapshot['commit_cmds']

    composite_change_list = [
        exp_domain.ExplorationChange(change)
        for change in composite_change_list_dict]

    return composite_change_list


def are_changes_mergeable(
    exp_id: str,
    change_list_version: int,
    change_list: List[exp_domain.ExplorationChange]
) -> bool:
    """Checks whether the change list can be merged when the
    intended exploration version of changes_list is not same as
    the current exploration version.

    Args:
        exp_id: str. The id of the exploration where the change_list is to
            be applied.
        change_list_version: int. Version of an exploration on which the change
            list was applied.
        change_list: list(ExplorationChange). List of the changes made by the
            user on the frontend, which needs to be checked for mergeability.

    Returns:
        boolean. Whether the changes are mergeable.
    """
    current_exploration = exp_fetchers.get_exploration_by_id(exp_id)
    if current_exploration.version == change_list_version:
        return True
    if current_exploration.version < change_list_version:
        return False
    # A complete list of changes from one version to another
    # is composite_change_list.
    composite_change_list = get_composite_change_list(
        exp_id, change_list_version,
        current_exploration.version)

    exp_at_change_list_version = exp_fetchers.get_exploration_by_id(
        exp_id, version=change_list_version)

    changes_are_mergeable, send_email = (
        exp_domain.ExplorationChangeMergeVerifier(
            composite_change_list).is_change_list_mergeable(
                change_list, exp_at_change_list_version,
                current_exploration))

    if send_email:
        change_list_dict = [change.to_dict() for change in change_list]
        email_manager.send_not_mergeable_change_list_to_admin_for_review(
            exp_id, change_list_version, current_exploration.version,
            change_list_dict)
    return changes_are_mergeable


def is_version_of_draft_valid(exp_id: str, version: int) -> bool:
    """Checks if the draft version is the same as the latest version of the
    exploration.

    Args:
        exp_id: str. The id of the exploration.
        version: int. The draft version which is to be validate.

    Returns:
        bool. Whether the given version number is the same as the current
        version number of the exploration in the datastore.
    """

    return exp_fetchers.get_exploration_by_id(exp_id).version == version


def get_user_exploration_data(
    user_id: str,
    exploration_id: str,
    apply_draft: bool = False,
    version: Optional[int] = None
) -> UserExplorationDataDict:
    """Returns a description of the given exploration."""
    exp_user_data = user_models.ExplorationUserDataModel.get(
        user_id, exploration_id)
    is_valid_draft_version = (
        is_version_of_draft_valid(
            exploration_id, exp_user_data.draft_change_list_exp_version)
        if exp_user_data and exp_user_data.draft_change_list_exp_version
        else None)
    if apply_draft:
        updated_exploration = (
            get_exp_with_draft_applied(exploration_id, user_id))
        if updated_exploration is None:
            exploration = exp_fetchers.get_exploration_by_id(
                exploration_id, version=version)
        else:
            exploration = updated_exploration
            is_valid_draft_version = True
    else:
        exploration = exp_fetchers.get_exploration_by_id(
            exploration_id, version=version)

    states = {}
    for state_name in exploration.states:
        state_dict = exploration.states[state_name].to_dict()
        states[state_name] = state_dict
    draft_changes = (
        exp_user_data.draft_change_list if exp_user_data
        and exp_user_data.draft_change_list else None)
    draft_change_list_id = (
        exp_user_data.draft_change_list_id if exp_user_data else 0)
    exploration_email_preferences = (
        user_services.get_email_preferences_for_exploration(
            user_id, exploration_id))

    editor_dict: UserExplorationDataDict = {
        'auto_tts_enabled': exploration.auto_tts_enabled,
        'category': exploration.category,
        'correctness_feedback_enabled': (
            exploration.correctness_feedback_enabled),
        'draft_change_list_id': draft_change_list_id,
        'exploration_id': exploration_id,
        'init_state_name': exploration.init_state_name,
        'language_code': exploration.language_code,
        'objective': exploration.objective,
        'param_changes': exploration.param_change_dicts,
        'param_specs': exploration.param_specs_dict,
        'rights': rights_manager.get_exploration_rights(
            exploration_id).to_dict(),
        'show_state_editor_tutorial_on_load': False,
        'show_state_translation_tutorial_on_load': False,
        'states': states,
        'tags': exploration.tags,
        'title': exploration.title,
        'version': exploration.version,
        'is_version_of_draft_valid': is_valid_draft_version,
        'draft_changes': draft_changes,
        'email_preferences': exploration_email_preferences.to_dict(),
<<<<<<< HEAD
        'next_content_id_index': exploration.next_content_id_index,
        'edits_allowed': exploration.edits_allowed
=======
        'edits_allowed': exploration.edits_allowed,
        'exploration_metadata': exploration.get_metadata().to_dict()
>>>>>>> e915b3dc
    }

    return editor_dict


def create_or_update_draft(
    exp_id: str,
    user_id: str,
    change_list: Sequence[exp_domain.ExplorationChange],
    exp_version: int,
    current_datetime: datetime.datetime,
    is_by_voice_artist: bool = False
) -> None:
    """Create a draft with the given change list, or update the change list
    of the draft if it already exists. A draft is updated only if the change
    list timestamp of the new change list is greater than the change list
    timestamp of the draft.
    The method assumes that a ExplorationUserDataModel object exists for the
    given user and exploration.

    Args:
        exp_id: str. The id of the exploration.
        user_id: str. The id of the user.
        change_list: list(ExplorationChange). A list that contains the changes
            to be made to the ExplorationUserDataModel object.
        exp_version: int. The current version of the exploration.
        current_datetime: datetime.datetime. The current date and time.
        is_by_voice_artist: bool. Whether the changes are made by a
            voice artist.
    """
    if is_by_voice_artist and not is_voiceover_change_list(change_list):
        raise utils.ValidationError(
            'Voice artist does not have permission to make some '
            'changes in the change list.')

    exp_user_data = user_models.ExplorationUserDataModel.get(user_id, exp_id)
    if (exp_user_data and exp_user_data.draft_change_list and
            exp_user_data.draft_change_list_last_updated > current_datetime):
        return

    updated_exploration = apply_change_list(exp_id, change_list)
    updated_exploration.validate(strict=False)

    if exp_user_data is None:
        exp_user_data = user_models.ExplorationUserDataModel.create(
            user_id, exp_id)

    draft_change_list_id = exp_user_data.draft_change_list_id
    draft_change_list_id += 1
    change_list_dict = [change.to_dict() for change in change_list]
    exp_user_data.draft_change_list = change_list_dict
    exp_user_data.draft_change_list_last_updated = current_datetime
    exp_user_data.draft_change_list_exp_version = exp_version
    exp_user_data.draft_change_list_id = draft_change_list_id
    exp_user_data.update_timestamps()
    exp_user_data.put()


def get_exp_with_draft_applied(
    exp_id: str, user_id: str
) -> Optional[exp_domain.Exploration]:
    """If a draft exists for the given user and exploration,
    apply it to the exploration.

    Args:
        exp_id: str. The id of the exploration.
        user_id: str. The id of the user whose draft is to be applied.

    Returns:
        Exploration or None. Returns the exploration domain object with draft
        applied, or None if draft can not be applied.
    """
    # TODO(#15075): Refactor this function.

    exp_user_data = user_models.ExplorationUserDataModel.get(user_id, exp_id)
    exploration = exp_fetchers.get_exploration_by_id(exp_id)
    draft_change_list = []
    if exp_user_data:
        if exp_user_data.draft_change_list:
            draft_change_list_exp_version = (
                exp_user_data.draft_change_list_exp_version)
            draft_change_list = [
                exp_domain.ExplorationChange(change)
                for change in exp_user_data.draft_change_list]
            if (exploration.version >
                    exp_user_data.draft_change_list_exp_version):
                logging.info(
                    'Exploration and draft versions out of sync, trying '
                    'to upgrade draft version to match exploration\'s.')
                new_draft_change_list = (
                    draft_upgrade_services.try_upgrading_draft_to_exp_version(
                        draft_change_list,
                        exp_user_data.draft_change_list_exp_version,
                        exploration.version, exploration.id))
                if new_draft_change_list is not None:
                    draft_change_list = new_draft_change_list
                    draft_change_list_exp_version = exploration.version
    updated_exploration = None

    if (exp_user_data and exp_user_data.draft_change_list and
            are_changes_mergeable(
                exp_id, draft_change_list_exp_version, draft_change_list)):
        updated_exploration = apply_change_list(
            exp_id, draft_change_list)
        updated_exploration_has_no_invalid_math_tags = True
        # verify that all the math-tags are valid before returning the
        # updated exploration.
        for state in updated_exploration.states.values():
            html_string = ''.join(state.get_all_html_content_strings())
            error_list = (
                html_validation_service.
                validate_math_tags_in_html_with_attribute_math_content(
                    html_string))
            if len(error_list) > 0:
                updated_exploration_has_no_invalid_math_tags = False
                break
        if not updated_exploration_has_no_invalid_math_tags:
            updated_exploration = None

    return updated_exploration


def discard_draft(exp_id: str, user_id: str) -> None:
    """Discard the draft for the given user and exploration.

    Args:
        exp_id: str. The id of the exploration.
        user_id: str. The id of the user whose draft is to be discarded.
    """

    exp_user_data = user_models.ExplorationUserDataModel.get(
        user_id, exp_id)
    if exp_user_data:
        exp_user_data.draft_change_list = None
        exp_user_data.draft_change_list_last_updated = None
        exp_user_data.draft_change_list_exp_version = None
        exp_user_data.update_timestamps()
        exp_user_data.put()


def get_exp_user_data_model_with_draft_discarded(
    exp_id: str,
    user_id: str
) -> Optional[user_models.ExplorationUserDataModel]:
    """Clears change list related fields in the ExplorationUserDataModel and
    returns it.

    Args:
        exp_id: str. The id of the exploration.
        user_id: str. The id of the user whose draft is to be discarded.

    Returns:
        ExplorationUserDataModel|None. The ExplorationUserDataModel with
        draft discarded if it exists, otherwise None.
    """

    exp_user_data = user_models.ExplorationUserDataModel.get(
        user_id, exp_id)
    if exp_user_data:
        exp_user_data.draft_change_list = None
        exp_user_data.draft_change_list_last_updated = None
        exp_user_data.draft_change_list_exp_version = None
        return exp_user_data
    return None


def get_interaction_id_for_state(exp_id: str, state_name: str) -> Optional[str]:
    """Returns the interaction id for the given state name.

    Args:
        exp_id: str. The ID of the exploration.
        state_name: str. The name of the state.

    Returns:
        str|None. The ID of the interaction.

    Raises:
        Exception. If the state with the given state name does not exist in
            the exploration.
    """
    exploration = exp_fetchers.get_exploration_by_id(exp_id)
    if exploration.has_state_name(state_name):
        return exploration.get_interaction_id_by_state_name(state_name)
    raise Exception(
        'There exist no state in the exploration with the given state name.')


def regenerate_missing_stats_for_exploration(
    exp_id: str
) -> Tuple[List[str], List[str], int, int]:
    """Regenerates missing ExplorationStats models and entries for all
    corresponding states in an exploration.

    Args:
        exp_id: str. The ID of the exp.

    Returns:
        4-tuple(missing_exp_stats, missing_state_stats, num_valid_exp_stats,
        num_valid_state_stats). where:
            missing_exp_stats: list(str). List of missing exploration stats.
            missing_state_stats: list(str). List of missing state stats.
            num_valid_exp_stats: int. Number of valid exploration stats.
            num_valid_state_stats: int. Number of valid state stats.

    Raises:
        Exception. Fetching exploration versions failed.
        Exception. No ExplorationStatsModels found.
        Exception. Exploration snapshots contain invalid commit_cmds.
        Exception. Exploration does not have a given state.
    """
    exploration = exp_fetchers.get_exploration_by_id(exp_id)

    num_valid_state_stats = 0
    num_valid_exp_stats = 0

    exp_versions = list(range(1, exploration.version + 1))
    missing_exp_stats_indices = []

    exp_stats_list = stats_services.get_multiple_exploration_stats_by_version(
        exp_id, exp_versions)

    exp_list = (
        exp_fetchers
        .get_multiple_versioned_exp_interaction_ids_mapping_by_version(
            exp_id, exp_versions))

    if all(exp_stats is None for exp_stats in exp_stats_list):
        for index, version in enumerate(exp_versions):
            exp_stats_for_version = (
                stats_services.get_stats_for_new_exploration(
                    exp_id, version,
                    list(exp_list[index].state_interaction_ids_dict.keys())))
            stats_services.create_stats_model(exp_stats_for_version)
        raise Exception('No ExplorationStatsModels found')

    snapshots = exp_models.ExplorationModel.get_snapshots_metadata(
        exp_id, exp_versions)
    change_lists = []
    for snapshot in snapshots:
        change_list_for_snapshot = []
        for commit_cmd in snapshot['commit_cmds']:
            try:
                change_list_for_snapshot.append(
                    exp_domain.ExplorationChange(commit_cmd)
                )
            except utils.ValidationError:
                logging.error(
                    'Exploration(id=%r) snapshots contains invalid '
                    'commit_cmd: %r'
                    % (exp_id, commit_cmd)
                )
                continue
        change_lists.append(change_list_for_snapshot)

    missing_exp_stats = []
    missing_state_stats = []

    zipped_items = list(
        zip(exp_stats_list, exp_list, change_lists))
    revert_commit_cmd = exp_models.ExplorationModel.CMD_REVERT_COMMIT
    for i, (exp_stats, exp, change_list) in enumerate(zipped_items):
        revert_to_version = next(
            (
                int(change.version_number) for change in change_list
                if change.cmd == revert_commit_cmd
            ), None)
        new_exp_version = None

        if revert_to_version is not None:
            exp_versions_diff = None
            # We subtract 2 from revert_to_version to get the index of the
            # previous exploration version because exp_stats_list and
            # prev_exp start with version 1 in the 0th index.
            prev_exp_version_index = revert_to_version - 2
            prev_exp_stats = exp_stats_list[prev_exp_version_index]
            prev_exp = exp_list[prev_exp_version_index]
            new_exp_version = revert_to_version
        else:
            exp_versions_diff = exp_domain.ExplorationVersionsDiff(
                change_list)
            # We subtract 2 from exp.version to get the index of the
            # previous exploration version because exp_stats_list and
            # prev_exp start with version 1 in the 0th index.
            prev_exp_version_index = exp.version - 2
            prev_exp_stats = exp_stats_list[prev_exp_version_index]
            prev_exp = exp_list[prev_exp_version_index]
            new_exp_version = exp.version

        # Fill missing Exploration-level stats.
        if exp_stats:
            num_valid_exp_stats += 1
        elif exp.version == 1:
            new_exploration_stats = (
                stats_services.get_stats_for_new_exploration(
                    exp_id, exp.version,
                    list(exp.state_interaction_ids_dict.keys())))
            stats_services.create_stats_model(new_exploration_stats)
            missing_exp_stats_indices.append(i)
            missing_exp_stats.append(
                'ExplorationStats(exp_id=%r, exp_version=%r)'
                % (exp_id, exp.version))
            num_valid_state_stats += len(
                new_exploration_stats.state_stats_mapping)
            continue
        else:
            exp_stats = prev_exp_stats and prev_exp_stats.clone()

            if exp_stats is None:
                new_exploration_stats = (
                    stats_services.get_stats_for_new_exploration(
                        exp_id, exp.version,
                        list(exp.state_interaction_ids_dict.keys())))
                stats_services.create_stats_model(new_exploration_stats)
                missing_exp_stats_indices.append(i)
                missing_exp_stats.append(
                    'ExplorationStats(exp_id=%r, exp_version=%r)'
                    % (exp_id, exp.version))
                num_valid_state_stats += len(
                    new_exploration_stats.state_stats_mapping)
                continue

            if exp_versions_diff:
                exp_stats = stats_services.advance_version_of_exp_stats(
                    new_exp_version, exp_versions_diff, exp_stats, None,
                    None)
            else:
                exp_stats.exp_version = exp.version
            stats_services.create_stats_model(exp_stats)
            missing_exp_stats_indices.append(i)
            missing_exp_stats.append(
                'ExplorationStats(exp_id=%r, exp_version=%r)'
                % (exp_id, exp.version))

        # Fill missing State-level stats.
        state_stats_mapping = exp_stats.state_stats_mapping
        for state_name in exp.state_interaction_ids_dict.keys():
            if state_name in state_stats_mapping:
                num_valid_state_stats += 1
                continue

            if exp_versions_diff:
                prev_state_name = (
                    exp_versions_diff.new_to_old_state_names.get(
                        state_name, state_name))
            else:
                prev_state_name = state_name

            try:
                prev_interaction_id = (
                    prev_exp.state_interaction_ids_dict[prev_state_name]
                    if prev_state_name in prev_exp.state_interaction_ids_dict
                    else None)
                current_interaction_id = (
                    exp.state_interaction_ids_dict[state_name])
                exp_stats_list_item = exp_stats_list[i]
                assert exp_stats_list_item is not None
                # In early schema versions of ExplorationModel, the END
                # card was a persistant, implicit state present in every
                # exploration. The snapshots of these old explorations have
                # since been migrated but they do not have corresponding state
                # stats models for the END state. So for such versions, a
                # default state stats model should be created.
                if (
                    current_interaction_id != prev_interaction_id or
                    (
                        current_interaction_id == 'EndExploration' and
                        prev_state_name == 'END'
                    )
                ):
                    exp_stats_list_item.state_stats_mapping[state_name] = (
                        stats_domain.StateStats.create_default()
                    )
                else:
                    assert prev_exp_stats is not None
                    exp_stats_list_item.state_stats_mapping[state_name] = (
                        prev_exp_stats.state_stats_mapping[
                            prev_state_name].clone()
                    )
                missing_state_stats.append(
                    'StateStats(exp_id=%r, exp_version=%r, '
                    'state_name=%r)' % (exp_id, exp.version, state_name))
            except Exception as e:
                assert exp_versions_diff is not None
                raise Exception(
                    'Exploration(id=%r, exp_version=%r) has no '
                    'State(name=%r): %r' % (
                        exp_id, exp_stats.exp_version, prev_state_name, {
                            'added_state_names': (
                                exp_versions_diff.added_state_names),
                            'deleted_state_names': (
                                exp_versions_diff.deleted_state_names),
                            'new_to_old_state_names': (
                                exp_versions_diff.new_to_old_state_names),
                            'old_to_new_state_names': (
                                exp_versions_diff.old_to_new_state_names),
                            'prev_exp.states': (
                                prev_exp.state_interaction_ids_dict.keys()),
                            'prev_exp_stats': prev_exp_stats
                        })) from e

    for index, exp_stats in enumerate(exp_stats_list):
        if index not in missing_exp_stats_indices:
            assert exp_stats is not None
            stats_services.save_stats_model(exp_stats)

    return (
        missing_exp_stats, missing_state_stats,
        num_valid_exp_stats, num_valid_state_stats
    )


def update_logged_out_user_progress(
    exploration_id: str,
    unique_progress_url_id: str,
    state_name: str,
    exp_version: int,
) -> None:
    """Updates the logged-out user's progress in the
        associated TransientCheckpointUrlModel.

    Args:
        exploration_id: str. The ID of the exploration.
        unique_progress_url_id: str. Unique 6-digit url to track a
            logged-out user's progress.
        state_name: str. State name of the most recently
            reached checkpoint in the exploration.
        exp_version: int. Exploration version in which a
            checkpoint was most recently reached.
    """
    # Fetch the model associated with the unique_progress_url_id.
    checkpoint_url_model = exp_models.TransientCheckpointUrlModel.get(
        unique_progress_url_id, strict=False)

    # Create a model if it doesn't already exist.
    if checkpoint_url_model is None:
        checkpoint_url_model = exp_models.TransientCheckpointUrlModel.create(
            exploration_id, unique_progress_url_id)

    current_exploration = exp_fetchers.get_exploration_by_id(
        exploration_id, strict=True, version=exp_version)

    # If the exploration is being visited the first time.
    if checkpoint_url_model.furthest_reached_checkpoint_state_name is None:
        checkpoint_url_model.furthest_reached_checkpoint_exp_version = (
            exp_version)
        checkpoint_url_model.furthest_reached_checkpoint_state_name = (
            state_name)
    elif checkpoint_url_model.furthest_reached_checkpoint_exp_version <= exp_version: # pylint: disable=line-too-long
        furthest_reached_checkpoint_exp = (
            exp_fetchers.get_exploration_by_id(
                exploration_id,
                strict=True,
                version=checkpoint_url_model.furthest_reached_checkpoint_exp_version # pylint: disable=line-too-long
            )
        )
        checkpoints_in_current_exp = user_services.get_checkpoints_in_order(
            current_exploration.init_state_name, current_exploration.states)
        checkpoints_in_older_exp = user_services.get_checkpoints_in_order(
            furthest_reached_checkpoint_exp.init_state_name,
            furthest_reached_checkpoint_exp.states)

        # Get the furthest reached checkpoint in current exploration.
        furthest_reached_checkpoint_in_current_exp = (
            user_services.
                get_most_distant_reached_checkpoint_in_current_exploration(
                    checkpoints_in_current_exp,
                    checkpoints_in_older_exp,
                    checkpoint_url_model.furthest_reached_checkpoint_state_name
                )
        )

        # If the furthest reached checkpoint doesn't exist in current
        # exploration.
        if furthest_reached_checkpoint_in_current_exp is None:
            checkpoint_url_model.furthest_reached_checkpoint_exp_version = (
                exp_version)
            checkpoint_url_model.furthest_reached_checkpoint_state_name = (
                state_name)
        else:
            # Index of the furthest reached checkpoint.
            frc_index = checkpoints_in_current_exp.index(
                furthest_reached_checkpoint_in_current_exp)
            # If furthest reached checkpoint is behind most recently
            # reached checkpoint.
            if frc_index <= checkpoints_in_current_exp.index(state_name):
                checkpoint_url_model.furthest_reached_checkpoint_exp_version = ( # pylint: disable=line-too-long
                    exp_version)
                checkpoint_url_model.furthest_reached_checkpoint_state_name = (
                    state_name)

    checkpoint_url_model.most_recently_reached_checkpoint_exp_version = (
        exp_version)
    checkpoint_url_model.most_recently_reached_checkpoint_state_name = (
        state_name)
    checkpoint_url_model.last_updated = datetime.datetime.utcnow()
    checkpoint_url_model.update_timestamps()
    checkpoint_url_model.put()


@overload
def sync_logged_out_learner_checkpoint_progress_with_current_exp_version(
    exploration_id: str, unique_progress_url_id: str, *, strict: Literal[True]
) -> exp_domain.TransientCheckpointUrl: ...


@overload
def sync_logged_out_learner_checkpoint_progress_with_current_exp_version(
    exploration_id: str, unique_progress_url_id: str,
) -> Optional[exp_domain.TransientCheckpointUrl]: ...


@overload
def sync_logged_out_learner_checkpoint_progress_with_current_exp_version(
    exploration_id: str, unique_progress_url_id: str, *, strict: Literal[False]
) -> Optional[exp_domain.TransientCheckpointUrl]: ...


def sync_logged_out_learner_checkpoint_progress_with_current_exp_version(
    exploration_id: str, unique_progress_url_id: str, strict: bool = False
) -> Optional[exp_domain.TransientCheckpointUrl]:
    """Synchronizes the most recently reached checkpoint and the furthest
    reached checkpoint with the latest exploration.

    Args:
        exploration_id: str. The Id of the exploration.
        unique_progress_url_id: str. Unique 6-digit url to track a
            logged-out user's progress.
        strict: bool. Whether to fail noisily if no TransientCheckpointUrlModel
            with the given unique_progress_url_id exists in the datastore.

    Returns:
        TransientCheckpointUrl. The domain object corresponding to the
        TransientCheckpointUrlModel.
    """
    # Fetch the model associated with the unique_progress_url_id.
    checkpoint_url_model = exp_models.TransientCheckpointUrlModel.get(
        unique_progress_url_id, strict=strict)

    if checkpoint_url_model is None:
        return None

    latest_exploration = exp_fetchers.get_exploration_by_id(exploration_id)
    most_recently_interacted_exploration = (
        exp_fetchers.get_exploration_by_id(
            exploration_id,
            strict=True,
            version=(
               checkpoint_url_model.most_recently_reached_checkpoint_exp_version
            )
        ))
    furthest_reached_exploration = (
        exp_fetchers.get_exploration_by_id(
            exploration_id,
            strict=True,
            version=checkpoint_url_model.furthest_reached_checkpoint_exp_version
        ))

    most_recently_reached_checkpoint_in_current_exploration = (
        user_services.
            get_most_distant_reached_checkpoint_in_current_exploration(
                user_services.get_checkpoints_in_order(
                    latest_exploration.init_state_name,
                    latest_exploration.states),
                user_services.get_checkpoints_in_order(
                    most_recently_interacted_exploration.init_state_name,
                    most_recently_interacted_exploration.states),
                checkpoint_url_model.most_recently_reached_checkpoint_state_name
            )
    )

    furthest_reached_checkpoint_in_current_exploration = (
        user_services.
            get_most_distant_reached_checkpoint_in_current_exploration(
                user_services.get_checkpoints_in_order(
                    latest_exploration.init_state_name,
                    latest_exploration.states),
                user_services.get_checkpoints_in_order(
                    furthest_reached_exploration.init_state_name,
                    furthest_reached_exploration.states),
                checkpoint_url_model.furthest_reached_checkpoint_state_name
            )
    )

    # If the most recently reached checkpoint doesn't exist in current
    # exploration.
    if (
        most_recently_reached_checkpoint_in_current_exploration !=
        checkpoint_url_model.most_recently_reached_checkpoint_state_name
    ):
        checkpoint_url_model.most_recently_reached_checkpoint_state_name = (
            most_recently_reached_checkpoint_in_current_exploration)
        checkpoint_url_model.most_recently_reached_checkpoint_exp_version = (
            latest_exploration.version)
        checkpoint_url_model.update_timestamps()
        checkpoint_url_model.put()

    # If the furthest reached checkpoint doesn't exist in current
    # exploration.
    if (
        furthest_reached_checkpoint_in_current_exploration !=
        checkpoint_url_model.furthest_reached_checkpoint_state_name
    ):
        checkpoint_url_model.furthest_reached_checkpoint_state_name = (
            furthest_reached_checkpoint_in_current_exploration)
        checkpoint_url_model.furthest_reached_checkpoint_exp_version = (
            latest_exploration.version)
        checkpoint_url_model.update_timestamps()
        checkpoint_url_model.put()

    return exp_fetchers.get_logged_out_user_progress(unique_progress_url_id)


def sync_logged_out_learner_progress_with_logged_in_progress(
    user_id: str, exploration_id: str, unique_progress_url_id: str
) -> None:

    """Syncs logged out and logged in learner's checkpoints progress."""

    logged_out_user_data = (
        exp_fetchers.get_logged_out_user_progress(unique_progress_url_id))

    # If logged out progress has been cleared by the cron job.
    if logged_out_user_data is None:
        return

    latest_exploration = exp_fetchers.get_exploration_by_id(exploration_id)
    exp_user_data = exp_fetchers.get_exploration_user_data(
        user_id,
        exploration_id
    )

    logged_in_user_model = user_models.ExplorationUserDataModel.get(
        user_id, exploration_id)

    if logged_in_user_model is None or exp_user_data is None:
        logged_in_user_model = user_models.ExplorationUserDataModel.create(
            user_id, exploration_id)

        logged_in_user_model.most_recently_reached_checkpoint_exp_version = (
            logged_out_user_data.most_recently_reached_checkpoint_exp_version
        )
        logged_in_user_model.most_recently_reached_checkpoint_state_name = (
            logged_out_user_data.most_recently_reached_checkpoint_state_name
        )
        logged_in_user_model.furthest_reached_checkpoint_exp_version = (
            logged_out_user_data.furthest_reached_checkpoint_exp_version
        )
        logged_in_user_model.furthest_reached_checkpoint_state_name = (
            logged_out_user_data.furthest_reached_checkpoint_state_name
        )
        logged_in_user_model.update_timestamps()
        logged_in_user_model.put()

    elif logged_in_user_model.most_recently_reached_checkpoint_exp_version == logged_out_user_data.most_recently_reached_checkpoint_exp_version: # pylint: disable=line-too-long
        current_exploration = exp_fetchers.get_exploration_by_id(
            exploration_id,
            strict=True,
            version=(
               logged_out_user_data.most_recently_reached_checkpoint_exp_version
            )
        )
        recent_checkpoint_state_name = (
            exp_user_data.most_recently_reached_checkpoint_state_name
        )
        # Ruling out the possibility of None for mypy type checking.
        assert recent_checkpoint_state_name is not None
        most_recently_reached_checkpoint_index_in_logged_in_progress = (
            user_services.get_checkpoints_in_order(
                current_exploration.init_state_name,
                current_exploration.states
            ).index(
                recent_checkpoint_state_name
            )
        )

        most_recently_reached_checkpoint_index_in_logged_out_progress = (
            user_services.get_checkpoints_in_order(
                current_exploration.init_state_name,
                current_exploration.states
            ).index(
                logged_out_user_data.most_recently_reached_checkpoint_state_name
            )
        )

        if most_recently_reached_checkpoint_index_in_logged_in_progress < most_recently_reached_checkpoint_index_in_logged_out_progress: # pylint: disable=line-too-long
            logged_in_user_model.most_recently_reached_checkpoint_exp_version = ( # pylint: disable=line-too-long
                logged_out_user_data.most_recently_reached_checkpoint_exp_version # pylint: disable=line-too-long
            )
            logged_in_user_model.most_recently_reached_checkpoint_state_name = (
                logged_out_user_data.most_recently_reached_checkpoint_state_name
            )
            logged_in_user_model.furthest_reached_checkpoint_exp_version = (
                logged_out_user_data.furthest_reached_checkpoint_exp_version
            )
            logged_in_user_model.furthest_reached_checkpoint_state_name = (
                logged_out_user_data.furthest_reached_checkpoint_state_name
            )
            logged_in_user_model.update_timestamps()
            logged_in_user_model.put()

    elif (
        logged_in_user_model.most_recently_reached_checkpoint_exp_version <
        logged_out_user_data.most_recently_reached_checkpoint_exp_version
    ):
        most_recently_interacted_exploration = (
            exp_fetchers.get_exploration_by_id(
                exploration_id,
                strict=True,
                version=exp_user_data.most_recently_reached_checkpoint_exp_version # pylint: disable=line-too-long
            )
        )
        furthest_reached_exploration = (
            exp_fetchers.get_exploration_by_id(
                exploration_id,
                strict=True,
                version=exp_user_data.furthest_reached_checkpoint_exp_version
            )
        )

        recent_checkpoint_state_name = (
            exp_user_data.most_recently_reached_checkpoint_state_name
        )
        # Ruling out the possibility of None for mypy type checking.
        assert recent_checkpoint_state_name is not None
        most_recently_reached_checkpoint_in_current_exploration = (
            user_services.get_most_distant_reached_checkpoint_in_current_exploration( # pylint: disable=line-too-long
                user_services.get_checkpoints_in_order(
                    latest_exploration.init_state_name,
                    latest_exploration.states),
                user_services.get_checkpoints_in_order(
                    most_recently_interacted_exploration.init_state_name,
                    most_recently_interacted_exploration.states),
                recent_checkpoint_state_name
            )
        )

        furthest_checkpoint_state_name = (
            exp_user_data.furthest_reached_checkpoint_state_name
        )
        # Ruling out the possibility of None for mypy type checking.
        assert furthest_checkpoint_state_name is not None
        furthest_reached_checkpoint_in_current_exploration = (
            user_services.get_most_distant_reached_checkpoint_in_current_exploration( # pylint: disable=line-too-long
                user_services.get_checkpoints_in_order(
                    latest_exploration.init_state_name,
                    latest_exploration.states),
                user_services.get_checkpoints_in_order(
                    furthest_reached_exploration.init_state_name,
                    furthest_reached_exploration.states),
                furthest_checkpoint_state_name
            )
        )

        # If the most recently reached checkpoint doesn't exist in current
        # exploration.
        if (
            most_recently_reached_checkpoint_in_current_exploration !=
            exp_user_data.most_recently_reached_checkpoint_state_name
        ):
            exp_user_data.most_recently_reached_checkpoint_state_name = (
                most_recently_reached_checkpoint_in_current_exploration)
            exp_user_data.most_recently_reached_checkpoint_exp_version = (
                latest_exploration.version)

        # If the furthest reached checkpoint doesn't exist in current
        # exploration.
        if (
            furthest_reached_checkpoint_in_current_exploration !=
            exp_user_data.furthest_reached_checkpoint_state_name
        ):
            exp_user_data.furthest_reached_checkpoint_state_name = (
                furthest_reached_checkpoint_in_current_exploration)
            exp_user_data.furthest_reached_checkpoint_exp_version = (
                latest_exploration.version)

        recent_checkpoint_state_name = (
            exp_user_data.most_recently_reached_checkpoint_state_name
        )
        # Ruling out the possibility of None for mypy type checking.
        assert recent_checkpoint_state_name is not None
        most_recently_reached_checkpoint_index_in_logged_in_progress = (
            user_services.get_checkpoints_in_order(
                latest_exploration.init_state_name,
                latest_exploration.states
            ).index(
                recent_checkpoint_state_name
            )
        )

        most_recently_reached_checkpoint_index_in_logged_out_progress = (
            user_services.get_checkpoints_in_order(
                latest_exploration.init_state_name,
                latest_exploration.states
            ).index(
                logged_out_user_data.most_recently_reached_checkpoint_state_name
                ))

        if most_recently_reached_checkpoint_index_in_logged_in_progress < most_recently_reached_checkpoint_index_in_logged_out_progress: # pylint: disable=line-too-long
            logged_in_user_model.most_recently_reached_checkpoint_exp_version = ( # pylint: disable=line-too-long
                logged_out_user_data.most_recently_reached_checkpoint_exp_version # pylint: disable=line-too-long
            )
            logged_in_user_model.most_recently_reached_checkpoint_state_name = (
                logged_out_user_data.most_recently_reached_checkpoint_state_name
            )
            logged_in_user_model.furthest_reached_checkpoint_exp_version = (
                logged_out_user_data.furthest_reached_checkpoint_exp_version
            )
            logged_in_user_model.furthest_reached_checkpoint_state_name = (
                logged_out_user_data.furthest_reached_checkpoint_state_name
            )
            logged_in_user_model.update_timestamps()
            logged_in_user_model.put()


def set_exploration_edits_allowed(exp_id: str, edits_are_allowed: bool) -> None:
    """Toggled edits allowed field in the exploration.

    Args:
        exp_id: str. The ID of the exp.
        edits_are_allowed: boolean. Whether exploration edits are allowed.
    """
    exploration_model = exp_models.ExplorationModel.get(exp_id)
    exploration_model.edits_allowed = edits_are_allowed
    # Updating the edits_allowed field in an exploration should not result in a
    # version update. So put_multi is used instead of a commit.
    base_models.BaseModel.update_timestamps_multi([exploration_model])
    base_models.BaseModel.put_multi([exploration_model])
    caching_services.delete_multi(
        caching_services.CACHE_NAMESPACE_EXPLORATION, None, [exp_id])


def rollback_exploration_to_safe_state(exp_id: str) -> int:
    """Rolls back exploration to the latest state where related metadata
    models are valid.

    Args:
        exp_id: str. The ID of the exp.

    Returns:
        int. The version of the exploration.
    """
    exploration_model = exp_models.ExplorationModel.get(exp_id)
    current_version_in_exp_model = exploration_model.version
    last_known_safe_version: int = exploration_model.version
    snapshot_content_model = None
    snapshot_metadata_model = None
    models_to_delete: List[Union[
        exp_models.ExplorationSnapshotContentModel,
        exp_models.ExplorationSnapshotMetadataModel
    ]] = []
    for version in range(current_version_in_exp_model, 1, -1):
        snapshot_content_model = (
            exp_models.ExplorationSnapshotContentModel.get(
                '%s-%s' % (exp_id, version), strict=False))
        snapshot_metadata_model = (
            exp_models.ExplorationSnapshotMetadataModel.get(
                '%s-%s' % (exp_id, version), strict=False))
        if snapshot_content_model is None and snapshot_metadata_model is None:
            last_known_safe_version = version - 1
        elif (
            snapshot_content_model is None and
            snapshot_metadata_model is not None
        ):
            models_to_delete.append(snapshot_metadata_model)
            last_known_safe_version = version - 1
        elif (
            snapshot_content_model is not None and
            snapshot_metadata_model is None
        ):
            models_to_delete.append(snapshot_content_model)
            last_known_safe_version = version - 1
        else:
            break

    if last_known_safe_version != current_version_in_exp_model:
        exp_summary_model = exp_models.ExpSummaryModel.get(exp_id)
        exp_summary_model.version = last_known_safe_version
        safe_exp_model = exp_models.ExplorationModel.get(
            exp_id, strict=True, version=last_known_safe_version)
        safe_exp_model.version = last_known_safe_version
        base_models.BaseModel.update_timestamps_multi(
            [safe_exp_model, exp_summary_model])
        base_models.BaseModel.put_multi([safe_exp_model, exp_summary_model])
        base_models.BaseModel.delete_multi(models_to_delete)
        caching_services.delete_multi(
            caching_services.CACHE_NAMESPACE_EXPLORATION, None, [exp_id])
    return last_known_safe_version


def fix_commit_commands() -> None:
    """Fixes the commit commands for a problematic exploration with
    ID Q4POXOibJEH6.
    """
    snapshot_id = exp_models.ExplorationModel.get_snapshot_id(
        'Q4POXOibJEH6', 3)
    snapshot_metadata = exp_models.ExplorationSnapshotMetadataModel.get(
        snapshot_id)
    snapshot_metadata.commit_cmds.append(exp_domain.ExplorationChange({
        'cmd': 'add_state',
        'state_name': 'END'
    }).to_dict())
    snapshot_metadata.update_timestamps()
    snapshot_metadata.put()<|MERGE_RESOLUTION|>--- conflicted
+++ resolved
@@ -121,11 +121,8 @@
     is_version_of_draft_valid: Optional[bool]
     draft_changes: Dict[str, str]
     email_preferences: user_domain.UserExplorationPrefsDict
-<<<<<<< HEAD
     next_content_id_index: int
-=======
     exploration_metadata: exp_domain.ExplorationMetadataDict
->>>>>>> e915b3dc
 
 
 class SnapshotsMetadataDict(TypedDict):
@@ -3053,13 +3050,9 @@
         'is_version_of_draft_valid': is_valid_draft_version,
         'draft_changes': draft_changes,
         'email_preferences': exploration_email_preferences.to_dict(),
-<<<<<<< HEAD
         'next_content_id_index': exploration.next_content_id_index,
-        'edits_allowed': exploration.edits_allowed
-=======
         'edits_allowed': exploration.edits_allowed,
         'exploration_metadata': exploration.get_metadata().to_dict()
->>>>>>> e915b3dc
     }
 
     return editor_dict
