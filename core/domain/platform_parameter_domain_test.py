--- conflicted
+++ resolved
@@ -73,15 +73,7 @@
         with self.assertRaisesRegex(  # type: ignore[no-untyped-call]
             utils.ValidationError,
             'The following extra attributes are present: invalid'):
-<<<<<<< HEAD
-            parameter_domain.PlatformParameterChange({
-                'cmd': self.CMD_EDIT_RULES,
-                'new_rules': ['new rule'],
-                'invalid': 'invalid'
-            })
-=======
             parameter_domain.PlatformParameterChange(param_change_dict)
->>>>>>> 1bd5ab86
 
     def test_param_change_object_with_valid_data_success(self) -> None:
         param_change_dict: Dict[str, Union[str, List[str]]] = {
@@ -89,16 +81,8 @@
             'new_rules': []
         }
         param_change_object = (
-<<<<<<< HEAD
-            parameter_domain.PlatformParameterChange({
-                'cmd': self.CMD_EDIT_RULES,
-                'new_rules': ['new rule']
-            }))
-
-=======
             parameter_domain.PlatformParameterChange(param_change_dict)
         )
->>>>>>> 1bd5ab86
         self.assertEqual(
             param_change_object.cmd, self.CMD_EDIT_RULES)
         self.assertEqual(
