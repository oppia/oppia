--- conflicted
+++ resolved
@@ -158,13 +158,9 @@
         test_data = (
             '<p>Test text&nbsp;'
             '<oppia-noninteractive-math '
-<<<<<<< HEAD
             'math_content-with-value="{&amp;quot;raw_latex&amp;quot;:'
-            '&amp;quot;\\frac{x}{y}&amp;quot;,&amp;quot;svg_filename&amp;quot;:'
+            '&amp;quot;\\\\frac{x}{y}&amp;quot;,&amp;quot;svg_filename&amp;quot;:'
             '&amp;quot;&amp;quot;}">'
-=======
-            'raw_latex-with-value="&amp;quot;\\\\frac{x}{y}&amp;quot;">'
->>>>>>> d322e6ed
             '</oppia-noninteractive-math></p><p>&nbsp;'
             '<oppia-noninteractive-link '
             'text-with-value='
